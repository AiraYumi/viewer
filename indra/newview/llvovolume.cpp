/** 
 * @file llvovolume.cpp
 * @brief LLVOVolume class implementation
 *
 * $LicenseInfo:firstyear=2001&license=viewerlgpl$
 * Second Life Viewer Source Code
 * Copyright (C) 2010, Linden Research, Inc.
 * 
 * This library is free software; you can redistribute it and/or
 * modify it under the terms of the GNU Lesser General Public
 * License as published by the Free Software Foundation;
 * version 2.1 of the License only.
 * 
 * This library is distributed in the hope that it will be useful,
 * but WITHOUT ANY WARRANTY; without even the implied warranty of
 * MERCHANTABILITY or FITNESS FOR A PARTICULAR PURPOSE.  See the GNU
 * Lesser General Public License for more details.
 * 
 * You should have received a copy of the GNU Lesser General Public
 * License along with this library; if not, write to the Free Software
 * Foundation, Inc., 51 Franklin Street, Fifth Floor, Boston, MA  02110-1301  USA
 * 
 * Linden Research, Inc., 945 Battery Street, San Francisco, CA  94111  USA
 * $/LicenseInfo$
 */

// A "volume" is a box, cylinder, sphere, or other primitive shape.

#include "llviewerprecompiledheaders.h"

#include "llvovolume.h"

#include <sstream>

#include "llviewercontrol.h"
#include "lldir.h"
#include "llflexibleobject.h"
#include "llfloatertools.h"
#include "llmaterialid.h"
#include "llmaterialtable.h"
#include "llprimitive.h"
#include "llvolume.h"
#include "llvolumeoctree.h"
#include "llvolumemgr.h"
#include "llvolumemessage.h"
#include "material_codes.h"
#include "message.h"
#include "llpluginclassmedia.h" // for code in the mediaEvent handler
#include "object_flags.h"
#include "lldrawable.h"
#include "lldrawpoolavatar.h"
#include "lldrawpoolbump.h"
#include "llface.h"
#include "llspatialpartition.h"
#include "llhudmanager.h"
#include "llflexibleobject.h"
#include "llskinningutil.h"
#include "llsky.h"
#include "lltexturefetch.h"
#include "llvector4a.h"
#include "llviewercamera.h"
#include "llviewertexturelist.h"
#include "llviewerobjectlist.h"
#include "llviewerregion.h"
#include "llviewertextureanim.h"
#include "llworld.h"
#include "llselectmgr.h"
#include "pipeline.h"
#include "llsdutil.h"
#include "llmatrix4a.h"
#include "llmediaentry.h"
#include "llmediadataclient.h"
#include "llmeshrepository.h"
#include "llnotifications.h"
#include "llnotificationsutil.h"
#include "llagent.h"
#include "llviewermediafocus.h"
#include "lldatapacker.h"
#include "llviewershadermgr.h"
#include "llvoavatar.h"
#include "llcontrolavatar.h"
#include "llvoavatarself.h"
#include "llvocache.h"
#include "llmaterialmgr.h"
#include "llanimationstates.h"
#include "llinventorytype.h"
#include "llviewerinventory.h"
#include "llcallstack.h"
#include "llsculptidsize.h"
#include "llavatarappearancedefines.h"
#include "llgltfmateriallist.h"

const F32 FORCE_SIMPLE_RENDER_AREA = 512.f;
const F32 FORCE_CULL_AREA = 8.f;
U32 JOINT_COUNT_REQUIRED_FOR_FULLRIG = 1;

BOOL gAnimateTextures = TRUE;
//extern BOOL gHideSelectedObjects;

F32 LLVOVolume::sLODFactor = 1.f;
F32	LLVOVolume::sLODSlopDistanceFactor = 0.5f; //Changing this to zero, effectively disables the LOD transition slop 
F32 LLVOVolume::sDistanceFactor = 1.0f;
S32 LLVOVolume::sNumLODChanges = 0;
S32 LLVOVolume::mRenderComplexity_last = 0;
S32 LLVOVolume::mRenderComplexity_current = 0;
LLPointer<LLObjectMediaDataClient> LLVOVolume::sObjectMediaClient = NULL;
LLPointer<LLObjectMediaNavigateClient> LLVOVolume::sObjectMediaNavigateClient = NULL;

extern BOOL gCubeSnapshot;

// Implementation class of LLMediaDataClientObject.  See llmediadataclient.h
class LLMediaDataClientObjectImpl : public LLMediaDataClientObject
{
public:
	LLMediaDataClientObjectImpl(LLVOVolume *obj, bool isNew) : mObject(obj), mNew(isNew) 
	{
		mObject->addMDCImpl();
	}
	~LLMediaDataClientObjectImpl()
	{
		mObject->removeMDCImpl();
	}
	
	virtual U8 getMediaDataCount() const 
		{ return mObject->getNumTEs(); }

	virtual LLSD getMediaDataLLSD(U8 index) const 
		{
			LLSD result;
			LLTextureEntry *te = mObject->getTE(index); 
			if (NULL != te)
			{
				llassert((te->getMediaData() != NULL) == te->hasMedia());
				if (te->getMediaData() != NULL)
				{
					result = te->getMediaData()->asLLSD();
					// XXX HACK: workaround bug in asLLSD() where whitelist is not set properly
					// See DEV-41949
					if (!result.has(LLMediaEntry::WHITELIST_KEY))
					{
						result[LLMediaEntry::WHITELIST_KEY] = LLSD::emptyArray();
					}
				}
			}
			return result;
		}
	virtual bool isCurrentMediaUrl(U8 index, const std::string &url) const
		{
			LLTextureEntry *te = mObject->getTE(index); 
			if (te)
			{
				if (te->getMediaData())
				{
					return (te->getMediaData()->getCurrentURL() == url);
				}
			}
			return url.empty();
		}

	virtual LLUUID getID() const
		{ return mObject->getID(); }

	virtual void mediaNavigateBounceBack(U8 index)
		{ mObject->mediaNavigateBounceBack(index); }
	
	virtual bool hasMedia() const
		{ return mObject->hasMedia(); }
	
	virtual void updateObjectMediaData(LLSD const &data, const std::string &version_string) 
		{ mObject->updateObjectMediaData(data, version_string); }
	
	virtual F64 getMediaInterest() const 
		{ 
			F64 interest = mObject->getTotalMediaInterest();
			if (interest < (F64)0.0)
			{
				// media interest not valid yet, try pixel area
				interest = mObject->getPixelArea();
				// HACK: force recalculation of pixel area if interest is the "magic default" of 1024.
				if (interest == 1024.f)
				{
					const_cast<LLVOVolume*>(static_cast<LLVOVolume*>(mObject))->setPixelAreaAndAngle(gAgent);
					interest = mObject->getPixelArea();
				}
			}
			return interest; 
		}
	
	virtual bool isInterestingEnough() const
		{
			return LLViewerMedia::getInstance()->isInterestingEnough(mObject, getMediaInterest());
		}

	virtual std::string getCapabilityUrl(const std::string &name) const
		{ return mObject->getRegion()->getCapability(name); }
	
	virtual bool isDead() const
		{ return mObject->isDead(); }
	
	virtual U32 getMediaVersion() const
		{ return LLTextureEntry::getVersionFromMediaVersionString(mObject->getMediaURL()); }
	
	virtual bool isNew() const
		{ return mNew; }

private:
	LLPointer<LLVOVolume> mObject;
	bool mNew;
};


LLVOVolume::LLVOVolume(const LLUUID &id, const LLPCode pcode, LLViewerRegion *regionp)
	: LLViewerObject(id, pcode, regionp),
	  mVolumeImpl(NULL)
{
	mTexAnimMode = 0;
	mRelativeXform.setIdentity();
	mRelativeXformInvTrans.setIdentity();

	mFaceMappingChanged = FALSE;
	mLOD = MIN_LOD;
    mLODDistance = 0.0f;
    mLODAdjustedDistance = 0.0f;
    mLODRadius = 0.0f;
	mTextureAnimp = NULL;
	mVolumeChanged = FALSE;
	mVObjRadius = LLVector3(1,1,0.5f).length();
	mNumFaces = 0;
	mLODChanged = FALSE;
	mSculptChanged = FALSE;
    mColorChanged = FALSE;
	mSpotLightPriority = 0.f;

	mMediaImplList.resize(getNumTEs());
	mLastFetchedMediaVersion = -1;
    mServerDrawableUpdateCount = 0;
	memset(&mIndexInTex, 0, sizeof(S32) * LLRender::NUM_VOLUME_TEXTURE_CHANNELS);
	mMDCImplCount = 0;
	mLastRiggingInfoLOD = -1;
	mResetDebugText = false;
}

LLVOVolume::~LLVOVolume()
{
	delete mTextureAnimp;
	mTextureAnimp = NULL;
	delete mVolumeImpl;
	mVolumeImpl = NULL;

	if(!mMediaImplList.empty())
	{
		for(U32 i = 0 ; i < mMediaImplList.size() ; i++)
		{
			if(mMediaImplList[i].notNull())
			{
				mMediaImplList[i]->removeObject(this) ;
			}
		}
	}
}

void LLVOVolume::markDead()
{
	if (!mDead)
	{
        if (getVolume())
        {
            LLSculptIDSize::instance().rem(getVolume()->getParams().getSculptID());
        }

		if(getMDCImplCount() > 0)
		{
			LLMediaDataClientObject::ptr_t obj = new LLMediaDataClientObjectImpl(const_cast<LLVOVolume*>(this), false);
			if (sObjectMediaClient) sObjectMediaClient->removeFromQueue(obj);
			if (sObjectMediaNavigateClient) sObjectMediaNavigateClient->removeFromQueue(obj);
		}
		
		// Detach all media impls from this object
		for(U32 i = 0 ; i < mMediaImplList.size() ; i++)
		{
			removeMediaImpl(i);
		}

		if (mSculptTexture.notNull())
		{
			mSculptTexture->removeVolume(LLRender::SCULPT_TEX, this);
		}

		if (mLightTexture.notNull())
		{
			mLightTexture->removeVolume(LLRender::LIGHT_TEX, this);
		}
	}
	
	LLViewerObject::markDead();
}


// static
void LLVOVolume::initClass()
{
	// gSavedSettings better be around
	if (gSavedSettings.getBOOL("PrimMediaMasterEnabled"))
	{
		const F32 queue_timer_delay = gSavedSettings.getF32("PrimMediaRequestQueueDelay");
		const F32 retry_timer_delay = gSavedSettings.getF32("PrimMediaRetryTimerDelay");
		const U32 max_retries = gSavedSettings.getU32("PrimMediaMaxRetries");
		const U32 max_sorted_queue_size = gSavedSettings.getU32("PrimMediaMaxSortedQueueSize");
		const U32 max_round_robin_queue_size = gSavedSettings.getU32("PrimMediaMaxRoundRobinQueueSize");
		sObjectMediaClient = new LLObjectMediaDataClient(queue_timer_delay, retry_timer_delay, max_retries, 
														 max_sorted_queue_size, max_round_robin_queue_size);
		sObjectMediaNavigateClient = new LLObjectMediaNavigateClient(queue_timer_delay, retry_timer_delay, 
																	 max_retries, max_sorted_queue_size, max_round_robin_queue_size);
	}
}

// static
void LLVOVolume::cleanupClass()
{
    sObjectMediaClient = NULL;
    sObjectMediaNavigateClient = NULL;
}

U32 LLVOVolume::processUpdateMessage(LLMessageSystem *mesgsys,
										  void **user_data,
										  U32 block_num, EObjectUpdateType update_type,
										  LLDataPacker *dp)
{
	 	
	LLColor4U color;
	const S32 teDirtyBits = (TEM_CHANGE_TEXTURE|TEM_CHANGE_COLOR|TEM_CHANGE_MEDIA);
    const bool previously_volume_changed = mVolumeChanged;
    const bool previously_face_mapping_changed = mFaceMappingChanged;
    const bool previously_color_changed = mColorChanged;

	// Do base class updates...
	U32 retval = LLViewerObject::processUpdateMessage(mesgsys, user_data, block_num, update_type, dp);

	LLUUID sculpt_id;
	U8 sculpt_type = 0;
	if (isSculpted())
	{
		LLSculptParams *sculpt_params = (LLSculptParams *)getParameterEntry(LLNetworkData::PARAMS_SCULPT);
		sculpt_id = sculpt_params->getSculptTexture();
		sculpt_type = sculpt_params->getSculptType();

        LL_DEBUGS("ObjectUpdate") << "uuid " << mID << " set sculpt_id " << sculpt_id << LL_ENDL;
        dumpStack("ObjectUpdateStack");
	}

	if (!dp)
	{
		if (update_type == OUT_FULL)
		{
			////////////////////////////////
			//
			// Unpack texture animation data
			//
			//

			if (mesgsys->getSizeFast(_PREHASH_ObjectData, block_num, _PREHASH_TextureAnim))
			{
				if (!mTextureAnimp)
				{
					mTextureAnimp = new LLViewerTextureAnim(this);
				}
				else
				{
					if (!(mTextureAnimp->mMode & LLTextureAnim::SMOOTH))
					{
						mTextureAnimp->reset();
					}
				}
				mTexAnimMode = 0;
				
				mTextureAnimp->unpackTAMessage(mesgsys, block_num);
			}
			else
			{
				if (mTextureAnimp)
				{
					delete mTextureAnimp;
					mTextureAnimp = NULL;

                    for (S32 i = 0; i < getNumTEs(); i++)
                    {
                        LLFace* facep = mDrawable->getFace(i);
                        if (facep && facep->mTextureMatrix)
                        {
                            // delete or reset
                            delete facep->mTextureMatrix;
                            facep->mTextureMatrix = NULL;
                        }
                    }

					gPipeline.markTextured(mDrawable);
					mFaceMappingChanged = TRUE;
					mTexAnimMode = 0;
				}
			}

			// Unpack volume data
			LLVolumeParams volume_params;
			LLVolumeMessage::unpackVolumeParams(&volume_params, mesgsys, _PREHASH_ObjectData, block_num);
			volume_params.setSculptID(sculpt_id, sculpt_type);

			if (setVolume(volume_params, 0))
			{
				markForUpdate(TRUE);
			}
		}

		// Sigh, this needs to be done AFTER the volume is set as well, otherwise bad stuff happens...
		////////////////////////////
		//
		// Unpack texture entry data
		//

		S32 result = unpackTEMessage(mesgsys, _PREHASH_ObjectData, (S32) block_num);
		if (result & teDirtyBits)
		{
			updateTEData();
		}
		if (result & TEM_CHANGE_MEDIA)
		{
			retval |= MEDIA_FLAGS_CHANGED;
		}
	}
	else
	{
		if (update_type != OUT_TERSE_IMPROVED)
		{
			LLVolumeParams volume_params;
			BOOL res = LLVolumeMessage::unpackVolumeParams(&volume_params, *dp);
			if (!res)
			{
				LL_WARNS() << "Bogus volume parameters in object " << getID() << LL_ENDL;
				LL_WARNS() << getRegion()->getOriginGlobal() << LL_ENDL;
			}

			volume_params.setSculptID(sculpt_id, sculpt_type);

			if (setVolume(volume_params, 0))
			{
				markForUpdate(TRUE);
			}
			S32 res2 = unpackTEMessage(*dp);
			if (TEM_INVALID == res2)
			{
				// There's something bogus in the data that we're unpacking.
				dp->dumpBufferToLog();
				LL_WARNS() << "Flushing cache files" << LL_ENDL;

				if(LLVOCache::instanceExists() && getRegion())
				{
					LLVOCache::getInstance()->removeEntry(getRegion()->getHandle()) ;
				}
				
				LL_WARNS() << "Bogus TE data in " << getID() << LL_ENDL;
			}
			else 
			{
				if (res2 & teDirtyBits) 
				{
					updateTEData();
				}
				if (res2 & TEM_CHANGE_MEDIA)
				{
					retval |= MEDIA_FLAGS_CHANGED;
				}
			}

			U32 value = dp->getPassFlags();

			if (value & 0x40)
			{
				if (!mTextureAnimp)
				{
					mTextureAnimp = new LLViewerTextureAnim(this);
				}
				else
				{
					if (!(mTextureAnimp->mMode & LLTextureAnim::SMOOTH))
					{
						mTextureAnimp->reset();
					}
				}
				mTexAnimMode = 0;
				mTextureAnimp->unpackTAMessage(*dp);
			}
			else if (mTextureAnimp)
			{
				delete mTextureAnimp;
				mTextureAnimp = NULL;

                for (S32 i = 0; i < getNumTEs(); i++)
                {
                    LLFace* facep = mDrawable->getFace(i);
                    if (facep && facep->mTextureMatrix)
                    {
                        // delete or reset
                        delete facep->mTextureMatrix;
                        facep->mTextureMatrix = NULL;
                    }
                }

				gPipeline.markTextured(mDrawable);
				mFaceMappingChanged = TRUE;
				mTexAnimMode = 0;
			}

			if (value & 0x400)
			{ //particle system (new)
				unpackParticleSource(*dp, mOwnerID, false);
			}
		}
		else
		{
			S32 texture_length = mesgsys->getSizeFast(_PREHASH_ObjectData, block_num, _PREHASH_TextureEntry);
			if (texture_length)
			{
				U8							tdpbuffer[1024];
				LLDataPackerBinaryBuffer	tdp(tdpbuffer, 1024);
				mesgsys->getBinaryDataFast(_PREHASH_ObjectData, _PREHASH_TextureEntry, tdpbuffer, 0, block_num, 1024);
				S32 result = unpackTEMessage(tdp);
				if (result & teDirtyBits)
				{
					updateTEData();
				}
				if (result & TEM_CHANGE_MEDIA)
				{
					retval |= MEDIA_FLAGS_CHANGED;
				}
			}
		}
	}
	if (retval & (MEDIA_URL_REMOVED | MEDIA_URL_ADDED | MEDIA_URL_UPDATED | MEDIA_FLAGS_CHANGED)) 
	{
		// If only the media URL changed, and it isn't a media version URL,
		// ignore it
		if ( ! ( retval & (MEDIA_URL_ADDED | MEDIA_URL_UPDATED) &&
				 mMedia && ! mMedia->mMediaURL.empty() &&
				 ! LLTextureEntry::isMediaVersionString(mMedia->mMediaURL) ) )
		{
			// If the media changed at all, request new media data
			LL_DEBUGS("MediaOnAPrim") << "Media update: " << getID() << ": retval=" << retval << " Media URL: " <<
                ((mMedia) ?  mMedia->mMediaURL : std::string("")) << LL_ENDL;
			requestMediaDataUpdate(retval & MEDIA_FLAGS_CHANGED);
		}
        else {
            LL_INFOS("MediaOnAPrim") << "Ignoring media update for: " << getID() << " Media URL: " <<
                ((mMedia) ?  mMedia->mMediaURL : std::string("")) << LL_ENDL;
        }
	}
	// ...and clean up any media impls
	cleanUpMediaImpls();

    if ((
            (mVolumeChanged && !previously_volume_changed) ||
            (mFaceMappingChanged && !previously_face_mapping_changed) ||
            (mColorChanged && !previously_color_changed)
        )
        && !mLODChanged) {
        onDrawableUpdateFromServer();
    }

	return retval;
}

// Called when a volume, material, etc is updated by the server, possibly by a
// script. If this occurs too often for this object, mark it as active so that
// it doesn't disrupt the octree/render batches, thereby potentially causing a
// big performance penalty.
void LLVOVolume::onDrawableUpdateFromServer()
{
    constexpr U32 UPDATES_UNTIL_ACTIVE = 8;
    ++mServerDrawableUpdateCount;
    if (mDrawable && !mDrawable->isActive() && mServerDrawableUpdateCount > UPDATES_UNTIL_ACTIVE)
    {
        mDrawable->makeActive();
    }
}

void LLVOVolume::animateTextures()
{
	if (!mDead)
	{
		F32 off_s = 0.f, off_t = 0.f, scale_s = 1.f, scale_t = 1.f, rot = 0.f;
		S32 result = mTextureAnimp->animateTextures(off_s, off_t, scale_s, scale_t, rot);
	
		if (result)
		{
			if (!mTexAnimMode)
			{
				mFaceMappingChanged = TRUE;
				gPipeline.markTextured(mDrawable);
			}
			mTexAnimMode = result | mTextureAnimp->mMode;
				
			S32 start=0, end=mDrawable->getNumFaces()-1;
			if (mTextureAnimp->mFace >= 0 && mTextureAnimp->mFace <= end)
			{
				start = end = mTextureAnimp->mFace;
			}
		
			for (S32 i = start; i <= end; i++)
			{
				LLFace* facep = mDrawable->getFace(i);
				if (!facep) continue;
				if(facep->getVirtualSize() <= MIN_TEX_ANIM_SIZE && facep->mTextureMatrix) continue;

				const LLTextureEntry* te = facep->getTextureEntry();
			
				if (!te)
				{
					continue;
				}
		
				if (!(result & LLViewerTextureAnim::ROTATE))
				{
					te->getRotation(&rot);
				}
				if (!(result & LLViewerTextureAnim::TRANSLATE))
				{
					te->getOffset(&off_s,&off_t);
				}			
				if (!(result & LLViewerTextureAnim::SCALE))
				{
					te->getScale(&scale_s, &scale_t);
				}

				if (!facep->mTextureMatrix)
				{
					facep->mTextureMatrix = new LLMatrix4();
				}

				LLMatrix4& tex_mat = *facep->mTextureMatrix;
				tex_mat.setIdentity();
				LLVector3 trans ;

					trans.set(LLVector3(off_s+0.5f, off_t+0.5f, 0.f));			
					tex_mat.translate(LLVector3(-0.5f, -0.5f, 0.f));

				LLVector3 scale(scale_s, scale_t, 1.f);			
				LLQuaternion quat;
				quat.setQuat(rot, 0, 0, -1.f);
		
				tex_mat.rotate(quat);				

				LLMatrix4 mat;
				mat.initAll(scale, LLQuaternion(), LLVector3());
				tex_mat *= mat;
		
				tex_mat.translate(trans);
			}
		}
		else
		{
			if (mTexAnimMode && mTextureAnimp->mRate == 0)
			{
				U8 start, count;

				if (mTextureAnimp->mFace == -1)
				{
					start = 0;
					count = getNumTEs();
				}
				else
				{
					start = (U8) mTextureAnimp->mFace;
					count = 1;
				}

				for (S32 i = start; i < start + count; i++)
				{
					if (mTexAnimMode & LLViewerTextureAnim::TRANSLATE)
					{
						setTEOffset(i, mTextureAnimp->mOffS, mTextureAnimp->mOffT);				
					}
					if (mTexAnimMode & LLViewerTextureAnim::SCALE)
					{
						setTEScale(i, mTextureAnimp->mScaleS, mTextureAnimp->mScaleT);	
					}
					if (mTexAnimMode & LLViewerTextureAnim::ROTATE)
					{
						setTERotation(i, mTextureAnimp->mRot);
					}
				}

				gPipeline.markTextured(mDrawable);
				mFaceMappingChanged = TRUE;
				mTexAnimMode = 0;
			}
		}
	}
}

void LLVOVolume::updateTextures()
{
    LL_PROFILE_ZONE_SCOPED_CATEGORY_TEXTURE;
	//const F32 TEXTURE_AREA_REFRESH_TIME = 1.f; // seconds
	//if (mTextureUpdateTimer.getElapsedTimeF32() > TEXTURE_AREA_REFRESH_TIME)
	{
		updateTextureVirtualSize();

		/*if (mDrawable.notNull() && !isVisible() && !mDrawable->isActive())
		{ //delete vertex buffer to free up some VRAM
			LLSpatialGroup* group  = mDrawable->getSpatialGroup();
			if (group && (group->mVertexBuffer.notNull() || !group->mBufferMap.empty() || !group->mDrawMap.empty()))
			{
				group->destroyGL(true);

				//flag the group as having changed geometry so it gets a rebuild next time
				//it becomes visible
				group->setState(LLSpatialGroup::GEOM_DIRTY | LLSpatialGroup::MESH_DIRTY | LLSpatialGroup::NEW_DRAWINFO);
			}
		}*/
    }
}

BOOL LLVOVolume::isVisible() const 
{
	if(mDrawable.notNull() && mDrawable->isVisible())
	{
		return TRUE ;
	}

	if(isAttachment())
	{
		LLViewerObject* objp = (LLViewerObject*)getParent() ;
		while(objp && !objp->isAvatar())
		{
			objp = (LLViewerObject*)objp->getParent() ;
		}

		return objp && objp->mDrawable.notNull() && objp->mDrawable->isVisible() ;
	}

	return FALSE ;
}

void LLVOVolume::updateTextureVirtualSize(bool forced)
{
    LL_PROFILE_ZONE_SCOPED_CATEGORY_VOLUME;
	// Update the pixel area of all faces

    if (mDrawable.isNull() || gCubeSnapshot)
    {
        return;
    }

	if(!forced)
	{
		if(!isVisible())
		{ //don't load textures for non-visible faces
			const S32 num_faces = mDrawable->getNumFaces();
			for (S32 i = 0; i < num_faces; i++)
			{
				LLFace* face = mDrawable->getFace(i);
				if (face)
				{
					face->setPixelArea(0.f); 
					face->setVirtualSize(0.f);
				}
			}

			return ;
		}

		if (!gPipeline.hasRenderType(LLPipeline::RENDER_TYPE_SIMPLE))
		{
			return;
		}
	}

	static LLCachedControl<bool> dont_load_textures(gSavedSettings,"TextureDisable", false);
		
	if (dont_load_textures || LLAppViewer::getTextureFetch()->mDebugPause) // || !mDrawable->isVisible())
	{
		return;
	}

	mTextureUpdateTimer.reset();
	
	F32 old_area = mPixelArea;
	mPixelArea = 0.f;

	const S32 num_faces = mDrawable->getNumFaces();
	F32 min_vsize=999999999.f, max_vsize=0.f;
	LLViewerCamera* camera = LLViewerCamera::getInstance();
    std::stringstream debug_text;
	for (S32 i = 0; i < num_faces; i++)
	{
		LLFace* face = mDrawable->getFace(i);
		if (!face) continue;
		const LLTextureEntry *te = face->getTextureEntry();
		LLViewerTexture *imagep = face->getTexture();
		if (!imagep || !te ||			
			face->mExtents[0].equals3(face->mExtents[1]))
		{
			continue;
		}
		
		F32 vsize;
		F32 old_size = face->getVirtualSize();

		if (isHUDAttachment())
		{
			F32 area = (F32) camera->getScreenPixelArea();
			vsize = area;
			imagep->setBoostLevel(LLGLTexture::BOOST_HUD);
 			face->setPixelArea(area); // treat as full screen
			face->setVirtualSize(vsize);
		}
		else
		{
			vsize = face->getTextureVirtualSize();
            imagep->addTextureStats(vsize);
		}

		mPixelArea = llmax(mPixelArea, face->getPixelArea());

        // if the face has gotten small enough to turn off texture animation and texture
        // animation is running, rebuild the render batch for this face to turn off
        // texture animation
		if (face->mTextureMatrix != NULL)
		{
			if ((vsize < MIN_TEX_ANIM_SIZE && old_size > MIN_TEX_ANIM_SIZE) ||
				(vsize > MIN_TEX_ANIM_SIZE && old_size < MIN_TEX_ANIM_SIZE))
			{
				gPipeline.markRebuild(mDrawable, LLDrawable::REBUILD_TCOORD, FALSE);
			}
		}
				
		if (gPipeline.hasRenderDebugMask(LLPipeline::RENDER_DEBUG_TEXTURE_AREA))
		{
			if (vsize < min_vsize) min_vsize = vsize;
			if (vsize > max_vsize) max_vsize = vsize;
		}
		else if (gPipeline.hasRenderDebugMask(LLPipeline::RENDER_DEBUG_TEXTURE_PRIORITY))
		{
			LLViewerFetchedTexture* img = LLViewerTextureManager::staticCastToFetchedTexture(imagep) ;
			if(img)
			{
                debug_text << img->getDiscardLevel() << ":" << img->getDesiredDiscardLevel() << ":" << img->getWidth() << ":" << (S32) sqrtf(vsize) << ":" << (S32) sqrtf(img->getMaxVirtualSize()) << "\n";
				/*F32 pri = img->getDecodePriority();
				pri = llmax(pri, 0.0f);
				if (pri < min_vsize) min_vsize = pri;
				if (pri > max_vsize) max_vsize = pri;*/
			}
		}
		else if (gPipeline.hasRenderDebugMask(LLPipeline::RENDER_DEBUG_FACE_AREA))
		{
			F32 pri = mPixelArea;
			if (pri < min_vsize) min_vsize = pri;
			if (pri > max_vsize) max_vsize = pri;
		}	
	}
	
	if (isSculpted())
	{
		LLSculptParams *sculpt_params = (LLSculptParams *)getParameterEntry(LLNetworkData::PARAMS_SCULPT);
		LLUUID id =  sculpt_params->getSculptTexture();
		
		updateSculptTexture();
		
		

		if (mSculptTexture.notNull())
		{
			mSculptTexture->setBoostLevel(llmax((S32)mSculptTexture->getBoostLevel(),
												(S32)LLGLTexture::BOOST_SCULPTED));
			mSculptTexture->setForSculpt() ;
			
			if(!mSculptTexture->isCachedRawImageReady())
			{
				S32 lod = llmin(mLOD, 3);
				F32 lodf = ((F32)(lod + 1.0f)/4.f);
				F32 tex_size = lodf * LLViewerTexture::sMaxSculptRez ;
				mSculptTexture->addTextureStats(2.f * tex_size * tex_size, FALSE);
			}
	
			S32 texture_discard = mSculptTexture->getCachedRawImageLevel(); //try to match the texture
			S32 current_discard = getVolume() ? getVolume()->getSculptLevel() : -2 ;

			if (texture_discard >= 0 && //texture has some data available
				(texture_discard < current_discard || //texture has more data than last rebuild
				current_discard < 0)) //no previous rebuild
			{
				gPipeline.markRebuild(mDrawable, LLDrawable::REBUILD_VOLUME, FALSE);
				mSculptChanged = TRUE;
			}

			if (gPipeline.hasRenderDebugMask(LLPipeline::RENDER_DEBUG_SCULPTED))
			{
				setDebugText(llformat("T%d C%d V%d\n%dx%d",
										  texture_discard, current_discard, getVolume()->getSculptLevel(),
										  mSculptTexture->getHeight(), mSculptTexture->getWidth()));
			}
		}

	}

	if (getLightTextureID().notNull())
	{
		LLLightImageParams* params = (LLLightImageParams*) getParameterEntry(LLNetworkData::PARAMS_LIGHT_IMAGE);
		LLUUID id = params->getLightTexture();
		mLightTexture = LLViewerTextureManager::getFetchedTexture(id, FTT_DEFAULT, TRUE, LLGLTexture::BOOST_ALM);
		if (mLightTexture.notNull())
		{
			F32 rad = getLightRadius();
			mLightTexture->addTextureStats(gPipeline.calcPixelArea(getPositionAgent(), 
																	LLVector3(rad,rad,rad),
																	*camera));
		}	
	}
	
	if (gPipeline.hasRenderDebugMask(LLPipeline::RENDER_DEBUG_TEXTURE_AREA))
	{
		setDebugText(llformat("%.0f:%.0f", (F32) sqrt(min_vsize),(F32) sqrt(max_vsize)));
	}
 	else if (gPipeline.hasRenderDebugMask(LLPipeline::RENDER_DEBUG_TEXTURE_PRIORITY))
 	{
 		//setDebugText(llformat("%.0f:%.0f", (F32) sqrt(min_vsize),(F32) sqrt(max_vsize)));
        setDebugText(debug_text.str());
 	}
	else if (gPipeline.hasRenderDebugMask(LLPipeline::RENDER_DEBUG_FACE_AREA))
	{
		setDebugText(llformat("%.0f:%.0f", (F32) sqrt(min_vsize),(F32) sqrt(max_vsize)));
	}

	if (mPixelArea == 0)
	{ //flexi phasing issues make this happen
		mPixelArea = old_area;
	}
}

BOOL LLVOVolume::isActive() const
{
	return !mStatic;
}

BOOL LLVOVolume::setMaterial(const U8 material)
{
	BOOL res = LLViewerObject::setMaterial(material);
	
	return res;
}

void LLVOVolume::setTexture(const S32 face)
{
	llassert(face < getNumTEs());
	gGL.getTexUnit(0)->bind(getTEImage(face));
}

void LLVOVolume::setScale(const LLVector3 &scale, BOOL damped)
{
	if (scale != getScale())
	{
		// store local radius
		LLViewerObject::setScale(scale);

		if (mVolumeImpl)
		{
			mVolumeImpl->onSetScale(scale, damped);
		}
		
		updateRadius();

		//since drawable transforms do not include scale, changing volume scale
		//requires an immediate rebuild of volume verts.
		gPipeline.markRebuild(mDrawable, LLDrawable::REBUILD_POSITION, TRUE);
	}
}

LLFace* LLVOVolume::addFace(S32 f)
{
	const LLTextureEntry* te = getTE(f);
	LLViewerTexture* imagep = getTEImage(f);
	if (te->getMaterialParams().notNull())
	{
		LLViewerTexture* normalp = getTENormalMap(f);
		LLViewerTexture* specularp = getTESpecularMap(f);
		return mDrawable->addFace(te, imagep, normalp, specularp);
	}
	return mDrawable->addFace(te, imagep);
}

LLDrawable *LLVOVolume::createDrawable(LLPipeline *pipeline)
{
	pipeline->allocDrawable(this);
		
	mDrawable->setRenderType(LLPipeline::RENDER_TYPE_VOLUME);

	S32 max_tes_to_set = getNumTEs();
	for (S32 i = 0; i < max_tes_to_set; i++)
	{
		addFace(i);
	}
	mNumFaces = max_tes_to_set;

	if (isAttachment())
	{
		mDrawable->makeActive();
	}

	if (getIsLight())
	{
		// Add it to the pipeline mLightSet
		gPipeline.setLight(mDrawable, TRUE);
	}

    if (isReflectionProbe())
    {
        updateReflectionProbePtr();
    }

	updateRadius();
	bool force_update = true; // avoid non-alpha mDistance update being optimized away
	mDrawable->updateDistance(*LLViewerCamera::getInstance(), force_update);

	return mDrawable;
}

BOOL LLVOVolume::setVolume(const LLVolumeParams &params_in, const S32 detail, bool unique_volume)
{
    LL_PROFILE_ZONE_SCOPED_CATEGORY_VOLUME;
	LLVolumeParams volume_params = params_in;

	S32 last_lod = mVolumep.notNull() ? LLVolumeLODGroup::getVolumeDetailFromScale(mVolumep->getDetail()) : -1;
	S32 lod = mLOD;

	BOOL is404 = FALSE;
	
	if (isSculpted())
	{
		// if it's a mesh
		if ((volume_params.getSculptType() & LL_SCULPT_TYPE_MASK) == LL_SCULPT_TYPE_MESH)
		{ //meshes might not have all LODs, get the force detail to best existing LOD
			if (NO_LOD != lod)
			{
				lod = gMeshRepo.getActualMeshLOD(volume_params, lod);
				if (lod == -1)
				{
					is404 = TRUE;
					lod = 0;
				}
			}
		}
	}

	// Check if we need to change implementations
	bool is_flexible = (volume_params.getPathParams().getCurveType() == LL_PCODE_PATH_FLEXIBLE);
	if (is_flexible)
	{
		setParameterEntryInUse(LLNetworkData::PARAMS_FLEXIBLE, TRUE, false);
		if (!mVolumeImpl)
		{
			LLFlexibleObjectData* data = (LLFlexibleObjectData*)getParameterEntry(LLNetworkData::PARAMS_FLEXIBLE);
			mVolumeImpl = new LLVolumeImplFlexible(this, data);
		}
	}
	else
	{
		// Mark the parameter not in use
		setParameterEntryInUse(LLNetworkData::PARAMS_FLEXIBLE, FALSE, false);
		if (mVolumeImpl)
		{
			delete mVolumeImpl;
			mVolumeImpl = NULL;
			if (mDrawable.notNull())
			{
				// Undo the damage we did to this matrix
				mDrawable->updateXform(FALSE);
			}
		}
	}
	
	if (is404)
	{
		setIcon(LLViewerTextureManager::getFetchedTextureFromFile("icons/Inv_Mesh.png", FTT_LOCAL_FILE, TRUE, LLGLTexture::BOOST_UI));
		//render prim proxy when mesh loading attempts give up
		volume_params.setSculptID(LLUUID::null, LL_SCULPT_TYPE_NONE);

	}

	if ((LLPrimitive::setVolume(volume_params, lod, (mVolumeImpl && mVolumeImpl->isVolumeUnique()))) || mSculptChanged)
	{
		mFaceMappingChanged = TRUE;
		
		if (mVolumeImpl)
		{
			mVolumeImpl->onSetVolume(volume_params, mLOD);
		}
	
		updateSculptTexture();

		if (isSculpted())
		{
			updateSculptTexture();
			// if it's a mesh
			if ((volume_params.getSculptType() & LL_SCULPT_TYPE_MASK) == LL_SCULPT_TYPE_MESH)
			{
				if (!getVolume()->isMeshAssetLoaded())
				{ 
					//load request not yet issued, request pipeline load this mesh
					LLUUID asset_id = volume_params.getSculptID();
					S32 available_lod = gMeshRepo.loadMesh(this, volume_params, lod, last_lod);
					if (available_lod != lod)
					{
						LLPrimitive::setVolume(volume_params, available_lod);
					}
				}
				
			}
			else // otherwise is sculptie
			{
				if (mSculptTexture.notNull())
				{
					sculpt();
				}
			}
		}

        return TRUE;
	}
	else if (NO_LOD == lod) 
	{
		LLSculptIDSize::instance().resetSizeSum(volume_params.getSculptID());
	}

	return FALSE;
}

void LLVOVolume::updateSculptTexture()
{
	LLPointer<LLViewerFetchedTexture> old_sculpt = mSculptTexture;

	if (isSculpted() && !isMesh())
	{
		LLSculptParams *sculpt_params = (LLSculptParams *)getParameterEntry(LLNetworkData::PARAMS_SCULPT);
		LLUUID id =  sculpt_params->getSculptTexture();
		if (id.notNull())
		{
			mSculptTexture = LLViewerTextureManager::getFetchedTexture(id, FTT_DEFAULT, TRUE, LLGLTexture::BOOST_NONE, LLViewerTexture::LOD_TEXTURE);
		}
	}
	else
	{
		mSculptTexture = NULL;
	}

	if (mSculptTexture != old_sculpt)
	{
		if (old_sculpt.notNull())
		{
			old_sculpt->removeVolume(LLRender::SCULPT_TEX, this);
		}
		if (mSculptTexture.notNull())
		{
			mSculptTexture->addVolume(LLRender::SCULPT_TEX, this);
		}
	}
	
}

void LLVOVolume::updateVisualComplexity()
{
    LLVOAvatar* avatar = getAvatarAncestor();
    if (avatar)
    {
        avatar->updateVisualComplexity();
    }
    LLVOAvatar* rigged_avatar = getAvatar();
    if(rigged_avatar && (rigged_avatar != avatar))
    {
        rigged_avatar->updateVisualComplexity();
    }
}

void LLVOVolume::notifyMeshLoaded()
{ 
	mSculptChanged = TRUE;
	gPipeline.markRebuild(mDrawable, LLDrawable::REBUILD_GEOMETRY, TRUE);

    LLVOAvatar *av = getAvatar();
    if (av && !isAnimatedObject())
    {
        av->addAttachmentOverridesForObject(this);
        av->notifyAttachmentMeshLoaded();
    }
    LLControlAvatar *cav = getControlAvatar();
    if (cav && isAnimatedObject())
    {
        cav->addAttachmentOverridesForObject(this);
        cav->notifyAttachmentMeshLoaded();
    }
    updateVisualComplexity();
}

// sculpt replaces generate() for sculpted surfaces
void LLVOVolume::sculpt()
{	
	if (mSculptTexture.notNull())
	{				
		U16 sculpt_height = 0;
		U16 sculpt_width = 0;
		S8 sculpt_components = 0;
		const U8* sculpt_data = NULL;
	
		S32 discard_level = mSculptTexture->getCachedRawImageLevel() ;
		LLImageRaw* raw_image = mSculptTexture->getCachedRawImage() ;
		
		S32 max_discard = mSculptTexture->getMaxDiscardLevel();
		if (discard_level > max_discard)
		{
			discard_level = max_discard;    // clamp to the best we can do			
		}
		if(discard_level > MAX_DISCARD_LEVEL)
		{
			return; //we think data is not ready yet.
		}

		S32 current_discard = getVolume()->getSculptLevel() ;
		if(current_discard < -2)
		{
			static S32 low_sculpty_discard_warning_count = 1;
			S32 exponent = llmax(1, llfloor( log10((F64) low_sculpty_discard_warning_count) ));
			S32 interval = pow(10.0, exponent);
			if ( low_sculpty_discard_warning_count < 10 ||
				(low_sculpty_discard_warning_count % interval) == 0)
			{	// Log first 10 time, then decreasing intervals afterwards otherwise this can flood the logs
				LL_WARNS() << "WARNING!!: Current discard for sculpty " << mSculptTexture->getID() 
					<< " at " << current_discard 
					<< " is less than -2." 
					<< " Hit this " << low_sculpty_discard_warning_count << " times"
					<< LL_ENDL;
			}
			low_sculpty_discard_warning_count++;
			
			// corrupted volume... don't update the sculpty
			return;
		}
		else if (current_discard > MAX_DISCARD_LEVEL)
		{
			static S32 high_sculpty_discard_warning_count = 1;
			S32 exponent = llmax(1, llfloor( log10((F64) high_sculpty_discard_warning_count) ));
			S32 interval = pow(10.0, exponent);
			if ( high_sculpty_discard_warning_count < 10 ||
				(high_sculpty_discard_warning_count % interval) == 0)
			{	// Log first 10 time, then decreasing intervals afterwards otherwise this can flood the logs
				LL_WARNS() << "WARNING!!: Current discard for sculpty " << mSculptTexture->getID() 
					<< " at " << current_discard 
					<< " is more than than allowed max of " << MAX_DISCARD_LEVEL
					<< ".  Hit this " << high_sculpty_discard_warning_count << " times"
					<< LL_ENDL;
			}
			high_sculpty_discard_warning_count++;

			// corrupted volume... don't update the sculpty			
			return;
		}

		if (current_discard == discard_level)  // no work to do here
			return;
		
		if(!raw_image)
		{
			llassert(discard_level < 0) ;

			sculpt_width = 0;
			sculpt_height = 0;
			sculpt_data = NULL ;

			if(LLViewerTextureManager::sTesterp)
			{
				LLViewerTextureManager::sTesterp->updateGrayTextureBinding();
			}
		}
		else
		{					
			sculpt_height = raw_image->getHeight();
			sculpt_width = raw_image->getWidth();
			sculpt_components = raw_image->getComponents();		
					   
			sculpt_data = raw_image->getData();

			if(LLViewerTextureManager::sTesterp)
			{
				mSculptTexture->updateBindStatsForTester() ;
			}
		}
		getVolume()->sculpt(sculpt_width, sculpt_height, sculpt_components, sculpt_data, discard_level, mSculptTexture->isMissingAsset());

		//notify rebuild any other VOVolumes that reference this sculpty volume
		for (S32 i = 0; i < mSculptTexture->getNumVolumes(LLRender::SCULPT_TEX); ++i)
		{
			LLVOVolume* volume = (*(mSculptTexture->getVolumeList(LLRender::SCULPT_TEX)))[i];
			if (volume != this && volume->getVolume() == getVolume())
			{
				gPipeline.markRebuild(volume->mDrawable, LLDrawable::REBUILD_GEOMETRY, FALSE);
			}
		}
	}
}

S32	LLVOVolume::computeLODDetail(F32 distance, F32 radius, F32 lod_factor)
{
	S32	cur_detail;
	if (LLPipeline::sDynamicLOD)
	{
		// We've got LOD in the profile, and in the twist.  Use radius.
		F32 tan_angle = (lod_factor*radius)/distance;
		cur_detail = LLVolumeLODGroup::getDetailFromTan(ll_round(tan_angle, 0.01f));
	}
	else
	{
		cur_detail = llclamp((S32) (sqrtf(radius)*lod_factor*4.f), 0, 3);
	}
	return cur_detail;
}

std::string get_debug_object_lod_text(LLVOVolume *rootp)
{
    std::string cam_dist_string = "";
    cam_dist_string += LLStringOps::getReadableNumber(rootp->mLODDistance) +  " ";
    std::string lod_string = llformat("%d",rootp->getLOD());
    F32 lod_radius = rootp->mLODRadius;
    S32 cam_dist_count = 0;
    LLViewerObject::const_child_list_t& child_list = rootp->getChildren();
    for (LLViewerObject::const_child_list_t::const_iterator iter = child_list.begin();
         iter != child_list.end(); ++iter)
    {
        LLViewerObject *childp = *iter;
        LLVOVolume *volp = dynamic_cast<LLVOVolume*>(childp);
        if (volp)
        {
            lod_string += llformat("%d",volp->getLOD());
            if (volp->isRiggedMesh())
            {
                // Rigged/animatable mesh. This is computed from the
                // avatar dynamic box, so value from any vol will be
                // the same.
                lod_radius = volp->mLODRadius;
            }
            if (volp->mDrawable)
            {
                if (cam_dist_count < 4)
                {
                    cam_dist_string += LLStringOps::getReadableNumber(volp->mLODDistance) +  " ";
                    cam_dist_count++;
                }
            }
        }
    }
    std::string result = llformat("lod_radius %s dists %s lods %s",
                                  LLStringOps::getReadableNumber(lod_radius).c_str(),
                                  cam_dist_string.c_str(),
                                  lod_string.c_str());
    return result;
}

BOOL LLVOVolume::calcLOD()
{
	if (mDrawable.isNull())
	{
		return FALSE;
	}

	S32 cur_detail = 0;
	
	F32 radius;
	F32 distance;
	F32 lod_factor = LLVOVolume::sLODFactor;

	if (mDrawable->isState(LLDrawable::RIGGED))
	{
		LLVOAvatar* avatar = getAvatar(); 
		
		// Not sure how this can really happen, but alas it does. Better exit here than crashing.
		if( !avatar || !avatar->mDrawable )
		{
			return FALSE;
		}

		distance = avatar->mDrawable->mDistanceWRTCamera;


        if (avatar->isControlAvatar())
        {
            // MAINT-7926 Handle volumes in an animated object as a special case
            const LLVector3* box = avatar->getLastAnimExtents();
            LLVector3 diag = box[1] - box[0];
            radius = diag.magVec() * 0.5f;
            LL_DEBUGS("DynamicBox") << avatar->getFullname() << " diag " << diag << " radius " << radius << LL_ENDL;
        }
        else
        {
            // Volume in a rigged mesh attached to a regular avatar.
            // Note this isn't really a radius, so distance calcs are off by factor of 2
            //radius = avatar->getBinRadius();
            // SL-937: add dynamic box handling for rigged mesh on regular avatars.
            const LLVector3* box = avatar->getLastAnimExtents();
            LLVector3 diag = box[1] - box[0];
            radius = diag.magVec(); // preserve old BinRadius behavior - 2x off
            LL_DEBUGS("DynamicBox") << avatar->getFullname() << " diag " << diag << " radius " << radius << LL_ENDL;
        }
        if (distance <= 0.f || radius <= 0.f)
        {
            LL_DEBUGS("DynamicBox","CalcLOD") << "avatar distance/radius uninitialized, skipping" << LL_ENDL;
            return FALSE;
        }
	}
	else
	{
		distance = mDrawable->mDistanceWRTCamera;
		radius = getVolume() ? getVolume()->mLODScaleBias.scaledVec(getScale()).length() : getScale().length();
        if (distance <= 0.f || radius <= 0.f)
        {
            LL_DEBUGS("DynamicBox","CalcLOD") << "non-avatar distance/radius uninitialized, skipping" << LL_ENDL;
            return FALSE;
        }
	}
	
	//hold onto unmodified distance for debugging
	//F32 debug_distance = distance;

    mLODDistance = distance;
    mLODRadius = radius;

    static LLCachedControl<bool> debug_lods(gSavedSettings, "DebugObjectLODs", false);
    if (debug_lods)
    {
        if (getAvatar() && isRootEdit())
        {
            std::string debug_object_text = get_debug_object_lod_text(this);
            setDebugText(debug_object_text);
            mResetDebugText = true;
        }
    }
    else
    {
        if (mResetDebugText)
        {
            restoreHudText();
            mResetDebugText = false;
        }
    }

    distance *= sDistanceFactor;

	F32 rampDist = LLVOVolume::sLODFactor * 2;
	
	if (distance < rampDist)
	{
		// Boost LOD when you're REALLY close
		distance *= 1.0f/rampDist;
		distance *= distance;
		distance *= rampDist;
	}
	

	distance *= F_PI/3.f;

	static LLCachedControl<bool> ignore_fov_zoom(gSavedSettings,"IgnoreFOVZoomForLODs");
	if(!ignore_fov_zoom)
	{
		lod_factor *= DEFAULT_FIELD_OF_VIEW / LLViewerCamera::getInstance()->getDefaultFOV();
	}

    mLODAdjustedDistance = distance;

    if (isHUDAttachment())
    {
        // HUDs always show at highest detail
        cur_detail = 3;
    }
    else
    {
        cur_detail = computeLODDetail(ll_round(distance, 0.01f), ll_round(radius, 0.01f), lod_factor);
    }

    if (gPipeline.hasRenderDebugMask(LLPipeline::RENDER_DEBUG_TRIANGLE_COUNT) && mDrawable->getFace(0))
    {
        if (isRootEdit())
        {
            S32 total_tris = recursiveGetTriangleCount();
            S32 est_max_tris = recursiveGetEstTrianglesMax();
            setDebugText(llformat("TRIS SHOWN %d EST %d", total_tris, est_max_tris));
        }
    }
	if (gPipeline.hasRenderDebugMask(LLPipeline::RENDER_DEBUG_LOD_INFO) &&
		mDrawable->getFace(0))
	{
        // This is a debug display for LODs. Please don't put the texture index here.
        setDebugText(llformat("%d", cur_detail));
	}

	if (cur_detail != mLOD)
	{
        LL_DEBUGS("DynamicBox","CalcLOD") << "new LOD " << cur_detail << " change from " << mLOD 
                             << " distance " << distance << " radius " << radius << " rampDist " << rampDist
                             << " drawable rigged? " << (mDrawable ? (S32) mDrawable->isState(LLDrawable::RIGGED) : (S32) -1)
							 << " mRiggedVolume " << (void*)getRiggedVolume()
                             << " distanceWRTCamera " << (mDrawable ? mDrawable->mDistanceWRTCamera : -1.f)
                             << LL_ENDL;
        
		mAppAngle = ll_round((F32) atan2( mDrawable->getRadius(), mDrawable->mDistanceWRTCamera) * RAD_TO_DEG, 0.01f);
		mLOD = cur_detail;		

        return TRUE;
	}

	return FALSE;
}

BOOL LLVOVolume::updateLOD()
{
	if (mDrawable.isNull())
	{
		return FALSE;
	}
	
	BOOL lod_changed = FALSE;

	if (!LLSculptIDSize::instance().isUnloaded(getVolume()->getParams().getSculptID())) 
	{
		lod_changed = calcLOD();
	}
	else
	{
		return FALSE;
	}

	if (lod_changed)
	{
        if (debugLoggingEnabled("AnimatedObjectsLinkset"))
        {
            if (isAnimatedObject() && isRiggedMesh())
            {
                std::string vobj_name = llformat("Vol%p", this);
                F32 est_tris = getEstTrianglesMax();
                LL_DEBUGS("AnimatedObjectsLinkset") << vobj_name << " updateLOD to " << getLOD() << ", tris " << est_tris << LL_ENDL; 
            }
        }

		gPipeline.markRebuild(mDrawable, LLDrawable::REBUILD_VOLUME, FALSE);
		mLODChanged = TRUE;
	}
	else
	{
		F32 new_radius = getBinRadius();
		F32 old_radius = mDrawable->getBinRadius();
		if (new_radius < old_radius * 0.9f || new_radius > old_radius*1.1f)
		{
			gPipeline.markPartitionMove(mDrawable);
		}
	}

	lod_changed = lod_changed || LLViewerObject::updateLOD();
	
	return lod_changed;
}

BOOL LLVOVolume::setDrawableParent(LLDrawable* parentp)
{
	if (!LLViewerObject::setDrawableParent(parentp))
	{
		// no change in drawable parent
		return FALSE;
	}

	if (!mDrawable->isRoot())
	{
		// rebuild vertices in parent relative space
		gPipeline.markRebuild(mDrawable, LLDrawable::REBUILD_VOLUME, TRUE);

		if (mDrawable->isActive() && !parentp->isActive())
		{
			parentp->makeActive();
		}
		else if (mDrawable->isStatic() && parentp->isActive())
		{
			mDrawable->makeActive();
		}
	}
	
	return TRUE;
}

void LLVOVolume::updateFaceFlags()
{
	// There's no guarantee that getVolume()->getNumFaces() == mDrawable->getNumFaces()
	for (S32 i = 0; i < getVolume()->getNumFaces() && i < mDrawable->getNumFaces(); i++)
	{
		LLFace *face = mDrawable->getFace(i);
		if (face)
		{
			BOOL fullbright = getTE(i)->getFullbright();
			face->clearState(LLFace::FULLBRIGHT | LLFace::HUD_RENDER | LLFace::LIGHT);

			if (fullbright || (mMaterial == LL_MCODE_LIGHT))
			{
				face->setState(LLFace::FULLBRIGHT);
			}
			if (mDrawable->isLight())
			{
				face->setState(LLFace::LIGHT);
			}
			if (isHUDAttachment())
			{
				face->setState(LLFace::HUD_RENDER);
			}
		}
	}
}

BOOL LLVOVolume::setParent(LLViewerObject* parent)
{
	BOOL ret = FALSE ;
    LLViewerObject *old_parent = (LLViewerObject*) getParent();
	if (parent != old_parent)
	{
		ret = LLViewerObject::setParent(parent);
		if (ret && mDrawable)
		{
			gPipeline.markMoved(mDrawable);
			gPipeline.markRebuild(mDrawable, LLDrawable::REBUILD_VOLUME, TRUE);
		}
        onReparent(old_parent, parent);
	}

	return ret ;
}

// NOTE: regenFaces() MUST be followed by genTriangles()!
void LLVOVolume::regenFaces()
{
    LL_PROFILE_ZONE_SCOPED_CATEGORY_VOLUME;
	// remove existing faces
	BOOL count_changed = mNumFaces != getNumTEs();
	
	if (count_changed)
	{
		deleteFaces();		
		// add new faces
		mNumFaces = getNumTEs();
	}
		
	for (S32 i = 0; i < mNumFaces; i++)
	{
		LLFace* facep = count_changed ? addFace(i) : mDrawable->getFace(i);
		if (!facep) continue;

		facep->setTEOffset(i);
		facep->setTexture(getTEImage(i));
		if (facep->getTextureEntry()->getMaterialParams().notNull())
		{
			facep->setNormalMap(getTENormalMap(i));
			facep->setSpecularMap(getTESpecularMap(i));
		}
		facep->setViewerObject(this);
		
		// If the face had media on it, this will have broken the link between the LLViewerMediaTexture and the face.
		// Re-establish the link.
		if((int)mMediaImplList.size() > i)
		{
			if(mMediaImplList[i])
			{
				LLViewerMediaTexture* media_tex = LLViewerTextureManager::findMediaTexture(mMediaImplList[i]->getMediaTextureID()) ;
				if(media_tex)
				{
					media_tex->addMediaToFace(facep) ;
				}
			}
		}
	}
	
	if (!count_changed)
	{
		updateFaceFlags();
	}
}

BOOL LLVOVolume::genBBoxes(BOOL force_global, BOOL should_update_octree_bounds)
{
    LL_PROFILE_ZONE_SCOPED;
    BOOL res = TRUE;

    LLVector4a min, max;

    min.clear();
    max.clear();

    BOOL rebuild = mDrawable->isState(LLDrawable::REBUILD_VOLUME | LLDrawable::REBUILD_POSITION | LLDrawable::REBUILD_RIGGED);

    if (getRiggedVolume())
    {
        // MAINT-8264 - better to use the existing call in calling
        // func LLVOVolume::updateGeometry() if we can detect when
        // updates needed, set REBUILD_RIGGED accordingly.

        // Without the flag, this will remove unused rigged volumes, which we are not currently very aggressive about.
        updateRiggedVolume(false);
    }

    LLVolume* volume = mRiggedVolume;
    if (!volume)
    {
        volume = getVolume();
    }

    bool any_valid_boxes = false;

    if (getRiggedVolume())
    {
        LL_DEBUGS("RiggedBox") << "rebuilding box, volume face count " << getVolume()->getNumVolumeFaces() << " drawable face count " << mDrawable->getNumFaces() << LL_ENDL;
    }

    // There's no guarantee that getVolume()->getNumFaces() == mDrawable->getNumFaces()
    for (S32 i = 0;
        i < getVolume()->getNumVolumeFaces() && i < mDrawable->getNumFaces() && i < getNumTEs();
        i++)
    {
        LLFace* face = mDrawable->getFace(i);
        if (!face)
        {
            continue;
        }

        BOOL face_res = face->genVolumeBBoxes(*volume, i,
            mRelativeXform,
            (mVolumeImpl && mVolumeImpl->isVolumeGlobal()) || force_global);
        res &= face_res; // note that this result is never used

        // MAINT-8264 - ignore bboxes of ill-formed faces.
        if (!face_res)
        {
            continue;
        }
        if (rebuild)
        {
            if (getRiggedVolume())
            {
                LL_DEBUGS("RiggedBox") << "rebuilding box, face " << i << " extents " << face->mExtents[0] << ", " << face->mExtents[1] << LL_ENDL;
            }
            if (!any_valid_boxes)
            {
                min = face->mExtents[0];
                max = face->mExtents[1];
                any_valid_boxes = true;
            }
            else
            {
                min.setMin(min, face->mExtents[0]);
                max.setMax(max, face->mExtents[1]);
            }
        }
    }

    if (any_valid_boxes)
    {
        if (rebuild && should_update_octree_bounds)
        {
            //get the Avatar associated with this object if it's rigged
            LLVOAvatar* avatar = nullptr;
            if (isRiggedMesh())
            {
                if (!isAnimatedObject())
                {
                    if (isAttachment())
                    {
                        avatar = getAvatar();
                    }
                }
                else
                {
                    LLControlAvatar* controlAvatar = getControlAvatar();
                    if (controlAvatar && controlAvatar->mPlaying)
                    {
                        avatar = controlAvatar;
                    }
                }
            }

            mDrawable->setSpatialExtents(min, max);

            if (avatar)
            {
                // put all rigged drawables in the same octree node for better batching
                mDrawable->setPositionGroup(LLVector4a(0, 0, 0));
            }
            else
            {
                min.add(max);
                min.mul(0.5f);
                mDrawable->setPositionGroup(min);
            }
        }
        
        updateRadius();
        mDrawable->movePartition();
    }
    else
    {
        LL_DEBUGS("RiggedBox") << "genBBoxes failed to find any valid face boxes" << LL_ENDL;
    }

    return res;
}

void LLVOVolume::preRebuild()
{
	if (mVolumeImpl != NULL)
	{
		mVolumeImpl->preRebuild();
	}
}

void LLVOVolume::updateRelativeXform(bool force_identity)
{
	if (mVolumeImpl)
	{
		mVolumeImpl->updateRelativeXform(force_identity);
		return;
	}
	
	LLDrawable* drawable = mDrawable;
	
	if (drawable->isState(LLDrawable::RIGGED) && mRiggedVolume.notNull())
	{ //rigged volume (which is in agent space) is used for generating bounding boxes etc
	  //inverse of render matrix should go to partition space
		mRelativeXform = getRenderMatrix();

		F32* dst = (F32*) mRelativeXformInvTrans.mMatrix;
		F32* src = (F32*) mRelativeXform.mMatrix;
		dst[0] = src[0]; dst[1] = src[1]; dst[2] = src[2];
		dst[3] = src[4]; dst[4] = src[5]; dst[5] = src[6];
		dst[6] = src[8]; dst[7] = src[9]; dst[8] = src[10];
		
		mRelativeXform.invert();
		mRelativeXformInvTrans.transpose();
	}
	else if (drawable->isActive() || force_identity)
	{				
		// setup relative transforms
		LLQuaternion delta_rot;
		LLVector3 delta_pos, delta_scale;
		
		//matrix from local space to parent relative/global space
		bool use_identity = force_identity || drawable->isSpatialRoot();
		delta_rot = use_identity ? LLQuaternion() : mDrawable->getRotation();
		delta_pos = use_identity ? LLVector3(0,0,0) : mDrawable->getPosition();
		delta_scale = mDrawable->getScale();

		// Vertex transform (4x4)
		LLVector3 x_axis = LLVector3(delta_scale.mV[VX], 0.f, 0.f) * delta_rot;
		LLVector3 y_axis = LLVector3(0.f, delta_scale.mV[VY], 0.f) * delta_rot;
		LLVector3 z_axis = LLVector3(0.f, 0.f, delta_scale.mV[VZ]) * delta_rot;

		mRelativeXform.initRows(LLVector4(x_axis, 0.f),
								LLVector4(y_axis, 0.f),
								LLVector4(z_axis, 0.f),
								LLVector4(delta_pos, 1.f));

		
		// compute inverse transpose for normals
		// mRelativeXformInvTrans.setRows(x_axis, y_axis, z_axis);
		// mRelativeXformInvTrans.invert(); 
		// mRelativeXformInvTrans.setRows(x_axis, y_axis, z_axis);
		// grumble - invert is NOT a matrix invert, so we do it by hand:

		LLMatrix3 rot_inverse = LLMatrix3(~delta_rot);

		LLMatrix3 scale_inverse;
		scale_inverse.setRows(LLVector3(1.0, 0.0, 0.0) / delta_scale.mV[VX],
							  LLVector3(0.0, 1.0, 0.0) / delta_scale.mV[VY],
							  LLVector3(0.0, 0.0, 1.0) / delta_scale.mV[VZ]);
							   
		
		mRelativeXformInvTrans = rot_inverse * scale_inverse;

		mRelativeXformInvTrans.transpose();
	}
	else
	{
		LLVector3 pos = getPosition();
		LLVector3 scale = getScale();
		LLQuaternion rot = getRotation();
	
		if (mParent)
		{
			pos *= mParent->getRotation();
			pos += mParent->getPosition();
			rot *= mParent->getRotation();
		}
		
		//LLViewerRegion* region = getRegion();
		//pos += region->getOriginAgent();
		
		LLVector3 x_axis = LLVector3(scale.mV[VX], 0.f, 0.f) * rot;
		LLVector3 y_axis = LLVector3(0.f, scale.mV[VY], 0.f) * rot;
		LLVector3 z_axis = LLVector3(0.f, 0.f, scale.mV[VZ]) * rot;

		mRelativeXform.initRows(LLVector4(x_axis, 0.f),
								LLVector4(y_axis, 0.f),
								LLVector4(z_axis, 0.f),
								LLVector4(pos, 1.f));

		// compute inverse transpose for normals
		LLMatrix3 rot_inverse = LLMatrix3(~rot);

		LLMatrix3 scale_inverse;
		scale_inverse.setRows(LLVector3(1.0, 0.0, 0.0) / scale.mV[VX],
							  LLVector3(0.0, 1.0, 0.0) / scale.mV[VY],
							  LLVector3(0.0, 0.0, 1.0) / scale.mV[VZ]);
							   
		
		mRelativeXformInvTrans = rot_inverse * scale_inverse;

		mRelativeXformInvTrans.transpose();
	}
}

bool LLVOVolume::lodOrSculptChanged(LLDrawable *drawable, BOOL &compiled, BOOL &should_update_octree_bounds)
{
    LL_PROFILE_ZONE_SCOPED_CATEGORY_VOLUME;
	bool regen_faces = false;

	LLVolume *old_volumep, *new_volumep;
	F32 old_lod, new_lod;
	S32 old_num_faces, new_num_faces;

	old_volumep = getVolume();
	old_lod = old_volumep->getDetail();
	old_num_faces = old_volumep->getNumFaces();
	old_volumep = NULL;

	{
		const LLVolumeParams &volume_params = getVolume()->getParams();
		setVolume(volume_params, 0);
	}

	new_volumep = getVolume();
	new_lod = new_volumep->getDetail();
	new_num_faces = new_volumep->getNumFaces();
	new_volumep = NULL;

	if ((new_lod != old_lod) || mSculptChanged)
	{
        if (mDrawable->isState(LLDrawable::RIGGED))
        {
            updateVisualComplexity();
        }

		compiled = TRUE;
        // new_lod > old_lod breaks a feedback loop between LOD updates and
        // bounding box updates.
        should_update_octree_bounds = should_update_octree_bounds || mSculptChanged || new_lod > old_lod;
		sNumLODChanges += new_num_faces;

		if ((S32)getNumTEs() != getVolume()->getNumFaces())
		{
			setNumTEs(getVolume()->getNumFaces()); //mesh loading may change number of faces.
		}

		drawable->setState(LLDrawable::REBUILD_VOLUME); // for face->genVolumeTriangles()

		{
			regen_faces = new_num_faces != old_num_faces || mNumFaces != (S32)getNumTEs();
			if (regen_faces)
			{
				regenFaces();
			}

			if (mSculptChanged)
			{ //changes in sculpt maps can thrash an object bounding box without 
				//triggering a spatial group bounding box update -- force spatial group
				//to update bounding boxes
				LLSpatialGroup* group = mDrawable->getSpatialGroup();
				if (group)
				{
					group->unbound();
				}
			}
		}
	}

	return regen_faces;
}

BOOL LLVOVolume::updateGeometry(LLDrawable *drawable)
{
    LL_PROFILE_ZONE_SCOPED_CATEGORY_VOLUME;
	
	if (mDrawable->isState(LLDrawable::REBUILD_RIGGED))
	{
        updateRiggedVolume(false);
		genBBoxes(FALSE);
		mDrawable->clearState(LLDrawable::REBUILD_RIGGED);
	}

	if (mVolumeImpl != NULL)
	{
		BOOL res;
		{
			res = mVolumeImpl->doUpdateGeometry(drawable);
		}
		updateFaceFlags();
		return res;
	}
	
	LLSpatialGroup* group = drawable->getSpatialGroup();
	if (group)
	{
		group->dirtyMesh();
	}

	updateRelativeXform();
	
	if (mDrawable.isNull()) // Not sure why this is happening, but it is...
	{
		return TRUE; // No update to complete
	}

	BOOL compiled = FALSE;
    // This should be true in most cases, unless we're sure no octree update is
    // needed.
    BOOL should_update_octree_bounds = bool(getRiggedVolume()) || mDrawable->isState(LLDrawable::REBUILD_POSITION) || !mDrawable->getSpatialExtents()->isFinite3();

	if (mVolumeChanged || mFaceMappingChanged)
	{
		dirtySpatialGroup(drawable->isState(LLDrawable::IN_REBUILD_Q1));

		bool was_regen_faces = false;
        should_update_octree_bounds = true;

		if (mVolumeChanged)
		{
            was_regen_faces = lodOrSculptChanged(drawable, compiled, should_update_octree_bounds);
			drawable->setState(LLDrawable::REBUILD_VOLUME);
		}
		else if (mSculptChanged || mLODChanged || mColorChanged)
		{
			compiled = TRUE;
            was_regen_faces = lodOrSculptChanged(drawable, compiled, should_update_octree_bounds);
		}

		if (!was_regen_faces) {
			regenFaces();
		}
	}
	else if (mLODChanged || mSculptChanged || mColorChanged)
	{
		dirtySpatialGroup(drawable->isState(LLDrawable::IN_REBUILD_Q1));
		compiled = TRUE;
        lodOrSculptChanged(drawable, compiled, should_update_octree_bounds);
		
		if(drawable->isState(LLDrawable::REBUILD_RIGGED | LLDrawable::RIGGED)) 
		{
			updateRiggedVolume(false);
		}
	}
	// it has its own drawable (it's moved) or it has changed UVs or it has changed xforms from global<->local
	else
	{
		compiled = TRUE;
		// All it did was move or we changed the texture coordinate offset
	}

    // Generate bounding boxes if needed, and update the object's size in the
    // octree
    genBBoxes(FALSE, should_update_octree_bounds);

	// Update face flags
	updateFaceFlags();
	
	if(compiled)
	{
		LLPipeline::sCompiles++;
	}
		
	mVolumeChanged = FALSE;
	mLODChanged = FALSE;
	mSculptChanged = FALSE;
	mFaceMappingChanged = FALSE;
    mColorChanged = FALSE;
	
	return LLViewerObject::updateGeometry(drawable);
}

void LLVOVolume::updateFaceSize(S32 idx)
{
	if( mDrawable->getNumFaces() <= idx )
	{
		return;
	}

	LLFace* facep = mDrawable->getFace(idx);
	if (facep)
	{
		if (idx >= getVolume()->getNumVolumeFaces())
		{
			facep->setSize(0,0, true);
		}
		else
		{
			const LLVolumeFace& vol_face = getVolume()->getVolumeFace(idx);
			facep->setSize(vol_face.mNumVertices, vol_face.mNumIndices, 
							true); // <--- volume faces should be padded for 16-byte alignment
		
		}
	}
}

BOOL LLVOVolume::isRootEdit() const
{
	if (mParent && !((LLViewerObject*)mParent)->isAvatar())
	{
		return FALSE;
	}
	return TRUE;
}

//virtual
void LLVOVolume::setNumTEs(const U8 num_tes)
{
	const U8 old_num_tes = getNumTEs() ;
	
	if(old_num_tes && old_num_tes < num_tes) //new faces added
	{
		LLViewerObject::setNumTEs(num_tes) ;

		if(mMediaImplList.size() >= old_num_tes && mMediaImplList[old_num_tes -1].notNull())//duplicate the last media textures if exists.
		{
			mMediaImplList.resize(num_tes) ;
			const LLTextureEntry* te = getTE(old_num_tes - 1) ;
			for(U8 i = old_num_tes; i < num_tes ; i++)
			{
				setTE(i, *te) ;
				mMediaImplList[i] = mMediaImplList[old_num_tes -1] ;
			}
			mMediaImplList[old_num_tes -1]->setUpdated(TRUE) ;
		}
	}
	else if(old_num_tes > num_tes && mMediaImplList.size() > num_tes) //old faces removed
	{
		U8 end = (U8)(mMediaImplList.size()) ;
		for(U8 i = num_tes; i < end ; i++)
		{
			removeMediaImpl(i) ;				
		}
		mMediaImplList.resize(num_tes) ;

		LLViewerObject::setNumTEs(num_tes) ;
	}
	else
	{
		LLViewerObject::setNumTEs(num_tes) ;
	}

	return ;
}


//virtual
void LLVOVolume::changeTEImage(S32 index, LLViewerTexture* imagep)
{
	BOOL changed = (mTEImages[index] != imagep);
	LLViewerObject::changeTEImage(index, imagep);
	if (changed)
	{
		gPipeline.markTextured(mDrawable);
		mFaceMappingChanged = TRUE;
	}
}

void LLVOVolume::setTEImage(const U8 te, LLViewerTexture *imagep)
{
	BOOL changed = (mTEImages[te] != imagep);
	LLViewerObject::setTEImage(te, imagep);
	if (changed)
	{
		gPipeline.markTextured(mDrawable);
		mFaceMappingChanged = TRUE;
	}
}

S32 LLVOVolume::setTETexture(const U8 te, const LLUUID &uuid)
{
	S32 res = LLViewerObject::setTETexture(te, uuid);
	if (res)
	{
		gPipeline.markTextured(mDrawable);
		mFaceMappingChanged = TRUE;
	}
	return res;
}

S32 LLVOVolume::setTEColor(const U8 te, const LLColor3& color)
{
	return setTEColor(te, LLColor4(color));
}

S32 LLVOVolume::setTEColor(const U8 te, const LLColor4& color)
{
	S32 retval = 0;
	const LLTextureEntry *tep = getTE(te);
	if (!tep)
	{
		LL_WARNS("MaterialTEs") << "No texture entry for te " << (S32)te << ", object " << mID << LL_ENDL;
	}
	else if (color != tep->getColor())
	{
		F32 old_alpha = tep->getColor().mV[3];
		if (color.mV[3] != old_alpha)
		{
			gPipeline.markTextured(mDrawable);
			//treat this alpha change as an LoD update since render batches may need to get rebuilt
			mLODChanged = TRUE;
			gPipeline.markRebuild(mDrawable, LLDrawable::REBUILD_VOLUME, FALSE);
		}
		retval = LLPrimitive::setTEColor(te, color);
		if (mDrawable.notNull() && retval)
		{
			// These should only happen on updates which are not the initial update.
            mColorChanged = TRUE;
			mDrawable->setState(LLDrawable::REBUILD_COLOR);
			dirtyMesh();
		}
	}

	return  retval;
}

S32 LLVOVolume::setTEBumpmap(const U8 te, const U8 bumpmap)
{
	S32 res = LLViewerObject::setTEBumpmap(te, bumpmap);
	if (res)
	{
		gPipeline.markTextured(mDrawable);
		mFaceMappingChanged = TRUE;
	}
	return  res;
}

S32 LLVOVolume::setTETexGen(const U8 te, const U8 texgen)
{
	S32 res = LLViewerObject::setTETexGen(te, texgen);
	if (res)
	{
		gPipeline.markTextured(mDrawable);
		mFaceMappingChanged = TRUE;
	}
	return  res;
}

S32 LLVOVolume::setTEMediaTexGen(const U8 te, const U8 media)
{
	S32 res = LLViewerObject::setTEMediaTexGen(te, media);
	if (res)
	{
		gPipeline.markTextured(mDrawable);
		mFaceMappingChanged = TRUE;
	}
	return  res;
}

S32 LLVOVolume::setTEShiny(const U8 te, const U8 shiny)
{
	S32 res = LLViewerObject::setTEShiny(te, shiny);
	if (res)
	{
		gPipeline.markTextured(mDrawable);
		mFaceMappingChanged = TRUE;
	}
	return  res;
}

S32 LLVOVolume::setTEFullbright(const U8 te, const U8 fullbright)
{
	S32 res = LLViewerObject::setTEFullbright(te, fullbright);
	if (res)
	{
		gPipeline.markTextured(mDrawable);
		mFaceMappingChanged = TRUE;
	}
	return  res;
}

S32 LLVOVolume::setTEBumpShinyFullbright(const U8 te, const U8 bump)
{
	S32 res = LLViewerObject::setTEBumpShinyFullbright(te, bump);
	if (res)
	{
		gPipeline.markTextured(mDrawable);
		mFaceMappingChanged = TRUE;
	}
	return res;
}

S32 LLVOVolume::setTEMediaFlags(const U8 te, const U8 media_flags)
{
	S32 res = LLViewerObject::setTEMediaFlags(te, media_flags);
	if (res)
	{
		gPipeline.markTextured(mDrawable);
		mFaceMappingChanged = TRUE;
	}
	return  res;
}

S32 LLVOVolume::setTEGlow(const U8 te, const F32 glow)
{
	S32 res = LLViewerObject::setTEGlow(te, glow);
	if (res)
	{
		gPipeline.markTextured(mDrawable);
		mFaceMappingChanged = TRUE;
	}
	return  res;
}

void LLVOVolume::setTEMaterialParamsCallbackTE(const LLUUID& objectID, const LLMaterialID &pMaterialID, const LLMaterialPtr pMaterialParams, U32 te)
{
	LLVOVolume* pVol = (LLVOVolume*)gObjectList.findObject(objectID);
	if (pVol)
	{
		LL_DEBUGS("MaterialTEs") << "materialid " << pMaterialID.asString() << " to TE " << te << LL_ENDL;
		if (te >= pVol->getNumTEs())
			return;

		LLTextureEntry* texture_entry = pVol->getTE(te);
		if (texture_entry && (texture_entry->getMaterialID() == pMaterialID))
		{
			pVol->setTEMaterialParams(te, pMaterialParams);
		}
	}
}

S32 LLVOVolume::setTEMaterialID(const U8 te, const LLMaterialID& pMaterialID)
{
	S32 res = LLViewerObject::setTEMaterialID(te, pMaterialID);
	LL_DEBUGS("MaterialTEs") << "te "<< (S32)te << " materialid " << pMaterialID.asString() << " res " << res
								<< ( LLSelectMgr::getInstance()->getSelection()->contains(const_cast<LLVOVolume*>(this), te) ? " selected" : " not selected" )
								<< LL_ENDL;
		
	LL_DEBUGS("MaterialTEs") << " " << pMaterialID.asString() << LL_ENDL;
	if (res)
	{
		LLMaterialMgr::instance().getTE(getRegion()->getRegionID(), pMaterialID, te, boost::bind(&LLVOVolume::setTEMaterialParamsCallbackTE, getID(), _1, _2, _3));

		setChanged(ALL_CHANGED);
		if (!mDrawable.isNull())
		{
			gPipeline.markTextured(mDrawable);
			gPipeline.markRebuild(mDrawable,LLDrawable::REBUILD_ALL);
		}
		mFaceMappingChanged = TRUE;
	}
	return res;
}

bool LLVOVolume::notifyAboutCreatingTexture(LLViewerTexture *texture)
{ //Ok, here we have confirmation about texture creation, check our wait-list
  //and make changes, or return false

	std::pair<mmap_UUID_MAP_t::iterator, mmap_UUID_MAP_t::iterator> range = mWaitingTextureInfo.equal_range(texture->getID());

	typedef std::map<U8, LLMaterialPtr> map_te_material;
	map_te_material new_material;

	for(mmap_UUID_MAP_t::iterator range_it = range.first; range_it != range.second; ++range_it)
	{
		LLMaterialPtr cur_material = getTEMaterialParams(range_it->second.te);

		//here we just interesting in DIFFUSE_MAP only!
		if(NULL != cur_material.get() && LLRender::DIFFUSE_MAP == range_it->second.map && GL_RGBA != texture->getPrimaryFormat())
		{ //ok let's check the diffuse mode
			switch(cur_material->getDiffuseAlphaMode())
			{
			case LLMaterial::DIFFUSE_ALPHA_MODE_BLEND:
			case LLMaterial::DIFFUSE_ALPHA_MODE_EMISSIVE:
			case LLMaterial::DIFFUSE_ALPHA_MODE_MASK:
				{ //uups... we have non 32 bit texture with LLMaterial::DIFFUSE_ALPHA_MODE_* => LLMaterial::DIFFUSE_ALPHA_MODE_NONE

					LLMaterialPtr mat = NULL;
					map_te_material::iterator it = new_material.find(range_it->second.te);
					if(new_material.end() == it) {
						mat = new LLMaterial(cur_material->asLLSD());
						new_material.insert(map_te_material::value_type(range_it->second.te, mat));
					} else {
						mat = it->second;
					}

					mat->setDiffuseAlphaMode(LLMaterial::DIFFUSE_ALPHA_MODE_NONE);

				} break;
			} //switch
		} //if
	} //for

	//setup new materials
	for(map_te_material::const_iterator it = new_material.begin(), end = new_material.end(); it != end; ++it)
	{
		LLMaterialMgr::getInstance()->put(getID(), it->first, *it->second);
		LLViewerObject::setTEMaterialParams(it->first, it->second);
	}

	//clear wait-list
	mWaitingTextureInfo.erase(range.first, range.second);

	return 0 != new_material.size();
}

bool LLVOVolume::notifyAboutMissingAsset(LLViewerTexture *texture)
{ //Ok, here if we wait information about texture and it's missing
  //then depending from the texture map (diffuse, normal, or specular)
  //make changes in material and confirm it. If not return false.
	std::pair<mmap_UUID_MAP_t::iterator, mmap_UUID_MAP_t::iterator> range = mWaitingTextureInfo.equal_range(texture->getID());
	if(range.first == range.second) return false;

	typedef std::map<U8, LLMaterialPtr> map_te_material;
	map_te_material new_material;
	
	for(mmap_UUID_MAP_t::iterator range_it = range.first; range_it != range.second; ++range_it)
	{
		LLMaterialPtr cur_material = getTEMaterialParams(range_it->second.te);
		if (cur_material.isNull())
			continue;

		switch(range_it->second.map)
		{
		case LLRender::DIFFUSE_MAP:
			{
				if(LLMaterial::DIFFUSE_ALPHA_MODE_NONE != cur_material->getDiffuseAlphaMode())
				{ //missing texture + !LLMaterial::DIFFUSE_ALPHA_MODE_NONE => LLMaterial::DIFFUSE_ALPHA_MODE_NONE
					LLMaterialPtr mat = NULL;
					map_te_material::iterator it = new_material.find(range_it->second.te);
					if(new_material.end() == it) {
						mat = new LLMaterial(cur_material->asLLSD());
						new_material.insert(map_te_material::value_type(range_it->second.te, mat));
					} else {
						mat = it->second;
					}

					mat->setDiffuseAlphaMode(LLMaterial::DIFFUSE_ALPHA_MODE_NONE);
				}
			} break;
		case LLRender::NORMAL_MAP:
			{ //missing texture => reset material texture id
				LLMaterialPtr mat = NULL;
				map_te_material::iterator it = new_material.find(range_it->second.te);
				if(new_material.end() == it) {
					mat = new LLMaterial(cur_material->asLLSD());
					new_material.insert(map_te_material::value_type(range_it->second.te, mat));
				} else {
					mat = it->second;
				}

				mat->setNormalID(LLUUID::null);
			} break;
		case LLRender::SPECULAR_MAP:
			{ //missing texture => reset material texture id
				LLMaterialPtr mat = NULL;
				map_te_material::iterator it = new_material.find(range_it->second.te);
				if(new_material.end() == it) {
					mat = new LLMaterial(cur_material->asLLSD());
					new_material.insert(map_te_material::value_type(range_it->second.te, mat));
				} else {
					mat = it->second;
				}

				mat->setSpecularID(LLUUID::null);
			} break;
		case LLRender::NUM_TEXTURE_CHANNELS:
				//nothing to do, make compiler happy
			break;
		} //switch
	} //for

	//setup new materials
	for(map_te_material::const_iterator it = new_material.begin(), end = new_material.end(); it != end; ++it)
	{
		LLMaterialMgr::getInstance()->setLocalMaterial(getRegion()->getRegionID(), it->second);
		LLViewerObject::setTEMaterialParams(it->first, it->second);
	}

	//clear wait-list
	mWaitingTextureInfo.erase(range.first, range.second);

	return 0 != new_material.size();
}

S32 LLVOVolume::setTEMaterialParams(const U8 te, const LLMaterialPtr pMaterialParams)
{
	LLMaterialPtr pMaterial = const_cast<LLMaterialPtr&>(pMaterialParams);

	if(pMaterialParams)
	{ //check all of them according to material settings

		LLViewerTexture *img_diffuse = getTEImage(te);
		LLViewerTexture *img_normal = getTENormalMap(te);
		LLViewerTexture *img_specular = getTESpecularMap(te);

		llassert(NULL != img_diffuse);

		LLMaterialPtr new_material = NULL;

		//diffuse
		if(NULL != img_diffuse)
		{ //guard
			if(0 == img_diffuse->getPrimaryFormat() && !img_diffuse->isMissingAsset())
			{ //ok here we don't have information about texture, let's belief and leave material settings
			  //but we remember this case
				mWaitingTextureInfo.insert(mmap_UUID_MAP_t::value_type(img_diffuse->getID(), material_info(LLRender::DIFFUSE_MAP, te)));
			}
			else
			{
				bool bSetDiffuseNone = false;
				if(img_diffuse->isMissingAsset())
				{
					bSetDiffuseNone = true;
				}
				else
				{
					switch(pMaterialParams->getDiffuseAlphaMode())
					{
					case LLMaterial::DIFFUSE_ALPHA_MODE_BLEND:
					case LLMaterial::DIFFUSE_ALPHA_MODE_EMISSIVE:
					case LLMaterial::DIFFUSE_ALPHA_MODE_MASK:
						{ //all of them modes available only for 32 bit textures
							LLTextureEntry* tex_entry = getTE(te);
							bool bIsBakedImageId = false;
							if (tex_entry && LLAvatarAppearanceDefines::LLAvatarAppearanceDictionary::isBakedImageId(tex_entry->getID()))
							{
								bIsBakedImageId = true;
							}
							if (GL_RGBA != img_diffuse->getPrimaryFormat() && !bIsBakedImageId)
							{
								bSetDiffuseNone = true;
							}
						} break;
					}
				} //else


				if(bSetDiffuseNone)
				{ //upps... we should substitute this material with LLMaterial::DIFFUSE_ALPHA_MODE_NONE
					new_material = new LLMaterial(pMaterialParams->asLLSD());
					new_material->setDiffuseAlphaMode(LLMaterial::DIFFUSE_ALPHA_MODE_NONE);
				}
			}
		}

		//normal
		if(LLUUID::null != pMaterialParams->getNormalID())
		{
			if(img_normal && img_normal->isMissingAsset() && img_normal->getID() == pMaterialParams->getNormalID())
			{
				if(!new_material) {
					new_material = new LLMaterial(pMaterialParams->asLLSD());
				}
				new_material->setNormalID(LLUUID::null);
			}
			else if(NULL == img_normal || 0 == img_normal->getPrimaryFormat())
			{ //ok here we don't have information about texture, let's belief and leave material settings
				//but we remember this case
				mWaitingTextureInfo.insert(mmap_UUID_MAP_t::value_type(pMaterialParams->getNormalID(), material_info(LLRender::NORMAL_MAP,te)));
			}

		}


		//specular
		if(LLUUID::null != pMaterialParams->getSpecularID())
		{
			if(img_specular && img_specular->isMissingAsset() && img_specular->getID() == pMaterialParams->getSpecularID())
			{
				if(!new_material) {
					new_material = new LLMaterial(pMaterialParams->asLLSD());
				}
				new_material->setSpecularID(LLUUID::null);
			}
			else if(NULL == img_specular || 0 == img_specular->getPrimaryFormat())
			{ //ok here we don't have information about texture, let's belief and leave material settings
				//but we remember this case
				mWaitingTextureInfo.insert(mmap_UUID_MAP_t::value_type(pMaterialParams->getSpecularID(), material_info(LLRender::SPECULAR_MAP, te)));
			}
		}

		if(new_material) {
			pMaterial = new_material;
			LLMaterialMgr::getInstance()->setLocalMaterial(getRegion()->getRegionID(), pMaterial);
		}
	}

	S32 res = LLViewerObject::setTEMaterialParams(te, pMaterial);

	LL_DEBUGS("MaterialTEs") << "te " << (S32)te << " material " << ((pMaterial) ? pMaterial->asLLSD() : LLSD("null")) << " res " << res
							 << ( LLSelectMgr::getInstance()->getSelection()->contains(const_cast<LLVOVolume*>(this), te) ? " selected" : " not selected" )
							 << LL_ENDL;
	setChanged(ALL_CHANGED);
	if (!mDrawable.isNull())
	{
		gPipeline.markTextured(mDrawable);
		gPipeline.markRebuild(mDrawable,LLDrawable::REBUILD_ALL);
	}
	mFaceMappingChanged = TRUE;
	return TEM_CHANGE_TEXTURE;
}

S32 LLVOVolume::setTEGLTFMaterialOverride(U8 te, LLGLTFMaterial* mat)
{
    S32 retval = LLViewerObject::setTEGLTFMaterialOverride(te, mat);

    if (retval == TEM_CHANGE_TEXTURE)
    {
        if (!mDrawable.isNull())
        {
            gPipeline.markTextured(mDrawable);
            gPipeline.markRebuild(mDrawable, LLDrawable::REBUILD_ALL);
        }
        mFaceMappingChanged = TRUE;
    }

    return retval;
}


S32 LLVOVolume::setTEScale(const U8 te, const F32 s, const F32 t)
{
	S32 res = LLViewerObject::setTEScale(te, s, t);
	if (res)
	{
		gPipeline.markTextured(mDrawable);
		mFaceMappingChanged = TRUE;
	}
	return res;
}

S32 LLVOVolume::setTEScaleS(const U8 te, const F32 s)
{
	S32 res = LLViewerObject::setTEScaleS(te, s);
	if (res)
	{
		gPipeline.markTextured(mDrawable);
		mFaceMappingChanged = TRUE;
	}
	return res;
}

S32 LLVOVolume::setTEScaleT(const U8 te, const F32 t)
{
	S32 res = LLViewerObject::setTEScaleT(te, t);
	if (res)
	{
		gPipeline.markTextured(mDrawable);
		mFaceMappingChanged = TRUE;
	}
	return res;
}


void LLVOVolume::updateTEData()
{
	/*if (mDrawable.notNull())
	{
		mFaceMappingChanged = TRUE;
		gPipeline.markRebuild(mDrawable, LLDrawable::REBUILD_MATERIAL, TRUE);
	}*/
}

bool LLVOVolume::hasMedia() const
{
	bool result = false;
	const U8 numTEs = getNumTEs();
	for (U8 i = 0; i < numTEs; i++)
	{
		const LLTextureEntry* te = getTE(i);
		if(te->hasMedia())
		{
			result = true;
			break;
		}
	}
	return result;
}

LLVector3 LLVOVolume::getApproximateFaceNormal(U8 face_id)
{
	LLVolume* volume = getVolume();
	LLVector4a result;
	result.clear();

	LLVector3 ret;

	if (volume && face_id < volume->getNumVolumeFaces())
	{
		const LLVolumeFace& face = volume->getVolumeFace(face_id);
		for (S32 i = 0; i < (S32)face.mNumVertices; ++i)
		{
			result.add(face.mNormals[i]);
		}

		LLVector3 ret(result.getF32ptr());
		ret = volumeDirectionToAgent(ret);
		ret.normVec();
	}
	
	return ret;
}

void LLVOVolume::requestMediaDataUpdate(bool isNew)
{
    if (sObjectMediaClient)
		sObjectMediaClient->fetchMedia(new LLMediaDataClientObjectImpl(this, isNew));
}

bool LLVOVolume::isMediaDataBeingFetched() const
{
	// I know what I'm doing by const_casting this away: this is just 
	// a wrapper class that is only going to do a lookup.
	return (sObjectMediaClient) ? sObjectMediaClient->isInQueue(new LLMediaDataClientObjectImpl(const_cast<LLVOVolume*>(this), false)) : false;
}

void LLVOVolume::cleanUpMediaImpls()
{
	// Iterate through our TEs and remove any Impls that are no longer used
	const U8 numTEs = getNumTEs();
	for (U8 i = 0; i < numTEs; i++)
	{
		const LLTextureEntry* te = getTE(i);
		if( ! te->hasMedia())
		{
			// Delete the media IMPL!
			removeMediaImpl(i) ;
		}
	}
}

void LLVOVolume::updateObjectMediaData(const LLSD &media_data_array, const std::string &media_version)
{
	// media_data_array is an array of media entry maps
	// media_version is the version string in the response.
	U32 fetched_version = LLTextureEntry::getVersionFromMediaVersionString(media_version);

	// Only update it if it is newer!
	if ( (S32)fetched_version > mLastFetchedMediaVersion)
	{
		mLastFetchedMediaVersion = fetched_version;
		//LL_INFOS() << "updating:" << this->getID() << " " << ll_pretty_print_sd(media_data_array) << LL_ENDL;
		
		LLSD::array_const_iterator iter = media_data_array.beginArray();
		LLSD::array_const_iterator end = media_data_array.endArray();
		U8 texture_index = 0;
		for (; iter != end; ++iter, ++texture_index)
		{
			syncMediaData(texture_index, *iter, false/*merge*/, false/*ignore_agent*/);
		}
	}
}

void LLVOVolume::syncMediaData(S32 texture_index, const LLSD &media_data, bool merge, bool ignore_agent)
{
	if(mDead)
	{
		// If the object has been marked dead, don't process media updates.
		return;
	}
	
	LLTextureEntry *te = getTE(texture_index);
	if(!te)
	{
		return ;
	}

	LL_DEBUGS("MediaOnAPrim") << "BEFORE: texture_index = " << texture_index
		<< " hasMedia = " << te->hasMedia() << " : " 
		<< ((NULL == te->getMediaData()) ? "NULL MEDIA DATA" : ll_pretty_print_sd(te->getMediaData()->asLLSD())) << LL_ENDL;

	std::string previous_url;
	LLMediaEntry* mep = te->getMediaData();
	if(mep)
	{
		// Save the "current url" from before the update so we can tell if
		// it changes. 
		previous_url = mep->getCurrentURL();
	}

	if (merge)
	{
		te->mergeIntoMediaData(media_data);
	}
	else {
		// XXX Question: what if the media data is undefined LLSD, but the
		// update we got above said that we have media flags??	Here we clobber
		// that, assuming the data from the service is more up-to-date. 
		te->updateMediaData(media_data);
	}

	mep = te->getMediaData();
	if(mep)
	{
		bool update_from_self = false;
		if (!ignore_agent) 
		{
			LLUUID updating_agent = LLTextureEntry::getAgentIDFromMediaVersionString(getMediaURL());
			update_from_self = (updating_agent == gAgent.getID());
		}
		viewer_media_t media_impl = LLViewerMedia::getInstance()->updateMediaImpl(mep, previous_url, update_from_self);
			
		addMediaImpl(media_impl, texture_index) ;
	}
	else
	{
		removeMediaImpl(texture_index);
	}

	LL_DEBUGS("MediaOnAPrim") << "AFTER: texture_index = " << texture_index
		<< " hasMedia = " << te->hasMedia() << " : " 
		<< ((NULL == te->getMediaData()) ? "NULL MEDIA DATA" : ll_pretty_print_sd(te->getMediaData()->asLLSD())) << LL_ENDL;
}

void LLVOVolume::mediaNavigateBounceBack(U8 texture_index)
{
	// Find the media entry for this navigate
	const LLMediaEntry* mep = NULL;
	viewer_media_t impl = getMediaImpl(texture_index);
	LLTextureEntry *te = getTE(texture_index);
	if(te)
	{
		mep = te->getMediaData();
	}
	
	if (mep && impl)
	{
        std::string url = mep->getCurrentURL();
		// Look for a ":", if not there, assume "http://"
		if (!url.empty() && std::string::npos == url.find(':')) 
		{
			url = "http://" + url;
		}
		// If the url we're trying to "bounce back" to is either empty or not
		// allowed by the whitelist, try the home url.  If *that* doesn't work,
		// set the media as failed and unload it
        if (url.empty() || !mep->checkCandidateUrl(url))
        {
            url = mep->getHomeURL();
			// Look for a ":", if not there, assume "http://"
			if (!url.empty() && std::string::npos == url.find(':')) 
			{
				url = "http://" + url;
			}
        }
        if (url.empty() || !mep->checkCandidateUrl(url))
		{
			// The url to navigate back to is not good, and we have nowhere else
			// to go.
			LL_WARNS("MediaOnAPrim") << "FAILED to bounce back URL \"" << url << "\" -- unloading impl" << LL_ENDL;
			impl->setMediaFailed(true);
		}
		// Make sure we are not bouncing to url we came from
		else if (impl->getCurrentMediaURL() != url) 
		{
			// Okay, navigate now
            LL_INFOS("MediaOnAPrim") << "bouncing back to URL: " << url << LL_ENDL;
            impl->navigateTo(url, "", false, true);
        }
    }
}

bool LLVOVolume::hasMediaPermission(const LLMediaEntry* media_entry, MediaPermType perm_type)
{
    // NOTE: This logic ALMOST duplicates the logic in the server (in particular, in llmediaservice.cpp).
    if (NULL == media_entry ) return false; // XXX should we assert here?
    
    // The agent has permissions if:
    // - world permissions are on, or
    // - group permissions are on, and agent_id is in the group, or
    // - agent permissions are on, and agent_id is the owner
    
	// *NOTE: We *used* to check for modify permissions here (i.e. permissions were
	// granted if permModify() was true).  However, this doesn't make sense in the
	// viewer: we don't want to show controls or allow interaction if the author
	// has deemed it so.  See DEV-42115.
	
    U8 media_perms = (perm_type == MEDIA_PERM_INTERACT) ? media_entry->getPermsInteract() : media_entry->getPermsControl();
    
    // World permissions
    if (0 != (media_perms & LLMediaEntry::PERM_ANYONE)) 
    {
        return true;
    }
    
    // Group permissions
    else if (0 != (media_perms & LLMediaEntry::PERM_GROUP))
    {
		LLPermissions* obj_perm = LLSelectMgr::getInstance()->findObjectPermissions(this);
		if (obj_perm && gAgent.isInGroup(obj_perm->getGroup()))
		{
			return true;
		}
    }
    
    // Owner permissions
    else if (0 != (media_perms & LLMediaEntry::PERM_OWNER) && permYouOwner()) 
    {
        return true;
    }
    
    return false;
    
}

void LLVOVolume::mediaNavigated(LLViewerMediaImpl *impl, LLPluginClassMedia* plugin, std::string new_location)
{
	bool block_navigation = false;
	// FIXME: if/when we allow the same media impl to be used by multiple faces, the logic here will need to be fixed
	// to deal with multiple face indices.
	int face_index = getFaceIndexWithMediaImpl(impl, -1);
	
	// Find the media entry for this navigate
	LLMediaEntry* mep = NULL;
	LLTextureEntry *te = getTE(face_index);
	if(te)
	{
		mep = te->getMediaData();
	}
	
	if(mep)
	{
		if(!mep->checkCandidateUrl(new_location))
		{
			block_navigation = true;
		}
		if (!block_navigation && !hasMediaPermission(mep, MEDIA_PERM_INTERACT))
		{
			block_navigation = true;
		}
	}
	else
	{
		LL_WARNS("MediaOnAPrim") << "Couldn't find media entry!" << LL_ENDL;
	}
						
	if(block_navigation)
	{
		LL_INFOS("MediaOnAPrim") << "blocking navigate to URI " << new_location << LL_ENDL;

		// "bounce back" to the current URL from the media entry
		mediaNavigateBounceBack(face_index);
	}
	else if (sObjectMediaNavigateClient)
	{
		
		LL_DEBUGS("MediaOnAPrim") << "broadcasting navigate with URI " << new_location << LL_ENDL;

		sObjectMediaNavigateClient->navigate(new LLMediaDataClientObjectImpl(this, false), face_index, new_location);
	}
}

void LLVOVolume::mediaEvent(LLViewerMediaImpl *impl, LLPluginClassMedia* plugin, LLViewerMediaObserver::EMediaEvent event)
{
	switch(event)
	{
		
		case LLViewerMediaObserver::MEDIA_EVENT_LOCATION_CHANGED:
		{			
			switch(impl->getNavState())
			{
				case LLViewerMediaImpl::MEDIANAVSTATE_FIRST_LOCATION_CHANGED:
				{
					// This is the first location changed event after the start of a non-server-directed nav.  It may need to be broadcast or bounced back.
					mediaNavigated(impl, plugin, plugin->getLocation());
				}
				break;
				
				case LLViewerMediaImpl::MEDIANAVSTATE_FIRST_LOCATION_CHANGED_SPURIOUS:
					// This navigate didn't change the current URL.  
					LL_DEBUGS("MediaOnAPrim") << "	NOT broadcasting navigate (spurious)" << LL_ENDL;
				break;
				
				case LLViewerMediaImpl::MEDIANAVSTATE_SERVER_FIRST_LOCATION_CHANGED:
					// This is the first location changed event after the start of a server-directed nav.  Don't broadcast it.
					LL_INFOS("MediaOnAPrim") << "	NOT broadcasting navigate (server-directed)" << LL_ENDL;
				break;
				
				default:
					// This is a subsequent location-changed due to a redirect.	 Don't broadcast.
					LL_INFOS("MediaOnAPrim") << "	NOT broadcasting navigate (redirect)" << LL_ENDL;
				break;
			}
		}
		break;
		
		case LLViewerMediaObserver::MEDIA_EVENT_NAVIGATE_COMPLETE:
		{
			switch(impl->getNavState())
			{
				case LLViewerMediaImpl::MEDIANAVSTATE_COMPLETE_BEFORE_LOCATION_CHANGED:
				{
					// This is the first location changed event after the start of a non-server-directed nav.  It may need to be broadcast or bounced back.
					mediaNavigated(impl, plugin, plugin->getNavigateURI());
				}
				break;
				
				case LLViewerMediaImpl::MEDIANAVSTATE_COMPLETE_BEFORE_LOCATION_CHANGED_SPURIOUS:
					// This navigate didn't change the current URL.  
					LL_DEBUGS("MediaOnAPrim") << "	NOT broadcasting navigate (spurious)" << LL_ENDL;
				break;

				case LLViewerMediaImpl::MEDIANAVSTATE_SERVER_COMPLETE_BEFORE_LOCATION_CHANGED:
					// This is the the navigate complete event from a server-directed nav.  Don't broadcast it.
					LL_INFOS("MediaOnAPrim") << "	NOT broadcasting navigate (server-directed)" << LL_ENDL;
				break;
				
				default:
					// For all other states, the navigate should have been handled by LOCATION_CHANGED events already.
				break;
			}
		}
		break;

        case LLViewerMediaObserver::MEDIA_EVENT_FILE_DOWNLOAD:
        {
            // Media might be blocked, waiting for a file,
            // send an empty response to unblock it
            const std::vector<std::string> empty_response;
            plugin->sendPickFileResponse(empty_response);

            LLNotificationsUtil::add("MediaFileDownloadUnsupported");
        }
        break;
		
		default:
		break;
	}

}

void LLVOVolume::sendMediaDataUpdate()
{
    if (sObjectMediaClient)
		sObjectMediaClient->updateMedia(new LLMediaDataClientObjectImpl(this, false));
}

void LLVOVolume::removeMediaImpl(S32 texture_index)
{
	if(mMediaImplList.size() <= (U32)texture_index || mMediaImplList[texture_index].isNull())
	{
		return ;
	}

	//make the face referencing to mMediaImplList[texture_index] to point back to the old texture.
	if(mDrawable && texture_index < mDrawable->getNumFaces())
	{
		LLFace* facep = mDrawable->getFace(texture_index) ;
		if(facep)
		{
			LLViewerMediaTexture* media_tex = LLViewerTextureManager::findMediaTexture(mMediaImplList[texture_index]->getMediaTextureID()) ;
			if(media_tex)
			{
				media_tex->removeMediaFromFace(facep) ;
			}
		}
	}		
	
	//check if some other face(s) of this object reference(s)to this media impl.
	S32 i ;
	S32 end = (S32)mMediaImplList.size() ;
	for(i = 0; i < end ; i++)
	{
		if( i != texture_index && mMediaImplList[i] == mMediaImplList[texture_index])
		{
			break ;
		}
	}

	if(i == end) //this object does not need this media impl.
	{
		mMediaImplList[texture_index]->removeObject(this) ;
	}

	mMediaImplList[texture_index] = NULL ;
	return ;
}

void LLVOVolume::addMediaImpl(LLViewerMediaImpl* media_impl, S32 texture_index)
{
	if((S32)mMediaImplList.size() < texture_index + 1)
	{
		mMediaImplList.resize(texture_index + 1) ;
	}
	
	if(mMediaImplList[texture_index].notNull())
	{
		if(mMediaImplList[texture_index] == media_impl)
		{
			return ;
		}

		removeMediaImpl(texture_index) ;
	}

	mMediaImplList[texture_index] = media_impl;
	media_impl->addObject(this) ;	

	//add the face to show the media if it is in playing
	if(mDrawable)
	{
		LLFace* facep(NULL);
		if( texture_index < mDrawable->getNumFaces() )
		{
			facep = mDrawable->getFace(texture_index) ;
		}

		if(facep)
		{
			LLViewerMediaTexture* media_tex = LLViewerTextureManager::findMediaTexture(mMediaImplList[texture_index]->getMediaTextureID()) ;
			if(media_tex)
			{
				media_tex->addMediaToFace(facep) ;
			}
		}
		else //the face is not available now, start media on this face later.
		{
			media_impl->setUpdated(TRUE) ;
		}
	}
	return ;
}

viewer_media_t LLVOVolume::getMediaImpl(U8 face_id) const
{
	if(mMediaImplList.size() > face_id)
	{
		return mMediaImplList[face_id];
	}
	return NULL;
}

F64 LLVOVolume::getTotalMediaInterest() const
{
	// If this object is currently focused, this object has "high" interest
	if (LLViewerMediaFocus::getInstance()->getFocusedObjectID() == getID())
		return F64_MAX;
	
	F64 interest = (F64)-1.0;  // means not interested;
    
	// If this object is selected, this object has "high" interest, but since 
	// there can be more than one, we still add in calculated impl interest
	// XXX Sadly, 'contains()' doesn't take a const :(
	if (LLSelectMgr::getInstance()->getSelection()->contains(const_cast<LLVOVolume*>(this)))
		interest = F64_MAX / 2.0;
	
	int i = 0;
	const int end = getNumTEs();
	for ( ; i < end; ++i)
	{
		const viewer_media_t &impl = getMediaImpl(i);
		if (!impl.isNull())
		{
			if (interest == (F64)-1.0) interest = (F64)0.0;
			interest += impl->getInterest();
		}
	}
	return interest;
}

S32 LLVOVolume::getFaceIndexWithMediaImpl(const LLViewerMediaImpl* media_impl, S32 start_face_id)
{
	S32 end = (S32)mMediaImplList.size() ;
	for(S32 face_id = start_face_id + 1; face_id < end; face_id++)
	{
		if(mMediaImplList[face_id] == media_impl)
		{
			return face_id ;
		}
	}
	return -1 ;
}

//----------------------------------------------------------------------------

void LLVOVolume::setLightTextureID(LLUUID id)
{
	LLViewerTexture* old_texturep = getLightTexture(); // same as mLightTexture, but inits if nessesary
	if (id.notNull())
	{
		if (!hasLightTexture())
		{
			setParameterEntryInUse(LLNetworkData::PARAMS_LIGHT_IMAGE, TRUE, true);
		}
		else if (old_texturep)
		{	
			old_texturep->removeVolume(LLRender::LIGHT_TEX, this);
		}
		LLLightImageParams* param_block = (LLLightImageParams*) getParameterEntry(LLNetworkData::PARAMS_LIGHT_IMAGE);
		if (param_block && param_block->getLightTexture() != id)
		{
			param_block->setLightTexture(id);
			parameterChanged(LLNetworkData::PARAMS_LIGHT_IMAGE, true);
		}
		LLViewerTexture* tex = getLightTexture();
		if (tex)
		{
			tex->addVolume(LLRender::LIGHT_TEX, this); // new texture
		}
		else
		{
			LL_WARNS() << "Can't get light texture for ID " << id.asString() << LL_ENDL;
		}
	}
	else if (hasLightTexture())
	{
		if (old_texturep)
		{
			old_texturep->removeVolume(LLRender::LIGHT_TEX, this);
		}
		setParameterEntryInUse(LLNetworkData::PARAMS_LIGHT_IMAGE, FALSE, true);
		parameterChanged(LLNetworkData::PARAMS_LIGHT_IMAGE, true);
		mLightTexture = NULL;
	}		
}

void LLVOVolume::setSpotLightParams(LLVector3 params)
{
	LLLightImageParams* param_block = (LLLightImageParams*) getParameterEntry(LLNetworkData::PARAMS_LIGHT_IMAGE);
	if (param_block && param_block->getParams() != params)
	{
		param_block->setParams(params);
		parameterChanged(LLNetworkData::PARAMS_LIGHT_IMAGE, true);
	}
}
		
void LLVOVolume::setIsLight(BOOL is_light)
{
	BOOL was_light = getIsLight();
	if (is_light != was_light)
	{
		if (is_light)
		{
			setParameterEntryInUse(LLNetworkData::PARAMS_LIGHT, TRUE, true);
		}
		else
		{
			setParameterEntryInUse(LLNetworkData::PARAMS_LIGHT, FALSE, true);
		}

		if (is_light)
		{
			// Add it to the pipeline mLightSet
			gPipeline.setLight(mDrawable, TRUE);
		}
		else
		{
			// Not a light.  Remove it from the pipeline's light set.
			gPipeline.setLight(mDrawable, FALSE);
		}
	}
}

void LLVOVolume::setLightSRGBColor(const LLColor3& color)
{
    setLightLinearColor(linearColor3(color));
}

void LLVOVolume::setLightLinearColor(const LLColor3& color)
{
	LLLightParams *param_block = (LLLightParams *)getParameterEntry(LLNetworkData::PARAMS_LIGHT);
	if (param_block)
	{
		if (param_block->getLinearColor() != color)
		{
			param_block->setLinearColor(LLColor4(color, param_block->getLinearColor().mV[3]));
			parameterChanged(LLNetworkData::PARAMS_LIGHT, true);
			gPipeline.markTextured(mDrawable);
			mFaceMappingChanged = TRUE;
		}
	}
}

void LLVOVolume::setLightIntensity(F32 intensity)
{
	LLLightParams *param_block = (LLLightParams *)getParameterEntry(LLNetworkData::PARAMS_LIGHT);
	if (param_block)
	{
		if (param_block->getLinearColor().mV[3] != intensity)
		{
			param_block->setLinearColor(LLColor4(LLColor3(param_block->getLinearColor()), intensity));
			parameterChanged(LLNetworkData::PARAMS_LIGHT, true);
		}
	}
}

void LLVOVolume::setLightRadius(F32 radius)
{
	LLLightParams *param_block = (LLLightParams *)getParameterEntry(LLNetworkData::PARAMS_LIGHT);
	if (param_block)
	{
		if (param_block->getRadius() != radius)
		{
			param_block->setRadius(radius);
			parameterChanged(LLNetworkData::PARAMS_LIGHT, true);
		}
	}
}

void LLVOVolume::setLightFalloff(F32 falloff)
{
	LLLightParams *param_block = (LLLightParams *)getParameterEntry(LLNetworkData::PARAMS_LIGHT);
	if (param_block)
	{
		if (param_block->getFalloff() != falloff)
		{
			param_block->setFalloff(falloff);
			parameterChanged(LLNetworkData::PARAMS_LIGHT, true);
		}
	}
}

void LLVOVolume::setLightCutoff(F32 cutoff)
{
	LLLightParams *param_block = (LLLightParams *)getParameterEntry(LLNetworkData::PARAMS_LIGHT);
	if (param_block)
	{
		if (param_block->getCutoff() != cutoff)
		{
			param_block->setCutoff(cutoff);
			parameterChanged(LLNetworkData::PARAMS_LIGHT, true);
		}
	}
}

//----------------------------------------------------------------------------

BOOL LLVOVolume::getIsLight() const
{
	return getParameterEntryInUse(LLNetworkData::PARAMS_LIGHT);
}

LLColor3 LLVOVolume::getLightSRGBBaseColor() const
{
    return srgbColor3(getLightLinearBaseColor());
}

LLColor3 LLVOVolume::getLightLinearBaseColor() const
{
	const LLLightParams *param_block = (const LLLightParams *)getParameterEntry(LLNetworkData::PARAMS_LIGHT);
	if (param_block)
	{
		return LLColor3(param_block->getLinearColor());
	}
	else
	{
		return LLColor3(1,1,1);
	}
}

LLColor3 LLVOVolume::getLightLinearColor() const
{
    const LLLightParams *param_block = (const LLLightParams *)getParameterEntry(LLNetworkData::PARAMS_LIGHT);
    if (param_block)
    {
        return LLColor3(param_block->getLinearColor()) * param_block->getLinearColor().mV[3];
    }
    else
    {
        return LLColor3(1, 1, 1);
    }
}

LLColor3 LLVOVolume::getLightSRGBColor() const
{
    LLColor3 ret = getLightLinearColor();
    ret = srgbColor3(ret);
    return ret;
}

LLUUID LLVOVolume::getLightTextureID() const
{
	if (getParameterEntryInUse(LLNetworkData::PARAMS_LIGHT_IMAGE))
	{
		const LLLightImageParams *param_block = (const LLLightImageParams *)getParameterEntry(LLNetworkData::PARAMS_LIGHT_IMAGE);
		if (param_block)
		{
			return param_block->getLightTexture();
		}
	}
	
	return LLUUID::null;
}


LLVector3 LLVOVolume::getSpotLightParams() const
{
	if (getParameterEntryInUse(LLNetworkData::PARAMS_LIGHT_IMAGE))
	{
		const LLLightImageParams *param_block = (const LLLightImageParams *)getParameterEntry(LLNetworkData::PARAMS_LIGHT_IMAGE);
		if (param_block)
		{
			return param_block->getParams();
		}
	}
	
	return LLVector3();
}

F32 LLVOVolume::getSpotLightPriority() const
{
	return mSpotLightPriority;
}

void LLVOVolume::updateSpotLightPriority()
{
    if (gCubeSnapshot)
    {
        return;
    }

    F32 r = getLightRadius();
	LLVector3 pos = mDrawable->getPositionAgent();

	LLVector3 at(0,0,-1);
	at *= getRenderRotation();
	pos += at * r;

	at = LLViewerCamera::getInstance()->getAtAxis();
	pos -= at * r;

	mSpotLightPriority = gPipeline.calcPixelArea(pos, LLVector3(r,r,r), *LLViewerCamera::getInstance());

	if (mLightTexture.notNull())
	{
		mLightTexture->addTextureStats(mSpotLightPriority);
		mLightTexture->setBoostLevel(LLGLTexture::BOOST_CLOUDS);
	}
}


bool LLVOVolume::isLightSpotlight() const
{
	LLLightImageParams* params = (LLLightImageParams*) getParameterEntry(LLNetworkData::PARAMS_LIGHT_IMAGE);
	if (params && getParameterEntryInUse(LLNetworkData::PARAMS_LIGHT_IMAGE))
	{
		return params->isLightSpotlight();
	}
	return false;
}


LLViewerTexture* LLVOVolume::getLightTexture()
{
	LLUUID id = getLightTextureID();

	if (id.notNull())
	{
		if (mLightTexture.isNull() || id != mLightTexture->getID())
		{
			mLightTexture = LLViewerTextureManager::getFetchedTexture(id, FTT_DEFAULT, TRUE, LLGLTexture::BOOST_ALM);
		}
	}
	else
	{
		mLightTexture = NULL;
	}

	return mLightTexture;
}

F32 LLVOVolume::getLightIntensity() const
{
	const LLLightParams *param_block = (const LLLightParams *)getParameterEntry(LLNetworkData::PARAMS_LIGHT);
	if (param_block)
	{
		return param_block->getLinearColor().mV[3];
	}
	else
	{
		return 1.f;
	}
}

F32 LLVOVolume::getLightRadius() const
{
	const LLLightParams *param_block = (const LLLightParams *)getParameterEntry(LLNetworkData::PARAMS_LIGHT);
	if (param_block)
	{
		return param_block->getRadius();
	}
	else
	{
		return 0.f;
	}
}

F32 LLVOVolume::getLightFalloff(const F32 fudge_factor) const
{
	const LLLightParams *param_block = (const LLLightParams *)getParameterEntry(LLNetworkData::PARAMS_LIGHT);
	if (param_block)
	{
		return param_block->getFalloff() * fudge_factor;
	}
	else
	{
		return 0.f;
	}
}

F32 LLVOVolume::getLightCutoff() const
{
	const LLLightParams *param_block = (const LLLightParams *)getParameterEntry(LLNetworkData::PARAMS_LIGHT);
	if (param_block)
	{
		return param_block->getCutoff();
	}
	else
	{
		return 0.f;
	}
}

BOOL LLVOVolume::isReflectionProbe() const
{
    return getParameterEntryInUse(LLNetworkData::PARAMS_REFLECTION_PROBE);
}

void LLVOVolume::setIsReflectionProbe(BOOL is_probe)
{
    BOOL was_probe = isReflectionProbe();
    if (is_probe != was_probe)
    {
        if (is_probe)
        {
            setParameterEntryInUse(LLNetworkData::PARAMS_REFLECTION_PROBE, TRUE, true);
        }
        else
        {
            setParameterEntryInUse(LLNetworkData::PARAMS_REFLECTION_PROBE, FALSE, true);
        }
    }

    updateReflectionProbePtr();
}

void LLVOVolume::setReflectionProbeAmbiance(F32 ambiance)
{
    LLReflectionProbeParams* param_block = (LLReflectionProbeParams*)getParameterEntry(LLNetworkData::PARAMS_REFLECTION_PROBE);
    if (param_block)
    {
        if (param_block->getAmbiance() != ambiance)
        {
            param_block->setAmbiance(ambiance);
            parameterChanged(LLNetworkData::PARAMS_REFLECTION_PROBE, true);
        }
    }
}

void LLVOVolume::setReflectionProbeNearClip(F32 near_clip)
{
    LLReflectionProbeParams* param_block = (LLReflectionProbeParams*)getParameterEntry(LLNetworkData::PARAMS_REFLECTION_PROBE);
    if (param_block)
    {
        if (param_block->getClipDistance() != near_clip)
        {
            param_block->setClipDistance(near_clip);
            parameterChanged(LLNetworkData::PARAMS_REFLECTION_PROBE, true);
        }
    }
}

void LLVOVolume::setReflectionProbeIsBox(bool is_box)
{
    LLReflectionProbeParams* param_block = (LLReflectionProbeParams*)getParameterEntry(LLNetworkData::PARAMS_REFLECTION_PROBE);
    if (param_block)
    {
        if (param_block->getIsBox() != is_box)
        {
            param_block->setIsBox(is_box);
            parameterChanged(LLNetworkData::PARAMS_REFLECTION_PROBE, true);
        }
    }
}

void LLVOVolume::setReflectionProbeIsDynamic(bool is_dynamic)
{
    LLReflectionProbeParams* param_block = (LLReflectionProbeParams*)getParameterEntry(LLNetworkData::PARAMS_REFLECTION_PROBE);
    if (param_block)
    {
        if (param_block->getIsDynamic() != is_dynamic)
        {
            param_block->setIsDynamic(is_dynamic);
            parameterChanged(LLNetworkData::PARAMS_REFLECTION_PROBE, true);
        }
    }
}

F32 LLVOVolume::getReflectionProbeAmbiance() const
{
    const LLReflectionProbeParams* param_block = (const LLReflectionProbeParams*)getParameterEntry(LLNetworkData::PARAMS_REFLECTION_PROBE);
    if (param_block)
    {
        return param_block->getAmbiance();
    }
    else
    {
        return 0.f;
    }
}

F32 LLVOVolume::getReflectionProbeNearClip() const
{
    const LLReflectionProbeParams* param_block = (const LLReflectionProbeParams*)getParameterEntry(LLNetworkData::PARAMS_REFLECTION_PROBE);
    if (param_block)
    {
        return param_block->getClipDistance();
    }
    else
    {
        return 0.f;
    }
}

bool LLVOVolume::getReflectionProbeIsBox() const
{
    const LLReflectionProbeParams* param_block = (const LLReflectionProbeParams*)getParameterEntry(LLNetworkData::PARAMS_REFLECTION_PROBE);
    if (param_block)
    {
        return param_block->getIsBox();
    }
    
    return false;
}

bool LLVOVolume::getReflectionProbeIsDynamic() const
{
    const LLReflectionProbeParams* param_block = (const LLReflectionProbeParams*)getParameterEntry(LLNetworkData::PARAMS_REFLECTION_PROBE);
    if (param_block)
    {
        return param_block->getIsDynamic();
    }

    return false;
}

U32 LLVOVolume::getVolumeInterfaceID() const
{
	if (mVolumeImpl)
	{
		return mVolumeImpl->getID();
	}

	return 0;
}

BOOL LLVOVolume::isFlexible() const
{
	if (getParameterEntryInUse(LLNetworkData::PARAMS_FLEXIBLE))
	{
		LLVolume* volume = getVolume();
		if (volume && volume->getParams().getPathParams().getCurveType() != LL_PCODE_PATH_FLEXIBLE)
		{
			LLVolumeParams volume_params = getVolume()->getParams();
			U8 profile_and_hole = volume_params.getProfileParams().getCurveType();
			volume_params.setType(profile_and_hole, LL_PCODE_PATH_FLEXIBLE);
		}
		return TRUE;
	}
	else
	{
		return FALSE;
	}
}

BOOL LLVOVolume::isSculpted() const
{
	if (getParameterEntryInUse(LLNetworkData::PARAMS_SCULPT))
	{
		return TRUE;
	}
	
	return FALSE;
}

BOOL LLVOVolume::isMesh() const
{
	if (isSculpted())
	{
		LLSculptParams *sculpt_params = (LLSculptParams *)getParameterEntry(LLNetworkData::PARAMS_SCULPT);
		U8 sculpt_type = sculpt_params->getSculptType();

		if ((sculpt_type & LL_SCULPT_TYPE_MASK) == LL_SCULPT_TYPE_MESH)
			// mesh is a mesh
		{
			return TRUE;	
		}
	}

	return FALSE;
}

BOOL LLVOVolume::hasLightTexture() const
{
	if (getParameterEntryInUse(LLNetworkData::PARAMS_LIGHT_IMAGE))
	{
		return TRUE;
	}

	return FALSE;
}

BOOL LLVOVolume::isVolumeGlobal() const
{
	if (mVolumeImpl)
	{
		return mVolumeImpl->isVolumeGlobal() ? TRUE : FALSE;
	}
	else if (mRiggedVolume.notNull())
	{
		return TRUE;
	}

	return FALSE;
}

BOOL LLVOVolume::canBeFlexible() const
{
	U8 path = getVolume()->getParams().getPathParams().getCurveType();
	return (path == LL_PCODE_PATH_FLEXIBLE || path == LL_PCODE_PATH_LINE);
}

BOOL LLVOVolume::setIsFlexible(BOOL is_flexible)
{
	BOOL res = FALSE;
	BOOL was_flexible = isFlexible();
	LLVolumeParams volume_params;
	if (is_flexible)
	{
		if (!was_flexible)
		{
			volume_params = getVolume()->getParams();
			U8 profile_and_hole = volume_params.getProfileParams().getCurveType();
			volume_params.setType(profile_and_hole, LL_PCODE_PATH_FLEXIBLE);
			res = TRUE;
			setFlags(FLAGS_USE_PHYSICS, FALSE);
			setFlags(FLAGS_PHANTOM, TRUE);
			setParameterEntryInUse(LLNetworkData::PARAMS_FLEXIBLE, TRUE, true);
			if (mDrawable)
			{
				mDrawable->makeActive();
			}
		}
	}
	else
	{
		if (was_flexible)
		{
			volume_params = getVolume()->getParams();
			U8 profile_and_hole = volume_params.getProfileParams().getCurveType();
			volume_params.setType(profile_and_hole, LL_PCODE_PATH_LINE);
			res = TRUE;
			setFlags(FLAGS_PHANTOM, FALSE);
			setParameterEntryInUse(LLNetworkData::PARAMS_FLEXIBLE, FALSE, true);
		}
	}
	if (res)
	{
		res = setVolume(volume_params, 1);
		if (res)
		{
			markForUpdate(TRUE);
		}
	}
	return res;
}

const LLMeshSkinInfo* LLVOVolume::getSkinInfo() const
{
    if (getVolume())
    {
        return gMeshRepo.getSkinInfo(getMeshID(), this);
    }
    else
    {
        return NULL;
    }
}

// virtual
BOOL LLVOVolume::isRiggedMesh() const
{
    return isMesh() && getSkinInfo();
}

//----------------------------------------------------------------------------
U32 LLVOVolume::getExtendedMeshFlags() const
{
	const LLExtendedMeshParams *param_block = 
        (const LLExtendedMeshParams *)getParameterEntry(LLNetworkData::PARAMS_EXTENDED_MESH);
	if (param_block)
	{
		return param_block->getFlags();
	}
	else
	{
		return 0;
	}
}

void LLVOVolume::onSetExtendedMeshFlags(U32 flags)
{

    // The isAnySelected() check was needed at one point to prevent
    // graphics problems. These are now believed to be fixed so the
    // check has been disabled.
	if (/*!getRootEdit()->isAnySelected() &&*/ mDrawable.notNull())
    {
        // Need to trigger rebuildGeom(), which is where control avatars get created/removed
        getRootEdit()->recursiveMarkForUpdate(TRUE);
    }
    if (isAttachment() && getAvatarAncestor())
    {
        updateVisualComplexity();
        if (flags & LLExtendedMeshParams::ANIMATED_MESH_ENABLED_FLAG)
        {
            // Making a rigged mesh into an animated object
            getAvatarAncestor()->updateAttachmentOverrides();
        }
        else
        {
            // Making an animated object into a rigged mesh
            getAvatarAncestor()->updateAttachmentOverrides();
        }
    }
}

void LLVOVolume::setExtendedMeshFlags(U32 flags)
{
    U32 curr_flags = getExtendedMeshFlags();
    if (curr_flags != flags)
    {
        bool in_use = true;
        setParameterEntryInUse(LLNetworkData::PARAMS_EXTENDED_MESH, in_use, true);
        LLExtendedMeshParams *param_block = 
            (LLExtendedMeshParams *)getParameterEntry(LLNetworkData::PARAMS_EXTENDED_MESH);
        if (param_block)
        {
            param_block->setFlags(flags);
        }
        parameterChanged(LLNetworkData::PARAMS_EXTENDED_MESH, true);
        LL_DEBUGS("AnimatedObjects") << this
                                     << " new flags " << flags << " curr_flags " << curr_flags
                                     << ", calling onSetExtendedMeshFlags()"
                                     << LL_ENDL;
        onSetExtendedMeshFlags(flags);
    }
}

bool LLVOVolume::canBeAnimatedObject() const
{
    F32 est_tris = recursiveGetEstTrianglesMax();
    if (est_tris < 0 || est_tris > getAnimatedObjectMaxTris())
    {
        return false;
    }
    return true;
}

bool LLVOVolume::isAnimatedObject() const
{
    LLVOVolume *root_vol = (LLVOVolume*)getRootEdit();
    bool root_is_animated_flag = root_vol->getExtendedMeshFlags() & LLExtendedMeshParams::ANIMATED_MESH_ENABLED_FLAG;
    return root_is_animated_flag;
}

// Called any time parenting changes for a volume. Update flags and
// control av accordingly.  This is called after parent has been
// changed to new_parent, but before new_parent's mChildList has changed.

// virtual
void LLVOVolume::onReparent(LLViewerObject *old_parent, LLViewerObject *new_parent)
{
    LLVOVolume *old_volp = dynamic_cast<LLVOVolume*>(old_parent);

    if (new_parent && !new_parent->isAvatar())
    {
        if (mControlAvatar.notNull())
        {
            // Here an animated object is being made the child of some
            // other prim. Should remove the control av from the child.
            LLControlAvatar *av = mControlAvatar;
            mControlAvatar = NULL;
            av->markForDeath();
        }
    }
    if (old_volp && old_volp->isAnimatedObject())
    {
        if (old_volp->getControlAvatar())
        {
            // We have been removed from an animated object, need to do cleanup.
            old_volp->getControlAvatar()->updateAttachmentOverrides();
            old_volp->getControlAvatar()->updateAnimations();
        }
    }
}

// This needs to be called after onReparent(), because mChildList is
// not updated until the end of LLViewerObject::addChild()

// virtual
void LLVOVolume::afterReparent()
{
    {
        LL_DEBUGS("AnimatedObjects") << "new child added for parent " 
            << ((LLViewerObject*)getParent())->getID() << LL_ENDL;
    }
                                                                                             
    if (isAnimatedObject() && getControlAvatar())
    {
        LL_DEBUGS("AnimatedObjects") << "adding attachment overrides, parent is animated object " 
            << ((LLViewerObject*)getParent())->getID() << LL_ENDL;

        // MAINT-8239 - doing a full rebuild whenever parent is set
        // makes the joint overrides load more robustly. In theory,
        // addAttachmentOverrides should be sufficient, but in
        // practice doing a full rebuild helps compensate for
        // notifyMeshLoaded() not being called reliably enough.
        
        // was: getControlAvatar()->addAttachmentOverridesForObject(this);
        //getControlAvatar()->rebuildAttachmentOverrides();
        getControlAvatar()->updateAnimations();
    }
    else
    {
        LL_DEBUGS("AnimatedObjects") << "not adding overrides, parent: " 
                                     << ((LLViewerObject*)getParent())->getID() 
                                     << " isAnimated: "  << isAnimatedObject() << " cav "
                                     << getControlAvatar() << LL_ENDL;
    }
}

//----------------------------------------------------------------------------
void LLVOVolume::updateRiggingInfo()
{
    LL_PROFILE_ZONE_SCOPED_CATEGORY_VOLUME;
    if (isRiggedMesh())
    {
        const LLMeshSkinInfo* skin = getSkinInfo();
        LLVOAvatar *avatar = getAvatar();
        LLVolume *volume = getVolume();
        if (skin && avatar && volume)
        {
            LL_DEBUGS("RigSpammish") << "starting, vovol " << this << " lod " << getLOD() << " last " << mLastRiggingInfoLOD << LL_ENDL;
            if (getLOD()>mLastRiggingInfoLOD || getLOD()==3)
            {
                // Rigging info may need update
                mJointRiggingInfoTab.clear();
                for (S32 f = 0; f < volume->getNumVolumeFaces(); ++f)
                {
                    LLVolumeFace& vol_face = volume->getVolumeFace(f);
                    LLSkinningUtil::updateRiggingInfo(skin, avatar, vol_face);
                    if (vol_face.mJointRiggingInfoTab.size()>0)
                    {
                        mJointRiggingInfoTab.merge(vol_face.mJointRiggingInfoTab);
                    }
                }
                // Keep the highest LOD info available.
                mLastRiggingInfoLOD = getLOD();
                LL_DEBUGS("RigSpammish") << "updated rigging info for LLVOVolume " 
                                         << this << " lod " << mLastRiggingInfoLOD 
                                         << LL_ENDL;
            }
        }
    }
}

//----------------------------------------------------------------------------

void LLVOVolume::generateSilhouette(LLSelectNode* nodep, const LLVector3& view_point)
{
	LLVolume *volume = getVolume();

	if (volume)
	{
		LLVector3 view_vector;
		view_vector = view_point; 

		//transform view vector into volume space
		view_vector -= getRenderPosition();
		//mDrawable->mDistanceWRTCamera = view_vector.length();
		LLQuaternion worldRot = getRenderRotation();
		view_vector = view_vector * ~worldRot;
		if (!isVolumeGlobal())
		{
			LLVector3 objScale = getScale();
			LLVector3 invObjScale(1.f / objScale.mV[VX], 1.f / objScale.mV[VY], 1.f / objScale.mV[VZ]);
			view_vector.scaleVec(invObjScale);
		}
		
		updateRelativeXform();
		LLMatrix4 trans_mat = mRelativeXform;
		if (mDrawable->isStatic())
		{
			trans_mat.translate(getRegion()->getOriginAgent());
		}

		volume->generateSilhouetteVertices(nodep->mSilhouetteVertices, nodep->mSilhouetteNormals, view_vector, trans_mat, mRelativeXformInvTrans, nodep->getTESelectMask());

		nodep->mSilhouetteExists = TRUE;
	}
}

void LLVOVolume::deleteFaces()
{
	S32 face_count = mNumFaces;
	if (mDrawable.notNull())
	{
		mDrawable->deleteFaces(0, face_count);
	}

	mNumFaces = 0;
}

void LLVOVolume::updateRadius()
{
	if (mDrawable.isNull())
	{
		return;
	}
	
	mVObjRadius = getScale().length();
	mDrawable->setRadius(mVObjRadius);
}


BOOL LLVOVolume::isAttachment() const
{
	return mAttachmentState != 0 ;
}

BOOL LLVOVolume::isHUDAttachment() const
{
	// *NOTE: we assume hud attachment points are in defined range
	// since this range is constant for backwards compatibility
	// reasons this is probably a reasonable assumption to make
	S32 attachment_id = ATTACHMENT_ID_FROM_STATE(mAttachmentState);
	return ( attachment_id >= 31 && attachment_id <= 38 );
}


const LLMatrix4 LLVOVolume::getRenderMatrix() const
{
	if (mDrawable->isActive() && !mDrawable->isRoot())
	{
		return mDrawable->getParent()->getWorldMatrix();
	}
	return mDrawable->getWorldMatrix();
}

// Returns a base cost and adds textures to passed in set.
// total cost is returned value + 5 * size of the resulting set.
// Cannot include cost of textures, as they may be re-used in linked
// children, and cost should only be increased for unique textures  -Nyx
U32 LLVOVolume::getRenderCost(texture_cost_t &textures) const
{
    /*****************************************************************
     * This calculation should not be modified by third party viewers,
     * since it is used to limit rendering and should be uniform for
     * everyone. If you have suggested improvements, submit them to
     * the official viewer for consideration.
     *****************************************************************/

	// Get access to params we'll need at various points.  
	// Skip if this is object doesn't have a volume (e.g. is an avatar).
	BOOL has_volume = (getVolume() != NULL);
	LLVolumeParams volume_params;
	LLPathParams path_params;
	LLProfileParams profile_params;

	U32 num_triangles = 0;

	// per-prim costs
	static const U32 ARC_PARTICLE_COST = 1; // determined experimentally
	static const U32 ARC_PARTICLE_MAX = 2048; // default values
	static const U32 ARC_TEXTURE_COST = 16; // multiplier for texture resolution - performance tested
	static const U32 ARC_LIGHT_COST = 500; // static cost for light-producing prims 
	static const U32 ARC_MEDIA_FACE_COST = 1500; // static cost per media-enabled face 


	// per-prim multipliers
	static const F32 ARC_GLOW_MULT = 1.5f; // tested based on performance
	static const F32 ARC_BUMP_MULT = 1.25f; // tested based on performance
	static const F32 ARC_FLEXI_MULT = 5; // tested based on performance
	static const F32 ARC_SHINY_MULT = 1.6f; // tested based on performance
	static const F32 ARC_INVISI_COST = 1.2f; // tested based on performance
	static const F32 ARC_WEIGHTED_MESH = 1.2f; // tested based on performance

	static const F32 ARC_PLANAR_COST = 1.0f; // tested based on performance to have negligible impact
	static const F32 ARC_ANIM_TEX_COST = 4.f; // tested based on performance
	static const F32 ARC_ALPHA_COST = 4.f; // 4x max - based on performance

	F32 shame = 0;

	U32 invisi = 0;
	U32 shiny = 0;
	U32 glow = 0;
	U32 alpha = 0;
	U32 flexi = 0;
	U32 animtex = 0;
	U32 particles = 0;
	U32 bump = 0;
	U32 planar = 0;
	U32 weighted_mesh = 0;
	U32 produces_light = 0;
	U32 media_faces = 0;

	const LLDrawable* drawablep = mDrawable;
	U32 num_faces = drawablep->getNumFaces();

	if (has_volume)
	{
		volume_params = getVolume()->getParams();
		path_params = volume_params.getPathParams();
		profile_params = volume_params.getProfileParams();

        LLMeshCostData costs;
		if (getCostData(costs))
		{
            if (isAnimatedObject() && isRiggedMesh())
            {
                // Scaling here is to make animated object vs
                // non-animated object ARC proportional to the
                // corresponding calculations for streaming cost.
                num_triangles = (ANIMATED_OBJECT_COST_PER_KTRI * 0.001 * costs.getEstTrisForStreamingCost())/0.06;
            }
            else
            {
                F32 radius = getScale().length()*0.5f;
                num_triangles = costs.getRadiusWeightedTris(radius);
            }
		}
	}

	if (num_triangles <= 0)
	{
		num_triangles = 4;
	}

	if (isSculpted())
	{
		if (isMesh())
		{
			// base cost is dependent on mesh complexity
			// note that 3 is the highest LOD as of the time of this coding.
			S32 size = gMeshRepo.getMeshSize(volume_params.getSculptID(), getLOD());
			if ( size > 0)
			{
				if (isRiggedMesh())
				{
					// weighted attachment - 1 point for every 3 bytes
					weighted_mesh = 1;
				}
			}
			else
			{
				// something went wrong - user should know their content isn't render-free
				return 0;
			}
		}
		else
		{
			const LLSculptParams *sculpt_params = (LLSculptParams *) getParameterEntry(LLNetworkData::PARAMS_SCULPT);
			LLUUID sculpt_id = sculpt_params->getSculptTexture();
			if (textures.find(sculpt_id) == textures.end())
			{
				LLViewerFetchedTexture *texture = LLViewerTextureManager::getFetchedTexture(sculpt_id);
				if (texture)
				{
					S32 texture_cost = 256 + (S32)(ARC_TEXTURE_COST * (texture->getFullHeight() / 128.f + texture->getFullWidth() / 128.f));
					textures.insert(texture_cost_t::value_type(sculpt_id, texture_cost));
				}
			}
		}
	}

	if (isFlexible())
	{
		flexi = 1;
	}
	if (isParticleSource())
	{
		particles = 1;
	}

	if (getIsLight())
	{
		produces_light = 1;
	}

	for (S32 i = 0; i < num_faces; ++i)
	{
		const LLFace* face = drawablep->getFace(i);
		if (!face) continue;
		const LLTextureEntry* te = face->getTextureEntry();
		const LLViewerTexture* img = face->getTexture();

		if (img)
		{
			if (textures.find(img->getID()) == textures.end())
			{
                S32 texture_cost = 0;
                S8 type = img->getType();
                if (type == LLViewerTexture::FETCHED_TEXTURE || type == LLViewerTexture::LOD_TEXTURE)
                {
                    const LLViewerFetchedTexture* fetched_texturep = static_cast<const LLViewerFetchedTexture*>(img);
                    if (fetched_texturep
                        && fetched_texturep->getFTType() == FTT_LOCAL_FILE
                        && (img->getID() == IMG_ALPHA_GRAD_2D || img->getID() == IMG_ALPHA_GRAD)
                        )
                    {
                        // These two textures appear to switch between each other, but are of different sizes (4x256 and 256x256).
                        // Hardcode cost from larger one to not cause random complexity changes
                        texture_cost = 320;
                    }
                }
                if (texture_cost == 0)
                {
                    texture_cost = 256 + (S32)(ARC_TEXTURE_COST * (img->getFullHeight() / 128.f + img->getFullWidth() / 128.f));
                }
				textures.insert(texture_cost_t::value_type(img->getID(), texture_cost));
			}
		}

		if (face->isInAlphaPool())
		{
			alpha = 1;
		}
		else if (img && img->getPrimaryFormat() == GL_ALPHA)
		{
			invisi = 1;
		}
		if (face->hasMedia())
		{
			media_faces++;
		}

		if (te)
		{
			if (te->getBumpmap())
			{
				// bump is a multiplier, don't add per-face
				bump = 1;
			}
			if (te->getShiny())
			{
				// shiny is a multiplier, don't add per-face
				shiny = 1;
			}
			if (te->getGlow() > 0.f)
			{
				// glow is a multiplier, don't add per-face
				glow = 1;
			}
			if (face->mTextureMatrix != NULL)
			{
				animtex = 1;
			}
			if (te->getTexGen())
			{
				planar = 1;
			}
		}
	}

	// shame currently has the "base" cost of 1 point per 15 triangles, min 2.
	shame = num_triangles  * 5.f;
	shame = shame < 2.f ? 2.f : shame;

	// multiply by per-face modifiers
	if (planar)
	{
		shame *= planar * ARC_PLANAR_COST;
	}

	if (animtex)
	{
		shame *= animtex * ARC_ANIM_TEX_COST;
	}

	if (alpha)
	{
		shame *= alpha * ARC_ALPHA_COST;
	}

	if(invisi)
	{
		shame *= invisi * ARC_INVISI_COST;
	}

	if (glow)
	{
		shame *= glow * ARC_GLOW_MULT;
	}

	if (bump)
	{
		shame *= bump * ARC_BUMP_MULT;
	}

	if (shiny)
	{
		shame *= shiny * ARC_SHINY_MULT;
	}


	// multiply shame by multipliers
	if (weighted_mesh)
	{
		shame *= weighted_mesh * ARC_WEIGHTED_MESH;
	}

	if (flexi)
	{
		shame *= flexi * ARC_FLEXI_MULT;
	}


	// add additional costs
	if (particles)
	{
		const LLPartSysData *part_sys_data = &(mPartSourcep->mPartSysData);
		const LLPartData *part_data = &(part_sys_data->mPartData);
		U32 num_particles = (U32)(part_sys_data->mBurstPartCount * llceil( part_data->mMaxAge / part_sys_data->mBurstRate));
		num_particles = num_particles > ARC_PARTICLE_MAX ? ARC_PARTICLE_MAX : num_particles;
		F32 part_size = (llmax(part_data->mStartScale[0], part_data->mEndScale[0]) + llmax(part_data->mStartScale[1], part_data->mEndScale[1])) / 2.f;
		shame += num_particles * part_size * ARC_PARTICLE_COST;
	}

	if (produces_light)
	{
		shame += ARC_LIGHT_COST;
	}

	if (media_faces)
	{
		shame += media_faces * ARC_MEDIA_FACE_COST;
	}

    // Streaming cost for animated objects includes a fixed cost
    // per linkset. Add a corresponding charge here translated into
    // triangles, but not weighted by any graphics properties.
    if (isAnimatedObject() && isRootEdit())
    {
        shame += (ANIMATED_OBJECT_BASE_COST/0.06) * 5.0f;
    }

	if (shame > mRenderComplexity_current)
	{
		mRenderComplexity_current = (S32)shame;
	}

	return (U32)shame;
}

F32 LLVOVolume::getEstTrianglesMax() const
{
	if (isMesh() && getVolume())
	{
		return gMeshRepo.getEstTrianglesMax(getVolume()->getParams().getSculptID());
	}
    return 0.f;
}

F32 LLVOVolume::getEstTrianglesStreamingCost() const
{
	if (isMesh() && getVolume())
	{
		return gMeshRepo.getEstTrianglesStreamingCost(getVolume()->getParams().getSculptID());
	}
    return 0.f;
}

F32 LLVOVolume::getStreamingCost() const
{
	F32 radius = getScale().length()*0.5f;
    F32 linkset_base_cost = 0.f;

    LLMeshCostData costs;
    if (getCostData(costs))
    {
        if (isAnimatedObject() && isRootEdit())
        {
            // Root object of an animated object has this to account for skeleton overhead.
            linkset_base_cost = ANIMATED_OBJECT_BASE_COST;
        }
        if (isMesh())
        {
            if (isAnimatedObject() && isRiggedMesh())
            {
                return linkset_base_cost + costs.getTriangleBasedStreamingCost();
            }
            else
            {
                return linkset_base_cost + costs.getRadiusBasedStreamingCost(radius);
            }
        }
        else
        {
            return linkset_base_cost + costs.getRadiusBasedStreamingCost(radius);
        }
    }
    else
    {
        return 0.f;
    }
}

// virtual
bool LLVOVolume::getCostData(LLMeshCostData& costs) const
{
    if (isMesh())
    {
        return gMeshRepo.getCostData(getVolume()->getParams().getSculptID(), costs);
    }
    else
    {
		LLVolume* volume = getVolume();
		S32 counts[4];
		LLVolume::getLoDTriangleCounts(volume->getParams(), counts);

		LLSD header;
		header["lowest_lod"]["size"] = counts[0] * 10;
		header["low_lod"]["size"] = counts[1] * 10;
		header["medium_lod"]["size"] = counts[2] * 10;
		header["high_lod"]["size"] = counts[3] * 10;

		return gMeshRepo.getCostData(header, costs);
    }
}

//static 
void LLVOVolume::updateRenderComplexity()
{
	mRenderComplexity_last = mRenderComplexity_current;
	mRenderComplexity_current = 0;
}

U32 LLVOVolume::getTriangleCount(S32* vcount) const
{
	U32 count = 0;
	LLVolume* volume = getVolume();
	if (volume)
	{
		count = volume->getNumTriangles(vcount);
	}

	return count;
}

U32 LLVOVolume::getHighLODTriangleCount()
{
	U32 ret = 0;

	LLVolume* volume = getVolume();

	if (!isSculpted())
	{
		LLVolume* ref = LLPrimitive::getVolumeManager()->refVolume(volume->getParams(), 3);
		ret = ref->getNumTriangles();
		LLPrimitive::getVolumeManager()->unrefVolume(ref);
	}
	else if (isMesh())
	{
		LLVolume* ref = LLPrimitive::getVolumeManager()->refVolume(volume->getParams(), 3);
		if (!ref->isMeshAssetLoaded() || ref->getNumVolumeFaces() == 0)
		{
			gMeshRepo.loadMesh(this, volume->getParams(), LLModel::LOD_HIGH);
		}
		ret = ref->getNumTriangles();
		LLPrimitive::getVolumeManager()->unrefVolume(ref);
	}
	else
	{ //default sculpts have a constant number of triangles
		ret = 31*2*31;  //31 rows of 31 columns of quads for a 32x32 vertex patch
	}

	return ret;
}

//static
void LLVOVolume::preUpdateGeom()
{
	sNumLODChanges = 0;
}

void LLVOVolume::parameterChanged(U16 param_type, bool local_origin)
{
	LLViewerObject::parameterChanged(param_type, local_origin);
}

void LLVOVolume::parameterChanged(U16 param_type, LLNetworkData* data, BOOL in_use, bool local_origin)
{
	LLViewerObject::parameterChanged(param_type, data, in_use, local_origin);
	if (mVolumeImpl)
	{
		mVolumeImpl->onParameterChanged(param_type, data, in_use, local_origin);
	}
    if (!local_origin && param_type == LLNetworkData::PARAMS_EXTENDED_MESH)
    {
        U32 extended_mesh_flags = getExtendedMeshFlags();
        bool enabled =  (extended_mesh_flags & LLExtendedMeshParams::ANIMATED_MESH_ENABLED_FLAG);
        bool was_enabled = (getControlAvatar() != NULL);
        if (enabled != was_enabled)
        {
            LL_DEBUGS("AnimatedObjects") << this
                                         << " calling onSetExtendedMeshFlags, enabled " << (U32) enabled
                                         << " was_enabled " << (U32) was_enabled
                                         << " local_origin " << (U32) local_origin
                                         << LL_ENDL;
            onSetExtendedMeshFlags(extended_mesh_flags);
        }
    }
	if (mDrawable.notNull())
	{
		BOOL is_light = getIsLight();
		if (is_light != mDrawable->isState(LLDrawable::LIGHT))
		{
			gPipeline.setLight(mDrawable, is_light);
		}
	}
   
    updateReflectionProbePtr();
}

void LLVOVolume::updateReflectionProbePtr()
{
    if (isReflectionProbe())
    {
        if (mReflectionProbe.isNull())
        {
            mReflectionProbe = gPipeline.mReflectionMapManager.registerViewerObject(this);
        }
    }
    else if (mReflectionProbe.notNull())
    {
        mReflectionProbe = nullptr;
    }
}

void LLVOVolume::setSelected(BOOL sel)
{
	LLViewerObject::setSelected(sel);
    if (isAnimatedObject())
    {
        getRootEdit()->recursiveMarkForUpdate(TRUE);
    }
    else
    {
        if (mDrawable.notNull())
        {
            markForUpdate(TRUE);
        }
    }
}

void LLVOVolume::updateSpatialExtents(LLVector4a& newMin, LLVector4a& newMax)
{		
}

F32 LLVOVolume::getBinRadius()
{
    LL_PROFILE_ZONE_SCOPED_CATEGORY_VOLUME;
	F32 radius;
	
	F32 scale = 1.f;

	static LLCachedControl<S32> octree_size_factor(gSavedSettings, "OctreeStaticObjectSizeFactor", 3);
	static LLCachedControl<S32> octree_attachment_size_factor(gSavedSettings, "OctreeAttachmentSizeFactor", 4);
	static LLCachedControl<LLVector3> octree_distance_factor(gSavedSettings, "OctreeDistanceFactor", LLVector3(0.01f, 0.f, 0.f));
	static LLCachedControl<LLVector3> octree_alpha_distance_factor(gSavedSettings, "OctreeAlphaDistanceFactor", LLVector3(0.1f, 0.f, 0.f));

	S32 size_factor = llmax((S32)octree_size_factor, 1);
	S32 attachment_size_factor = llmax((S32)octree_attachment_size_factor, 1);
	LLVector3 distance_factor = octree_distance_factor;
	LLVector3 alpha_distance_factor = octree_alpha_distance_factor;

	const LLVector4a* ext = mDrawable->getSpatialExtents();
	
	BOOL shrink_wrap = mDrawable->isAnimating();
	BOOL alpha_wrap = FALSE;

	if (!isHUDAttachment())
	{
		for (S32 i = 0; i < mDrawable->getNumFaces(); i++)
		{
			LLFace* face = mDrawable->getFace(i);
			if (!face) continue;
			if (face->isInAlphaPool() &&
			    !face->canRenderAsMask())
			{
				alpha_wrap = TRUE;
				break;
			}
		}
	}
	else
	{
		shrink_wrap = FALSE;
	}

	if (alpha_wrap)
	{
		LLVector3 bounds = getScale();
		radius = llmin(bounds.mV[1], bounds.mV[2]);
		radius = llmin(radius, bounds.mV[0]);
		radius *= 0.5f;
		radius *= 1.f+mDrawable->mDistanceWRTCamera*alpha_distance_factor[1];
		radius += mDrawable->mDistanceWRTCamera*alpha_distance_factor[0];
	}
	else if (shrink_wrap)
	{
		LLVector4a rad;
		rad.setSub(ext[1], ext[0]);
		
		radius = rad.getLength3().getF32()*0.5f;
	}
	else if (mDrawable->isStatic())
	{
		F32 szf = size_factor;

		radius = llmax(mDrawable->getRadius(), szf);
		
		radius = powf(radius, 1.f+szf/radius);

		radius *= 1.f + mDrawable->mDistanceWRTCamera * distance_factor[1];
		radius += mDrawable->mDistanceWRTCamera * distance_factor[0];
	}
	else if (mDrawable->getVObj()->isAttachment())
	{
		radius = llmax((S32) mDrawable->getRadius(),1)*attachment_size_factor;
	}
	else
	{
		radius = mDrawable->getRadius();
		radius *= 1.f + mDrawable->mDistanceWRTCamera * distance_factor[1];
		radius += mDrawable->mDistanceWRTCamera * distance_factor[0];
	}

	return llclamp(radius*scale, 0.5f, 256.f);
}

const LLVector3 LLVOVolume::getPivotPositionAgent() const
{
	if (mVolumeImpl)
	{
		return mVolumeImpl->getPivotPosition();
	}
	return LLViewerObject::getPivotPositionAgent();
}

void LLVOVolume::onShift(const LLVector4a &shift_vector)
{
	if (mVolumeImpl)
	{
		mVolumeImpl->onShift(shift_vector);
	}

	updateRelativeXform();
}

const LLMatrix4& LLVOVolume::getWorldMatrix(LLXformMatrix* xform) const
{
	if (mVolumeImpl)
	{
		return mVolumeImpl->getWorldMatrix(xform);
	}
	return xform->getWorldMatrix();
}

void LLVOVolume::markForUpdate(BOOL priority)
{ 
    if (debugLoggingEnabled("AnimatedObjectsLinkset"))
    {
        if (isAnimatedObject() && isRiggedMesh())
        {
            std::string vobj_name = llformat("Vol%p", this);
            F32 est_tris = getEstTrianglesMax();
            LL_DEBUGS("AnimatedObjectsLinkset") << vobj_name << " markForUpdate, tris " << est_tris << LL_ENDL; 
        }
    }

    LLViewerObject::markForUpdate(priority); 
    mVolumeChanged = TRUE; 
}

LLVector3 LLVOVolume::agentPositionToVolume(const LLVector3& pos) const
{
	LLVector3 ret = pos - getRenderPosition();
	ret = ret * ~getRenderRotation();
	if (!isVolumeGlobal())
	{
		LLVector3 objScale = getScale();
		LLVector3 invObjScale(1.f / objScale.mV[VX], 1.f / objScale.mV[VY], 1.f / objScale.mV[VZ]);
		ret.scaleVec(invObjScale);
	}
	
	return ret;
}

LLVector3 LLVOVolume::agentDirectionToVolume(const LLVector3& dir) const
{
	LLVector3 ret = dir * ~getRenderRotation();
	
	LLVector3 objScale = isVolumeGlobal() ? LLVector3(1,1,1) : getScale();
	ret.scaleVec(objScale);

	return ret;
}

LLVector3 LLVOVolume::volumePositionToAgent(const LLVector3& dir) const
{
	LLVector3 ret = dir;
	if (!isVolumeGlobal())
	{
		LLVector3 objScale = getScale();
		ret.scaleVec(objScale);
	}

	ret = ret * getRenderRotation();
	ret += getRenderPosition();
	
	return ret;
}

LLVector3 LLVOVolume::volumeDirectionToAgent(const LLVector3& dir) const
{
	LLVector3 ret = dir;
	LLVector3 objScale = isVolumeGlobal() ? LLVector3(1,1,1) : getScale();
	LLVector3 invObjScale(1.f / objScale.mV[VX], 1.f / objScale.mV[VY], 1.f / objScale.mV[VZ]);
	ret.scaleVec(invObjScale);
	ret = ret * getRenderRotation();

	return ret;
}


BOOL LLVOVolume::lineSegmentIntersect(const LLVector4a& start, const LLVector4a& end, S32 face, BOOL pick_transparent, BOOL pick_rigged, BOOL pick_unselectable, S32 *face_hitp,
									  LLVector4a* intersection,LLVector2* tex_coord, LLVector4a* normal, LLVector4a* tangent)
	
{
	if (!mbCanSelect 
		|| mDrawable->isDead() 
		|| !gPipeline.hasRenderType(mDrawable->getRenderType()))
	{
		return FALSE;
	}

    if (!pick_unselectable)
    {
        if (!LLSelectMgr::instance().canSelectObject(this))
        {
            return FALSE;
        }
    }

	BOOL ret = FALSE;

	LLVolume* volume = getVolume();

	bool transform = true;

	if (mDrawable->isState(LLDrawable::RIGGED))
	{
		if ((pick_rigged) || (getAvatar() && (getAvatar()->isSelf()) && (LLFloater::isVisible(gFloaterTools))))
		{
            updateRiggedVolume(true, LLRiggedVolume::DO_NOT_UPDATE_FACES);
			volume = mRiggedVolume;
			transform = false;
		}
		else
		{ //cannot pick rigged attachments on other avatars or when not in build mode
			return FALSE;
		}
	}
	
	if (volume)
	{	
		LLVector4a local_start = start;
		LLVector4a local_end = end;
	
		if (transform)
		{
			LLVector3 v_start(start.getF32ptr());
			LLVector3 v_end(end.getF32ptr());
		
			v_start = agentPositionToVolume(v_start);
			v_end = agentPositionToVolume(v_end);

			local_start.load3(v_start.mV);
			local_end.load3(v_end.mV);
		}
		
		LLVector4a p;
		LLVector4a n;
		LLVector2 tc;
		LLVector4a tn;

		if (intersection != NULL)
		{
			p = *intersection;
		}

		if (tex_coord != NULL)
		{
			tc = *tex_coord;
		}

		if (normal != NULL)
		{
			n = *normal;
		}

		if (tangent != NULL)
		{
			tn = *tangent;
		}

		S32 face_hit = -1;

		S32 start_face, end_face;
		if (face == -1)
		{
			start_face = 0;
			end_face = volume->getNumVolumeFaces();
		}
		else
		{
			start_face = face;
			end_face = face+1;
		}
		pick_transparent |= isHiglightedOrBeacon();
		bool special_cursor = specialHoverCursor();
		for (S32 i = start_face; i < end_face; ++i)
		{
			if (!special_cursor && !pick_transparent && getTE(i) && getTE(i)->getColor().mV[3] == 0.f)
			{ //don't attempt to pick completely transparent faces unless
				//pick_transparent is true
				continue;
			}

            // This calculates the bounding box of the skinned mesh from scratch. It's actually quite expensive, but not nearly as expensive as building a full octree.
            // rebuild_face_octrees = false because an octree for this face will be built later only if needed for narrow phase picking.
            updateRiggedVolume(true, i, false);
			face_hit = volume->lineSegmentIntersect(local_start, local_end, i,
													&p, &tc, &n, &tn);
			
			if (face_hit >= 0 && mDrawable->getNumFaces() > face_hit)
			{
				LLFace* face = mDrawable->getFace(face_hit);				

				bool ignore_alpha = false;

				const LLTextureEntry* te = face->getTextureEntry();
				if (te)
				{
					LLMaterial* mat = te->getMaterialParams();
					if (mat)
					{
						U8 mode = mat->getDiffuseAlphaMode();

						if (mode == LLMaterial::DIFFUSE_ALPHA_MODE_EMISSIVE
							|| mode == LLMaterial::DIFFUSE_ALPHA_MODE_NONE
							|| (mode == LLMaterial::DIFFUSE_ALPHA_MODE_MASK && mat->getAlphaMaskCutoff() == 0))
						{
							ignore_alpha = true;
						}
					}
				}

                BOOL no_texture = !face->getTexture() || !face->getTexture()->hasGLTexture();
                BOOL mask       = no_texture ? FALSE : face->getTexture()->getMask(face->surfaceToTexture(tc, p, n));
				if (face &&
					(ignore_alpha || pick_transparent || no_texture || mask))
				{
					local_end = p;
					if (face_hitp != NULL)
					{
						*face_hitp = face_hit;
					}
					
					if (intersection != NULL)
					{
						if (transform)
						{
							LLVector3 v_p(p.getF32ptr());

							intersection->load3(volumePositionToAgent(v_p).mV);  // must map back to agent space
						}
						else
						{
							*intersection = p;
						}
					}

					if (normal != NULL)
					{
						if (transform)
						{
							LLVector3 v_n(n.getF32ptr());
							normal->load3(volumeDirectionToAgent(v_n).mV);
						}
						else
						{
							*normal = n;
						}
						(*normal).normalize3fast();
					}

					if (tangent != NULL)
					{
						if (transform)
						{
							LLVector3 v_tn(tn.getF32ptr());

							LLVector4a trans_tangent;
							trans_tangent.load3(volumeDirectionToAgent(v_tn).mV);

							LLVector4Logical mask;
							mask.clear();
							mask.setElement<3>();

							tangent->setSelectWithMask(mask, tn, trans_tangent);
						}
						else
						{
							*tangent = tn;
						}
						(*tangent).normalize3fast();
					}

					if (tex_coord != NULL)
					{
						*tex_coord = tc;
					}
					
					ret = TRUE;
				}
			}
		}
	}
		
	return ret;
}

bool LLVOVolume::treatAsRigged()
{
	return isSelected() &&
        (isAttachment() || isAnimatedObject()) &&
        mDrawable.notNull() &&
        mDrawable->isState(LLDrawable::RIGGED);
}

LLRiggedVolume* LLVOVolume::getRiggedVolume()
{
	return mRiggedVolume;
}

void LLVOVolume::clearRiggedVolume()
{
	if (mRiggedVolume.notNull())
	{
		mRiggedVolume = NULL;
		updateRelativeXform();
	}
}

void LLVOVolume::updateRiggedVolume(bool force_treat_as_rigged, LLRiggedVolume::FaceIndex face_index, bool rebuild_face_octrees)
{
    LL_PROFILE_ZONE_SCOPED_CATEGORY_VOLUME;
	//Update mRiggedVolume to match current animation frame of avatar. 
	//Also update position/size in octree.  

    if ((!force_treat_as_rigged) && (!treatAsRigged()))
	{
		clearRiggedVolume();
		
		return;
	}

	LLVolume* volume = getVolume();
	const LLMeshSkinInfo* skin = getSkinInfo();
	if (!skin)
	{
		clearRiggedVolume();
		return;
	}

	LLVOAvatar* avatar = getAvatar();
	if (!avatar)
	{
		clearRiggedVolume();
		return;
	}

	if (!mRiggedVolume)
	{
		LLVolumeParams p;
		mRiggedVolume = new LLRiggedVolume(p);
		updateRelativeXform();
	}

    mRiggedVolume->update(skin, avatar, volume, face_index, rebuild_face_octrees);
}

void LLRiggedVolume::update(
    const LLMeshSkinInfo* skin,
    LLVOAvatar* avatar,
    const LLVolume* volume,
    FaceIndex face_index,
    bool rebuild_face_octrees)
{
    LL_PROFILE_ZONE_SCOPED_CATEGORY_VOLUME;
	bool copy = false;
	if (volume->getNumVolumeFaces() != getNumVolumeFaces())
	{ 
		copy = true;
	}

	for (S32 i = 0; i < volume->getNumVolumeFaces() && !copy; ++i)
	{
		const LLVolumeFace& src_face = volume->getVolumeFace(i);
		const LLVolumeFace& dst_face = getVolumeFace(i);

		if (src_face.mNumIndices != dst_face.mNumIndices ||
			src_face.mNumVertices != dst_face.mNumVertices)
		{
			copy = true;
		}
	}

	if (copy)
	{
		copyVolumeFaces(volume);
	}
    else
    {
        bool is_paused = avatar && avatar->areAnimationsPaused();
		if (is_paused)
		{
            S32 frames_paused = LLFrameTimer::getFrameCount() - avatar->getMotionController().getPausedFrame();
            if (frames_paused > 1)
            {
                return;
            }
		}
    }


	//build matrix palette
	static const size_t kMaxJoints = LL_MAX_JOINTS_PER_MESH_OBJECT;

	LLMatrix4a mat[kMaxJoints];
	U32 maxJoints = LLSkinningUtil::getMeshJointCount(skin);
    LLSkinningUtil::initSkinningMatrixPalette(mat, maxJoints, skin, avatar);
    const LLMatrix4a bind_shape_matrix = skin->mBindShapeMatrix;

    S32 rigged_vert_count = 0;
    S32 rigged_face_count = 0;
    LLVector4a box_min, box_max;
    S32 face_begin;
    S32 face_end;
    if (face_index == DO_NOT_UPDATE_FACES)
    {
        face_begin = 0;
        face_end = 0;
    }
    else if (face_index == UPDATE_ALL_FACES)
    {
        face_begin = 0;
        face_end = volume->getNumVolumeFaces();
    }
    else
    {
        face_begin = face_index;
        face_end = face_begin + 1;
    }
    for (S32 i = face_begin; i < face_end; ++i)
	{
		const LLVolumeFace& vol_face = volume->getVolumeFace(i);
		
		LLVolumeFace& dst_face = mVolumeFaces[i];
		
		LLVector4a* weight = vol_face.mWeights;

		if ( weight )
		{
            LLSkinningUtil::checkSkinWeights(weight, dst_face.mNumVertices, skin);

			LLVector4a* pos = dst_face.mPositions;

			if (pos && dst_face.mExtents)
			{
                U32 max_joints = LLSkinningUtil::getMaxJointCount();
                rigged_vert_count += dst_face.mNumVertices;
                rigged_face_count++;

            #if USE_SEPARATE_JOINT_INDICES_AND_WEIGHTS
                if (vol_face.mJointIndices) // fast path with preconditioned joint indices
                {
                    LLMatrix4a src[4];
                    U8* joint_indices_cursor = vol_face.mJointIndices;
                    LLVector4a* just_weights = vol_face.mJustWeights;
                    for (U32 j = 0; j < dst_face.mNumVertices; ++j)
				    {
					    LLMatrix4a final_mat;
                        F32* w = just_weights[j].getF32ptr();
                        LLSkinningUtil::getPerVertexSkinMatrixWithIndices(w, joint_indices_cursor, mat, final_mat, src);
                        joint_indices_cursor += 4;

					    LLVector4a& v = vol_face.mPositions[j];
					    LLVector4a t;
					    LLVector4a dst;
					    bind_shape_matrix.affineTransform(v, t);
					    final_mat.affineTransform(t, dst);
					    pos[j] = dst;
				    }
                }
                else
            #endif
                {
				    for (U32 j = 0; j < dst_face.mNumVertices; ++j)
				    {
					    LLMatrix4a final_mat;
                        LLSkinningUtil::getPerVertexSkinMatrix(weight[j].getF32ptr(), mat, false, final_mat, max_joints);
				
					    LLVector4a& v = vol_face.mPositions[j];
					    LLVector4a t;
					    LLVector4a dst;
					    bind_shape_matrix.affineTransform(v, t);
					    final_mat.affineTransform(t, dst);
					    pos[j] = dst;
				    }
                }

				//update bounding box
				// VFExtents change
				LLVector4a& min = dst_face.mExtents[0];
				LLVector4a& max = dst_face.mExtents[1];

				min = pos[0];
				max = pos[1];
                if (i==0)
                {
                    box_min = min;
                    box_max = max;
                }

				for (U32 j = 1; j < dst_face.mNumVertices; ++j)
				{
					min.setMin(min, pos[j]);
					max.setMax(max, pos[j]);
				}

                box_min.setMin(min,box_min);
                box_max.setMax(max,box_max);

				dst_face.mCenter->setAdd(dst_face.mExtents[0], dst_face.mExtents[1]);
				dst_face.mCenter->mul(0.5f);

			}

            if (rebuild_face_octrees)
			{
                dst_face.destroyOctree();
                dst_face.createOctree();
			}
		}
	}
    mExtraDebugText = llformat("rigged %d/%d - box (%f %f %f) (%f %f %f)",
                               rigged_face_count, rigged_vert_count,
                               box_min[0], box_min[1], box_min[2],
                               box_max[0], box_max[1], box_max[2]);
}

U32 LLVOVolume::getPartitionType() const
{
	if (isHUDAttachment())
	{
		return LLViewerRegion::PARTITION_HUD;
	}
	if (isAnimatedObject() && getControlAvatar())
	{
		return LLViewerRegion::PARTITION_CONTROL_AV;
	}
	if (isAttachment())
	{
		return LLViewerRegion::PARTITION_AVATAR;
	}

	return LLViewerRegion::PARTITION_VOLUME;
}

LLVolumePartition::LLVolumePartition(LLViewerRegion* regionp)
: LLSpatialPartition(LLVOVolume::VERTEX_DATA_MASK, TRUE, GL_DYNAMIC_DRAW, regionp),
LLVolumeGeometryManager()
{
	mLODPeriod = 32;
	mDepthMask = FALSE;
	mDrawableType = LLPipeline::RENDER_TYPE_VOLUME;
	mPartitionType = LLViewerRegion::PARTITION_VOLUME;
	mSlopRatio = 0.25f;
	mBufferUsage = GL_DYNAMIC_DRAW;
}

LLVolumeBridge::LLVolumeBridge(LLDrawable* drawablep, LLViewerRegion* regionp)
: LLSpatialBridge(drawablep, TRUE, LLVOVolume::VERTEX_DATA_MASK, regionp),
LLVolumeGeometryManager()
{
	mDepthMask = FALSE;
	mLODPeriod = 32;
	mDrawableType = LLPipeline::RENDER_TYPE_VOLUME;
	mPartitionType = LLViewerRegion::PARTITION_BRIDGE;
	
	mBufferUsage = GL_DYNAMIC_DRAW;

	mSlopRatio = 0.25f;
}

LLAvatarBridge::LLAvatarBridge(LLDrawable* drawablep, LLViewerRegion* regionp)
	: LLVolumeBridge(drawablep, regionp)
{
	mDrawableType = LLPipeline::RENDER_TYPE_AVATAR;
	mPartitionType = LLViewerRegion::PARTITION_AVATAR;
}

LLControlAVBridge::LLControlAVBridge(LLDrawable* drawablep, LLViewerRegion* regionp)
	: LLVolumeBridge(drawablep, regionp)
{
	mDrawableType = LLPipeline::RENDER_TYPE_CONTROL_AV;
	mPartitionType = LLViewerRegion::PARTITION_CONTROL_AV;
}

bool can_batch_texture(LLFace* facep)
{
	if (facep->getTextureEntry()->getBumpmap())
	{ //bump maps aren't worked into texture batching yet
		return false;
	}

	if (facep->getTextureEntry()->getMaterialParams().notNull())
	{ //materials don't work with texture batching yet
		return false;
	}

	if (facep->getTexture() && facep->getTexture()->getPrimaryFormat() == GL_ALPHA)
	{ //can't batch invisiprims
		return false;
	}

	if (facep->isState(LLFace::TEXTURE_ANIM) && facep->getVirtualSize() > MIN_TEX_ANIM_SIZE)
	{ //texture animation breaks batches
		return false;
	}
	
    if (facep->getTextureEntry()->getGLTFRenderMaterial() != nullptr)
    { // PBR materials break indexed texture batching
        return false;
    }

	return true;
}

const static U32 MAX_FACE_COUNT = 4096U;
int32_t LLVolumeGeometryManager::sInstanceCount = 0;
LLFace** LLVolumeGeometryManager::sFullbrightFaces[2] = { NULL };
LLFace** LLVolumeGeometryManager::sBumpFaces[2] = { NULL };
LLFace** LLVolumeGeometryManager::sSimpleFaces[2] = { NULL };
LLFace** LLVolumeGeometryManager::sNormFaces[2] = { NULL };
LLFace** LLVolumeGeometryManager::sSpecFaces[2] = { NULL };
LLFace** LLVolumeGeometryManager::sNormSpecFaces[2] = { NULL };
LLFace** LLVolumeGeometryManager::sAlphaFaces[2] = { NULL };

LLVolumeGeometryManager::LLVolumeGeometryManager()
	: LLGeometryManager()
{
	llassert(sInstanceCount >= 0);
	if (sInstanceCount == 0)
	{
		allocateFaces(MAX_FACE_COUNT);
	}

	++sInstanceCount;
}

LLVolumeGeometryManager::~LLVolumeGeometryManager()
{
	llassert(sInstanceCount > 0);
	--sInstanceCount;

	if (sInstanceCount <= 0)
	{
		freeFaces();
		sInstanceCount = 0;
	}
}

void LLVolumeGeometryManager::allocateFaces(U32 pMaxFaceCount)
{
    for (int i = 0; i < 2; ++i)
    {
        sFullbrightFaces[i] = static_cast<LLFace**>(ll_aligned_malloc<64>(pMaxFaceCount * sizeof(LLFace*)));
        sBumpFaces[i] = static_cast<LLFace**>(ll_aligned_malloc<64>(pMaxFaceCount * sizeof(LLFace*)));
        sSimpleFaces[i] = static_cast<LLFace**>(ll_aligned_malloc<64>(pMaxFaceCount * sizeof(LLFace*)));
        sNormFaces[i] = static_cast<LLFace**>(ll_aligned_malloc<64>(pMaxFaceCount * sizeof(LLFace*)));
        sSpecFaces[i] = static_cast<LLFace**>(ll_aligned_malloc<64>(pMaxFaceCount * sizeof(LLFace*)));
        sNormSpecFaces[i] = static_cast<LLFace**>(ll_aligned_malloc<64>(pMaxFaceCount * sizeof(LLFace*)));
        sAlphaFaces[i] = static_cast<LLFace**>(ll_aligned_malloc<64>(pMaxFaceCount * sizeof(LLFace*)));
    }
}

void LLVolumeGeometryManager::freeFaces()
{
    for (int i = 0; i < 2; ++i)
    {
        ll_aligned_free<64>(sFullbrightFaces[i]);
        ll_aligned_free<64>(sBumpFaces[i]);
        ll_aligned_free<64>(sSimpleFaces[i]);
        ll_aligned_free<64>(sNormFaces[i]);
        ll_aligned_free<64>(sSpecFaces[i]);
        ll_aligned_free<64>(sNormSpecFaces[i]);
        ll_aligned_free<64>(sAlphaFaces[i]);

        sFullbrightFaces[i] = NULL;
        sBumpFaces[i] = NULL;
        sSimpleFaces[i] = NULL;
        sNormFaces[i] = NULL;
        sSpecFaces[i] = NULL;
        sNormSpecFaces[i] = NULL;
        sAlphaFaces[i] = NULL;
    }
}

void LLVolumeGeometryManager::registerFace(LLSpatialGroup* group, LLFace* facep, U32 type)
{
    LL_PROFILE_ZONE_SCOPED_CATEGORY_VOLUME;
	if (   type == LLRenderPass::PASS_ALPHA 
		&& facep->getTextureEntry()->getMaterialParams().notNull() 
		&& !facep->getVertexBuffer()->hasDataType(LLVertexBuffer::TYPE_TANGENT)
		&& LLViewerShaderMgr::instance()->getShaderLevel(LLViewerShaderMgr::SHADER_OBJECT) > 1)
	{
		LL_WARNS_ONCE("RenderMaterials") << "Oh no! No binormals for this alpha blended face!" << LL_ENDL;
	}

	bool selected = facep->getViewerObject()->isSelected();

	if (selected && LLSelectMgr::getInstance()->mHideSelectedObjects)
	{
		return;
	}

	LL_LABEL_VERTEX_BUFFER(facep->getVertexBuffer(), LLRenderPass::lookupPassName(type));

    U32 passType = type;

    bool rigged = facep->isState(LLFace::RIGGED);

    if (rigged)
    {
        // hacky, should probably clean up -- if this face is rigged, put it in "type + 1"
        // See LLRenderPass PASS_foo enum
        passType += 1;
    }
	//add face to drawmap
	LLSpatialGroup::drawmap_elem_t& draw_vec = group->mDrawMap[passType];

	S32 idx = draw_vec.size()-1;

	BOOL fullbright = (type == LLRenderPass::PASS_FULLBRIGHT) ||
		(type == LLRenderPass::PASS_INVISIBLE) ||
		(type == LLRenderPass::PASS_FULLBRIGHT_ALPHA_MASK) ||
		(type == LLRenderPass::PASS_ALPHA && facep->isState(LLFace::FULLBRIGHT)) ||
		(facep->getTextureEntry()->getFullbright());
	
	if (!fullbright && type != LLRenderPass::PASS_GLOW && !facep->getVertexBuffer()->hasDataType(LLVertexBuffer::TYPE_NORMAL))
	{
		LL_WARNS() << "Non fullbright face has no normals!" << LL_ENDL;
		return;
	}

	const LLMatrix4* tex_mat = NULL;
	if (facep->isState(LLFace::TEXTURE_ANIM) && facep->getVirtualSize() > MIN_TEX_ANIM_SIZE)
	{
		tex_mat = facep->mTextureMatrix;	
	}

	const LLMatrix4* model_mat = NULL;

	LLDrawable* drawable = facep->getDrawable();
	
    if (rigged)
    {
        // rigged meshes ignore their model matrix
        model_mat = nullptr;
    }
	else if (drawable->isState(LLDrawable::ANIMATED_CHILD))
	{
		model_mat = &drawable->getWorldMatrix();
	}
	else if (drawable->isActive())
	{
		model_mat = &drawable->getRenderMatrix();
	}
	else
	{
		model_mat = &(drawable->getRegion()->mRenderMatrix);
	}

	//drawable->getVObj()->setDebugText(llformat("%d", drawable->isState(LLDrawable::ANIMATED_CHILD)));

	U8 bump = (type == LLRenderPass::PASS_BUMP || type == LLRenderPass::PASS_POST_BUMP) ? facep->getTextureEntry()->getBumpmap() : 0;
	U8 shiny = facep->getTextureEntry()->getShiny();
	
	LLViewerTexture* tex = facep->getTexture();

	U8 index = facep->getTextureIndex();

    LLMaterial* mat = nullptr;
    
    LLUUID mat_id;

    auto* gltf_mat = (LLFetchedGLTFMaterial*) facep->getTextureEntry()->getGLTFRenderMaterial();
    if (gltf_mat != nullptr)
    {
        mat_id = gltf_mat->getHash(); // TODO: cache this hash
    }
    else
    {
        mat = facep->getTextureEntry()->getMaterialParams().get();
        if (mat)
        {
            mat_id = facep->getTextureEntry()->getMaterialID().asUUID();
        }
    }

	bool batchable = false;

	U32 shader_mask = 0xFFFFFFFF; //no shader

	if (mat)
	{
		if (type == LLRenderPass::PASS_ALPHA)
		{
			shader_mask = mat->getShaderMask(LLMaterial::DIFFUSE_ALPHA_MODE_BLEND);
		}
		else
		{
			shader_mask = mat->getShaderMask();
		}
	}

    F32 vsize = facep->getVirtualSize(); //TODO -- adjust by texture scale?

	if (index < FACE_DO_NOT_BATCH_TEXTURES && idx >= 0)
	{
		if (mat || gltf_mat || draw_vec[idx]->mMaterial)
		{ //can't batch textures when materials are present (yet)
			batchable = false;
		}
		else if (index < draw_vec[idx]->mTextureList.size())
		{
			if (draw_vec[idx]->mTextureList[index].isNull())
			{
				batchable = true;
				draw_vec[idx]->mTextureList[index] = tex;
                draw_vec[idx]->mTextureListVSize[index] = vsize;
			}
			else if (draw_vec[idx]->mTextureList[index] == tex)
			{ //this face's texture index can be used with this batch
				batchable = true;
                draw_vec[idx]->mTextureListVSize[index] = llmax(vsize, draw_vec[idx]->mTextureListVSize[index]);
			}
		}
		else
		{ //texture list can be expanded to fit this texture index
			batchable = true;
		}
	}

	if (idx >= 0 && 
		draw_vec[idx]->mVertexBuffer == facep->getVertexBuffer() &&
		draw_vec[idx]->mEnd == facep->getGeomIndex()-1 &&
		(LLPipeline::sTextureBindTest || draw_vec[idx]->mTexture == tex || batchable) &&
#if LL_DARWIN
		draw_vec[idx]->mEnd - draw_vec[idx]->mStart + facep->getGeomCount() <= (U32) gGLManager.mGLMaxVertexRange &&
		draw_vec[idx]->mCount + facep->getIndicesCount() <= (U32) gGLManager.mGLMaxIndexRange &&
#endif
		draw_vec[idx]->mMaterialID == mat_id &&
		draw_vec[idx]->mFullbright == fullbright &&
		draw_vec[idx]->mBump == bump &&
		(!mat || (draw_vec[idx]->mShiny == shiny)) && // need to break batches when a material is shared, but legacy settings are different
		draw_vec[idx]->mTextureMatrix == tex_mat &&
		draw_vec[idx]->mModelMatrix == model_mat &&
		draw_vec[idx]->mShaderMask == shader_mask &&
		draw_vec[idx]->mSelected == selected &&
        draw_vec[idx]->mAvatar == facep->mAvatar &&
        draw_vec[idx]->getSkinHash() == facep->getSkinHash())
	{
		draw_vec[idx]->mCount += facep->getIndicesCount();
		draw_vec[idx]->mEnd += facep->getGeomCount();
		draw_vec[idx]->mVSize = llmax(draw_vec[idx]->mVSize, vsize);

		if (index < FACE_DO_NOT_BATCH_TEXTURES && index >= draw_vec[idx]->mTextureList.size())
		{
			draw_vec[idx]->mTextureList.resize(index+1);
			draw_vec[idx]->mTextureList[index] = tex;
            draw_vec[idx]->mTextureListVSize.resize(index + 1);
            draw_vec[idx]->mTextureListVSize[index] = vsize;
		}
		draw_vec[idx]->validate();
		update_min_max(draw_vec[idx]->mExtents[0], draw_vec[idx]->mExtents[1], facep->mExtents[0]);
		update_min_max(draw_vec[idx]->mExtents[0], draw_vec[idx]->mExtents[1], facep->mExtents[1]);
	}
	else
	{
		U32 start = facep->getGeomIndex();
		U32 end = start + facep->getGeomCount()-1;
		U32 offset = facep->getIndicesStart();
		U32 count = facep->getIndicesCount();
		LLPointer<LLDrawInfo> draw_info = new LLDrawInfo(start,end,count,offset, tex, 
			facep->getVertexBuffer(), selected, fullbright, bump);
		draw_info->mGroup = group;
		draw_info->mVSize = vsize;
		draw_vec.push_back(draw_info);
		draw_info->mTextureMatrix = tex_mat;
		draw_info->mModelMatrix = model_mat;
		
		draw_info->mBump  = bump;
		draw_info->mShiny = shiny;

		static const float alpha[4] =
		{
			0.00f,
			0.25f,
			0.5f,
			0.75f
		};
		float spec = alpha[shiny & TEM_SHINY_MASK];
		LLVector4 specColor(spec, spec, spec, spec);
		draw_info->mSpecColor = specColor;
		draw_info->mEnvIntensity = spec;
		draw_info->mSpecularMap = NULL;
		draw_info->mMaterial = mat;
        draw_info->mGLTFMaterial = gltf_mat;
		draw_info->mShaderMask = shader_mask;
        draw_info->mAvatar = facep->mAvatar;
        draw_info->mSkinInfo = facep->mSkinInfo;

        if (gltf_mat)
        {
            // nothing to do, render pools will reference the GLTF material
        }
        else if (mat)
		{
			draw_info->mMaterialID = mat_id;

			// We have a material.  Update our draw info accordingly.
				
			if (!mat->getSpecularID().isNull())
			{
				LLVector4 specColor;
				specColor.mV[0] = mat->getSpecularLightColor().mV[0] * (1.f / 255.f);
				specColor.mV[1] = mat->getSpecularLightColor().mV[1] * (1.f / 255.f);
				specColor.mV[2] = mat->getSpecularLightColor().mV[2] * (1.f / 255.f);
				specColor.mV[3] = mat->getSpecularLightExponent() * (1.f / 255.f);
				draw_info->mSpecColor = specColor;
				draw_info->mEnvIntensity = mat->getEnvironmentIntensity() * (1.f / 255.f);
				draw_info->mSpecularMap = facep->getViewerObject()->getTESpecularMap(facep->getTEOffset());
			}

			draw_info->mAlphaMaskCutoff = mat->getAlphaMaskCutoff() * (1.f / 255.f);
			draw_info->mDiffuseAlphaMode = mat->getDiffuseAlphaMode();
			draw_info->mNormalMap = facep->getViewerObject()->getTENormalMap(facep->getTEOffset());
		}
		else 
		{
			if (type == LLRenderPass::PASS_GRASS)
			{
				draw_info->mAlphaMaskCutoff = 0.5f;
			}
			else
			{
				draw_info->mAlphaMaskCutoff = 0.33f;
			}
		}
		
		if (type == LLRenderPass::PASS_ALPHA)
		{ //for alpha sorting
			facep->setDrawInfo(draw_info);
		}
		draw_info->mExtents[0] = facep->mExtents[0];
		draw_info->mExtents[1] = facep->mExtents[1];

		if (LLPipeline::sUseTriStrips)
		{
			draw_info->mDrawMode = LLRender::TRIANGLE_STRIP;
		}

		if (index < FACE_DO_NOT_BATCH_TEXTURES)
		{ //initialize texture list for texture batching
			draw_info->mTextureList.resize(index+1);
			draw_info->mTextureList[index] = tex;
            draw_info->mTextureListVSize.resize(index + 1);
            draw_info->mTextureListVSize[index] = vsize;
		}
		draw_info->validate();
	}
}

void LLVolumeGeometryManager::getGeometry(LLSpatialGroup* group)
{

}

void handleRenderAutoMuteByteLimitChanged(const LLSD& new_value)
{
	static LLCachedControl<U32> render_auto_mute_byte_limit(gSavedSettings, "RenderAutoMuteByteLimit", 0U);

	if (0 != render_auto_mute_byte_limit)
	{
		//for unload
		LLSculptIDSize::container_BY_SIZE_view::iterator
			itL = LLSculptIDSize::instance().getSizeInfo().get<LLSculptIDSize::tag_BY_SIZE>().lower_bound(render_auto_mute_byte_limit),
			itU = LLSculptIDSize::instance().getSizeInfo().get<LLSculptIDSize::tag_BY_SIZE>().end();

		for (; itL != itU; ++itL)
		{
			const LLSculptIDSize::Info &nfo = *itL;
			LLVOVolume *pVVol = nfo.getPtrLLDrawable()->getVOVolume();
			if (pVVol
				&& !pVVol->isDead()
				&& pVVol->isAttachment()
				&& !pVVol->getAvatar()->isSelf()
				&& LLVOVolume::NO_LOD != pVVol->getLOD()
				)
			{
				//postponed
				pVVol->markForUnload();
				LLSculptIDSize::instance().addToUnloaded(nfo.getSculptId());
			}
		}

		//for load if it was unload
		itL = LLSculptIDSize::instance().getSizeInfo().get<LLSculptIDSize::tag_BY_SIZE>().begin();
		itU = LLSculptIDSize::instance().getSizeInfo().get<LLSculptIDSize::tag_BY_SIZE>().upper_bound(render_auto_mute_byte_limit);

		for (; itL != itU; ++itL)
		{
			const LLSculptIDSize::Info &nfo = *itL;
			LLVOVolume *pVVol = nfo.getPtrLLDrawable()->getVOVolume();
			if (pVVol
				&& !pVVol->isDead()
				&& pVVol->isAttachment()
				&& !pVVol->getAvatar()->isSelf()
				&& LLVOVolume::NO_LOD == pVVol->getLOD()
				)
			{
				LLSculptIDSize::instance().remFromUnloaded(nfo.getSculptId());
				pVVol->updateLOD();
				pVVol->markForUpdate(TRUE);
			}
		}
	}
	else
	{
		LLSculptIDSize::instance().clearUnloaded();

		LLSculptIDSize::container_BY_SIZE_view::iterator
			itL = LLSculptIDSize::instance().getSizeInfo().get<LLSculptIDSize::tag_BY_SIZE>().begin(),
			itU = LLSculptIDSize::instance().getSizeInfo().get<LLSculptIDSize::tag_BY_SIZE>().end();

		for (; itL != itU; ++itL)
		{
			const LLSculptIDSize::Info &nfo = *itL;
			LLVOVolume *pVVol = nfo.getPtrLLDrawable()->getVOVolume();
			if (pVVol
				&& !pVVol->isDead()
				&& pVVol->isAttachment()
				&& !pVVol->getAvatar()->isSelf()
				&& LLVOVolume::NO_LOD == pVVol->getLOD()
				) 
			{
				pVVol->updateLOD();
				pVVol->markForUpdate(TRUE);
			}
		}
	}
}

// add a face pointer to a list of face pointers without going over MAX_COUNT faces
template<typename T>
static inline void add_face(T*** list, U32* count, T* face)
{
    if (face->isState(LLFace::RIGGED))
    {
        if (count[1] < MAX_FACE_COUNT)
        {
            face->setDrawOrderIndex(count[1]);
            list[1][count[1]++] = face;
        }
    }
    else
    {
        if (count[0] < MAX_FACE_COUNT)
        {
            face->setDrawOrderIndex(count[0]);
            list[0][count[0]++] = face;
        }
    }
}

void LLVolumeGeometryManager::rebuildGeom(LLSpatialGroup* group)
{
    LL_PROFILE_ZONE_SCOPED_CATEGORY_VOLUME;
    llassert(!gCubeSnapshot);

	if (group->changeLOD())
	{
		group->mLastUpdateDistance = group->mDistance;
	}

	group->mLastUpdateViewAngle = group->mViewAngle;

	if (!group->hasState(LLSpatialGroup::GEOM_DIRTY | LLSpatialGroup::ALPHA_DIRTY))
	{
		if (group->hasState(LLSpatialGroup::MESH_DIRTY) && !LLPipeline::sDelayVBUpdate)
		{
			rebuildMesh(group);
		}
		return;
	}

	group->mBuilt = 1.f;
	
	LLSpatialBridge* bridge = group->getSpatialPartition()->asBridge();
    LLViewerObject *vobj = NULL;
    LLVOVolume *vol_obj = NULL;

	if (bridge)
	{
        vobj = bridge->mDrawable->getVObj();
        vol_obj = dynamic_cast<LLVOVolume*>(vobj);
	}
    if (vol_obj)
    {
        vol_obj->updateVisualComplexity();
    }

	group->mGeometryBytes = 0;
	group->mSurfaceArea = 0;
	
	//cache object box size since it might be used for determining visibility
	const LLVector4a* bounds = group->getObjectBounds();
	group->mObjectBoxSize = bounds[1].getLength3().getF32();

	group->clearDrawMap();

    U32 fullbright_count[2] = { 0 };
	U32 bump_count[2] = { 0 };
	U32 simple_count[2] = { 0 };
	U32 alpha_count[2] = { 0 };
	U32 norm_count[2] = { 0 };
	U32 spec_count[2] = { 0 };
	U32 normspec_count[2] = { 0 };

	U32 useage = group->getSpatialPartition()->mBufferUsage;

	static LLCachedControl<S32> max_vbo_size(gSavedSettings, "RenderMaxVBOSize", 512);
	static LLCachedControl<S32> max_node_size(gSavedSettings, "RenderMaxNodeSize", 65536);
	U32 max_vertices = (max_vbo_size * 1024)/LLVertexBuffer::calcVertexSize(group->getSpatialPartition()->mVertexDataMask);
	U32 max_total = (max_node_size * 1024) / LLVertexBuffer::calcVertexSize(group->getSpatialPartition()->mVertexDataMask);
	max_vertices = llmin(max_vertices, (U32) 65535);

	U32 cur_total = 0;

	bool emissive = false;

	//Determine if we've received skininfo that contains an
	//alternate bind matrix - if it does then apply the translational component
	//to the joints of the avatar.
#if 0
	bool pelvisGotSet = false;
#endif

	{
        LL_PROFILE_ZONE_NAMED("rebuildGeom - face list");

		//get all the faces into a list
		for (LLSpatialGroup::element_iter drawable_iter = group->getDataBegin(); 
             drawable_iter != group->getDataEnd(); ++drawable_iter)
		{
			LLDrawable* drawablep = (LLDrawable*)(*drawable_iter)->getDrawable();
		
			if (!drawablep || drawablep->isDead() || drawablep->isState(LLDrawable::FORCE_INVISIBLE) )
			{
				continue;
			}
	
			if (drawablep->isAnimating())
			{ //fall back to stream draw for animating verts
				useage = GL_STREAM_DRAW;
			}

			LLVOVolume* vobj = drawablep->getVOVolume();
            
			if (!vobj)
			{
				continue;
			}

            // apply any pending material overrides
            gGLTFMaterialList.applyQueuedOverrides(vobj);

            std::string vobj_name = llformat("Vol%p", vobj);

            bool is_mesh = vobj->isMesh();
			if (is_mesh &&
				((vobj->getVolume() && !vobj->getVolume()->isMeshAssetLoaded()) || !gMeshRepo.meshRezEnabled()))
			{
				continue;
			}

			LLVolume* volume = vobj->getVolume();
			if (volume)
			{
				const LLVector3& scale = vobj->getScale();
				group->mSurfaceArea += volume->getSurfaceArea() * llmax(llmax(scale.mV[0], scale.mV[1]), scale.mV[2]);
			}

            
            F32 est_tris = vobj->getEstTrianglesMax();

            vobj->updateControlAvatar();
            
            LL_DEBUGS("AnimatedObjectsLinkset") << vobj_name << " rebuilding, isAttachment: " << (U32) vobj->isAttachment()
                                                << " is_mesh " << is_mesh
                                                << " est_tris " << est_tris
                                                << " is_animated " << vobj->isAnimatedObject()
                                                << " can_animate " << vobj->canBeAnimatedObject() 
                                                << " cav " << vobj->getControlAvatar() 
                                                << " lod " << vobj->getLOD()
                                                << " drawable rigged " << (drawablep->isState(LLDrawable::RIGGED))
                                                << " drawable state " << drawablep->getState()
                                                << " playing " << (U32) (vobj->getControlAvatar() ? vobj->getControlAvatar()->mPlaying : false)
                                                << " frame " << LLFrameTimer::getFrameCount()
                                                << LL_ENDL;

			llassert_always(vobj);
			vobj->updateTextureVirtualSize(true);
			vobj->preRebuild();

			drawablep->clearState(LLDrawable::HAS_ALPHA);

            LLVOAvatar* avatar = nullptr;
            const LLMeshSkinInfo* skinInfo = nullptr;
            if (is_mesh)
            {
                skinInfo = vobj->getSkinInfo();
            }

            if (skinInfo)
            {
                if (vobj->isAnimatedObject())
                {
                    avatar = vobj->getControlAvatar();
                }
                else
                {
                    avatar = vobj->getAvatar();
                }
            }

            if (avatar != nullptr)
            {
                avatar->addAttachmentOverridesForObject(vobj, NULL, false);
            }

            // Standard rigged mesh attachments: 
			bool rigged = !vobj->isAnimatedObject() && skinInfo && vobj->isAttachment();
            // Animated objects. Have to check for isRiggedMesh() to
            // exclude static objects in animated object linksets.
			rigged = rigged || (vobj->isAnimatedObject() && vobj->isRiggedMesh() &&
                vobj->getControlAvatar() && vobj->getControlAvatar()->mPlaying);

			bool bake_sunlight = LLPipeline::sBakeSunlight && drawablep->isStatic();
			bool any_rigged_face = false;

			//for each face
			for (S32 i = 0; i < drawablep->getNumFaces(); i++)
			{
				LLFace* facep = drawablep->getFace(i);
				if (!facep)
				{
					continue;
				}

<<<<<<< HEAD
                // order by linkset index first and face index second
                facep->setDrawOrderIndex(linkset_index * 100 + i);
                
                // HACK -- brute force this check every time a drawable gets rebuilt
                vobj->updateTEMaterialTextures(i);
#if 0
#if LL_RELEASE_WITH_DEBUG_INFO
                const LLUUID pbr_id( "49c88210-7238-2a6b-70ac-92d4f35963cf" );
                const LLUUID obj_id( vobj->getID() );
                bool is_pbr = (obj_id == pbr_id);
#else
                bool is_pbr = false;
#endif
#else
                LLGLTFMaterial *gltf_mat = facep->getTextureEntry()->getGLTFRenderMaterial();
                bool is_pbr = gltf_mat != nullptr;
#endif

=======
>>>>>>> a022452f
				//ALWAYS null out vertex buffer on rebuild -- if the face lands in a render
				// batch, it will recover its vertex buffer reference from the spatial group
				facep->setVertexBuffer(NULL);
			
				//sum up face verts and indices
				drawablep->updateFaceSize(i);

                if (rigged)
                {
                    if (!facep->isState(LLFace::RIGGED))
                    { //completely reset vertex buffer
                        facep->clearVertexBuffer();
                    }

                    facep->setState(LLFace::RIGGED);
                    facep->mSkinInfo = (LLMeshSkinInfo*) skinInfo; // TODO -- fix ugly de-consting here
                    facep->mAvatar = avatar;
                    any_rigged_face = true;
                }
                else
                {
                    if (facep->isState(LLFace::RIGGED))
                    { 
                        //face is not rigged but used to be, remove from rigged face pool
                        LLDrawPoolAvatar* pool = (LLDrawPoolAvatar*)facep->getPool();
                        if (pool)
                        {
                            pool->removeFace(facep);
                        }
                        facep->clearState(LLFace::RIGGED);
                        facep->mAvatar = NULL;
                        facep->mSkinInfo = NULL;
                    }
                }

				if (cur_total > max_total || facep->getIndicesCount() <= 0 || facep->getGeomCount() <= 0)
				{
					facep->clearVertexBuffer();
					continue;
				}

				if (facep->hasGeometry() &&
                    (rigged ||  // <-- HACK FIXME -- getPixelArea might be incorrect for rigged objects
                        facep->getPixelArea() > FORCE_CULL_AREA)) // <-- don't render tiny faces
				{
                    cur_total += facep->getGeomCount();

					const LLTextureEntry* te = facep->getTextureEntry();
					LLViewerTexture* tex = facep->getTexture();

					if (te->getGlow() >= 1.f/255.f)
					{
						emissive = true;
					}

					if (facep->isState(LLFace::TEXTURE_ANIM))
					{
						if (!vobj->mTexAnimMode)
						{
							facep->clearState(LLFace::TEXTURE_ANIM);
						}
					}

					BOOL force_simple = (facep->getPixelArea() < FORCE_SIMPLE_RENDER_AREA);
					U32 type = gPipeline.getPoolTypeFromTE(te, tex);
                    if (is_pbr && gltf_mat && gltf_mat->mAlphaMode != LLGLTFMaterial::ALPHA_MODE_BLEND)
                    {
                        type = LLDrawPool::POOL_PBR_OPAQUE;
                    }
                    else
					if (type != LLDrawPool::POOL_ALPHA && force_simple)
					{
						type = LLDrawPool::POOL_SIMPLE;
					}
					facep->setPoolType(type);

					if (vobj->isHUDAttachment())
					{
						facep->setState(LLFace::FULLBRIGHT);
					}

					if (vobj->mTextureAnimp && vobj->mTexAnimMode)
					{
						if (vobj->mTextureAnimp->mFace <= -1)
						{
							S32 face;
							for (face = 0; face < vobj->getNumTEs(); face++)
							{
								LLFace * facep = drawablep->getFace(face);
								if (facep)
								{
									facep->setState(LLFace::TEXTURE_ANIM);
								}
							}
						}
						else if (vobj->mTextureAnimp->mFace < vobj->getNumTEs())
						{
							LLFace * facep = drawablep->getFace(vobj->mTextureAnimp->mFace);
							if (facep)
							{
								facep->setState(LLFace::TEXTURE_ANIM);
							}
						}
					}

					if (type == LLDrawPool::POOL_ALPHA)
					{
						if (facep->canRenderAsMask())
						{ //can be treated as alpha mask
                            add_face(sSimpleFaces, simple_count, facep);
						}
						else
						{
                            if (te->getColor().mV[3] > 0.f || te->getGlow() > 0.f)
                            { //only treat as alpha in the pipeline if < 100% transparent
                                drawablep->setState(LLDrawable::HAS_ALPHA);
                                add_face(sAlphaFaces, alpha_count, facep);
                            }
                            else if (LLDrawPoolAlpha::sShowDebugAlpha)
                            {
                                add_face(sAlphaFaces, alpha_count, facep);
                            }
						}
					}
					else
					{
						if (drawablep->isState(LLDrawable::REBUILD_VOLUME))
						{
							facep->mLastUpdateTime = gFrameTimeSeconds;
						}

						if (gPipeline.canUseWindLightShadersOnObjects()
							&& LLPipeline::sRenderBump)
						{
                            LLGLTFMaterial* gltf_mat = te->getGLTFRenderMaterial();

							if (LLPipeline::sRenderDeferred && 
                                (gltf_mat != nullptr || (te->getMaterialParams().notNull()  && !te->getMaterialID().isNull())))
							{
                                if (gltf_mat != nullptr)
                                {
                                    // all gltf materials have all vertex attributes for now
                                    add_face(sNormSpecFaces, normspec_count, facep);
                                }
                                else
                                {
                                    LLMaterial* mat = te->getMaterialParams().get();
                                    if (mat->getNormalID().notNull())
                                    {
                                        if (mat->getSpecularID().notNull())
                                        { //has normal and specular maps (needs texcoord1, texcoord2, and tangent)
                                            add_face(sNormSpecFaces, normspec_count, facep);
                                        }
                                        else
                                        { //has normal map (needs texcoord1 and tangent)
                                            add_face(sNormFaces, norm_count, facep);
                                        }
                                    }
                                    else if (mat->getSpecularID().notNull())
                                    { //has specular map but no normal map, needs texcoord2
                                        add_face(sSpecFaces, spec_count, facep);
                                    }
                                    else
                                    { //has neither specular map nor normal map, only needs texcoord0
                                        add_face(sSimpleFaces, simple_count, facep);
                                    }
                                }
							}
							else if (te->getBumpmap())
							{ //needs normal + tangent
                                add_face(sBumpFaces, bump_count, facep);
							}
							else if (te->getShiny() || !te->getFullbright())
							{ //needs normal
                                add_face(sSimpleFaces, simple_count, facep);
							}
							else 
							{ //doesn't need normal
								facep->setState(LLFace::FULLBRIGHT);
                                add_face(sFullbrightFaces, fullbright_count, facep);
							}
						}
						else
						{
							if (te->getBumpmap() && LLPipeline::sRenderBump)
							{ //needs normal + tangent
                                add_face(sBumpFaces, bump_count, facep);
							}
							else if ((te->getShiny() && LLPipeline::sRenderBump) ||
								!(te->getFullbright() || bake_sunlight))
							{ //needs normal
                                add_face(sSimpleFaces, simple_count, facep);
							}
							else 
							{ //doesn't need normal
								facep->setState(LLFace::FULLBRIGHT);
                                add_face(sFullbrightFaces, fullbright_count, facep);
							}
						}
					}
				}
				else
				{	//face has no renderable geometry
					facep->clearVertexBuffer();
				}		
			}
			
			if (any_rigged_face)
			{
				if (!drawablep->isState(LLDrawable::RIGGED))
				{
					drawablep->setState(LLDrawable::RIGGED);
                    LLDrawable* root = drawablep->getRoot();
                    if (root != drawablep)
                    {
                        root->setState(LLDrawable::RIGGED_CHILD);
                    }

					//first time this is drawable is being marked as rigged,
					// do another LoD update to use avatar bounding box
					vobj->updateLOD();
				}
			}
			else
			{
				drawablep->clearState(LLDrawable::RIGGED);
                vobj->updateRiggedVolume(false);
			}
		}
	}

	group->mBufferUsage = useage;

	//PROCESS NON-ALPHA FACES
	U32 simple_mask = LLVertexBuffer::MAP_TEXCOORD0 | LLVertexBuffer::MAP_NORMAL | LLVertexBuffer::MAP_VERTEX | LLVertexBuffer::MAP_COLOR;
	U32 alpha_mask = simple_mask | 0x80000000; //hack to give alpha verts their own VBO
	U32 bump_mask = LLVertexBuffer::MAP_TEXCOORD0 | LLVertexBuffer::MAP_TEXCOORD1 | LLVertexBuffer::MAP_NORMAL | LLVertexBuffer::MAP_VERTEX | LLVertexBuffer::MAP_COLOR;
	U32 fullbright_mask = LLVertexBuffer::MAP_TEXCOORD0 | LLVertexBuffer::MAP_VERTEX | LLVertexBuffer::MAP_COLOR;

	U32 norm_mask = simple_mask | LLVertexBuffer::MAP_TEXCOORD1 | LLVertexBuffer::MAP_TANGENT;
	U32 normspec_mask = norm_mask | LLVertexBuffer::MAP_TEXCOORD2;
	U32 spec_mask = simple_mask | LLVertexBuffer::MAP_TEXCOORD2;

	if (emissive)
	{ //emissive faces are present, include emissive byte to preserve batching
		simple_mask = simple_mask | LLVertexBuffer::MAP_EMISSIVE;
		alpha_mask = alpha_mask | LLVertexBuffer::MAP_EMISSIVE;
		bump_mask = bump_mask | LLVertexBuffer::MAP_EMISSIVE;
		fullbright_mask = fullbright_mask | LLVertexBuffer::MAP_EMISSIVE;
		norm_mask = norm_mask | LLVertexBuffer::MAP_EMISSIVE;
		normspec_mask = normspec_mask | LLVertexBuffer::MAP_EMISSIVE;
		spec_mask = spec_mask | LLVertexBuffer::MAP_EMISSIVE;
	}

	BOOL batch_textures = LLViewerShaderMgr::instance()->getShaderLevel(LLViewerShaderMgr::SHADER_OBJECT) > 1;

    // add extra vertex data for deferred rendering (not necessarily for batching textures)
	if (batch_textures)
	{
		bump_mask = bump_mask | LLVertexBuffer::MAP_TANGENT;
		simple_mask = simple_mask | LLVertexBuffer::MAP_TEXTURE_INDEX;
		alpha_mask = alpha_mask | LLVertexBuffer::MAP_TEXTURE_INDEX | LLVertexBuffer::MAP_TANGENT | LLVertexBuffer::MAP_TEXCOORD1 | LLVertexBuffer::MAP_TEXCOORD2;
		fullbright_mask = fullbright_mask | LLVertexBuffer::MAP_TEXTURE_INDEX;
	}

	group->mGeometryBytes = 0;

	U32 geometryBytes = 0;

    // generate render batches for static geometry
    U32 extra_mask = LLVertexBuffer::MAP_TEXTURE_INDEX;
    BOOL alpha_sort = TRUE;
    BOOL rigged = FALSE;
    for (int i = 0; i < 2; ++i) //two sets, static and rigged)
    {
        geometryBytes += genDrawInfo(group, simple_mask | extra_mask, sSimpleFaces[i], simple_count[i], FALSE, batch_textures, rigged);
        geometryBytes += genDrawInfo(group, fullbright_mask | extra_mask, sFullbrightFaces[i], fullbright_count[i], FALSE, batch_textures, rigged);
        geometryBytes += genDrawInfo(group, alpha_mask | extra_mask, sAlphaFaces[i], alpha_count[i], alpha_sort, batch_textures, rigged);
        geometryBytes += genDrawInfo(group, bump_mask | extra_mask, sBumpFaces[i], bump_count[i], FALSE, FALSE, rigged);
        geometryBytes += genDrawInfo(group, norm_mask | extra_mask, sNormFaces[i], norm_count[i], FALSE, FALSE, rigged);
        geometryBytes += genDrawInfo(group, spec_mask | extra_mask, sSpecFaces[i], spec_count[i], FALSE, FALSE, rigged);
        geometryBytes += genDrawInfo(group, normspec_mask | extra_mask, sNormSpecFaces[i], normspec_count[i], FALSE, FALSE, rigged);

        // for rigged set, add weights and disable alpha sorting (rigged items use depth buffer)
        extra_mask |= LLVertexBuffer::MAP_WEIGHT4;
        rigged = TRUE;
    }

	group->mGeometryBytes = geometryBytes;

	if (!LLPipeline::sDelayVBUpdate)
	{
		//drawables have been rebuilt, clear rebuild status
		for (LLSpatialGroup::element_iter drawable_iter = group->getDataBegin(); drawable_iter != group->getDataEnd(); ++drawable_iter)
		{
			LLDrawable* drawablep = (LLDrawable*)(*drawable_iter)->getDrawable();
			if(drawablep)
			{
                drawablep->clearState(LLDrawable::REBUILD_ALL);
            }
        }
	}

	group->mLastUpdateTime = gFrameTimeSeconds;
	group->mBuilt = 1.f;
	group->clearState(LLSpatialGroup::GEOM_DIRTY | LLSpatialGroup::ALPHA_DIRTY);

	if (LLPipeline::sDelayVBUpdate)
	{
		group->setState(LLSpatialGroup::MESH_DIRTY | LLSpatialGroup::NEW_DRAWINFO);
	}

}

void LLVolumeGeometryManager::rebuildMesh(LLSpatialGroup* group)
{
    LL_PROFILE_ZONE_SCOPED_CATEGORY_VOLUME;
	llassert(group);
	if (group && group->hasState(LLSpatialGroup::MESH_DIRTY) && !group->hasState(LLSpatialGroup::GEOM_DIRTY))
	{
		{
            LL_PROFILE_ZONE_NAMED("rebuildMesh - gen draw info");

            group->mBuilt = 1.f;
		
			S32 num_mapped_vertex_buffer = LLVertexBuffer::sMappedCount ;

			const U32 MAX_BUFFER_COUNT = 4096;
			LLVertexBuffer* locked_buffer[MAX_BUFFER_COUNT];

			U32 buffer_count = 0;

			for (LLSpatialGroup::element_iter drawable_iter = group->getDataBegin(); drawable_iter != group->getDataEnd(); ++drawable_iter)
			{
				LLDrawable* drawablep = (LLDrawable*)(*drawable_iter)->getDrawable();

				if (drawablep && !drawablep->isDead() && drawablep->isState(LLDrawable::REBUILD_ALL))
				{
					LLVOVolume* vobj = drawablep->getVOVolume();
					
					if (!vobj) continue;
					
					if (debugLoggingEnabled("AnimatedObjectsLinkset"))
					{
						if (vobj->isAnimatedObject() && vobj->isRiggedMesh())
						{
							std::string vobj_name = llformat("Vol%p", vobj);
							F32 est_tris = vobj->getEstTrianglesMax();
							LL_DEBUGS("AnimatedObjectsLinkset") << vobj_name << " rebuildMesh, tris " << est_tris << LL_ENDL;
						}
					}
					if (vobj->isNoLOD()) continue;

					vobj->preRebuild();

					if (drawablep->isState(LLDrawable::ANIMATED_CHILD))
					{
						vobj->updateRelativeXform(true);
					}

					LLVolume* volume = vobj->getVolume();
					if (!volume) continue;
					for (S32 i = 0; i < drawablep->getNumFaces(); ++i)
					{
						LLFace* face = drawablep->getFace(i);
						if (face)
						{
							LLVertexBuffer* buff = face->getVertexBuffer();
							if (buff)
							{
								if (!face->getGeometryVolume(*volume, face->getTEOffset(), 
									vobj->getRelativeXform(), vobj->getRelativeXformInvTrans(), face->getGeomIndex()))
								{ //something's gone wrong with the vertex buffer accounting, rebuild this group 
									group->dirtyGeom();
									gPipeline.markRebuild(group, TRUE);
								}


								if (buff->isLocked() && buffer_count < MAX_BUFFER_COUNT)
								{
									locked_buffer[buffer_count++] = buff;
								}
							}
						}
					}

					if (drawablep->isState(LLDrawable::ANIMATED_CHILD))
					{
						vobj->updateRelativeXform();
					}

					drawablep->clearState(LLDrawable::REBUILD_ALL);
				}
			}

			{
                LL_PROFILE_ZONE_NAMED("rebuildMesh - flush");
				for (LLVertexBuffer** iter = locked_buffer, ** end_iter = locked_buffer+buffer_count; iter != end_iter; ++iter)
				{
					(*iter)->flush();
				}

				// don't forget alpha
				if(group != NULL &&
				   !group->mVertexBuffer.isNull() &&
				   group->mVertexBuffer->isLocked())
				{
					group->mVertexBuffer->flush();
				}
			}

			//if not all buffers are unmapped
			if(num_mapped_vertex_buffer != LLVertexBuffer::sMappedCount)
			{
				LL_WARNS() << "Not all mapped vertex buffers are unmapped!" << LL_ENDL ;
				for (LLSpatialGroup::element_iter drawable_iter = group->getDataBegin(); drawable_iter != group->getDataEnd(); ++drawable_iter)
				{
					LLDrawable* drawablep = (LLDrawable*)(*drawable_iter)->getDrawable();
					if(!drawablep)
					{
						continue;
					}
					for (S32 i = 0; i < drawablep->getNumFaces(); ++i)
					{
						LLFace* face = drawablep->getFace(i);
						if (face)
						{
							LLVertexBuffer* buff = face->getVertexBuffer();
							if (buff && buff->isLocked())
							{
								buff->flush();
							}
						}
					}
				}
			}

			group->clearState(LLSpatialGroup::MESH_DIRTY | LLSpatialGroup::NEW_DRAWINFO);
		}
	} 
}

struct CompareBatchBreaker
{
	bool operator()(const LLFace* const& lhs, const LLFace* const& rhs)
	{
		const LLTextureEntry* lte = lhs->getTextureEntry();
		const LLTextureEntry* rte = rhs->getTextureEntry();

        if (lte->getBumpmap() != rte->getBumpmap())
		{
			return lte->getBumpmap() < rte->getBumpmap();
		}
		else if (lte->getFullbright() != rte->getFullbright())
		{
			return lte->getFullbright() < rte->getFullbright();
		}
        else if (LLPipeline::sRenderDeferred && lte->getMaterialID() != rte->getMaterialID())
        {
            return lte->getMaterialID() < rte->getMaterialID();
        }
		else if (lte->getShiny() != rte->getShiny())
		{
			return lte->getShiny() < rte->getShiny();
		}
        else if (lhs->getTexture() != rhs->getTexture())
		{
			return lhs->getTexture() < rhs->getTexture();
		}
        else 
        {
            // all else being equal, maintain consistent draw order
            return lhs->getDrawOrderIndex() < rhs->getDrawOrderIndex();
        }
	}
};

struct CompareBatchBreakerRigged
{
    bool operator()(const LLFace* const& lhs, const LLFace* const& rhs)
    {
        if (lhs->mAvatar != rhs->mAvatar)
        {
            return lhs->mAvatar < rhs->mAvatar;
        }
        else if (lhs->mSkinInfo->mHash != rhs->mSkinInfo->mHash)
        {
            return lhs->mSkinInfo->mHash < rhs->mSkinInfo->mHash;
        }
        else
        {
            // "inherit" non-rigged behavior
            CompareBatchBreaker comp;
            return comp(lhs, rhs);
        }
    }
};

U32 LLVolumeGeometryManager::genDrawInfo(LLSpatialGroup* group, U32 mask, LLFace** faces, U32 face_count, BOOL distance_sort, BOOL batch_textures, BOOL rigged)
{
    LL_PROFILE_ZONE_SCOPED_CATEGORY_VOLUME;

	U32 geometryBytes = 0;
	U32 buffer_usage = group->mBufferUsage;
	
#if LL_DARWIN
	// HACK from Leslie:
	// Disable VBO usage for alpha on Mac OS X because it kills the framerate
	// due to implicit calls to glTexSubImage that are beyond our control.
	// (this works because the only calls here that sort by distance are alpha)
	if (distance_sort)
	{
		buffer_usage = 0x0;
	}
#endif
	
	//calculate maximum number of vertices to store in a single buffer
	static LLCachedControl<S32> max_vbo_size(gSavedSettings, "RenderMaxVBOSize", 512);
	U32 max_vertices = (max_vbo_size * 1024)/LLVertexBuffer::calcVertexSize(group->getSpatialPartition()->mVertexDataMask);
	max_vertices = llmin(max_vertices, (U32) 65535);

	{
        LL_PROFILE_ZONE_NAMED("genDrawInfo - sort");
        
        if (rigged)
        {
            if (!distance_sort) // <--- alpha "sort" rigged faces by maintaining original draw order
            {
                //sort faces by things that break batches, including avatar and mesh id
                std::sort(faces, faces + face_count, CompareBatchBreakerRigged());
            }
        }
        else if (!distance_sort)
        {
            //sort faces by things that break batches, not including avatar and mesh id
            std::sort(faces, faces + face_count, CompareBatchBreaker());
        }
		else
		{
			//sort faces by distance
			std::sort(faces, faces+face_count, LLFace::CompareDistanceGreater());
		}
	}
				
	bool hud_group = group->isHUDGroup() ;
	LLFace** face_iter = faces;
	LLFace** end_faces = faces+face_count;
	
	LLSpatialGroup::buffer_map_t buffer_map;

	LLViewerTexture* last_tex = NULL;
	S32 buffer_index = 0;

	S32 texture_index_channels = 1;
	
	if (gGLManager.mGLSLVersionMajor > 1 || gGLManager.mGLSLVersionMinor >= 30)
	{
		texture_index_channels = LLGLSLShader::sIndexedTextureChannels-1; //always reserve one for shiny for now just for simplicity;
	}

	if (LLPipeline::sRenderDeferred && distance_sort)
	{
		texture_index_channels = gDeferredAlphaProgram.mFeatures.mIndexedTextureChannels;
	}
    
    if (distance_sort)
    {
        buffer_index = -1;
    }

	texture_index_channels = LLGLSLShader::sIndexedTextureChannels;

	bool flexi = false;

	while (face_iter != end_faces)
	{
		//pull off next face
		LLFace* facep = *face_iter;
		LLViewerTexture* tex = facep->getTexture();
        const LLTextureEntry* te = facep->getTextureEntry();
		LLMaterialPtr mat = te->getMaterialParams();
        LLMaterialID matId = te->getMaterialID();

		if (distance_sort)
		{
			tex = NULL;
		}

		if (last_tex == tex)
		{
			buffer_index++;
		}
		else
		{
			last_tex = tex;
			buffer_index = 0;
		}

		bool bake_sunlight = LLPipeline::sBakeSunlight && facep->getDrawable()->isStatic(); 

		U32 index_count = facep->getIndicesCount();
		U32 geom_count = facep->getGeomCount();

		flexi = flexi || facep->getViewerObject()->getVolume()->isUnique();

		//sum up vertices needed for this render batch
		LLFace** i = face_iter;
		++i;
		
		const U32 MAX_TEXTURE_COUNT = 32;
		LLViewerTexture* texture_list[MAX_TEXTURE_COUNT];
		
		U32 texture_count = 0;

		{
            LL_PROFILE_ZONE_NAMED("genDrawInfo - face size");
			if (batch_textures)
			{
				U8 cur_tex = 0;
				facep->setTextureIndex(cur_tex);
				if (texture_count < MAX_TEXTURE_COUNT)
				{
					texture_list[texture_count++] = tex;
				}

				if (can_batch_texture(facep))
				{ //populate texture_list with any textures that can be batched
				  //move i to the next unbatchable face
					while (i != end_faces)
					{
						facep = *i;
						
						if (!can_batch_texture(facep))
						{ //face is bump mapped or has an animated texture matrix -- can't 
							//batch more than 1 texture at a time
							facep->setTextureIndex(0);
							break;
						}

						if (facep->getTexture() != tex)
						{
							if (distance_sort)
							{ //textures might be out of order, see if texture exists in current batch
								bool found = false;
								for (U32 tex_idx = 0; tex_idx < texture_count; ++tex_idx)
								{
									if (facep->getTexture() == texture_list[tex_idx])
									{
										cur_tex = tex_idx;
										found = true;
										break;
									}
								}

								if (!found)
								{
									cur_tex = texture_count;
								}
							}
							else
							{
								cur_tex++;
							}

							if (cur_tex >= texture_index_channels)
							{ //cut batches when index channels are depleted
								break;
							}

							tex = facep->getTexture();

							if (texture_count < MAX_TEXTURE_COUNT)
							{
								texture_list[texture_count++] = tex;
							}
						}

						if (geom_count + facep->getGeomCount() > max_vertices)
						{ //cut batches on geom count too big
							break;
						}

						++i;

						flexi = flexi || facep->getViewerObject()->getVolume()->isUnique();

						index_count += facep->getIndicesCount();
						geom_count += facep->getGeomCount();

						facep->setTextureIndex(cur_tex);
					}
				}
				else
				{
					facep->setTextureIndex(0);
				}

				tex = texture_list[0];
			}
			else
			{
				while (i != end_faces && 
					(LLPipeline::sTextureBindTest || 
						(distance_sort || 
							((*i)->getTexture() == tex))))
				{
					facep = *i;
                    const LLTextureEntry* nextTe = facep->getTextureEntry();
                    if (nextTe->getMaterialID() != matId)
                    {
                        break;
                    }

					//face has no texture index
					facep->mDrawInfo = NULL;
					facep->setTextureIndex(FACE_DO_NOT_BATCH_TEXTURES);

					if (geom_count + facep->getGeomCount() > max_vertices)
					{ //cut batches on geom count too big
						break;
					}

					++i;
					index_count += facep->getIndicesCount();
					geom_count += facep->getGeomCount();

					flexi = flexi || facep->getViewerObject()->getVolume()->isUnique();
				}
			}
		}


		if (flexi && buffer_usage && buffer_usage != GL_STREAM_DRAW)
		{
			buffer_usage = GL_STREAM_DRAW;
		}

		//create vertex buffer
		LLPointer<LLVertexBuffer> buffer;

		{
            LL_PROFILE_ZONE_NAMED("genDrawInfo - allocate");
			buffer = createVertexBuffer(mask, buffer_usage);
			if(!buffer->allocateBuffer(geom_count, index_count, TRUE))
			{
				LL_WARNS() << "Failed to allocate group Vertex Buffer to "
					<< geom_count << " vertices and "
					<< index_count << " indices" << LL_ENDL;
				buffer = NULL;
			}
		}

		if (buffer)
		{
			geometryBytes += buffer->getSize() + buffer->getIndicesSize();
			buffer_map[mask][*face_iter].push_back(buffer);
		}

		//add face geometry

		U32 indices_index = 0;
		U16 index_offset = 0;

		while (face_iter < i)
		{
			//update face indices for new buffer
			facep = *face_iter;
			if (buffer.isNull())
			{
				// Bulk allocation failed
				facep->setVertexBuffer(buffer);
				facep->setSize(0, 0); // mark as no geometry
				++face_iter;
				continue;
			}
			facep->setIndicesIndex(indices_index);
			facep->setGeomIndex(index_offset);
			facep->setVertexBuffer(buffer);	
			
			if (batch_textures && facep->getTextureIndex() == FACE_DO_NOT_BATCH_TEXTURES)
			{
				LL_ERRS() << "Invalid texture index." << LL_ENDL;
			}
			
			{
				//for debugging, set last time face was updated vs moved
				facep->updateRebuildFlags();

				if (!LLPipeline::sDelayVBUpdate)
				{ //copy face geometry into vertex buffer
					LLDrawable* drawablep = facep->getDrawable();
					LLVOVolume* vobj = drawablep->getVOVolume();
					LLVolume* volume = vobj->getVolume();

					if (drawablep->isState(LLDrawable::ANIMATED_CHILD))
					{
						vobj->updateRelativeXform(true);
					}

					U32 te_idx = facep->getTEOffset();

					if (!facep->getGeometryVolume(*volume, te_idx, 
						vobj->getRelativeXform(), vobj->getRelativeXformInvTrans(), index_offset,true))
					{
						LL_WARNS() << "Failed to get geometry for face!" << LL_ENDL;
					}

					if (drawablep->isState(LLDrawable::ANIMATED_CHILD))
					{
						vobj->updateRelativeXform(false);
					}
				}
			}

			index_offset += facep->getGeomCount();
			indices_index += facep->getIndicesCount();

			//append face to appropriate render batch

			BOOL force_simple = facep->getPixelArea() < FORCE_SIMPLE_RENDER_AREA;
			BOOL fullbright = facep->isState(LLFace::FULLBRIGHT);
			if ((mask & LLVertexBuffer::MAP_NORMAL) == 0)
			{ //paranoia check to make sure GL doesn't try to read non-existant normals
				fullbright = TRUE;
			}

			if (hud_group)
			{ //all hud attachments are fullbright
				fullbright = TRUE;
			}

			const LLTextureEntry* te = facep->getTextureEntry();
			tex = facep->getTexture();

			BOOL is_alpha = (facep->getPoolType() == LLDrawPool::POOL_ALPHA) ? TRUE : FALSE;
		
            LLGLTFMaterial* gltf_mat = te->getGLTFRenderMaterial();

            LLMaterial* mat = nullptr;
            bool can_be_shiny = false;

            // ignore traditional material if GLTF material is present
            if (gltf_mat == nullptr)
            {
                mat = te->getMaterialParams().get();

                can_be_shiny = true;
                if (mat)
                {
                    U8 mode = mat->getDiffuseAlphaMode();
                    can_be_shiny = mode == LLMaterial::DIFFUSE_ALPHA_MODE_NONE ||
                        mode == LLMaterial::DIFFUSE_ALPHA_MODE_EMISSIVE;
                }
            }

            F32 te_alpha = te->getColor().mV[3]; 
			bool use_legacy_bump = te->getBumpmap() && (te->getBumpmap() < 18) && (!mat || mat->getNormalID().isNull());
			bool opaque = te_alpha >= 0.999f;
            bool transparent = te_alpha < 0.999f;

            is_alpha = (is_alpha || transparent) ? TRUE : FALSE;

			if ((gltf_mat || mat) && LLPipeline::sRenderDeferred && !hud_group)
			{
				bool material_pass = false;

                if (gltf_mat)
                { // all other parameters ignored if gltf material is present
                    if (gltf_mat->mAlphaMode == LLGLTFMaterial::ALPHA_MODE_BLEND)
                        registerFace(group, facep, LLRenderPass::PASS_ALPHA);
                    else
                        registerFace(group, facep, LLRenderPass::PASS_PBR_OPAQUE);
                }
                else
				// do NOT use 'fullbright' for this logic or you risk sending
				// things without normals down the materials pipeline and will
				// render poorly if not crash NORSPEC-240,314
				//
				if (te->getFullbright())
				{
					if (mat->getDiffuseAlphaMode() == LLMaterial::DIFFUSE_ALPHA_MODE_MASK)
					{
						if (opaque)
						{
							registerFace(group, facep, LLRenderPass::PASS_FULLBRIGHT_ALPHA_MASK);
						}
						else
						{
							registerFace(group, facep, LLRenderPass::PASS_ALPHA);
						}
					}
					else if (is_alpha)
					{
						registerFace(group, facep, LLRenderPass::PASS_ALPHA);
					}
					else
					{
						if (mat->getEnvironmentIntensity() > 0 || te->getShiny() > 0)
						{
							material_pass = true;
						}
						else
						{
                            if (opaque)
						    {
							    registerFace(group, facep, LLRenderPass::PASS_FULLBRIGHT);
                            }
                            else
                            {
                                registerFace(group, facep, LLRenderPass::PASS_ALPHA);
                            }
						}
					}
				}
				else if (transparent)
				{
					registerFace(group, facep, LLRenderPass::PASS_ALPHA);
				}
				else if (use_legacy_bump)
				{
					// we have a material AND legacy bump settings, but no normal map
					registerFace(group, facep, LLRenderPass::PASS_BUMP);
				}
				else
				{
					material_pass = true;
				}

				if (material_pass)
				{
					static const U32 pass[] = 
					{
						LLRenderPass::PASS_MATERIAL,
						LLRenderPass::PASS_ALPHA, //LLRenderPass::PASS_MATERIAL_ALPHA,
						LLRenderPass::PASS_MATERIAL_ALPHA_MASK,
						LLRenderPass::PASS_MATERIAL_ALPHA_EMISSIVE,
						LLRenderPass::PASS_SPECMAP,
						LLRenderPass::PASS_ALPHA, //LLRenderPass::PASS_SPECMAP_BLEND,
						LLRenderPass::PASS_SPECMAP_MASK,
						LLRenderPass::PASS_SPECMAP_EMISSIVE,
						LLRenderPass::PASS_NORMMAP,
						LLRenderPass::PASS_ALPHA, //LLRenderPass::PASS_NORMMAP_BLEND,
						LLRenderPass::PASS_NORMMAP_MASK,
						LLRenderPass::PASS_NORMMAP_EMISSIVE,
						LLRenderPass::PASS_NORMSPEC,
						LLRenderPass::PASS_ALPHA, //LLRenderPass::PASS_NORMSPEC_BLEND,
						LLRenderPass::PASS_NORMSPEC_MASK,
						LLRenderPass::PASS_NORMSPEC_EMISSIVE,
					};

					U32 mask = mat->getShaderMask();

					llassert(mask < sizeof(pass)/sizeof(U32));

					mask = llmin(mask, (U32)(sizeof(pass)/sizeof(U32)-1));

					registerFace(group, facep, pass[mask]);
				}
			}
			else if (mat)
			{
				U8 mode = mat->getDiffuseAlphaMode();

                is_alpha = (is_alpha || (mode == LLMaterial::DIFFUSE_ALPHA_MODE_BLEND));

				if (is_alpha)
				{
					mode = LLMaterial::DIFFUSE_ALPHA_MODE_BLEND;
				}

				if (mode == LLMaterial::DIFFUSE_ALPHA_MODE_MASK)
				{
					registerFace(group, facep, fullbright ? LLRenderPass::PASS_FULLBRIGHT_ALPHA_MASK : LLRenderPass::PASS_ALPHA_MASK);
				}
				else if (is_alpha )
				{
					registerFace(group, facep, LLRenderPass::PASS_ALPHA);
				}
				else if (gPipeline.shadersLoaded()
					&& LLPipeline::sRenderBump 
					&& te->getShiny() 
					&& can_be_shiny)
				{
					registerFace(group, facep, fullbright ? LLRenderPass::PASS_FULLBRIGHT_SHINY : LLRenderPass::PASS_SHINY);
				}
				else
				{
					registerFace(group, facep, fullbright ? LLRenderPass::PASS_FULLBRIGHT : LLRenderPass::PASS_SIMPLE);
				}
			}
			else if (is_alpha)
			{
				// can we safely treat this as an alpha mask?
				if (facep->getFaceColor().mV[3] <= 0.f)
				{ //100% transparent, don't render unless we're highlighting transparent
					registerFace(group, facep, LLRenderPass::PASS_ALPHA_INVISIBLE);
				}
				else if (facep->canRenderAsMask())
				{
					if (te->getFullbright() || LLPipeline::sNoAlpha)
					{
						registerFace(group, facep, LLRenderPass::PASS_FULLBRIGHT_ALPHA_MASK);
					}
					else
					{
						registerFace(group, facep, LLRenderPass::PASS_ALPHA_MASK);
					}
				}
				else
				{
					registerFace(group, facep, LLRenderPass::PASS_ALPHA);
				}
			}
			else if (gPipeline.shadersLoaded()
				&& LLPipeline::sRenderBump 
				&& te->getShiny() 
				&& can_be_shiny)
			{ //shiny
				if (tex->getPrimaryFormat() == GL_ALPHA)
				{ //invisiprim+shiny
					registerFace(group, facep, LLRenderPass::PASS_INVISI_SHINY);
					registerFace(group, facep, LLRenderPass::PASS_INVISIBLE);
				}
				else if (LLPipeline::sRenderDeferred && !hud_group)
				{ //deferred rendering
					if (te->getFullbright())
					{ //register in post deferred fullbright shiny pass
						registerFace(group, facep, LLRenderPass::PASS_FULLBRIGHT_SHINY);
						if (te->getBumpmap())
						{ //register in post deferred bump pass
							registerFace(group, facep, LLRenderPass::PASS_POST_BUMP);
						}
					}
					else if (use_legacy_bump)
					{ //register in deferred bump pass
						registerFace(group, facep, LLRenderPass::PASS_BUMP);
					}
					else
					{ //register in deferred simple pass (deferred simple includes shiny)
						llassert(mask & LLVertexBuffer::MAP_NORMAL);
						registerFace(group, facep, LLRenderPass::PASS_SIMPLE);
					}
				}
				else if (fullbright)
				{	//not deferred, register in standard fullbright shiny pass					
					registerFace(group, facep, LLRenderPass::PASS_FULLBRIGHT_SHINY);
				}
				else
				{ //not deferred or fullbright, register in standard shiny pass
					registerFace(group, facep, LLRenderPass::PASS_SHINY);
				}
			}
			else
			{ //not alpha and not shiny
				if (!is_alpha && tex->getPrimaryFormat() == GL_ALPHA)
				{ //invisiprim
					registerFace(group, facep, LLRenderPass::PASS_INVISIBLE);
				}
				else if (fullbright || bake_sunlight)
				{ //fullbright
					if (mat && mat->getDiffuseAlphaMode() == LLMaterial::DIFFUSE_ALPHA_MODE_MASK)
					{
						registerFace(group, facep, LLRenderPass::PASS_FULLBRIGHT_ALPHA_MASK);
					}
					else
					{
						registerFace(group, facep, LLRenderPass::PASS_FULLBRIGHT);
					}
					if (LLPipeline::sRenderDeferred && !hud_group && LLPipeline::sRenderBump && use_legacy_bump)
					{ //if this is the deferred render and a bump map is present, register in post deferred bump
						registerFace(group, facep, LLRenderPass::PASS_POST_BUMP);
					}
				}
				else
				{
					if (LLPipeline::sRenderDeferred && LLPipeline::sRenderBump && use_legacy_bump)
					{ //non-shiny or fullbright deferred bump
						registerFace(group, facep, LLRenderPass::PASS_BUMP);
					}
					else
					{ //all around simple
						llassert(mask & LLVertexBuffer::MAP_NORMAL);
						if (mat && mat->getDiffuseAlphaMode() == LLMaterial::DIFFUSE_ALPHA_MODE_MASK)
						{ //material alpha mask can be respected in non-deferred
							registerFace(group, facep, LLRenderPass::PASS_ALPHA_MASK);
						}
						else
						{
							registerFace(group, facep, LLRenderPass::PASS_SIMPLE);
						}
				    }
				}
				
				
				if (!gPipeline.shadersLoaded() && 
					!is_alpha && 
					te->getShiny() && 
					LLPipeline::sRenderBump)
				{ //shiny as an extra pass when shaders are disabled
					registerFace(group, facep, LLRenderPass::PASS_SHINY);
				}
			}
			
			//not sure why this is here, and looks like it might cause bump mapped objects to get rendered redundantly -- davep 5/11/2010
			if (!is_alpha && (hud_group || !LLPipeline::sRenderDeferred))
			{
				llassert((mask & LLVertexBuffer::MAP_NORMAL) || fullbright);
				facep->setPoolType((fullbright) ? LLDrawPool::POOL_FULLBRIGHT : LLDrawPool::POOL_SIMPLE);
				
				if (!force_simple && LLPipeline::sRenderBump && use_legacy_bump)
				{
					registerFace(group, facep, LLRenderPass::PASS_BUMP);
				}
			}

			if (!is_alpha && LLPipeline::sRenderGlow && te->getGlow() > 0.f)
			{
				registerFace(group, facep, LLRenderPass::PASS_GLOW);
			}
						
			++face_iter;
		}

		if (buffer)
		{
			buffer->flush();
		}
	}

	group->mBufferMap[mask].clear();
	for (LLSpatialGroup::buffer_texture_map_t::iterator i = buffer_map[mask].begin(); i != buffer_map[mask].end(); ++i)
	{
		group->mBufferMap[mask][i->first] = i->second;
	}

	return geometryBytes;
}

void LLVolumeGeometryManager::addGeometryCount(LLSpatialGroup* group, U32& vertex_count, U32& index_count)
{
    //initialize to default usage for this partition
    U32 usage = group->getSpatialPartition()->mBufferUsage;

    //for each drawable
    for (LLSpatialGroup::element_iter drawable_iter = group->getDataBegin(); drawable_iter != group->getDataEnd(); ++drawable_iter)
    {
        LLDrawable* drawablep = (LLDrawable*)(*drawable_iter)->getDrawable();

        if (!drawablep || drawablep->isDead())
        {
            continue;
        }

        if (drawablep->isAnimating())
        { //fall back to stream draw for animating verts
            usage = GL_STREAM_DRAW;
        }
    }

    group->mBufferUsage = usage;
}

void LLGeometryManager::addGeometryCount(LLSpatialGroup* group, U32 &vertex_count, U32 &index_count)
{	
    LL_PROFILE_ZONE_SCOPED_CATEGORY_VOLUME;

	//initialize to default usage for this partition
	U32 usage = group->getSpatialPartition()->mBufferUsage;
	
    //clear off any old faces
    mFaceList.clear();

	//for each drawable
	for (LLSpatialGroup::element_iter drawable_iter = group->getDataBegin(); drawable_iter != group->getDataEnd(); ++drawable_iter)
	{
		LLDrawable* drawablep = (LLDrawable*)(*drawable_iter)->getDrawable();
		
		if (!drawablep || drawablep->isDead())
		{
			continue;
		}
	
		if (drawablep->isAnimating())
		{ //fall back to stream draw for animating verts
			usage = GL_STREAM_DRAW;
		}

		//for each face
		for (S32 i = 0; i < drawablep->getNumFaces(); i++)
		{
			//sum up face verts and indices
			drawablep->updateFaceSize(i);
			LLFace* facep = drawablep->getFace(i);
			if (facep)
			{
				if (facep->hasGeometry() && facep->getPixelArea() > FORCE_CULL_AREA && 
					facep->getGeomCount() + vertex_count <= 65536)
				{
					vertex_count += facep->getGeomCount();
					index_count += facep->getIndicesCount();
				
					//remember face (for sorting)
					mFaceList.push_back(facep);
				}
				else
				{
					facep->clearVertexBuffer();
				}
			}
		}
	}
	
	group->mBufferUsage = usage;
}

LLHUDPartition::LLHUDPartition(LLViewerRegion* regionp) : LLBridgePartition(regionp)
{
	mPartitionType = LLViewerRegion::PARTITION_HUD;
	mDrawableType = LLPipeline::RENDER_TYPE_HUD;
	mSlopRatio = 0.f;
	mLODPeriod = 1;
}

void LLHUDPartition::shift(const LLVector4a &offset)
{
	//HUD objects don't shift with region crossing.  That would be silly.
}<|MERGE_RESOLUTION|>--- conflicted
+++ resolved
@@ -5904,10 +5904,6 @@
 					continue;
 				}
 
-<<<<<<< HEAD
-                // order by linkset index first and face index second
-                facep->setDrawOrderIndex(linkset_index * 100 + i);
-                
                 // HACK -- brute force this check every time a drawable gets rebuilt
                 vobj->updateTEMaterialTextures(i);
 #if 0
@@ -5923,8 +5919,6 @@
                 bool is_pbr = gltf_mat != nullptr;
 #endif
 
-=======
->>>>>>> a022452f
 				//ALWAYS null out vertex buffer on rebuild -- if the face lands in a render
 				// batch, it will recover its vertex buffer reference from the spatial group
 				facep->setVertexBuffer(NULL);
