--- conflicted
+++ resolved
@@ -64,37 +64,22 @@
 class LLFloaterSoundPreview : public LLFloaterNameDesc
 {
 public:
-<<<<<<< HEAD
     LLFloaterSoundPreview(const LLSD& filename );
     bool postBuild() override;
-=======
-    LLFloaterSoundPreview(const LLSD& args );
-    virtual BOOL postBuild();
->>>>>>> 9e24b300
 };
 
 class LLFloaterAnimPreview : public LLFloaterNameDesc
 {
 public:
-<<<<<<< HEAD
     LLFloaterAnimPreview(const LLSD& filename );
     bool postBuild() override;
-=======
-    LLFloaterAnimPreview(const LLSD& args );
-    virtual BOOL postBuild();
->>>>>>> 9e24b300
 };
 
 class LLFloaterScriptPreview : public LLFloaterNameDesc
 {
 public:
-<<<<<<< HEAD
     LLFloaterScriptPreview(const LLSD& filename );
     bool postBuild() override;
-=======
-    LLFloaterScriptPreview(const LLSD& args );
-    virtual BOOL postBuild();
->>>>>>> 9e24b300
 };
 
 #endif  // LL_LLFLOATERNAMEDESC_H