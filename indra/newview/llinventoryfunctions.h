/** 
 * @file llinventoryfunctions.h
 * @brief Miscellaneous inventory-related functions and classes
 * class definition
 *
 * $LicenseInfo:firstyear=2001&license=viewergpl$
 * 
 * Copyright (c) 2001-2009, Linden Research, Inc.
 * 
 * Second Life Viewer Source Code
 * The source code in this file ("Source Code") is provided by Linden Lab
 * to you under the terms of the GNU General Public License, version 2.0
 * ("GPL"), unless you have obtained a separate licensing agreement
 * ("Other License"), formally executed by you and Linden Lab.  Terms of
 * the GPL can be found in doc/GPL-license.txt in this distribution, or
 * online at http://secondlifegrid.net/programs/open_source/licensing/gplv2
 * 
 * There are special exceptions to the terms and conditions of the GPL as
 * it is applied to this Source Code. View the full text of the exception
 * in the file doc/FLOSS-exception.txt in this software distribution, or
 * online at
 * http://secondlifegrid.net/programs/open_source/licensing/flossexception
 * 
 * By copying, modifying or distributing this software, you acknowledge
 * that you have read and understood your obligations described above,
 * and agree to abide by those obligations.
 * 
 * ALL LINDEN LAB SOURCE CODE IS PROVIDED "AS IS." LINDEN LAB MAKES NO
 * WARRANTIES, EXPRESS, IMPLIED OR OTHERWISE, REGARDING ITS ACCURACY,
 * COMPLETENESS OR PERFORMANCE.
 * $/LicenseInfo$
 */

#ifndef LL_LLINVENTORYFUNCTIONS_H
#define LL_LLINVENTORYFUNCTIONS_H

#include "llinventorytype.h"
#include "llfolderview.h"
#include "llfolderviewitem.h"

/********************************************************************************
 **                                                                            **
 **                    MISCELLANEOUS GLOBAL FUNCTIONS
 **/

// Is this item or its baseitem is worn, attached, etc...
BOOL get_is_item_worn(const LLUUID& id);

BOOL get_is_item_removable(const LLInventoryModel* model, const LLUUID& id);

BOOL get_is_category_removable(const LLInventoryModel* model, const LLUUID& id);

BOOL get_is_category_renameable(const LLInventoryModel* model, const LLUUID& id);

void show_item_profile(const LLUUID& item_uuid);

void show_item_original(const LLUUID& item_uuid);

void change_item_parent(LLInventoryModel* model,
									 LLViewerInventoryItem* item,
									 const LLUUID& new_parent_id,
									 BOOL restamp);

void change_category_parent(LLInventoryModel* model,
	LLViewerInventoryCategory* cat,
	const LLUUID& new_parent_id,
	BOOL restamp);

void remove_category(LLInventoryModel* model, const LLUUID& cat_id);

void rename_category(LLInventoryModel* model, const LLUUID& cat_id, const std::string& new_name);

// Generates a string containing the path to the item specified by item_id.
void append_path(const LLUUID& id, std::string& path);

/**                    Miscellaneous global functions
 **                                                                            **
 *******************************************************************************/

/********************************************************************************
 **                                                                            **
 **                    INVENTORY COLLECTOR FUNCTIONS
 **/

//~~~~~~~~~~~~~~~~~~~~~~~~~~~~~~~~~~~~~~~~~~~~~~~~~~~~~~~~~~~~~~~~~~~~~~~~~~~~~
// Class LLInventoryCollectFunctor
//
// Base class for LLInventoryModel::collectDescendentsIf() method
// which accepts an instance of one of these objects to use as the
// function to determine if it should be added. Derive from this class
// and override the () operator to return TRUE if you want to collect
// the category or item passed in.
//~~~~~~~~~~~~~~~~~~~~~~~~~~~~~~~~~~~~~~~~~~~~~~~~~~~~~~~~~~~~~~~~~~~~~~~~~~~~~
class LLInventoryCollectFunctor
{
public:
	virtual ~LLInventoryCollectFunctor(){};
	virtual bool operator()(LLInventoryCategory* cat, LLInventoryItem* item) = 0;

	static bool itemTransferCommonlyAllowed(const LLInventoryItem* item);
};

//~~~~~~~~~~~~~~~~~~~~~~~~~~~~~~~~~~~~~~~~~~~~~~~~~~~~~~~~~~~~~~~~~~~~~~~~~~~~~
// Class LLAssetIDMatches
//
// This functor finds inventory items pointing to the specified asset
//~~~~~~~~~~~~~~~~~~~~~~~~~~~~~~~~~~~~~~~~~~~~~~~~~~~~~~~~~~~~~~~~~~~~~~~~~~~~~
class LLViewerInventoryItem;

class LLAssetIDMatches : public LLInventoryCollectFunctor
{
public:
	LLAssetIDMatches(const LLUUID& asset_id) : mAssetID(asset_id) {}
	virtual ~LLAssetIDMatches() {}
	bool operator()(LLInventoryCategory* cat, LLInventoryItem* item);
	
protected:
	LLUUID mAssetID;
};

//~~~~~~~~~~~~~~~~~~~~~~~~~~~~~~~~~~~~~~~~~~~~~~~~~~~~~~~~~~~~~~~~~~~~~~~~~~~~~
// Class LLLinkedItemIDMatches
//
// This functor finds inventory items linked to the specific inventory id.
// Assumes the inventory id is itself not a linked item.
//~~~~~~~~~~~~~~~~~~~~~~~~~~~~~~~~~~~~~~~~~~~~~~~~~~~~~~~~~~~~~~~~~~~~~~~~~~~~~
class LLLinkedItemIDMatches : public LLInventoryCollectFunctor
{
public:
	LLLinkedItemIDMatches(const LLUUID& item_id) : mBaseItemID(item_id) {}
	virtual ~LLLinkedItemIDMatches() {}
	bool operator()(LLInventoryCategory* cat, LLInventoryItem* item);
	
protected:
	LLUUID mBaseItemID;
};

//~~~~~~~~~~~~~~~~~~~~~~~~~~~~~~~~~~~~~~~~~~~~~~~~~~~~~~~~~~~~~~~~~~~~~~~~~~~~~
// Class LLIsType
//
// Implementation of a LLInventoryCollectFunctor which returns TRUE if
// the type is the type passed in during construction.
//~~~~~~~~~~~~~~~~~~~~~~~~~~~~~~~~~~~~~~~~~~~~~~~~~~~~~~~~~~~~~~~~~~~~~~~~~~~~~

class LLIsType : public LLInventoryCollectFunctor
{
public:
	LLIsType(LLAssetType::EType type) : mType(type) {}
	virtual ~LLIsType() {}
	virtual bool operator()(LLInventoryCategory* cat,
							LLInventoryItem* item);
protected:
	LLAssetType::EType mType;
};

//~~~~~~~~~~~~~~~~~~~~~~~~~~~~~~~~~~~~~~~~~~~~~~~~~~~~~~~~~~~~~~~~~~~~~~~~~~~~~
// Class LLIsNotType
//
// Implementation of a LLInventoryCollectFunctor which returns FALSE if the
// type is the type passed in during construction, otherwise false.
//~~~~~~~~~~~~~~~~~~~~~~~~~~~~~~~~~~~~~~~~~~~~~~~~~~~~~~~~~~~~~~~~~~~~~~~~~~~~~
class LLIsNotType : public LLInventoryCollectFunctor
{
public:
	LLIsNotType(LLAssetType::EType type) : mType(type) {}
	virtual ~LLIsNotType() {}
	virtual bool operator()(LLInventoryCategory* cat,
							LLInventoryItem* item);
protected:
	LLAssetType::EType mType;
};

class LLIsTypeWithPermissions : public LLInventoryCollectFunctor
{
public:
	LLIsTypeWithPermissions(LLAssetType::EType type, const PermissionBit perms, const LLUUID &agent_id, const LLUUID &group_id) 
		: mType(type), mPerm(perms), mAgentID(agent_id), mGroupID(group_id) {}
	virtual ~LLIsTypeWithPermissions() {}
	virtual bool operator()(LLInventoryCategory* cat,
							LLInventoryItem* item);
protected:
	LLAssetType::EType mType;
	PermissionBit mPerm;
	LLUUID			mAgentID;
	LLUUID			mGroupID;
};

//~~~~~~~~~~~~~~~~~~~~~~~~~~~~~~~~~~~~~~~~~~~~~~~~~~~~~~~~~~~~~~~~~~~~~~~~~~~~~
// Class LLBuddyCollector
//
// Simple class that collects calling cards that are not null, and not
// the agent. Duplicates are possible.
//~~~~~~~~~~~~~~~~~~~~~~~~~~~~~~~~~~~~~~~~~~~~~~~~~~~~~~~~~~~~~~~~~~~~~~~~~~~~~
class LLBuddyCollector : public LLInventoryCollectFunctor
{
public:
	LLBuddyCollector() {}
	virtual ~LLBuddyCollector() {}
	virtual bool operator()(LLInventoryCategory* cat,
							LLInventoryItem* item);
};

//~~~~~~~~~~~~~~~~~~~~~~~~~~~~~~~~~~~~~~~~~~~~~~~~~~~~~~~~~~~~~~~~~~~~~~~~~~~~~
// Class LLUniqueBuddyCollector
//
// Simple class that collects calling cards that are not null, and not
// the agent. Duplicates are discarded.
//~~~~~~~~~~~~~~~~~~~~~~~~~~~~~~~~~~~~~~~~~~~~~~~~~~~~~~~~~~~~~~~~~~~~~~~~~~~~~
class LLUniqueBuddyCollector : public LLInventoryCollectFunctor
{
public:
	LLUniqueBuddyCollector() {}
	virtual ~LLUniqueBuddyCollector() {}
	virtual bool operator()(LLInventoryCategory* cat,
							LLInventoryItem* item);

protected:
	std::set<LLUUID> mSeen;
};

//~~~~~~~~~~~~~~~~~~~~~~~~~~~~~~~~~~~~~~~~~~~~~~~~~~~~~~~~~~~~~~~~~~~~~~~~~~~~~
// Class LLParticularBuddyCollector
//
// Simple class that collects calling cards that match a particular uuid
//~~~~~~~~~~~~~~~~~~~~~~~~~~~~~~~~~~~~~~~~~~~~~~~~~~~~~~~~~~~~~~~~~~~~~~~~~~~~~

class LLParticularBuddyCollector : public LLInventoryCollectFunctor
{
public:
	LLParticularBuddyCollector(const LLUUID& id) : mBuddyID(id) {}
	virtual ~LLParticularBuddyCollector() {}
	virtual bool operator()(LLInventoryCategory* cat,
							LLInventoryItem* item);
protected:
	LLUUID mBuddyID;
};

//~~~~~~~~~~~~~~~~~~~~~~~~~~~~~~~~~~~~~~~~~~~~~~~~~~~~~~~~~~~~~~~~~~~~~~~~~~~~~
// Class LLNameCategoryCollector
//
// Collects categories based on case-insensitive match of prefix
//~~~~~~~~~~~~~~~~~~~~~~~~~~~~~~~~~~~~~~~~~~~~~~~~~~~~~~~~~~~~~~~~~~~~~~~~~~~~~
class LLNameCategoryCollector : public LLInventoryCollectFunctor
{
public:
	LLNameCategoryCollector(const std::string& name) : mName(name) {}
	virtual ~LLNameCategoryCollector() {}
	virtual bool operator()(LLInventoryCategory* cat,
							LLInventoryItem* item);
protected:
	std::string mName;
};

//~~~~~~~~~~~~~~~~~~~~~~~~~~~~~~~~~~~~~~~~~~~~~~~~~~~~~~~~~~~~~~~~~~~~~~~~~~~~~
// Class LLFindCOFValidItems
//
// Collects items that can be legitimately linked to in the COF.
//~~~~~~~~~~~~~~~~~~~~~~~~~~~~~~~~~~~~~~~~~~~~~~~~~~~~~~~~~~~~~~~~~~~~~~~~~~~~~
class LLFindCOFValidItems : public LLInventoryCollectFunctor
{
public:
	LLFindCOFValidItems() {}
	virtual ~LLFindCOFValidItems() {}
	virtual bool operator()(LLInventoryCategory* cat,
							LLInventoryItem* item);
	
};

//~~~~~~~~~~~~~~~~~~~~~~~~~~~~~~~~~~~~~~~~~~~~~~~~~~~~~~~~~~~~~~~~~~~~~~~~~~~~~
// Class LLFindNonLinksByMask
//
//
//~~~~~~~~~~~~~~~~~~~~~~~~~~~~~~~~~~~~~~~~~~~~~~~~~~~~~~~~~~~~~~~~~~~~~~~~~~~~~
class LLFindNonLinksByMask : public LLInventoryCollectFunctor
{
public:
	LLFindNonLinksByMask(U64 mask)
		: mFilterMask(mask)
	{}

	virtual bool operator()(LLInventoryCategory* cat, LLInventoryItem* item)
	{
		if(item && !item->getIsLinkType() && (mFilterMask & (1LL << item->getInventoryType())) )
		{
			return true;
		}

		return false;
	}

	void setFilterMask(U64 mask)
	{
		mFilterMask = mask;
	}

private:
	U64 mFilterMask;
};

//~~~~~~~~~~~~~~~~~~~~~~~~~~~~~~~~~~~~~~~~~~~~~~~~~~~~~~~~~~~~~~~~~~~~~~~~~~~~~
// Class LLFindWearables
//
// Collects wearables based on item type.
//~~~~~~~~~~~~~~~~~~~~~~~~~~~~~~~~~~~~~~~~~~~~~~~~~~~~~~~~~~~~~~~~~~~~~~~~~~~~~
class LLFindWearables : public LLInventoryCollectFunctor
{
public:
	LLFindWearables() {}
	virtual ~LLFindWearables() {}
	virtual bool operator()(LLInventoryCategory* cat,
							LLInventoryItem* item);
};

//Inventory collect functor collecting wearables of a specific wearable type
class LLFindWearablesOfType : public LLInventoryCollectFunctor
{
public:
	LLFindWearablesOfType(LLWearableType::EType type) : mWearableType(type) {}
	virtual ~LLFindWearablesOfType() {}
	virtual bool operator()(LLInventoryCategory* cat, LLInventoryItem* item);
	void setType(LLWearableType::EType type);

private:
	LLWearableType::EType mWearableType;
};

<<<<<<< HEAD
=======
/** Filter out wearables-links */
class LLFindActualWearablesOfType : public LLFindWearablesOfType
{
public:
	LLFindActualWearablesOfType(LLWearableType::EType type) : LLFindWearablesOfType(type) {}
	virtual ~LLFindActualWearablesOfType() {}
	virtual bool operator()(LLInventoryCategory* cat, LLInventoryItem* item)
	{
		if (item && item->getIsLinkType()) return false;
		return LLFindWearablesOfType::operator()(cat, item);
	}
};

>>>>>>> c83a0105
// Find worn items.
class LLFindWorn : public LLInventoryCollectFunctor
{
public:
	LLFindWorn() {}
	virtual ~LLFindWorn() {}
	virtual bool operator()(LLInventoryCategory* cat, LLInventoryItem* item);
};

// Collect non-removable folders and items.
class LLFindNonRemovableObjects : public LLInventoryCollectFunctor
{
public:
	virtual bool operator()(LLInventoryCategory* cat, LLInventoryItem* item);
};

/**                    Inventory Collector Functions
 **                                                                            **
 *******************************************************************************/

class LLInventoryState
{
public:
	// HACK: Until we can route this info through the instant message hierarchy
	static BOOL sWearNewClothing;
	static LLUUID sWearNewClothingTransactionID;	// wear all clothing in this transaction	
};

class LLSelectFirstFilteredItem : public LLFolderViewFunctor
{
public:
	LLSelectFirstFilteredItem() : mItemSelected(FALSE) {}
	virtual ~LLSelectFirstFilteredItem() {}
	virtual void doFolder(LLFolderViewFolder* folder);
	virtual void doItem(LLFolderViewItem* item);
	BOOL wasItemSelected() { return mItemSelected; }
protected:
	BOOL mItemSelected;
};

class LLOpenFilteredFolders : public LLFolderViewFunctor
{
public:
	LLOpenFilteredFolders()  {}
	virtual ~LLOpenFilteredFolders() {}
	virtual void doFolder(LLFolderViewFolder* folder);
	virtual void doItem(LLFolderViewItem* item);
};

class LLSaveFolderState : public LLFolderViewFunctor
{
public:
	LLSaveFolderState() : mApply(FALSE) {}
	virtual ~LLSaveFolderState() {}
	virtual void doFolder(LLFolderViewFolder* folder);
	virtual void doItem(LLFolderViewItem* item) {}
	void setApply(BOOL apply);
	void clearOpenFolders() { mOpenFolders.clear(); }
protected:
	std::set<LLUUID> mOpenFolders;
	BOOL mApply;
};

class LLOpenFoldersWithSelection : public LLFolderViewFunctor
{
public:
	LLOpenFoldersWithSelection() {}
	virtual ~LLOpenFoldersWithSelection() {}
	virtual void doFolder(LLFolderViewFolder* folder);
	virtual void doItem(LLFolderViewItem* item);
};

#endif // LL_LLINVENTORYFUNCTIONS_H


<|MERGE_RESOLUTION|>--- conflicted
+++ resolved
@@ -324,8 +324,6 @@
 	LLWearableType::EType mWearableType;
 };
 
-<<<<<<< HEAD
-=======
 /** Filter out wearables-links */
 class LLFindActualWearablesOfType : public LLFindWearablesOfType
 {
@@ -339,7 +337,6 @@
 	}
 };
 
->>>>>>> c83a0105
 // Find worn items.
 class LLFindWorn : public LLInventoryCollectFunctor
 {
