/** 
 * @file llinventoryfunctions.h
 * @brief Miscellaneous inventory-related functions and classes
 * class definition
 *
 * $LicenseInfo:firstyear=2001&license=viewerlgpl$
 * Second Life Viewer Source Code
 * Copyright (C) 2010, Linden Research, Inc.
 * 
 * This library is free software; you can redistribute it and/or
 * modify it under the terms of the GNU Lesser General Public
 * License as published by the Free Software Foundation;
 * version 2.1 of the License only.
 * 
 * This library is distributed in the hope that it will be useful,
 * but WITHOUT ANY WARRANTY; without even the implied warranty of
 * MERCHANTABILITY or FITNESS FOR A PARTICULAR PURPOSE.  See the GNU
 * Lesser General Public License for more details.
 * 
 * You should have received a copy of the GNU Lesser General Public
 * License along with this library; if not, write to the Free Software
 * Foundation, Inc., 51 Franklin Street, Fifth Floor, Boston, MA  02110-1301  USA
 * 
 * Linden Research, Inc., 945 Battery Street, San Francisco, CA  94111  USA
 * $/LicenseInfo$
 */

#ifndef LL_LLINVENTORYFUNCTIONS_H
#define LL_LLINVENTORYFUNCTIONS_H

#include "llinventorymodel.h"
#include "llinventory.h"
#include "llwearabletype.h"

/********************************************************************************
 **                                                                            **
 **                    MISCELLANEOUS GLOBAL FUNCTIONS
 **/

// Is this a parent folder to a worn item
BOOL get_is_parent_to_worn_item(const LLUUID& id);

// Is this item or its baseitem is worn, attached, etc...
BOOL get_is_item_worn(const LLUUID& id);

// Could this item be worn (correct type + not already being worn)
BOOL get_can_item_be_worn(const LLUUID& id);

BOOL get_is_item_removable(const LLInventoryModel* model, const LLUUID& id);

BOOL get_is_category_removable(const LLInventoryModel* model, const LLUUID& id);

BOOL get_is_category_renameable(const LLInventoryModel* model, const LLUUID& id);

void show_item_profile(const LLUUID& item_uuid);
void show_task_item_profile(const LLUUID& item_uuid, const LLUUID& object_id);

void show_item_original(const LLUUID& item_uuid);

<<<<<<< HEAD
void change_item_parent(LLInventoryModel* model,
									 LLViewerInventoryItem* item,
									 const LLUUID& new_parent_id,
									 BOOL restamp);

void remove_item(LLInventoryModel* model, const LLUUID& id);

void change_category_parent(LLInventoryModel* model,
	LLViewerInventoryCategory* cat,
	const LLUUID& new_parent_id,
	BOOL restamp);

=======
>>>>>>> b7e0e44e
void remove_category(LLInventoryModel* model, const LLUUID& cat_id);

void rename_category(LLInventoryModel* model, const LLUUID& cat_id, const std::string& new_name);

void copy_inventory_category(LLInventoryModel* model, LLViewerInventoryCategory* cat, const LLUUID& parent_id, const LLUUID& root_copy_id = LLUUID::null);

// Generates a string containing the path to the item specified by item_id.
void append_path(const LLUUID& id, std::string& path);

void copy_item_to_outbox(LLInventoryItem* inv_item, LLUUID dest_folder, const LLUUID& top_level_folder, S32 operation_id);
void move_item_within_outbox(LLInventoryItem* inv_item, LLUUID dest_folder, S32 operation_id);

void copy_folder_to_outbox(LLInventoryCategory* inv_cat, const LLUUID& dest_folder, const LLUUID& top_level_folder, S32 operation_id);

/**                    Miscellaneous global functions
 **                                                                            **
 *******************************************************************************/

/********************************************************************************
 **                                                                            **
 **                    INVENTORY COLLECTOR FUNCTIONS
 **/

//~~~~~~~~~~~~~~~~~~~~~~~~~~~~~~~~~~~~~~~~~~~~~~~~~~~~~~~~~~~~~~~~~~~~~~~~~~~~~
// Class LLInventoryCollectFunctor
//
// Base class for LLInventoryModel::collectDescendentsIf() method
// which accepts an instance of one of these objects to use as the
// function to determine if it should be added. Derive from this class
// and override the () operator to return TRUE if you want to collect
// the category or item passed in.
//~~~~~~~~~~~~~~~~~~~~~~~~~~~~~~~~~~~~~~~~~~~~~~~~~~~~~~~~~~~~~~~~~~~~~~~~~~~~~
class LLInventoryCollectFunctor
{
public:
	virtual ~LLInventoryCollectFunctor(){};
	virtual bool operator()(LLInventoryCategory* cat, LLInventoryItem* item) = 0;

	static bool itemTransferCommonlyAllowed(const LLInventoryItem* item);
};

//~~~~~~~~~~~~~~~~~~~~~~~~~~~~~~~~~~~~~~~~~~~~~~~~~~~~~~~~~~~~~~~~~~~~~~~~~~~~~
// Class LLAssetIDMatches
//
// This functor finds inventory items pointing to the specified asset
//~~~~~~~~~~~~~~~~~~~~~~~~~~~~~~~~~~~~~~~~~~~~~~~~~~~~~~~~~~~~~~~~~~~~~~~~~~~~~
class LLViewerInventoryItem;

class LLAssetIDMatches : public LLInventoryCollectFunctor
{
public:
	LLAssetIDMatches(const LLUUID& asset_id) : mAssetID(asset_id) {}
	virtual ~LLAssetIDMatches() {}
	bool operator()(LLInventoryCategory* cat, LLInventoryItem* item);
	
protected:
	LLUUID mAssetID;
};

//~~~~~~~~~~~~~~~~~~~~~~~~~~~~~~~~~~~~~~~~~~~~~~~~~~~~~~~~~~~~~~~~~~~~~~~~~~~~~
// Class LLLinkedItemIDMatches
//
// This functor finds inventory items linked to the specific inventory id.
// Assumes the inventory id is itself not a linked item.
//~~~~~~~~~~~~~~~~~~~~~~~~~~~~~~~~~~~~~~~~~~~~~~~~~~~~~~~~~~~~~~~~~~~~~~~~~~~~~
class LLLinkedItemIDMatches : public LLInventoryCollectFunctor
{
public:
	LLLinkedItemIDMatches(const LLUUID& item_id) : mBaseItemID(item_id) {}
	virtual ~LLLinkedItemIDMatches() {}
	bool operator()(LLInventoryCategory* cat, LLInventoryItem* item);
	
protected:
	LLUUID mBaseItemID;
};

//~~~~~~~~~~~~~~~~~~~~~~~~~~~~~~~~~~~~~~~~~~~~~~~~~~~~~~~~~~~~~~~~~~~~~~~~~~~~~
// Class LLIsType
//
// Implementation of a LLInventoryCollectFunctor which returns TRUE if
// the type is the type passed in during construction.
//~~~~~~~~~~~~~~~~~~~~~~~~~~~~~~~~~~~~~~~~~~~~~~~~~~~~~~~~~~~~~~~~~~~~~~~~~~~~~

class LLIsType : public LLInventoryCollectFunctor
{
public:
	LLIsType(LLAssetType::EType type) : mType(type) {}
	virtual ~LLIsType() {}
	virtual bool operator()(LLInventoryCategory* cat,
							LLInventoryItem* item);
protected:
	LLAssetType::EType mType;
};

//~~~~~~~~~~~~~~~~~~~~~~~~~~~~~~~~~~~~~~~~~~~~~~~~~~~~~~~~~~~~~~~~~~~~~~~~~~~~~
// Class LLIsNotType
//
// Implementation of a LLInventoryCollectFunctor which returns FALSE if the
// type is the type passed in during construction, otherwise false.
//~~~~~~~~~~~~~~~~~~~~~~~~~~~~~~~~~~~~~~~~~~~~~~~~~~~~~~~~~~~~~~~~~~~~~~~~~~~~~
class LLIsNotType : public LLInventoryCollectFunctor
{
public:
	LLIsNotType(LLAssetType::EType type) : mType(type) {}
	virtual ~LLIsNotType() {}
	virtual bool operator()(LLInventoryCategory* cat,
							LLInventoryItem* item);
protected:
	LLAssetType::EType mType;
};

//~~~~~~~~~~~~~~~~~~~~~~~~~~~~~~~~~~~~~~~~~~~~~~~~~~~~~~~~~~~~~~~~~~~~~~~~~~~~~
// Class LLIsOfAssetType
//
// Implementation of a LLInventoryCollectFunctor which returns TRUE if
// the item or category is of asset type passed in during construction.
// Link types are treated as links, not as the types they point to.
//~~~~~~~~~~~~~~~~~~~~~~~~~~~~~~~~~~~~~~~~~~~~~~~~~~~~~~~~~~~~~~~~~~~~~~~~~~~~~

class LLIsOfAssetType : public LLInventoryCollectFunctor
{
public:
	LLIsOfAssetType(LLAssetType::EType type) : mType(type) {}
	virtual ~LLIsOfAssetType() {}
	virtual bool operator()(LLInventoryCategory* cat,
							LLInventoryItem* item);
protected:
	LLAssetType::EType mType;
};

class LLIsTypeWithPermissions : public LLInventoryCollectFunctor
{
public:
	LLIsTypeWithPermissions(LLAssetType::EType type, const PermissionBit perms, const LLUUID &agent_id, const LLUUID &group_id) 
		: mType(type), mPerm(perms), mAgentID(agent_id), mGroupID(group_id) {}
	virtual ~LLIsTypeWithPermissions() {}
	virtual bool operator()(LLInventoryCategory* cat,
							LLInventoryItem* item);
protected:
	LLAssetType::EType mType;
	PermissionBit mPerm;
	LLUUID			mAgentID;
	LLUUID			mGroupID;
};

//~~~~~~~~~~~~~~~~~~~~~~~~~~~~~~~~~~~~~~~~~~~~~~~~~~~~~~~~~~~~~~~~~~~~~~~~~~~~~
// Class LLBuddyCollector
//
// Simple class that collects calling cards that are not null, and not
// the agent. Duplicates are possible.
//~~~~~~~~~~~~~~~~~~~~~~~~~~~~~~~~~~~~~~~~~~~~~~~~~~~~~~~~~~~~~~~~~~~~~~~~~~~~~
class LLBuddyCollector : public LLInventoryCollectFunctor
{
public:
	LLBuddyCollector() {}
	virtual ~LLBuddyCollector() {}
	virtual bool operator()(LLInventoryCategory* cat,
							LLInventoryItem* item);
};

//~~~~~~~~~~~~~~~~~~~~~~~~~~~~~~~~~~~~~~~~~~~~~~~~~~~~~~~~~~~~~~~~~~~~~~~~~~~~~
// Class LLUniqueBuddyCollector
//
// Simple class that collects calling cards that are not null, and not
// the agent. Duplicates are discarded.
//~~~~~~~~~~~~~~~~~~~~~~~~~~~~~~~~~~~~~~~~~~~~~~~~~~~~~~~~~~~~~~~~~~~~~~~~~~~~~
class LLUniqueBuddyCollector : public LLInventoryCollectFunctor
{
public:
	LLUniqueBuddyCollector() {}
	virtual ~LLUniqueBuddyCollector() {}
	virtual bool operator()(LLInventoryCategory* cat,
							LLInventoryItem* item);

protected:
	std::set<LLUUID> mSeen;
};

//~~~~~~~~~~~~~~~~~~~~~~~~~~~~~~~~~~~~~~~~~~~~~~~~~~~~~~~~~~~~~~~~~~~~~~~~~~~~~
// Class LLParticularBuddyCollector
//
// Simple class that collects calling cards that match a particular uuid
//~~~~~~~~~~~~~~~~~~~~~~~~~~~~~~~~~~~~~~~~~~~~~~~~~~~~~~~~~~~~~~~~~~~~~~~~~~~~~

class LLParticularBuddyCollector : public LLInventoryCollectFunctor
{
public:
	LLParticularBuddyCollector(const LLUUID& id) : mBuddyID(id) {}
	virtual ~LLParticularBuddyCollector() {}
	virtual bool operator()(LLInventoryCategory* cat,
							LLInventoryItem* item);
protected:
	LLUUID mBuddyID;
};

//~~~~~~~~~~~~~~~~~~~~~~~~~~~~~~~~~~~~~~~~~~~~~~~~~~~~~~~~~~~~~~~~~~~~~~~~~~~~~
// Class LLNameCategoryCollector
//
// Collects categories based on case-insensitive match of prefix
//~~~~~~~~~~~~~~~~~~~~~~~~~~~~~~~~~~~~~~~~~~~~~~~~~~~~~~~~~~~~~~~~~~~~~~~~~~~~~
class LLNameCategoryCollector : public LLInventoryCollectFunctor
{
public:
	LLNameCategoryCollector(const std::string& name) : mName(name) {}
	virtual ~LLNameCategoryCollector() {}
	virtual bool operator()(LLInventoryCategory* cat,
							LLInventoryItem* item);
protected:
	std::string mName;
};

//~~~~~~~~~~~~~~~~~~~~~~~~~~~~~~~~~~~~~~~~~~~~~~~~~~~~~~~~~~~~~~~~~~~~~~~~~~~~~
// Class LLFindCOFValidItems
//
// Collects items that can be legitimately linked to in the COF.
//~~~~~~~~~~~~~~~~~~~~~~~~~~~~~~~~~~~~~~~~~~~~~~~~~~~~~~~~~~~~~~~~~~~~~~~~~~~~~
class LLFindCOFValidItems : public LLInventoryCollectFunctor
{
public:
	LLFindCOFValidItems() {}
	virtual ~LLFindCOFValidItems() {}
	virtual bool operator()(LLInventoryCategory* cat,
							LLInventoryItem* item);
	
};

//~~~~~~~~~~~~~~~~~~~~~~~~~~~~~~~~~~~~~~~~~~~~~~~~~~~~~~~~~~~~~~~~~~~~~~~~~~~~~
// Class LLFindByMask
//~~~~~~~~~~~~~~~~~~~~~~~~~~~~~~~~~~~~~~~~~~~~~~~~~~~~~~~~~~~~~~~~~~~~~~~~~~~~~
class LLFindByMask : public LLInventoryCollectFunctor
{
public:
	LLFindByMask(U64 mask)
		: mFilterMask(mask)
	{}

	virtual bool operator()(LLInventoryCategory* cat, LLInventoryItem* item)
	{
		//converting an inventory type to a bitmap filter mask
		if(item && (mFilterMask & (1LL << item->getInventoryType())) )
		{
			return true;
		}

		return false;
	}

private:
	U64 mFilterMask;
};

//~~~~~~~~~~~~~~~~~~~~~~~~~~~~~~~~~~~~~~~~~~~~~~~~~~~~~~~~~~~~~~~~~~~~~~~~~~~~~
// Class LLFindNonLinksByMask
//
//
//~~~~~~~~~~~~~~~~~~~~~~~~~~~~~~~~~~~~~~~~~~~~~~~~~~~~~~~~~~~~~~~~~~~~~~~~~~~~~
class LLFindNonLinksByMask : public LLInventoryCollectFunctor
{
public:
	LLFindNonLinksByMask(U64 mask)
		: mFilterMask(mask)
	{}

	virtual bool operator()(LLInventoryCategory* cat, LLInventoryItem* item)
	{
		if(item && !item->getIsLinkType() && (mFilterMask & (1LL << item->getInventoryType())) )
		{
			return true;
		}

		return false;
	}

	void setFilterMask(U64 mask)
	{
		mFilterMask = mask;
	}

private:
	U64 mFilterMask;
};

//~~~~~~~~~~~~~~~~~~~~~~~~~~~~~~~~~~~~~~~~~~~~~~~~~~~~~~~~~~~~~~~~~~~~~~~~~~~~~
// Class LLFindWearables
//
// Collects wearables based on item type.
//~~~~~~~~~~~~~~~~~~~~~~~~~~~~~~~~~~~~~~~~~~~~~~~~~~~~~~~~~~~~~~~~~~~~~~~~~~~~~
class LLFindWearables : public LLInventoryCollectFunctor
{
public:
	LLFindWearables() {}
	virtual ~LLFindWearables() {}
	virtual bool operator()(LLInventoryCategory* cat,
							LLInventoryItem* item);
};

//~~~~~~~~~~~~~~~~~~~~~~~~~~~~~~~~~~~~~~~~~~~~~~~~~~~~~~~~~~~~~~~~~~~~~~~~~~~~~
// Class LLFindWearablesEx
//
// Collects wearables based on given criteria.
//~~~~~~~~~~~~~~~~~~~~~~~~~~~~~~~~~~~~~~~~~~~~~~~~~~~~~~~~~~~~~~~~~~~~~~~~~~~~~
class LLFindWearablesEx : public LLInventoryCollectFunctor
{
public:
	LLFindWearablesEx(bool is_worn, bool include_body_parts = true);
	virtual bool operator()(LLInventoryCategory* cat, LLInventoryItem* item);
private:
	bool mIncludeBodyParts;
	bool mIsWorn;
};

//Inventory collect functor collecting wearables of a specific wearable type
class LLFindWearablesOfType : public LLInventoryCollectFunctor
{
public:
	LLFindWearablesOfType(LLWearableType::EType type) : mWearableType(type) {}
	virtual ~LLFindWearablesOfType() {}
	virtual bool operator()(LLInventoryCategory* cat, LLInventoryItem* item);
	void setType(LLWearableType::EType type);

private:
	LLWearableType::EType mWearableType;
};

/** Filter out wearables-links */
class LLFindActualWearablesOfType : public LLFindWearablesOfType
{
public:
	LLFindActualWearablesOfType(LLWearableType::EType type) : LLFindWearablesOfType(type) {}
	virtual ~LLFindActualWearablesOfType() {}
	virtual bool operator()(LLInventoryCategory* cat, LLInventoryItem* item)
	{
		if (item && item->getIsLinkType()) return false;
		return LLFindWearablesOfType::operator()(cat, item);
	}
};

/* Filters out items of a particular asset type */
class LLIsTypeActual : public LLIsType
{
public:
	LLIsTypeActual(LLAssetType::EType type) : LLIsType(type) {}
	virtual ~LLIsTypeActual() {}
	virtual bool operator()(LLInventoryCategory* cat, LLInventoryItem* item)
	{
		if (item && item->getIsLinkType()) return false;
		return LLIsType::operator()(cat, item);
	}
};

// Collect non-removable folders and items.
class LLFindNonRemovableObjects : public LLInventoryCollectFunctor
{
public:
	virtual bool operator()(LLInventoryCategory* cat, LLInventoryItem* item);
};

/**                    Inventory Collector Functions
 **                                                                            **
 *******************************************************************************/
class LLFolderViewItem;
class LLFolderViewFolder;

//~~~~~~~~~~~~~~~~~~~~~~~~~~~~~~~~~~~~~~~~~~~~~~~~~~~~~~~~~~~~~~~~~~~~~~~~~~~~~
// Class LLFolderViewFunctor
//
// Simple abstract base class for applying a functor to folders and
// items in a folder view hierarchy. This is suboptimal for algorithms
// that only work folders or only work on items, but I'll worry about
// that later when it's determined to be too slow.
//~~~~~~~~~~~~~~~~~~~~~~~~~~~~~~~~~~~~~~~~~~~~~~~~~~~~~~~~~~~~~~~~~~~~~~~~~~~~~
class LLFolderViewFunctor
{
public:
	virtual ~LLFolderViewFunctor() {}
	virtual void doFolder(LLFolderViewFolder* folder) = 0;
	virtual void doItem(LLFolderViewItem* item) = 0;
};

class LLInventoryState
{
public:
	// HACK: Until we can route this info through the instant message hierarchy
	static BOOL sWearNewClothing;
	static LLUUID sWearNewClothingTransactionID;	// wear all clothing in this transaction	
};

class LLSelectFirstFilteredItem : public LLFolderViewFunctor
{
public:
	LLSelectFirstFilteredItem() : mItemSelected(FALSE) {}
	virtual ~LLSelectFirstFilteredItem() {}
	virtual void doFolder(LLFolderViewFolder* folder);
	virtual void doItem(LLFolderViewItem* item);
	BOOL wasItemSelected() { return mItemSelected; }
protected:
	BOOL mItemSelected;
};

class LLOpenFilteredFolders : public LLFolderViewFunctor
{
public:
	LLOpenFilteredFolders()  {}
	virtual ~LLOpenFilteredFolders() {}
	virtual void doFolder(LLFolderViewFolder* folder);
	virtual void doItem(LLFolderViewItem* item);
};

class LLSaveFolderState : public LLFolderViewFunctor
{
public:
	LLSaveFolderState() : mApply(FALSE) {}
	virtual ~LLSaveFolderState() {}
	virtual void doFolder(LLFolderViewFolder* folder);
	virtual void doItem(LLFolderViewItem* item) {}
	void setApply(BOOL apply);
	void clearOpenFolders() { mOpenFolders.clear(); }
protected:
	std::set<LLUUID> mOpenFolders;
	BOOL mApply;
};

class LLOpenFoldersWithSelection : public LLFolderViewFunctor
{
public:
	LLOpenFoldersWithSelection() {}
	virtual ~LLOpenFoldersWithSelection() {}
	virtual void doFolder(LLFolderViewFolder* folder);
	virtual void doItem(LLFolderViewItem* item);
};

#endif // LL_LLINVENTORYFUNCTIONS_H


<|MERGE_RESOLUTION|>--- conflicted
+++ resolved
@@ -57,21 +57,8 @@
 
 void show_item_original(const LLUUID& item_uuid);
 
-<<<<<<< HEAD
-void change_item_parent(LLInventoryModel* model,
-									 LLViewerInventoryItem* item,
-									 const LLUUID& new_parent_id,
-									 BOOL restamp);
-
 void remove_item(LLInventoryModel* model, const LLUUID& id);
 
-void change_category_parent(LLInventoryModel* model,
-	LLViewerInventoryCategory* cat,
-	const LLUUID& new_parent_id,
-	BOOL restamp);
-
-=======
->>>>>>> b7e0e44e
 void remove_category(LLInventoryModel* model, const LLUUID& cat_id);
 
 void rename_category(LLInventoryModel* model, const LLUUID& cat_id, const std::string& new_name);
