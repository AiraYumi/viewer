/**
 * @file LLGLTFLoader.cpp
 * @brief LLGLTFLoader class implementation
 *
 * $LicenseInfo:firstyear=2022&license=viewerlgpl$
 * Second Life Viewer Source Code
 * Copyright (C) 2022, Linden Research, Inc.
 *
 * This library is free software; you can redistribute it and/or
 * modify it under the terms of the GNU Lesser General Public
 * License as published by the Free Software Foundation;
 * version 2.1 of the License only.
 *
 * This library is distributed in the hope that it will be useful,
 * but WITHOUT ANY WARRANTY; without even the implied warranty of
 * MERCHANTABILITY or FITNESS FOR A PARTICULAR PURPOSE.  See the GNU
 * Lesser General Public License for more details.
 *
 * You should have received a copy of the GNU Lesser General Public
 * License along with this library; if not, write to the Free Software
 * Foundation, Inc., 51 Franklin Street, Fifth Floor, Boston, MA  02110-1301  USA
 *
 * Linden Research, Inc., 945 Battery Street, San Francisco, CA  94111  USA
 * $/LicenseInfo$
 */

#include "llgltfloader.h"
#include "meshoptimizer.h"
#include <glm/gtc/packing.hpp>

// Import & define single-header gltf import/export lib
#define TINYGLTF_IMPLEMENTATION
#define TINYGLTF_USE_CPP14  // default is C++ 11

// tinygltf by default loads image files using STB
#define STB_IMAGE_IMPLEMENTATION
// to use our own image loading:
// 1. replace this definition with TINYGLTF_NO_STB_IMAGE
// 2. provide image loader callback with TinyGLTF::SetImageLoader(LoadimageDataFunction LoadImageData, void *user_data)

// tinygltf saves image files using STB
#define STB_IMAGE_WRITE_IMPLEMENTATION
// similarly, can override with TINYGLTF_NO_STB_IMAGE_WRITE and TinyGLTF::SetImageWriter(fxn, data)

// Additionally, disable inclusion of STB header files entirely with
// TINYGLTF_NO_INCLUDE_STB_IMAGE
// TINYGLTF_NO_INCLUDE_STB_IMAGE_WRITE
#include "tinygltf/tiny_gltf.h"


// TODO: includes inherited from dae loader.  Validate / prune

#include "llsdserialize.h"
#include "lljoint.h"

#include "llmatrix4a.h"

#include <boost/regex.hpp>
#include <boost/algorithm/string/replace.hpp>

static const std::string lod_suffix[LLModel::NUM_LODS] =
{
    "_LOD0",
    "_LOD1",
    "_LOD2",
    "",
    "_PHYS",
};


LLGLTFLoader::LLGLTFLoader(std::string filename,
    S32                                 lod,
    LLModelLoader::load_callback_t      load_cb,
    LLModelLoader::joint_lookup_func_t  joint_lookup_func,
    LLModelLoader::texture_load_func_t  texture_load_func,
    LLModelLoader::state_callback_t     state_cb,
    void *                              opaque_userdata,
    JointTransformMap &                 jointTransformMap,
    JointNameSet &                      jointsFromNodes,
    std::map<std::string, std::string> &jointAliasMap,
    U32                                 maxJointsPerMesh,
    U32                                 modelLimit) //,
    //bool                                preprocess)
    : LLModelLoader( filename,
                     lod,
                     load_cb,
                     joint_lookup_func,
                     texture_load_func,
                     state_cb,
                     opaque_userdata,
                     jointTransformMap,
                     jointsFromNodes,
                     jointAliasMap,
                     maxJointsPerMesh ),
    //mPreprocessGLTF(preprocess),
    mMeshesLoaded(false),
    mMaterialsLoaded(false)
{
}

LLGLTFLoader::~LLGLTFLoader() {}

bool LLGLTFLoader::OpenFile(const std::string &filename)
{
    tinygltf::TinyGLTF loader;
    std::string        error_msg;
    std::string        warn_msg;
    std::string filename_lc(filename);
    LLStringUtil::toLower(filename_lc);

    mGltfLoaded = mGLTFAsset.load(filename);

    if (!mGltfLoaded)
    {
        if (!warn_msg.empty())
            LL_WARNS("GLTF_IMPORT") << "gltf load warning: " << warn_msg.c_str() << LL_ENDL;
        if (!error_msg.empty())
            LL_WARNS("GLTF_IMPORT") << "gltf load error: " << error_msg.c_str() << LL_ENDL;
        return false;
    }

    mMeshesLoaded = parseMeshes();
    if (mMeshesLoaded) uploadMeshes();

    mMaterialsLoaded = parseMaterials();
    if (mMaterialsLoaded) uploadMaterials();

    setLoadState(DONE);

    return (mMeshesLoaded);
}

bool LLGLTFLoader::parseMeshes()
{
    if (!mGltfLoaded) return false;

    // 2022-04 DJH Volume params from dae example. TODO understand PCODE
    LLVolumeParams volume_params;
    volume_params.setType(LL_PCODE_PROFILE_SQUARE, LL_PCODE_PATH_LINE);

    mTransform.setIdentity();

    // Populate the joints from skins first.
    // There's not many skins - and you can pretty easily iterate through the nodes from that.
    for (auto skin : mGLTFAsset.mSkins)
    {
        populateJointFromSkin(skin);
    }

    /* Two-pass mesh processing approach:
     * 1. First pass: Calculate global bounds across all meshes to determine proper scaling
     *    and centering for the entire model. This ensures consistent normalization.
     * 2. Second pass: Process each mesh node with the calculated global scale factor and
     *    center offset, ensuring the entire model is properly proportioned and centered.
     */

    // First pass: Calculate global bounds across all meshes in the model
    LLVector3 global_min_bounds(FLT_MAX, FLT_MAX, FLT_MAX);
    LLVector3 global_max_bounds(-FLT_MAX, -FLT_MAX, -FLT_MAX);
    bool has_geometry = false;

    // Create coordinate system rotation matrix - GLTF is Y-up, SL is Z-up
    LLMatrix4 coord_system_rotation;
    coord_system_rotation.initRotation(90.0f * DEG_TO_RAD, 0.0f, 0.0f);

    // Gather bounds from all meshes
    for (auto node : mGLTFAsset.mNodes)
    {
        auto meshidx = node.mMesh;
        if (meshidx >= 0 && meshidx < mGLTFAsset.mMeshes.size())
        {
            auto mesh = mGLTFAsset.mMeshes[meshidx];

            // Make node matrix valid for correct transformation
            node.makeMatrixValid();

            LLMatrix4 node_matrix(glm::value_ptr(node.mMatrix));
            LLMatrix4 node_transform;
            node_transform *= node_matrix;

            // Examine all primitives in this mesh
            for (auto prim : mesh.mPrimitives)
            {
                if (prim.getVertexCount() >= USHRT_MAX)
                    continue;

                for (U32 i = 0; i < prim.getVertexCount(); i++)
                {
                    // Transform vertex position by node transform
                    LLVector4 pos(prim.mPositions[i][0], prim.mPositions[i][1], prim.mPositions[i][2], 1.0f);
                    LLVector4 transformed_pos = pos * node_transform;

                    global_min_bounds.mV[VX] = llmin(global_min_bounds.mV[VX], transformed_pos.mV[VX]);
                    global_min_bounds.mV[VY] = llmin(global_min_bounds.mV[VY], transformed_pos.mV[VY]);
                    global_min_bounds.mV[VZ] = llmin(global_min_bounds.mV[VZ], transformed_pos.mV[VZ]);

                    global_max_bounds.mV[VX] = llmax(global_max_bounds.mV[VX], transformed_pos.mV[VX]);
                    global_max_bounds.mV[VY] = llmax(global_max_bounds.mV[VY], transformed_pos.mV[VY]);
                    global_max_bounds.mV[VZ] = llmax(global_max_bounds.mV[VZ], transformed_pos.mV[VZ]);

                    has_geometry = true;
                }
            }
        }
    }

    // Calculate model dimensions and center point for the entire model
    F32 global_scale_factor = 1.0f;
    LLVector3 global_center_offset(0.0f, 0.0f, 0.0f);

    if (has_geometry)
    {
        // Calculate bounding box center - this will be our new origin
        LLVector3 center = (global_min_bounds + global_max_bounds) * 0.5f;
        global_center_offset = -center; // Offset to move center to origin

        // Calculate dimensions of the bounding box
        LLVector3 dimensions = global_max_bounds - global_min_bounds;

        // Find the maximum dimension rather than the diagonal
        F32 max_dimension = llmax(dimensions.mV[VX], llmax(dimensions.mV[VY], dimensions.mV[VZ]));

        // Always scale to the target size to ensure consistent bounding box
        const F32 TARGET_SIZE = 1.0f; // Target size for maximum dimension in meters

        if (max_dimension > 0.0f)
        {
            // Calculate scale factor to normalize model's maximum dimension to TARGET_SIZE
            global_scale_factor = TARGET_SIZE / max_dimension;

            LL_INFOS("GLTF_IMPORT") << "Model dimensions: " << dimensions.mV[VX] << "x"
                                   << dimensions.mV[VY] << "x" << dimensions.mV[VZ]
                                   << ", max dimension: " << max_dimension
                                   << ", applying global scale factor: " << global_scale_factor
                                   << ", global centering offset: (" << global_center_offset.mV[VX] << ", "
                                   << global_center_offset.mV[VY] << ", " << global_center_offset.mV[VZ] << ")" << LL_ENDL;
        }
    }

    // Second pass: Process each node with the global scale and offset
    for (auto node : mGLTFAsset.mNodes)
    {
        LLMatrix4    transformation;
        material_map mats;
        auto meshidx = node.mMesh;

        if (meshidx >= 0)
        {
            if (mGLTFAsset.mMeshes.size() > meshidx)
            {
                LLModel* pModel = new LLModel(volume_params, 0.f);
                auto mesh = mGLTFAsset.mMeshes[meshidx];
                if (populateModelFromMesh(pModel, mesh, node, mats, global_scale_factor, global_center_offset) &&
                    (LLModel::NO_ERRORS == pModel->getStatus()) &&
                    validate_model(pModel))
                {
                    mModelList.push_back(pModel);
                    LLMatrix4 saved_transform = mTransform;

                    // This will make sure the matrix is always valid from the node.
                    node.makeMatrixValid();

                    LLMatrix4 gltf_transform = LLMatrix4(glm::value_ptr(node.mMatrix));
                    mTransform = gltf_transform;

                    // GLTF is +Y up, SL is +Z up
<<<<<<< HEAD
                    mTransform *= coord_system_rotation;

=======
                    LLMatrix4 rotation;
                    rotation.initRotation(90.0f * DEG_TO_RAD, 0.0f, 0.0f);
                    mTransform *= rotation;
>>>>>>> a9c75d81
                    transformation = mTransform;
                    // adjust the transformation to compensate for mesh normalization
                    LLVector3 mesh_scale_vector;
                    LLVector3 mesh_translation_vector;
                    pModel->getNormalizedScaleTranslation(mesh_scale_vector, mesh_translation_vector);
                    LLMatrix4 mesh_translation;
                    mesh_translation.setTranslation(mesh_translation_vector);
                    mesh_translation *= transformation;
                    transformation = mesh_translation;
                    LLMatrix4 mesh_scale;
                    mesh_scale.initScale(mesh_scale_vector);
                    mesh_scale *= transformation;
                    transformation = mesh_scale;
                    if (transformation.determinant() < 0)
                    { // negative scales are not supported
                        LL_INFOS() << "Negative scale detected, unsupported post-normalization transform.  domInstance_geometry: "
                                   << pModel->mLabel << LL_ENDL;
                        LLSD args;
                        args["Message"] = "NegativeScaleNormTrans";
                        args["LABEL"]   = pModel->mLabel;
                        mWarningsArray.append(args);
                    }

                    mScene[transformation].push_back(LLModelInstance(pModel, pModel->mLabel, transformation, mats));
                    stretch_extents(pModel, transformation);
                    mTransform = saved_transform;
                }
                else
                {
                    setLoadState(ERROR_MODEL + pModel->getStatus());
                    delete (pModel);
                    return false;
                }
            }
        }
    }

    return true;
}

bool LLGLTFLoader::populateModelFromMesh(LLModel* pModel, const LL::GLTF::Mesh& mesh, const LL::GLTF::Node& nodeno, material_map& mats,
                                                          const F32 scale_factor, const LLVector3& center_offset)
{
    pModel->mLabel = mesh.mName;
    pModel->ClearFacesAndMaterials();

    auto skinIdx = nodeno.mSkin;

    auto prims = mesh.mPrimitives;
    for (auto prim : prims)
    {
        // Unfortunately, SLM does not support 32 bit indices.  Filter out anything that goes beyond 16 bit.
        if (prim.getVertexCount() < USHRT_MAX)
        {
            // So primitives already have all of the data we need for a given face in SL land.
            // Primitives may only ever have a single material assigned to them - as the relation is 1:1 in terms of intended draw call
            // count. Just go ahead and populate faces direct from the GLTF primitives here. -Geenz 2025-04-07
            LLVolumeFace                          face;
            LLVolumeFace::VertexMapData::PointMap point_map;

            std::vector<GLTFVertex> vertices;
            std::vector<U16>        indices;

            LLImportMaterial impMat;
            impMat.mDiffuseColor = LLColor4::white; // Default color

            // Process material if available
            if (prim.mMaterial >= 0 && prim.mMaterial < mGLTFAsset.mMaterials.size())
            {
                LL::GLTF::Material* material = &mGLTFAsset.mMaterials[prim.mMaterial];

                // Set diffuse color from base color factor
                impMat.mDiffuseColor = LLColor4(
                    material->mPbrMetallicRoughness.mBaseColorFactor[0],
                    material->mPbrMetallicRoughness.mBaseColorFactor[1],
                    material->mPbrMetallicRoughness.mBaseColorFactor[2],
                    material->mPbrMetallicRoughness.mBaseColorFactor[3]
                );

                // Process base color texture if it exists
                if (material->mPbrMetallicRoughness.mBaseColorTexture.mIndex >= 0)
                {
                    S32 texIndex = material->mPbrMetallicRoughness.mBaseColorTexture.mIndex;
                    if (texIndex < mGLTFAsset.mTextures.size())
                    {
                        S32 sourceIndex = mGLTFAsset.mTextures[texIndex].mSource;
                        if (sourceIndex >= 0 && sourceIndex < mGLTFAsset.mImages.size())
                        {
                            LL::GLTF::Image& image = mGLTFAsset.mImages[sourceIndex];

                            // Use URI as texture file name
                            if (!image.mUri.empty())
                            {
                                // URI might be a remote URL or a local path
                                std::string filename = image.mUri;

                                // Extract just the filename from the URI
                                size_t pos = filename.find_last_of("/\\");
                                if (pos != std::string::npos)
                                {
                                    filename = filename.substr(pos + 1);
                                }

                                // Store the texture filename
                                impMat.mDiffuseMapFilename = filename;
                                impMat.mDiffuseMapLabel = material->mName.empty() ? filename : material->mName;

                                LL_INFOS("GLTF_IMPORT") << "Found texture: " << impMat.mDiffuseMapFilename << LL_ENDL;

                                // If the image has a texture loaded already, use it
                                if (image.mTexture.notNull())
                                {
                                    impMat.setDiffuseMap(image.mTexture->getID());
                                    LL_INFOS("GLTF_IMPORT") << "Using existing texture ID: " << image.mTexture->getID().asString() << LL_ENDL;
                                }
                                else
                                {
                                    // Let the model preview know we need to load this texture
                                    mNumOfFetchingTextures++;
                                    LL_INFOS("GLTF_IMPORT") << "Adding texture to load queue: " << impMat.mDiffuseMapFilename << LL_ENDL;
                                }
                            }
                            else if (image.mTexture.notNull())
                            {
                                // No URI but we have a texture, use it directly
                                impMat.setDiffuseMap(image.mTexture->getID());
                                LL_INFOS("GLTF_IMPORT") << "Using existing texture ID without URI: " << image.mTexture->getID().asString() << LL_ENDL;
                            }
                            else if (image.mBufferView >= 0)
                            {
                                // For embedded textures (no URI but has buffer data)
                                // Create a pseudo filename for the embedded texture
                                std::string pseudo_filename = "gltf_embedded_texture_" + std::to_string(sourceIndex) + ".png";
                                impMat.mDiffuseMapFilename = pseudo_filename;
                                impMat.mDiffuseMapLabel = material->mName.empty() ? pseudo_filename : material->mName;

                                // Mark for loading
                                mNumOfFetchingTextures++;
                                LL_INFOS("GLTF_IMPORT") << "Adding embedded texture to load queue: " << pseudo_filename << LL_ENDL;
                            }
                        }
                    }
                }
            }

            // Apply the global scale and center offset to all vertices
            for (U32 i = 0; i < prim.getVertexCount(); i++)
            {
                GLTFVertex vert;
                vert.position = glm::vec3(
                    (prim.mPositions[i][0] + center_offset.mV[VX]) * scale_factor,
                    (prim.mPositions[i][1] + center_offset.mV[VY]) * scale_factor,
                    (prim.mPositions[i][2] + center_offset.mV[VZ]) * scale_factor
                );

                vert.normal = glm::vec3(prim.mNormals[i][0], prim.mNormals[i][1], prim.mNormals[i][2]);
                vert.uv0 = glm::vec2(prim.mTexCoords0[i][0], -prim.mTexCoords0[i][1]);

                if (skinIdx >= 0)
                {
                    auto accessorIdx = prim.mAttributes["JOINTS_0"];
                    LL::GLTF::Accessor::ComponentType componentType = LL::GLTF::Accessor::ComponentType::UNSIGNED_BYTE;
                    if (accessorIdx >= 0)
                    {
                        auto accessor = mGLTFAsset.mAccessors[accessorIdx];
                        componentType = accessor.mComponentType;
                    }

                    // The GLTF spec allows for either an unsigned byte for joint indices, or an unsigned short.
                    // Detect and unpack accordingly.
                    if (componentType == LL::GLTF::Accessor::ComponentType::UNSIGNED_BYTE)
                    {
                        auto ujoint = glm::unpackUint4x8((U32)(prim.mJoints[i] & 0xFFFFFFFF));
                        vert.joints = glm::u16vec4(ujoint.x, ujoint.y, ujoint.z, ujoint.w);
                    }
                    else if (componentType == LL::GLTF::Accessor::ComponentType::UNSIGNED_SHORT)
                    {
                        vert.joints = glm::unpackUint4x16(prim.mJoints[i]);
                    }

                    vert.weights = glm::vec4(prim.mWeights[i]);
                }
                vertices.push_back(vert);
            }

            for (U32 i = 0; i < prim.getIndexCount(); i++)
            {
                indices.push_back(prim.mIndexArray[i]);
            }

            std::vector<LLVolumeFace::VertexData> faceVertices;
            glm::vec3 min = glm::vec3(0);
            glm::vec3 max = glm::vec3(0);

            for (U32 i = 0; i < vertices.size(); i++)
            {
                LLVolumeFace::VertexData vert;
                if (i == 0 || vertices[i].position.x > max.x)
                    max.x = vertices[i].position.x;
                if (i == 0 || vertices[i].position.y > max.y)
                    max.y = vertices[i].position.y;
                if (i == 0 || vertices[i].position.z > max.z)
                    max.z = vertices[i].position.z;
                if (i == 0 || vertices[i].position.x < min.x)
                    min.x = vertices[i].position.x;
                if (i == 0 || vertices[i].position.y < min.y)
                    min.y = vertices[i].position.y;
                if (i == 0 || vertices[i].position.z < min.z)
                    min.z = vertices[i].position.z;
                LLVector4a position = LLVector4a(vertices[i].position.x, vertices[i].position.y, vertices[i].position.z);
                LLVector4a normal = LLVector4a(vertices[i].normal.x, vertices[i].normal.y, vertices[i].normal.z);
                vert.setPosition(position);
                vert.setNormal(normal);
                vert.mTexCoord = LLVector2(vertices[i].uv0.x, vertices[i].uv0.y);
                faceVertices.push_back(vert);
<<<<<<< HEAD


=======
>>>>>>> a9c75d81
                // create list of weights that influence this vertex
                LLModel::weight_list weight_list;

                weight_list.push_back(LLModel::JointWeight(vertices[i].joints.x, vertices[i].weights.x));
                weight_list.push_back(LLModel::JointWeight(vertices[i].joints.y, vertices[i].weights.y));
                weight_list.push_back(LLModel::JointWeight(vertices[i].joints.z, vertices[i].weights.z));
                weight_list.push_back(LLModel::JointWeight(vertices[i].joints.w, vertices[i].weights.w));

                std::sort(weight_list.begin(), weight_list.end(), LLModel::CompareWeightGreater());
<<<<<<< HEAD


=======
>>>>>>> a9c75d81
                std::vector<LLModel::JointWeight> wght;
                F32                               total = 0.f;

                for (U32 i = 0; i < llmin((U32)4, (U32)weight_list.size()); ++i)
                { // take up to 4 most significant weights
                    // Ported from the DAE loader - however, GLTF right now only supports up to four weights per vertex.
                    if (weight_list[i].mWeight > 0.f)
                    {
                        wght.push_back(weight_list[i]);
                        total += weight_list[i].mWeight;
                    }
                }

                F32 scale = 1.f / total;
                if (scale != 1.f)
                { // normalize weights
                    for (U32 i = 0; i < wght.size(); ++i)
                    {
                        wght[i].mWeight *= scale;
                    }
                }

                pModel->mSkinWeights[LLVector3(vertices[i].position)] = wght;
            }

            face.fillFromLegacyData(faceVertices, indices);
            face.mExtents[0] = LLVector4a(min.x, min.y, min.z, 0);
            face.mExtents[1] = LLVector4a(max.x, max.y, max.z, 0);

            pModel->getVolumeFaces().push_back(face);

            // Create a unique material name for this primitive
            std::string materialName;
            if (prim.mMaterial >= 0 && prim.mMaterial < mGLTFAsset.mMaterials.size())
            {
                LL::GLTF::Material* material = &mGLTFAsset.mMaterials[prim.mMaterial];
                materialName = material->mName;

                if (materialName.empty())
                {
                    materialName = "mat" + std::to_string(prim.mMaterial);
                }
            }
            else
            {
                materialName = "mat_default" + std::to_string(pModel->getNumVolumeFaces() - 1);
            }

            pModel->getMaterialList().push_back(materialName);
            mats[materialName] = impMat;
        }
        else {
            LL_INFOS() << "Unable to process mesh due to 16-bit index limits" << LL_ENDL;
            LLSD args;
            args["Message"] = "ParsingErrorBadElement";
            mWarningsArray.append(args);
            return false;
        }
    }

    return true;
}

void LLGLTFLoader::populateJointFromSkin(const LL::GLTF::Skin& skin)
{
    for (auto joint : skin.mJoints)
    {
        auto jointNode = mGLTFAsset.mNodes[joint];
        jointNode.makeMatrixValid();

        mJointList[jointNode.mName] = LLMatrix4(glm::value_ptr(jointNode.mMatrix));
        mJointsFromNode.push_front(jointNode.mName);
    }
}

bool LLGLTFLoader::parseMaterials()
{
    if (!mGltfLoaded) return false;

    // fill local texture data structures
    mSamplers.clear();
    for (auto& in_sampler : mGLTFAsset.mSamplers)
    {
        gltf_sampler sampler;
        sampler.magFilter = in_sampler.mMagFilter > 0 ? in_sampler.mMagFilter : GL_LINEAR;
        sampler.minFilter = in_sampler.mMinFilter > 0 ? in_sampler.mMinFilter : GL_LINEAR;
        sampler.wrapS = in_sampler.mWrapS;
        sampler.wrapT = in_sampler.mWrapT;
        sampler.name = in_sampler.mName;
        mSamplers.push_back(sampler);
    }

    mImages.clear();
    for (auto& in_image : mGLTFAsset.mImages)
    {
        gltf_image image;
        image.numChannels = in_image.mComponent;
        image.bytesPerChannel = in_image.mBits >> 3;     // Convert bits to bytes
        image.pixelType = in_image.mPixelType;
        image.size = 0; // We'll calculate this below if we have valid dimensions

        // Get dimensions from the texture if available
        if (in_image.mTexture && in_image.mTexture->getDiscardLevel() >= 0)
        {
            image.height = in_image.mTexture->getHeight();
            image.width = in_image.mTexture->getWidth();
            // Since we don't have direct access to the raw data, we'll use the dimensions to calculate size
            if (image.height > 0 && image.width > 0 && image.numChannels > 0 && image.bytesPerChannel > 0)
            {
                image.size = static_cast<U32>(image.height * image.width * image.numChannels * image.bytesPerChannel);
            }
        }
        else
        {
            // Fallback to provided dimensions
            image.height = in_image.mHeight;
            image.width = in_image.mWidth;
            if (image.height > 0 && image.width > 0 && image.numChannels > 0 && image.bytesPerChannel > 0)
            {
                image.size = static_cast<U32>(image.height * image.width * image.numChannels * image.bytesPerChannel);
            }
        }

        // If we couldn't determine the size, skip this image
        if (image.size == 0)
        {
            LL_WARNS("GLTF_IMPORT") << "Image size could not be determined" << LL_ENDL;
            continue;
        }

        // We don't have direct access to the image data, so data pointer remains nullptr
        image.data = nullptr;
        mImages.push_back(image);
    }

    mTextures.clear();
    for (auto& in_tex : mGLTFAsset.mTextures)
    {
        gltf_texture tex;
        tex.imageIdx = in_tex.mSource;
        tex.samplerIdx = in_tex.mSampler;
        tex.imageUuid.setNull();

        if (tex.imageIdx >= mImages.size() || tex.samplerIdx >= mSamplers.size())
        {
            LL_WARNS("GLTF_IMPORT") << "Texture sampler/image index error" << LL_ENDL;
            return false;
        }

        mTextures.push_back(tex);
    }

    // parse each material
    mMaterials.clear();
    for (const auto& gltf_material : mGLTFAsset.mMaterials)
    {
        gltf_render_material mat;
        mat.name = gltf_material.mName;

        // PBR Metallic Roughness properties
        mat.hasPBR = true;

        // Base color factor
        mat.baseColor = LLColor4(
            gltf_material.mPbrMetallicRoughness.mBaseColorFactor[0],
            gltf_material.mPbrMetallicRoughness.mBaseColorFactor[1],
            gltf_material.mPbrMetallicRoughness.mBaseColorFactor[2],
            gltf_material.mPbrMetallicRoughness.mBaseColorFactor[3]
        );

        // Base color texture
        mat.hasBaseTex = gltf_material.mPbrMetallicRoughness.mBaseColorTexture.mIndex >= 0;
        mat.baseColorTexIdx = gltf_material.mPbrMetallicRoughness.mBaseColorTexture.mIndex;
        mat.baseColorTexCoords = gltf_material.mPbrMetallicRoughness.mBaseColorTexture.mTexCoord;

        // Metalness and roughness
        mat.metalness = gltf_material.mPbrMetallicRoughness.mMetallicFactor;
        mat.roughness = gltf_material.mPbrMetallicRoughness.mRoughnessFactor;

        // Metallic-roughness texture
        mat.hasMRTex = gltf_material.mPbrMetallicRoughness.mMetallicRoughnessTexture.mIndex >= 0;
        mat.metalRoughTexIdx = gltf_material.mPbrMetallicRoughness.mMetallicRoughnessTexture.mIndex;
        mat.metalRoughTexCoords = gltf_material.mPbrMetallicRoughness.mMetallicRoughnessTexture.mTexCoord;

        // Normal texture
        mat.normalScale = gltf_material.mNormalTexture.mScale;
        mat.hasNormalTex = gltf_material.mNormalTexture.mIndex >= 0;
        mat.normalTexIdx = gltf_material.mNormalTexture.mIndex;
        mat.normalTexCoords = gltf_material.mNormalTexture.mTexCoord;

        // Occlusion texture
        mat.occlusionScale = gltf_material.mOcclusionTexture.mStrength;
        mat.hasOcclusionTex = gltf_material.mOcclusionTexture.mIndex >= 0;
        mat.occlusionTexIdx = gltf_material.mOcclusionTexture.mIndex;
        mat.occlusionTexCoords = gltf_material.mOcclusionTexture.mTexCoord;

        // Emissive texture and color
        mat.emissiveColor = LLColor4(
            gltf_material.mEmissiveFactor[0],
            gltf_material.mEmissiveFactor[1],
            gltf_material.mEmissiveFactor[2],
            1.0f
        );
        mat.hasEmissiveTex = gltf_material.mEmissiveTexture.mIndex >= 0;
        mat.emissiveTexIdx = gltf_material.mEmissiveTexture.mIndex;
        mat.emissiveTexCoords = gltf_material.mEmissiveTexture.mTexCoord;

        // Convert AlphaMode enum to string
        switch (gltf_material.mAlphaMode)
        {
        case LL::GLTF::Material::AlphaMode::OPAQUE:
            mat.alphaMode = "OPAQUE";
            break;
        case LL::GLTF::Material::AlphaMode::MASK:
            mat.alphaMode = "MASK";
            break;
        case LL::GLTF::Material::AlphaMode::BLEND:
            mat.alphaMode = "BLEND";
            break;
        default:
            mat.alphaMode = "OPAQUE";
            break;
        }

        mat.alphaMask = gltf_material.mAlphaCutoff;

        // Verify that all referenced textures are valid
        if ((mat.hasNormalTex && (mat.normalTexIdx >= mTextures.size())) ||
            (mat.hasOcclusionTex && (mat.occlusionTexIdx >= mTextures.size())) ||
            (mat.hasEmissiveTex && (mat.emissiveTexIdx >= mTextures.size())) ||
            (mat.hasBaseTex && (mat.baseColorTexIdx >= mTextures.size())) ||
            (mat.hasMRTex && (mat.metalRoughTexIdx >= mTextures.size())))
        {
            LL_WARNS("GLTF_IMPORT") << "Texture resource index error" << LL_ENDL;
            return false;
        }

        // Verify texture coordinate sets are valid (mesh can have up to 3 sets of UV)
        if ((mat.hasNormalTex && (mat.normalTexCoords > 2)) ||
            (mat.hasOcclusionTex && (mat.occlusionTexCoords > 2)) ||
            (mat.hasEmissiveTex && (mat.emissiveTexCoords > 2)) ||
            (mat.hasBaseTex && (mat.baseColorTexCoords > 2)) ||
            (mat.hasMRTex && (mat.metalRoughTexCoords > 2)))
        {
            LL_WARNS("GLTF_IMPORT") << "Image texcoord index error" << LL_ENDL;
            return false;
        }

        mMaterials.push_back(mat);
    }

    return true;
}

// TODO: convert raw vertex buffers to UUIDs
void LLGLTFLoader::uploadMeshes()
{
    //llassert(0);
}

// convert raw image buffers to texture UUIDs & assemble into a render material
void LLGLTFLoader::uploadMaterials()
{
    LL_INFOS("GLTF_IMPORT") << "Uploading materials, count: " << mMaterials.size() << LL_ENDL;

    for (gltf_render_material& mat : mMaterials)
    {
        LL_INFOS("GLTF_IMPORT") << "Processing material: " << mat.name << LL_ENDL;

        // Process base color texture
        if (mat.hasBaseTex && mat.baseColorTexIdx < mTextures.size())
        {
            gltf_texture& gtex = mTextures[mat.baseColorTexIdx];
            if (gtex.imageUuid.isNull())
            {
                LL_INFOS("GLTF_IMPORT") << "Loading base color texture for material " << mat.name << LL_ENDL;
                gtex.imageUuid = imageBufferToTextureUUID(gtex);

                if (gtex.imageUuid.notNull())
                {
                    LL_INFOS("GLTF_IMPORT") << "Base color texture loaded, ID: " << gtex.imageUuid.asString() << LL_ENDL;
                }
                else
                {
                    LL_WARNS("GLTF_IMPORT") << "Failed to load base color texture for material " << mat.name << LL_ENDL;
                }
            }
        }

        // Process other textures similarly
        if (mat.hasMRTex && mat.metalRoughTexIdx < mTextures.size())
        {
            gltf_texture& gtex = mTextures[mat.metalRoughTexIdx];
            if (gtex.imageUuid.isNull())
            {
                gtex.imageUuid = imageBufferToTextureUUID(gtex);
            }
        }

        if (mat.hasNormalTex && mat.normalTexIdx < mTextures.size())
        {
            gltf_texture& gtex = mTextures[mat.normalTexIdx];
            if (gtex.imageUuid.isNull())
            {
                gtex.imageUuid = imageBufferToTextureUUID(gtex);
            }
        }

        if (mat.hasOcclusionTex && mat.occlusionTexIdx < mTextures.size())
        {
            gltf_texture& gtex = mTextures[mat.occlusionTexIdx];
            if (gtex.imageUuid.isNull())
            {
                gtex.imageUuid = imageBufferToTextureUUID(gtex);
            }
        }

        if (mat.hasEmissiveTex && mat.emissiveTexIdx < mTextures.size())
        {
            gltf_texture& gtex = mTextures[mat.emissiveTexIdx];
            if (gtex.imageUuid.isNull())
            {
                gtex.imageUuid = imageBufferToTextureUUID(gtex);
            }
        }
    }

    // Update material map for all model instances to ensure textures are properly associated
    // mScene is a std::map<LLMatrix4, model_instance_list>, not an array, so we need to iterate through it correctly
    for (auto& scene_entry : mScene)
    {
        for (LLModelInstance& instance : scene_entry.second)
        {
            LLModel* model = instance.mModel;

            if (model)
            {
                for (size_t i = 0; i < model->getMaterialList().size(); ++i)
                {
                    const std::string& matName = model->getMaterialList()[i];
                    if (!matName.empty())
                    {
                        // Ensure this material exists in the instance's material map
                        if (instance.mMaterial.find(matName) == instance.mMaterial.end())
                        {
                            // Find material in our render materials
                            for (const auto& renderMat : mMaterials)
                            {
                                if (renderMat.name == matName)
                                {
                                    // Create an import material from the render material
                                    LLImportMaterial impMat;
                                    impMat.mDiffuseColor = renderMat.baseColor;

                                    // Set diffuse texture if available
                                    if (renderMat.hasBaseTex && renderMat.baseColorTexIdx < mTextures.size())
                                    {
                                        const gltf_texture& gtex = mTextures[renderMat.baseColorTexIdx];
                                        if (!gtex.imageUuid.isNull())
                                        {
                                            impMat.setDiffuseMap(gtex.imageUuid);
                                            LL_INFOS("GLTF_IMPORT") << "Setting texture " << gtex.imageUuid.asString() << " for material " << matName << LL_ENDL;
                                        }
                                    }

                                    // Add material to instance's material map
                                    instance.mMaterial[matName] = impMat;
                                    LL_INFOS("GLTF_IMPORT") << "Added material " << matName << " to instance" << LL_ENDL;
                                    break;
                                }
                            }
                        }
                    }
                }
            }
        }
    }
}

LLUUID LLGLTFLoader::imageBufferToTextureUUID(const gltf_texture& tex)
{
    if (tex.imageIdx >= mImages.size() || tex.samplerIdx >= mSamplers.size())
    {
        LL_WARNS("GLTF_IMPORT") << "Invalid texture indices in imageBufferToTextureUUID" << LL_ENDL;
        return LLUUID::null;
    }

    gltf_image& image = mImages[tex.imageIdx];
    gltf_sampler& sampler = mSamplers[tex.samplerIdx];

    S32 sourceIndex = tex.imageIdx;
    if (sourceIndex < 0 || sourceIndex >= mGLTFAsset.mImages.size())
    {
        LL_WARNS("GLTF_IMPORT") << "Invalid image index: " << sourceIndex << LL_ENDL;
        return LLUUID::null;
    }

    LL::GLTF::Image& source_image = mGLTFAsset.mImages[sourceIndex];

    // If the image already has a texture loaded, use it
    if (source_image.mTexture.notNull())
    {
        LL_INFOS("GLTF_IMPORT") << "Using already loaded texture ID: " << source_image.mTexture->getID().asString() << LL_ENDL;
        return source_image.mTexture->getID();
    }

    // Create an import material to pass to the texture load function
    LLImportMaterial material;

    // Try to get the texture filename from the URI
    if (!source_image.mUri.empty())
    {
        std::string filename = source_image.mUri;

        // Extract just the filename from the URI
        size_t pos = filename.find_last_of("/\\");
        if (pos != std::string::npos)
        {
            filename = filename.substr(pos + 1);
        }

        material.mDiffuseMapFilename = filename;
        material.mDiffuseMapLabel = filename;
    }
    else if (source_image.mBufferView >= 0)
    {
        // For embedded textures, create a pseudo-filename
        std::string pseudo_filename = "gltf_embedded_texture_" + std::to_string(sourceIndex) + ".png";
        material.mDiffuseMapFilename = pseudo_filename;
        material.mDiffuseMapLabel = pseudo_filename;
    }
    else
    {
        LL_WARNS("GLTF_IMPORT") << "No URI or buffer data for image" << LL_ENDL;
        return LLUUID::null;
    }

    // Create LLSD container with image and sampler data for texture upload
    LLSD texture_data = LLSD::emptyMap();

    // Image data
    texture_data["width"] = LLSD::Integer(image.width);
    texture_data["height"] = LLSD::Integer(image.height);
    texture_data["components"] = LLSD::Integer(image.numChannels);
    texture_data["bytes_per_component"] = LLSD::Integer(image.bytesPerChannel);
    texture_data["pixel_type"] = LLSD::Integer(image.pixelType);

    // Sampler data
    texture_data["min_filter"] = LLSD::Integer(sampler.minFilter);
    texture_data["mag_filter"] = LLSD::Integer(sampler.magFilter);
    texture_data["wrap_s"] = LLSD::Integer(sampler.wrapS);
    texture_data["wrap_t"] = LLSD::Integer(sampler.wrapT);

    // Add URI for reference
    if (!source_image.mUri.empty())
    {
        texture_data["uri"] = source_image.mUri;
    }

    // Check if we have a buffer view for embedded data
    if (source_image.mBufferView >= 0)
    {
        texture_data["has_embedded_data"] = LLSD::Boolean(true);
        texture_data["buffer_view"] = LLSD::Integer(source_image.mBufferView);

        // Extract embedded data for texture loading
        if (source_image.mBufferView < mGLTFAsset.mBufferViews.size())
        {
            const LL::GLTF::BufferView& buffer_view = mGLTFAsset.mBufferViews[source_image.mBufferView];
            if (buffer_view.mBuffer < mGLTFAsset.mBuffers.size())
            {
                const LL::GLTF::Buffer& buffer = mGLTFAsset.mBuffers[buffer_view.mBuffer];
                if (buffer_view.mByteOffset + buffer_view.mByteLength <= buffer.mData.size())
                {
                    // Add embedded data reference to texture_data
                    texture_data["buffer_index"] = LLSD::Integer(buffer_view.mBuffer);
                    texture_data["byte_offset"] = LLSD::Integer(buffer_view.mByteOffset);
                    texture_data["byte_length"] = LLSD::Integer(buffer_view.mByteLength);

                    LL_INFOS("GLTF_IMPORT") << "Found embedded texture data: offset=" << buffer_view.mByteOffset
                                           << " length=" << buffer_view.mByteLength << LL_ENDL;
                }
            }
        }
    }

    // Store the texture metadata in the binding field
    std::ostringstream ostr;
    LLSDSerialize::toXML(texture_data, ostr);
    material.mBinding = ostr.str();

    LL_INFOS("GLTF_IMPORT") << "Loading texture: " << material.mDiffuseMapFilename << LL_ENDL;

    // Flag to track if texture was loaded immediately
    bool texture_loaded = false;

    // Call texture loading function with our import material
    if (mTextureLoadFunc)
    {
        // Increment textures to fetch counter BEFORE calling load function
        mNumOfFetchingTextures++;

        U32 result = mTextureLoadFunc(material, mOpaqueData);

        // If result is 0, texture is being loaded asynchronously
        // If result is >0, texture was loaded immediately
        if (result > 0)
        {
            // Texture was loaded immediately, so decrement counter
            mNumOfFetchingTextures--;
            texture_loaded = true;

            if (material.getDiffuseMap().notNull())
            {
                LL_INFOS("GLTF_IMPORT") << "Texture loaded successfully, ID: " << material.getDiffuseMap().asString() << LL_ENDL;

                // Store the texture in the source image for future reference
                if (source_image.mTexture.isNull())
                {
                    // Create and store a texture object using the UUID
                    source_image.mTexture = LLViewerTextureManager::getFetchedTexture(material.getDiffuseMap());
                }

                return material.getDiffuseMap();
            }
        }
        else if (result == 0)
        {
            LL_INFOS("GLTF_IMPORT") << "Texture loading queued asynchronously for " << material.mDiffuseMapFilename << LL_ENDL;
        }
        else // result < 0, indicating error
        {
            // Texture loading failed, decrement counter
            mNumOfFetchingTextures--;
            LL_WARNS("GLTF_IMPORT") << "Texture loading failed for " << material.mDiffuseMapFilename << LL_ENDL;
        }
    }
    else
    {
        LL_WARNS("GLTF_IMPORT") << "No texture loading function available" << LL_ENDL;
    }

    return LLUUID::null;
}
<|MERGE_RESOLUTION|>--- conflicted
+++ resolved
@@ -264,14 +264,8 @@
                     mTransform = gltf_transform;
 
                     // GLTF is +Y up, SL is +Z up
-<<<<<<< HEAD
                     mTransform *= coord_system_rotation;
 
-=======
-                    LLMatrix4 rotation;
-                    rotation.initRotation(90.0f * DEG_TO_RAD, 0.0f, 0.0f);
-                    mTransform *= rotation;
->>>>>>> a9c75d81
                     transformation = mTransform;
                     // adjust the transformation to compensate for mesh normalization
                     LLVector3 mesh_scale_vector;
@@ -487,11 +481,7 @@
                 vert.setNormal(normal);
                 vert.mTexCoord = LLVector2(vertices[i].uv0.x, vertices[i].uv0.y);
                 faceVertices.push_back(vert);
-<<<<<<< HEAD
-
-
-=======
->>>>>>> a9c75d81
+
                 // create list of weights that influence this vertex
                 LLModel::weight_list weight_list;
 
@@ -501,11 +491,7 @@
                 weight_list.push_back(LLModel::JointWeight(vertices[i].joints.w, vertices[i].weights.w));
 
                 std::sort(weight_list.begin(), weight_list.end(), LLModel::CompareWeightGreater());
-<<<<<<< HEAD
-
-
-=======
->>>>>>> a9c75d81
+
                 std::vector<LLModel::JointWeight> wght;
                 F32                               total = 0.f;
 
