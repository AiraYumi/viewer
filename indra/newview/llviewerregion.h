--- conflicted
+++ resolved
@@ -156,11 +156,7 @@
 
     // Draw lines in the dirt showing ownership. Return number of
     // vertices drawn.
-<<<<<<< HEAD
-    S32 renderPropertyLines();
-=======
     void renderPropertyLines();
->>>>>>> 33ad8db7
     void renderPropertyLinesOnMinimap(F32 scale_pixels_per_meter, const F32* parcel_outline_color);
 
 
