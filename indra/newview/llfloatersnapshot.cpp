/** 
 * @file llfloatersnapshot.cpp
 * @brief Snapshot preview window, allowing saving, e-mailing, etc.
 *
 * $LicenseInfo:firstyear=2004&license=viewerlgpl$
 * Second Life Viewer Source Code
 * Copyright (C) 2010, Linden Research, Inc.
 * 
 * This library is free software; you can redistribute it and/or
 * modify it under the terms of the GNU Lesser General Public
 * License as published by the Free Software Foundation;
 * version 2.1 of the License only.
 * 
 * This library is distributed in the hope that it will be useful,
 * but WITHOUT ANY WARRANTY; without even the implied warranty of
 * MERCHANTABILITY or FITNESS FOR A PARTICULAR PURPOSE.  See the GNU
 * Lesser General Public License for more details.
 * 
 * You should have received a copy of the GNU Lesser General Public
 * License along with this library; if not, write to the Free Software
 * Foundation, Inc., 51 Franklin Street, Fifth Floor, Boston, MA  02110-1301  USA
 * 
 * Linden Research, Inc., 945 Battery Street, San Francisco, CA  94111  USA
 * $/LicenseInfo$
 */

#include "llviewerprecompiledheaders.h"

#include "llfloatersnapshot.h"

#include "llfloaterreg.h"

// Viewer includes
#include "llagent.h"
#include "llagentcamera.h"
#include "llcallbacklist.h"
#include "llcriticaldamp.h"
#include "llui.h"
#include "llfocusmgr.h"
#include "llbutton.h"
#include "llcombobox.h"
#include "lleconomy.h"
#include "llsliderctrl.h"
#include "llspinctrl.h"
#include "llviewercontrol.h"
#include "lluictrlfactory.h"
#include "llviewerstats.h"
#include "llviewercamera.h"
#include "llviewerwindow.h"
#include "llviewermenufile.h"	// upload_new_resource()
#include "llfloaterpostcard.h"
#include "llcheckboxctrl.h"
#include "llradiogroup.h"
#include "lltoolfocus.h"
#include "lltoolmgr.h"
#include "llworld.h"
#include "llagentui.h"

// Linden library includes
#include "llfontgl.h"
#include "llsys.h"
#include "llrender.h"
#include "v3dmath.h"
#include "llmath.h"
#include "lldir.h"
#include "llsdserialize.h"
#include "llgl.h"
#include "llglheaders.h"
#include "llimagejpeg.h"
#include "llimagepng.h"
#include "llimagebmp.h"
#include "llimagej2c.h"
#include "lllocalcliprect.h"
#include "llnotificationsutil.h"
#include "llresmgr.h"		// LLLocale
#include "llvfile.h"
#include "llvfs.h"
#include "llwindow.h"

///----------------------------------------------------------------------------
/// Local function declarations, constants, enums, and typedefs
///----------------------------------------------------------------------------
S32 LLFloaterSnapshot::sUIWinHeightLong = 526 ;
S32 LLFloaterSnapshot::sUIWinHeightShort = LLFloaterSnapshot::sUIWinHeightLong - 230 ;
S32 LLFloaterSnapshot::sUIWinWidth = 215 ;

LLSnapshotFloaterView* gSnapshotFloaterView = NULL;

const F32 AUTO_SNAPSHOT_TIME_DELAY = 1.f;

F32 SHINE_TIME = 0.5f;
F32 SHINE_WIDTH = 0.6f;
F32 SHINE_OPACITY = 0.3f;
F32 FALL_TIME = 0.6f;
S32 BORDER_WIDTH = 6;

const S32 MAX_POSTCARD_DATASIZE = 1024 * 1024; // one megabyte
const S32 MAX_TEXTURE_SIZE = 512 ; //max upload texture size 512 * 512

static LLDefaultChildRegistry::Register<LLSnapshotFloaterView> r("snapshot_floater_view");

///----------------------------------------------------------------------------
/// Class LLSnapshotLivePreview 
///----------------------------------------------------------------------------
class LLSnapshotLivePreview : public LLView
{
public:
	enum ESnapshotType
	{
		SNAPSHOT_POSTCARD,
		SNAPSHOT_TEXTURE,
		SNAPSHOT_LOCAL
	};


	struct Params : public LLInitParam::Block<Params, LLView::Params>
	{
		Params()
		{
			name = "snapshot_live_preview";
			mouse_opaque = false;
		}
	};


	LLSnapshotLivePreview(const LLSnapshotLivePreview::Params& p);
	~LLSnapshotLivePreview();

	/*virtual*/ void draw();
	/*virtual*/ void reshape(S32 width, S32 height, BOOL called_from_parent);
	
	void setSize(S32 w, S32 h);
	void getSize(S32& w, S32& h) const;
	S32 getDataSize() const { return mDataSize; }
	void setMaxImageSize(S32 size) ;
	S32  getMaxImageSize() {return mMaxImageSize ;}
	
	ESnapshotType getSnapshotType() const { return mSnapshotType; }
	LLFloaterSnapshot::ESnapshotFormat getSnapshotFormat() const { return mSnapshotFormat; }
	BOOL getSnapshotUpToDate() const { return mSnapshotUpToDate; }
	BOOL isSnapshotActive() { return mSnapshotActive; }
	LLViewerTexture* getThumbnailImage() const { return mThumbnailImage ; }
	S32  getThumbnailWidth() const { return mThumbnailWidth ; }
	S32  getThumbnailHeight() const { return mThumbnailHeight ; }
	BOOL getThumbnailLock() const { return mThumbnailUpdateLock ; }
	BOOL getThumbnailUpToDate() const { return mThumbnailUpToDate ;}
	LLViewerTexture* getCurrentImage();
	F32 getImageAspect();
	F32 getAspect() ;
	LLRect getImageRect();
	BOOL isImageScaled();
	
	void setSnapshotType(ESnapshotType type) { mSnapshotType = type; }
	void setSnapshotFormat(LLFloaterSnapshot::ESnapshotFormat type) { mSnapshotFormat = type; }
	void setSnapshotQuality(S32 quality);
	void setSnapshotBufferType(LLViewerWindow::ESnapshotType type) { mSnapshotBufferType = type; }
	void updateSnapshot(BOOL new_snapshot, BOOL new_thumbnail = FALSE, F32 delay = 0.f);
	LLFloaterPostcard* savePostcard();
	void saveTexture();
	BOOL saveLocal();

	BOOL setThumbnailImageSize() ;
	void generateThumbnailImage(BOOL force_update = FALSE) ;
	void resetThumbnailImage() { mThumbnailImage = NULL ; }
	void drawPreviewRect(S32 offset_x, S32 offset_y) ;

	// Returns TRUE when snapshot generated, FALSE otherwise.
	static BOOL onIdle( void* snapshot_preview );

private:
	LLColor4					mColor;
	LLPointer<LLViewerTexture>	mViewerImage[2]; //used to represent the scene when the frame is frozen.
	LLRect						mImageRect[2];
	S32							mWidth[2];
	S32							mHeight[2];
	BOOL						mImageScaled[2];
	S32                         mMaxImageSize ;
	
	//thumbnail image
	LLPointer<LLViewerTexture>	mThumbnailImage ;
	S32                         mThumbnailWidth ;
	S32                         mThumbnailHeight ;
	LLRect                      mPreviewRect ;
	BOOL                        mThumbnailUpdateLock ;
	BOOL                        mThumbnailUpToDate ;

	S32							mCurImageIndex;
	LLPointer<LLImageRaw>		mPreviewImage;
	LLPointer<LLImageRaw>		mPreviewImageEncoded;
	LLPointer<LLImageFormatted>	mFormattedImage;
	LLFrameTimer				mSnapshotDelayTimer;
	S32							mShineCountdown;
	LLFrameTimer				mShineAnimTimer;
	F32							mFlashAlpha;
	BOOL						mNeedsFlash;
	LLVector3d					mPosTakenGlobal;
	S32							mSnapshotQuality;
	S32							mDataSize;
	ESnapshotType				mSnapshotType;
	LLFloaterSnapshot::ESnapshotFormat	mSnapshotFormat;
	BOOL						mSnapshotUpToDate;
	LLFrameTimer				mFallAnimTimer;
	LLVector3					mCameraPos;
	LLQuaternion				mCameraRot;
	BOOL						mSnapshotActive;
	LLViewerWindow::ESnapshotType mSnapshotBufferType;

public:
	static std::set<LLSnapshotLivePreview*> sList;
	BOOL                        mKeepAspectRatio ;
};

std::set<LLSnapshotLivePreview*> LLSnapshotLivePreview::sList;

LLSnapshotLivePreview::LLSnapshotLivePreview (const LLSnapshotLivePreview::Params& p) 
:	LLView(p),
	mColor(1.f, 0.f, 0.f, 0.5f), 
	mCurImageIndex(0),
	mPreviewImage(NULL),
	mThumbnailImage(NULL) ,
	mThumbnailWidth(0),
	mThumbnailHeight(0),
	mPreviewImageEncoded(NULL),
	mFormattedImage(NULL),
	mShineCountdown(0),
	mFlashAlpha(0.f),
	mNeedsFlash(TRUE),
	mSnapshotQuality(gSavedSettings.getS32("SnapshotQuality")),
	mDataSize(0),
	mSnapshotType(SNAPSHOT_POSTCARD),
	mSnapshotFormat(LLFloaterSnapshot::ESnapshotFormat(gSavedSettings.getS32("SnapshotFormat"))),
	mSnapshotUpToDate(FALSE),
	mCameraPos(LLViewerCamera::getInstance()->getOrigin()),
	mCameraRot(LLViewerCamera::getInstance()->getQuaternion()),
	mSnapshotActive(FALSE),
	mSnapshotBufferType(LLViewerWindow::SNAPSHOT_TYPE_COLOR)
{
	setSnapshotQuality(gSavedSettings.getS32("SnapshotQuality"));
	mSnapshotDelayTimer.setTimerExpirySec(0.0f);
	mSnapshotDelayTimer.start();
// 	gIdleCallbacks.addFunction( &LLSnapshotLivePreview::onIdle, (void*)this );
	sList.insert(this);
	setFollowsAll();
	mWidth[0] = gViewerWindow->getWindowWidthRaw();
	mWidth[1] = gViewerWindow->getWindowWidthRaw();
	mHeight[0] = gViewerWindow->getWindowHeightRaw();
	mHeight[1] = gViewerWindow->getWindowHeightRaw();
	mImageScaled[0] = FALSE;
	mImageScaled[1] = FALSE;

	mMaxImageSize = MAX_SNAPSHOT_IMAGE_SIZE ;
	mKeepAspectRatio = gSavedSettings.getBOOL("KeepAspectForSnapshot") ;
	mThumbnailUpdateLock = FALSE ;
	mThumbnailUpToDate   = FALSE ;
}

LLSnapshotLivePreview::~LLSnapshotLivePreview()
{
	// delete images
	mPreviewImage = NULL;
	mPreviewImageEncoded = NULL;
	mFormattedImage = NULL;

// 	gIdleCallbacks.deleteFunction( &LLSnapshotLivePreview::onIdle, (void*)this );
	sList.erase(this);
}

void LLSnapshotLivePreview::setMaxImageSize(S32 size) 
{
	if(size < MAX_SNAPSHOT_IMAGE_SIZE)
	{
		mMaxImageSize = size;
	}
	else
	{
		mMaxImageSize = MAX_SNAPSHOT_IMAGE_SIZE ;
	}
}

LLViewerTexture* LLSnapshotLivePreview::getCurrentImage()
{
	return mViewerImage[mCurImageIndex];
}

F32 LLSnapshotLivePreview::getAspect()
{
	F32 image_aspect_ratio = ((F32)mWidth[mCurImageIndex]) / ((F32)mHeight[mCurImageIndex]);
	F32 window_aspect_ratio = ((F32)getRect().getWidth()) / ((F32)getRect().getHeight());

	if (!mKeepAspectRatio)//gSavedSettings.getBOOL("KeepAspectForSnapshot"))
	{
		return image_aspect_ratio;
	}
	else
	{
		return window_aspect_ratio;
	}
}

F32 LLSnapshotLivePreview::getImageAspect()
{
	if (!mViewerImage[mCurImageIndex])
	{
		return 0.f;
	}

	return getAspect() ;	
}

LLRect LLSnapshotLivePreview::getImageRect()
{
	return mImageRect[mCurImageIndex];
}

BOOL LLSnapshotLivePreview::isImageScaled()
{
	return mImageScaled[mCurImageIndex];
}

void LLSnapshotLivePreview::updateSnapshot(BOOL new_snapshot, BOOL new_thumbnail, F32 delay) 
{ 
	if (mSnapshotUpToDate)
	{
		S32 old_image_index = mCurImageIndex;
		mCurImageIndex = (mCurImageIndex + 1) % 2; 
		mWidth[mCurImageIndex] = mWidth[old_image_index];
		mHeight[mCurImageIndex] = mHeight[old_image_index];
		mFallAnimTimer.start();		
	}
	mSnapshotUpToDate = FALSE; 		

	LLRect& rect = mImageRect[mCurImageIndex];
	rect.set(0, getRect().getHeight(), getRect().getWidth(), 0);

	F32 image_aspect_ratio = ((F32)mWidth[mCurImageIndex]) / ((F32)mHeight[mCurImageIndex]);
	F32 window_aspect_ratio = ((F32)getRect().getWidth()) / ((F32)getRect().getHeight());

	if (mKeepAspectRatio)//gSavedSettings.getBOOL("KeepAspectForSnapshot"))
	{
		if (image_aspect_ratio > window_aspect_ratio)
		{
			// trim off top and bottom
			S32 new_height = llround((F32)getRect().getWidth() / image_aspect_ratio); 
			rect.mBottom += (getRect().getHeight() - new_height) / 2;
			rect.mTop -= (getRect().getHeight() - new_height) / 2;
		}
		else if (image_aspect_ratio < window_aspect_ratio)
		{
			// trim off left and right
			S32 new_width = llround((F32)getRect().getHeight() * image_aspect_ratio); 
			rect.mLeft += (getRect().getWidth() - new_width) / 2;
			rect.mRight -= (getRect().getWidth() - new_width) / 2;
		}
	}

	mShineAnimTimer.stop();
	if (new_snapshot)
	{
		mSnapshotDelayTimer.start();
		mSnapshotDelayTimer.setTimerExpirySec(delay);
	}
	if(new_thumbnail)
	{
		mThumbnailUpToDate = FALSE ;
	}
	setThumbnailImageSize();
}

void LLSnapshotLivePreview::setSnapshotQuality(S32 quality)
{
	llclamp(quality, 0, 100);
	if (quality != mSnapshotQuality)
	{
		mSnapshotQuality = quality;
		gSavedSettings.setS32("SnapshotQuality", quality);
		mSnapshotUpToDate = FALSE;
	}
}

void LLSnapshotLivePreview::drawPreviewRect(S32 offset_x, S32 offset_y)
{
	F32 line_width ; 
	glGetFloatv(GL_LINE_WIDTH, &line_width) ;
	glLineWidth(2.0f * line_width) ;
	LLColor4 color(0.0f, 0.0f, 0.0f, 1.0f) ;
	gl_rect_2d( mPreviewRect.mLeft + offset_x, mPreviewRect.mTop + offset_y,
				mPreviewRect.mRight + offset_x, mPreviewRect.mBottom + offset_y, color, FALSE ) ;
	glLineWidth(line_width) ;

	//draw four alpha rectangles to cover areas outside of the snapshot image
	if(!mKeepAspectRatio)
	{
		LLColor4 alpha_color(0.5f, 0.5f, 0.5f, 0.8f) ;
		S32 dwl = 0, dwr = 0 ;
		if(mThumbnailWidth > mPreviewRect.getWidth())
		{
			dwl = (mThumbnailWidth - mPreviewRect.getWidth()) >> 1 ;
			dwr = mThumbnailWidth - mPreviewRect.getWidth() - dwl ;

			gl_rect_2d(mPreviewRect.mLeft + offset_x - dwl, mPreviewRect.mTop + offset_y,
				mPreviewRect.mLeft + offset_x, mPreviewRect.mBottom + offset_y, alpha_color, TRUE ) ;
			gl_rect_2d( mPreviewRect.mRight + offset_x, mPreviewRect.mTop + offset_y,
				mPreviewRect.mRight + offset_x + dwr, mPreviewRect.mBottom + offset_y, alpha_color, TRUE ) ;
		}

		if(mThumbnailHeight > mPreviewRect.getHeight())
		{
			S32 dh = (mThumbnailHeight - mPreviewRect.getHeight()) >> 1 ;
			gl_rect_2d(mPreviewRect.mLeft + offset_x - dwl, mPreviewRect.mBottom + offset_y ,
				mPreviewRect.mRight + offset_x + dwr, mPreviewRect.mBottom + offset_y - dh, alpha_color, TRUE ) ;

			dh = mThumbnailHeight - mPreviewRect.getHeight() - dh ;
			gl_rect_2d( mPreviewRect.mLeft + offset_x - dwl, mPreviewRect.mTop + offset_y + dh,
				mPreviewRect.mRight + offset_x + dwr, mPreviewRect.mTop + offset_y, alpha_color, TRUE ) ;
		}
	}
}

//called when the frame is frozen.
void LLSnapshotLivePreview::draw()
{
	if (mViewerImage[mCurImageIndex].notNull() &&
	    mPreviewImageEncoded.notNull() &&
	    mSnapshotUpToDate)
	{
		LLColor4 bg_color(0.f, 0.f, 0.3f, 0.4f);
		gl_rect_2d(getRect(), bg_color);
		LLRect &rect = mImageRect[mCurImageIndex];
		LLRect shadow_rect = mImageRect[mCurImageIndex];
		shadow_rect.stretch(BORDER_WIDTH);
		gl_drop_shadow(shadow_rect.mLeft, shadow_rect.mTop, shadow_rect.mRight, shadow_rect.mBottom, LLColor4(0.f, 0.f, 0.f, mNeedsFlash ? 0.f :0.5f), 10);

		LLColor4 image_color(1.f, 1.f, 1.f, 1.f);
		gGL.color4fv(image_color.mV);
		gGL.getTexUnit(0)->bind(mViewerImage[mCurImageIndex]);
		// calculate UV scale
		F32 uv_width = mImageScaled[mCurImageIndex] ? 1.f : llmin((F32)mWidth[mCurImageIndex] / (F32)mViewerImage[mCurImageIndex]->getWidth(), 1.f);
		F32 uv_height = mImageScaled[mCurImageIndex] ? 1.f : llmin((F32)mHeight[mCurImageIndex] / (F32)mViewerImage[mCurImageIndex]->getHeight(), 1.f);
		glPushMatrix();
		{
			glTranslatef((F32)rect.mLeft, (F32)rect.mBottom, 0.f);
			gGL.begin(LLRender::QUADS);
			{
				gGL.texCoord2f(uv_width, uv_height);
				gGL.vertex2i(rect.getWidth(), rect.getHeight() );

				gGL.texCoord2f(0.f, uv_height);
				gGL.vertex2i(0, rect.getHeight() );

				gGL.texCoord2f(0.f, 0.f);
				gGL.vertex2i(0, 0);

				gGL.texCoord2f(uv_width, 0.f);
				gGL.vertex2i(rect.getWidth(), 0);
			}
			gGL.end();
		}
		glPopMatrix();

		gGL.color4f(1.f, 1.f, 1.f, mFlashAlpha);
		gl_rect_2d(getRect());
		if (mNeedsFlash)
		{
			if (mFlashAlpha < 1.f)
			{
				mFlashAlpha = lerp(mFlashAlpha, 1.f, LLCriticalDamp::getInterpolant(0.02f));
			}
			else
			{
				mNeedsFlash = FALSE;
			}
		}
		else
		{
			mFlashAlpha = lerp(mFlashAlpha, 0.f, LLCriticalDamp::getInterpolant(0.15f));
		}

		if (mShineCountdown > 0)
		{
			mShineCountdown--;
			if (mShineCountdown == 0)
			{
				mShineAnimTimer.start();
			}
		}
		else if (mShineAnimTimer.getStarted())
		{
			F32 shine_interp = llmin(1.f, mShineAnimTimer.getElapsedTimeF32() / SHINE_TIME);
			
			// draw "shine" effect
			LLLocalClipRect clip(getLocalRect());
			{
				// draw diagonal stripe with gradient that passes over screen
				S32 x1 = gViewerWindow->getWindowWidthScaled() * llround((clamp_rescale(shine_interp, 0.f, 1.f, -1.f - SHINE_WIDTH, 1.f)));
				S32 x2 = x1 + llround(gViewerWindow->getWindowWidthScaled() * SHINE_WIDTH);
				S32 x3 = x2 + llround(gViewerWindow->getWindowWidthScaled() * SHINE_WIDTH);
				S32 y1 = 0;
				S32 y2 = gViewerWindow->getWindowHeightScaled();

				gGL.getTexUnit(0)->unbind(LLTexUnit::TT_TEXTURE);
				gGL.begin(LLRender::QUADS);
				{
					gGL.color4f(1.f, 1.f, 1.f, 0.f);
					gGL.vertex2i(x1, y1);
					gGL.vertex2i(x1 + gViewerWindow->getWindowWidthScaled(), y2);
					gGL.color4f(1.f, 1.f, 1.f, SHINE_OPACITY);
					gGL.vertex2i(x2 + gViewerWindow->getWindowWidthScaled(), y2);
					gGL.vertex2i(x2, y1);

					gGL.color4f(1.f, 1.f, 1.f, SHINE_OPACITY);
					gGL.vertex2i(x2, y1);
					gGL.vertex2i(x2 + gViewerWindow->getWindowWidthScaled(), y2);
					gGL.color4f(1.f, 1.f, 1.f, 0.f);
					gGL.vertex2i(x3 + gViewerWindow->getWindowWidthScaled(), y2);
					gGL.vertex2i(x3, y1);
				}
				gGL.end();
			}

			// if we're at the end of the animation, stop
			if (shine_interp >= 1.f)
			{
				mShineAnimTimer.stop();
			}
		}
	}

	// draw framing rectangle
	{
		gGL.getTexUnit(0)->unbind(LLTexUnit::TT_TEXTURE);
		gGL.color4f(1.f, 1.f, 1.f, 1.f);
		LLRect outline_rect = mImageRect[mCurImageIndex];
		gGL.begin(LLRender::QUADS);
		{
			gGL.vertex2i(outline_rect.mLeft - BORDER_WIDTH, outline_rect.mTop + BORDER_WIDTH);
			gGL.vertex2i(outline_rect.mRight + BORDER_WIDTH, outline_rect.mTop + BORDER_WIDTH);
			gGL.vertex2i(outline_rect.mRight, outline_rect.mTop);
			gGL.vertex2i(outline_rect.mLeft, outline_rect.mTop);

			gGL.vertex2i(outline_rect.mLeft, outline_rect.mBottom);
			gGL.vertex2i(outline_rect.mRight, outline_rect.mBottom);
			gGL.vertex2i(outline_rect.mRight + BORDER_WIDTH, outline_rect.mBottom - BORDER_WIDTH);
			gGL.vertex2i(outline_rect.mLeft - BORDER_WIDTH, outline_rect.mBottom - BORDER_WIDTH);

			gGL.vertex2i(outline_rect.mLeft, outline_rect.mTop);
			gGL.vertex2i(outline_rect.mLeft, outline_rect.mBottom);
			gGL.vertex2i(outline_rect.mLeft - BORDER_WIDTH, outline_rect.mBottom - BORDER_WIDTH);
			gGL.vertex2i(outline_rect.mLeft - BORDER_WIDTH, outline_rect.mTop + BORDER_WIDTH);

			gGL.vertex2i(outline_rect.mRight, outline_rect.mBottom);
			gGL.vertex2i(outline_rect.mRight, outline_rect.mTop);
			gGL.vertex2i(outline_rect.mRight + BORDER_WIDTH, outline_rect.mTop + BORDER_WIDTH);
			gGL.vertex2i(outline_rect.mRight + BORDER_WIDTH, outline_rect.mBottom - BORDER_WIDTH);
		}
		gGL.end();
	}

	// draw old image dropping away
	if (mFallAnimTimer.getStarted())
	{
		S32 old_image_index = (mCurImageIndex + 1) % 2;
		if (mViewerImage[old_image_index].notNull() && mFallAnimTimer.getElapsedTimeF32() < FALL_TIME)
		{
			F32 fall_interp = mFallAnimTimer.getElapsedTimeF32() / FALL_TIME;
			F32 alpha = clamp_rescale(fall_interp, 0.f, 1.f, 0.8f, 0.4f);
			LLColor4 image_color(1.f, 1.f, 1.f, alpha);
			gGL.color4fv(image_color.mV);
			gGL.getTexUnit(0)->bind(mViewerImage[old_image_index]);
			// calculate UV scale
			// *FIX get this to work with old image
			BOOL rescale = !mImageScaled[old_image_index] && mViewerImage[mCurImageIndex].notNull();
			F32 uv_width = rescale ? llmin((F32)mWidth[old_image_index] / (F32)mViewerImage[mCurImageIndex]->getWidth(), 1.f) : 1.f;
			F32 uv_height = rescale ? llmin((F32)mHeight[old_image_index] / (F32)mViewerImage[mCurImageIndex]->getHeight(), 1.f) : 1.f;
			glPushMatrix();
			{
				LLRect& rect = mImageRect[old_image_index];
				glTranslatef((F32)rect.mLeft, (F32)rect.mBottom - llround(getRect().getHeight() * 2.f * (fall_interp * fall_interp)), 0.f);
				glRotatef(-45.f * fall_interp, 0.f, 0.f, 1.f);
				gGL.begin(LLRender::QUADS);
				{
					gGL.texCoord2f(uv_width, uv_height);
					gGL.vertex2i(rect.getWidth(), rect.getHeight() );

					gGL.texCoord2f(0.f, uv_height);
					gGL.vertex2i(0, rect.getHeight() );

					gGL.texCoord2f(0.f, 0.f);
					gGL.vertex2i(0, 0);

					gGL.texCoord2f(uv_width, 0.f);
					gGL.vertex2i(rect.getWidth(), 0);
				}
				gGL.end();
			}
			glPopMatrix();
		}
	}
}

/*virtual*/ 
void LLSnapshotLivePreview::reshape(S32 width, S32 height, BOOL called_from_parent)
{
	LLRect old_rect = getRect();
	LLView::reshape(width, height, called_from_parent);
	if (old_rect.getWidth() != width || old_rect.getHeight() != height)
	{
		updateSnapshot(FALSE, TRUE);
	}
}

BOOL LLSnapshotLivePreview::setThumbnailImageSize()
{
	if(mWidth[mCurImageIndex] < 10 || mHeight[mCurImageIndex] < 10)
	{
		return FALSE ;
	}
	S32 window_width = gViewerWindow->getWindowWidthRaw() ;
	S32 window_height = gViewerWindow->getWindowHeightRaw() ;

	F32 window_aspect_ratio = ((F32)window_width) / ((F32)window_height);

	// UI size for thumbnail
	S32 max_width = LLFloaterSnapshot::getUIWinWidth() - 20;
	S32 max_height = 90;

	if (window_aspect_ratio > (F32)max_width / max_height)
	{
		// image too wide, shrink to width
		mThumbnailWidth = max_width;
		mThumbnailHeight = llround((F32)max_width / window_aspect_ratio);
	}
	else
	{
		// image too tall, shrink to height
		mThumbnailHeight = max_height;
		mThumbnailWidth = llround((F32)max_height * window_aspect_ratio);
	}
	
	if(mThumbnailWidth > window_width || mThumbnailHeight > window_height)
	{
		return FALSE ;//if the window is too small, ignore thumbnail updating.
	}

	S32 left = 0 , top = mThumbnailHeight, right = mThumbnailWidth, bottom = 0 ;
	if(!mKeepAspectRatio)
	{
		F32 ratio_x = (F32)mWidth[mCurImageIndex] / window_width ;
		F32 ratio_y = (F32)mHeight[mCurImageIndex] / window_height ;

		//if(mWidth[mCurImageIndex] > window_width ||
		//	mHeight[mCurImageIndex] > window_height )
		{
			if(ratio_x > ratio_y)
			{
				top = (S32)(top * ratio_y / ratio_x) ;
			}
			else
			{
				right = (S32)(right * ratio_x / ratio_y) ;
			}			
		}
		//else
		//{
		//	right = (S32)(right * ratio_x) ;
		//	top = (S32)(top * ratio_y) ;
		//}
		left = (S32)((mThumbnailWidth - right) * 0.5f) ;
		bottom = (S32)((mThumbnailHeight - top) * 0.5f) ;
		top += bottom ;
		right += left ;
	}
	mPreviewRect.set(left - 1, top + 1, right + 1, bottom - 1) ;

	return TRUE ;
}

void LLSnapshotLivePreview::generateThumbnailImage(BOOL force_update)
{	
	if(mThumbnailUpdateLock) //in the process of updating
	{
		return ;
	}
	if(mThumbnailUpToDate && !force_update)//already updated
	{
		return ;
	}
	if(mWidth[mCurImageIndex] < 10 || mHeight[mCurImageIndex] < 10)
	{
		return ;
	}

	////lock updating
	mThumbnailUpdateLock = TRUE ;

	if(!setThumbnailImageSize())
	{
		mThumbnailUpdateLock = FALSE ;
		mThumbnailUpToDate = TRUE ;
		return ;
	}

	if(mThumbnailImage)
	{
		resetThumbnailImage() ;
	}		

	LLPointer<LLImageRaw> raw = NULL ;
	S32 w , h ;
	w = get_lower_power_two(mThumbnailWidth, 512) * 2 ;
	h = get_lower_power_two(mThumbnailHeight, 512) * 2 ;

	{
		raw = new LLImageRaw ;
		if(!gViewerWindow->thumbnailSnapshot(raw,
								w, h,
								gSavedSettings.getBOOL("RenderUIInSnapshot"),
								FALSE,
								mSnapshotBufferType) )								
		{
			raw = NULL ;
		}
	}

	if(raw)
	{
		mThumbnailImage = LLViewerTextureManager::getLocalTexture(raw.get(), FALSE); 		
		mThumbnailUpToDate = TRUE ;
	}

	//unlock updating
	mThumbnailUpdateLock = FALSE ;		
}


// Called often. Checks whether it's time to grab a new snapshot and if so, does it.
// Returns TRUE if new snapshot generated, FALSE otherwise.
//static 
BOOL LLSnapshotLivePreview::onIdle( void* snapshot_preview )
{
	LLSnapshotLivePreview* previewp = (LLSnapshotLivePreview*)snapshot_preview;	

	LLVector3 new_camera_pos = LLViewerCamera::getInstance()->getOrigin();
	LLQuaternion new_camera_rot = LLViewerCamera::getInstance()->getQuaternion();
	if (gSavedSettings.getBOOL("FreezeTime") && 
		(new_camera_pos != previewp->mCameraPos || dot(new_camera_rot, previewp->mCameraRot) < 0.995f))
	{
		previewp->mCameraPos = new_camera_pos;
		previewp->mCameraRot = new_camera_rot;
		// request a new snapshot whenever the camera moves, with a time delay
		BOOL autosnap = gSavedSettings.getBOOL("AutoSnapshot");
		previewp->updateSnapshot(
			autosnap, // whether a new snapshot is needed or merely invalidate the existing one
			FALSE, // or if 1st arg is false, whether to produce a new thumbnail image.
			autosnap ? AUTO_SNAPSHOT_TIME_DELAY : 0.f); // shutter delay if 1st arg is true.
	}

	// see if it's time yet to snap the shot and bomb out otherwise.
	previewp->mSnapshotActive = 
		(previewp->mSnapshotDelayTimer.getStarted() &&	previewp->mSnapshotDelayTimer.hasExpired())
		&& !LLToolCamera::getInstance()->hasMouseCapture(); // don't take snapshots while ALT-zoom active
	if ( ! previewp->mSnapshotActive)
	{
		return FALSE;
	}

	// time to produce a snapshot

	if (!previewp->mPreviewImage)
	{
		previewp->mPreviewImage = new LLImageRaw;
	}

	if (!previewp->mPreviewImageEncoded)
	{
		previewp->mPreviewImageEncoded = new LLImageRaw;
	}

	previewp->setVisible(FALSE);
	previewp->setEnabled(FALSE);
	
	previewp->getWindow()->incBusyCount();
	previewp->mImageScaled[previewp->mCurImageIndex] = FALSE;

	// grab the raw image and encode it into desired format
	if(gViewerWindow->rawSnapshot(
							previewp->mPreviewImage,
							previewp->mWidth[previewp->mCurImageIndex],
							previewp->mHeight[previewp->mCurImageIndex],
							previewp->mKeepAspectRatio,//gSavedSettings.getBOOL("KeepAspectForSnapshot"),
							previewp->getSnapshotType() == LLSnapshotLivePreview::SNAPSHOT_TEXTURE,
							gSavedSettings.getBOOL("RenderUIInSnapshot"),
							FALSE,
							previewp->mSnapshotBufferType,
							previewp->getMaxImageSize()))
	{
		previewp->mPreviewImageEncoded->resize(
			previewp->mPreviewImage->getWidth(), 
			previewp->mPreviewImage->getHeight(), 
			previewp->mPreviewImage->getComponents());

		if(previewp->getSnapshotType() == SNAPSHOT_TEXTURE)
		{
			LLPointer<LLImageJ2C> formatted = new LLImageJ2C;
			LLPointer<LLImageRaw> scaled = new LLImageRaw(
				previewp->mPreviewImage->getData(),
				previewp->mPreviewImage->getWidth(),
				previewp->mPreviewImage->getHeight(),
				previewp->mPreviewImage->getComponents());
		
			scaled->biasedScaleToPowerOfTwo(512);
			previewp->mImageScaled[previewp->mCurImageIndex] = TRUE;
			if (formatted->encode(scaled, 0.f))
			{
				previewp->mDataSize = formatted->getDataSize();
				formatted->decode(previewp->mPreviewImageEncoded, 0);
			}
		}
		else
		{
			// delete any existing image
			previewp->mFormattedImage = NULL;
			// now create the new one of the appropriate format.
			// note: postcards hardcoded to use jpeg always.
			LLFloaterSnapshot::ESnapshotFormat format = previewp->getSnapshotType() == SNAPSHOT_POSTCARD
				? LLFloaterSnapshot::SNAPSHOT_FORMAT_JPEG : previewp->getSnapshotFormat();
			switch(format)
			{
			case LLFloaterSnapshot::SNAPSHOT_FORMAT_PNG:
				previewp->mFormattedImage = new LLImagePNG(); 
				break;
			case LLFloaterSnapshot::SNAPSHOT_FORMAT_JPEG:
				previewp->mFormattedImage = new LLImageJPEG(previewp->mSnapshotQuality); 
				break;
			case LLFloaterSnapshot::SNAPSHOT_FORMAT_BMP:
				previewp->mFormattedImage = new LLImageBMP(); 
				break;
			}
			if (previewp->mFormattedImage->encode(previewp->mPreviewImage, 0))
			{
				previewp->mDataSize = previewp->mFormattedImage->getDataSize();
				// special case BMP to copy instead of decode otherwise decode will crash.
				if(format == LLFloaterSnapshot::SNAPSHOT_FORMAT_BMP)
				{
					previewp->mPreviewImageEncoded->copy(previewp->mPreviewImage);
				}
				else
				{
					previewp->mFormattedImage->decode(previewp->mPreviewImageEncoded, 0);
				}
			}
		}

		LLPointer<LLImageRaw> scaled = new LLImageRaw(
			previewp->mPreviewImageEncoded->getData(),
			previewp->mPreviewImageEncoded->getWidth(),
			previewp->mPreviewImageEncoded->getHeight(),
			previewp->mPreviewImageEncoded->getComponents());
		
		if(!scaled->isBufferInvalid())
		{
			// leave original image dimensions, just scale up texture buffer
			if (previewp->mPreviewImageEncoded->getWidth() > 1024 || previewp->mPreviewImageEncoded->getHeight() > 1024)
			{
				// go ahead and shrink image to appropriate power of 2 for display
				scaled->biasedScaleToPowerOfTwo(1024);
				previewp->mImageScaled[previewp->mCurImageIndex] = TRUE;
			}
			else
			{
				// expand image but keep original image data intact
				scaled->expandToPowerOfTwo(1024, FALSE);
			}

			previewp->mViewerImage[previewp->mCurImageIndex] = LLViewerTextureManager::getLocalTexture(scaled.get(), FALSE);
			LLPointer<LLViewerTexture> curr_preview_image = previewp->mViewerImage[previewp->mCurImageIndex];
			gGL.getTexUnit(0)->bind(curr_preview_image);
			if (previewp->getSnapshotType() != SNAPSHOT_TEXTURE)
			{
				curr_preview_image->setFilteringOption(LLTexUnit::TFO_POINT);
			}
			else
			{
				curr_preview_image->setFilteringOption(LLTexUnit::TFO_ANISOTROPIC);
			}
			curr_preview_image->setAddressMode(LLTexUnit::TAM_CLAMP);

			previewp->mSnapshotUpToDate = TRUE;
			previewp->generateThumbnailImage(TRUE) ;

			previewp->mPosTakenGlobal = gAgentCamera.getCameraPositionGlobal();
			previewp->mShineCountdown = 4; // wait a few frames to avoid animation glitch due to readback this frame
		}
	}
	previewp->getWindow()->decBusyCount();
	// only show fullscreen preview when in freeze frame mode
	previewp->setVisible(gSavedSettings.getBOOL("UseFreezeFrame"));
	previewp->mSnapshotDelayTimer.stop();
	previewp->mSnapshotActive = FALSE;

	if(!previewp->getThumbnailUpToDate())
	{
		previewp->generateThumbnailImage() ;
	}

	return TRUE;
}

void LLSnapshotLivePreview::setSize(S32 w, S32 h)
{
	mWidth[mCurImageIndex] = w;
	mHeight[mCurImageIndex] = h;
}

void LLSnapshotLivePreview::getSize(S32& w, S32& h) const
{
	w = mWidth[mCurImageIndex];
	h = mHeight[mCurImageIndex];
}

LLFloaterPostcard* LLSnapshotLivePreview::savePostcard()
{
	if(mViewerImage[mCurImageIndex].isNull())
	{
		//this should never happen!!
		llwarns << "The snapshot image has not been generated!" << llendl ;
		return NULL ;
	}

	// calculate and pass in image scale in case image data only use portion
	// of viewerimage buffer
	LLVector2 image_scale(1.f, 1.f);
	if (!isImageScaled())
	{
		image_scale.setVec(llmin(1.f, (F32)mWidth[mCurImageIndex] / (F32)getCurrentImage()->getWidth()), llmin(1.f, (F32)mHeight[mCurImageIndex] / (F32)getCurrentImage()->getHeight()));
	}

	LLImageJPEG* jpg = dynamic_cast<LLImageJPEG*>(mFormattedImage.get());
	if(!jpg)
	{
		llwarns << "Formatted image not a JPEG" << llendl;
		return NULL;
	}
	LLFloaterPostcard* floater = LLFloaterPostcard::showFromSnapshot(jpg, mViewerImage[mCurImageIndex], image_scale, mPosTakenGlobal);
	// relinquish lifetime of jpeg image to postcard floater
	mFormattedImage = NULL;
	mDataSize = 0;
	updateSnapshot(FALSE, FALSE);

	return floater;
}

<<<<<<< HEAD
// Callback for asset upload
void profile_pic_upload_callback(const LLUUID& uuid, void *user_data, S32 status, LLExtStat ext_status)
{
	LLFloaterSnapshot* floater =  LLFloaterReg::getTypedInstance<LLFloaterSnapshot>("snapshot");
	floater->setAsProfilePic(uuid);
}

void LLSnapshotLivePreview::confirmSavingTexture(bool set_as_profile_pic)
{
	LLSD args;
	args["AMOUNT"] = LLGlobalEconomy::Singleton::getInstance()->getPriceUpload();
	LLNotificationsUtil::add("UploadConfirmation", args, LLSD(),
			boost::bind(&LLSnapshotLivePreview::onSavingTextureConfirmed, this, _1, _2, set_as_profile_pic));
}

bool LLSnapshotLivePreview::onSavingTextureConfirmed(const LLSD& notification, const LLSD& response, bool set_as_profile_pic)
{
	S32 option = LLNotificationsUtil::getSelectedOption(notification, response);

	if (option == 0)
	{
		saveTexture(set_as_profile_pic);
	}

	return false;
}


void LLSnapshotLivePreview::saveTexture(bool set_as_profile_pic)
=======
void LLSnapshotLivePreview::saveTexture()
>>>>>>> 48809cb3
{
	// gen a new uuid for this asset
	LLTransactionID tid;
	tid.generate();
	LLAssetID new_asset_id = tid.makeAssetID(gAgent.getSecureSessionID());
		
	LLPointer<LLImageJ2C> formatted = new LLImageJ2C;
	LLPointer<LLImageRaw> scaled = new LLImageRaw(mPreviewImage->getData(),
												  mPreviewImage->getWidth(),
												  mPreviewImage->getHeight(),
												  mPreviewImage->getComponents());
	
	scaled->biasedScaleToPowerOfTwo(512);
			
	if (formatted->encode(scaled, 0.0f))
	{
<<<<<<< HEAD
		LLAssetStorage::LLStoreAssetCallback callback = NULL;

		if (set_as_profile_pic)
		{
			callback = profile_pic_upload_callback;
		}

=======
>>>>>>> 48809cb3
		LLVFile::writeFile(formatted->getData(), formatted->getDataSize(), gVFS, new_asset_id, LLAssetType::AT_TEXTURE);
		std::string pos_string;
		LLAgentUI::buildLocationString(pos_string, LLAgentUI::LOCATION_FORMAT_FULL);
		std::string who_took_it;
		LLAgentUI::buildFullname(who_took_it);
		LLAssetStorage::LLStoreAssetCallback callback = NULL;
		S32 expected_upload_cost = LLGlobalEconomy::Singleton::getInstance()->getPriceUpload();
<<<<<<< HEAD
		std::string snapname = "Snapshot : " + pos_string;
=======
		void *userdata = NULL;
>>>>>>> 48809cb3
		upload_new_resource(tid,	// tid
				    LLAssetType::AT_TEXTURE,
				    snapname,
				    "Taken by " + who_took_it + " at " + pos_string,
				    0,
				    LLFolderType::FT_SNAPSHOT_CATEGORY,
				    LLInventoryType::IT_SNAPSHOT,
				    PERM_ALL,  // Note: Snapshots to inventory is a special case of content upload
				    PERM_NONE, // that ignores the user's premissions preferences and continues to
				    PERM_NONE, // always use these fairly permissive hard-coded initial perms. - MG
<<<<<<< HEAD
				    snapname,
				    callback, expected_upload_cost, NULL);
=======
				    "Snapshot : " + pos_string,
				    callback, expected_upload_cost, userdata);
>>>>>>> 48809cb3
		gViewerWindow->playSnapshotAnimAndSound();
	}
	else
	{
		LLNotificationsUtil::add("ErrorEncodingSnapshot");
		llwarns << "Error encoding snapshot" << llendl;
	}

	LLViewerStats::getInstance()->incStat(LLViewerStats::ST_SNAPSHOT_COUNT );
	
	mDataSize = 0;
}

BOOL LLSnapshotLivePreview::saveLocal()
{
	BOOL success = gViewerWindow->saveImageNumbered(mFormattedImage);

	// Relinquish image memory. Save button will be disabled as a side-effect.
	mFormattedImage = NULL;
	mDataSize = 0;
	updateSnapshot(FALSE, FALSE);

	if(success)
	{
		gViewerWindow->playSnapshotAnimAndSound();
	}
	return success;
}

///----------------------------------------------------------------------------
/// Class LLFloaterSnapshot::Impl
///----------------------------------------------------------------------------

class LLFloaterSnapshot::Impl
{
public:
	Impl()
	:	mAvatarPauseHandles(),
		mLastToolset(NULL),
		mAspectRatioCheckOff(false)
	{
	}
	~Impl()
	{
		//unpause avatars
		mAvatarPauseHandles.clear();

	}
	static void onClickDiscard(void* data);
	static void onClickKeep(void* data);
	static void onCommitSave(LLUICtrl* ctrl, void* data);
	static void onClickNewSnapshot(void* data);
	static void onClickAutoSnap(LLUICtrl *ctrl, void* data);
	//static void onClickAdvanceSnap(LLUICtrl *ctrl, void* data);
	static void onClickLess(void* data) ;
	static void onClickMore(void* data) ;
	static void onClickUICheck(LLUICtrl *ctrl, void* data);
	static void onClickHUDCheck(LLUICtrl *ctrl, void* data);
	static void onClickKeepOpenCheck(LLUICtrl *ctrl, void* data);
	static void onClickKeepAspectCheck(LLUICtrl *ctrl, void* data);
	static void onCommitQuality(LLUICtrl* ctrl, void* data);
	static void onCommitResolution(LLUICtrl* ctrl, void* data) { updateResolution(ctrl, data); }
	static void updateResolution(LLUICtrl* ctrl, void* data, BOOL do_update = TRUE);
	static void onCommitFreezeFrame(LLUICtrl* ctrl, void* data);
	static void onCommitLayerTypes(LLUICtrl* ctrl, void*data);
	static void onCommitSnapshotType(LLUICtrl* ctrl, void* data);
	static void onCommitSnapshotFormat(LLUICtrl* ctrl, void* data);
	static void onCommitCustomResolution(LLUICtrl *ctrl, void* data);
	static void resetSnapshotSizeOnUI(LLFloaterSnapshot *view, S32 width, S32 height) ;
	static BOOL checkImageSize(LLSnapshotLivePreview* previewp, S32& width, S32& height, BOOL isWidthChanged, S32 max_value);

	static LLSnapshotLivePreview* getPreviewView(LLFloaterSnapshot *floater);
	static void setResolution(LLFloaterSnapshot* floater, const std::string& comboname);
	static void updateControls(LLFloaterSnapshot* floater);
	static void updateLayout(LLFloaterSnapshot* floater);
	static void updateResolutionTextEntry(LLFloaterSnapshot* floater);

private:
	static LLSnapshotLivePreview::ESnapshotType getTypeIndex(LLFloaterSnapshot* floater);
	static ESnapshotFormat getFormatIndex(LLFloaterSnapshot* floater);
	static LLViewerWindow::ESnapshotType getLayerType(LLFloaterSnapshot* floater);
	static void comboSetCustom(LLFloaterSnapshot *floater, const std::string& comboname);
	static void checkAutoSnapshot(LLSnapshotLivePreview* floater, BOOL update_thumbnail = FALSE);
	static void checkAspectRatio(LLFloaterSnapshot *view, S32 index) ;

public:
	std::vector<LLAnimPauseRequest> mAvatarPauseHandles;

	LLToolset*	mLastToolset;
	LLHandle<LLView> mPreviewHandle;
	bool mAspectRatioCheckOff ;
};

// static
LLSnapshotLivePreview* LLFloaterSnapshot::Impl::getPreviewView(LLFloaterSnapshot *floater)
{
	LLSnapshotLivePreview* previewp = (LLSnapshotLivePreview*)floater->impl.mPreviewHandle.get();
	return previewp;
}

// static
LLSnapshotLivePreview::ESnapshotType LLFloaterSnapshot::Impl::getTypeIndex(LLFloaterSnapshot* floater)
{
	LLSnapshotLivePreview::ESnapshotType index = LLSnapshotLivePreview::SNAPSHOT_POSTCARD;
	LLSD value = floater->childGetValue("snapshot_type_radio");
	const std::string id = value.asString();
	if (id == "postcard")
		index = LLSnapshotLivePreview::SNAPSHOT_POSTCARD;
	else if (id == "texture")
		index = LLSnapshotLivePreview::SNAPSHOT_TEXTURE;
	else if (id == "local")
		index = LLSnapshotLivePreview::SNAPSHOT_LOCAL;
	return index;
}


// static
LLFloaterSnapshot::ESnapshotFormat LLFloaterSnapshot::Impl::getFormatIndex(LLFloaterSnapshot* floater)
{
	ESnapshotFormat index = SNAPSHOT_FORMAT_PNG;
	if(floater->hasChild("local_format_combo"))
	{
		LLComboBox* local_format_combo = floater->findChild<LLComboBox>("local_format_combo");
		const std::string id  = local_format_combo->getSelectedItemLabel();
		if (id == "PNG")
			index = SNAPSHOT_FORMAT_PNG;
		else if (id == "JPEG")
			index = SNAPSHOT_FORMAT_JPEG;
		else if (id == "BMP")
			index = SNAPSHOT_FORMAT_BMP;
	}
		return index;
}



// static
LLViewerWindow::ESnapshotType LLFloaterSnapshot::Impl::getLayerType(LLFloaterSnapshot* floater)
{
	LLViewerWindow::ESnapshotType type = LLViewerWindow::SNAPSHOT_TYPE_COLOR;
	LLSD value = floater->childGetValue("layer_types");
	const std::string id = value.asString();
	if (id == "colors")
		type = LLViewerWindow::SNAPSHOT_TYPE_COLOR;
	else if (id == "depth")
		type = LLViewerWindow::SNAPSHOT_TYPE_DEPTH;
	else if (id == "objects")
		type = LLViewerWindow::SNAPSHOT_TYPE_OBJECT_ID;
	return type;
}

// static
void LLFloaterSnapshot::Impl::setResolution(LLFloaterSnapshot* floater, const std::string& comboname)
{
	LLComboBox* combo = floater->getChild<LLComboBox>(comboname);
		combo->setVisible(TRUE);
	updateResolution(combo, floater, FALSE); // to sync spinners with combo
}

//static 
void LLFloaterSnapshot::Impl::updateLayout(LLFloaterSnapshot* floaterp)
{
	LLSnapshotLivePreview* previewp = getPreviewView(floaterp);

	S32 delta_height = gSavedSettings.getBOOL("AdvanceSnapshot") ? 0 : floaterp->getUIWinHeightShort() - floaterp->getUIWinHeightLong() ;

	if(!gSavedSettings.getBOOL("AdvanceSnapshot")) //set to original window resolution
	{
		previewp->mKeepAspectRatio = TRUE;

		floaterp->getChild<LLComboBox>("postcard_size_combo")->setCurrentByIndex(0);
		gSavedSettings.setS32("SnapshotPostcardLastResolution", 0);

		floaterp->getChild<LLComboBox>("texture_size_combo")->setCurrentByIndex(0);
		gSavedSettings.setS32("SnapshotTextureLastResolution", 0);

		floaterp->getChild<LLComboBox>("local_size_combo")->setCurrentByIndex(0);
		gSavedSettings.setS32("SnapshotLocalLastResolution", 0);

		LLSnapshotLivePreview* previewp = getPreviewView(floaterp);
		previewp->setSize(gViewerWindow->getWindowWidthRaw(), gViewerWindow->getWindowHeightRaw());
	}

	bool use_freeze_frame = floaterp->childGetValue("freeze_frame_check").asBoolean();

	if (use_freeze_frame)
	{
		// stop all mouse events at fullscreen preview layer
		floaterp->getParent()->setMouseOpaque(TRUE);
		
		// shrink to smaller layout
		floaterp->reshape(floaterp->getRect().getWidth(), floaterp->getUIWinHeightLong() + delta_height);

		// can see and interact with fullscreen preview now
		if (previewp)
		{
			previewp->setVisible(TRUE);
			previewp->setEnabled(TRUE);
		}

		//RN: freeze all avatars
		LLCharacter* avatarp;
		for (std::vector<LLCharacter*>::iterator iter = LLCharacter::sInstances.begin();
			iter != LLCharacter::sInstances.end(); ++iter)
		{
			avatarp = *iter;
			floaterp->impl.mAvatarPauseHandles.push_back(avatarp->requestPause());
		}

		// freeze everything else
		gSavedSettings.setBOOL("FreezeTime", TRUE);

		if (LLToolMgr::getInstance()->getCurrentToolset() != gCameraToolset)
		{
			floaterp->impl.mLastToolset = LLToolMgr::getInstance()->getCurrentToolset();
			LLToolMgr::getInstance()->setCurrentToolset(gCameraToolset);
		}
	}
	else // turning off freeze frame mode
	{
		floaterp->getParent()->setMouseOpaque(FALSE);
		floaterp->reshape(floaterp->getRect().getWidth(), floaterp->getUIWinHeightLong() + delta_height);
		if (previewp)
		{
			previewp->setVisible(FALSE);
			previewp->setEnabled(FALSE);
		}

		//RN: thaw all avatars
		floaterp->impl.mAvatarPauseHandles.clear();

		// thaw everything else
		gSavedSettings.setBOOL("FreezeTime", FALSE);

		// restore last tool (e.g. pie menu, etc)
		if (floaterp->impl.mLastToolset)
		{
			LLToolMgr::getInstance()->setCurrentToolset(floaterp->impl.mLastToolset);
		}
	}
}

// This is the main function that keeps all the GUI controls in sync with the saved settings.
// It should be called anytime a setting is changed that could affect the controls.
// No other methods should be changing any of the controls directly except for helpers called by this method.
// The basic pattern for programmatically changing the GUI settings is to first set the
// appropriate saved settings and then call this method to sync the GUI with them.
// static
void LLFloaterSnapshot::Impl::updateControls(LLFloaterSnapshot* floater)
{
	LLRadioGroup* snapshot_type_radio = floater->getChild<LLRadioGroup>("snapshot_type_radio");
	snapshot_type_radio->setSelectedIndex(gSavedSettings.getS32("LastSnapshotType"));
	LLSnapshotLivePreview::ESnapshotType shot_type = getTypeIndex(floater);
	ESnapshotFormat shot_format = (ESnapshotFormat)gSavedSettings.getS32("SnapshotFormat"); //getFormatIndex(floater);	LLViewerWindow::ESnapshotType layer_type = getLayerType(floater);
	LLViewerWindow::ESnapshotType layer_type = getLayerType(floater);

	floater->childSetVisible("postcard_size_combo", FALSE);
	floater->childSetVisible("texture_size_combo", FALSE);
	floater->childSetVisible("local_size_combo", FALSE);

	floater->getChild<LLComboBox>("postcard_size_combo")->selectNthItem(gSavedSettings.getS32("SnapshotPostcardLastResolution"));
	floater->getChild<LLComboBox>("texture_size_combo")->selectNthItem(gSavedSettings.getS32("SnapshotTextureLastResolution"));
	floater->getChild<LLComboBox>("local_size_combo")->selectNthItem(gSavedSettings.getS32("SnapshotLocalLastResolution"));
	floater->getChild<LLComboBox>("local_format_combo")->selectNthItem(gSavedSettings.getS32("SnapshotFormat"));

	floater->childSetVisible("upload_btn",			shot_type == LLSnapshotLivePreview::SNAPSHOT_TEXTURE);
	floater->childSetVisible("send_btn",			shot_type == LLSnapshotLivePreview::SNAPSHOT_POSTCARD);
	floater->childSetVisible("save_btn",			shot_type == LLSnapshotLivePreview::SNAPSHOT_LOCAL);
	floater->childSetEnabled("keep_aspect_check",	shot_type != LLSnapshotLivePreview::SNAPSHOT_TEXTURE && !floater->impl.mAspectRatioCheckOff);
	floater->childSetEnabled("layer_types",			shot_type == LLSnapshotLivePreview::SNAPSHOT_LOCAL);

	BOOL is_advance = gSavedSettings.getBOOL("AdvanceSnapshot");
	BOOL is_local = shot_type == LLSnapshotLivePreview::SNAPSHOT_LOCAL;
	BOOL show_slider = 
		shot_type == LLSnapshotLivePreview::SNAPSHOT_POSTCARD
		|| (is_local && shot_format == LLFloaterSnapshot::SNAPSHOT_FORMAT_JPEG);

	floater->childSetVisible("more_btn", !is_advance); // the only item hidden in advanced mode
	floater->childSetVisible("less_btn",				is_advance);
	floater->childSetVisible("type_label2",				is_advance);
	floater->childSetVisible("format_label",			is_advance && is_local);
	floater->childSetVisible("local_format_combo",		is_advance && is_local);
	floater->childSetVisible("layer_types",				is_advance);
	floater->childSetVisible("layer_type_label",		is_advance);
	floater->childSetVisible("snapshot_width",			is_advance);
	floater->childSetVisible("snapshot_height",			is_advance);
	floater->childSetVisible("keep_aspect_check",		is_advance);
	floater->childSetVisible("ui_check",				is_advance);
	floater->childSetVisible("hud_check",				is_advance);
	floater->childSetVisible("keep_open_check",			is_advance);
	floater->childSetVisible("freeze_frame_check",		is_advance);
	floater->childSetVisible("auto_snapshot_check",		is_advance);
	floater->childSetVisible("image_quality_slider",	is_advance && show_slider);

	LLSnapshotLivePreview* previewp = getPreviewView(floater);
	BOOL got_bytes = previewp && previewp->getDataSize() > 0;
	BOOL got_snap = previewp && previewp->getSnapshotUpToDate();

	floater->childSetEnabled("send_btn",   shot_type == LLSnapshotLivePreview::SNAPSHOT_POSTCARD && got_snap && previewp->getDataSize() <= MAX_POSTCARD_DATASIZE);
	floater->childSetEnabled("upload_btn", shot_type == LLSnapshotLivePreview::SNAPSHOT_TEXTURE  && got_snap);
	floater->childSetEnabled("save_btn",   shot_type == LLSnapshotLivePreview::SNAPSHOT_LOCAL    && got_snap);

	LLLocale locale(LLLocale::USER_LOCALE);
	std::string bytes_string;
	if (got_snap)
	{
		LLResMgr::getInstance()->getIntegerString(bytes_string, (previewp->getDataSize()) >> 10 );
	}
	S32 upload_cost = LLGlobalEconomy::Singleton::getInstance()->getPriceUpload();
	floater->childSetLabelArg("texture", "[AMOUNT]", llformat("%d",upload_cost));
	floater->childSetLabelArg("upload_btn", "[AMOUNT]", llformat("%d",upload_cost));
	floater->childSetTextArg("file_size_label", "[SIZE]", got_snap ? bytes_string : floater->getString("unknown"));
	floater->childSetColor("file_size_label", 
		shot_type == LLSnapshotLivePreview::SNAPSHOT_POSTCARD 
		&& got_bytes
		&& previewp->getDataSize() > MAX_POSTCARD_DATASIZE ? LLUIColor(LLColor4::red) : LLUIColorTable::instance().getColor( "LabelTextColor" ));

	switch(shot_type)
	{
	  case LLSnapshotLivePreview::SNAPSHOT_POSTCARD:
		layer_type = LLViewerWindow::SNAPSHOT_TYPE_COLOR;
		floater->childSetValue("layer_types", "colors");
		if(is_advance)
		{			
			setResolution(floater, "postcard_size_combo");
		}
		break;
	  case LLSnapshotLivePreview::SNAPSHOT_TEXTURE:
		layer_type = LLViewerWindow::SNAPSHOT_TYPE_COLOR;
		floater->childSetValue("layer_types", "colors");
		if(is_advance)
		{
			setResolution(floater, "texture_size_combo");			
		}
		break;
	  case  LLSnapshotLivePreview::SNAPSHOT_LOCAL:
		if(is_advance)
		{
			setResolution(floater, "local_size_combo");
		}
		break;
	  default:
		break;
	}

	updateResolutionTextEntry(floater);

	if (previewp)
	{
		previewp->setSnapshotType(shot_type);
		previewp->setSnapshotFormat(shot_format);
		previewp->setSnapshotBufferType(layer_type);
	}
}

// static
void LLFloaterSnapshot::Impl::updateResolutionTextEntry(LLFloaterSnapshot* floater)
{
	LLSpinCtrl* width_spinner = floater->getChild<LLSpinCtrl>("snapshot_width");
	LLSpinCtrl* height_spinner = floater->getChild<LLSpinCtrl>("snapshot_height");

	if(getTypeIndex(floater) == LLSnapshotLivePreview::SNAPSHOT_TEXTURE)
	{
		width_spinner->setAllowEdit(FALSE);
		height_spinner->setAllowEdit(FALSE);
	}
	else
	{
		width_spinner->setAllowEdit(TRUE);
		height_spinner->setAllowEdit(TRUE);
	}
}

// static
void LLFloaterSnapshot::Impl::checkAutoSnapshot(LLSnapshotLivePreview* previewp, BOOL update_thumbnail)
{
	if (previewp)
	{
		BOOL autosnap = gSavedSettings.getBOOL("AutoSnapshot");
		previewp->updateSnapshot(autosnap, update_thumbnail, autosnap ? AUTO_SNAPSHOT_TIME_DELAY : 0.f);
	}
}

// static
void LLFloaterSnapshot::Impl::onClickDiscard(void* data)
{
	LLFloaterSnapshot *view = (LLFloaterSnapshot *)data;
	
	if (view)
	{
		view->closeFloater();
	}
}


// static
void LLFloaterSnapshot::Impl::onCommitSave(LLUICtrl* ctrl, void* data)
{
	if (ctrl->getValue().asString() == "save as")
	{
		gViewerWindow->resetSnapshotLoc();
	}
	onClickKeep(data);
}

// static
void LLFloaterSnapshot::Impl::onClickKeep(void* data)
{
	LLFloaterSnapshot *view = (LLFloaterSnapshot *)data;
	LLSnapshotLivePreview* previewp = getPreviewView(view);
	
	if (previewp)
	{
		if (previewp->getSnapshotType() == LLSnapshotLivePreview::SNAPSHOT_POSTCARD)
		{
			LLFloaterPostcard* floater = previewp->savePostcard();
			// if still in snapshot mode, put postcard floater in snapshot floaterview
			// and link it to snapshot floater
			if (floater && !gSavedSettings.getBOOL("CloseSnapshotOnKeep"))
			{
				gFloaterView->removeChild(floater);
				gSnapshotFloaterView->addChild(floater);
				view->addDependentFloater(floater, FALSE);
			}
		}
		else if (previewp->getSnapshotType() == LLSnapshotLivePreview::SNAPSHOT_TEXTURE)
		{
			previewp->saveTexture();
		}
		else
		{
			previewp->saveLocal();
		}

		if (gSavedSettings.getBOOL("CloseSnapshotOnKeep"))
		{
			view->closeFloater();
		}
		else
		{
			checkAutoSnapshot(previewp);
		}

		updateControls(view);
	}
}

// static
void LLFloaterSnapshot::Impl::onClickNewSnapshot(void* data)
{
	LLSnapshotLivePreview* previewp = getPreviewView((LLFloaterSnapshot *)data);
	LLFloaterSnapshot *view = (LLFloaterSnapshot *)data;
	if (previewp && view)
	{
		previewp->updateSnapshot(TRUE);
	}
}

// static
void LLFloaterSnapshot::Impl::onClickAutoSnap(LLUICtrl *ctrl, void* data)
{
	LLCheckBoxCtrl *check = (LLCheckBoxCtrl *)ctrl;
	gSavedSettings.setBOOL( "AutoSnapshot", check->get() );
	
	LLFloaterSnapshot *view = (LLFloaterSnapshot *)data;		
	if (view)
	{
		checkAutoSnapshot(getPreviewView(view));
		updateControls(view);
	}
}

void LLFloaterSnapshot::Impl::onClickMore(void* data)
{
	gSavedSettings.setBOOL( "AdvanceSnapshot", TRUE );
	
	LLFloaterSnapshot *view = (LLFloaterSnapshot *)data;		
	if (view)
	{
		view->translate( 0, view->getUIWinHeightShort() - view->getUIWinHeightLong() );
		view->reshape(view->getRect().getWidth(), view->getUIWinHeightLong());
		updateControls(view) ;
		updateLayout(view) ;
		if(getPreviewView(view))
		{
			getPreviewView(view)->setThumbnailImageSize() ;
		}
	}
}
void LLFloaterSnapshot::Impl::onClickLess(void* data)
{
	gSavedSettings.setBOOL( "AdvanceSnapshot", FALSE );
	
	LLFloaterSnapshot *view = (LLFloaterSnapshot *)data;		
	if (view)
	{
		view->translate( 0, view->getUIWinHeightLong() - view->getUIWinHeightShort() );
		view->reshape(view->getRect().getWidth(), view->getUIWinHeightShort());
		updateControls(view) ;
		updateLayout(view) ;
		if(getPreviewView(view))
		{
			getPreviewView(view)->setThumbnailImageSize() ;
		}
	}
}

// static
void LLFloaterSnapshot::Impl::onClickUICheck(LLUICtrl *ctrl, void* data)
{
	LLCheckBoxCtrl *check = (LLCheckBoxCtrl *)ctrl;
	gSavedSettings.setBOOL( "RenderUIInSnapshot", check->get() );
	
	LLFloaterSnapshot *view = (LLFloaterSnapshot *)data;
	if (view)
	{
		checkAutoSnapshot(getPreviewView(view), TRUE);
		updateControls(view);
	}
}

// static
void LLFloaterSnapshot::Impl::onClickHUDCheck(LLUICtrl *ctrl, void* data)
{
	LLCheckBoxCtrl *check = (LLCheckBoxCtrl *)ctrl;
	gSavedSettings.setBOOL( "RenderHUDInSnapshot", check->get() );
	
	LLFloaterSnapshot *view = (LLFloaterSnapshot *)data;
	if (view)
	{
		checkAutoSnapshot(getPreviewView(view), TRUE);
		updateControls(view);
	}
}

// static
void LLFloaterSnapshot::Impl::onClickKeepOpenCheck(LLUICtrl* ctrl, void* data)
{
	LLCheckBoxCtrl *check = (LLCheckBoxCtrl *)ctrl;

	gSavedSettings.setBOOL( "CloseSnapshotOnKeep", !check->get() );
}

// static
void LLFloaterSnapshot::Impl::onClickKeepAspectCheck(LLUICtrl* ctrl, void* data)
{
	LLCheckBoxCtrl *check = (LLCheckBoxCtrl *)ctrl;
	gSavedSettings.setBOOL( "KeepAspectForSnapshot", check->get() );
	
	LLFloaterSnapshot *view = (LLFloaterSnapshot *)data;
	if (view)
	{
		LLSnapshotLivePreview* previewp = getPreviewView(view) ;
		if(previewp)
		{
			previewp->mKeepAspectRatio = gSavedSettings.getBOOL("KeepAspectForSnapshot") ;

			S32 w, h ;
			previewp->getSize(w, h) ;
			if(checkImageSize(previewp, w, h, TRUE, previewp->getMaxImageSize()))
			{
				resetSnapshotSizeOnUI(view, w, h) ;
			}

			previewp->setSize(w, h) ;
			previewp->updateSnapshot(FALSE, TRUE);
			checkAutoSnapshot(previewp, TRUE);
		}
	}
}

// static
void LLFloaterSnapshot::Impl::onCommitQuality(LLUICtrl* ctrl, void* data)
{
	LLSliderCtrl* slider = (LLSliderCtrl*)ctrl;
	S32 quality_val = llfloor((F32)slider->getValue().asReal());

	LLSnapshotLivePreview* previewp = getPreviewView((LLFloaterSnapshot *)data);
	if (previewp)
	{
		previewp->setSnapshotQuality(quality_val);
	}
	checkAutoSnapshot(previewp, TRUE);
}

// static
void LLFloaterSnapshot::Impl::onCommitFreezeFrame(LLUICtrl* ctrl, void* data)
{
	LLCheckBoxCtrl* check_box = (LLCheckBoxCtrl*)ctrl;
	LLFloaterSnapshot *view = (LLFloaterSnapshot *)data;
		
	if (!view || !check_box)
	{
		return;
	}

	gSavedSettings.setBOOL("UseFreezeFrame", check_box->get());

	updateLayout(view);
}

// static
void LLFloaterSnapshot::Impl::checkAspectRatio(LLFloaterSnapshot *view, S32 index)
{
	LLSnapshotLivePreview *previewp = getPreviewView(view) ;

	// Don't round texture sizes; textures are commonly stretched in world, profiles, etc and need to be "squashed" during upload, not cropped here
#if 0
	if(LLSnapshotLivePreview::SNAPSHOT_TEXTURE == getTypeIndex(view))
	{
		previewp->mKeepAspectRatio = FALSE ;
		return ;
	}
#endif
	
	if(0 == index) //current window size
	{
		view->impl.mAspectRatioCheckOff = true ;
		view->childSetEnabled("keep_aspect_check", FALSE) ;

		if(previewp)
		{
			previewp->mKeepAspectRatio = TRUE ;
		}
	}
	else if(-1 == index) //custom
	{
		view->impl.mAspectRatioCheckOff = false ;
		//if(LLSnapshotLivePreview::SNAPSHOT_TEXTURE != gSavedSettings.getS32("LastSnapshotType"))
		{
			view->childSetEnabled("keep_aspect_check", TRUE) ;

			if(previewp)
			{
				previewp->mKeepAspectRatio = gSavedSettings.getBOOL("KeepAspectForSnapshot") ;
			}
		}
	}
	else
	{
		view->impl.mAspectRatioCheckOff = true ;
		view->childSetEnabled("keep_aspect_check", FALSE) ;

		if(previewp)
		{
			previewp->mKeepAspectRatio = FALSE ;
		}
	}

	return ;
}

static std::string lastSnapshotWidthName()
{
	switch(gSavedSettings.getS32("LastSnapshotType"))
	{
	case LLSnapshotLivePreview::SNAPSHOT_POSTCARD: return "LastSnapshotToEmailWidth";
	case LLSnapshotLivePreview::SNAPSHOT_TEXTURE:  return "LastSnapshotToInventoryWidth";
	default:                                       return "LastSnapshotToDiskWidth";
	}
}
static std::string lastSnapshotHeightName()
{
	switch(gSavedSettings.getS32("LastSnapshotType"))
	{
	case LLSnapshotLivePreview::SNAPSHOT_POSTCARD: return "LastSnapshotToEmailHeight";
	case LLSnapshotLivePreview::SNAPSHOT_TEXTURE:  return "LastSnapshotToInventoryHeight";
	default:                                       return "LastSnapshotToDiskHeight";
	}
}

// static
void LLFloaterSnapshot::Impl::updateResolution(LLUICtrl* ctrl, void* data, BOOL do_update)
{
	LLComboBox* combobox = (LLComboBox*)ctrl;
	LLFloaterSnapshot *view = (LLFloaterSnapshot *)data;
		
	if (!view || !combobox)
	{
		return;
	}

	// save off all selected resolution values
	gSavedSettings.setS32("SnapshotPostcardLastResolution", view->getChild<LLComboBox>("postcard_size_combo")->getCurrentIndex());
	gSavedSettings.setS32("SnapshotTextureLastResolution",  view->getChild<LLComboBox>("texture_size_combo")->getCurrentIndex());
	gSavedSettings.setS32("SnapshotLocalLastResolution",    view->getChild<LLComboBox>("local_size_combo")->getCurrentIndex());

	std::string sdstring = combobox->getSelectedValue();
	LLSD sdres;
	std::stringstream sstream(sdstring);
	LLSDSerialize::fromNotation(sdres, sstream, sdstring.size());
		
	S32 width = sdres[0];
	S32 height = sdres[1];
	
	LLSnapshotLivePreview* previewp = getPreviewView(view);
	if (previewp && combobox->getCurrentIndex() >= 0)
	{
		S32 original_width = 0 , original_height = 0 ;
		previewp->getSize(original_width, original_height) ;
		
		if (width == 0 || height == 0)
		{
			// take resolution from current window size
			previewp->setSize(gViewerWindow->getWindowWidthRaw(), gViewerWindow->getWindowHeightRaw());
		}
		else if (width == -1 || height == -1)
		{
			// load last custom value
			previewp->setSize(gSavedSettings.getS32(lastSnapshotWidthName()), gSavedSettings.getS32(lastSnapshotHeightName()));
		}
		else
		{
			// use the resolution from the selected pre-canned drop-down choice
			previewp->setSize(width, height);
		}

		checkAspectRatio(view, width) ;

		previewp->getSize(width, height);
	
		if(checkImageSize(previewp, width, height, TRUE, previewp->getMaxImageSize()))
		{
			resetSnapshotSizeOnUI(view, width, height) ;
		}
		
		if(view->childGetValue("snapshot_width").asInteger() != width || view->childGetValue("snapshot_height").asInteger() != height)
		{
			view->childSetValue("snapshot_width", width);
			view->childSetValue("snapshot_height", height);
		}

		if(original_width != width || original_height != height)
		{
			previewp->setSize(width, height);

			// hide old preview as the aspect ratio could be wrong
			checkAutoSnapshot(previewp, FALSE);
			getPreviewView(view)->updateSnapshot(FALSE, TRUE);
			if(do_update)
			{
				updateControls(view);
			}
		}
	}
}

// static
void LLFloaterSnapshot::Impl::onCommitLayerTypes(LLUICtrl* ctrl, void*data)
{
	LLComboBox* combobox = (LLComboBox*)ctrl;

	LLFloaterSnapshot *view = (LLFloaterSnapshot *)data;
		
	if (view)
	{
		LLSnapshotLivePreview* previewp = getPreviewView(view);
		if (previewp)
		{
			previewp->setSnapshotBufferType((LLViewerWindow::ESnapshotType)combobox->getCurrentIndex());
		}
		checkAutoSnapshot(previewp, TRUE);
	}
}

//static 
void LLFloaterSnapshot::Impl::onCommitSnapshotType(LLUICtrl* ctrl, void* data)
{
	LLFloaterSnapshot *view = (LLFloaterSnapshot *)data;		
	if (view)
	{
		gSavedSettings.setS32("LastSnapshotType", getTypeIndex(view));
		getPreviewView(view)->updateSnapshot(TRUE);
		updateControls(view);
	}
}


//static 
void LLFloaterSnapshot::Impl::onCommitSnapshotFormat(LLUICtrl* ctrl, void* data)
{
	LLFloaterSnapshot *view = (LLFloaterSnapshot *)data;		
	if (view)
	{
		gSavedSettings.setS32("SnapshotFormat", getFormatIndex(view));
		getPreviewView(view)->updateSnapshot(TRUE);
		updateControls(view);
	}
}



// Sets the named size combo to "custom" mode.
// static
void LLFloaterSnapshot::Impl::comboSetCustom(LLFloaterSnapshot* floater, const std::string& comboname)
{
	LLComboBox* combo = floater->getChild<LLComboBox>(comboname);

	combo->setCurrentByIndex(combo->getItemCount() - 1); // "custom" is always the last index

	if(comboname == "postcard_size_combo") 
	{
		gSavedSettings.setS32("SnapshotPostcardLastResolution", combo->getCurrentIndex());
	}
	else if(comboname == "texture_size_combo") 
	{
		gSavedSettings.setS32("SnapshotTextureLastResolution", combo->getCurrentIndex());
	}
	else if(comboname == "local_size_combo") 
	{
		gSavedSettings.setS32("SnapshotLocalLastResolution", combo->getCurrentIndex());
	}

	checkAspectRatio(floater, -1); // -1 means custom
}



//static
BOOL LLFloaterSnapshot::Impl::checkImageSize(LLSnapshotLivePreview* previewp, S32& width, S32& height, BOOL isWidthChanged, S32 max_value)
{
	S32 w = width ;
	S32 h = height ;

	//if texture, ignore aspect ratio setting, round image size to power of 2.
#if 0 // Don't round texture sizes; textures are commonly stretched in world, profiles, etc and need to be "squashed" during upload, not cropped here
	if(LLSnapshotLivePreview::SNAPSHOT_TEXTURE == gSavedSettings.getS32("LastSnapshotType"))
	{
		if(width > max_value)
		{
			width = max_value ;
		}
		if(height > max_value)
		{
			height = max_value ;
		}

		//round to nearest power of 2 based on the direction of movement
		// i.e. higher power of two if increasing texture resolution
		if(gSavedSettings.getS32("LastSnapshotToInventoryWidth") < width ||
			gSavedSettings.getS32("LastSnapshotToInventoryHeight") < height)
		{
			// Up arrow pressed
			width = get_next_power_two(width, MAX_TEXTURE_SIZE) ;
			height = get_next_power_two(height, MAX_TEXTURE_SIZE) ;
		}
		else
		{
			// Down or no change
			width = get_lower_power_two(width, MAX_TEXTURE_SIZE) ;
			height = get_lower_power_two(height, MAX_TEXTURE_SIZE) ;
		}
	}
	else
#endif
	if(previewp && previewp->mKeepAspectRatio)
	{
		if(gViewerWindow->getWindowWidthRaw() < 1 || gViewerWindow->getWindowHeightRaw() < 1)
		{
			return FALSE ;
		}

		//aspect ratio of the current window
		F32 aspect_ratio = (F32)gViewerWindow->getWindowWidthRaw() / gViewerWindow->getWindowHeightRaw() ;

		//change another value proportionally
		if(isWidthChanged)
		{
			height = (S32)(width / aspect_ratio) ;
		}
		else
		{
			width = (S32)(height * aspect_ratio) ;
		}

		//bound w/h by the max_value
		if(width > max_value || height > max_value)
		{
			if(width > height)
			{
				width = max_value ;
				height = (S32)(width / aspect_ratio) ;
			}
			else
			{
				height = max_value ;
				width = (S32)(height * aspect_ratio) ;
			}
		}
	}
	else
	{
	}

	return (w != width || h != height) ;
}

//static
void LLFloaterSnapshot::Impl::resetSnapshotSizeOnUI(LLFloaterSnapshot *view, S32 width, S32 height)
{
	view->getChild<LLSpinCtrl>("snapshot_width")->forceSetValue(width);
	view->getChild<LLSpinCtrl>("snapshot_height")->forceSetValue(height);
	gSavedSettings.setS32(lastSnapshotWidthName(), width);
	gSavedSettings.setS32(lastSnapshotHeightName(), height);
}

//static
void LLFloaterSnapshot::Impl::onCommitCustomResolution(LLUICtrl *ctrl, void* data)
{
	LLFloaterSnapshot *view = (LLFloaterSnapshot *)data;		
	if (view)
	{
		S32 w = llfloor((F32)view->childGetValue("snapshot_width").asReal());
		S32 h = llfloor((F32)view->childGetValue("snapshot_height").asReal());

		LLSnapshotLivePreview* previewp = getPreviewView(view);
		if (previewp)
		{
			S32 curw,curh;
			previewp->getSize(curw, curh);
			
			if (w != curw || h != curh)
			{
				BOOL update_ = FALSE ;
				//if to upload a snapshot, process spinner input in a special way.
#if 0  // Don't round texture sizes; textures are commonly stretched in world, profiles, etc and need to be "squashed" during upload, not cropped here
				if(LLSnapshotLivePreview::SNAPSHOT_TEXTURE == gSavedSettings.getS32("LastSnapshotType"))
				{
					S32 spinner_increment = (S32)((LLSpinCtrl*)ctrl)->getIncrement() ;
					S32 dw = w - curw ;
					S32 dh = h - curh ;
					dw = (dw == spinner_increment) ? 1 : ((dw == -spinner_increment) ? -1 : 0) ;
					dh = (dh == spinner_increment) ? 1 : ((dh == -spinner_increment) ? -1 : 0) ;

					if(dw)
					{
						w = (dw > 0) ? curw << dw : curw >> -dw ;
						update_ = TRUE ;
					}
					if(dh)
					{
						h = (dh > 0) ? curh << dh : curh >> -dh ;
						update_ = TRUE ;
					}
				}
#endif
				previewp->setMaxImageSize((S32)((LLSpinCtrl *)ctrl)->getMaxValue()) ;
				
				// Check image size changes the value of height and width
				if(checkImageSize(previewp, w, h, w != curw, previewp->getMaxImageSize())
					|| update_)
				{
					resetSnapshotSizeOnUI(view, w, h) ;
				}

				previewp->setSize(w,h);
				checkAutoSnapshot(previewp, FALSE);
				previewp->updateSnapshot(FALSE, TRUE);
				comboSetCustom(view, "postcard_size_combo");
				comboSetCustom(view, "texture_size_combo");
				comboSetCustom(view, "local_size_combo");
			}
		}

		gSavedSettings.setS32(lastSnapshotWidthName(), w);
		gSavedSettings.setS32(lastSnapshotHeightName(), h);

		updateControls(view);
	}
}

///----------------------------------------------------------------------------
/// Class LLFloaterSnapshot
///----------------------------------------------------------------------------

// Default constructor
LLFloaterSnapshot::LLFloaterSnapshot(const LLSD& key)
	: LLFloater(key),
	  impl (*(new Impl))
{
	//Called from floater reg: LLUICtrlFactory::getInstance()->buildFloater(this, "floater_snapshot.xml", FALSE);
}

// Destroys the object
LLFloaterSnapshot::~LLFloaterSnapshot()
{
	LLView::deleteViewByHandle(impl.mPreviewHandle);

	//unfreeze everything else
	gSavedSettings.setBOOL("FreezeTime", FALSE);

	if (impl.mLastToolset)
	{
		LLToolMgr::getInstance()->setCurrentToolset(impl.mLastToolset);
	}

	delete &impl;
}


BOOL LLFloaterSnapshot::postBuild()
{
	childSetCommitCallback("snapshot_type_radio", Impl::onCommitSnapshotType, this);
	childSetCommitCallback("local_format_combo", Impl::onCommitSnapshotFormat, this);
	
	childSetAction("new_snapshot_btn", Impl::onClickNewSnapshot, this);

	childSetAction("more_btn", Impl::onClickMore, this);
	childSetAction("less_btn", Impl::onClickLess, this);

	childSetAction("upload_btn", Impl::onClickKeep, this);
	childSetAction("send_btn", Impl::onClickKeep, this);
	childSetCommitCallback("save_btn", Impl::onCommitSave, this);
	childSetAction("discard_btn", Impl::onClickDiscard, this);

	childSetCommitCallback("image_quality_slider", Impl::onCommitQuality, this);
	childSetValue("image_quality_slider", gSavedSettings.getS32("SnapshotQuality"));

	childSetCommitCallback("snapshot_width", Impl::onCommitCustomResolution, this);
	childSetCommitCallback("snapshot_height", Impl::onCommitCustomResolution, this);

	childSetCommitCallback("ui_check", Impl::onClickUICheck, this);
	childSetValue("ui_check", gSavedSettings.getBOOL("RenderUIInSnapshot"));

	childSetCommitCallback("hud_check", Impl::onClickHUDCheck, this);
	childSetValue("hud_check", gSavedSettings.getBOOL("RenderHUDInSnapshot"));

	childSetCommitCallback("keep_open_check", Impl::onClickKeepOpenCheck, this);
	childSetValue("keep_open_check", !gSavedSettings.getBOOL("CloseSnapshotOnKeep"));

	childSetCommitCallback("keep_aspect_check", Impl::onClickKeepAspectCheck, this);
	childSetValue("keep_aspect_check", gSavedSettings.getBOOL("KeepAspectForSnapshot"));

	childSetCommitCallback("layer_types", Impl::onCommitLayerTypes, this);
	childSetValue("layer_types", "colors");
	childSetEnabled("layer_types", FALSE);

	childSetValue("snapshot_width", gSavedSettings.getS32(lastSnapshotWidthName()));
	childSetValue("snapshot_height", gSavedSettings.getS32(lastSnapshotHeightName()));

	childSetValue("freeze_frame_check", gSavedSettings.getBOOL("UseFreezeFrame"));
	childSetCommitCallback("freeze_frame_check", Impl::onCommitFreezeFrame, this);

	childSetValue("auto_snapshot_check", gSavedSettings.getBOOL("AutoSnapshot"));
	childSetCommitCallback("auto_snapshot_check", Impl::onClickAutoSnap, this);

	childSetCommitCallback("postcard_size_combo", Impl::onCommitResolution, this);
	childSetCommitCallback("texture_size_combo", Impl::onCommitResolution, this);
	childSetCommitCallback("local_size_combo", Impl::onCommitResolution, this);

	// create preview window
	LLRect full_screen_rect = getRootView()->getRect();
	LLSnapshotLivePreview::Params p;
	p.rect(full_screen_rect);
	LLSnapshotLivePreview* previewp = new LLSnapshotLivePreview(p);
	LLView* parent_view = gSnapshotFloaterView->getParent();
	
	parent_view->removeChild(gSnapshotFloaterView);
	// make sure preview is below snapshot floater
	parent_view->addChild(previewp);
	parent_view->addChild(gSnapshotFloaterView);
	
	//move snapshot floater to special purpose snapshotfloaterview
	gFloaterView->removeChild(this);
	gSnapshotFloaterView->addChild(this);

	impl.mPreviewHandle = previewp->getHandle();
	impl.updateControls(this);
	impl.updateLayout(this);
	
	return TRUE;
}

void LLFloaterSnapshot::draw()
{
	LLSnapshotLivePreview* previewp = impl.getPreviewView(this);

	if (previewp && (previewp->isSnapshotActive() || previewp->getThumbnailLock()))
	{
		// don't render snapshot window in snapshot, even if "show ui" is turned on
		return;
	}

	LLFloater::draw();

	if (previewp)
	{		
		if(previewp->getThumbnailImage())
		{
			LLRect thumbnail_rect = getChild<LLUICtrl>("thumbnail_placeholder")->getRect();

			S32 offset_x = (getRect().getWidth() - previewp->getThumbnailWidth()) / 2 ;
			S32 offset_y = thumbnail_rect.mBottom + (thumbnail_rect.getHeight() - previewp->getThumbnailHeight()) / 2 ;

			glMatrixMode(GL_MODELVIEW);
			gl_draw_scaled_image(offset_x, offset_y, 
					previewp->getThumbnailWidth(), previewp->getThumbnailHeight(), 
					previewp->getThumbnailImage(), LLColor4::white);	

			previewp->drawPreviewRect(offset_x, offset_y) ;
		}
	}
}

void LLFloaterSnapshot::onOpen(const LLSD& key)
{
	LLSnapshotLivePreview* preview = LLFloaterSnapshot::Impl::getPreviewView(this);
	if(preview)
	{
		preview->updateSnapshot(TRUE);
	}
	focusFirstItem(FALSE);
	gSnapshotFloaterView->setEnabled(TRUE);
	gSnapshotFloaterView->setVisible(TRUE);
	gSnapshotFloaterView->adjustToFitScreen(this, FALSE);
}

void LLFloaterSnapshot::onClose(bool app_quitting)
{
	getParent()->setMouseOpaque(FALSE);
}


//static 
void LLFloaterSnapshot::update()
{
	LLFloaterSnapshot* inst = LLFloaterReg::findTypedInstance<LLFloaterSnapshot>("snapshot");
	if (!inst)
		return;
	
	BOOL changed = FALSE;
	for (std::set<LLSnapshotLivePreview*>::iterator iter = LLSnapshotLivePreview::sList.begin();
		 iter != LLSnapshotLivePreview::sList.end(); ++iter)
	{
		changed |= LLSnapshotLivePreview::onIdle(*iter);
	}
	if(changed)
	{
		inst->impl.updateControls(inst);
	}
}


///----------------------------------------------------------------------------
/// Class LLSnapshotFloaterView
///----------------------------------------------------------------------------

LLSnapshotFloaterView::LLSnapshotFloaterView (const Params& p) : LLFloaterView (p)
{
}

LLSnapshotFloaterView::~LLSnapshotFloaterView()
{
}

BOOL LLSnapshotFloaterView::handleKey(KEY key, MASK mask, BOOL called_from_parent)
{
	// use default handler when not in freeze-frame mode
	if(!gSavedSettings.getBOOL("FreezeTime"))
	{
		return LLFloaterView::handleKey(key, mask, called_from_parent);
	}

	if (called_from_parent)
	{
		// pass all keystrokes down
		LLFloaterView::handleKey(key, mask, called_from_parent);
	}
	else
	{
		// bounce keystrokes back down
		LLFloaterView::handleKey(key, mask, TRUE);
	}
	return TRUE;
}

BOOL LLSnapshotFloaterView::handleMouseDown(S32 x, S32 y, MASK mask)
{
	// use default handler when not in freeze-frame mode
	if(!gSavedSettings.getBOOL("FreezeTime"))
	{
		return LLFloaterView::handleMouseDown(x, y, mask);
	}
	// give floater a change to handle mouse, else camera tool
	if (childrenHandleMouseDown(x, y, mask) == NULL)
	{
		LLToolMgr::getInstance()->getCurrentTool()->handleMouseDown( x, y, mask );
	}
	return TRUE;
}

BOOL LLSnapshotFloaterView::handleMouseUp(S32 x, S32 y, MASK mask)
{
	// use default handler when not in freeze-frame mode
	if(!gSavedSettings.getBOOL("FreezeTime"))
	{
		return LLFloaterView::handleMouseUp(x, y, mask);
	}
	// give floater a change to handle mouse, else camera tool
	if (childrenHandleMouseUp(x, y, mask) == NULL)
	{
		LLToolMgr::getInstance()->getCurrentTool()->handleMouseUp( x, y, mask );
	}
	return TRUE;
}

BOOL LLSnapshotFloaterView::handleHover(S32 x, S32 y, MASK mask)
{
	// use default handler when not in freeze-frame mode
	if(!gSavedSettings.getBOOL("FreezeTime"))
	{
		return LLFloaterView::handleHover(x, y, mask);
	}	
	// give floater a change to handle mouse, else camera tool
	if (childrenHandleHover(x, y, mask) == NULL)
	{
		LLToolMgr::getInstance()->getCurrentTool()->handleHover( x, y, mask );
	}
	return TRUE;
}<|MERGE_RESOLUTION|>--- conflicted
+++ resolved
@@ -2,25 +2,31 @@
  * @file llfloatersnapshot.cpp
  * @brief Snapshot preview window, allowing saving, e-mailing, etc.
  *
- * $LicenseInfo:firstyear=2004&license=viewerlgpl$
+ * $LicenseInfo:firstyear=2004&license=viewergpl$
+ * 
+ * Copyright (c) 2004-2009, Linden Research, Inc.
+ * 
  * Second Life Viewer Source Code
- * Copyright (C) 2010, Linden Research, Inc.
+ * The source code in this file ("Source Code") is provided by Linden Lab
+ * to you under the terms of the GNU General Public License, version 2.0
+ * ("GPL"), unless you have obtained a separate licensing agreement
+ * ("Other License"), formally executed by you and Linden Lab.  Terms of
+ * the GPL can be found in doc/GPL-license.txt in this distribution, or
+ * online at http://secondlifegrid.net/programs/open_source/licensing/gplv2
  * 
- * This library is free software; you can redistribute it and/or
- * modify it under the terms of the GNU Lesser General Public
- * License as published by the Free Software Foundation;
- * version 2.1 of the License only.
+ * There are special exceptions to the terms and conditions of the GPL as
+ * it is applied to this Source Code. View the full text of the exception
+ * in the file doc/FLOSS-exception.txt in this software distribution, or
+ * online at
+ * http://secondlifegrid.net/programs/open_source/licensing/flossexception
  * 
- * This library is distributed in the hope that it will be useful,
- * but WITHOUT ANY WARRANTY; without even the implied warranty of
- * MERCHANTABILITY or FITNESS FOR A PARTICULAR PURPOSE.  See the GNU
- * Lesser General Public License for more details.
+ * By copying, modifying or distributing this software, you acknowledge
+ * that you have read and understood your obligations described above,
+ * and agree to abide by those obligations.
  * 
- * You should have received a copy of the GNU Lesser General Public
- * License along with this library; if not, write to the Free Software
- * Foundation, Inc., 51 Franklin Street, Fifth Floor, Boston, MA  02110-1301  USA
- * 
- * Linden Research, Inc., 945 Battery Street, San Francisco, CA  94111  USA
+ * ALL LINDEN LAB SOURCE CODE IS PROVIDED "AS IS." LINDEN LAB MAKES NO
+ * WARRANTIES, EXPRESS, IMPLIED OR OTHERWISE, REGARDING ITS ACCURACY,
+ * COMPLETENESS OR PERFORMANCE.
  * $/LicenseInfo$
  */
 
@@ -33,28 +39,33 @@
 // Viewer includes
 #include "llagent.h"
 #include "llagentcamera.h"
+#include "llagentui.h"
+#include "llavatarpropertiesprocessor.h"
+#include "llbottomtray.h"
+#include "llbutton.h"
 #include "llcallbacklist.h"
+#include "llcheckboxctrl.h"
+#include "llcombobox.h"
 #include "llcriticaldamp.h"
-#include "llui.h"
+#include "lleconomy.h"
+#include "llfloaterpostcard.h"
 #include "llfocusmgr.h"
-#include "llbutton.h"
-#include "llcombobox.h"
-#include "lleconomy.h"
+#include "lllandmarkactions.h"
+#include "llradiogroup.h"
 #include "llsliderctrl.h"
+#include "llslurl.h"
 #include "llspinctrl.h"
-#include "llviewercontrol.h"
-#include "lluictrlfactory.h"
-#include "llviewerstats.h"
-#include "llviewercamera.h"
-#include "llviewerwindow.h"
-#include "llviewermenufile.h"	// upload_new_resource()
-#include "llfloaterpostcard.h"
-#include "llcheckboxctrl.h"
-#include "llradiogroup.h"
 #include "lltoolfocus.h"
 #include "lltoolmgr.h"
+#include "llui.h"
+#include "lluictrlfactory.h"
+#include "llviewercamera.h"
+#include "llviewercontrol.h"
+#include "llviewermenufile.h"	// upload_new_resource()
+#include "llviewerstats.h"
+#include "llviewerwindow.h"
+#include "llweb.h"
 #include "llworld.h"
-#include "llagentui.h"
 
 // Linden library includes
 #include "llfontgl.h"
@@ -108,6 +119,7 @@
 	enum ESnapshotType
 	{
 		SNAPSHOT_POSTCARD,
+		SNAPSHOT_WEB,
 		SNAPSHOT_TEXTURE,
 		SNAPSHOT_LOCAL
 	};
@@ -156,8 +168,11 @@
 	void setSnapshotBufferType(LLViewerWindow::ESnapshotType type) { mSnapshotBufferType = type; }
 	void updateSnapshot(BOOL new_snapshot, BOOL new_thumbnail = FALSE, F32 delay = 0.f);
 	LLFloaterPostcard* savePostcard();
-	void saveTexture();
+	void confirmSavingTexture(bool set_as_profile_pic = false);
+	bool onSavingTextureConfirmed(const LLSD& notification, const LLSD& response, bool set_as_profile_pic);
+	void saveTexture(bool set_as_profile_pic = false);
 	BOOL saveLocal();
+	void saveWeb(std::string url);
 
 	BOOL setThumbnailImageSize() ;
 	void generateThumbnailImage(BOOL force_update = FALSE) ;
@@ -166,6 +181,9 @@
 
 	// Returns TRUE when snapshot generated, FALSE otherwise.
 	static BOOL onIdle( void* snapshot_preview );
+	
+	// callback for region name resolve
+	void regionNameCallback(std::string url, LLSD body, const std::string& name, S32 x, S32 y, S32 z);
 
 private:
 	LLColor4					mColor;
@@ -287,7 +305,7 @@
 	F32 image_aspect_ratio = ((F32)mWidth[mCurImageIndex]) / ((F32)mHeight[mCurImageIndex]);
 	F32 window_aspect_ratio = ((F32)getRect().getWidth()) / ((F32)getRect().getHeight());
 
-	if (!mKeepAspectRatio)//gSavedSettings.getBOOL("KeepAspectForSnapshot"))
+	if (!mKeepAspectRatio)
 	{
 		return image_aspect_ratio;
 	}
@@ -620,20 +638,20 @@
 	F32 window_aspect_ratio = ((F32)window_width) / ((F32)window_height);
 
 	// UI size for thumbnail
-	S32 max_width = LLFloaterSnapshot::getUIWinWidth() - 20;
-	S32 max_height = 90;
-
-	if (window_aspect_ratio > (F32)max_width / max_height)
+	LLFloater* floater = LLFloaterReg::getInstance("snapshot");
+	mThumbnailWidth = floater->getChild<LLView>("thumbnail_placeholder")->getRect().getWidth();
+	mThumbnailHeight = floater->getChild<LLView>("thumbnail_placeholder")->getRect().getHeight();
+
+
+	if (window_aspect_ratio > (F32)mThumbnailWidth / mThumbnailHeight)
 	{
 		// image too wide, shrink to width
-		mThumbnailWidth = max_width;
-		mThumbnailHeight = llround((F32)max_width / window_aspect_ratio);
+		mThumbnailHeight = llround((F32)mThumbnailWidth / window_aspect_ratio);
 	}
 	else
 	{
 		// image too tall, shrink to height
-		mThumbnailHeight = max_height;
-		mThumbnailWidth = llround((F32)max_height * window_aspect_ratio);
+		mThumbnailWidth = llround((F32)mThumbnailHeight * window_aspect_ratio);
 	}
 	
 	if(mThumbnailWidth > window_width || mThumbnailHeight > window_height)
@@ -819,10 +837,21 @@
 		{
 			// delete any existing image
 			previewp->mFormattedImage = NULL;
+
 			// now create the new one of the appropriate format.
-			// note: postcards hardcoded to use jpeg always.
-			LLFloaterSnapshot::ESnapshotFormat format = previewp->getSnapshotType() == SNAPSHOT_POSTCARD
-				? LLFloaterSnapshot::SNAPSHOT_FORMAT_JPEG : previewp->getSnapshotFormat();
+			// note: postcards and web hardcoded to use jpeg always.
+			LLFloaterSnapshot::ESnapshotFormat format;
+			
+			if (previewp->getSnapshotType() == SNAPSHOT_POSTCARD  || 
+				previewp->getSnapshotType() == SNAPSHOT_WEB)
+			{
+				format = LLFloaterSnapshot::SNAPSHOT_FORMAT_JPEG;
+			}
+			else
+			{
+				format = previewp->getSnapshotFormat();
+			}
+            			
 			switch(format)
 			{
 			case LLFloaterSnapshot::SNAPSHOT_FORMAT_PNG:
@@ -949,7 +978,6 @@
 	return floater;
 }
 
-<<<<<<< HEAD
 // Callback for asset upload
 void profile_pic_upload_callback(const LLUUID& uuid, void *user_data, S32 status, LLExtStat ext_status)
 {
@@ -979,15 +1007,12 @@
 
 
 void LLSnapshotLivePreview::saveTexture(bool set_as_profile_pic)
-=======
-void LLSnapshotLivePreview::saveTexture()
->>>>>>> 48809cb3
 {
 	// gen a new uuid for this asset
 	LLTransactionID tid;
 	tid.generate();
 	LLAssetID new_asset_id = tid.makeAssetID(gAgent.getSecureSessionID());
-		
+
 	LLPointer<LLImageJ2C> formatted = new LLImageJ2C;
 	LLPointer<LLImageRaw> scaled = new LLImageRaw(mPreviewImage->getData(),
 												  mPreviewImage->getWidth(),
@@ -998,7 +1023,6 @@
 			
 	if (formatted->encode(scaled, 0.0f))
 	{
-<<<<<<< HEAD
 		LLAssetStorage::LLStoreAssetCallback callback = NULL;
 
 		if (set_as_profile_pic)
@@ -1006,20 +1030,13 @@
 			callback = profile_pic_upload_callback;
 		}
 
-=======
->>>>>>> 48809cb3
 		LLVFile::writeFile(formatted->getData(), formatted->getDataSize(), gVFS, new_asset_id, LLAssetType::AT_TEXTURE);
 		std::string pos_string;
 		LLAgentUI::buildLocationString(pos_string, LLAgentUI::LOCATION_FORMAT_FULL);
 		std::string who_took_it;
 		LLAgentUI::buildFullname(who_took_it);
-		LLAssetStorage::LLStoreAssetCallback callback = NULL;
 		S32 expected_upload_cost = LLGlobalEconomy::Singleton::getInstance()->getPriceUpload();
-<<<<<<< HEAD
 		std::string snapname = "Snapshot : " + pos_string;
-=======
-		void *userdata = NULL;
->>>>>>> 48809cb3
 		upload_new_resource(tid,	// tid
 				    LLAssetType::AT_TEXTURE,
 				    snapname,
@@ -1030,13 +1047,8 @@
 				    PERM_ALL,  // Note: Snapshots to inventory is a special case of content upload
 				    PERM_NONE, // that ignores the user's premissions preferences and continues to
 				    PERM_NONE, // always use these fairly permissive hard-coded initial perms. - MG
-<<<<<<< HEAD
 				    snapname,
 				    callback, expected_upload_cost, NULL);
-=======
-				    "Snapshot : " + pos_string,
-				    callback, expected_upload_cost, userdata);
->>>>>>> 48809cb3
 		gViewerWindow->playSnapshotAnimAndSound();
 	}
 	else
@@ -1064,6 +1076,81 @@
 		gViewerWindow->playSnapshotAnimAndSound();
 	}
 	return success;
+}
+
+
+class LLSendWebResponder : public LLHTTPClient::Responder
+{
+public:
+	
+	virtual void error(U32 status, const std::string& reason)
+	{
+		llwarns << status << ": " << reason << llendl;
+		LLNotificationsUtil::add("ShareToWebFailed");
+	}
+	
+	virtual void result(const LLSD& content)
+	{
+		std::string response_url = content["response_url"].asString();
+
+		if (!response_url.empty())
+		{
+			LLWeb::loadURLExternal(response_url);
+		}
+		else
+		{
+			LLNotificationsUtil::add("ShareToWebFailed");
+		}
+	}
+
+};
+
+void LLSnapshotLivePreview::saveWeb(std::string url)
+{
+	if (url.empty())
+	{
+		llwarns << "No share to web url" << llendl;
+		return;
+	}
+
+	LLImageJPEG* jpg = dynamic_cast<LLImageJPEG*>(mFormattedImage.get());
+	if(!jpg)
+	{
+		llwarns << "Formatted image not a JPEG" << llendl;
+		return;
+	}
+	
+/* figure out if there's a better way to serialize */
+	LLSD body;
+	std::vector<U8> binary_image;
+	U8* data = jpg->getData();
+	for (int i = 0; i < jpg->getDataSize(); i++)
+	{
+		binary_image.push_back(data[i]);
+	}
+	
+	body["image"] = binary_image;
+
+	body["description"] = getChild<LLLineEditor>("description")->getText();
+
+	std::string name;
+	LLAgentUI::buildFullname(name);
+
+	body["avatar_name"] = name;
+	
+	LLLandmarkActions::getRegionNameAndCoordsFromPosGlobal(gAgentCamera.getCameraPositionGlobal(),
+		boost::bind(&LLSnapshotLivePreview::regionNameCallback, this, url, body, _1, _2, _3, _4));
+	
+	gViewerWindow->playSnapshotAnimAndSound();
+}
+
+
+void LLSnapshotLivePreview::regionNameCallback(std::string url, LLSD body, const std::string& name, S32 x, S32 y, S32 z)
+{
+	body["slurl"] = LLSLURL(name, LLVector3d(x, y, z)).getSLURLString();
+
+	LLHTTPClient::post(url, body,
+		new LLSendWebResponder());
 }
 
 ///----------------------------------------------------------------------------
@@ -1085,9 +1172,6 @@
 		mAvatarPauseHandles.clear();
 
 	}
-	static void onClickDiscard(void* data);
-	static void onClickKeep(void* data);
-	static void onCommitSave(LLUICtrl* ctrl, void* data);
 	static void onClickNewSnapshot(void* data);
 	static void onClickAutoSnap(LLUICtrl *ctrl, void* data);
 	//static void onClickAdvanceSnap(LLUICtrl *ctrl, void* data);
@@ -1102,9 +1186,11 @@
 	static void updateResolution(LLUICtrl* ctrl, void* data, BOOL do_update = TRUE);
 	static void onCommitFreezeFrame(LLUICtrl* ctrl, void* data);
 	static void onCommitLayerTypes(LLUICtrl* ctrl, void*data);
-	static void onCommitSnapshotType(LLUICtrl* ctrl, void* data);
 	static void onCommitSnapshotFormat(LLUICtrl* ctrl, void* data);
 	static void onCommitCustomResolution(LLUICtrl *ctrl, void* data);
+	static void onCommitSnapshot(LLFloaterSnapshot* view, LLSnapshotLivePreview::ESnapshotType type);
+	static void onCommitProfilePic(LLFloaterSnapshot* view);
+	static void onToggleAdvanced(LLUICtrl *ctrl, void* data);
 	static void resetSnapshotSizeOnUI(LLFloaterSnapshot *view, S32 width, S32 height) ;
 	static BOOL checkImageSize(LLSnapshotLivePreview* previewp, S32& width, S32& height, BOOL isWidthChanged, S32 max_value);
 
@@ -1112,10 +1198,8 @@
 	static void setResolution(LLFloaterSnapshot* floater, const std::string& comboname);
 	static void updateControls(LLFloaterSnapshot* floater);
 	static void updateLayout(LLFloaterSnapshot* floater);
-	static void updateResolutionTextEntry(LLFloaterSnapshot* floater);
 
 private:
-	static LLSnapshotLivePreview::ESnapshotType getTypeIndex(LLFloaterSnapshot* floater);
 	static ESnapshotFormat getFormatIndex(LLFloaterSnapshot* floater);
 	static LLViewerWindow::ESnapshotType getLayerType(LLFloaterSnapshot* floater);
 	static void comboSetCustom(LLFloaterSnapshot *floater, const std::string& comboname);
@@ -1136,22 +1220,6 @@
 	LLSnapshotLivePreview* previewp = (LLSnapshotLivePreview*)floater->impl.mPreviewHandle.get();
 	return previewp;
 }
-
-// static
-LLSnapshotLivePreview::ESnapshotType LLFloaterSnapshot::Impl::getTypeIndex(LLFloaterSnapshot* floater)
-{
-	LLSnapshotLivePreview::ESnapshotType index = LLSnapshotLivePreview::SNAPSHOT_POSTCARD;
-	LLSD value = floater->childGetValue("snapshot_type_radio");
-	const std::string id = value.asString();
-	if (id == "postcard")
-		index = LLSnapshotLivePreview::SNAPSHOT_POSTCARD;
-	else if (id == "texture")
-		index = LLSnapshotLivePreview::SNAPSHOT_TEXTURE;
-	else if (id == "local")
-		index = LLSnapshotLivePreview::SNAPSHOT_LOCAL;
-	return index;
-}
-
 
 // static
 LLFloaterSnapshot::ESnapshotFormat LLFloaterSnapshot::Impl::getFormatIndex(LLFloaterSnapshot* floater)
@@ -1201,20 +1269,12 @@
 {
 	LLSnapshotLivePreview* previewp = getPreviewView(floaterp);
 
-	S32 delta_height = gSavedSettings.getBOOL("AdvanceSnapshot") ? 0 : floaterp->getUIWinHeightShort() - floaterp->getUIWinHeightLong() ;
-
 	if(!gSavedSettings.getBOOL("AdvanceSnapshot")) //set to original window resolution
 	{
 		previewp->mKeepAspectRatio = TRUE;
 
-		floaterp->getChild<LLComboBox>("postcard_size_combo")->setCurrentByIndex(0);
-		gSavedSettings.setS32("SnapshotPostcardLastResolution", 0);
-
-		floaterp->getChild<LLComboBox>("texture_size_combo")->setCurrentByIndex(0);
-		gSavedSettings.setS32("SnapshotTextureLastResolution", 0);
-
-		floaterp->getChild<LLComboBox>("local_size_combo")->setCurrentByIndex(0);
-		gSavedSettings.setS32("SnapshotLocalLastResolution", 0);
+		floaterp->getChild<LLComboBox>("snapshot_size_combo")->setCurrentByIndex(0);
+		gSavedSettings.setS32("SnapshotLastResolution", 0);
 
 		LLSnapshotLivePreview* previewp = getPreviewView(floaterp);
 		previewp->setSize(gViewerWindow->getWindowWidthRaw(), gViewerWindow->getWindowHeightRaw());
@@ -1227,9 +1287,6 @@
 		// stop all mouse events at fullscreen preview layer
 		floaterp->getParent()->setMouseOpaque(TRUE);
 		
-		// shrink to smaller layout
-		floaterp->reshape(floaterp->getRect().getWidth(), floaterp->getUIWinHeightLong() + delta_height);
-
 		// can see and interact with fullscreen preview now
 		if (previewp)
 		{
@@ -1258,7 +1315,6 @@
 	else // turning off freeze frame mode
 	{
 		floaterp->getParent()->setMouseOpaque(FALSE);
-		floaterp->reshape(floaterp->getRect().getWidth(), floaterp->getUIWinHeightLong() + delta_height);
 		if (previewp)
 		{
 			previewp->setVisible(FALSE);
@@ -1287,127 +1343,27 @@
 // static
 void LLFloaterSnapshot::Impl::updateControls(LLFloaterSnapshot* floater)
 {
-	LLRadioGroup* snapshot_type_radio = floater->getChild<LLRadioGroup>("snapshot_type_radio");
-	snapshot_type_radio->setSelectedIndex(gSavedSettings.getS32("LastSnapshotType"));
-	LLSnapshotLivePreview::ESnapshotType shot_type = getTypeIndex(floater);
-	ESnapshotFormat shot_format = (ESnapshotFormat)gSavedSettings.getS32("SnapshotFormat"); //getFormatIndex(floater);	LLViewerWindow::ESnapshotType layer_type = getLayerType(floater);
-	LLViewerWindow::ESnapshotType layer_type = getLayerType(floater);
-
-	floater->childSetVisible("postcard_size_combo", FALSE);
-	floater->childSetVisible("texture_size_combo", FALSE);
-	floater->childSetVisible("local_size_combo", FALSE);
-
-	floater->getChild<LLComboBox>("postcard_size_combo")->selectNthItem(gSavedSettings.getS32("SnapshotPostcardLastResolution"));
-	floater->getChild<LLComboBox>("texture_size_combo")->selectNthItem(gSavedSettings.getS32("SnapshotTextureLastResolution"));
-	floater->getChild<LLComboBox>("local_size_combo")->selectNthItem(gSavedSettings.getS32("SnapshotLocalLastResolution"));
-	floater->getChild<LLComboBox>("local_format_combo")->selectNthItem(gSavedSettings.getS32("SnapshotFormat"));
-
-	floater->childSetVisible("upload_btn",			shot_type == LLSnapshotLivePreview::SNAPSHOT_TEXTURE);
-	floater->childSetVisible("send_btn",			shot_type == LLSnapshotLivePreview::SNAPSHOT_POSTCARD);
-	floater->childSetVisible("save_btn",			shot_type == LLSnapshotLivePreview::SNAPSHOT_LOCAL);
-	floater->childSetEnabled("keep_aspect_check",	shot_type != LLSnapshotLivePreview::SNAPSHOT_TEXTURE && !floater->impl.mAspectRatioCheckOff);
-	floater->childSetEnabled("layer_types",			shot_type == LLSnapshotLivePreview::SNAPSHOT_LOCAL);
-
-	BOOL is_advance = gSavedSettings.getBOOL("AdvanceSnapshot");
-	BOOL is_local = shot_type == LLSnapshotLivePreview::SNAPSHOT_LOCAL;
-	BOOL show_slider = 
-		shot_type == LLSnapshotLivePreview::SNAPSHOT_POSTCARD
-		|| (is_local && shot_format == LLFloaterSnapshot::SNAPSHOT_FORMAT_JPEG);
-
-	floater->childSetVisible("more_btn", !is_advance); // the only item hidden in advanced mode
-	floater->childSetVisible("less_btn",				is_advance);
-	floater->childSetVisible("type_label2",				is_advance);
-	floater->childSetVisible("format_label",			is_advance && is_local);
-	floater->childSetVisible("local_format_combo",		is_advance && is_local);
-	floater->childSetVisible("layer_types",				is_advance);
-	floater->childSetVisible("layer_type_label",		is_advance);
-	floater->childSetVisible("snapshot_width",			is_advance);
-	floater->childSetVisible("snapshot_height",			is_advance);
-	floater->childSetVisible("keep_aspect_check",		is_advance);
-	floater->childSetVisible("ui_check",				is_advance);
-	floater->childSetVisible("hud_check",				is_advance);
-	floater->childSetVisible("keep_open_check",			is_advance);
-	floater->childSetVisible("freeze_frame_check",		is_advance);
-	floater->childSetVisible("auto_snapshot_check",		is_advance);
-	floater->childSetVisible("image_quality_slider",	is_advance && show_slider);
-
 	LLSnapshotLivePreview* previewp = getPreviewView(floater);
-	BOOL got_bytes = previewp && previewp->getDataSize() > 0;
-	BOOL got_snap = previewp && previewp->getSnapshotUpToDate();
-
-	floater->childSetEnabled("send_btn",   shot_type == LLSnapshotLivePreview::SNAPSHOT_POSTCARD && got_snap && previewp->getDataSize() <= MAX_POSTCARD_DATASIZE);
-	floater->childSetEnabled("upload_btn", shot_type == LLSnapshotLivePreview::SNAPSHOT_TEXTURE  && got_snap);
-	floater->childSetEnabled("save_btn",   shot_type == LLSnapshotLivePreview::SNAPSHOT_LOCAL    && got_snap);
-
-	LLLocale locale(LLLocale::USER_LOCALE);
-	std::string bytes_string;
-	if (got_snap)
-	{
-		LLResMgr::getInstance()->getIntegerString(bytes_string, (previewp->getDataSize()) >> 10 );
-	}
-	S32 upload_cost = LLGlobalEconomy::Singleton::getInstance()->getPriceUpload();
-	floater->childSetLabelArg("texture", "[AMOUNT]", llformat("%d",upload_cost));
-	floater->childSetLabelArg("upload_btn", "[AMOUNT]", llformat("%d",upload_cost));
-	floater->childSetTextArg("file_size_label", "[SIZE]", got_snap ? bytes_string : floater->getString("unknown"));
-	floater->childSetColor("file_size_label", 
-		shot_type == LLSnapshotLivePreview::SNAPSHOT_POSTCARD 
-		&& got_bytes
-		&& previewp->getDataSize() > MAX_POSTCARD_DATASIZE ? LLUIColor(LLColor4::red) : LLUIColorTable::instance().getColor( "LabelTextColor" ));
-
-	switch(shot_type)
-	{
-	  case LLSnapshotLivePreview::SNAPSHOT_POSTCARD:
-		layer_type = LLViewerWindow::SNAPSHOT_TYPE_COLOR;
-		floater->childSetValue("layer_types", "colors");
-		if(is_advance)
-		{			
-			setResolution(floater, "postcard_size_combo");
-		}
-		break;
-	  case LLSnapshotLivePreview::SNAPSHOT_TEXTURE:
-		layer_type = LLViewerWindow::SNAPSHOT_TYPE_COLOR;
-		floater->childSetValue("layer_types", "colors");
-		if(is_advance)
-		{
-			setResolution(floater, "texture_size_combo");			
-		}
-		break;
-	  case  LLSnapshotLivePreview::SNAPSHOT_LOCAL:
-		if(is_advance)
-		{
-			setResolution(floater, "local_size_combo");
-		}
-		break;
-	  default:
-		break;
-	}
-
-	updateResolutionTextEntry(floater);
-
-	if (previewp)
-	{
-		previewp->setSnapshotType(shot_type);
-		previewp->setSnapshotFormat(shot_format);
-		previewp->setSnapshotBufferType(layer_type);
-	}
-}
-
-// static
-void LLFloaterSnapshot::Impl::updateResolutionTextEntry(LLFloaterSnapshot* floater)
-{
-	LLSpinCtrl* width_spinner = floater->getChild<LLSpinCtrl>("snapshot_width");
-	LLSpinCtrl* height_spinner = floater->getChild<LLSpinCtrl>("snapshot_height");
-
-	if(getTypeIndex(floater) == LLSnapshotLivePreview::SNAPSHOT_TEXTURE)
-	{
-		width_spinner->setAllowEdit(FALSE);
-		height_spinner->setAllowEdit(FALSE);
-	}
-	else
-	{
-		width_spinner->setAllowEdit(TRUE);
-		height_spinner->setAllowEdit(TRUE);
-	}
+	if (NULL == previewp)
+	{
+		return;
+	}
+
+	// Disable buttons until Snapshot is ready. EXT-6534
+	BOOL got_snap = previewp->getSnapshotUpToDate();
+
+	// process Main buttons
+	floater->childSetEnabled("share", got_snap);
+	floater->childSetEnabled("save", got_snap);
+	floater->childSetEnabled("set_profile_pic", got_snap);
+
+	// process Share actions buttons
+	floater->childSetEnabled("share_to_web", got_snap);
+	floater->childSetEnabled("share_to_email", got_snap);
+
+	// process Save actions buttons
+	floater->childSetEnabled("save_to_inventory", got_snap);
+	floater->childSetEnabled("save_to_computer", got_snap);
 }
 
 // static
@@ -1417,70 +1373,6 @@
 	{
 		BOOL autosnap = gSavedSettings.getBOOL("AutoSnapshot");
 		previewp->updateSnapshot(autosnap, update_thumbnail, autosnap ? AUTO_SNAPSHOT_TIME_DELAY : 0.f);
-	}
-}
-
-// static
-void LLFloaterSnapshot::Impl::onClickDiscard(void* data)
-{
-	LLFloaterSnapshot *view = (LLFloaterSnapshot *)data;
-	
-	if (view)
-	{
-		view->closeFloater();
-	}
-}
-
-
-// static
-void LLFloaterSnapshot::Impl::onCommitSave(LLUICtrl* ctrl, void* data)
-{
-	if (ctrl->getValue().asString() == "save as")
-	{
-		gViewerWindow->resetSnapshotLoc();
-	}
-	onClickKeep(data);
-}
-
-// static
-void LLFloaterSnapshot::Impl::onClickKeep(void* data)
-{
-	LLFloaterSnapshot *view = (LLFloaterSnapshot *)data;
-	LLSnapshotLivePreview* previewp = getPreviewView(view);
-	
-	if (previewp)
-	{
-		if (previewp->getSnapshotType() == LLSnapshotLivePreview::SNAPSHOT_POSTCARD)
-		{
-			LLFloaterPostcard* floater = previewp->savePostcard();
-			// if still in snapshot mode, put postcard floater in snapshot floaterview
-			// and link it to snapshot floater
-			if (floater && !gSavedSettings.getBOOL("CloseSnapshotOnKeep"))
-			{
-				gFloaterView->removeChild(floater);
-				gSnapshotFloaterView->addChild(floater);
-				view->addDependentFloater(floater, FALSE);
-			}
-		}
-		else if (previewp->getSnapshotType() == LLSnapshotLivePreview::SNAPSHOT_TEXTURE)
-		{
-			previewp->saveTexture();
-		}
-		else
-		{
-			previewp->saveLocal();
-		}
-
-		if (gSavedSettings.getBOOL("CloseSnapshotOnKeep"))
-		{
-			view->closeFloater();
-		}
-		else
-		{
-			checkAutoSnapshot(previewp);
-		}
-
-		updateControls(view);
 	}
 }
 
@@ -1720,10 +1612,8 @@
 	}
 
 	// save off all selected resolution values
-	gSavedSettings.setS32("SnapshotPostcardLastResolution", view->getChild<LLComboBox>("postcard_size_combo")->getCurrentIndex());
-	gSavedSettings.setS32("SnapshotTextureLastResolution",  view->getChild<LLComboBox>("texture_size_combo")->getCurrentIndex());
-	gSavedSettings.setS32("SnapshotLocalLastResolution",    view->getChild<LLComboBox>("local_size_combo")->getCurrentIndex());
-
+	gSavedSettings.setS32("SnapshotLastResolution", view->getChild<LLComboBox>("snapshot_size_combo")->getCurrentIndex());
+	
 	std::string sdstring = combobox->getSelectedValue();
 	LLSD sdres;
 	std::stringstream sstream(sdstring);
@@ -1803,17 +1693,130 @@
 }
 
 //static 
-void LLFloaterSnapshot::Impl::onCommitSnapshotType(LLUICtrl* ctrl, void* data)
-{
-	LLFloaterSnapshot *view = (LLFloaterSnapshot *)data;		
-	if (view)
-	{
-		gSavedSettings.setS32("LastSnapshotType", getTypeIndex(view));
-		getPreviewView(view)->updateSnapshot(TRUE);
-		updateControls(view);
-	}
-}
-
+void LLFloaterSnapshot::Impl::onToggleAdvanced(LLUICtrl* ctrl, void* data)
+{
+	LLFloaterSnapshot *view = (LLFloaterSnapshot *)data;
+
+	LLPanel* advanced_panel = view->getChild<LLPanel>("snapshot_advanced");
+
+	if (advanced_panel->getVisible())
+	{
+		advanced_panel->setVisible(false);
+
+		// shrink floater back to original size
+		view->reshape(view->getRect().getWidth() - advanced_panel->getRect().getWidth(), view->getRect().getHeight());
+
+		view->getChild<LLButton>("hide_advanced")->setVisible(false);
+		view->getChild<LLButton>("show_advanced")->setVisible(true);
+	}
+	else
+	{
+		advanced_panel->setVisible(true);
+		// stretch the floater so it can accommodate the advanced panel
+		view->reshape(view->getRect().getWidth() + advanced_panel->getRect().getWidth(), view->getRect().getHeight());
+
+		view->getChild<LLButton>("hide_advanced")->setVisible(true);
+		view->getChild<LLButton>("show_advanced")->setVisible(false);
+	}
+}
+
+// This object represents a pending request for avatar properties information
+class LLAvatarDataRequest : public LLAvatarPropertiesObserver
+{
+public:
+	LLAvatarDataRequest(const LLUUID& avatar_id, const LLUUID& image_id, LLFloaterSnapshot* floater)
+	:	mAvatarID(avatar_id),
+		mImageID(image_id),
+		mSnapshotFloater(floater)
+
+	{
+	}
+	
+	~LLAvatarDataRequest()
+	{
+		// remove ourselves as an observer
+		LLAvatarPropertiesProcessor::getInstance()->
+		removeObserver(mAvatarID, this);
+	}
+	
+	void processProperties(void* data, EAvatarProcessorType type)
+	{
+		// route the data to the inspector
+		if (data
+			&& type == APT_PROPERTIES)
+		{
+
+			LLAvatarData* avatar_data = static_cast<LLAvatarData*>(data);
+
+			LLAvatarData new_data(*avatar_data);
+			new_data.image_id = mImageID;
+
+			LLAvatarPropertiesProcessor::getInstance()->sendAvatarPropertiesUpdate(&new_data);
+
+			delete this;
+		}
+	}
+	
+	// Store avatar ID so we can un-register the observer on destruction
+	LLUUID mAvatarID;
+	LLUUID mImageID;
+	LLFloaterSnapshot* mSnapshotFloater;
+};
+
+void LLFloaterSnapshot::Impl::onCommitProfilePic(LLFloaterSnapshot* view)
+{
+	//first save to harddrive
+	LLSnapshotLivePreview* previewp = getPreviewView(view);
+	
+	if(previewp)
+	{
+		previewp->confirmSavingTexture(true);
+	}
+}
+
+void LLFloaterSnapshot::Impl::onCommitSnapshot(LLFloaterSnapshot* view, LLSnapshotLivePreview::ESnapshotType type)
+{
+	LLSnapshotLivePreview* previewp = getPreviewView(view);
+	
+	if (previewp)
+	{
+		previewp->setSnapshotType(type);
+
+		if (type == LLSnapshotLivePreview::SNAPSHOT_WEB)
+		{
+			previewp->saveWeb(view->getString("share_to_web_url"));
+		}
+		else if (type == LLSnapshotLivePreview::SNAPSHOT_LOCAL)
+		{
+			previewp->saveLocal();
+		}
+		else if (type == LLSnapshotLivePreview::SNAPSHOT_TEXTURE)
+		{
+			previewp->confirmSavingTexture();
+		}
+		else if (type == LLSnapshotLivePreview::SNAPSHOT_POSTCARD)
+		{
+			LLFloaterPostcard* floater = previewp->savePostcard();
+			// if still in snapshot mode, put postcard floater in snapshot floaterview
+			// and link it to snapshot floater
+			if (floater && !gSavedSettings.getBOOL("CloseSnapshotOnKeep"))
+			{
+				gFloaterView->removeChild(floater);
+				gSnapshotFloaterView->addChild(floater);
+				view->addDependentFloater(floater, FALSE);
+			}
+		}
+
+		if (gSavedSettings.getBOOL("CloseSnapshotOnKeep"))
+		{
+			view->closeFloater();
+		}
+		else
+		{
+			checkAutoSnapshot(previewp);
+		}
+	}
+}
 
 //static 
 void LLFloaterSnapshot::Impl::onCommitSnapshotFormat(LLUICtrl* ctrl, void* data)
@@ -1827,8 +1830,6 @@
 	}
 }
 
-
-
 // Sets the named size combo to "custom" mode.
 // static
 void LLFloaterSnapshot::Impl::comboSetCustom(LLFloaterSnapshot* floater, const std::string& comboname)
@@ -1837,23 +1838,10 @@
 
 	combo->setCurrentByIndex(combo->getItemCount() - 1); // "custom" is always the last index
 
-	if(comboname == "postcard_size_combo") 
-	{
-		gSavedSettings.setS32("SnapshotPostcardLastResolution", combo->getCurrentIndex());
-	}
-	else if(comboname == "texture_size_combo") 
-	{
-		gSavedSettings.setS32("SnapshotTextureLastResolution", combo->getCurrentIndex());
-	}
-	else if(comboname == "local_size_combo") 
-	{
-		gSavedSettings.setS32("SnapshotLocalLastResolution", combo->getCurrentIndex());
-	}
+	gSavedSettings.setS32("SnapshotLastResolution", combo->getCurrentIndex());
 
 	checkAspectRatio(floater, -1); // -1 means custom
 }
-
-
 
 //static
 BOOL LLFloaterSnapshot::Impl::checkImageSize(LLSnapshotLivePreview* previewp, S32& width, S32& height, BOOL isWidthChanged, S32 max_value)
@@ -1995,9 +1983,7 @@
 				previewp->setSize(w,h);
 				checkAutoSnapshot(previewp, FALSE);
 				previewp->updateSnapshot(FALSE, TRUE);
-				comboSetCustom(view, "postcard_size_combo");
-				comboSetCustom(view, "texture_size_combo");
-				comboSetCustom(view, "local_size_combo");
+				comboSetCustom(view, "snapshot_size_combo");
 			}
 		}
 
@@ -2014,7 +2000,7 @@
 
 // Default constructor
 LLFloaterSnapshot::LLFloaterSnapshot(const LLSD& key)
-	: LLFloater(key),
+	: LLTransientDockableFloater(NULL, true, key),
 	  impl (*(new Impl))
 {
 	//Called from floater reg: LLUICtrlFactory::getInstance()->buildFloater(this, "floater_snapshot.xml", FALSE);
@@ -2039,7 +2025,20 @@
 
 BOOL LLFloaterSnapshot::postBuild()
 {
-	childSetCommitCallback("snapshot_type_radio", Impl::onCommitSnapshotType, this);
+
+	getChild<LLButton>("share")->setCommitCallback(boost::bind(&LLFloaterSnapshot::updateButtons, this, SNAPSHOT_SHARE));
+	getChild<LLButton>("save")->setCommitCallback(boost::bind(&LLFloaterSnapshot::updateButtons, this, SNAPSHOT_SAVE));
+	getChild<LLButton>("cancel")->setCommitCallback(boost::bind(&LLFloaterSnapshot::updateButtons, this, SNAPSHOT_MAIN));
+
+	getChild<LLButton>("share_to_web")->setCommitCallback(boost::bind(&Impl::onCommitSnapshot, this, LLSnapshotLivePreview::SNAPSHOT_WEB));
+	getChild<LLButton>("share_to_email")->setCommitCallback(boost::bind(&Impl::onCommitSnapshot, this, LLSnapshotLivePreview::SNAPSHOT_POSTCARD));
+	getChild<LLButton>("save_to_inventory")->setCommitCallback(boost::bind(&Impl::onCommitSnapshot, this, LLSnapshotLivePreview::SNAPSHOT_TEXTURE));
+	getChild<LLButton>("save_to_computer")->setCommitCallback(boost::bind(&Impl::onCommitSnapshot, this, LLSnapshotLivePreview::SNAPSHOT_LOCAL));
+	getChild<LLButton>("set_profile_pic")->setCommitCallback(boost::bind(&Impl::onCommitProfilePic, this));
+
+	childSetCommitCallback("show_advanced", Impl::onToggleAdvanced, this);
+	childSetCommitCallback("hide_advanced", Impl::onToggleAdvanced, this);
+
 	childSetCommitCallback("local_format_combo", Impl::onCommitSnapshotFormat, this);
 	
 	childSetAction("new_snapshot_btn", Impl::onClickNewSnapshot, this);
@@ -2047,11 +2046,6 @@
 	childSetAction("more_btn", Impl::onClickMore, this);
 	childSetAction("less_btn", Impl::onClickLess, this);
 
-	childSetAction("upload_btn", Impl::onClickKeep, this);
-	childSetAction("send_btn", Impl::onClickKeep, this);
-	childSetCommitCallback("save_btn", Impl::onCommitSave, this);
-	childSetAction("discard_btn", Impl::onClickDiscard, this);
-
 	childSetCommitCallback("image_quality_slider", Impl::onCommitQuality, this);
 	childSetValue("image_quality_slider", gSavedSettings.getS32("SnapshotQuality"));
 
@@ -2072,7 +2066,6 @@
 
 	childSetCommitCallback("layer_types", Impl::onCommitLayerTypes, this);
 	childSetValue("layer_types", "colors");
-	childSetEnabled("layer_types", FALSE);
 
 	childSetValue("snapshot_width", gSavedSettings.getS32(lastSnapshotWidthName()));
 	childSetValue("snapshot_height", gSavedSettings.getS32(lastSnapshotHeightName()));
@@ -2083,9 +2076,7 @@
 	childSetValue("auto_snapshot_check", gSavedSettings.getBOOL("AutoSnapshot"));
 	childSetCommitCallback("auto_snapshot_check", Impl::onClickAutoSnap, this);
 
-	childSetCommitCallback("postcard_size_combo", Impl::onCommitResolution, this);
-	childSetCommitCallback("texture_size_combo", Impl::onCommitResolution, this);
-	childSetCommitCallback("local_size_combo", Impl::onCommitResolution, this);
+	childSetCommitCallback("snapshot_size_combo", Impl::onCommitResolution, this);
 
 	// create preview window
 	LLRect full_screen_rect = getRootView()->getRect();
@@ -2106,8 +2097,14 @@
 	impl.mPreviewHandle = previewp->getHandle();
 	impl.updateControls(this);
 	impl.updateLayout(this);
-	
-	return TRUE;
+
+	//save off the refresh button's rectangle so we can apply offsets with thumbnail resize 
+	mRefreshBtnRect = getChild<LLButton>("new_snapshot_btn")->getRect();
+
+	// make sure we share/hide the general buttons 
+	updateButtons(SNAPSHOT_MAIN);
+	
+	return LLDockableFloater::postBuild();
 }
 
 void LLFloaterSnapshot::draw()
@@ -2120,15 +2117,19 @@
 		return;
 	}
 
-	LLFloater::draw();
+	LLDockableFloater::draw();
+
+	LLButton* refresh_btn = getChild<LLButton>("new_snapshot_btn");
+	// revert the refresh button to original intended position
+	LLRect refresh_rect = mRefreshBtnRect;
 
 	if (previewp)
 	{		
 		if(previewp->getThumbnailImage())
 		{
-			LLRect thumbnail_rect = getChild<LLUICtrl>("thumbnail_placeholder")->getRect();
-
-			S32 offset_x = (getRect().getWidth() - previewp->getThumbnailWidth()) / 2 ;
+			LLRect thumbnail_rect = getChild<LLView>("thumbnail_placeholder")->getRect();
+
+			S32 offset_x = (thumbnail_rect.getWidth() - previewp->getThumbnailWidth()) / 2 + thumbnail_rect.mLeft;
 			S32 offset_y = thumbnail_rect.mBottom + (thumbnail_rect.getHeight() - previewp->getThumbnailHeight()) / 2 ;
 
 			glMatrixMode(GL_MODELVIEW);
@@ -2137,8 +2138,14 @@
 					previewp->getThumbnailImage(), LLColor4::white);	
 
 			previewp->drawPreviewRect(offset_x, offset_y) ;
-		}
-	}
+
+			refresh_rect.translate(offset_x - thumbnail_rect.mLeft, offset_y - thumbnail_rect.mBottom);
+		}
+	}
+
+	refresh_btn->setRect(refresh_rect);
+	drawChild(refresh_btn);
+	
 }
 
 void LLFloaterSnapshot::onOpen(const LLSD& key)
@@ -2152,6 +2159,12 @@
 	gSnapshotFloaterView->setEnabled(TRUE);
 	gSnapshotFloaterView->setVisible(TRUE);
 	gSnapshotFloaterView->adjustToFitScreen(this, FALSE);
+
+	LLButton *snapshots = LLBottomTray::getInstance()->getChild<LLButton>("snapshots");
+
+	setDockControl(new LLDockControl(
+		snapshots, this,
+		getDockTongue(), LLDockControl::TOP));
 }
 
 void LLFloaterSnapshot::onClose(bool app_quitting)
@@ -2179,6 +2192,33 @@
 	}
 }
 
+bool LLFloaterSnapshot::updateButtons(ESnapshotMode mode)
+{
+	childSetVisible("share", mode == SNAPSHOT_MAIN);
+	childSetVisible("save", mode == SNAPSHOT_MAIN);
+	childSetVisible("set_profile_pic", mode == SNAPSHOT_MAIN);
+
+//	childSetVisible("share_to_web", mode == SNAPSHOT_SHARE);
+	childSetVisible("share_to_email", mode == SNAPSHOT_SHARE);
+
+	childSetVisible("save_to_inventory", mode == SNAPSHOT_SAVE);
+	childSetVisible("save_to_computer", mode == SNAPSHOT_SAVE);
+
+	childSetVisible("cancel", mode != SNAPSHOT_MAIN);	
+
+	return true;
+}
+
+void LLFloaterSnapshot::setAsProfilePic(const LLUUID& image_id)
+{
+	LLAvatarDataRequest* avatar_data_request = new LLAvatarDataRequest(gAgent.getID(), image_id, this);
+	
+	LLAvatarPropertiesProcessor* processor = 
+		LLAvatarPropertiesProcessor::getInstance();
+	
+	processor->addObserver(gAgent.getID(), avatar_data_request);
+	processor->sendAvatarPropertiesRequest(gAgent.getID());
+}
 
 ///----------------------------------------------------------------------------
 /// Class LLSnapshotFloaterView
