/**
 * @file llgroupmgr.h
 * @brief Manager for aggregating all client knowledge for specific groups
 *
 * $LicenseInfo:firstyear=2004&license=viewerlgpl$
 * Second Life Viewer Source Code
 * Copyright (C) 2010, Linden Research, Inc.
 *
 * This library is free software; you can redistribute it and/or
 * modify it under the terms of the GNU Lesser General Public
 * License as published by the Free Software Foundation;
 * version 2.1 of the License only.
 *
 * This library is distributed in the hope that it will be useful,
 * but WITHOUT ANY WARRANTY; without even the implied warranty of
 * MERCHANTABILITY or FITNESS FOR A PARTICULAR PURPOSE.  See the GNU
 * Lesser General Public License for more details.
 *
 * You should have received a copy of the GNU Lesser General Public
 * License along with this library; if not, write to the Free Software
 * Foundation, Inc., 51 Franklin Street, Fifth Floor, Boston, MA  02110-1301  USA
 *
 * Linden Research, Inc., 945 Battery Street, San Francisco, CA  94111  USA
 * $/LicenseInfo$
 */

#ifndef LL_LLGROUPMGR_H
#define LL_LLGROUPMGR_H

#include "lluuid.h"
#include "roles_constants.h"
#include <vector>
#include <string>
#include <map>
#include "lleventcoro.h"
#include "llcoros.h"

// Forward Declarations
class LLMessageSystem;
class LLGroupRoleData;
class LLGroupMgr;

enum LLGroupChange
{
    GC_PROPERTIES,
    GC_MEMBER_DATA,
    GC_ROLE_DATA,
    GC_ROLE_MEMBER_DATA,
    GC_TITLES,
    GC_BANLIST,
    GC_ALL
};

const U32 GB_MAX_BANNED_AGENTS = 500;

class LLGroupMgrObserver
{
public:
    LLGroupMgrObserver(const LLUUID& id) : mID(id){};
    LLGroupMgrObserver() : mID(LLUUID::null){};
    virtual ~LLGroupMgrObserver(){};
    virtual void changed(LLGroupChange gc) = 0;
    const LLUUID& getID() { return mID; }
protected:
    LLUUID  mID;
};

class LLParticularGroupObserver
{
public:
    virtual ~LLParticularGroupObserver(){}
    virtual void changed(const LLUUID& group_id, LLGroupChange gc) = 0;
};

class LLGroupMemberData
{
friend class LLGroupMgrGroupData;

public:
<<<<<<< HEAD
	typedef std::map<LLUUID,LLGroupRoleData*> role_list_t;
	
	LLGroupMemberData(const LLUUID& id, 
						S32 contribution,
						U64 agent_powers,
						const std::string& title,
						const std::string& online_status,
						bool is_owner);

	~LLGroupMemberData();

	const LLUUID& getID() const { return mID; }
	S32 getContribution() const { return mContribution; }
	U64	getAgentPowers() const { return mAgentPowers; }
	bool isOwner() const { return mIsOwner; }
	const std::string& getTitle() const { return mTitle; }
	const std::string& getOnlineStatus() const { return mOnlineStatus; }
	void addRole(const LLUUID& role, LLGroupRoleData* rd);
	bool removeRole(const LLUUID& role);
	void clearRoles() { mRolesList.clear(); };
	role_list_t::iterator roleBegin() { return mRolesList.begin(); }
	role_list_t::iterator roleEnd() { return mRolesList.end(); }

	bool isInRole(const LLUUID& role_id) { return (mRolesList.find(role_id) != mRolesList.end()); }

private:
	LLUUID	mID;
	S32		mContribution;
	U64		mAgentPowers;
	std::string	mTitle;
	std::string	mOnlineStatus;
	bool	mIsOwner;
	role_list_t mRolesList;
=======
    typedef std::map<LLUUID,LLGroupRoleData*> role_list_t;

    LLGroupMemberData(const LLUUID& id,
                        S32 contribution,
                        U64 agent_powers,
                        const std::string& title,
                        const std::string& online_status,
                        BOOL is_owner);

    ~LLGroupMemberData();

    const LLUUID& getID() const { return mID; }
    S32 getContribution() const { return mContribution; }
    U64 getAgentPowers() const { return mAgentPowers; }
    BOOL isOwner() const { return mIsOwner; }
    const std::string& getTitle() const { return mTitle; }
    const std::string& getOnlineStatus() const { return mOnlineStatus; }
    void addRole(const LLUUID& role, LLGroupRoleData* rd);
    bool removeRole(const LLUUID& role);
    void clearRoles() { mRolesList.clear(); };
    role_list_t::iterator roleBegin() { return mRolesList.begin(); }
    role_list_t::iterator roleEnd() { return mRolesList.end(); }

    BOOL isInRole(const LLUUID& role_id) { return (mRolesList.find(role_id) != mRolesList.end()); }

private:
    LLUUID  mID;
    S32     mContribution;
    U64     mAgentPowers;
    std::string mTitle;
    std::string mOnlineStatus;
    BOOL    mIsOwner;
    role_list_t mRolesList;
>>>>>>> e1623bb2
};

struct LLRoleData
{
    LLRoleData() : mRolePowers(0), mChangeType(RC_UPDATE_NONE) { }
    LLRoleData(const LLRoleData& rd)
    :   mRoleName(rd.mRoleName),
        mRoleTitle(rd.mRoleTitle),
        mRoleDescription(rd.mRoleDescription),
        mRolePowers(rd.mRolePowers),
        mChangeType(rd.mChangeType) { }

    std::string mRoleName;
    std::string mRoleTitle;
    std::string mRoleDescription;
    U64 mRolePowers;
    LLRoleChangeType mChangeType;
};

class LLGroupRoleData
{
friend class LLGroupMgrGroupData;

public:
    LLGroupRoleData(const LLUUID& role_id,
                    const std::string& role_name,
                    const std::string& role_title,
                    const std::string& role_desc,
                    const U64 role_powers,
                    const S32 member_count);

    LLGroupRoleData(const LLUUID& role_id,
                    LLRoleData role_data,
                    const S32 member_count);

    ~LLGroupRoleData();

    const LLUUID& getID() const { return mRoleID; }

    const uuid_vec_t& getRoleMembers() const { return mMemberIDs; }
    S32 getMembersInRole(uuid_vec_t members, BOOL needs_sort = TRUE);
    S32 getTotalMembersInRole() { return mMemberCount ? mMemberCount : mMemberIDs.size(); } //FIXME: Returns 0 for Everyone role when Member list isn't yet loaded, see MAINT-5225

<<<<<<< HEAD
	const uuid_vec_t& getRoleMembers() const { return mMemberIDs; }
	S32 getMembersInRole(uuid_vec_t members, bool needs_sort = true);
	S32 getTotalMembersInRole() { return mMemberCount ? mMemberCount : mMemberIDs.size(); } //FIXME: Returns 0 for Everyone role when Member list isn't yet loaded, see MAINT-5225
=======
    LLRoleData getRoleData() const { return mRoleData; }
    void setRoleData(LLRoleData data) { mRoleData = data; }
>>>>>>> e1623bb2

    void addMember(const LLUUID& member);
    bool removeMember(const LLUUID& member);
    void clearMembers();

    const uuid_vec_t::const_iterator getMembersBegin() const
    { return mMemberIDs.begin(); }

    const uuid_vec_t::const_iterator getMembersEnd() const
    { return mMemberIDs.end(); }


protected:
<<<<<<< HEAD
	LLGroupRoleData()
	: mMemberCount(0), mMembersNeedsSort(false) {}
=======
    LLGroupRoleData()
    : mMemberCount(0), mMembersNeedsSort(FALSE) {}
>>>>>>> e1623bb2

    LLUUID mRoleID;
    LLRoleData  mRoleData;

    uuid_vec_t mMemberIDs;
    S32 mMemberCount;

private:
<<<<<<< HEAD
	bool mMembersNeedsSort;
=======
    BOOL mMembersNeedsSort;
>>>>>>> e1623bb2
};

struct LLRoleMemberChange
{
    LLRoleMemberChange() : mChange(RMC_NONE) { }
    LLRoleMemberChange(const LLUUID& role, const LLUUID& member, LLRoleMemberChangeType change)
        : mRole(role), mMember(member), mChange(change) { }
    LLRoleMemberChange(const LLRoleMemberChange& rc)
        : mRole(rc.mRole), mMember(rc.mMember), mChange(rc.mChange) { }
    LLUUID mRole;
    LLUUID mMember;
    LLRoleMemberChangeType mChange;
};

typedef std::pair<LLUUID,LLUUID> lluuid_pair;

struct lluuid_pair_less
{
    bool operator()(const lluuid_pair& lhs, const lluuid_pair& rhs) const
    {
        if (lhs.first == rhs.first)
            return lhs.second < rhs.second;
        else
            return lhs.first < rhs.first;
    }
};


struct LLGroupBanData
{
    LLGroupBanData(): mBanDate()    {}
    ~LLGroupBanData()   {}

    LLDate mBanDate;
    // TODO: std:string ban_reason;
};


struct LLGroupTitle
{
<<<<<<< HEAD
	std::string mTitle;
	LLUUID		mRoleID;
	bool		mSelected;
=======
    std::string mTitle;
    LLUUID      mRoleID;
    BOOL        mSelected;
>>>>>>> e1623bb2
};

class LLGroupMgrGroupData
{
friend class LLGroupMgr;

public:
<<<<<<< HEAD
	LLGroupMgrGroupData(const LLUUID& id);
	~LLGroupMgrGroupData();

	const LLUUID& getID() { return mID; }

	bool getRoleData(const LLUUID& role_id, LLRoleData& role_data);
	void setRoleData(const LLUUID& role_id, LLRoleData role_data);
	void createRole(const LLUUID& role_id, LLRoleData role_data);
	void deleteRole(const LLUUID& role_id);
	bool pendingRoleChanges();

	void addRolePower(const LLUUID& role_id, U64 power);
	void removeRolePower(const LLUUID& role_id, U64 power);
	U64  getRolePowers(const LLUUID& role_id);

	void removeData();
	void removeRoleData();
	void removeMemberData();
	void removeRoleMemberData();

	bool changeRoleMember(const LLUUID& role_id, const LLUUID& member_id, LLRoleMemberChangeType rmc);
	void recalcAllAgentPowers();
	void recalcAgentPowers(const LLUUID& agent_id);

	bool isMemberDataComplete() { return mMemberDataComplete; }
	bool isRoleDataComplete() { return mRoleDataComplete; }
	bool isRoleMemberDataComplete() { return mRoleMemberDataComplete; }
	bool isGroupPropertiesDataComplete() { return mGroupPropertiesDataComplete; }

	bool isMemberDataPending() { return mMemberRequestID.notNull(); }
	bool isRoleDataPending() { return mRoleDataRequestID.notNull(); }
	bool isRoleMemberDataPending() { return (mRoleMembersRequestID.notNull() || mPendingRoleMemberRequest); }
	bool isGroupTitlePending() { return mTitlesRequestID.notNull(); }

	bool isSingleMemberNotOwner();

	F32 getAccessTime() const { return mAccessTime; }
	void setAccessed();

	const LLUUID& getMemberVersion() const { return mMemberVersion; }

	void clearBanList() { mBanList.clear(); }
	void getBanList(const LLUUID& group_id, LLGroupBanData& ban_data);
	const LLGroupBanData& getBanEntry(const LLUUID& ban_id) { return mBanList[ban_id]; }
	
	void createBanEntry(const LLUUID& ban_id, const LLGroupBanData& ban_data = LLGroupBanData());
	void removeBanEntry(const LLUUID& ban_id);
	void banMemberById(const LLUUID& participant_uuid);
	
public:
	typedef	std::map<LLUUID,LLGroupMemberData*> member_list_t;
	typedef	std::map<LLUUID,LLGroupRoleData*> role_list_t;
	typedef std::map<lluuid_pair,LLRoleMemberChange,lluuid_pair_less> change_map_t;
	typedef std::map<LLUUID,LLRoleData> role_data_map_t;
	typedef std::map<LLUUID,LLGroupBanData> ban_list_t;

	member_list_t		mMembers;
	role_list_t			mRoles;
	change_map_t		mRoleMemberChanges;
	role_data_map_t		mRoleChanges;
	ban_list_t			mBanList;

	std::vector<LLGroupTitle> mTitles;

	LLUUID				mID;
	LLUUID				mOwnerRole;
	std::string			mName;
	std::string			mCharter;
	bool				mShowInList;
	LLUUID				mInsigniaID;
	LLUUID				mFounderID;
	bool				mOpenEnrollment;
	S32					mMembershipFee;
	bool				mAllowPublish;
	bool				mListInProfile;
	bool				mMaturePublish;
	bool				mChanged;
	S32					mMemberCount;
	S32					mRoleCount;

	bool				mPendingBanRequest;
	LLUUID				mPendingBanMemberID;
=======
    LLGroupMgrGroupData(const LLUUID& id);
    ~LLGroupMgrGroupData();

    const LLUUID& getID() { return mID; }

    BOOL getRoleData(const LLUUID& role_id, LLRoleData& role_data);
    void setRoleData(const LLUUID& role_id, LLRoleData role_data);
    void createRole(const LLUUID& role_id, LLRoleData role_data);
    void deleteRole(const LLUUID& role_id);
    BOOL pendingRoleChanges();

    void addRolePower(const LLUUID& role_id, U64 power);
    void removeRolePower(const LLUUID& role_id, U64 power);
    U64  getRolePowers(const LLUUID& role_id);

    void removeData();
    void removeRoleData();
    void removeMemberData();
    void removeRoleMemberData();

    bool changeRoleMember(const LLUUID& role_id, const LLUUID& member_id, LLRoleMemberChangeType rmc);
    void recalcAllAgentPowers();
    void recalcAgentPowers(const LLUUID& agent_id);

    bool isMemberDataComplete() { return mMemberDataComplete; }
    bool isRoleDataComplete() { return mRoleDataComplete; }
    bool isRoleMemberDataComplete() { return mRoleMemberDataComplete; }
    bool isGroupPropertiesDataComplete() { return mGroupPropertiesDataComplete; }

    bool isMemberDataPending() { return mMemberRequestID.notNull(); }
    bool isRoleDataPending() { return mRoleDataRequestID.notNull(); }
    bool isRoleMemberDataPending() { return (mRoleMembersRequestID.notNull() || mPendingRoleMemberRequest); }
    bool isGroupTitlePending() { return mTitlesRequestID.notNull(); }

    bool isSingleMemberNotOwner();

    F32 getAccessTime() const { return mAccessTime; }
    void setAccessed();

    const LLUUID& getMemberVersion() const { return mMemberVersion; }

    void clearBanList() { mBanList.clear(); }
    void getBanList(const LLUUID& group_id, LLGroupBanData& ban_data);
    const LLGroupBanData& getBanEntry(const LLUUID& ban_id) { return mBanList[ban_id]; }

    void createBanEntry(const LLUUID& ban_id, const LLGroupBanData& ban_data = LLGroupBanData());
    void removeBanEntry(const LLUUID& ban_id);
    void banMemberById(const LLUUID& participant_uuid);

public:
    typedef std::map<LLUUID,LLGroupMemberData*> member_list_t;
    typedef std::map<LLUUID,LLGroupRoleData*> role_list_t;
    typedef std::map<lluuid_pair,LLRoleMemberChange,lluuid_pair_less> change_map_t;
    typedef std::map<LLUUID,LLRoleData> role_data_map_t;
    typedef std::map<LLUUID,LLGroupBanData> ban_list_t;

    member_list_t       mMembers;
    role_list_t         mRoles;
    change_map_t        mRoleMemberChanges;
    role_data_map_t     mRoleChanges;
    ban_list_t          mBanList;

    std::vector<LLGroupTitle> mTitles;

    LLUUID              mID;
    LLUUID              mOwnerRole;
    std::string         mName;
    std::string         mCharter;
    BOOL                mShowInList;
    LLUUID              mInsigniaID;
    LLUUID              mFounderID;
    BOOL                mOpenEnrollment;
    S32                 mMembershipFee;
    BOOL                mAllowPublish;
    BOOL                mListInProfile;
    BOOL                mMaturePublish;
    BOOL                mChanged;
    S32                 mMemberCount;
    S32                 mRoleCount;

    bool                mPendingBanRequest;
    LLUUID              mPendingBanMemberID;
>>>>>>> e1623bb2

protected:
    void sendRoleChanges();
    void cancelRoleChanges();

private:
    LLUUID              mMemberRequestID;
    LLUUID              mRoleDataRequestID;
    LLUUID              mRoleMembersRequestID;
    LLUUID              mTitlesRequestID;
    U32                 mReceivedRoleMemberPairs;

    bool                mMemberDataComplete;
    bool                mRoleDataComplete;
    bool                mRoleMemberDataComplete;
    bool                mGroupPropertiesDataComplete;

    bool                mPendingRoleMemberRequest;
    F32                 mAccessTime;

    // Generate a new ID every time mMembers
    LLUUID              mMemberVersion;
};

struct LLRoleAction
{
    std::string mName;
    std::string mDescription;
    std::string mLongDescription;
    U64 mPowerBit;
};

struct LLRoleActionSet
{
    LLRoleActionSet();
    ~LLRoleActionSet();
    LLRoleAction* mActionSetData;
    std::vector<LLRoleAction*> mActions;
};

class LLGroupMgr : public LLSingleton<LLGroupMgr>
{
    LLSINGLETON(LLGroupMgr);
    ~LLGroupMgr();
    LOG_CLASS(LLGroupMgr);

public:
    enum EBanRequestType
    {
        REQUEST_GET = 0,
        REQUEST_POST,
        REQUEST_PUT,
        REQUEST_DEL
    };

    enum EBanRequestAction
    {
        BAN_NO_ACTION   = 0,
        BAN_CREATE      = 1,
        BAN_DELETE      = 2,
        BAN_UPDATE      = 4
    };


public:

<<<<<<< HEAD
	void addObserver(LLGroupMgrObserver* observer);
	void addObserver(const LLUUID& group_id, LLParticularGroupObserver* observer);
	void removeObserver(LLGroupMgrObserver* observer);
	void removeObserver(const LLUUID& group_id, LLParticularGroupObserver* observer);
	LLGroupMgrGroupData* getGroupData(const LLUUID& id);

	void sendGroupPropertiesRequest(const LLUUID& group_id);
	void sendGroupRoleDataRequest(const LLUUID& group_id);
	void sendGroupRoleMembersRequest(const LLUUID& group_id);
	void sendGroupMembersRequest(const LLUUID& group_id);
	void sendGroupTitlesRequest(const LLUUID& group_id);
	void sendGroupTitleUpdate(const LLUUID& group_id, const LLUUID& title_role_id);
	void sendUpdateGroupInfo(const LLUUID& group_id);
	void sendGroupRoleMemberChanges(const LLUUID& group_id);
	void sendGroupRoleChanges(const LLUUID& group_id);

	static void sendCreateGroupRequest(const std::string& name,
									   const std::string& charter,
									   U8 show_in_list,
									   const LLUUID& insignia,
									   S32 membership_fee,
									   bool open_enrollment,
									   bool allow_publish,
									   bool mature_publish);

	static void sendGroupMemberJoin(const LLUUID& group_id);
	static void sendGroupMemberInvites(const LLUUID& group_id, std::map<LLUUID,LLUUID>& role_member_pairs);
	static void sendGroupMemberEjects(const LLUUID& group_id,
									  uuid_vec_t& member_ids);
	
	void sendGroupBanRequest(EBanRequestType request_type, 
									const LLUUID& group_id,	
									U32 ban_action = BAN_NO_ACTION,
									const uuid_vec_t &ban_list = uuid_vec_t());


	void sendCapGroupMembersRequest(const LLUUID& group_id);

	void cancelGroupRoleChanges(const LLUUID& group_id);

	static void processGroupPropertiesReply(LLMessageSystem* msg, void** data);
	static void processGroupMembersReply(LLMessageSystem* msg, void** data);
	static void processGroupRoleDataReply(LLMessageSystem* msg, void** data);
	static void processGroupRoleMembersReply(LLMessageSystem* msg, void** data);
	static void processGroupTitlesReply(LLMessageSystem* msg, void** data);
	static void processCreateGroupReply(LLMessageSystem* msg, void** data);
	static void processJoinGroupReply(LLMessageSystem* msg, void ** data);
	static void processEjectGroupMemberReply(LLMessageSystem* msg, void ** data);
	static void processLeaveGroupReply(LLMessageSystem* msg, void ** data);

	static bool parseRoleActions(const std::string& xml_filename);

	std::vector<LLRoleActionSet*> mRoleActionSets;

	static void debugClearAllGroups(void*);
	void clearGroups();
	void clearGroupData(const LLUUID& group_id);
=======
    void addObserver(LLGroupMgrObserver* observer);
    void addObserver(const LLUUID& group_id, LLParticularGroupObserver* observer);
    void removeObserver(LLGroupMgrObserver* observer);
    void removeObserver(const LLUUID& group_id, LLParticularGroupObserver* observer);
    LLGroupMgrGroupData* getGroupData(const LLUUID& id);

    void sendGroupPropertiesRequest(const LLUUID& group_id);
    void sendGroupRoleDataRequest(const LLUUID& group_id);
    void sendGroupRoleMembersRequest(const LLUUID& group_id);
    void sendGroupMembersRequest(const LLUUID& group_id);
    void sendGroupTitlesRequest(const LLUUID& group_id);
    void sendGroupTitleUpdate(const LLUUID& group_id, const LLUUID& title_role_id);
    void sendUpdateGroupInfo(const LLUUID& group_id);
    void sendGroupRoleMemberChanges(const LLUUID& group_id);
    void sendGroupRoleChanges(const LLUUID& group_id);

    static void sendCreateGroupRequest(const std::string& name,
                                       const std::string& charter,
                                       U8 show_in_list,
                                       const LLUUID& insignia,
                                       S32 membership_fee,
                                       BOOL open_enrollment,
                                       BOOL allow_publish,
                                       BOOL mature_publish);

    static void sendGroupMemberJoin(const LLUUID& group_id);
    static void sendGroupMemberInvites(const LLUUID& group_id, std::map<LLUUID,LLUUID>& role_member_pairs);
    static void sendGroupMemberEjects(const LLUUID& group_id,
                                      uuid_vec_t& member_ids);

    void sendGroupBanRequest(EBanRequestType request_type,
                                    const LLUUID& group_id,
                                    U32 ban_action = BAN_NO_ACTION,
                                    const uuid_vec_t &ban_list = uuid_vec_t());


    void sendCapGroupMembersRequest(const LLUUID& group_id);

    void cancelGroupRoleChanges(const LLUUID& group_id);

    static void processGroupPropertiesReply(LLMessageSystem* msg, void** data);
    static void processGroupMembersReply(LLMessageSystem* msg, void** data);
    static void processGroupRoleDataReply(LLMessageSystem* msg, void** data);
    static void processGroupRoleMembersReply(LLMessageSystem* msg, void** data);
    static void processGroupTitlesReply(LLMessageSystem* msg, void** data);
    static void processCreateGroupReply(LLMessageSystem* msg, void** data);
    static void processJoinGroupReply(LLMessageSystem* msg, void ** data);
    static void processEjectGroupMemberReply(LLMessageSystem* msg, void ** data);
    static void processLeaveGroupReply(LLMessageSystem* msg, void ** data);

    static bool parseRoleActions(const std::string& xml_filename);

    std::vector<LLRoleActionSet*> mRoleActionSets;

    static void debugClearAllGroups(void*);
    void clearGroups();
    void clearGroupData(const LLUUID& group_id);
>>>>>>> e1623bb2

private:
    void groupMembersRequestCoro(std::string url, LLUUID groupId);
    void processCapGroupMembersRequest(const LLSD& content);

    void getGroupBanRequestCoro(std::string url, LLUUID groupId);
    void postGroupBanRequestCoro(std::string url, LLUUID groupId, U32 action, uuid_vec_t banList, bool update);

    static void processGroupBanRequest(const LLSD& content);

    void notifyObservers(LLGroupChange gc);
    void notifyObserver(const LLUUID& group_id, LLGroupChange gc);
    void addGroup(LLGroupMgrGroupData* group_datap);
    LLGroupMgrGroupData* createGroupData(const LLUUID &id);
    bool hasPendingPropertyRequest(const LLUUID& id);
    void addPendingPropertyRequest(const LLUUID& id);

    typedef std::multimap<LLUUID,LLGroupMgrObserver*> observer_multimap_t;
    observer_multimap_t mObservers;

    typedef std::map<LLUUID, LLGroupMgrGroupData*> group_map_t;
    group_map_t mGroups;

    const U64MicrosecondsImplicit MIN_GROUP_PROPERTY_REQUEST_FREQ = 100000;//100ms between requests should be enough to avoid spamming.
    typedef std::map<LLUUID, U64MicrosecondsImplicit> properties_request_map_t;
    properties_request_map_t mPropRequests;

    typedef std::set<LLParticularGroupObserver*> observer_set_t;
    typedef std::map<LLUUID,observer_set_t> observer_map_t;
    observer_map_t mParticularObservers;

    bool mMemberRequestInFlight;
};


#endif<|MERGE_RESOLUTION|>--- conflicted
+++ resolved
@@ -1,674 +1,472 @@
-/**
- * @file llgroupmgr.h
- * @brief Manager for aggregating all client knowledge for specific groups
- *
- * $LicenseInfo:firstyear=2004&license=viewerlgpl$
- * Second Life Viewer Source Code
- * Copyright (C) 2010, Linden Research, Inc.
- *
- * This library is free software; you can redistribute it and/or
- * modify it under the terms of the GNU Lesser General Public
- * License as published by the Free Software Foundation;
- * version 2.1 of the License only.
- *
- * This library is distributed in the hope that it will be useful,
- * but WITHOUT ANY WARRANTY; without even the implied warranty of
- * MERCHANTABILITY or FITNESS FOR A PARTICULAR PURPOSE.  See the GNU
- * Lesser General Public License for more details.
- *
- * You should have received a copy of the GNU Lesser General Public
- * License along with this library; if not, write to the Free Software
- * Foundation, Inc., 51 Franklin Street, Fifth Floor, Boston, MA  02110-1301  USA
- *
- * Linden Research, Inc., 945 Battery Street, San Francisco, CA  94111  USA
- * $/LicenseInfo$
- */
-
-#ifndef LL_LLGROUPMGR_H
-#define LL_LLGROUPMGR_H
-
-#include "lluuid.h"
-#include "roles_constants.h"
-#include <vector>
-#include <string>
-#include <map>
-#include "lleventcoro.h"
-#include "llcoros.h"
-
-// Forward Declarations
-class LLMessageSystem;
-class LLGroupRoleData;
-class LLGroupMgr;
-
-enum LLGroupChange
-{
-    GC_PROPERTIES,
-    GC_MEMBER_DATA,
-    GC_ROLE_DATA,
-    GC_ROLE_MEMBER_DATA,
-    GC_TITLES,
-    GC_BANLIST,
-    GC_ALL
-};
-
-const U32 GB_MAX_BANNED_AGENTS = 500;
-
-class LLGroupMgrObserver
-{
-public:
-    LLGroupMgrObserver(const LLUUID& id) : mID(id){};
-    LLGroupMgrObserver() : mID(LLUUID::null){};
-    virtual ~LLGroupMgrObserver(){};
-    virtual void changed(LLGroupChange gc) = 0;
-    const LLUUID& getID() { return mID; }
-protected:
-    LLUUID  mID;
-};
-
-class LLParticularGroupObserver
-{
-public:
-    virtual ~LLParticularGroupObserver(){}
-    virtual void changed(const LLUUID& group_id, LLGroupChange gc) = 0;
-};
-
-class LLGroupMemberData
-{
-friend class LLGroupMgrGroupData;
-
-public:
-<<<<<<< HEAD
-	typedef std::map<LLUUID,LLGroupRoleData*> role_list_t;
-	
-	LLGroupMemberData(const LLUUID& id, 
-						S32 contribution,
-						U64 agent_powers,
-						const std::string& title,
-						const std::string& online_status,
-						bool is_owner);
-
-	~LLGroupMemberData();
-
-	const LLUUID& getID() const { return mID; }
-	S32 getContribution() const { return mContribution; }
-	U64	getAgentPowers() const { return mAgentPowers; }
-	bool isOwner() const { return mIsOwner; }
-	const std::string& getTitle() const { return mTitle; }
-	const std::string& getOnlineStatus() const { return mOnlineStatus; }
-	void addRole(const LLUUID& role, LLGroupRoleData* rd);
-	bool removeRole(const LLUUID& role);
-	void clearRoles() { mRolesList.clear(); };
-	role_list_t::iterator roleBegin() { return mRolesList.begin(); }
-	role_list_t::iterator roleEnd() { return mRolesList.end(); }
-
-	bool isInRole(const LLUUID& role_id) { return (mRolesList.find(role_id) != mRolesList.end()); }
-
-private:
-	LLUUID	mID;
-	S32		mContribution;
-	U64		mAgentPowers;
-	std::string	mTitle;
-	std::string	mOnlineStatus;
-	bool	mIsOwner;
-	role_list_t mRolesList;
-=======
-    typedef std::map<LLUUID,LLGroupRoleData*> role_list_t;
-
-    LLGroupMemberData(const LLUUID& id,
-                        S32 contribution,
-                        U64 agent_powers,
-                        const std::string& title,
-                        const std::string& online_status,
-                        BOOL is_owner);
-
-    ~LLGroupMemberData();
-
-    const LLUUID& getID() const { return mID; }
-    S32 getContribution() const { return mContribution; }
-    U64 getAgentPowers() const { return mAgentPowers; }
-    BOOL isOwner() const { return mIsOwner; }
-    const std::string& getTitle() const { return mTitle; }
-    const std::string& getOnlineStatus() const { return mOnlineStatus; }
-    void addRole(const LLUUID& role, LLGroupRoleData* rd);
-    bool removeRole(const LLUUID& role);
-    void clearRoles() { mRolesList.clear(); };
-    role_list_t::iterator roleBegin() { return mRolesList.begin(); }
-    role_list_t::iterator roleEnd() { return mRolesList.end(); }
-
-    BOOL isInRole(const LLUUID& role_id) { return (mRolesList.find(role_id) != mRolesList.end()); }
-
-private:
-    LLUUID  mID;
-    S32     mContribution;
-    U64     mAgentPowers;
-    std::string mTitle;
-    std::string mOnlineStatus;
-    BOOL    mIsOwner;
-    role_list_t mRolesList;
->>>>>>> e1623bb2
-};
-
-struct LLRoleData
-{
-    LLRoleData() : mRolePowers(0), mChangeType(RC_UPDATE_NONE) { }
-    LLRoleData(const LLRoleData& rd)
-    :   mRoleName(rd.mRoleName),
-        mRoleTitle(rd.mRoleTitle),
-        mRoleDescription(rd.mRoleDescription),
-        mRolePowers(rd.mRolePowers),
-        mChangeType(rd.mChangeType) { }
-
-    std::string mRoleName;
-    std::string mRoleTitle;
-    std::string mRoleDescription;
-    U64 mRolePowers;
-    LLRoleChangeType mChangeType;
-};
-
-class LLGroupRoleData
-{
-friend class LLGroupMgrGroupData;
-
-public:
-    LLGroupRoleData(const LLUUID& role_id,
-                    const std::string& role_name,
-                    const std::string& role_title,
-                    const std::string& role_desc,
-                    const U64 role_powers,
-                    const S32 member_count);
-
-    LLGroupRoleData(const LLUUID& role_id,
-                    LLRoleData role_data,
-                    const S32 member_count);
-
-    ~LLGroupRoleData();
-
-    const LLUUID& getID() const { return mRoleID; }
-
-    const uuid_vec_t& getRoleMembers() const { return mMemberIDs; }
-    S32 getMembersInRole(uuid_vec_t members, BOOL needs_sort = TRUE);
-    S32 getTotalMembersInRole() { return mMemberCount ? mMemberCount : mMemberIDs.size(); } //FIXME: Returns 0 for Everyone role when Member list isn't yet loaded, see MAINT-5225
-
-<<<<<<< HEAD
-	const uuid_vec_t& getRoleMembers() const { return mMemberIDs; }
-	S32 getMembersInRole(uuid_vec_t members, bool needs_sort = true);
-	S32 getTotalMembersInRole() { return mMemberCount ? mMemberCount : mMemberIDs.size(); } //FIXME: Returns 0 for Everyone role when Member list isn't yet loaded, see MAINT-5225
-=======
-    LLRoleData getRoleData() const { return mRoleData; }
-    void setRoleData(LLRoleData data) { mRoleData = data; }
->>>>>>> e1623bb2
-
-    void addMember(const LLUUID& member);
-    bool removeMember(const LLUUID& member);
-    void clearMembers();
-
-    const uuid_vec_t::const_iterator getMembersBegin() const
-    { return mMemberIDs.begin(); }
-
-    const uuid_vec_t::const_iterator getMembersEnd() const
-    { return mMemberIDs.end(); }
-
-
-protected:
-<<<<<<< HEAD
-	LLGroupRoleData()
-	: mMemberCount(0), mMembersNeedsSort(false) {}
-=======
-    LLGroupRoleData()
-    : mMemberCount(0), mMembersNeedsSort(FALSE) {}
->>>>>>> e1623bb2
-
-    LLUUID mRoleID;
-    LLRoleData  mRoleData;
-
-    uuid_vec_t mMemberIDs;
-    S32 mMemberCount;
-
-private:
-<<<<<<< HEAD
-	bool mMembersNeedsSort;
-=======
-    BOOL mMembersNeedsSort;
->>>>>>> e1623bb2
-};
-
-struct LLRoleMemberChange
-{
-    LLRoleMemberChange() : mChange(RMC_NONE) { }
-    LLRoleMemberChange(const LLUUID& role, const LLUUID& member, LLRoleMemberChangeType change)
-        : mRole(role), mMember(member), mChange(change) { }
-    LLRoleMemberChange(const LLRoleMemberChange& rc)
-        : mRole(rc.mRole), mMember(rc.mMember), mChange(rc.mChange) { }
-    LLUUID mRole;
-    LLUUID mMember;
-    LLRoleMemberChangeType mChange;
-};
-
-typedef std::pair<LLUUID,LLUUID> lluuid_pair;
-
-struct lluuid_pair_less
-{
-    bool operator()(const lluuid_pair& lhs, const lluuid_pair& rhs) const
-    {
-        if (lhs.first == rhs.first)
-            return lhs.second < rhs.second;
-        else
-            return lhs.first < rhs.first;
-    }
-};
-
-
-struct LLGroupBanData
-{
-    LLGroupBanData(): mBanDate()    {}
-    ~LLGroupBanData()   {}
-
-    LLDate mBanDate;
-    // TODO: std:string ban_reason;
-};
-
-
-struct LLGroupTitle
-{
-<<<<<<< HEAD
-	std::string mTitle;
-	LLUUID		mRoleID;
-	bool		mSelected;
-=======
-    std::string mTitle;
-    LLUUID      mRoleID;
-    BOOL        mSelected;
->>>>>>> e1623bb2
-};
-
-class LLGroupMgrGroupData
-{
-friend class LLGroupMgr;
-
-public:
-<<<<<<< HEAD
-	LLGroupMgrGroupData(const LLUUID& id);
-	~LLGroupMgrGroupData();
-
-	const LLUUID& getID() { return mID; }
-
-	bool getRoleData(const LLUUID& role_id, LLRoleData& role_data);
-	void setRoleData(const LLUUID& role_id, LLRoleData role_data);
-	void createRole(const LLUUID& role_id, LLRoleData role_data);
-	void deleteRole(const LLUUID& role_id);
-	bool pendingRoleChanges();
-
-	void addRolePower(const LLUUID& role_id, U64 power);
-	void removeRolePower(const LLUUID& role_id, U64 power);
-	U64  getRolePowers(const LLUUID& role_id);
-
-	void removeData();
-	void removeRoleData();
-	void removeMemberData();
-	void removeRoleMemberData();
-
-	bool changeRoleMember(const LLUUID& role_id, const LLUUID& member_id, LLRoleMemberChangeType rmc);
-	void recalcAllAgentPowers();
-	void recalcAgentPowers(const LLUUID& agent_id);
-
-	bool isMemberDataComplete() { return mMemberDataComplete; }
-	bool isRoleDataComplete() { return mRoleDataComplete; }
-	bool isRoleMemberDataComplete() { return mRoleMemberDataComplete; }
-	bool isGroupPropertiesDataComplete() { return mGroupPropertiesDataComplete; }
-
-	bool isMemberDataPending() { return mMemberRequestID.notNull(); }
-	bool isRoleDataPending() { return mRoleDataRequestID.notNull(); }
-	bool isRoleMemberDataPending() { return (mRoleMembersRequestID.notNull() || mPendingRoleMemberRequest); }
-	bool isGroupTitlePending() { return mTitlesRequestID.notNull(); }
-
-	bool isSingleMemberNotOwner();
-
-	F32 getAccessTime() const { return mAccessTime; }
-	void setAccessed();
-
-	const LLUUID& getMemberVersion() const { return mMemberVersion; }
-
-	void clearBanList() { mBanList.clear(); }
-	void getBanList(const LLUUID& group_id, LLGroupBanData& ban_data);
-	const LLGroupBanData& getBanEntry(const LLUUID& ban_id) { return mBanList[ban_id]; }
-	
-	void createBanEntry(const LLUUID& ban_id, const LLGroupBanData& ban_data = LLGroupBanData());
-	void removeBanEntry(const LLUUID& ban_id);
-	void banMemberById(const LLUUID& participant_uuid);
-	
-public:
-	typedef	std::map<LLUUID,LLGroupMemberData*> member_list_t;
-	typedef	std::map<LLUUID,LLGroupRoleData*> role_list_t;
-	typedef std::map<lluuid_pair,LLRoleMemberChange,lluuid_pair_less> change_map_t;
-	typedef std::map<LLUUID,LLRoleData> role_data_map_t;
-	typedef std::map<LLUUID,LLGroupBanData> ban_list_t;
-
-	member_list_t		mMembers;
-	role_list_t			mRoles;
-	change_map_t		mRoleMemberChanges;
-	role_data_map_t		mRoleChanges;
-	ban_list_t			mBanList;
-
-	std::vector<LLGroupTitle> mTitles;
-
-	LLUUID				mID;
-	LLUUID				mOwnerRole;
-	std::string			mName;
-	std::string			mCharter;
-	bool				mShowInList;
-	LLUUID				mInsigniaID;
-	LLUUID				mFounderID;
-	bool				mOpenEnrollment;
-	S32					mMembershipFee;
-	bool				mAllowPublish;
-	bool				mListInProfile;
-	bool				mMaturePublish;
-	bool				mChanged;
-	S32					mMemberCount;
-	S32					mRoleCount;
-
-	bool				mPendingBanRequest;
-	LLUUID				mPendingBanMemberID;
-=======
-    LLGroupMgrGroupData(const LLUUID& id);
-    ~LLGroupMgrGroupData();
-
-    const LLUUID& getID() { return mID; }
-
-    BOOL getRoleData(const LLUUID& role_id, LLRoleData& role_data);
-    void setRoleData(const LLUUID& role_id, LLRoleData role_data);
-    void createRole(const LLUUID& role_id, LLRoleData role_data);
-    void deleteRole(const LLUUID& role_id);
-    BOOL pendingRoleChanges();
-
-    void addRolePower(const LLUUID& role_id, U64 power);
-    void removeRolePower(const LLUUID& role_id, U64 power);
-    U64  getRolePowers(const LLUUID& role_id);
-
-    void removeData();
-    void removeRoleData();
-    void removeMemberData();
-    void removeRoleMemberData();
-
-    bool changeRoleMember(const LLUUID& role_id, const LLUUID& member_id, LLRoleMemberChangeType rmc);
-    void recalcAllAgentPowers();
-    void recalcAgentPowers(const LLUUID& agent_id);
-
-    bool isMemberDataComplete() { return mMemberDataComplete; }
-    bool isRoleDataComplete() { return mRoleDataComplete; }
-    bool isRoleMemberDataComplete() { return mRoleMemberDataComplete; }
-    bool isGroupPropertiesDataComplete() { return mGroupPropertiesDataComplete; }
-
-    bool isMemberDataPending() { return mMemberRequestID.notNull(); }
-    bool isRoleDataPending() { return mRoleDataRequestID.notNull(); }
-    bool isRoleMemberDataPending() { return (mRoleMembersRequestID.notNull() || mPendingRoleMemberRequest); }
-    bool isGroupTitlePending() { return mTitlesRequestID.notNull(); }
-
-    bool isSingleMemberNotOwner();
-
-    F32 getAccessTime() const { return mAccessTime; }
-    void setAccessed();
-
-    const LLUUID& getMemberVersion() const { return mMemberVersion; }
-
-    void clearBanList() { mBanList.clear(); }
-    void getBanList(const LLUUID& group_id, LLGroupBanData& ban_data);
-    const LLGroupBanData& getBanEntry(const LLUUID& ban_id) { return mBanList[ban_id]; }
-
-    void createBanEntry(const LLUUID& ban_id, const LLGroupBanData& ban_data = LLGroupBanData());
-    void removeBanEntry(const LLUUID& ban_id);
-    void banMemberById(const LLUUID& participant_uuid);
-
-public:
-    typedef std::map<LLUUID,LLGroupMemberData*> member_list_t;
-    typedef std::map<LLUUID,LLGroupRoleData*> role_list_t;
-    typedef std::map<lluuid_pair,LLRoleMemberChange,lluuid_pair_less> change_map_t;
-    typedef std::map<LLUUID,LLRoleData> role_data_map_t;
-    typedef std::map<LLUUID,LLGroupBanData> ban_list_t;
-
-    member_list_t       mMembers;
-    role_list_t         mRoles;
-    change_map_t        mRoleMemberChanges;
-    role_data_map_t     mRoleChanges;
-    ban_list_t          mBanList;
-
-    std::vector<LLGroupTitle> mTitles;
-
-    LLUUID              mID;
-    LLUUID              mOwnerRole;
-    std::string         mName;
-    std::string         mCharter;
-    BOOL                mShowInList;
-    LLUUID              mInsigniaID;
-    LLUUID              mFounderID;
-    BOOL                mOpenEnrollment;
-    S32                 mMembershipFee;
-    BOOL                mAllowPublish;
-    BOOL                mListInProfile;
-    BOOL                mMaturePublish;
-    BOOL                mChanged;
-    S32                 mMemberCount;
-    S32                 mRoleCount;
-
-    bool                mPendingBanRequest;
-    LLUUID              mPendingBanMemberID;
->>>>>>> e1623bb2
-
-protected:
-    void sendRoleChanges();
-    void cancelRoleChanges();
-
-private:
-    LLUUID              mMemberRequestID;
-    LLUUID              mRoleDataRequestID;
-    LLUUID              mRoleMembersRequestID;
-    LLUUID              mTitlesRequestID;
-    U32                 mReceivedRoleMemberPairs;
-
-    bool                mMemberDataComplete;
-    bool                mRoleDataComplete;
-    bool                mRoleMemberDataComplete;
-    bool                mGroupPropertiesDataComplete;
-
-    bool                mPendingRoleMemberRequest;
-    F32                 mAccessTime;
-
-    // Generate a new ID every time mMembers
-    LLUUID              mMemberVersion;
-};
-
-struct LLRoleAction
-{
-    std::string mName;
-    std::string mDescription;
-    std::string mLongDescription;
-    U64 mPowerBit;
-};
-
-struct LLRoleActionSet
-{
-    LLRoleActionSet();
-    ~LLRoleActionSet();
-    LLRoleAction* mActionSetData;
-    std::vector<LLRoleAction*> mActions;
-};
-
-class LLGroupMgr : public LLSingleton<LLGroupMgr>
-{
-    LLSINGLETON(LLGroupMgr);
-    ~LLGroupMgr();
-    LOG_CLASS(LLGroupMgr);
-
-public:
-    enum EBanRequestType
-    {
-        REQUEST_GET = 0,
-        REQUEST_POST,
-        REQUEST_PUT,
-        REQUEST_DEL
-    };
-
-    enum EBanRequestAction
-    {
-        BAN_NO_ACTION   = 0,
-        BAN_CREATE      = 1,
-        BAN_DELETE      = 2,
-        BAN_UPDATE      = 4
-    };
-
-
-public:
-
-<<<<<<< HEAD
-	void addObserver(LLGroupMgrObserver* observer);
-	void addObserver(const LLUUID& group_id, LLParticularGroupObserver* observer);
-	void removeObserver(LLGroupMgrObserver* observer);
-	void removeObserver(const LLUUID& group_id, LLParticularGroupObserver* observer);
-	LLGroupMgrGroupData* getGroupData(const LLUUID& id);
-
-	void sendGroupPropertiesRequest(const LLUUID& group_id);
-	void sendGroupRoleDataRequest(const LLUUID& group_id);
-	void sendGroupRoleMembersRequest(const LLUUID& group_id);
-	void sendGroupMembersRequest(const LLUUID& group_id);
-	void sendGroupTitlesRequest(const LLUUID& group_id);
-	void sendGroupTitleUpdate(const LLUUID& group_id, const LLUUID& title_role_id);
-	void sendUpdateGroupInfo(const LLUUID& group_id);
-	void sendGroupRoleMemberChanges(const LLUUID& group_id);
-	void sendGroupRoleChanges(const LLUUID& group_id);
-
-	static void sendCreateGroupRequest(const std::string& name,
-									   const std::string& charter,
-									   U8 show_in_list,
-									   const LLUUID& insignia,
-									   S32 membership_fee,
-									   bool open_enrollment,
-									   bool allow_publish,
-									   bool mature_publish);
-
-	static void sendGroupMemberJoin(const LLUUID& group_id);
-	static void sendGroupMemberInvites(const LLUUID& group_id, std::map<LLUUID,LLUUID>& role_member_pairs);
-	static void sendGroupMemberEjects(const LLUUID& group_id,
-									  uuid_vec_t& member_ids);
-	
-	void sendGroupBanRequest(EBanRequestType request_type, 
-									const LLUUID& group_id,	
-									U32 ban_action = BAN_NO_ACTION,
-									const uuid_vec_t &ban_list = uuid_vec_t());
-
-
-	void sendCapGroupMembersRequest(const LLUUID& group_id);
-
-	void cancelGroupRoleChanges(const LLUUID& group_id);
-
-	static void processGroupPropertiesReply(LLMessageSystem* msg, void** data);
-	static void processGroupMembersReply(LLMessageSystem* msg, void** data);
-	static void processGroupRoleDataReply(LLMessageSystem* msg, void** data);
-	static void processGroupRoleMembersReply(LLMessageSystem* msg, void** data);
-	static void processGroupTitlesReply(LLMessageSystem* msg, void** data);
-	static void processCreateGroupReply(LLMessageSystem* msg, void** data);
-	static void processJoinGroupReply(LLMessageSystem* msg, void ** data);
-	static void processEjectGroupMemberReply(LLMessageSystem* msg, void ** data);
-	static void processLeaveGroupReply(LLMessageSystem* msg, void ** data);
-
-	static bool parseRoleActions(const std::string& xml_filename);
-
-	std::vector<LLRoleActionSet*> mRoleActionSets;
-
-	static void debugClearAllGroups(void*);
-	void clearGroups();
-	void clearGroupData(const LLUUID& group_id);
-=======
-    void addObserver(LLGroupMgrObserver* observer);
-    void addObserver(const LLUUID& group_id, LLParticularGroupObserver* observer);
-    void removeObserver(LLGroupMgrObserver* observer);
-    void removeObserver(const LLUUID& group_id, LLParticularGroupObserver* observer);
-    LLGroupMgrGroupData* getGroupData(const LLUUID& id);
-
-    void sendGroupPropertiesRequest(const LLUUID& group_id);
-    void sendGroupRoleDataRequest(const LLUUID& group_id);
-    void sendGroupRoleMembersRequest(const LLUUID& group_id);
-    void sendGroupMembersRequest(const LLUUID& group_id);
-    void sendGroupTitlesRequest(const LLUUID& group_id);
-    void sendGroupTitleUpdate(const LLUUID& group_id, const LLUUID& title_role_id);
-    void sendUpdateGroupInfo(const LLUUID& group_id);
-    void sendGroupRoleMemberChanges(const LLUUID& group_id);
-    void sendGroupRoleChanges(const LLUUID& group_id);
-
-    static void sendCreateGroupRequest(const std::string& name,
-                                       const std::string& charter,
-                                       U8 show_in_list,
-                                       const LLUUID& insignia,
-                                       S32 membership_fee,
-                                       BOOL open_enrollment,
-                                       BOOL allow_publish,
-                                       BOOL mature_publish);
-
-    static void sendGroupMemberJoin(const LLUUID& group_id);
-    static void sendGroupMemberInvites(const LLUUID& group_id, std::map<LLUUID,LLUUID>& role_member_pairs);
-    static void sendGroupMemberEjects(const LLUUID& group_id,
-                                      uuid_vec_t& member_ids);
-
-    void sendGroupBanRequest(EBanRequestType request_type,
-                                    const LLUUID& group_id,
-                                    U32 ban_action = BAN_NO_ACTION,
-                                    const uuid_vec_t &ban_list = uuid_vec_t());
-
-
-    void sendCapGroupMembersRequest(const LLUUID& group_id);
-
-    void cancelGroupRoleChanges(const LLUUID& group_id);
-
-    static void processGroupPropertiesReply(LLMessageSystem* msg, void** data);
-    static void processGroupMembersReply(LLMessageSystem* msg, void** data);
-    static void processGroupRoleDataReply(LLMessageSystem* msg, void** data);
-    static void processGroupRoleMembersReply(LLMessageSystem* msg, void** data);
-    static void processGroupTitlesReply(LLMessageSystem* msg, void** data);
-    static void processCreateGroupReply(LLMessageSystem* msg, void** data);
-    static void processJoinGroupReply(LLMessageSystem* msg, void ** data);
-    static void processEjectGroupMemberReply(LLMessageSystem* msg, void ** data);
-    static void processLeaveGroupReply(LLMessageSystem* msg, void ** data);
-
-    static bool parseRoleActions(const std::string& xml_filename);
-
-    std::vector<LLRoleActionSet*> mRoleActionSets;
-
-    static void debugClearAllGroups(void*);
-    void clearGroups();
-    void clearGroupData(const LLUUID& group_id);
->>>>>>> e1623bb2
-
-private:
-    void groupMembersRequestCoro(std::string url, LLUUID groupId);
-    void processCapGroupMembersRequest(const LLSD& content);
-
-    void getGroupBanRequestCoro(std::string url, LLUUID groupId);
-    void postGroupBanRequestCoro(std::string url, LLUUID groupId, U32 action, uuid_vec_t banList, bool update);
-
-    static void processGroupBanRequest(const LLSD& content);
-
-    void notifyObservers(LLGroupChange gc);
-    void notifyObserver(const LLUUID& group_id, LLGroupChange gc);
-    void addGroup(LLGroupMgrGroupData* group_datap);
-    LLGroupMgrGroupData* createGroupData(const LLUUID &id);
-    bool hasPendingPropertyRequest(const LLUUID& id);
-    void addPendingPropertyRequest(const LLUUID& id);
-
-    typedef std::multimap<LLUUID,LLGroupMgrObserver*> observer_multimap_t;
-    observer_multimap_t mObservers;
-
-    typedef std::map<LLUUID, LLGroupMgrGroupData*> group_map_t;
-    group_map_t mGroups;
-
-    const U64MicrosecondsImplicit MIN_GROUP_PROPERTY_REQUEST_FREQ = 100000;//100ms between requests should be enough to avoid spamming.
-    typedef std::map<LLUUID, U64MicrosecondsImplicit> properties_request_map_t;
-    properties_request_map_t mPropRequests;
-
-    typedef std::set<LLParticularGroupObserver*> observer_set_t;
-    typedef std::map<LLUUID,observer_set_t> observer_map_t;
-    observer_map_t mParticularObservers;
-
-    bool mMemberRequestInFlight;
-};
-
-
-#endif+/**
+ * @file llgroupmgr.h
+ * @brief Manager for aggregating all client knowledge for specific groups
+ *
+ * $LicenseInfo:firstyear=2004&license=viewerlgpl$
+ * Second Life Viewer Source Code
+ * Copyright (C) 2010, Linden Research, Inc.
+ *
+ * This library is free software; you can redistribute it and/or
+ * modify it under the terms of the GNU Lesser General Public
+ * License as published by the Free Software Foundation;
+ * version 2.1 of the License only.
+ *
+ * This library is distributed in the hope that it will be useful,
+ * but WITHOUT ANY WARRANTY; without even the implied warranty of
+ * MERCHANTABILITY or FITNESS FOR A PARTICULAR PURPOSE.  See the GNU
+ * Lesser General Public License for more details.
+ *
+ * You should have received a copy of the GNU Lesser General Public
+ * License along with this library; if not, write to the Free Software
+ * Foundation, Inc., 51 Franklin Street, Fifth Floor, Boston, MA  02110-1301  USA
+ *
+ * Linden Research, Inc., 945 Battery Street, San Francisco, CA  94111  USA
+ * $/LicenseInfo$
+ */
+
+#ifndef LL_LLGROUPMGR_H
+#define LL_LLGROUPMGR_H
+
+#include "lluuid.h"
+#include "roles_constants.h"
+#include <vector>
+#include <string>
+#include <map>
+#include "lleventcoro.h"
+#include "llcoros.h"
+
+// Forward Declarations
+class LLMessageSystem;
+class LLGroupRoleData;
+class LLGroupMgr;
+
+enum LLGroupChange
+{
+    GC_PROPERTIES,
+    GC_MEMBER_DATA,
+    GC_ROLE_DATA,
+    GC_ROLE_MEMBER_DATA,
+    GC_TITLES,
+    GC_BANLIST,
+    GC_ALL
+};
+
+const U32 GB_MAX_BANNED_AGENTS = 500;
+
+class LLGroupMgrObserver
+{
+public:
+    LLGroupMgrObserver(const LLUUID& id) : mID(id){};
+    LLGroupMgrObserver() : mID(LLUUID::null){};
+    virtual ~LLGroupMgrObserver(){};
+    virtual void changed(LLGroupChange gc) = 0;
+    const LLUUID& getID() { return mID; }
+protected:
+    LLUUID  mID;
+};
+
+class LLParticularGroupObserver
+{
+public:
+    virtual ~LLParticularGroupObserver(){}
+    virtual void changed(const LLUUID& group_id, LLGroupChange gc) = 0;
+};
+
+class LLGroupMemberData
+{
+friend class LLGroupMgrGroupData;
+
+public:
+    typedef std::map<LLUUID,LLGroupRoleData*> role_list_t;
+
+    LLGroupMemberData(const LLUUID& id,
+                        S32 contribution,
+                        U64 agent_powers,
+                        const std::string& title,
+                        const std::string& online_status,
+                        bool is_owner);
+
+    ~LLGroupMemberData();
+
+    const LLUUID& getID() const { return mID; }
+    S32 getContribution() const { return mContribution; }
+    U64 getAgentPowers() const { return mAgentPowers; }
+    bool isOwner() const { return mIsOwner; }
+    const std::string& getTitle() const { return mTitle; }
+    const std::string& getOnlineStatus() const { return mOnlineStatus; }
+    void addRole(const LLUUID& role, LLGroupRoleData* rd);
+    bool removeRole(const LLUUID& role);
+    void clearRoles() { mRolesList.clear(); };
+    role_list_t::iterator roleBegin() { return mRolesList.begin(); }
+    role_list_t::iterator roleEnd() { return mRolesList.end(); }
+
+    bool isInRole(const LLUUID& role_id) { return (mRolesList.find(role_id) != mRolesList.end()); }
+
+private:
+    LLUUID  mID;
+    S32     mContribution;
+    U64     mAgentPowers;
+    std::string mTitle;
+    std::string mOnlineStatus;
+    bool    mIsOwner;
+    role_list_t mRolesList;
+};
+
+struct LLRoleData
+{
+    LLRoleData() : mRolePowers(0), mChangeType(RC_UPDATE_NONE) { }
+    LLRoleData(const LLRoleData& rd)
+    :   mRoleName(rd.mRoleName),
+        mRoleTitle(rd.mRoleTitle),
+        mRoleDescription(rd.mRoleDescription),
+        mRolePowers(rd.mRolePowers),
+        mChangeType(rd.mChangeType) { }
+
+    std::string mRoleName;
+    std::string mRoleTitle;
+    std::string mRoleDescription;
+    U64 mRolePowers;
+    LLRoleChangeType mChangeType;
+};
+
+class LLGroupRoleData
+{
+friend class LLGroupMgrGroupData;
+
+public:
+    LLGroupRoleData(const LLUUID& role_id,
+                    const std::string& role_name,
+                    const std::string& role_title,
+                    const std::string& role_desc,
+                    const U64 role_powers,
+                    const S32 member_count);
+
+    LLGroupRoleData(const LLUUID& role_id,
+                    LLRoleData role_data,
+                    const S32 member_count);
+
+    ~LLGroupRoleData();
+
+    const LLUUID& getID() const { return mRoleID; }
+
+    const uuid_vec_t& getRoleMembers() const { return mMemberIDs; }
+    S32 getMembersInRole(uuid_vec_t members, bool needs_sort = true);
+    S32 getTotalMembersInRole() { return mMemberCount ? mMemberCount : mMemberIDs.size(); } //FIXME: Returns 0 for Everyone role when Member list isn't yet loaded, see MAINT-5225
+
+    LLRoleData getRoleData() const { return mRoleData; }
+    void setRoleData(LLRoleData data) { mRoleData = data; }
+
+    void addMember(const LLUUID& member);
+    bool removeMember(const LLUUID& member);
+    void clearMembers();
+
+    const uuid_vec_t::const_iterator getMembersBegin() const
+    { return mMemberIDs.begin(); }
+
+    const uuid_vec_t::const_iterator getMembersEnd() const
+    { return mMemberIDs.end(); }
+
+
+protected:
+    LLGroupRoleData()
+    : mMemberCount(0), mMembersNeedsSort(false) {}
+
+    LLUUID mRoleID;
+    LLRoleData  mRoleData;
+
+    uuid_vec_t mMemberIDs;
+    S32 mMemberCount;
+
+private:
+    bool mMembersNeedsSort;
+};
+
+struct LLRoleMemberChange
+{
+    LLRoleMemberChange() : mChange(RMC_NONE) { }
+    LLRoleMemberChange(const LLUUID& role, const LLUUID& member, LLRoleMemberChangeType change)
+        : mRole(role), mMember(member), mChange(change) { }
+    LLRoleMemberChange(const LLRoleMemberChange& rc)
+        : mRole(rc.mRole), mMember(rc.mMember), mChange(rc.mChange) { }
+    LLUUID mRole;
+    LLUUID mMember;
+    LLRoleMemberChangeType mChange;
+};
+
+typedef std::pair<LLUUID,LLUUID> lluuid_pair;
+
+struct lluuid_pair_less
+{
+    bool operator()(const lluuid_pair& lhs, const lluuid_pair& rhs) const
+    {
+        if (lhs.first == rhs.first)
+            return lhs.second < rhs.second;
+        else
+            return lhs.first < rhs.first;
+    }
+};
+
+
+struct LLGroupBanData
+{
+    LLGroupBanData(): mBanDate()    {}
+    ~LLGroupBanData()   {}
+
+    LLDate mBanDate;
+    // TODO: std:string ban_reason;
+};
+
+
+struct LLGroupTitle
+{
+    std::string mTitle;
+    LLUUID      mRoleID;
+    bool        mSelected;
+};
+
+class LLGroupMgrGroupData
+{
+friend class LLGroupMgr;
+
+public:
+    LLGroupMgrGroupData(const LLUUID& id);
+    ~LLGroupMgrGroupData();
+
+    const LLUUID& getID() { return mID; }
+
+    bool getRoleData(const LLUUID& role_id, LLRoleData& role_data);
+    void setRoleData(const LLUUID& role_id, LLRoleData role_data);
+    void createRole(const LLUUID& role_id, LLRoleData role_data);
+    void deleteRole(const LLUUID& role_id);
+    bool pendingRoleChanges();
+
+    void addRolePower(const LLUUID& role_id, U64 power);
+    void removeRolePower(const LLUUID& role_id, U64 power);
+    U64  getRolePowers(const LLUUID& role_id);
+
+    void removeData();
+    void removeRoleData();
+    void removeMemberData();
+    void removeRoleMemberData();
+
+    bool changeRoleMember(const LLUUID& role_id, const LLUUID& member_id, LLRoleMemberChangeType rmc);
+    void recalcAllAgentPowers();
+    void recalcAgentPowers(const LLUUID& agent_id);
+
+    bool isMemberDataComplete() { return mMemberDataComplete; }
+    bool isRoleDataComplete() { return mRoleDataComplete; }
+    bool isRoleMemberDataComplete() { return mRoleMemberDataComplete; }
+    bool isGroupPropertiesDataComplete() { return mGroupPropertiesDataComplete; }
+
+    bool isMemberDataPending() { return mMemberRequestID.notNull(); }
+    bool isRoleDataPending() { return mRoleDataRequestID.notNull(); }
+    bool isRoleMemberDataPending() { return (mRoleMembersRequestID.notNull() || mPendingRoleMemberRequest); }
+    bool isGroupTitlePending() { return mTitlesRequestID.notNull(); }
+
+    bool isSingleMemberNotOwner();
+
+    F32 getAccessTime() const { return mAccessTime; }
+    void setAccessed();
+
+    const LLUUID& getMemberVersion() const { return mMemberVersion; }
+
+    void clearBanList() { mBanList.clear(); }
+    void getBanList(const LLUUID& group_id, LLGroupBanData& ban_data);
+    const LLGroupBanData& getBanEntry(const LLUUID& ban_id) { return mBanList[ban_id]; }
+
+    void createBanEntry(const LLUUID& ban_id, const LLGroupBanData& ban_data = LLGroupBanData());
+    void removeBanEntry(const LLUUID& ban_id);
+    void banMemberById(const LLUUID& participant_uuid);
+
+public:
+    typedef std::map<LLUUID,LLGroupMemberData*> member_list_t;
+    typedef std::map<LLUUID,LLGroupRoleData*> role_list_t;
+    typedef std::map<lluuid_pair,LLRoleMemberChange,lluuid_pair_less> change_map_t;
+    typedef std::map<LLUUID,LLRoleData> role_data_map_t;
+    typedef std::map<LLUUID,LLGroupBanData> ban_list_t;
+
+    member_list_t       mMembers;
+    role_list_t         mRoles;
+    change_map_t        mRoleMemberChanges;
+    role_data_map_t     mRoleChanges;
+    ban_list_t          mBanList;
+
+    std::vector<LLGroupTitle> mTitles;
+
+    LLUUID              mID;
+    LLUUID              mOwnerRole;
+    std::string         mName;
+    std::string         mCharter;
+    bool                mShowInList;
+    LLUUID              mInsigniaID;
+    LLUUID              mFounderID;
+    bool                mOpenEnrollment;
+    S32                 mMembershipFee;
+    bool                mAllowPublish;
+    bool                mListInProfile;
+    bool                mMaturePublish;
+    bool                mChanged;
+    S32                 mMemberCount;
+    S32                 mRoleCount;
+
+    bool                mPendingBanRequest;
+    LLUUID              mPendingBanMemberID;
+
+protected:
+    void sendRoleChanges();
+    void cancelRoleChanges();
+
+private:
+    LLUUID              mMemberRequestID;
+    LLUUID              mRoleDataRequestID;
+    LLUUID              mRoleMembersRequestID;
+    LLUUID              mTitlesRequestID;
+    U32                 mReceivedRoleMemberPairs;
+
+    bool                mMemberDataComplete;
+    bool                mRoleDataComplete;
+    bool                mRoleMemberDataComplete;
+    bool                mGroupPropertiesDataComplete;
+
+    bool                mPendingRoleMemberRequest;
+    F32                 mAccessTime;
+
+    // Generate a new ID every time mMembers
+    LLUUID              mMemberVersion;
+};
+
+struct LLRoleAction
+{
+    std::string mName;
+    std::string mDescription;
+    std::string mLongDescription;
+    U64 mPowerBit;
+};
+
+struct LLRoleActionSet
+{
+    LLRoleActionSet();
+    ~LLRoleActionSet();
+    LLRoleAction* mActionSetData;
+    std::vector<LLRoleAction*> mActions;
+};
+
+class LLGroupMgr : public LLSingleton<LLGroupMgr>
+{
+    LLSINGLETON(LLGroupMgr);
+    ~LLGroupMgr();
+    LOG_CLASS(LLGroupMgr);
+
+public:
+    enum EBanRequestType
+    {
+        REQUEST_GET = 0,
+        REQUEST_POST,
+        REQUEST_PUT,
+        REQUEST_DEL
+    };
+
+    enum EBanRequestAction
+    {
+        BAN_NO_ACTION   = 0,
+        BAN_CREATE      = 1,
+        BAN_DELETE      = 2,
+        BAN_UPDATE      = 4
+    };
+
+
+public:
+
+    void addObserver(LLGroupMgrObserver* observer);
+    void addObserver(const LLUUID& group_id, LLParticularGroupObserver* observer);
+    void removeObserver(LLGroupMgrObserver* observer);
+    void removeObserver(const LLUUID& group_id, LLParticularGroupObserver* observer);
+    LLGroupMgrGroupData* getGroupData(const LLUUID& id);
+
+    void sendGroupPropertiesRequest(const LLUUID& group_id);
+    void sendGroupRoleDataRequest(const LLUUID& group_id);
+    void sendGroupRoleMembersRequest(const LLUUID& group_id);
+    void sendGroupMembersRequest(const LLUUID& group_id);
+    void sendGroupTitlesRequest(const LLUUID& group_id);
+    void sendGroupTitleUpdate(const LLUUID& group_id, const LLUUID& title_role_id);
+    void sendUpdateGroupInfo(const LLUUID& group_id);
+    void sendGroupRoleMemberChanges(const LLUUID& group_id);
+    void sendGroupRoleChanges(const LLUUID& group_id);
+
+    static void sendCreateGroupRequest(const std::string& name,
+                                       const std::string& charter,
+                                       U8 show_in_list,
+                                       const LLUUID& insignia,
+                                       S32 membership_fee,
+                                       bool open_enrollment,
+                                       bool allow_publish,
+                                       bool mature_publish);
+
+    static void sendGroupMemberJoin(const LLUUID& group_id);
+    static void sendGroupMemberInvites(const LLUUID& group_id, std::map<LLUUID,LLUUID>& role_member_pairs);
+    static void sendGroupMemberEjects(const LLUUID& group_id,
+                                      uuid_vec_t& member_ids);
+
+    void sendGroupBanRequest(EBanRequestType request_type,
+                                    const LLUUID& group_id,
+                                    U32 ban_action = BAN_NO_ACTION,
+                                    const uuid_vec_t &ban_list = uuid_vec_t());
+
+
+    void sendCapGroupMembersRequest(const LLUUID& group_id);
+
+    void cancelGroupRoleChanges(const LLUUID& group_id);
+
+    static void processGroupPropertiesReply(LLMessageSystem* msg, void** data);
+    static void processGroupMembersReply(LLMessageSystem* msg, void** data);
+    static void processGroupRoleDataReply(LLMessageSystem* msg, void** data);
+    static void processGroupRoleMembersReply(LLMessageSystem* msg, void** data);
+    static void processGroupTitlesReply(LLMessageSystem* msg, void** data);
+    static void processCreateGroupReply(LLMessageSystem* msg, void** data);
+    static void processJoinGroupReply(LLMessageSystem* msg, void ** data);
+    static void processEjectGroupMemberReply(LLMessageSystem* msg, void ** data);
+    static void processLeaveGroupReply(LLMessageSystem* msg, void ** data);
+
+    static bool parseRoleActions(const std::string& xml_filename);
+
+    std::vector<LLRoleActionSet*> mRoleActionSets;
+
+    static void debugClearAllGroups(void*);
+    void clearGroups();
+    void clearGroupData(const LLUUID& group_id);
+
+private:
+    void groupMembersRequestCoro(std::string url, LLUUID groupId);
+    void processCapGroupMembersRequest(const LLSD& content);
+
+    void getGroupBanRequestCoro(std::string url, LLUUID groupId);
+    void postGroupBanRequestCoro(std::string url, LLUUID groupId, U32 action, uuid_vec_t banList, bool update);
+
+    static void processGroupBanRequest(const LLSD& content);
+
+    void notifyObservers(LLGroupChange gc);
+    void notifyObserver(const LLUUID& group_id, LLGroupChange gc);
+    void addGroup(LLGroupMgrGroupData* group_datap);
+    LLGroupMgrGroupData* createGroupData(const LLUUID &id);
+    bool hasPendingPropertyRequest(const LLUUID& id);
+    void addPendingPropertyRequest(const LLUUID& id);
+
+    typedef std::multimap<LLUUID,LLGroupMgrObserver*> observer_multimap_t;
+    observer_multimap_t mObservers;
+
+    typedef std::map<LLUUID, LLGroupMgrGroupData*> group_map_t;
+    group_map_t mGroups;
+
+    const U64MicrosecondsImplicit MIN_GROUP_PROPERTY_REQUEST_FREQ = 100000;//100ms between requests should be enough to avoid spamming.
+    typedef std::map<LLUUID, U64MicrosecondsImplicit> properties_request_map_t;
+    properties_request_map_t mPropRequests;
+
+    typedef std::set<LLParticularGroupObserver*> observer_set_t;
+    typedef std::map<LLUUID,observer_set_t> observer_map_t;
+    observer_map_t mParticularObservers;
+
+    bool mMemberRequestInFlight;
+};
+
+
+#endif