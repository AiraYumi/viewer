--- conflicted
+++ resolved
@@ -1,370 +1,245 @@
-/**
- * @file llpaneloutfitedit.h
- * @brief Displays outfit edit information in Side Tray.
- *
- * $LicenseInfo:firstyear=2009&license=viewerlgpl$
- * Second Life Viewer Source Code
- * Copyright (C) 2010, Linden Research, Inc.
- *
- * This library is free software; you can redistribute it and/or
- * modify it under the terms of the GNU Lesser General Public
- * License as published by the Free Software Foundation;
- * version 2.1 of the License only.
- *
- * This library is distributed in the hope that it will be useful,
- * but WITHOUT ANY WARRANTY; without even the implied warranty of
- * MERCHANTABILITY or FITNESS FOR A PARTICULAR PURPOSE.  See the GNU
- * Lesser General Public License for more details.
- *
- * You should have received a copy of the GNU Lesser General Public
- * License along with this library; if not, write to the Free Software
- * Foundation, Inc., 51 Franklin Street, Fifth Floor, Boston, MA  02110-1301  USA
- *
- * Linden Research, Inc., 945 Battery Street, San Francisco, CA  94111  USA
- * $/LicenseInfo$
- */
-
-#ifndef LL_LLPANELOUTFITEDIT_H
-#define LL_LLPANELOUTFITEDIT_H
-
-#include "llpanel.h"
-
-#include "v3dmath.h"
-#include "lluuid.h"
-
-#include "lliconctrl.h"
-
-#include "llremoteparcelrequest.h"
-#include "llinventory.h"
-#include "llinventoryfunctions.h"
-#include "llinventorymodel.h"
-#include "llwearableitemslist.h"
-
-class LLButton;
-class LLCOFWearables;
-class LLComboBox;
-class LLTextBox;
-class LLInventoryCategory;
-class LLOutfitObserver;
-class LLCOFDragAndDropObserver;
-class LLInventoryPanel;
-class LLSaveFolderState;
-class LLFolderViewItem;
-class LLScrollListCtrl;
-class LLToggleableMenu;
-class LLFilterEditor;
-class LLFilteredWearableListManager;
-class LLMenuButton;
-class LLMenuGL;
-class LLFindNonLinksByMask;
-class LLFindWearablesOfType;
-class LLWearableItemTypeNameComparator;
-
-class LLPanelOutfitEdit : public LLPanel
-{
-    LOG_CLASS(LLPanelOutfitEdit);
-public:
-<<<<<<< HEAD
-	
-	// NOTE: initialize mFolderViewItemTypes at the index of any new enum you add in the LLPanelOutfitEdit() constructor
-	typedef enum e_folder_view_item_type
-	{
-		FVIT_ALL = 0,
-		FVIT_WEARABLE, // clothing or shape
-		FVIT_ATTACHMENT,
-		NUM_FOLDER_VIEW_ITEM_TYPES
-	} EFolderViewItemType; 
-	
-	//should reflect order from LLWearableType::EType
-	typedef enum e_list_view_item_type
-	{
-		LVIT_ALL = 0,
-		LVIT_CLOTHING,
-		LVIT_BODYPART,
-		LVIT_ATTACHMENT,
-		LVIT_SHAPE,
-		LVIT_SKIN,
-		LVIT_HAIR,
-		LVIT_EYES,
-		LVIT_SHIRT,
-		LVIT_PANTS,
-		LVIT_SHOES,
-		LVIT_SOCKS,
-		LVIT_JACKET,
-		LVIT_GLOVES,
-		LVIT_UNDERSHIRT,
-		LVIT_UNDERPANTS,
-		LVIT_SKIRT,
-		LVIT_ALPHA,
-		LVIT_TATTOO,
-		LVIT_PHYSICS,
-		LVIT_UNIVERSAL,
-		NUM_LIST_VIEW_ITEM_TYPES
-	} EListViewItemType; 
-
-	struct LLLookItemType {
-		std::string displayName;
-		U64 inventoryMask;
-		LLLookItemType() : displayName("NONE"), inventoryMask(0) {}
-		LLLookItemType(std::string name, U64 mask) : displayName(name), inventoryMask(mask) {}
-	};
-
-	struct LLFilterItem {
-		std::string displayName;
-		LLInventoryCollectFunctor* collector;
-		LLFilterItem() : displayName("NONE"), collector(NULL) {}
-		LLFilterItem(std::string name, LLInventoryCollectFunctor* _collector) : displayName(name), collector(_collector) {}
-		~LLFilterItem() { delete collector; }
-
-	//the struct is not supposed to by copied, either way the destructor kills collector
-	//LLPointer is not used as it requires LLInventoryCollectFunctor to extend LLRefCount what it doesn't do
-	private:
-		LLFilterItem(const LLFilterItem& filter_item) {};
-	};
-	
-	LLPanelOutfitEdit();
-	/*virtual*/ ~LLPanelOutfitEdit();
-
-	/*virtual*/ bool postBuild();
-	/*virtual*/ void onOpen(const LLSD& key);
-
-	void moveWearable(bool closer_to_body);
-
-	void toggleAddWearablesPanel();
-	void showAddWearablesPanel(bool show__add_wearables);
-
-	//following methods operate with "add wearables" panel
-	void showWearablesFilter();
-	void showWearablesListView();
-	void showWearablesFolderView();
-
-	void updateFiltersVisibility();
-
-	void onFolderViewFilterCommitted(LLUICtrl* ctrl);
-	void onListViewFilterCommitted(LLUICtrl* ctrl);
-	void onSearchEdit(const std::string& string);
-	void updatePlusButton();
-	void onPlusBtnClicked(void);
-
-	void onVisibilityChanged(const LLSD &in_visible_chain);
-
-	void applyFolderViewFilter(EFolderViewItemType type);
-	void applyListViewFilter(EListViewItemType type);
-
-	/**
-	 * Filter items in views of Add Wearables Panel and show appropriate view depending on currently selected COF item(s)
-	 * No COF items selected - shows the folder view, reset filter
-	 * 1 COF item selected - shows the list view and filters wearables there by a wearable type of the selected item
-	 * More than 1 COF item selected - shows the list view and filters it by a type of the selected item (attachment or clothing)
-	 */
-	void filterWearablesBySelectedItem(void);
-
-	void onRemoveFromOutfitClicked(void);
-	void onEditWearableClicked(void);
-	void onAddWearableClicked(void);
-	void onReplaceMenuItemClicked(LLUUID selected_item_id);
-	void onShopButtonClicked();
-
-	void displayCurrentOutfit();
-	void updateCurrentOutfitName();
-
-	void update();
-
-	void updateVerbs();
-	/**
-	 * @brief Helper function. Shows one panel instead of another.
-	 *		  If panels already switched does nothing and returns false.
-	 * @param  switch_from_panel panel to hide
-	 * @param  switch_to_panel panel to show
-	 * @retun  returns true if switching happened, false if not.
-	 */
-	bool switchPanels(LLPanel* switch_from_panel, LLPanel* switch_to_panel);
-
-	void resetAccordionState();
-
-	virtual bool	handleDragAndDrop(S32 x, S32 y, MASK mask, bool drop,
-									  EDragAndDropType cargo_type,
-									  void* cargo_data,
-									  EAcceptance* accept,
-									  std::string& tooltip_msg);
-=======
-
-    // NOTE: initialize mFolderViewItemTypes at the index of any new enum you add in the LLPanelOutfitEdit() constructor
-    typedef enum e_folder_view_item_type
-    {
-        FVIT_ALL = 0,
-        FVIT_WEARABLE, // clothing or shape
-        FVIT_ATTACHMENT,
-        NUM_FOLDER_VIEW_ITEM_TYPES
-    } EFolderViewItemType;
-
-    //should reflect order from LLWearableType::EType
-    typedef enum e_list_view_item_type
-    {
-        LVIT_ALL = 0,
-        LVIT_CLOTHING,
-        LVIT_BODYPART,
-        LVIT_ATTACHMENT,
-        LVIT_SHAPE,
-        LVIT_SKIN,
-        LVIT_HAIR,
-        LVIT_EYES,
-        LVIT_SHIRT,
-        LVIT_PANTS,
-        LVIT_SHOES,
-        LVIT_SOCKS,
-        LVIT_JACKET,
-        LVIT_GLOVES,
-        LVIT_UNDERSHIRT,
-        LVIT_UNDERPANTS,
-        LVIT_SKIRT,
-        LVIT_ALPHA,
-        LVIT_TATTOO,
-        LVIT_PHYSICS,
-        LVIT_UNIVERSAL,
-        NUM_LIST_VIEW_ITEM_TYPES
-    } EListViewItemType;
-
-    struct LLLookItemType {
-        std::string displayName;
-        U64 inventoryMask;
-        LLLookItemType() : displayName("NONE"), inventoryMask(0) {}
-        LLLookItemType(std::string name, U64 mask) : displayName(name), inventoryMask(mask) {}
-    };
-
-    struct LLFilterItem {
-        std::string displayName;
-        LLInventoryCollectFunctor* collector;
-        LLFilterItem() : displayName("NONE"), collector(NULL) {}
-        LLFilterItem(std::string name, LLInventoryCollectFunctor* _collector) : displayName(name), collector(_collector) {}
-        ~LLFilterItem() { delete collector; }
-
-    //the struct is not supposed to by copied, either way the destructor kills collector
-    //LLPointer is not used as it requires LLInventoryCollectFunctor to extend LLRefCount what it doesn't do
-    private:
-        LLFilterItem(const LLFilterItem& filter_item) {};
-    };
-
-    LLPanelOutfitEdit();
-    /*virtual*/ ~LLPanelOutfitEdit();
-
-    /*virtual*/ BOOL postBuild();
-    /*virtual*/ void onOpen(const LLSD& key);
-
-    void moveWearable(bool closer_to_body);
-
-    void toggleAddWearablesPanel();
-    void showAddWearablesPanel(bool show__add_wearables);
-
-    //following methods operate with "add wearables" panel
-    void showWearablesFilter();
-    void showWearablesListView();
-    void showWearablesFolderView();
-
-    void updateFiltersVisibility();
-
-    void onFolderViewFilterCommitted(LLUICtrl* ctrl);
-    void onListViewFilterCommitted(LLUICtrl* ctrl);
-    void onSearchEdit(const std::string& string);
-    void updatePlusButton();
-    void onPlusBtnClicked(void);
-
-    void onVisibilityChanged(const LLSD &in_visible_chain);
-
-    void applyFolderViewFilter(EFolderViewItemType type);
-    void applyListViewFilter(EListViewItemType type);
-
-    /**
-     * Filter items in views of Add Wearables Panel and show appropriate view depending on currently selected COF item(s)
-     * No COF items selected - shows the folder view, reset filter
-     * 1 COF item selected - shows the list view and filters wearables there by a wearable type of the selected item
-     * More than 1 COF item selected - shows the list view and filters it by a type of the selected item (attachment or clothing)
-     */
-    void filterWearablesBySelectedItem(void);
-
-    void onRemoveFromOutfitClicked(void);
-    void onEditWearableClicked(void);
-    void onAddWearableClicked(void);
-    void onReplaceMenuItemClicked(LLUUID selected_item_id);
-    void onShopButtonClicked();
-
-    void displayCurrentOutfit();
-    void updateCurrentOutfitName();
-
-    void update();
-
-    void updateVerbs();
-    /**
-     * @brief Helper function. Shows one panel instead of another.
-     *        If panels already switched does nothing and returns false.
-     * @param  switch_from_panel panel to hide
-     * @param  switch_to_panel panel to show
-     * @retun  returns true if switching happened, false if not.
-     */
-    bool switchPanels(LLPanel* switch_from_panel, LLPanel* switch_to_panel);
-
-    void resetAccordionState();
-
-    virtual BOOL    handleDragAndDrop(S32 x, S32 y, MASK mask, BOOL drop,
-                                      EDragAndDropType cargo_type,
-                                      void* cargo_data,
-                                      EAcceptance* accept,
-                                      std::string& tooltip_msg);
->>>>>>> e1623bb2
-
-private:
-    void onAddMoreButtonClicked();
-    void showFilteredWearablesListView(LLWearableType::EType type);
-    void onOutfitChanging(bool started);
-    void getSelectedItemsUUID(uuid_vec_t& uuid_list);
-    void getCurrentItemUUID(LLUUID& selected_id);
-    void onCOFChanged();
-    void saveOutfit(bool as_new = false);
-
-    /**
-     * Method preserves selection while switching between folder/list view modes
-    */
-    void saveListSelection();
-
-    void updateWearablesPanelVerbButtons();
-
-    typedef std::pair<LLWearableType::EType, size_t> selection_info_t;
-
-    LLWearableType::EType getCOFWearablesSelectionType() const;
-    selection_info_t getAddMorePanelSelectionType() const;
-    LLWearableType::EType getWearableTypeByItemUUID(const LLUUID& item_uuid) const;
-
-    LLTextBox*          mCurrentOutfitName;
-    LLTextBox*          mStatus;
-    LLInventoryPanel*   mInventoryItemsPanel;
-    LLFilterEditor*     mSearchFilter;
-    LLSaveFolderState*  mSavedFolderState;
-    std::string         mSearchString;
-    LLButton*           mFolderViewBtn;
-    LLButton*           mListViewBtn;
-    LLButton*           mPlusBtn;
-    LLPanel*            mAddWearablesPanel;
-
-    LLComboBox*         mFolderViewFilterCmbBox;
-    LLComboBox*         mListViewFilterCmbBox;
-
-    LLFilteredWearableListManager*  mWearableListManager;
-    LLWearableItemsList*            mWearableItemsList;
-    LLPanel*                        mWearablesListViewPanel;
-    LLWearableItemTypeNameComparator* mWearableListViewItemsComparator;
-
-    LLCOFDragAndDropObserver* mCOFDragAndDropObserver;
-
-    std::vector<LLLookItemType> mFolderViewItemTypes;
-    std::vector<LLFilterItem*> mListViewItemTypes;
-
-    LLCOFWearables*     mCOFWearables;
-    LLToggleableMenu*   mGearMenu;
-    LLToggleableMenu*   mAddWearablesGearMenu;
-    bool                mInitialized;
-    LLMenuButton*       mWearablesGearMenuBtn;
-    LLMenuButton*       mGearMenuBtn;
-
-};
-
-#endif // LL_LLPANELOUTFITEDIT_H+/**
+ * @file llpaneloutfitedit.h
+ * @brief Displays outfit edit information in Side Tray.
+ *
+ * $LicenseInfo:firstyear=2009&license=viewerlgpl$
+ * Second Life Viewer Source Code
+ * Copyright (C) 2010, Linden Research, Inc.
+ *
+ * This library is free software; you can redistribute it and/or
+ * modify it under the terms of the GNU Lesser General Public
+ * License as published by the Free Software Foundation;
+ * version 2.1 of the License only.
+ *
+ * This library is distributed in the hope that it will be useful,
+ * but WITHOUT ANY WARRANTY; without even the implied warranty of
+ * MERCHANTABILITY or FITNESS FOR A PARTICULAR PURPOSE.  See the GNU
+ * Lesser General Public License for more details.
+ *
+ * You should have received a copy of the GNU Lesser General Public
+ * License along with this library; if not, write to the Free Software
+ * Foundation, Inc., 51 Franklin Street, Fifth Floor, Boston, MA  02110-1301  USA
+ *
+ * Linden Research, Inc., 945 Battery Street, San Francisco, CA  94111  USA
+ * $/LicenseInfo$
+ */
+
+#ifndef LL_LLPANELOUTFITEDIT_H
+#define LL_LLPANELOUTFITEDIT_H
+
+#include "llpanel.h"
+
+#include "v3dmath.h"
+#include "lluuid.h"
+
+#include "lliconctrl.h"
+
+#include "llremoteparcelrequest.h"
+#include "llinventory.h"
+#include "llinventoryfunctions.h"
+#include "llinventorymodel.h"
+#include "llwearableitemslist.h"
+
+class LLButton;
+class LLCOFWearables;
+class LLComboBox;
+class LLTextBox;
+class LLInventoryCategory;
+class LLOutfitObserver;
+class LLCOFDragAndDropObserver;
+class LLInventoryPanel;
+class LLSaveFolderState;
+class LLFolderViewItem;
+class LLScrollListCtrl;
+class LLToggleableMenu;
+class LLFilterEditor;
+class LLFilteredWearableListManager;
+class LLMenuButton;
+class LLMenuGL;
+class LLFindNonLinksByMask;
+class LLFindWearablesOfType;
+class LLWearableItemTypeNameComparator;
+
+class LLPanelOutfitEdit : public LLPanel
+{
+    LOG_CLASS(LLPanelOutfitEdit);
+public:
+
+    // NOTE: initialize mFolderViewItemTypes at the index of any new enum you add in the LLPanelOutfitEdit() constructor
+    typedef enum e_folder_view_item_type
+    {
+        FVIT_ALL = 0,
+        FVIT_WEARABLE, // clothing or shape
+        FVIT_ATTACHMENT,
+        NUM_FOLDER_VIEW_ITEM_TYPES
+    } EFolderViewItemType;
+
+    //should reflect order from LLWearableType::EType
+    typedef enum e_list_view_item_type
+    {
+        LVIT_ALL = 0,
+        LVIT_CLOTHING,
+        LVIT_BODYPART,
+        LVIT_ATTACHMENT,
+        LVIT_SHAPE,
+        LVIT_SKIN,
+        LVIT_HAIR,
+        LVIT_EYES,
+        LVIT_SHIRT,
+        LVIT_PANTS,
+        LVIT_SHOES,
+        LVIT_SOCKS,
+        LVIT_JACKET,
+        LVIT_GLOVES,
+        LVIT_UNDERSHIRT,
+        LVIT_UNDERPANTS,
+        LVIT_SKIRT,
+        LVIT_ALPHA,
+        LVIT_TATTOO,
+        LVIT_PHYSICS,
+        LVIT_UNIVERSAL,
+        NUM_LIST_VIEW_ITEM_TYPES
+    } EListViewItemType;
+
+    struct LLLookItemType {
+        std::string displayName;
+        U64 inventoryMask;
+        LLLookItemType() : displayName("NONE"), inventoryMask(0) {}
+        LLLookItemType(std::string name, U64 mask) : displayName(name), inventoryMask(mask) {}
+    };
+
+    struct LLFilterItem {
+        std::string displayName;
+        LLInventoryCollectFunctor* collector;
+        LLFilterItem() : displayName("NONE"), collector(NULL) {}
+        LLFilterItem(std::string name, LLInventoryCollectFunctor* _collector) : displayName(name), collector(_collector) {}
+        ~LLFilterItem() { delete collector; }
+
+    //the struct is not supposed to by copied, either way the destructor kills collector
+    //LLPointer is not used as it requires LLInventoryCollectFunctor to extend LLRefCount what it doesn't do
+    private:
+        LLFilterItem(const LLFilterItem& filter_item) {};
+    };
+
+    LLPanelOutfitEdit();
+    /*virtual*/ ~LLPanelOutfitEdit();
+
+    /*virtual*/ bool postBuild();
+    /*virtual*/ void onOpen(const LLSD& key);
+
+    void moveWearable(bool closer_to_body);
+
+    void toggleAddWearablesPanel();
+    void showAddWearablesPanel(bool show__add_wearables);
+
+    //following methods operate with "add wearables" panel
+    void showWearablesFilter();
+    void showWearablesListView();
+    void showWearablesFolderView();
+
+    void updateFiltersVisibility();
+
+    void onFolderViewFilterCommitted(LLUICtrl* ctrl);
+    void onListViewFilterCommitted(LLUICtrl* ctrl);
+    void onSearchEdit(const std::string& string);
+    void updatePlusButton();
+    void onPlusBtnClicked(void);
+
+    void onVisibilityChanged(const LLSD &in_visible_chain);
+
+    void applyFolderViewFilter(EFolderViewItemType type);
+    void applyListViewFilter(EListViewItemType type);
+
+    /**
+     * Filter items in views of Add Wearables Panel and show appropriate view depending on currently selected COF item(s)
+     * No COF items selected - shows the folder view, reset filter
+     * 1 COF item selected - shows the list view and filters wearables there by a wearable type of the selected item
+     * More than 1 COF item selected - shows the list view and filters it by a type of the selected item (attachment or clothing)
+     */
+    void filterWearablesBySelectedItem(void);
+
+    void onRemoveFromOutfitClicked(void);
+    void onEditWearableClicked(void);
+    void onAddWearableClicked(void);
+    void onReplaceMenuItemClicked(LLUUID selected_item_id);
+    void onShopButtonClicked();
+
+    void displayCurrentOutfit();
+    void updateCurrentOutfitName();
+
+    void update();
+
+    void updateVerbs();
+    /**
+     * @brief Helper function. Shows one panel instead of another.
+     *        If panels already switched does nothing and returns false.
+     * @param  switch_from_panel panel to hide
+     * @param  switch_to_panel panel to show
+     * @retun  returns true if switching happened, false if not.
+     */
+    bool switchPanels(LLPanel* switch_from_panel, LLPanel* switch_to_panel);
+
+    void resetAccordionState();
+
+    virtual bool    handleDragAndDrop(S32 x, S32 y, MASK mask, bool drop,
+                                      EDragAndDropType cargo_type,
+                                      void* cargo_data,
+                                      EAcceptance* accept,
+                                      std::string& tooltip_msg);
+
+private:
+    void onAddMoreButtonClicked();
+    void showFilteredWearablesListView(LLWearableType::EType type);
+    void onOutfitChanging(bool started);
+    void getSelectedItemsUUID(uuid_vec_t& uuid_list);
+    void getCurrentItemUUID(LLUUID& selected_id);
+    void onCOFChanged();
+    void saveOutfit(bool as_new = false);
+
+    /**
+     * Method preserves selection while switching between folder/list view modes
+    */
+    void saveListSelection();
+
+    void updateWearablesPanelVerbButtons();
+
+    typedef std::pair<LLWearableType::EType, size_t> selection_info_t;
+
+    LLWearableType::EType getCOFWearablesSelectionType() const;
+    selection_info_t getAddMorePanelSelectionType() const;
+    LLWearableType::EType getWearableTypeByItemUUID(const LLUUID& item_uuid) const;
+
+    LLTextBox*          mCurrentOutfitName;
+    LLTextBox*          mStatus;
+    LLInventoryPanel*   mInventoryItemsPanel;
+    LLFilterEditor*     mSearchFilter;
+    LLSaveFolderState*  mSavedFolderState;
+    std::string         mSearchString;
+    LLButton*           mFolderViewBtn;
+    LLButton*           mListViewBtn;
+    LLButton*           mPlusBtn;
+    LLPanel*            mAddWearablesPanel;
+
+    LLComboBox*         mFolderViewFilterCmbBox;
+    LLComboBox*         mListViewFilterCmbBox;
+
+    LLFilteredWearableListManager*  mWearableListManager;
+    LLWearableItemsList*            mWearableItemsList;
+    LLPanel*                        mWearablesListViewPanel;
+    LLWearableItemTypeNameComparator* mWearableListViewItemsComparator;
+
+    LLCOFDragAndDropObserver* mCOFDragAndDropObserver;
+
+    std::vector<LLLookItemType> mFolderViewItemTypes;
+    std::vector<LLFilterItem*> mListViewItemTypes;
+
+    LLCOFWearables*     mCOFWearables;
+    LLToggleableMenu*   mGearMenu;
+    LLToggleableMenu*   mAddWearablesGearMenu;
+    bool                mInitialized;
+    LLMenuButton*       mWearablesGearMenuBtn;
+    LLMenuButton*       mGearMenuBtn;
+
+};
+
+#endif // LL_LLPANELOUTFITEDIT_H