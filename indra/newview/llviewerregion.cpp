/** 
 * @file llviewerregion.cpp
 * @brief Implementation of the LLViewerRegion class.
 *
 * $LicenseInfo:firstyear=2000&license=viewerlgpl$
 * Second Life Viewer Source Code
 * Copyright (C) 2010-2013, Linden Research, Inc.
 * 
 * This library is free software; you can redistribute it and/or
 * modify it under the terms of the GNU Lesser General Public
 * License as published by the Free Software Foundation;
 * version 2.1 of the License only.
 * 
 * This library is distributed in the hope that it will be useful,
 * but WITHOUT ANY WARRANTY; without even the implied warranty of
 * MERCHANTABILITY or FITNESS FOR A PARTICULAR PURPOSE.  See the GNU
 * Lesser General Public License for more details.
 * 
 * You should have received a copy of the GNU Lesser General Public
 * License along with this library; if not, write to the Free Software
 * Foundation, Inc., 51 Franklin Street, Fifth Floor, Boston, MA  02110-1301  USA
 * 
 * Linden Research, Inc., 945 Battery Street, San Francisco, CA  94111  USA
 * $/LicenseInfo$
 */

#include "llviewerprecompiledheaders.h"

#include "llviewerregion.h"

// linden libraries
#include "indra_constants.h"
#include "llaisapi.h"
#include "llavatarnamecache.h"		// name lookup cap url
#include "llfloaterreg.h"
#include "llmath.h"
#include "llregionflags.h"
#include "llregionhandle.h"
#include "llsurface.h"
#include "message.h"
//#include "vmath.h"
#include "v3math.h"
#include "v4math.h"

#include "llagent.h"
#include "llagentcamera.h"
#include "llappviewer.h"
#include "llavatarrenderinfoaccountant.h"
#include "llcallingcard.h"
#include "llcommandhandler.h"
#include "lldir.h"
#include "lleventpoll.h"
#include "llfloatergodtools.h"
#include "llfloaterreporter.h"
#include "llfloaterregioninfo.h"
#include "llgltfmateriallist.h"
#include "llhttpnode.h"
#include "llregioninfomodel.h"
#include "llsdutil.h"
#include "llstartup.h"
#include "lltrans.h"
#include "llurldispatcher.h"
#include "llviewerobjectlist.h"
#include "llviewerparceloverlay.h"
#include "llviewerstatsrecorder.h"
#include "llvlmanager.h"
#include "llvlcomposition.h"
#include "llvoavatarself.h"
#include "llvocache.h"
#include "llworld.h"
#include "llspatialpartition.h"
#include "stringize.h"
#include "llviewercontrol.h"
#include "llsdserialize.h"
#include "llfloaterperms.h"
#include "llvieweroctree.h"
#include "llviewerdisplay.h"
#include "llviewerwindow.h"
#include "llprogressview.h"
#include "llcoros.h"
#include "lleventcoro.h"
#include "llcorehttputil.h"
#include "llcallstack.h"
#include "llsettingsdaycycle.h"

#include <boost/regex.hpp>

#ifdef LL_WINDOWS
	#pragma warning(disable:4355)
#endif

// When we receive a base grant of capabilities that has a different number of 
// capabilities than the original base grant received for the region, print 
// out the two lists of capabilities for analysis.
//#define DEBUG_CAPS_GRANTS

// The server only keeps our pending agent info for 60 seconds.
// We want to allow for seed cap retry, but its not useful after that 60 seconds.
// Even though we gave up on login, keep trying for caps after we are logged in:
const S32 MAX_CAP_REQUEST_ATTEMPTS = 30;
const U32 DEFAULT_MAX_REGION_WIDE_PRIM_COUNT = 15000;

bool LLViewerRegion::sVOCacheCullingEnabled = false;
S32  LLViewerRegion::sLastCameraUpdated = 0;
S32  LLViewerRegion::sNewObjectCreationThrottle = -1;
LLViewerRegion::vocache_entry_map_t LLViewerRegion::sRegionCacheCleanup;

typedef std::map<std::string, std::string> CapabilityMap;

static void log_capabilities(const CapabilityMap &capmap);

namespace
{

void newRegionEntry(LLViewerRegion& region)
{
    LL_INFOS("LLViewerRegion") << "Entering region [" << region.getName() << "]" << LL_ENDL;
    gDebugInfo["CurrentRegion"] = region.getName();
    LLAppViewer::instance()->writeDebugInfo();
}

} // anonymous namespace

// support for secondlife:///app/region/{REGION} SLapps
// N.B. this is defined to work exactly like the classic secondlife://{REGION}
// However, the later syntax cannot support spaces in the region name because
// spaces (and %20 chars) are illegal in the hostname of an http URL. Some
// browsers let you get away with this, but some do not (such as Qt's Webkit).
// Hence we introduced the newer secondlife:///app/region alternative.
class LLRegionHandler : public LLCommandHandler
{
public:
    // requests will be throttled from a non-trusted browser
    LLRegionHandler() : LLCommandHandler("region", UNTRUSTED_THROTTLE) {}

    bool handle(const LLSD& params, const LLSD& query_map, const std::string& grid, LLMediaCtrl* web)
    {
        // make sure that we at least have a region name
        int num_params = params.size();
        if (num_params < 1)
        {
            return false;
        }
           
        // build a secondlife://{PLACE} SLurl from this SLapp
        std::string url = "secondlife://";
        if (!grid.empty())
        {
            url += grid + "/secondlife/";
        }
		boost::regex name_rx("[A-Za-z0-9()_%]+");
		boost::regex coord_rx("[0-9]+");
        for (int i = 0; i < num_params; i++)
        {
            if (i > 0)
            {
                url += "/";
            }
			if (!boost::regex_match(params[i].asString(), i > 0 ? coord_rx : name_rx))
			{
				return false;
			}

            url += params[i].asString();
        }

        // Process the SLapp as if it was a secondlife://{PLACE} SLurl
        LLURLDispatcher::dispatch(url, LLCommandHandler::NAV_TYPE_CLICKED, web, true);
        return true;
    }
       
};
LLRegionHandler gRegionHandler;


class LLViewerRegionImpl 
{
public:
	LLViewerRegionImpl(LLViewerRegion * region, LLHost const & host):   
        mHost(host),
        mCompositionp(NULL),
        mEventPoll(NULL),
        mSeedCapMaxAttempts(MAX_CAP_REQUEST_ATTEMPTS),
        mSeedCapAttempts(0),
        mHttpResponderID(0),
        mLastCameraUpdate(0),
        mLastCameraOrigin(),
        mVOCachePartition(NULL),
        mLandp(NULL)
	{}

	static void buildCapabilityNames(LLSD& capabilityNames);

	// The surfaces and other layers
	LLSurface*	mLandp;

	// Region geometry data
	LLVector3d	mOriginGlobal;	// Location of southwest corner of region (meters)
	LLVector3d	mCenterGlobal;	// Location of center in world space (meters)
	LLHost		mHost;

	// The unique ID for this region.
	LLUUID mRegionID;

	// region/estate owner - usually null.
	LLUUID mOwnerID;

	// Network statistics for the region's circuit...
	LLTimer mLastNetUpdate;

	// Misc
	LLVLComposition *mCompositionp;		// Composition layer for the surface

	LLVOCacheEntry::vocache_entry_map_t	  mCacheMap; //all cached entries
	LLVOCacheEntry::vocache_entry_set_t   mActiveSet; //all active entries;
	LLVOCacheEntry::vocache_entry_set_t   mWaitingSet; //entries waiting for LLDrawable to be generated.	
	std::set< LLPointer<LLViewerOctreeGroup> >      mVisibleGroups; //visible groupa
	LLVOCachePartition*                   mVOCachePartition;
	LLVOCacheEntry::vocache_entry_set_t   mVisibleEntries; //must-be-created visible entries wait for objects creation.	
	LLVOCacheEntry::vocache_entry_priority_list_t mWaitingList; //transient list storing sorted visible entries waiting for object creation.
	std::set<U32>                          mNonCacheableCreatedList; //list of local ids of all non-cacheable objects
    LLVOCacheEntry::vocache_gltf_overrides_map_t mGLTFOverridesLLSD; // for materials

	// time?
	// LRU info?

	// Cache ID is unique per-region, across renames, moving locations,
	// etc.
	LLUUID mCacheID;

	CapabilityMap mCapabilities;
	CapabilityMap mSecondCapabilitiesTracker; 

	LLEventPoll* mEventPoll;

	S32 mSeedCapMaxAttempts;
	S32 mSeedCapAttempts;

	S32 mHttpResponderID;

	//spatial partitions for objects in this region
	std::vector<LLViewerOctreePartition*> mObjectPartition;

	LLVector3   mLastCameraOrigin;
	U32         mLastCameraUpdate;

    static void        requestBaseCapabilitiesCoro(U64 regionHandle);
    static void        requestBaseCapabilitiesCompleteCoro(U64 regionHandle);
    static void        requestSimulatorFeatureCoro(std::string url, U64 regionHandle);
};

void LLViewerRegionImpl::requestBaseCapabilitiesCoro(U64 regionHandle)
{
    LLCore::HttpRequest::policy_t httpPolicy(LLCore::HttpRequest::DEFAULT_POLICY_ID);
    LLCoreHttpUtil::HttpCoroutineAdapter::ptr_t 
        httpAdapter(new LLCoreHttpUtil::HttpCoroutineAdapter("BaseCapabilitiesRequest", httpPolicy));
    LLCore::HttpRequest::ptr_t httpRequest(new LLCore::HttpRequest);

    LLSD result;
    LLViewerRegion *regionp = NULL;

    // This loop is used for retrying a capabilities request.
    do
    {
        if (STATE_WORLD_INIT > LLStartUp::getStartupState())
        {
            LL_INFOS("AppInit", "Capabilities") << "Aborting capabilities request, reason: returned to login screen" << LL_ENDL;
            return;
        }

        if (!LLWorld::instanceExists())
        {
            LL_WARNS("AppInit", "Capabilities") << "Attempting to get capabilities, but world no longer exists!" << LL_ENDL;
            return;
        }

        regionp = LLWorld::getInstance()->getRegionFromHandle(regionHandle);
        if (!regionp) //region was removed
        {
            LL_WARNS("AppInit", "Capabilities") << "Attempting to get capabilities for region that no longer exists!" << LL_ENDL;
            return; // this error condition is not recoverable.
        }
        LLViewerRegionImpl* impl = regionp->getRegionImplNC();
        LL_DEBUGS("AppInit", "Capabilities") << "requesting seed caps for handle " << regionHandle 
                                             << " name " << regionp->getName() << LL_ENDL;

        std::string url = regionp->getCapability("Seed");
        if (url.empty())
        {
            LL_WARNS("AppInit", "Capabilities") << "Failed to get seed capabilities, and can not determine url!" << LL_ENDL;
            regionp->setCapabilitiesError();
            return; // this error condition is not recoverable.
        }

        // record that we just entered a new region
        newRegionEntry(*regionp);

        if (impl->mSeedCapAttempts > impl->mSeedCapMaxAttempts)
        {
            // *TODO: Give a user pop-up about this error?
            LL_WARNS("AppInit", "Capabilities") << "Failed to get seed capabilities from '" << url << "' after " << impl->mSeedCapAttempts << " attempts.  Giving up!" << LL_ENDL;
            return;  // this error condition is not recoverable.
        }

        S32 id = ++(impl->mHttpResponderID);

        LLSD capabilityNames = LLSD::emptyArray();
        impl->buildCapabilityNames(capabilityNames);

        LL_INFOS("AppInit", "Capabilities") << "Requesting seed from " << url 
                                            << " region name " << regionp->getName()
                                            << " region id " << regionp->getRegionID()
                                            << " handle " << regionp->getHandle()
                                            << " (attempt #" << impl->mSeedCapAttempts + 1 << ")" << LL_ENDL;
		LL_DEBUGS("AppInit", "Capabilities") << "Capabilities requested: " << capabilityNames << LL_ENDL;

        regionp = NULL;
        impl = NULL;
        result = httpAdapter->postAndSuspend(httpRequest, url, capabilityNames);

        if (STATE_WORLD_INIT > LLStartUp::getStartupState())
        {
            LL_INFOS("AppInit", "Capabilities") << "Aborting capabilities request, reason: returned to login screen" << LL_ENDL;
            return;
        }

        if (LLApp::isExiting() || gDisconnected)
        {
            LL_DEBUGS("AppInit", "Capabilities") << "Shutting down" << LL_ENDL;
            return;
        }

        if (!LLWorld::instanceExists())
        {
            LL_WARNS("AppInit", "Capabilities") << "Received capabilities, but world no longer exists!" << LL_ENDL;
            return;
        }

        regionp = LLWorld::getInstance()->getRegionFromHandle(regionHandle);
        if (!regionp) //region was removed
        {
            LL_WARNS("AppInit", "Capabilities") << "Received capabilities for region that no longer exists!" << LL_ENDL;
            return; // this error condition is not recoverable.
        }

        impl = regionp->getRegionImplNC();

        ++(impl->mSeedCapAttempts);

        if (!result.isMap() || result.has("error"))
        {
            LL_WARNS("AppInit", "Capabilities") << "Malformed response" << LL_ENDL;
            // setup for retry.
            continue;
        }

        LLSD httpResults = result["http_result"];
        LLCore::HttpStatus status = LLCoreHttpUtil::HttpCoroutineAdapter::getStatusFromLLSD(httpResults);
        if (!status)
        {
            LL_WARNS("AppInit", "Capabilities") << "HttpStatus error " << LL_ENDL;
            // setup for retry.
            continue;
        }

        // remove the http_result from the llsd
        result.erase("http_result");

        if (id != impl->mHttpResponderID) // region is no longer referring to this request
        {
            LL_WARNS("AppInit", "Capabilities") << "Received results for a stale capabilities request!" << LL_ENDL;
            // setup for retry.
            continue;
        }

        LLSD::map_const_iterator iter;
        for (iter = result.beginMap(); iter != result.endMap(); ++iter)
        {
            regionp->setCapability(iter->first, iter->second);

            LL_DEBUGS("AppInit", "Capabilities")
                << "Capability '" << iter->first << "' is '" << iter->second << "'" << LL_ENDL;
        }

#if 0
        log_capabilities(mCapabilities);
#endif

        LL_DEBUGS("AppInit", "Capabilities", "Teleport") << "received caps for handle " << regionHandle 
														 << " region name " << regionp->getName() << LL_ENDL;
        regionp->setCapabilitiesReceived(true);

        break;
    } 
    while (true);

    if (regionp && regionp->isCapabilityAvailable("ServerReleaseNotes") &&
            regionp->getReleaseNotesRequested())
    {   // *HACK: we're waiting for the ServerReleaseNotes
        regionp->showReleaseNotes();
    }
}


void LLViewerRegionImpl::requestBaseCapabilitiesCompleteCoro(U64 regionHandle)
{
    LLCore::HttpRequest::policy_t httpPolicy(LLCore::HttpRequest::DEFAULT_POLICY_ID);
    LLCoreHttpUtil::HttpCoroutineAdapter::ptr_t
        httpAdapter(new LLCoreHttpUtil::HttpCoroutineAdapter("BaseCapabilitiesRequest", httpPolicy));
    LLCore::HttpRequest::ptr_t httpRequest(new LLCore::HttpRequest);

    LLSD result;
    LLViewerRegion *regionp = NULL;

    // This loop is used for retrying a capabilities request.
    do
    {
        LLWorld *world_inst = LLWorld::getInstance(); // Not a singleton!
        if (!world_inst)
        {
            LL_WARNS("AppInit", "Capabilities") << "Attempting to get capabilities, but world no longer exists!" << LL_ENDL;
            return;
        }

        regionp = world_inst->getRegionFromHandle(regionHandle);
        if (!regionp) //region was removed
        {
            LL_WARNS("AppInit", "Capabilities") << "Attempting to get capabilities for region that no longer exists!" << LL_ENDL;
            break; // this error condition is not recoverable.
        }

        std::string url = regionp->getCapabilityDebug("Seed");
        if (url.empty())
        {
            LL_WARNS("AppInit", "Capabilities") << "Failed to get seed capabilities, and can not determine url!" << LL_ENDL;
            if (regionp->getCapability("Seed").empty())
            {
                // initial attempt failed to get this cap as well
                regionp->setCapabilitiesError();
            }
            break; // this error condition is not recoverable.
        }

        // record that we just entered a new region
        newRegionEntry(*regionp);

        LLSD capabilityNames = LLSD::emptyArray();
        buildCapabilityNames(capabilityNames);

        LL_INFOS("AppInit", "Capabilities") << "Requesting second Seed from " << url << " for region " << regionp->getRegionID() << LL_ENDL;

        regionp = NULL;
        world_inst = NULL;
        result = httpAdapter->postAndSuspend(httpRequest, url, capabilityNames);

        LLSD httpResults = result["http_result"];
        LLCore::HttpStatus status = LLCoreHttpUtil::HttpCoroutineAdapter::getStatusFromLLSD(httpResults);
        if (!status)
        {
            LL_WARNS("AppInit", "Capabilities") << "HttpStatus error " << LL_ENDL;
            break;  // no retry
        }

        if (LLApp::isExiting() || gDisconnected)
        {
            break;
        }

        world_inst = LLWorld::getInstance();
        if (!world_inst)
        {
            LL_WARNS("AppInit", "Capabilities") << "Received capabilities, but world no longer exists!" << LL_ENDL;
            return;
        }

        regionp = world_inst->getRegionFromHandle(regionHandle);
        if (!regionp) //region was removed
        {
            LL_WARNS("AppInit", "Capabilities") << "Received capabilities for region that no longer exists!" << LL_ENDL;
            break; // this error condition is not recoverable.
        }
        LLViewerRegionImpl* impl = regionp->getRegionImplNC();

        // remove the http_result from the llsd
        result.erase("http_result");

        LLSD::map_const_iterator iter;
        for (iter = result.beginMap(); iter != result.endMap(); ++iter)
        {
            regionp->setCapabilityDebug(iter->first, iter->second);
            //LL_INFOS()<<"BaseCapabilitiesCompleteTracker New Caps "<<iter->first<<" "<< iter->second<<LL_ENDL;
        }

#if 0
        log_capabilities(impl->mCapabilities);
#endif

        if (impl->mCapabilities.size() != impl->mSecondCapabilitiesTracker.size())
        {
            LL_WARNS("AppInit", "Capabilities")
                << "Sim sent duplicate base caps that differ in size from what we initially received - most likely content. "
                << "mCapabilities == " << impl->mCapabilities.size()
                << " mSecondCapabilitiesTracker == " << impl->mSecondCapabilitiesTracker.size()
                << LL_ENDL;
#ifdef DEBUG_CAPS_GRANTS
            LL_WARNS("AppInit", "Capabilities")
                << "Initial Base capabilities: " << LL_ENDL;

            log_capabilities(impl->mCapabilities);

            LL_WARNS("AppInit", "Capabilities")
                << "Latest base capabilities: " << LL_ENDL;

            log_capabilities(impl->mSecondCapabilitiesTracker);

#endif

            if (impl->mSecondCapabilitiesTracker.size() > impl->mCapabilities.size())
            {
                // *HACK Since we were granted more base capabilities in this grant request than the initial, replace
                // the old with the new. This shouldn't happen i.e. we should always get the same capabilities from a
                // sim. The simulator fix from SH-3895 should prevent it from happening, at least in the case of the
                // inventory api capability grants.

                // Need to clear a std::map before copying into it because old keys take precedence.
                impl->mCapabilities.clear();
                impl->mCapabilities = impl->mSecondCapabilitiesTracker;
            }
        }
        else
        {
            LL_DEBUGS("CrossingCaps") << "Sim sent multiple base cap grants with matching sizes." << LL_ENDL;
        }
        impl->mSecondCapabilitiesTracker.clear();
    } 
    while (false);
}

void LLViewerRegionImpl::requestSimulatorFeatureCoro(std::string url, U64 regionHandle)
{
    LLCore::HttpRequest::policy_t httpPolicy(LLCore::HttpRequest::DEFAULT_POLICY_ID);
    LLCoreHttpUtil::HttpCoroutineAdapter::ptr_t
        httpAdapter(new LLCoreHttpUtil::HttpCoroutineAdapter("BaseCapabilitiesRequest", httpPolicy));
    LLCore::HttpRequest::ptr_t httpRequest(new LLCore::HttpRequest);

    LLViewerRegion *regionp = NULL;
    S32 attemptNumber = 0;
    // This loop is used for retrying a capabilities request.
    do
    {
        ++attemptNumber;

        if (attemptNumber > MAX_CAP_REQUEST_ATTEMPTS)
        {
            LL_WARNS("AppInit", "SimulatorFeatures") << "Retries count exceeded attempting to get Simulator feature from " 
                << url << LL_ENDL;
            break;
        }

        LLWorld *world_inst = LLWorld::getInstance(); // Not a singleton!
        if (!world_inst)
        {
            LL_WARNS("AppInit", "Capabilities") << "Attempting to request Sim Feature, but world no longer exists!" << LL_ENDL;
            return;
        }

        regionp = world_inst->getRegionFromHandle(regionHandle);
        if (!regionp) //region was removed
        {
            LL_WARNS("AppInit", "SimulatorFeatures") << "Attempting to request Sim Feature for region that no longer exists!" << LL_ENDL;
            break; // this error condition is not recoverable.
        }

        regionp = NULL;
        world_inst = NULL;
        LLSD result = httpAdapter->getAndSuspend(httpRequest, url);

        LLSD httpResults = result["http_result"];
        LLCore::HttpStatus status = LLCoreHttpUtil::HttpCoroutineAdapter::getStatusFromLLSD(httpResults);
        if (!status)
        {
            LL_WARNS("AppInit", "SimulatorFeatures") << "HttpStatus error retrying" << LL_ENDL;
            continue;  
        }

        if (LLApp::isExiting() || gDisconnected)
        {
            break;
        }

        // remove the http_result from the llsd
        result.erase("http_result");

        world_inst = LLWorld::getInstance();
        if (!world_inst)
        {
            LL_WARNS("AppInit", "Capabilities") << "Attempting to request Sim Feature, but world no longer exists!" << LL_ENDL;
            return;
        }

        regionp = world_inst->getRegionFromHandle(regionHandle);
        if (!regionp) //region was removed
        {
            LL_WARNS("AppInit", "SimulatorFeatures") << "Attempting to set Sim Feature for region that no longer exists!" << LL_ENDL;
            break; // this error condition is not recoverable.
        }

        regionp->setSimulatorFeatures(result);

        break;
    }
    while (true);

}

LLViewerRegion::LLViewerRegion(const U64 &handle,
							   const LLHost &host,
							   const U32 grids_per_region_edge, 
							   const U32 grids_per_patch_edge, 
							   const F32 region_width_meters)
:	mImpl(new LLViewerRegionImpl(this, host)),
	mHandle(handle),
	mTimeDilation(1.0f),
	mName(""),
	mZoning(""),
	mIsEstateManager(false),
	mRegionFlags( REGION_FLAGS_DEFAULT ),
	mRegionProtocols( 0 ),
	mSimAccess( SIM_ACCESS_MIN ),
	mBillableFactor(1.0),
	mMaxTasks(DEFAULT_MAX_REGION_WIDE_PRIM_COUNT),
	mCentralBakeVersion(1),
	mClassID(0),
	mCPURatio(0),
	mColoName("unknown"),
	mProductSKU("unknown"),
	mProductName("unknown"),
	mViewerAssetUrl(""),
	mCacheLoaded(false),
	mCacheDirty(false),
	mReleaseNotesRequested(false),
	mCapabilitiesState(CAPABILITIES_STATE_INIT),
	mSimulatorFeaturesReceived(false),
	mBitsReceived(0.f),
	mPacketsReceived(0.f),
	mDead(false),
	mLastVisitedEntry(NULL),
	mInvisibilityCheckHistory(-1),
	mPaused(false),
	mRegionCacheHitCount(0),
	mRegionCacheMissCount(0),
    mInterestListMode(IL_MODE_DEFAULT)
{
	mWidth = region_width_meters;
	mImpl->mOriginGlobal = from_region_handle(handle); 
	updateRenderMatrix();

	mImpl->mLandp = new LLSurface('l', NULL);

	// Create the composition layer for the surface
	mImpl->mCompositionp =
		new LLVLComposition(mImpl->mLandp,
							grids_per_region_edge,
							region_width_meters / grids_per_region_edge);
	mImpl->mCompositionp->setSurface(mImpl->mLandp);

	// Create the surfaces
	mImpl->mLandp->setRegion(this);
	mImpl->mLandp->create(grids_per_region_edge,
					grids_per_patch_edge,
					mImpl->mOriginGlobal,
					mWidth);

	mParcelOverlay = new LLViewerParcelOverlay(this, region_width_meters);

	setOriginGlobal(from_region_handle(handle));
	calculateCenterGlobal();

	// Create the object lists
	initStats();

	//create object partitions
	//MUST MATCH declaration of eObjectPartitions
	mImpl->mObjectPartition.push_back(new LLHUDPartition(this));		//PARTITION_HUD
	mImpl->mObjectPartition.push_back(new LLTerrainPartition(this));	//PARTITION_TERRAIN
	mImpl->mObjectPartition.push_back(new LLVoidWaterPartition(this));	//PARTITION_VOIDWATER
	mImpl->mObjectPartition.push_back(new LLWaterPartition(this));		//PARTITION_WATER
	mImpl->mObjectPartition.push_back(new LLTreePartition(this));		//PARTITION_TREE
	mImpl->mObjectPartition.push_back(new LLParticlePartition(this));	//PARTITION_PARTICLE
	mImpl->mObjectPartition.push_back(new LLGrassPartition(this));		//PARTITION_GRASS
	mImpl->mObjectPartition.push_back(new LLVolumePartition(this));	//PARTITION_VOLUME
	mImpl->mObjectPartition.push_back(new LLBridgePartition(this));	//PARTITION_BRIDGE
	mImpl->mObjectPartition.push_back(new LLAvatarPartition(this));	//PARTITION_AVATAR
	mImpl->mObjectPartition.push_back(new LLControlAVPartition(this));	//PARTITION_CONTROL_AV
	mImpl->mObjectPartition.push_back(new LLHUDParticlePartition(this));//PARTITION_HUD_PARTICLE
	mImpl->mObjectPartition.push_back(new LLVOCachePartition(this)); //PARTITION_VO_CACHE
	mImpl->mObjectPartition.push_back(NULL);					//PARTITION_NONE
	mImpl->mVOCachePartition = getVOCachePartition();

	setCapabilitiesReceivedCallback(boost::bind(&LLAvatarRenderInfoAccountant::scanNewRegion, _1));
}


void LLViewerRegion::initStats()
{
	mImpl->mLastNetUpdate.reset();
	mPacketsIn = 0;
	mBitsIn = (U32Bits)0;
	mLastBitsIn = (U32Bits)0;
	mLastPacketsIn = 0;
	mPacketsOut = 0;
	mLastPacketsOut = 0;
	mPacketsLost = 0;
	mLastPacketsLost = 0;
	mPingDelay = (U32Seconds)0;
	mAlive = false;					// can become false if circuit disconnects
}

static LLTrace::BlockTimerStatHandle FTM_CLEANUP_REGION_OBJECTS("Cleanup Region Objects");
static LLTrace::BlockTimerStatHandle FTM_SAVE_REGION_CACHE("Save Region Cache");

LLViewerRegion::~LLViewerRegion() 
{
    LL_PROFILE_ZONE_SCOPED;
	mDead = true;
	mImpl->mActiveSet.clear();
	mImpl->mVisibleEntries.clear();
	mImpl->mVisibleGroups.clear();
	mImpl->mWaitingSet.clear();

	gVLManager.cleanupData(this);
	// Can't do this on destruction, because the neighbor pointers might be invalid.
	// This should be reference counted...
	disconnectAllNeighbors();
	LLViewerPartSim::getInstance()->cleanupRegion(this);

    {
        LL_RECORD_BLOCK_TIME(FTM_CLEANUP_REGION_OBJECTS);
        gObjectList.killObjects(this);
    }

	delete mImpl->mCompositionp;
	delete mParcelOverlay;
	delete mImpl->mLandp;
	delete mImpl->mEventPoll;
#if 0
	LLHTTPSender::clearSender(mImpl->mHost);
#endif	
	std::for_each(mImpl->mObjectPartition.begin(), mImpl->mObjectPartition.end(), DeletePointer());

    {
        LL_RECORD_BLOCK_TIME(FTM_SAVE_REGION_CACHE);
        saveObjectCache();
    }

	delete mImpl;
	mImpl = NULL;
}

/*virtual*/ 
const LLHost&	LLViewerRegion::getHost() const				
{ 
	return mImpl->mHost; 
}

LLSurface & LLViewerRegion::getLand() const
{
	return *mImpl->mLandp;
}

const LLUUID& LLViewerRegion::getRegionID() const
{
	return mImpl->mRegionID;
}

void LLViewerRegion::setRegionID(const LLUUID& region_id)
{
	mImpl->mRegionID = region_id;
}

void LLViewerRegion::loadObjectCache()
{
	if (mCacheLoaded)
	{
		return;
	}

	// Presume success.  If it fails, we don't want to try again.
	mCacheLoaded = true;

	if(LLVOCache::instanceExists())
	{
        LLVOCache & vocache = LLVOCache::instance();
		// Without this a "corrupted" vocache persists until a cache clear or other rewrite. Mark as dirty hereif read fails to force a rewrite.
		mCacheDirty = !vocache.readFromCache(mHandle, mImpl->mCacheID, mImpl->mCacheMap);
		vocache.readGenericExtrasFromCache(mHandle, mImpl->mCacheID, mImpl->mGLTFOverridesLLSD, mImpl->mCacheMap);

		if (mImpl->mCacheMap.empty())
		{
			mCacheDirty = true;
		}
	}
}


void LLViewerRegion::saveObjectCache()
{
	if (!mCacheLoaded)
	{
		return;
	}

	if (mImpl->mCacheMap.empty())
	{
		return;
	}

	if(LLVOCache::instanceExists())
	{
		const F32 start_time_threshold = 600.0f; //seconds
		bool removal_enabled = sVOCacheCullingEnabled && (mRegionTimer.getElapsedTimeF32() > start_time_threshold); //allow to remove invalid objects from object cache file.

        LLVOCache & instance = LLVOCache::instance();

        instance.writeToCache(mHandle, mImpl->mCacheID, mImpl->mCacheMap, mCacheDirty, removal_enabled);
        instance.writeGenericExtrasToCache(mHandle, mImpl->mCacheID, mImpl->mGLTFOverridesLLSD, mCacheDirty, removal_enabled);
		mCacheDirty = false;
	}

    if (LLAppViewer::instance()->isQuitting())
    {
        mImpl->mCacheMap.clear();
    }
    else
    {
        // Map of LLVOCacheEntry takes time to release, store map for cleanup on idle
        sRegionCacheCleanup.insert(mImpl->mCacheMap.begin(), mImpl->mCacheMap.end());
        mImpl->mCacheMap.clear();
        // TODO - probably need to do the same for overrides cache
    }
}

void LLViewerRegion::sendMessage()
{
	gMessageSystem->sendMessage(mImpl->mHost);
}

void LLViewerRegion::sendReliableMessage()
{
	gMessageSystem->sendReliable(mImpl->mHost);
}

void LLViewerRegion::setWaterHeight(F32 water_level)
{
	mImpl->mLandp->setWaterHeight(water_level);
}

F32 LLViewerRegion::getWaterHeight() const
{
	return mImpl->mLandp->getWaterHeight();
}

bool LLViewerRegion::isVoiceEnabled() const
{
	return getRegionFlag(REGION_FLAGS_ALLOW_VOICE);
}

void LLViewerRegion::setRegionFlags(U64 flags)
{
	mRegionFlags = flags;
}


void LLViewerRegion::setOriginGlobal(const LLVector3d &origin_global) 
{ 
	mImpl->mOriginGlobal = origin_global; 
	updateRenderMatrix();
	mImpl->mLandp->setOriginGlobal(origin_global);
	mWind.setOriginGlobal(origin_global);
	calculateCenterGlobal();
}

void LLViewerRegion::updateRenderMatrix()
{
	mRenderMatrix.setTranslation(getOriginAgent());
}

void LLViewerRegion::setTimeDilation(F32 time_dilation)
{
	mTimeDilation = time_dilation;
}

const LLVector3d & LLViewerRegion::getOriginGlobal() const
{
	return mImpl->mOriginGlobal;
}

LLVector3 LLViewerRegion::getOriginAgent() const
{
	return gAgent.getPosAgentFromGlobal(mImpl->mOriginGlobal);
}

const LLVector3d & LLViewerRegion::getCenterGlobal() const
{
	return mImpl->mCenterGlobal;
}

LLVector3 LLViewerRegion::getCenterAgent() const
{
	return gAgent.getPosAgentFromGlobal(mImpl->mCenterGlobal);
}

void LLViewerRegion::setOwner(const LLUUID& owner_id)
{
	mImpl->mOwnerID = owner_id;
}

const LLUUID& LLViewerRegion::getOwner() const
{
	return mImpl->mOwnerID;
}

void LLViewerRegion::setRegionNameAndZone	(const std::string& name_zone)
{
	std::string::size_type pipe_pos = name_zone.find('|');
	S32 length   = name_zone.size();
	if (pipe_pos != std::string::npos)
	{
		mName   = name_zone.substr(0, pipe_pos);
		mZoning = name_zone.substr(pipe_pos+1, length-(pipe_pos+1));
	}
	else
	{
		mName   = name_zone;
		mZoning = "";
	}

	LLStringUtil::stripNonprintable(mName);
	LLStringUtil::stripNonprintable(mZoning);
}

bool LLViewerRegion::canManageEstate() const
{
	return gAgent.isGodlike()
		|| isEstateManager()
		|| gAgent.getID() == getOwner();
}

const std::string LLViewerRegion::getSimAccessString() const
{
	return accessToString(mSimAccess);
}

std::string LLViewerRegion::getLocalizedSimProductName() const
{
	std::string localized_spn;
	return LLTrans::findString(localized_spn, mProductName) ? localized_spn : mProductName;
}

// static
std::string LLViewerRegion::regionFlagsToString(U64 flags)
{
	std::string result;

	if (flags & REGION_FLAGS_SANDBOX)
	{
		result += "Sandbox";
	}

	if (flags & REGION_FLAGS_ALLOW_DAMAGE)
	{
		result += " Not Safe";
	}

	return result;
}

// static
std::string LLViewerRegion::accessToString(U8 sim_access)
{
	switch(sim_access)
	{
	case SIM_ACCESS_PG:
		return LLTrans::getString("SIM_ACCESS_PG");

	case SIM_ACCESS_MATURE:
		return LLTrans::getString("SIM_ACCESS_MATURE");

	case SIM_ACCESS_ADULT:
		return LLTrans::getString("SIM_ACCESS_ADULT");

	case SIM_ACCESS_DOWN:
		return LLTrans::getString("SIM_ACCESS_DOWN");

	case SIM_ACCESS_MIN:
	default:
		return LLTrans::getString("SIM_ACCESS_MIN");
	}
}

// static
std::string LLViewerRegion::getAccessIcon(U8 sim_access)
{
	switch(sim_access)
	{
	case SIM_ACCESS_MATURE:
		return "Parcel_M_Dark";

	case SIM_ACCESS_ADULT:
		return "Parcel_R_Light";

	case SIM_ACCESS_PG:
		return "Parcel_PG_Light";

	case SIM_ACCESS_MIN:
	default:
		return "";
	}
}

// static
std::string LLViewerRegion::accessToShortString(U8 sim_access)
{
	switch(sim_access)		/* Flawfinder: ignore */
	{
	case SIM_ACCESS_PG:
		return "PG";

	case SIM_ACCESS_MATURE:
		return "M";

	case SIM_ACCESS_ADULT:
		return "A";

	case SIM_ACCESS_MIN:
	default:
		return "U";
	}
}

// static
U8 LLViewerRegion::shortStringToAccess(const std::string &sim_access)
{
	U8 accessValue;

	if (LLStringUtil::compareStrings(sim_access, "PG") == 0)
	{
		accessValue = SIM_ACCESS_PG;
	}
	else if (LLStringUtil::compareStrings(sim_access, "M") == 0)
	{
		accessValue = SIM_ACCESS_MATURE;
	}
	else if (LLStringUtil::compareStrings(sim_access, "A") == 0)
	{
		accessValue = SIM_ACCESS_ADULT;
	}
	else
	{
		accessValue = SIM_ACCESS_MIN;
	}

	return accessValue;
}

// static
void LLViewerRegion::processRegionInfo(LLMessageSystem* msg, void**)
{
	// send it to 'observers'
	// *TODO: switch the floaters to using LLRegionInfoModel
	LL_INFOS() << "Processing region info" << LL_ENDL;
	LLRegionInfoModel::instance().update(msg);
	LLFloaterGodTools::processRegionInfo(msg);
	LLFloaterRegionInfo::processRegionInfo(msg);
}

void LLViewerRegion::setCacheID(const LLUUID& id)
{
	mImpl->mCacheID = id;
}

S32 LLViewerRegion::renderPropertyLines()
{
	if (mParcelOverlay)
	{
		return mParcelOverlay->renderPropertyLines();
	}
	else
	{
		return 0;
	}
}

void LLViewerRegion::renderPropertyLinesOnMinimap(F32 scale_pixels_per_meter, const F32 *parcel_outline_color)
{
    if (mParcelOverlay)
    {
        mParcelOverlay->renderPropertyLinesOnMinimap(scale_pixels_per_meter, parcel_outline_color);
    }
}


// This gets called when the height field changes.
void LLViewerRegion::dirtyHeights()
{
	// Property lines need to be reconstructed when the land changes.
	if (mParcelOverlay)
	{
		mParcelOverlay->setDirty();
	}
}

void LLViewerRegion::dirtyAllPatches()
{
    getLand().dirtyAllPatches();
}

//physically delete the cache entry
void LLViewerRegion::killCacheEntry(LLVOCacheEntry* entry, bool for_rendering)
{	
	if(!entry || !entry->isValid())
	{
		return;
	}

	if(for_rendering && !entry->isState(LLVOCacheEntry::ACTIVE))
	{
		addNewObject(entry); //force to add to rendering pipeline
	}

	//remove from active list and waiting list
	if(entry->isState(LLVOCacheEntry::ACTIVE))
	{
		mImpl->mActiveSet.erase(entry);
	}
	else
	{
		if(entry->isState(LLVOCacheEntry::WAITING))
		{
			mImpl->mWaitingSet.erase(entry);
		}
		
		//remove from mVOCachePartition
		removeFromVOCacheTree(entry);
	}

	//remove from the forced visible list
	mImpl->mVisibleEntries.erase(entry);

	//disconnect from parent if it is a child
	if(entry->getParentID() > 0)
	{
		LLVOCacheEntry* parent = getCacheEntry(entry->getParentID());
		if(parent)
		{
			parent->removeChild(entry);
		}
	}
	else if(entry->getNumOfChildren() > 0)//remove children from cache if has any
	{
		LLVOCacheEntry* child = entry->getChild();
		while(child != NULL)
		{
			killCacheEntry(child, for_rendering);
			child = entry->getChild();
		}
	}
	// Kill the assocaited overrides
	mImpl->mGLTFOverridesLLSD.erase(entry->getLocalID());
	//will remove it from the object cache, real deletion
	entry->setState(LLVOCacheEntry::INACTIVE);
	entry->removeOctreeEntry();
	entry->setValid(false);

}

//physically delete the cache entry	
void LLViewerRegion::killCacheEntry(U32 local_id) 
{
	killCacheEntry(getCacheEntry(local_id));
}

U32 LLViewerRegion::getNumOfActiveCachedObjects() const
{
	return  mImpl->mActiveSet.size();
}

void LLViewerRegion::addActiveCacheEntry(LLVOCacheEntry* entry)
{
	if(!entry || mDead)
	{
		return;
	}
	if(entry->isState(LLVOCacheEntry::ACTIVE))
	{
		return; //already inserted.
	}

	if(entry->isState(LLVOCacheEntry::WAITING))
	{
		mImpl->mWaitingSet.erase(entry);
	}

	entry->setState(LLVOCacheEntry::ACTIVE);
	entry->setVisible();

	llassert(entry->getEntry()->hasDrawable());
	mImpl->mActiveSet.insert(entry);
}

void LLViewerRegion::removeActiveCacheEntry(LLVOCacheEntry* entry, LLDrawable* drawablep)
{
	if(mDead || !entry || !entry->isValid())
	{
		return;
	}
	if(!entry->isState(LLVOCacheEntry::ACTIVE))
	{
		return; //not an active entry.
	}

	//shift to the local regional space from agent space
	if(drawablep != NULL && drawablep->getVObj().notNull())
	{
		const LLVector3& pos = drawablep->getVObj()->getPositionRegion();
		LLVector4a shift;
		shift.load3(pos.mV);
		shift.sub(entry->getPositionGroup());
		entry->shift(shift);
	}

	if(entry->getParentID() > 0) //is a child
	{
		LLVOCacheEntry* parent = getCacheEntry(entry->getParentID());
		if(parent)
		{
			parent->addChild(entry);
		}
		else //parent not in cache.
		{
			//this happens only when parent is not cacheable.
			mOrphanMap[entry->getParentID()].push_back(entry->getLocalID());
		}
	}
	else //insert to vo cache tree.
	{		
		entry->updateParentBoundingInfo();
		entry->saveBoundingSphere();
		addToVOCacheTree(entry);
	}

	mImpl->mVisibleEntries.erase(entry);
	mImpl->mActiveSet.erase(entry);
	mImpl->mWaitingSet.erase(entry);
	entry->setState(LLVOCacheEntry::INACTIVE);
}

bool LLViewerRegion::addVisibleGroup(LLViewerOctreeGroup* group)
{
	if(mDead || group->isEmpty())
	{
		return false;
	}
	
	mImpl->mVisibleGroups.insert(group);

	return true;
}

U32 LLViewerRegion::getNumOfVisibleGroups() const
{
	return mImpl ? mImpl->mVisibleGroups.size() : 0;
}

void LLViewerRegion::updateReflectionProbes()
{
    LL_PROFILE_ZONE_SCOPED_CATEGORY_DISPLAY;
    const F32 probe_spacing = 32.f;
    const F32 probe_radius = sqrtf((probe_spacing * 0.5f) * (probe_spacing * 0.5f) * 3.f);
    const F32 hover_height = 2.f;

    F32 start = probe_spacing * 0.5f;

    U32 grid_width = REGION_WIDTH_METERS / probe_spacing;

    mReflectionMaps.resize(grid_width * grid_width);

    F32 water_height = getWaterHeight();
    LLVector3 origin = getOriginAgent();

    for (U32 i = 0; i < grid_width; ++i)
    {
        F32 x = i * probe_spacing + start;
        for (U32 j = 0; j < grid_width; ++j)
        {
            F32 y = j * probe_spacing + start;

            U32 idx = i * grid_width + j;

            if (mReflectionMaps[idx].isNull())
            {
                mReflectionMaps[idx] = gPipeline.mReflectionMapManager.addProbe();
            }

            LLVector3 probe_origin = LLVector3(x, y, llmax(water_height, mImpl->mLandp->resolveHeightRegion(x, y)));
            probe_origin.mV[2] += hover_height;
            probe_origin += origin;

            mReflectionMaps[idx]->mOrigin.load3(probe_origin.mV);
            mReflectionMaps[idx]->mRadius = probe_radius;
        }
    }
}

void LLViewerRegion::addToVOCacheTree(LLVOCacheEntry* entry)
{
	if(!sVOCacheCullingEnabled)
	{
		return;
	}

	if(mDead || !entry || !entry->getEntry() || !entry->isValid())
	{
		return;
	}
	if(entry->getParentID() > 0)
	{
		return; //no child prim in cache octree.
	}

	if(entry->hasState(LLVOCacheEntry::IN_VO_TREE))
	{
		return; //already in the tree.
	}	

	llassert_always(!entry->getGroup()); //not in octree.
	llassert(!entry->getEntry()->hasDrawable()); //not have drawables

	if(mImpl->mVOCachePartition->addEntry(entry->getEntry()))
	{
		entry->setState(LLVOCacheEntry::IN_VO_TREE);
	}
}

void LLViewerRegion::removeFromVOCacheTree(LLVOCacheEntry* entry)
{
	if(mDead || !entry || !entry->getEntry())
	{
		return;
	}
	
	if(!entry->hasState(LLVOCacheEntry::IN_VO_TREE))
	{
		return; //not in the tree.
	}
	entry->clearState(LLVOCacheEntry::IN_VO_TREE);

	mImpl->mVOCachePartition->removeEntry(entry->getEntry());	
}

//add child objects as visible entries
void LLViewerRegion::addVisibleChildCacheEntry(LLVOCacheEntry* parent, LLVOCacheEntry* child)
{
	if(mDead)
	{
		return;
	}

	if(parent && (!parent->isValid() || !parent->isState(LLVOCacheEntry::ACTIVE)))
	{
		return; //parent must be valid and in rendering pipeline
	}

	if(child && (!child->getEntry() || !child->isValid() || !child->isState(LLVOCacheEntry::INACTIVE)))
	{
		return; //child must be valid and not in the rendering pipeline
	}

	if(child)
	{
		child->setState(LLVOCacheEntry::IN_QUEUE);
		mImpl->mVisibleEntries.insert(child);
	}	
	else if(parent && parent->getNumOfChildren() > 0) //add all children
	{
		child = parent->getChild();
		while(child != NULL)
		{
			addVisibleChildCacheEntry(NULL, child);
			child = parent->getChild();
		}
	}
}

void LLViewerRegion::updateVisibleEntries(F32 max_time)
{
	if(mDead)
	{
		return;
	}

	if(mImpl->mVisibleGroups.empty() && mImpl->mVisibleEntries.empty())
	{
		return;
	}

	if(!sNewObjectCreationThrottle)
	{
		return;
	}

	const F32 LARGE_SCENE_CONTRIBUTION = 1000.f; //a large number to force to load the object.
	const LLVector3 camera_origin = LLViewerCamera::getInstance()->getOrigin();
	const U32 cur_frame = LLViewerOctreeEntryData::getCurrentFrame();
	bool needs_update = ((cur_frame - mImpl->mLastCameraUpdate) > 5) && ((camera_origin - mImpl->mLastCameraOrigin).lengthSquared() > 10.f);	
	U32 last_update = mImpl->mLastCameraUpdate;
	LLVector4a local_origin;
	local_origin.load3((camera_origin - getOriginAgent()).mV);

	//process visible entries
	for(LLVOCacheEntry::vocache_entry_set_t::iterator iter = mImpl->mVisibleEntries.begin(); iter != mImpl->mVisibleEntries.end();)
	{
		LLVOCacheEntry* vo_entry = *iter;
		
		if(vo_entry->isValid() && vo_entry->getState() < LLVOCacheEntry::WAITING)
		{
			//set a large number to force to load this object.
			vo_entry->setSceneContribution(LARGE_SCENE_CONTRIBUTION);
			
			mImpl->mWaitingList.insert(vo_entry);
			++iter;
		}
		else
		{
			LLVOCacheEntry::vocache_entry_set_t::iterator next_iter = iter;
			++next_iter;
			mImpl->mVisibleEntries.erase(iter);
			iter = next_iter;
		}
	}

	//
	//process visible groups
	//
	//object projected area threshold
	F32 projection_threshold = LLVOCacheEntry::getSquaredPixelThreshold(mImpl->mVOCachePartition->isFrontCull());
	F32 dist_threshold = mImpl->mVOCachePartition->isFrontCull() ? gAgentCamera.mDrawDistance : LLVOCacheEntry::sRearFarRadius;
	
	std::set< LLPointer<LLViewerOctreeGroup> >::iterator group_iter = mImpl->mVisibleGroups.begin();
	for(; group_iter != mImpl->mVisibleGroups.end(); ++group_iter)
	{
		LLPointer<LLViewerOctreeGroup> group = *group_iter;
		if(group->getNumRefs() < 3 || //group to be deleted
			!group->getOctreeNode() || group->isEmpty()) //group empty
        {
			continue;
		}

		for (LLViewerOctreeGroup::element_iter i = group->getDataBegin(); i != group->getDataEnd(); ++i)
		{
			if((*i)->hasVOCacheEntry())
			{
				LLVOCacheEntry* vo_entry = (LLVOCacheEntry*)(*i)->getVOCacheEntry();

				if(vo_entry->getParentID() > 0) //is a child
				{
					//child visibility depends on its parent.
					continue;
				}
				if(!vo_entry->isValid())
				{
					continue; //skip invalid entry.
				}

				vo_entry->calcSceneContribution(local_origin, needs_update, last_update, dist_threshold);
				if(vo_entry->getSceneContribution() > projection_threshold)
				{
					mImpl->mWaitingList.insert(vo_entry);			
				}
			}
		}
	}

	if(needs_update)
	{
		mImpl->mLastCameraOrigin = camera_origin;
		mImpl->mLastCameraUpdate = cur_frame;
	}

	return;
}

void LLViewerRegion::createVisibleObjects(F32 max_time)
{
	if(mDead)
	{
		return;
	}
	if(mImpl->mWaitingList.empty())
	{
		mImpl->mVOCachePartition->setCullHistory(false);
		return;
	}	
	
	S32 throttle = sNewObjectCreationThrottle;
	bool has_new_obj = false;
	LLTimer update_timer;	
	for(LLVOCacheEntry::vocache_entry_priority_list_t::iterator iter = mImpl->mWaitingList.begin();
		iter != mImpl->mWaitingList.end(); ++iter)
	{
		LLVOCacheEntry* vo_entry = *iter;		

		if(vo_entry->getState() < LLVOCacheEntry::WAITING)
		{
			addNewObject(vo_entry);
			has_new_obj = true;
			if(throttle > 0 && !(--throttle) && update_timer.getElapsedTimeF32() > max_time)
			{
				break;
			}
		}
	}	

	mImpl->mVOCachePartition->setCullHistory(has_new_obj);

	return;
}

void LLViewerRegion::clearCachedVisibleObjects()
{
	mImpl->mWaitingList.clear();
	mImpl->mVisibleGroups.clear();

	//reset all occluders
	mImpl->mVOCachePartition->resetOccluders();
	mPaused = true;

	//clean visible entries
	for(LLVOCacheEntry::vocache_entry_set_t::iterator iter = mImpl->mVisibleEntries.begin(); iter != mImpl->mVisibleEntries.end();)
	{
		LLVOCacheEntry* entry = *iter;
		LLVOCacheEntry* parent = getCacheEntry(entry->getParentID());

		if(!entry->getParentID() || parent) //no child or parent is cache-able
		{
			if(parent) //has a cache-able parent
			{
				parent->addChild(entry);
			}

			LLVOCacheEntry::vocache_entry_set_t::iterator next_iter = iter;
			++next_iter;
			mImpl->mVisibleEntries.erase(iter);
			iter = next_iter;
		}
		else //parent is not cache-able, leave it.
		{
			++iter;
		}
	}

	//remove all visible entries.
	mLastVisitedEntry = NULL;
	std::vector<LLDrawable*> delete_list;
	for(LLVOCacheEntry::vocache_entry_set_t::iterator iter = mImpl->mActiveSet.begin();
		iter != mImpl->mActiveSet.end(); ++iter)
	{
        LLVOCacheEntry* vo_entry = *iter;
        if (!vo_entry || !vo_entry->getEntry())
        {
            continue;
        }
        LLDrawable* drawablep = (LLDrawable*)vo_entry->getEntry()->getDrawable();
	
		if(drawablep && !drawablep->getParent())
		{
			delete_list.push_back(drawablep);
		}
	}

	if(!delete_list.empty())
	{
		for(S32 i = 0; i < delete_list.size(); i++)
		{
			gObjectList.killObject(delete_list[i]->getVObj());
		}
		delete_list.clear();
	}

	return;
}

//perform some necessary but very light updates.
//to replace the function idleUpdate(...) in case there is no enough time.
void LLViewerRegion::lightIdleUpdate()
{
	if(!sVOCacheCullingEnabled)
	{
		return;
	}
	if(mImpl->mCacheMap.empty())
	{
		return;
	}

	//reset all occluders
	mImpl->mVOCachePartition->resetOccluders();	
}

void LLViewerRegion::idleUpdate(F32 max_update_time)
{	
    LL_PROFILE_ZONE_SCOPED;
	LLTimer update_timer;
	F32 max_time;

	mLastUpdate = LLViewerOctreeEntryData::getCurrentFrame();

    static LLCachedControl<bool> pbr_terrain_enabled(gSavedSettings, "RenderTerrainPBREnabled", false);
    static LLCachedControl<bool> pbr_terrain_experimental_normals(gSavedSettings, "RenderTerrainPBRNormalsEnabled", false);
    bool pbr_material = mImpl->mCompositionp && (mImpl->mCompositionp->getMaterialType() == LLTerrainMaterials::Type::PBR);
    bool pbr_land = pbr_material && pbr_terrain_enabled && pbr_terrain_experimental_normals;

    if (!pbr_land)
    {
        mImpl->mLandp->idleUpdate</*PBR=*/false>(max_update_time);
    }
    else
    {
        mImpl->mLandp->idleUpdate</*PBR=*/true>(max_update_time);
    }
	
	if (mParcelOverlay)
	{
		// Hopefully not a significant time sink...
		mParcelOverlay->idleUpdate();
	}

	if(!sVOCacheCullingEnabled)
	{
		return;
	}
	if(mImpl->mCacheMap.empty())
	{
		return;
	}	
	if(mPaused)
	{
		mPaused = false; //unpause.
	}

	LLViewerCamera::eCameraID old_camera_id = LLViewerCamera::sCurCameraID;
	LLViewerCamera::sCurCameraID = LLViewerCamera::CAMERA_WORLD;

	//reset all occluders
	mImpl->mVOCachePartition->resetOccluders();	

	max_time = max_update_time - update_timer.getElapsedTimeF32();	

	//kill invisible objects
	killInvisibleObjects(max_time * 0.4f);	
	max_time = max_update_time - update_timer.getElapsedTimeF32();	

	updateVisibleEntries(max_time);
	max_time = max_update_time - update_timer.getElapsedTimeF32();	

	createVisibleObjects(max_time);

	mImpl->mWaitingList.clear();
	mImpl->mVisibleGroups.clear();

	LLViewerCamera::sCurCameraID = old_camera_id;
	return;
}

// static
void LLViewerRegion::idleCleanup(F32 max_update_time)
{
    LLTimer update_timer;
    while (!sRegionCacheCleanup.empty() && (max_update_time - update_timer.getElapsedTimeF32() > 0))
    {
        sRegionCacheCleanup.erase(sRegionCacheCleanup.begin());
    }
}

//update the throttling number for new object creation
void LLViewerRegion::calcNewObjectCreationThrottle()
{
	static LLCachedControl<S32> new_object_creation_throttle(gSavedSettings,"NewObjectCreationThrottle");
	static LLCachedControl<F32> throttle_delay_time(gSavedSettings,"NewObjectCreationThrottleDelayTime");
	static LLFrameTimer timer;

	//
	//sNewObjectCreationThrottle =
	//-2: throttle is disabled because either the screen is showing progress view, or immediate after the screen is not black
	//-1: throttle is disabled by the debug setting
	//0:  no new object creation is allowed
	//>0: valid throttling number
	//

	if(gViewerWindow->getProgressView()->getVisible() && throttle_delay_time > 0.f)
	{
		sNewObjectCreationThrottle = -2; //cancel the throttling
		timer.reset();
	}	
	else if(sNewObjectCreationThrottle < -1) //just recoved from the login/teleport screen
	{
		if(timer.getElapsedTimeF32() > throttle_delay_time) //wait for throttle_delay_time to reset the throttle
		{
			sNewObjectCreationThrottle = new_object_creation_throttle; //reset
			if(sNewObjectCreationThrottle < -1)
			{
				sNewObjectCreationThrottle = -1;
			}
		}
	}

	//update some LLVOCacheEntry debug setting factors.
	LLVOCacheEntry::updateDebugSettings();
}

bool LLViewerRegion::isViewerCameraStatic()
{
	return sLastCameraUpdated < LLViewerOctreeEntryData::getCurrentFrame();
}

void LLViewerRegion::killInvisibleObjects(F32 max_time)
{
#if 1 // TODO: kill this.  This is ill-conceived, objects that aren't in the camera frustum should not be deleted from memory.
        // because of this, every time you turn around the simulator sends a swarm of full object update messages from cache
    // probe misses and objects have to be reloaded from scratch.  From some reason, disabling this causes holes to 
    // appear in the scene when flying back and forth between regions
	if(!sVOCacheCullingEnabled)
	{
		return;
	}
	if(mImpl->mActiveSet.empty())
	{
		return;
	}
	if(sNewObjectCreationThrottle < 0)
	{
		return;
	}

	LLTimer update_timer;
	LLVector4a camera_origin;
	camera_origin.load3(LLViewerCamera::getInstance()->getOrigin().mV);
	LLVector4a local_origin;
	local_origin.load3((LLViewerCamera::getInstance()->getOrigin() - getOriginAgent()).mV);
	F32 back_threshold = LLVOCacheEntry::sRearFarRadius;
	
	size_t max_update = 64; 
	if(!mInvisibilityCheckHistory && isViewerCameraStatic())
	{
		//history is clean, reduce number of checking
		max_update /= 2;
	}
	
	std::vector<LLDrawable*> delete_list;
	S32 update_counter = llmin(max_update, mImpl->mActiveSet.size());
	LLVOCacheEntry::vocache_entry_set_t::iterator iter = mImpl->mActiveSet.upper_bound(mLastVisitedEntry);		

	for(; update_counter > 0; --update_counter, ++iter)
	{	
		if(iter == mImpl->mActiveSet.end())
		{
			iter = mImpl->mActiveSet.begin();
		}
		if((*iter)->getParentID() > 0)
		{
			continue; //skip child objects, they are removed with their parent.
		}

		LLVOCacheEntry* vo_entry = *iter;
		if(!vo_entry->isAnyVisible(camera_origin, local_origin, back_threshold) && vo_entry->mLastCameraUpdated < sLastCameraUpdated)
		{
			killObject(vo_entry, delete_list);
		}

		if(max_time < update_timer.getElapsedTimeF32()) //time out
		{
			break;
		}
	}

	if(iter == mImpl->mActiveSet.end())
	{
		mLastVisitedEntry = NULL;
	}
	else
	{
		mLastVisitedEntry = *iter;
	}

	mInvisibilityCheckHistory <<= 1;
	if(!delete_list.empty())
	{
		mInvisibilityCheckHistory |= 1;
		S32 count = delete_list.size();
		for(S32 i = 0; i < count; i++)
		{
			gObjectList.killObject(delete_list[i]->getVObj());
		}
		delete_list.clear();
	}

	return;
#endif
}

void LLViewerRegion::killObject(LLVOCacheEntry* entry, std::vector<LLDrawable*>& delete_list)
{
	//kill the object.
	LLDrawable* drawablep = (LLDrawable*)entry->getEntry()->getDrawable();
	llassert(drawablep);
	llassert(drawablep->getRegion() == this);

	if(drawablep && !drawablep->getParent())
	{
		LLViewerObject* v_obj = drawablep->getVObj();
		if (v_obj->isSelected()
			|| (v_obj->flagAnimSource() && isAgentAvatarValid() && gAgentAvatarp->hasMotionFromSource(v_obj->getID())))
		{
			// do not remove objects user is interacting with
			((LLViewerOctreeEntryData*)drawablep)->setVisible();
			return;
		}
		LLViewerObject::const_child_list_t& child_list = v_obj->getChildren();
		for (LLViewerObject::child_list_t::const_iterator iter = child_list.begin();
			iter != child_list.end(); iter++)
		{
			LLViewerObject* child = *iter;
			if(child->mDrawable)
			{
				if( !child->mDrawable->getEntry()
					|| !child->mDrawable->getEntry()->hasVOCacheEntry()
					|| child->isSelected()
					|| (child->flagAnimSource() && isAgentAvatarValid() && gAgentAvatarp->hasMotionFromSource(child->getID())))
				{
					//do not remove parent if any of its children non-cacheable, animating or selected
					//especially for the case that an avatar sits on a cache-able object
					((LLViewerOctreeEntryData*)drawablep)->setVisible();
					return;
				}

				LLOcclusionCullingGroup* group = (LLOcclusionCullingGroup*)child->mDrawable->getGroup();
				if(group && group->isAnyRecentlyVisible())
				{
					//set the parent visible if any of its children visible.
					((LLViewerOctreeEntryData*)drawablep)->setVisible();
					return;
				}
			}
		}
		delete_list.push_back(drawablep);				
	}				
}

LLViewerObject* LLViewerRegion::addNewObject(LLVOCacheEntry* entry)
{
	if(!entry || !entry->getEntry())
	{
		if(entry)
		{
			mImpl->mVisibleEntries.erase(entry);
			entry->setState(LLVOCacheEntry::INACTIVE);
		}
		return NULL;
	}

	LLViewerObject* obj = NULL;
	if(!entry->getEntry()->hasDrawable()) //not added to the rendering pipeline yet
	{ 
		//add the object
		obj = gObjectList.processObjectUpdateFromCache(entry, this);
		if(obj)
		{
			if(!entry->isState(LLVOCacheEntry::ACTIVE))
			{
				mImpl->mWaitingSet.insert(entry);
				entry->setState(LLVOCacheEntry::WAITING);
			}
		}
	}
	else
	{
		LLViewerRegion* old_regionp = ((LLDrawable*)entry->getEntry()->getDrawable())->getRegion();
		if(old_regionp != this)
		{
			//this object exists in two regions at the same time;
			//this case can be safely ignored here because
			//server should soon send update message to remove one region for this object.

			LL_WARNS() << "Entry: " << entry->getLocalID() << " exists in two regions at the same time." << LL_ENDL;
			return NULL;
		}
		
		LL_WARNS() << "Entry: " << entry->getLocalID() << " in rendering pipeline but not set to be active." << LL_ENDL;

		//should not hit here any more, but does not hurt either, just put it back to active list
		addActiveCacheEntry(entry);
	}

	return obj;
}

//update object cache if the object receives a full-update or terse update
//update_type == EObjectUpdateType::OUT_TERSE_IMPROVED or EObjectUpdateType::OUT_FULL
LLViewerObject* LLViewerRegion::updateCacheEntry(U32 local_id, LLViewerObject* objectp)
{
	LLVOCacheEntry* entry = getCacheEntry(local_id);
	if (!entry)
	{
		return objectp; //not in the cache, do nothing.
	}
	if(!objectp) //object not created
	{
		//create a new object from cache.
		objectp = addNewObject(entry);
	}

    //remove from cache.
    killCacheEntry(entry, true);

	return objectp;
}

// As above, but forcibly do the update.
void LLViewerRegion::forceUpdate()
{
	constexpr F32 max_update_time = 0.f;

    static LLCachedControl<bool> pbr_terrain_enabled(gSavedSettings, "RenderTerrainPBREnabled", false);
    static LLCachedControl<bool> pbr_terrain_experimental_normals(gSavedSettings, "RenderTerrainPBRNormalsEnabled", false);
	bool pbr_material = mImpl->mCompositionp && (mImpl->mCompositionp->getMaterialType() == LLTerrainMaterials::Type::PBR);
	bool pbr_land = pbr_material && pbr_terrain_enabled && pbr_terrain_experimental_normals;

	if (!pbr_land)
	{
		mImpl->mLandp->idleUpdate</*PBR=*/false>(max_update_time);
	}
	else
	{
		mImpl->mLandp->idleUpdate</*PBR=*/true>(max_update_time);
	}

	if (mParcelOverlay)
	{
		mParcelOverlay->idleUpdate(true);
	}
}

void LLViewerRegion::connectNeighbor(LLViewerRegion *neighborp, U32 direction)
{
	mImpl->mLandp->connectNeighbor(neighborp->mImpl->mLandp, direction);
}


void LLViewerRegion::disconnectAllNeighbors()
{
	mImpl->mLandp->disconnectAllNeighbors();
}

LLVLComposition * LLViewerRegion::getComposition() const
{
	return mImpl->mCompositionp;
}

F32 LLViewerRegion::getCompositionXY(const S32 x, const S32 y) const
{
	if (x >= 256)
	{
		if (y >= 256)
		{
			LLVector3d center = getCenterGlobal() + LLVector3d(256.f, 256.f, 0.f);
			LLViewerRegion *regionp = LLWorld::getInstance()->getRegionFromPosGlobal(center);
			if (regionp)
			{
				// OK, we need to do some hackery here - different simulators no longer use
				// the same composition values, necessarily.
				// If we're attempting to blend, then we want to make the fractional part of
				// this region match the fractional of the adjacent.  For now, just minimize
				// the delta.
				F32 our_comp = getComposition()->getValueScaled(255, 255);
				F32 adj_comp = regionp->getComposition()->getValueScaled(x - 256.f, y - 256.f);
				while (llabs(our_comp - adj_comp) >= 1.f)
				{
					if (our_comp > adj_comp)
					{
						adj_comp += 1.f;
					}
					else
					{
						adj_comp -= 1.f;
					}
				}
				return adj_comp;
			}
		}
		else
		{
			LLVector3d center = getCenterGlobal() + LLVector3d(256.f, 0, 0.f);
			LLViewerRegion *regionp = LLWorld::getInstance()->getRegionFromPosGlobal(center);
			if (regionp)
			{
				// OK, we need to do some hackery here - different simulators no longer use
				// the same composition values, necessarily.
				// If we're attempting to blend, then we want to make the fractional part of
				// this region match the fractional of the adjacent.  For now, just minimize
				// the delta.
				F32 our_comp = getComposition()->getValueScaled(255.f, (F32)y);
				F32 adj_comp = regionp->getComposition()->getValueScaled(x - 256.f, (F32)y);
				while (llabs(our_comp - adj_comp) >= 1.f)
				{
					if (our_comp > adj_comp)
					{
						adj_comp += 1.f;
					}
					else
					{
						adj_comp -= 1.f;
					}
				}
				return adj_comp;
			}
		}
	}
	else if (y >= 256)
	{
		LLVector3d center = getCenterGlobal() + LLVector3d(0.f, 256.f, 0.f);
		LLViewerRegion *regionp = LLWorld::getInstance()->getRegionFromPosGlobal(center);
		if (regionp)
		{
			// OK, we need to do some hackery here - different simulators no longer use
			// the same composition values, necessarily.
			// If we're attempting to blend, then we want to make the fractional part of
			// this region match the fractional of the adjacent.  For now, just minimize
			// the delta.
			F32 our_comp = getComposition()->getValueScaled((F32)x, 255.f);
			F32 adj_comp = regionp->getComposition()->getValueScaled((F32)x, y - 256.f);
			while (llabs(our_comp - adj_comp) >= 1.f)
			{
				if (our_comp > adj_comp)
				{
					adj_comp += 1.f;
				}
				else
				{
					adj_comp -= 1.f;
				}
			}
			return adj_comp;
		}
	}

	return getComposition()->getValueScaled((F32)x, (F32)y);
}

void LLViewerRegion::calculateCenterGlobal() 
{
	mImpl->mCenterGlobal = mImpl->mOriginGlobal;
	mImpl->mCenterGlobal.mdV[VX] += 0.5 * mWidth;
	mImpl->mCenterGlobal.mdV[VY] += 0.5 * mWidth;
	mImpl->mCenterGlobal.mdV[VZ] = 0.5 * mImpl->mLandp->getMinZ() + mImpl->mLandp->getMaxZ();
}

void LLViewerRegion::calculateCameraDistance()
{
	mCameraDistanceSquared = (F32)(gAgentCamera.getCameraPositionGlobal() - getCenterGlobal()).magVecSquared();
}

std::ostream& operator<<(std::ostream &s, const LLViewerRegion &region)
{
	s << "{ ";
	s << region.mImpl->mHost;
	s << " mOriginGlobal = " << region.getOriginGlobal()<< "\n";
    std::string name(region.getName()), zone(region.getZoning());
    if (! name.empty())
    {
        s << " mName         = " << name << '\n';
    }
    if (! zone.empty())
    {
        s << " mZoning       = " << zone << '\n';
    }
	s << "}";
	return s;
}


// ---------------- Protected Member Functions ----------------

void LLViewerRegion::updateNetStats()
{
	F32 dt = mImpl->mLastNetUpdate.getElapsedTimeAndResetF32();

	LLCircuitData *cdp = gMessageSystem->mCircuitInfo.findCircuit(mImpl->mHost);
	if (!cdp)
	{
		mAlive = false;
		return;
	}

	mAlive = true;
	mDeltaTime = dt;

	mLastPacketsIn =	mPacketsIn;
	mLastBitsIn =		mBitsIn;
	mLastPacketsOut =	mPacketsOut;
	mLastPacketsLost =	mPacketsLost;

	mPacketsIn =				cdp->getPacketsIn();
	mBitsIn =					8 * cdp->getBytesIn();
	mPacketsOut =				cdp->getPacketsOut();
	mPacketsLost =				cdp->getPacketsLost();
	mPingDelay =				cdp->getPingDelay();

	mBitsReceived += mBitsIn - mLastBitsIn;
	mPacketsReceived += mPacketsIn - mLastPacketsIn;
}


U32 LLViewerRegion::getPacketsLost() const
{
	LLCircuitData *cdp = gMessageSystem->mCircuitInfo.findCircuit(mImpl->mHost);
	if (!cdp)
	{
		LL_INFOS() << "LLViewerRegion::getPacketsLost couldn't find circuit for " << mImpl->mHost << LL_ENDL;
		return 0;
	}
	else
	{
		return cdp->getPacketsLost();
	}
}

S32 LLViewerRegion::getHttpResponderID() const
{
	return mImpl->mHttpResponderID;
}

bool LLViewerRegion::pointInRegionGlobal(const LLVector3d &point_global) const
{
	LLVector3 pos_region = getPosRegionFromGlobal(point_global);

	if (pos_region.mV[VX] < 0)
	{
		return false;
	}
	if (pos_region.mV[VX] >= mWidth)
	{
		return false;
	}
	if (pos_region.mV[VY] < 0)
	{
		return false;
	}
	if (pos_region.mV[VY] >= mWidth)
	{
		return false;
	}
	return true;
}

LLVector3 LLViewerRegion::getPosRegionFromGlobal(const LLVector3d &point_global) const
{
	LLVector3 pos_region;
	pos_region.setVec(point_global - mImpl->mOriginGlobal);
	return pos_region;
}

LLVector3d LLViewerRegion::getPosGlobalFromRegion(const LLVector3 &pos_region) const
{
	LLVector3d pos_region_d;
	pos_region_d.setVec(pos_region);
	return pos_region_d + mImpl->mOriginGlobal;
}

LLVector3 LLViewerRegion::getPosAgentFromRegion(const LLVector3 &pos_region) const
{
	LLVector3d pos_global = getPosGlobalFromRegion(pos_region);

	return gAgent.getPosAgentFromGlobal(pos_global);
}

LLVector3 LLViewerRegion::getPosRegionFromAgent(const LLVector3 &pos_agent) const
{
	return pos_agent - getOriginAgent();
}

F32 LLViewerRegion::getLandHeightRegion(const LLVector3& region_pos)
{
	return mImpl->mLandp->resolveHeightRegion( region_pos );
}

bool LLViewerRegion::isAlive()
{
	return mAlive;
}

bool LLViewerRegion::isOwnedSelf(const LLVector3& pos)
{
	if (mParcelOverlay)
	{
		return mParcelOverlay->isOwnedSelf(pos);
	} else {
		return false;
	}
}

// Owned by a group you belong to?  (officer or member)
bool LLViewerRegion::isOwnedGroup(const LLVector3& pos)
{
	if (mParcelOverlay)
	{
		return mParcelOverlay->isOwnedGroup(pos);
	} else {
		return false;
	}
}

// the new TCP coarse location handler node
class CoarseLocationUpdate : public LLHTTPNode
{
public:
	virtual void post(
		ResponsePtr responder,
		const LLSD& context,
		const LLSD& input) const
	{
		LLHost host(input["sender"].asString());

        LLWorld *world_inst = LLWorld::getInstance(); // Not a singleton!
        if (!world_inst)
        {
            return;
        }

		LLViewerRegion* region = world_inst->getRegion(host);
		if( !region )
		{
			return;
		}

		S32 target_index = input["body"]["Index"][0]["Prey"].asInteger();
		S32 you_index    = input["body"]["Index"][0]["You" ].asInteger();

		std::vector<U32>* avatar_locs = &region->mMapAvatars;
		std::vector<LLUUID>* avatar_ids = &region->mMapAvatarIDs;
		avatar_locs->clear();
		avatar_ids->clear();

		//LL_INFOS() << "coarse locations agent[0] " << input["body"]["AgentData"][0]["AgentID"].asUUID() << LL_ENDL;
		//LL_INFOS() << "my agent id = " << gAgent.getID() << LL_ENDL;
		//LL_INFOS() << ll_pretty_print_sd(input) << LL_ENDL;

		LLSD 
			locs   = input["body"]["Location"],
			agents = input["body"]["AgentData"];
		LLSD::array_iterator 
			locs_it = locs.beginArray(), 
			agents_it = agents.beginArray();
		bool has_agent_data = input["body"].has("AgentData");

		for(int i=0; 
			locs_it != locs.endArray(); 
			i++, locs_it++)
		{
			U8 
				x = locs_it->get("X").asInteger(),
				y = locs_it->get("Y").asInteger(),
				z = locs_it->get("Z").asInteger();
			// treat the target specially for the map, and don't add you or the target
			if(i == target_index)
			{
				LLVector3d global_pos(region->getOriginGlobal());
				global_pos.mdV[VX] += (F64)x;
				global_pos.mdV[VY] += (F64)y;
				global_pos.mdV[VZ] += (F64)z * 4.0;
				LLAvatarTracker::instance().setTrackedCoarseLocation(global_pos);
			}
			else if( i != you_index)
			{
				U32 pos = 0x0;
				pos |= x;
				pos <<= 8;
				pos |= y;
				pos <<= 8;
				pos |= z;
				avatar_locs->push_back(pos);
				//LL_INFOS() << "next pos: " << x << "," << y << "," << z << ": " << pos << LL_ENDL;
				if(has_agent_data) // for backwards compatibility with old message format
				{
					LLUUID agent_id(agents_it->get("AgentID").asUUID());
					//LL_INFOS() << "next agent: " << agent_id.asString() << LL_ENDL;
					avatar_ids->push_back(agent_id);
				}
			}
			if (has_agent_data)
			{
				agents_it++;
			}
		}
	}
};

// build the coarse location HTTP node under the "/message" URL
LLHTTPRegistration<CoarseLocationUpdate>
   gHTTPRegistrationCoarseLocationUpdate(
	   "/message/CoarseLocationUpdate");


// the deprecated coarse location handler
void LLViewerRegion::updateCoarseLocations(LLMessageSystem* msg)
{
	//LL_INFOS() << "CoarseLocationUpdate" << LL_ENDL;
	mMapAvatars.clear();
	mMapAvatarIDs.clear(); // only matters in a rare case but it's good to be safe.

	U8 x_pos = 0;
	U8 y_pos = 0;
	U8 z_pos = 0;

	U32 pos = 0x0;

	S16 agent_index;
	S16 target_index;
	msg->getS16Fast(_PREHASH_Index, _PREHASH_You, agent_index);
	msg->getS16Fast(_PREHASH_Index, _PREHASH_Prey, target_index);

	bool has_agent_data = msg->has(_PREHASH_AgentData);
	S32 count = msg->getNumberOfBlocksFast(_PREHASH_Location);
	for(S32 i = 0; i < count; i++)
	{
		msg->getU8Fast(_PREHASH_Location, _PREHASH_X, x_pos, i);
		msg->getU8Fast(_PREHASH_Location, _PREHASH_Y, y_pos, i);
		msg->getU8Fast(_PREHASH_Location, _PREHASH_Z, z_pos, i);
		LLUUID agent_id = LLUUID::null;
		if(has_agent_data)
		{
			msg->getUUIDFast(_PREHASH_AgentData, _PREHASH_AgentID, agent_id, i);
		}

		//LL_INFOS() << "  object X: " << (S32)x_pos << " Y: " << (S32)y_pos
		//		<< " Z: " << (S32)(z_pos * 4)
		//		<< LL_ENDL;

		// treat the target specially for the map
		if(i == target_index)
		{
			LLVector3d global_pos(mImpl->mOriginGlobal);
			global_pos.mdV[VX] += (F64)(x_pos);
			global_pos.mdV[VY] += (F64)(y_pos);
			global_pos.mdV[VZ] += (F64)(z_pos) * 4.0;
			LLAvatarTracker::instance().setTrackedCoarseLocation(global_pos);
		}
		
		//don't add you
		if( i != agent_index)
		{
			pos = 0x0;
			pos |= x_pos;
			pos <<= 8;
			pos |= y_pos;
			pos <<= 8;
			pos |= z_pos;
			mMapAvatars.push_back(pos);
			if(has_agent_data)
			{
				mMapAvatarIDs.push_back(agent_id);
			}
		}
	}
}

void LLViewerRegion::getInfo(LLSD& info)
{
	info["Region"]["Host"] = getHost().getIPandPort();
	info["Region"]["Name"] = getName();
	U32 x, y;
	from_region_handle(getHandle(), &x, &y);
	info["Region"]["Handle"]["x"] = (LLSD::Integer)x;
	info["Region"]["Handle"]["y"] = (LLSD::Integer)y;
}

void LLViewerRegion::requestSimulatorFeatures()
{
    LL_DEBUGS("SimulatorFeatures") << "region " << getName() << " ptr " << this
                                   << " trying to request SimulatorFeatures" << LL_ENDL;
    // kick off a request for simulator features
    std::string url = getCapability("SimulatorFeatures");
    if (!url.empty())
    {
        std::string coroname =
            LLCoros::instance().launch("LLViewerRegionImpl::requestSimulatorFeatureCoro",
                                       boost::bind(&LLViewerRegionImpl::requestSimulatorFeatureCoro, url, getHandle()));

        // requestSimulatorFeatures can be called from other coros,
        // launch() acts like a suspend()
        // Make sure we are still good to do
        LLCoros::checkStop();
        
        LL_INFOS("AppInit", "SimulatorFeatures") << "Launching " << coroname << " requesting simulator features from " << url << " for region " << getRegionID() << LL_ENDL;
    }
    else
    {
        LL_WARNS("AppInit", "SimulatorFeatures") << "SimulatorFeatures cap not set" << LL_ENDL;
    }
}

boost::signals2::connection LLViewerRegion::setSimulatorFeaturesReceivedCallback(const caps_received_signal_t::slot_type& cb)
{
	return mSimulatorFeaturesReceivedSignal.connect(cb);
}

void LLViewerRegion::setSimulatorFeaturesReceived(bool received)
{
	mSimulatorFeaturesReceived = received;
	if (received)
	{
		mSimulatorFeaturesReceivedSignal(getRegionID(), this);
		mSimulatorFeaturesReceivedSignal.disconnect_all_slots();
	}
}

bool LLViewerRegion::simulatorFeaturesReceived() const
{
	return mSimulatorFeaturesReceived;
}

void LLViewerRegion::getSimulatorFeatures(LLSD& sim_features) const
{
	sim_features = mSimulatorFeatures;

}

void LLViewerRegion::setSimulatorFeatures(const LLSD& sim_features)
{
	std::stringstream str;
	
	LLSDSerialize::toPrettyXML(sim_features, str);
	LL_INFOS() << "region " << getName() << " "  << str.str() << LL_ENDL;
	mSimulatorFeatures = sim_features;

	setSimulatorFeaturesReceived(true);

    // WARNING: this is called from a coroutine, and flipping saved settings has a LOT of side effects, shuttle 
    // the work below back to the main loop
    // 
    
    // copy features to lambda in case the region is deleted before the lambda is executed
    LLSD features = mSimulatorFeatures;

    auto work = [=]()
        {
            // if region has MaxTextureResolution, set max_texture_dimension settings, otherwise use default
            if (features.has("MaxTextureResolution"))
            {
                S32 max_texture_resolution = features["MaxTextureResolution"].asInteger();
                gSavedSettings.setS32("max_texture_dimension_X", max_texture_resolution);
                gSavedSettings.setS32("max_texture_dimension_Y", max_texture_resolution);
            }
            else
            {
                gSavedSettings.setS32("max_texture_dimension_X", 1024);
                gSavedSettings.setS32("max_texture_dimension_Y", 1024);
            }

<<<<<<< HEAD
            bool mirrors_enabled = false;
            if (features.has("MirrorsEnabled"))
            {
                mirrors_enabled = features["MirrorsEnabled"].asBoolean();
            }

            gSavedSettings.setBOOL("RenderMirrors", mirrors_enabled);

=======
>>>>>>> 1e9e5a7b
            if (features.has("PBRTerrainEnabled"))
            {
                bool enabled = features["PBRTerrainEnabled"];
                gSavedSettings.setBOOL("RenderTerrainPBREnabled", enabled);
            }
            else
            {
                gSavedSettings.setBOOL("RenderTerrainPBREnabled", false);
            }

            if (features.has("PBRMaterialSwatchEnabled"))
            {
                bool enabled = features["PBRMaterialSwatchEnabled"];
                gSavedSettings.setBOOL("UIPreviewMaterial", enabled);
            }
            else
            {
                gSavedSettings.setBOOL("UIPreviewMaterial", false);
            }
        };

<<<<<<< HEAD

    LLAppViewer::instance()->postToMainCoro(work);
=======
    auto workqueue = LL::WorkQueue::getInstance("mainloop");
    if (workqueue)
    {
        LL::WorkQueue::postMaybe(workqueue, work);
    }
>>>>>>> 1e9e5a7b
}

//this is called when the parent is not cacheable.
//move all orphan children out of cache and insert to rendering octree.
void LLViewerRegion::findOrphans(U32 parent_id)
{
	orphan_list_t::iterator iter = mOrphanMap.find(parent_id);
	if(iter != mOrphanMap.end())
	{
		std::vector<U32>* children = &mOrphanMap[parent_id];
		for(S32 i = 0; i < children->size(); i++)
		{
			//parent is visible, so is the child.
			addVisibleChildCacheEntry(NULL, getCacheEntry((*children)[i]));
		}
		children->clear();
		mOrphanMap.erase(parent_id);
	}
}

void LLViewerRegion::decodeBoundingInfo(LLVOCacheEntry* entry)
{
	if(!sVOCacheCullingEnabled)
	{
		gObjectList.processObjectUpdateFromCache(entry, this);
		return;
	}
	if(!entry || !entry->isValid())
	{
		return;
	}

	if(!entry->getEntry())
	{
		entry->setOctreeEntry(NULL);
	}
		
	if(entry->getEntry()->hasDrawable()) //already in the rendering pipeline
	{
		LLViewerRegion* old_regionp = ((LLDrawable*)entry->getEntry()->getDrawable())->getRegion();
		if(old_regionp != this && old_regionp)
        {
			LLViewerObject* obj = ((LLDrawable*)entry->getEntry()->getDrawable())->getVObj();
			if(obj)
			{
				//remove from old region
				old_regionp->killCacheEntry(obj->getLocalID());

				//change region
				obj->setRegion(this);
			}
		}

		addActiveCacheEntry(entry);

		//set parent id
		U32	parent_id = 0;
        if (entry->getDP()) // NULL if nothing cached
        {
            LLViewerObject::unpackParentID(entry->getDP(), parent_id);
        }
		if(parent_id != entry->getParentID())
		{				
			entry->setParentID(parent_id);
		}

		//update the object
		gObjectList.processObjectUpdateFromCache(entry, this);
		return; //done
	}
	
	//must not be active.
	llassert_always(!entry->isState(LLVOCacheEntry::ACTIVE));
	removeFromVOCacheTree(entry); //remove from cache octree if it is in.

	LLVector3 pos;
	LLVector3 scale;
	LLQuaternion rot;

	//decode spatial info and parent info
	U32 parent_id = entry->getDP() ? LLViewerObject::extractSpatialExtents(entry->getDP(), pos, scale, rot) : entry->getParentID();
	
	U32 old_parent_id = entry->getParentID();
	bool same_old_parent = false;
	if(parent_id != old_parent_id) //parent changed.
	{
		if(old_parent_id > 0) //has an old parent, disconnect it
		{
			LLVOCacheEntry* old_parent = getCacheEntry(old_parent_id);
			if(old_parent)
			{
				old_parent->removeChild(entry);
				if(!old_parent->isState(LLVOCacheEntry::INACTIVE))
				{
					mImpl->mVisibleEntries.erase(entry);
					entry->setState(LLVOCacheEntry::INACTIVE);
				}
			}
		}
		entry->setParentID(parent_id);
	}
	else
	{
		same_old_parent = true;
	}

	if(parent_id > 0) //has a new parent
	{	
		//1, find the parent in cache
		LLVOCacheEntry* parent = getCacheEntry(parent_id);
		
		//2, parent is not in the cache, put into the orphan list.
		if(!parent)
		{
			if(!same_old_parent)
			{
				//check if parent is non-cacheable and already created
				if(isNonCacheableObjectCreated(parent_id))
				{
					//parent is visible, so is the child.
					addVisibleChildCacheEntry(NULL, entry);
				}
				else
				{
					entry->setBoundingInfo(pos, scale);
					mOrphanMap[parent_id].push_back(entry->getLocalID());
				}
			}
			else
			{
				entry->setBoundingInfo(pos, scale);
			}
		}
		else //parent in cache.
		{
			if(!parent->isState(LLVOCacheEntry::INACTIVE)) 
			{
				//parent is visible, so is the child.
				addVisibleChildCacheEntry(parent, entry);
			}
			else
			{
				entry->setBoundingInfo(pos, scale);
				parent->addChild(entry);

				if(parent->getGroup()) //re-insert parent to vo-cache tree because its bounding info changed.
				{
					removeFromVOCacheTree(parent);
					addToVOCacheTree(parent);
				}
			}
		}

		return;
	}
	
	//
	//no parent
	//
	entry->setBoundingInfo(pos, scale);	

	if(!parent_id) //a potential parent
	{
		//find all children and update their bounding info
		orphan_list_t::iterator iter = mOrphanMap.find(entry->getLocalID());
		if(iter != mOrphanMap.end())
		{			
			std::vector<U32>* orphans = &mOrphanMap[entry->getLocalID()];
			S32 size = orphans->size();
			for(S32 i = 0; i < size; i++)
			{
				LLVOCacheEntry* child = getCacheEntry((*orphans)[i]);
				if(child)
				{
					entry->addChild(child);
				}
			}
			orphans->clear();
			mOrphanMap.erase(entry->getLocalID());
		}
	}
	
	if(!entry->getGroup() && entry->isState(LLVOCacheEntry::INACTIVE))
	{
		addToVOCacheTree(entry);
	}
	return ;
}

LLViewerRegion::eCacheUpdateResult LLViewerRegion::cacheFullUpdate(LLDataPackerBinaryBuffer &dp, U32 flags)
{
	eCacheUpdateResult result;
	U32 crc;
	U32 local_id;

	LLViewerObject::unpackU32(&dp, local_id, "LocalID");
	LLViewerObject::unpackU32(&dp, crc, "CRC");

	LLVOCacheEntry* entry = getCacheEntry(local_id, false);

	if (entry)
	{
		entry->setValid();

		// we've seen this object before
		if (entry->getCRC() == crc)
		{
            LL_DEBUGS("AnimatedObjects") << " got dupe for local_id " << local_id << LL_ENDL;
            dumpStack("AnimatedObjectsStack");

			// Record a hit
			entry->recordDupe();
			result = CACHE_UPDATE_DUPE;
		}
		else //CRC changed
		{
            LL_DEBUGS("AnimatedObjects") << " got update for local_id " << local_id << LL_ENDL;
            dumpStack("AnimatedObjectsStack");

			// Update the cache entry 
			entry->updateEntry(crc, dp);

			decodeBoundingInfo(entry);

			result = CACHE_UPDATE_CHANGED;
		}		
	}
	else
	{
        LL_DEBUGS("AnimatedObjects") << " got first notification for local_id " << local_id << LL_ENDL;
        dumpStack("AnimatedObjectsStack");

		// we haven't seen this object before
		// Create new entry and add to map
		result = CACHE_UPDATE_ADDED;
		entry = new LLVOCacheEntry(local_id, crc, dp);
		record(LLStatViewer::OBJECT_CACHE_HIT_RATE, LLUnits::Ratio::fromValue(0)); 
		
		mImpl->mCacheMap[local_id] = entry;
		
		decodeBoundingInfo(entry);
	}
	entry->setUpdateFlags(flags);

	return result;
	}

LLViewerRegion::eCacheUpdateResult LLViewerRegion::cacheFullUpdate(LLViewerObject* objectp, LLDataPackerBinaryBuffer &dp, U32 flags)
{
	eCacheUpdateResult result = cacheFullUpdate(dp, flags);

	return result;
}

void LLViewerRegion::cacheFullUpdateGLTFOverride(const LLGLTFOverrideCacheEntry &override_data)
{
    U32 local_id = override_data.mLocalId;
    if (override_data.mSides.size() > 0)
    { // empty override means overrides were removed from this object
        mImpl->mGLTFOverridesLLSD[local_id] = override_data;
    }
    else
    {
        mImpl->mGLTFOverridesLLSD.erase(local_id);
    }
}

LLVOCacheEntry* LLViewerRegion::getCacheEntryForOctree(U32 local_id)
{
	if(!sVOCacheCullingEnabled)
	{
		return NULL;
	}

	LLVOCacheEntry* entry = getCacheEntry(local_id);
	removeFromVOCacheTree(entry);
		
	return entry;
}

LLVOCacheEntry* LLViewerRegion::getCacheEntry(U32 local_id, bool valid)
{
	LLVOCacheEntry::vocache_entry_map_t::iterator iter = mImpl->mCacheMap.find(local_id);
	if(iter != mImpl->mCacheMap.end())
	{
		if(!valid || iter->second->isValid())
		{
			return iter->second;
		}
	}
	return NULL;
}

void LLViewerRegion::addCacheMiss(U32 id, LLViewerRegion::eCacheMissType cache_miss_type)
{
	mRegionCacheMissCount++;
    mCacheMissList.push_back(CacheMissItem(id, cache_miss_type));
}

//check if a non-cacheable object is already created.
bool LLViewerRegion::isNonCacheableObjectCreated(U32 local_id)
{
	if(mImpl && local_id > 0 && mImpl->mNonCacheableCreatedList.find(local_id) != mImpl->mNonCacheableCreatedList.end())
	{
		return true;
	}
	return false;
}
		
void LLViewerRegion::removeFromCreatedList(U32 local_id)
{	
	if(mImpl && local_id > 0)
	{
		std::set<U32>::iterator iter = mImpl->mNonCacheableCreatedList.find(local_id);
		if(iter != mImpl->mNonCacheableCreatedList.end())
		{
			mImpl->mNonCacheableCreatedList.erase(iter);
		}
	}
	}

void LLViewerRegion::addToCreatedList(U32 local_id)
{
	if(mImpl && local_id > 0)
	{
		mImpl->mNonCacheableCreatedList.insert(local_id);
	}
}

// Get data packer for this object, if we have cached data
// AND the CRC matches. JC
bool LLViewerRegion::probeCache(U32 local_id, U32 crc, U32 flags, U8 &cache_miss_type)
{
	//llassert(mCacheLoaded);  This assert failes often, changing to early-out -- davep, 2010/10/18

	LLVOCacheEntry* entry = getCacheEntry(local_id, false);

	if (entry)
	{
		// we've seen this object before
		if (entry->getCRC() == crc)
		{
			// Record a hit
			mRegionCacheHitCount++;
			entry->recordHit();
            cache_miss_type = CACHE_MISS_TYPE_NONE;
			entry->setUpdateFlags(flags);
			
			if(entry->isState(LLVOCacheEntry::ACTIVE))
			{
				((LLDrawable*)entry->getEntry()->getDrawable())->getVObj()->loadFlags(flags);
				return true;
			}

			if(entry->isValid())
			{
				return true; //already probed
			}

			entry->setValid();
			decodeBoundingInfo(entry);

            //loadCacheMiscExtras(local_id, entry, crc);

			return true;
		}
		else
		{
			// LL_INFOS() << "CRC miss for " << local_id << LL_ENDL;

			addCacheMiss(local_id, CACHE_MISS_TYPE_CRC);
            cache_miss_type = CACHE_MISS_TYPE_CRC;
		}
	}
	else
	{	// Total miss, don't have the object in cache
		// LL_INFOS() << "Cache miss for " << local_id << LL_ENDL;
        addCacheMiss(local_id, CACHE_MISS_TYPE_TOTAL);
        cache_miss_type = CACHE_MISS_TYPE_TOTAL;
	}

	return false;
}

void LLViewerRegion::addCacheMissFull(const U32 local_id)
{
	addCacheMiss(local_id, CACHE_MISS_TYPE_TOTAL);
}

void LLViewerRegion::requestCacheMisses()
{
	if (!mCacheMissList.size()) 
	{
		return;
	}

	LLMessageSystem* msg = gMessageSystem;
	bool start_new_message = true;
	S32 blocks = 0;

	//send requests for all cache-missed objects
	for (CacheMissItem::cache_miss_list_t::iterator iter = mCacheMissList.begin(); iter != mCacheMissList.end(); ++iter)
	{
		if (start_new_message)
		{
			msg->newMessageFast(_PREHASH_RequestMultipleObjects);
			msg->nextBlockFast(_PREHASH_AgentData);
			msg->addUUIDFast(_PREHASH_AgentID, gAgent.getID());
			msg->addUUIDFast(_PREHASH_SessionID, gAgent.getSessionID());
			start_new_message = false;
		}

		msg->nextBlockFast(_PREHASH_ObjectData);
		msg->addU8Fast(_PREHASH_CacheMissType, (*iter).mType);
		msg->addU32Fast(_PREHASH_ID, (*iter).mID);

        LL_DEBUGS("AnimatedObjects") << "Requesting cache missed object " << (*iter).mID << LL_ENDL;
        
		blocks++;

		if (blocks >= 255)
		{
			sendReliableMessage();
			start_new_message = true;
			blocks = 0;
		}
	}

	// finish any pending message
	if (!start_new_message)
	{
		sendReliableMessage();
	}

	mCacheDirty = true ;
	// LL_INFOS() << "KILLDEBUG Sent cache miss full " << full_count << " crc " << crc_count << LL_ENDL;
	LLViewerStatsRecorder::instance().requestCacheMissesEvent(mCacheMissList.size());

	mCacheMissList.clear();
}

void LLViewerRegion::dumpCache()
{
	const S32 BINS = 4;
	S32 hit_bin[BINS];
	S32 change_bin[BINS];

	S32 i;
	for (i = 0; i < BINS; ++i)
	{
		hit_bin[i] = 0;
		change_bin[i] = 0;
	}

	LLVOCacheEntry *entry;
	for(LLVOCacheEntry::vocache_entry_map_t::iterator iter = mImpl->mCacheMap.begin(); iter != mImpl->mCacheMap.end(); ++iter)
	{
		entry = iter->second ;

		S32 hits = entry->getHitCount();
		S32 changes = entry->getCRCChangeCount();

		hits = llclamp(hits, 0, BINS-1);
		changes = llclamp(changes, 0, BINS-1);

		hit_bin[hits]++;
		change_bin[changes]++;
	}

	LL_INFOS() << "Count " << mImpl->mCacheMap.size() << LL_ENDL;
	for (i = 0; i < BINS; i++)
	{
		LL_INFOS() << "Hits " << i << " " << hit_bin[i] << LL_ENDL;
	}
	for (i = 0; i < BINS; i++)
	{
		LL_INFOS() << "Changes " << i << " " << change_bin[i] << LL_ENDL;
	}
	// TODO - add overrides cache too
}

void LLViewerRegion::clearVOCacheFromMemory()
{
    mImpl->mCacheMap.clear();
}

void LLViewerRegion::unpackRegionHandshake()
{
	LLMessageSystem *msg = gMessageSystem;

	U64 region_flags = 0;
	U64 region_protocols = 0;
	U8 sim_access;
	std::string sim_name;
	LLUUID sim_owner;
	bool is_estate_manager;
	F32 water_height;
	F32 billable_factor;
	LLUUID cache_id;

	msg->getU8		("RegionInfo", "SimAccess", sim_access);
	msg->getString	("RegionInfo", "SimName", sim_name);
	msg->getUUID	("RegionInfo", "SimOwner", sim_owner);
	msg->getBOOL	("RegionInfo", "IsEstateManager", is_estate_manager);
	msg->getF32		("RegionInfo", "WaterHeight", water_height);
	msg->getF32		("RegionInfo", "BillableFactor", billable_factor);
	msg->getUUID	("RegionInfo", "CacheID", cache_id );

	if (msg->has(_PREHASH_RegionInfo4))
	{
		msg->getU64Fast(_PREHASH_RegionInfo4, _PREHASH_RegionFlagsExtended, region_flags);
		msg->getU64Fast(_PREHASH_RegionInfo4, _PREHASH_RegionProtocols, region_protocols);
	}
	else
	{
		U32 flags = 0;
		msg->getU32Fast(_PREHASH_RegionInfo, _PREHASH_RegionFlags, flags);
		region_flags = flags;
	}

	setRegionFlags(region_flags);
	setRegionProtocols(region_protocols);
	setSimAccess(sim_access);
	setRegionNameAndZone(sim_name);
	setOwner(sim_owner);
	setIsEstateManager(is_estate_manager);
	setWaterHeight(water_height);
	setBillableFactor(billable_factor);
	setCacheID(cache_id);

	LLUUID region_id;
	msg->getUUID("RegionInfo2", "RegionID", region_id);
	setRegionID(region_id);
	
	// Retrieve the CR-53 (Homestead/Land SKU) information
	S32 classID = 0;
	S32 cpuRatio = 0;
	std::string coloName;
	std::string productSKU;
	std::string productName;

	// the only reasonable way to decide if we actually have any data is to
	// check to see if any of these fields have positive sizes
	if (msg->getSize("RegionInfo3", "ColoName") > 0 ||
	    msg->getSize("RegionInfo3", "ProductSKU") > 0 ||
	    msg->getSize("RegionInfo3", "ProductName") > 0)
	{
		msg->getS32     ("RegionInfo3", "CPUClassID",  classID);
		msg->getS32     ("RegionInfo3", "CPURatio",    cpuRatio);
		msg->getString  ("RegionInfo3", "ColoName",    coloName);
		msg->getString  ("RegionInfo3", "ProductSKU",  productSKU);
		msg->getString  ("RegionInfo3", "ProductName", productName);
		
		mClassID = classID;
		mCPURatio = cpuRatio;
		mColoName = coloName;
		mProductSKU = productSKU;
		mProductName = productName;
	}

	mCentralBakeVersion = region_protocols & 1; // was (S32)gSavedSettings.getBOOL("UseServerTextureBaking");
	LLVLComposition *compp = getComposition();
	if (compp)
	{
		LLUUID tmp_id;

		bool changed = false;

		// Get the 4 textures for land
		msg->getUUID("RegionInfo", "TerrainDetail0", tmp_id);
		changed |= (tmp_id != compp->getDetailAssetID(0));		
		compp->setDetailAssetID(0, tmp_id);

		msg->getUUID("RegionInfo", "TerrainDetail1", tmp_id);
		changed |= (tmp_id != compp->getDetailAssetID(1));		
		compp->setDetailAssetID(1, tmp_id);

		msg->getUUID("RegionInfo", "TerrainDetail2", tmp_id);
		changed |= (tmp_id != compp->getDetailAssetID(2));		
		compp->setDetailAssetID(2, tmp_id);

		msg->getUUID("RegionInfo", "TerrainDetail3", tmp_id);
		changed |= (tmp_id != compp->getDetailAssetID(3));		
		compp->setDetailAssetID(3, tmp_id);

		// Get the start altitude and range values for land textures
		F32 tmp_f32;
		msg->getF32("RegionInfo", "TerrainStartHeight00", tmp_f32);
		changed |= (tmp_f32 != compp->getStartHeight(0));
		compp->setStartHeight(0, tmp_f32);

		msg->getF32("RegionInfo", "TerrainStartHeight01", tmp_f32);
		changed |= (tmp_f32 != compp->getStartHeight(1));
		compp->setStartHeight(1, tmp_f32);

		msg->getF32("RegionInfo", "TerrainStartHeight10", tmp_f32);
		changed |= (tmp_f32 != compp->getStartHeight(2));
		compp->setStartHeight(2, tmp_f32);

		msg->getF32("RegionInfo", "TerrainStartHeight11", tmp_f32);
		changed |= (tmp_f32 != compp->getStartHeight(3));
		compp->setStartHeight(3, tmp_f32);


		msg->getF32("RegionInfo", "TerrainHeightRange00", tmp_f32);
		changed |= (tmp_f32 != compp->getHeightRange(0));
		compp->setHeightRange(0, tmp_f32);

		msg->getF32("RegionInfo", "TerrainHeightRange01", tmp_f32);
		changed |= (tmp_f32 != compp->getHeightRange(1));
		compp->setHeightRange(1, tmp_f32);

		msg->getF32("RegionInfo", "TerrainHeightRange10", tmp_f32);
		changed |= (tmp_f32 != compp->getHeightRange(2));
		compp->setHeightRange(2, tmp_f32);

		msg->getF32("RegionInfo", "TerrainHeightRange11", tmp_f32);
		changed |= (tmp_f32 != compp->getHeightRange(3));
		compp->setHeightRange(3, tmp_f32);

		// If this is an UPDATE (params already ready, we need to regenerate
		// all of our terrain stuff, by
		if (compp->getParamsReady())
		{
			// Update if the land changed
			if (changed)
			{
				getLand().dirtyAllPatches();
			}
		}
		else
		{
			compp->setParamsReady();
		}
	}


	// Now that we have the name, we can load the cache file
	// off disk.
	loadObjectCache();

	// After loading cache, signal that simulator can start
	// sending data.
	// TODO: Send all upstream viewer->sim handshake info here.
	LLHost host = msg->getSender();
	msg->newMessage("RegionHandshakeReply");
	msg->nextBlock("AgentData");
	msg->addUUID("AgentID", gAgent.getID());
	msg->addUUID("SessionID", gAgent.getSessionID());
	msg->nextBlock("RegionInfo");

	U32 flags = 0;
	flags |= REGION_HANDSHAKE_SUPPORTS_SELF_APPEARANCE;

	if(sVOCacheCullingEnabled)
	{
		flags |= 0x00000001; //set the bit 0 to be 1 to ask sim to send all cacheable objects.		
	}
	if(mImpl->mCacheMap.empty())
	{
		flags |= 0x00000002; //set the bit 1 to be 1 to tell sim the cache file is empty, no need to send cache probes.
	}
	msg->addU32("Flags", flags );
	msg->sendReliable(host);

	mRegionTimer.reset(); //reset region timer.
}

// static
void LLViewerRegionImpl::buildCapabilityNames(LLSD& capabilityNames)
{
	capabilityNames.append("AbuseCategories");
	capabilityNames.append("AcceptFriendship");
	capabilityNames.append("AcceptGroupInvite"); // ReadOfflineMsgs recieved messages only!!!
	capabilityNames.append("AgentPreferences");
    capabilityNames.append("AgentProfile");
	capabilityNames.append("AgentState");
	capabilityNames.append("AttachmentResources");
	capabilityNames.append("AvatarPickerSearch");
	capabilityNames.append("AvatarRenderInfo");
	capabilityNames.append("CharacterProperties");
	capabilityNames.append("ChatSessionRequest");
	capabilityNames.append("CopyInventoryFromNotecard");
	capabilityNames.append("CreateInventoryCategory");
	capabilityNames.append("DeclineFriendship");
	capabilityNames.append("DeclineGroupInvite"); // ReadOfflineMsgs recieved messages only!!!
	capabilityNames.append("DispatchRegionInfo");
	capabilityNames.append("DirectDelivery");
	capabilityNames.append("EnvironmentSettings");
	capabilityNames.append("EstateAccess");
	capabilityNames.append("EstateChangeInfo");
	capabilityNames.append("EventQueueGet");
    capabilityNames.append("ExtEnvironment");

	capabilityNames.append("FetchLib2");
	capabilityNames.append("FetchLibDescendents2");
	capabilityNames.append("FetchInventory2");
	capabilityNames.append("FetchInventoryDescendents2");
	capabilityNames.append("IncrementCOFVersion");
	AISAPI::getCapNames(capabilityNames);

	capabilityNames.append("InterestList");

    capabilityNames.append("InventoryThumbnailUpload");
	capabilityNames.append("GetDisplayNames");
	capabilityNames.append("GetExperiences");
	capabilityNames.append("AgentExperiences");
	capabilityNames.append("FindExperienceByName");
	capabilityNames.append("GetExperienceInfo");
	capabilityNames.append("GetAdminExperiences");
	capabilityNames.append("GetCreatorExperiences");
	capabilityNames.append("ExperiencePreferences");
	capabilityNames.append("GroupExperiences");
	capabilityNames.append("UpdateExperience");
	capabilityNames.append("IsExperienceAdmin");
	capabilityNames.append("IsExperienceContributor");
	capabilityNames.append("RegionExperiences");
    capabilityNames.append("ExperienceQuery");
	capabilityNames.append("GetMetadata");
	capabilityNames.append("GetObjectCost");
	capabilityNames.append("GetObjectPhysicsData");
	capabilityNames.append("GroupAPIv1");
	capabilityNames.append("GroupMemberData");
	capabilityNames.append("GroupProposalBallot");
	capabilityNames.append("HomeLocation");
	capabilityNames.append("LandResources");
	capabilityNames.append("LSLSyntax");
	capabilityNames.append("MapLayer");
	capabilityNames.append("MapLayerGod");
	capabilityNames.append("MeshUploadFlag");	
	capabilityNames.append("ModifyMaterialParams");
	capabilityNames.append("NavMeshGenerationStatus");
	capabilityNames.append("NewFileAgentInventory");
	capabilityNames.append("ObjectAnimation");
	capabilityNames.append("ObjectMedia");
	capabilityNames.append("ObjectMediaNavigate");
	capabilityNames.append("ObjectNavMeshProperties");
	capabilityNames.append("ParcelPropertiesUpdate");
	capabilityNames.append("ParcelVoiceInfoRequest");
	capabilityNames.append("ProductInfoRequest");
	capabilityNames.append("ProvisionVoiceAccountRequest");
	capabilityNames.append("ReadOfflineMsgs"); // Requires to respond reliably: AcceptFriendship, AcceptGroupInvite, DeclineFriendship, DeclineGroupInvite
	capabilityNames.append("RegionObjects");
	capabilityNames.append("RemoteParcelRequest");
	capabilityNames.append("RenderMaterials");
	capabilityNames.append("RequestTextureDownload");
	capabilityNames.append("ResourceCostSelected");
	capabilityNames.append("RetrieveNavMeshSrc");
	capabilityNames.append("SearchStatRequest");
	capabilityNames.append("SearchStatTracking");
	capabilityNames.append("SendPostcard");
	capabilityNames.append("SendUserReport");
	capabilityNames.append("SendUserReportWithScreenshot");
	capabilityNames.append("ServerReleaseNotes");
	capabilityNames.append("SetDisplayName");
	capabilityNames.append("SimConsoleAsync");
	capabilityNames.append("SimulatorFeatures");
	capabilityNames.append("StartGroupProposal");
	capabilityNames.append("TerrainNavMeshProperties");
	capabilityNames.append("TextureStats");
	capabilityNames.append("UntrustedSimulatorMessage");
	capabilityNames.append("UpdateAgentInformation");
	capabilityNames.append("UpdateAgentLanguage");
	capabilityNames.append("UpdateAvatarAppearance");
	capabilityNames.append("UpdateGestureAgentInventory");
	capabilityNames.append("UpdateGestureTaskInventory");
	capabilityNames.append("UpdateNotecardAgentInventory");
	capabilityNames.append("UpdateNotecardTaskInventory");
	capabilityNames.append("UpdateScriptAgent");
	capabilityNames.append("UpdateScriptTask");
    capabilityNames.append("UpdateSettingsAgentInventory");
    capabilityNames.append("UpdateSettingsTaskInventory");
    capabilityNames.append("UploadAgentProfileImage");
    capabilityNames.append("UpdateMaterialAgentInventory");
    capabilityNames.append("UpdateMaterialTaskInventory");
	capabilityNames.append("UploadBakedTexture");
    capabilityNames.append("UserInfo");
	capabilityNames.append("ViewerAsset"); 
	capabilityNames.append("ViewerBenefits");
	capabilityNames.append("ViewerMetrics");
	capabilityNames.append("ViewerStartAuction");
	capabilityNames.append("ViewerStats");

	// Please add new capabilities alphabetically to reduce
	// merge conflicts.
}

void LLViewerRegion::setSeedCapability(const std::string& url)
{
	if (getCapability("Seed") == url)
    {	
		setCapabilityDebug("Seed", url);
		LL_WARNS("CrossingCaps") <<  "Received duplicate seed capability for " << getRegionID() << ", posting to seed " <<
				url	<< LL_ENDL;

		//Instead of just returning we build up a second set of seed caps and compare them 
		//to the "original" seed cap received and determine why there is problem!
        std::string coroname =
            LLCoros::instance().launch("LLEnvironmentRequest::requestBaseCapabilitiesCompleteCoro",
            boost::bind(&LLViewerRegionImpl::requestBaseCapabilitiesCompleteCoro, getHandle()));

        // setSeedCapability can be called from other coros,
        // launch() acts like a suspend()
        // Make sure we are still good to do
        LLCoros::checkStop();

		return;
    }
	
	delete mImpl->mEventPoll;
	mImpl->mEventPoll = NULL;
	
	mImpl->mCapabilities.clear();
	setCapability("Seed", url);

    std::string coroname =
        LLCoros::instance().launch("LLViewerRegionImpl::requestBaseCapabilitiesCoro",
        boost::bind(&LLViewerRegionImpl::requestBaseCapabilitiesCoro, getHandle()));

    // setSeedCapability can be called from other coros,
    // launch() acts like a suspend()
    // Make sure we are still good to do
    LLCoros::checkStop();

    LL_INFOS("AppInit", "Capabilities") << "Launching " << coroname << " requesting seed capabilities from " << url << " for region " << getRegionID() << LL_ENDL;
}

S32 LLViewerRegion::getNumSeedCapRetries()
{
	return mImpl->mSeedCapAttempts;
}

void LLViewerRegion::setCapability(const std::string& name, const std::string& url)
{
	if(name == "EventQueueGet")
	{
		delete mImpl->mEventPoll;
		mImpl->mEventPoll = NULL;
		mImpl->mEventPoll = new LLEventPoll(url, getHost());
	}
	else if(name == "UntrustedSimulatorMessage")
	{
        mImpl->mHost.setUntrustedSimulatorCap(url);
	}
	else if (name == "SimulatorFeatures")
	{
        mImpl->mCapabilities["SimulatorFeatures"] = url;
        requestSimulatorFeatures();
	}
	else
	{
		mImpl->mCapabilities[name] = url;
		if(name == "ViewerAsset")
		{
			/*==============================================================*/
			// The following inserted lines are a hack for testing MAINT-7081,
			// which is why the indentation and formatting are left ugly.
			const char* VIEWERASSET = getenv("VIEWERASSET");
			if (VIEWERASSET)
			{
				mImpl->mCapabilities[name] = VIEWERASSET;
				mViewerAssetUrl = VIEWERASSET;
			}
			else
			/*==============================================================*/
			mViewerAssetUrl = url;
		}
	}
}

void LLViewerRegion::setCapabilityDebug(const std::string& name, const std::string& url)
{
	// Continue to not add certain caps, as we do in setCapability. This is so they match up when we check them later.
	if ( ! ( name == "EventQueueGet" || name == "UntrustedSimulatorMessage" || name == "SimulatorFeatures" ) )
	{
		mImpl->mSecondCapabilitiesTracker[name] = url;
		if(name == "ViewerAsset")
		{
			/*==============================================================*/
			// The following inserted lines are a hack for testing MAINT-7081,
			// which is why the indentation and formatting are left ugly.
			const char* VIEWERASSET = getenv("VIEWERASSET");
			if (VIEWERASSET)
			{
				mImpl->mSecondCapabilitiesTracker[name] = VIEWERASSET;
				mViewerAssetUrl = VIEWERASSET;
			}
			else
			/*==============================================================*/
			mViewerAssetUrl = url;
		}
	}
}

std::string LLViewerRegion::getCapabilityDebug(const std::string& name) const
{
    CapabilityMap::const_iterator iter = mImpl->mSecondCapabilitiesTracker.find(name);
    if (iter == mImpl->mSecondCapabilitiesTracker.end())
    {
        return "";
    }

    return iter->second;
}


bool LLViewerRegion::isSpecialCapabilityName(const std::string &name)
{
	return name == "EventQueueGet" || name == "UntrustedSimulatorMessage";
}

std::string LLViewerRegion::getCapability(const std::string& name) const
{
	if (!capabilitiesReceived() && (name!=std::string("Seed")) && (name!=std::string("ObjectMedia")))
	{
		LL_WARNS() << "getCapability called before caps received for " << name << LL_ENDL;
	}
	
	CapabilityMap::const_iterator iter = mImpl->mCapabilities.find(name);
	if(iter == mImpl->mCapabilities.end())
	{
		return "";
	}

	return iter->second;
}

bool LLViewerRegion::isCapabilityAvailable(const std::string& name) const
{
	if (!capabilitiesReceived() && (name!=std::string("Seed")) && (name!=std::string("ObjectMedia")))
	{
		LL_WARNS() << "isCapabilityAvailable called before caps received for " << name << LL_ENDL;
	}
	
	CapabilityMap::const_iterator iter = mImpl->mCapabilities.find(name);
	if(iter == mImpl->mCapabilities.end())
	{
		return false;
	}

	return true;
}

bool LLViewerRegion::capabilitiesReceived() const
{
	return mCapabilitiesState == CAPABILITIES_STATE_RECEIVED;
}

bool LLViewerRegion::capabilitiesError() const
{
    return mCapabilitiesState == CAPABILITIES_STATE_ERROR;
}

void LLViewerRegion::setCapabilitiesReceived(bool received)
{
	mCapabilitiesState = received ? CAPABILITIES_STATE_RECEIVED : CAPABILITIES_STATE_INIT;

	// Tell interested parties that we've received capabilities,
	// so that they can safely use getCapability().
	if (received)
	{
		mCapabilitiesReceivedSignal(getRegionID(), this);

		LLFloaterPermsDefault::sendInitialPerms();

		// This is a single-shot signal. Forget callbacks to save resources.
		mCapabilitiesReceivedSignal.disconnect_all_slots();

		// Set the region to the desired interest list mode
        setInterestListMode(gAgent.getInterestListMode());
	}
}

void LLViewerRegion::setCapabilitiesError()
{
    mCapabilitiesState = CAPABILITIES_STATE_ERROR;
}

boost::signals2::connection LLViewerRegion::setCapabilitiesReceivedCallback(const caps_received_signal_t::slot_type& cb)
{
	return mCapabilitiesReceivedSignal.connect(cb);
}

void LLViewerRegion::logActiveCapabilities() const
{
	log_capabilities(mImpl->mCapabilities);
}


bool LLViewerRegion::requestPostCapability(const std::string &capName, LLSD &postData, httpCallback_t cbSuccess, httpCallback_t cbFailure)
{
    std::string url = getCapability(capName);

    if (url.empty())
    {
        LL_WARNS("Region") << "Could not retrieve region " << getRegionID()
			<< " POST capability \"" << capName << "\"" << LL_ENDL;
        return false;
    }

    LLCoreHttpUtil::HttpCoroutineAdapter::callbackHttpPost(url, gAgent.getAgentPolicy(), postData, cbSuccess, cbFailure);
    return true;
}

bool LLViewerRegion::requestGetCapability(const std::string &capName, httpCallback_t cbSuccess, httpCallback_t cbFailure)
{
    std::string url;

    url = getCapability(capName);

    if (url.empty())
    {
        LL_WARNS("Region") << "Could not retrieve region " << getRegionID()
                           << " GET capability \"" << capName << "\"" << LL_ENDL;
        return false;
    }

    LLCoreHttpUtil::HttpCoroutineAdapter::callbackHttpGet(url, gAgent.getAgentPolicy(), cbSuccess, cbFailure);
    return true;
}

bool LLViewerRegion::requestDelCapability(const std::string &capName, httpCallback_t cbSuccess, httpCallback_t cbFailure)
{
    std::string url;

    url = getCapability(capName);

    if (url.empty())
    {
        LL_WARNS("Region") << "Could not retrieve region " << getRegionID() << " DEL capability \"" << capName << "\"" << LL_ENDL;
        return false;
    }

    LLCoreHttpUtil::HttpCoroutineAdapter::callbackHttpDel(url, gAgent.getAgentPolicy(), cbSuccess, cbFailure);
    return true;
}

void LLViewerRegion::setInterestListMode(const std::string &new_mode)
{
    if (new_mode != mInterestListMode)
    {
        mInterestListMode = new_mode;

		if (mInterestListMode != IL_MODE_DEFAULT && mInterestListMode != IL_MODE_360)
		{
			LL_WARNS("360Capture") << "Region " << getRegionID() << " setInterestListMode() invalid interest list mode: " 
				<< mInterestListMode << ", setting to default" << LL_ENDL;
            mInterestListMode = IL_MODE_DEFAULT;
		}

		LLSD body;
        body["mode"] = mInterestListMode;
        if (requestPostCapability("InterestList", body,
                                  [](const LLSD &response) {
                                      LL_DEBUGS("360Capture") << "InterestList capability responded: \n"
                                          << ll_pretty_print_sd(response) << LL_ENDL;
                                  }))
        {
            LL_DEBUGS("360Capture") << "Region " << getRegionID()
                                    << " Successfully posted an InterestList capability request with payload: \n"
                                    << ll_pretty_print_sd(body) << LL_ENDL;
        }
        else
        {
            LL_WARNS("360Capture") << "Region " << getRegionID() 
								   << " Unable to post an InterestList capability request with payload: \n"
                                   << ll_pretty_print_sd(body) << LL_ENDL;
        }
    }
    else
    {
        LL_DEBUGS("360Capture") << "Region " << getRegionID() << "No change, skipping Interest List mode POST to "
								<< new_mode << " mode" << LL_ENDL;
    }
}


void LLViewerRegion::resetInterestList()
{
	if (requestDelCapability("InterestList", [](const LLSD &response) {
							LL_DEBUGS("360Capture") << "InterestList capability DEL responded: \n" << ll_pretty_print_sd(response) << LL_ENDL;
						}))
	{
		LL_DEBUGS("360Capture") << "Region " << getRegionID() << " Successfully reset InterestList capability" << LL_ENDL;
	}
	else
	{
		LL_WARNS("360Capture") << "Region " << getRegionID() << " Unable to DEL InterestList capability request" << LL_ENDL;
	}
}


LLSpatialPartition *LLViewerRegion::getSpatialPartition(U32 type)
{
	if (type < mImpl->mObjectPartition.size() && type < PARTITION_VO_CACHE)
	{
		return (LLSpatialPartition*)mImpl->mObjectPartition[type];
	}
	return NULL;
}

LLVOCachePartition* LLViewerRegion::getVOCachePartition()
{
	if(PARTITION_VO_CACHE < mImpl->mObjectPartition.size())
	{
		return (LLVOCachePartition*)mImpl->mObjectPartition[PARTITION_VO_CACHE];
	}
	return NULL;
}

// the viewer can not yet distinquish between normal- and estate-owned objects
// so we collapse these two bits and enable the UI if either are set
const U64 ALLOW_RETURN_ENCROACHING_OBJECT = REGION_FLAGS_ALLOW_RETURN_ENCROACHING_OBJECT
											| REGION_FLAGS_ALLOW_RETURN_ENCROACHING_ESTATE_OBJECT;

bool LLViewerRegion::objectIsReturnable(const LLVector3& pos, const std::vector<LLBBox>& boxes) const
{
	return (mParcelOverlay != NULL)
		&& (mParcelOverlay->isOwnedSelf(pos)
			|| mParcelOverlay->isOwnedGroup(pos)
			|| (getRegionFlag(ALLOW_RETURN_ENCROACHING_OBJECT)
				&& mParcelOverlay->encroachesOwned(boxes)) );
}

bool LLViewerRegion::childrenObjectReturnable( const std::vector<LLBBox>& boxes ) const
{
	bool result = false;
	result = ( mParcelOverlay && mParcelOverlay->encroachesOnUnowned( boxes ) ) ? 1 : 0;
	return result;
}

bool LLViewerRegion::objectsCrossParcel(const std::vector<LLBBox>& boxes) const
{
	return mParcelOverlay && mParcelOverlay->encroachesOnNearbyParcel(boxes);
}

void LLViewerRegion::getNeighboringRegions( std::vector<LLViewerRegion*>& uniqueRegions )
{
	mImpl->mLandp->getNeighboringRegions( uniqueRegions );
}
void LLViewerRegion::getNeighboringRegionsStatus( std::vector<S32>& regions )
{
	mImpl->mLandp->getNeighboringRegionsStatus( regions );
}
void LLViewerRegion::showReleaseNotes()
{
	std::string url = this->getCapability("ServerReleaseNotes");

	if (url.empty()) {
		// HACK haven't received the capability yet, we'll wait until
		// it arives.
		mReleaseNotesRequested = true;
		return;
	}

	LLWeb::loadURL(url);
	mReleaseNotesRequested = false;
}

std::string LLViewerRegion::getDescription() const
{
    return stringize(*this);
}

bool LLViewerRegion::meshUploadEnabled() const
{
	return (mSimulatorFeatures.has("MeshUploadEnabled") &&
		mSimulatorFeatures["MeshUploadEnabled"].asBoolean());
}

bool LLViewerRegion::bakesOnMeshEnabled() const
{
	return (mSimulatorFeatures.has("BakesOnMeshEnabled") &&
		mSimulatorFeatures["BakesOnMeshEnabled"].asBoolean());
}

bool LLViewerRegion::meshRezEnabled() const
{
	return (mSimulatorFeatures.has("MeshRezEnabled") &&
				mSimulatorFeatures["MeshRezEnabled"].asBoolean());
}

bool LLViewerRegion::dynamicPathfindingEnabled() const
{
	return ( mSimulatorFeatures.has("DynamicPathfindingEnabled") &&
			 mSimulatorFeatures["DynamicPathfindingEnabled"].asBoolean());
}

bool LLViewerRegion::avatarHoverHeightEnabled() const
{
	return ( mSimulatorFeatures.has("AvatarHoverHeightEnabled") &&
			 mSimulatorFeatures["AvatarHoverHeightEnabled"].asBoolean());
}
/* Static Functions */

void log_capabilities(const CapabilityMap &capmap)
{
	S32 count = 0;
	CapabilityMap::const_iterator iter;
	for (iter = capmap.begin(); iter != capmap.end(); ++iter, ++count)
	{
		if (!iter->second.empty())
		{
			LL_INFOS() << "log_capabilities: " << iter->first << " URL is " << iter->second << LL_ENDL;
		}
	}
	LL_INFOS() << "log_capabilities: Dumped " << count << " entries." << LL_ENDL;
}
void LLViewerRegion::resetMaterialsCapThrottle()
{
	F32 requests_per_sec = 	1.0f; // original default;
	if (   mSimulatorFeatures.has("RenderMaterialsCapability")
		&& mSimulatorFeatures["RenderMaterialsCapability"].isReal() )
	{
		requests_per_sec = mSimulatorFeatures["RenderMaterialsCapability"].asReal();
		if ( requests_per_sec == 0.0f )
		{
			requests_per_sec = 1.0f;
			LL_WARNS("Materials")
				<< "region '" << getName()
				<< "' returned zero for RenderMaterialsCapability; using default "
				<< requests_per_sec << " per second"
				<< LL_ENDL;
		}
		LL_DEBUGS("Materials") << "region '" << getName()
							   << "' RenderMaterialsCapability " << requests_per_sec
							   << LL_ENDL;
	}
	else
	{
		LL_DEBUGS("Materials")
			<< "region '" << getName()
			<< "' did not return RenderMaterialsCapability, using default "
			<< requests_per_sec << " per second"
			<< LL_ENDL;
	}
	
	mMaterialsCapThrottleTimer.resetWithExpiry( 1.0f / requests_per_sec );
}

U32 LLViewerRegion::getMaxMaterialsPerTransaction() const
{
	U32 max_entries = 50; // original hard coded default
	if (   mSimulatorFeatures.has( "MaxMaterialsPerTransaction" )
		&& mSimulatorFeatures[ "MaxMaterialsPerTransaction" ].isInteger())
	{
		max_entries = mSimulatorFeatures[ "MaxMaterialsPerTransaction" ].asInteger();
	}
	return max_entries;
}

std::string LLViewerRegion::getSimHostName()
{
	if (mSimulatorFeaturesReceived)
	{
		return mSimulatorFeatures.has("HostName") ? mSimulatorFeatures["HostName"].asString() : getHost().getHostName();
	}
	return std::string("...");
}

void LLViewerRegion::applyCacheMiscExtras(LLViewerObject* obj)
{
    LL_PROFILE_ZONE_SCOPED_CATEGORY_DISPLAY;
    llassert(obj);

    U32 local_id = obj->getLocalID();
    auto iter = mImpl->mGLTFOverridesLLSD.find(local_id);
    if (iter != mImpl->mGLTFOverridesLLSD.end())
    {
        // UUID can be inserted null, so backfill the UUID if it was left empty
        if (iter->second.mObjectId.isNull())
        {
            iter->second.mObjectId = obj->getID();
        }
        llassert(iter->second.mGLTFMaterial.size() == iter->second.mSides.size());

        for (auto& side : iter->second.mGLTFMaterial)
        {
            obj->setTEGLTFMaterialOverride(side.first, side.second);
        }
    }
}
<|MERGE_RESOLUTION|>--- conflicted
+++ resolved
@@ -2466,17 +2466,6 @@
                 gSavedSettings.setS32("max_texture_dimension_Y", 1024);
             }
 
-<<<<<<< HEAD
-            bool mirrors_enabled = false;
-            if (features.has("MirrorsEnabled"))
-            {
-                mirrors_enabled = features["MirrorsEnabled"].asBoolean();
-            }
-
-            gSavedSettings.setBOOL("RenderMirrors", mirrors_enabled);
-
-=======
->>>>>>> 1e9e5a7b
             if (features.has("PBRTerrainEnabled"))
             {
                 bool enabled = features["PBRTerrainEnabled"];
@@ -2498,16 +2487,8 @@
             }
         };
 
-<<<<<<< HEAD
 
     LLAppViewer::instance()->postToMainCoro(work);
-=======
-    auto workqueue = LL::WorkQueue::getInstance("mainloop");
-    if (workqueue)
-    {
-        LL::WorkQueue::postMaybe(workqueue, work);
-    }
->>>>>>> 1e9e5a7b
 }
 
 //this is called when the parent is not cacheable.
