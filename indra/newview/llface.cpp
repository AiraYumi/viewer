--- conflicted
+++ resolved
@@ -888,28 +888,25 @@
 		}
 
 		if (!mDrawablep->isActive())
-<<<<<<< HEAD
-		{
-=======
-		{	// Shift position for region
->>>>>>> 71e2efab
+		{
 			LLVector4a offset;
 			offset.load3(mDrawablep->getRegion()->getOriginAgent().mV);
 			newMin.add(offset);
 			newMax.add(offset);
-<<<<<<< HEAD
 
 			llassert(less_than_max_mag(newMin));
 			llassert(less_than_max_mag(newMax));
 		}
 
+		if (!mDrawablep->isActive())
+		{	// Shift position for region
+			LLVector4a offset;
+			offset.load3(mDrawablep->getRegion()->getOriginAgent().mV);
+			newMin.add(offset);
+			newMax.add(offset);
+		}
+
 		t.setAdd(newMin, newMax);
-=======
-		}
-
-		LLVector4a t;
-		t.setAdd(newMin,newMax);
->>>>>>> 71e2efab
 		t.mul(0.5f);
 
 		llassert(less_than_max_mag(t));
