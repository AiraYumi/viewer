--- conflicted
+++ resolved
@@ -1429,12 +1429,10 @@
 
             self.path_optional("libjemalloc*.so")
 
-<<<<<<< HEAD
-=======
             self.path("libhunspell-1.3.so*")
-            self.path_optional("libalut.so*")
-            self.path_optional("libopenal.so*")
-            self.path_optional("libopenal.so", "libvivoxoal.so.1") # vivox's sdk expects this soname
+            self.path("libalut.so*")
+            self.path("libopenal.so*")
+            self.path("libopenal.so", "libvivoxoal.so.1") # vivox's sdk expects this soname
             if self.args['fmodstudio'] == 'ON':
                 try:
                     self.path("libfmod.so.11.7")
@@ -1443,9 +1441,36 @@
                     pass
                 except:
                     print("Skipping libfmod.so - not found")
-                    pass
-
->>>>>>> a65bc46b
+
+            # KLUDGE: As of 2012-04-11, the 'fontconfig' package installs
+            # libfontconfig.so.1.4.4, along with symlinks libfontconfig.so.1
+            # and libfontconfig.so. Before we added support for library-file
+            # wildcards, though, this self.path() call specifically named
+            # libfontconfig.so.1.4.4 WITHOUT also copying the symlinks. When I
+            # (nat) changed the call to self.path("libfontconfig.so.*"), we
+            # ended up with the libfontconfig.so.1 symlink in the target
+            # directory as well. But guess what! At least on Ubuntu 10.04,
+            # certain viewer fonts look terrible with libfontconfig.so.1
+            # present in the target directory. Removing that symlink suffices
+            # to improve them. I suspect that means we actually do better when
+            # the viewer fails to find our packaged libfontconfig.so*, falling
+            # back on the system one instead -- but diagnosing and fixing that
+            # is a bit out of scope for the present project. Meanwhile, this
+            # particular wildcard specification gets us exactly what the
+            # previous call did, without having to explicitly state the
+            # version number.
+            self.path("libfontconfig.so.*.*")
+
+            # Include libfreetype.so. but have it work as libfontconfig does.
+            self.path("libfreetype.so.*.*")
+
+            try:
+                self.path("libtcmalloc.so*") #formerly called google perf tools
+                pass
+            except:
+                print("tcmalloc files not found, skipping")
+                pass
+
         # Vivox runtimes
         with self.prefix(src=relpkgdir, dst="bin"):
             self.path("SLVoice")
