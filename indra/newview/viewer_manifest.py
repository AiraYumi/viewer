--- conflicted
+++ resolved
@@ -1424,23 +1424,11 @@
             self.path("libapr-1.so*")
             self.path("libaprutil-1.so*")
             self.path("libexpat.so.*")
-<<<<<<< HEAD
             self.path_optional("libSDL*.so.*")
 
             self.path_optional("libjemalloc*.so")
 
             self.path("libhunspell-1.3.so*")
-=======
-            self.path("libuuid.so*")
-            self.path("libSDL-1.2.so.*")
-            self.path("libdirectfb-1.*.so.*")
-            self.path("libfusion-1.*.so.*")
-            self.path("libdirect-1.*.so.*")
-            self.path("libopenjp2.so*")
-            self.path("libdirectfb-1.4.so.5")
-            self.path("libfusion-1.4.so.5")
-            self.path("libdirect-1.4.so.5*")
->>>>>>> 75455d10
             self.path("libalut.so*")
             self.path("libopenal.so*")
             self.path("libopenal.so", "libvivoxoal.so.1") # vivox's sdk expects this soname
