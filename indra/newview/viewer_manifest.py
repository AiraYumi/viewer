--- conflicted
+++ resolved
@@ -331,20 +331,6 @@
         if self.prefix(src='../media_plugins/webkit/%s' % self.args['configuration'], dst="llplugin"):
             self.path("media_plugin_webkit.dll")
             self.end_prefix()
-<<<<<<< HEAD
-            
-        if self.prefix(src="../../libraries/i686-win32/lib/release", dst="llplugin"):
-            self.path("libeay32.dll")
-            self.path("qtcore4.dll")
-            self.path("qtgui4.dll")
-            self.path("qtnetwork4.dll")
-            self.path("qtopengl4.dll")
-            self.path("qtwebkit4.dll")
-            self.path("qtxmlpatterns4.dll")
-            self.path("ssleay32.dll")
-            self.end_prefix()
-=======
->>>>>>> 491e93f8
 
         if self.args['configuration'].lower() == 'debug':
             if self.prefix(src=os.path.join(os.pardir, os.pardir, 'libraries', 'i686-win32', 'lib', 'debug'),
@@ -377,6 +363,7 @@
                 self.path("qtnetwork4.dll")
                 self.path("qtopengl4.dll")
                 self.path("qtwebkit4.dll")
+            self.path("qtxmlpatterns4.dll")
                 self.path("ssleay32.dll")
 
                 # For WebKit/Qt plugin runtimes (image format plugins)
