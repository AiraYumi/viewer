/** 
 * @file llworld.cpp
 * @brief Initial test structure to organize viewer regions
 *
 * $LicenseInfo:firstyear=2001&license=viewerlgpl$
 * Second Life Viewer Source Code
 * Copyright (C) 2010, Linden Research, Inc.
 * 
 * This library is free software; you can redistribute it and/or
 * modify it under the terms of the GNU Lesser General Public
 * License as published by the Free Software Foundation;
 * version 2.1 of the License only.
 * 
 * This library is distributed in the hope that it will be useful,
 * but WITHOUT ANY WARRANTY; without even the implied warranty of
 * MERCHANTABILITY or FITNESS FOR A PARTICULAR PURPOSE.  See the GNU
 * Lesser General Public License for more details.
 * 
 * You should have received a copy of the GNU Lesser General Public
 * License along with this library; if not, write to the Free Software
 * Foundation, Inc., 51 Franklin Street, Fifth Floor, Boston, MA  02110-1301  USA
 * 
 * Linden Research, Inc., 945 Battery Street, San Francisco, CA  94111  USA
 * $/LicenseInfo$
 */

#include "llviewerprecompiledheaders.h"

#include "llworld.h"
#include "llrender.h"

#include "indra_constants.h"
#include "llstl.h"

#include "llagent.h"
#include "llviewercontrol.h"
#include "lldrawpool.h"
#include "llglheaders.h"
#include "llhttpnode.h"
#include "llregionhandle.h"
#include "llsurface.h"
#include "lltrans.h"
#include "llviewercamera.h"
#include "llviewertexture.h"
#include "llviewertexturelist.h"
#include "llviewernetwork.h"
#include "llviewerobjectlist.h"
#include "llviewerparceloverlay.h"
#include "llviewerregion.h"
#include "llviewerstats.h"
#include "llvlcomposition.h"
#include "llvoavatar.h"
#include "llvocache.h"
#include "llvowater.h"
#include "message.h"
#include "pipeline.h"
#include "llappviewer.h"		// for do_disconnect()

#include <deque>
#include <queue>
#include <map>
#include <cstring>


//
// Globals
//
U32			gAgentPauseSerialNum = 0;

//
// Constants
//
const S32 MAX_NUMBER_OF_CLOUDS	= 750;
const S32 WORLD_PATCH_SIZE = 16;

extern LLColor4U MAX_WATER_COLOR;

const U32 LLWorld::mWidth = 256;

// meters/point, therefore mWidth * mScale = meters per edge
const F32 LLWorld::mScale = 1.f;

const F32 LLWorld::mWidthInMeters = mWidth * mScale;

//
// Functions
//

// allocate the stack
LLWorld::LLWorld() :
	mLandFarClip(DEFAULT_FAR_PLANE),
	mLastPacketsIn(0),
	mLastPacketsOut(0),
	mLastPacketsLost(0),
	mSpaceTimeUSec(0)
{
	for (S32 i = 0; i < 8; i++)
	{
		mEdgeWaterObjects[i] = NULL;
	}

	LLPointer<LLImageRaw> raw = new LLImageRaw(1,1,4);
	U8 *default_texture = raw->getData();
	*(default_texture++) = MAX_WATER_COLOR.mV[0];
	*(default_texture++) = MAX_WATER_COLOR.mV[1];
	*(default_texture++) = MAX_WATER_COLOR.mV[2];
	*(default_texture++) = MAX_WATER_COLOR.mV[3];
	
	mDefaultWaterTexturep = LLViewerTextureManager::getLocalTexture(raw.get(), FALSE);
	gGL.getTexUnit(0)->bind(mDefaultWaterTexturep);
	mDefaultWaterTexturep->setAddressMode(LLTexUnit::TAM_CLAMP);

}


void LLWorld::destroyClass()
{
	mHoleWaterObjects.clear();
	gObjectList.destroy();
	for(region_list_t::iterator region_it = mRegionList.begin(); region_it != mRegionList.end(); )
	{
		LLViewerRegion* region_to_delete = *region_it++;
		removeRegion(region_to_delete->getHost());
	}
	if(LLVOCache::hasInstance())
	{
		LLVOCache::getInstance()->destroyClass() ;
	}
	LLViewerPartSim::getInstance()->destroyClass();

	mDefaultWaterTexturep = NULL ;
	for (S32 i = 0; i < 8; i++)
	{
		mEdgeWaterObjects[i] = NULL;
	}
}


LLViewerRegion* LLWorld::addRegion(const U64 &region_handle, const LLHost &host)
{
	LLMemType mt(LLMemType::MTYPE_REGIONS);
	llinfos << "Add region with handle: " << region_handle << " on host " << host << llendl;
	LLViewerRegion *regionp = getRegionFromHandle(region_handle);
	if (regionp)
	{
		llinfos << "Region exists, removing it " << llendl;
		LLHost old_host = regionp->getHost();
		// region already exists!
		if (host == old_host && regionp->isAlive())
		{
			// This is a duplicate for the same host and it's alive, don't bother.
			return regionp;
		}

		if (host != old_host)
		{
			llwarns << "LLWorld::addRegion exists, but old host " << old_host
					<< " does not match new host " << host << llendl;
		}
		if (!regionp->isAlive())
		{
			llwarns << "LLWorld::addRegion exists, but isn't alive" << llendl;
		}

		// Kill the old host, and then we can continue on and add the new host.  We have to kill even if the host
		// matches, because all the agent state for the new camera is completely different.
		removeRegion(old_host);
	}

	U32 iindex = 0;
	U32 jindex = 0;
	from_region_handle(region_handle, &iindex, &jindex);
	S32 x = (S32)(iindex/mWidth);
	S32 y = (S32)(jindex/mWidth);
	llinfos << "Adding new region (" << x << ":" << y << ")" << llendl;
	llinfos << "Host: " << host << llendl;

	LLVector3d origin_global;

	origin_global = from_region_handle(region_handle);

	regionp = new LLViewerRegion(region_handle,
								    host,
									mWidth,
									WORLD_PATCH_SIZE,
									getRegionWidthInMeters() );
	if (!regionp)
	{
		llerrs << "Unable to create new region!" << llendl;
	}

	mRegionList.push_back(regionp);
	mActiveRegionList.push_back(regionp);
	mCulledRegionList.push_back(regionp);


	// Find all the adjacent regions, and attach them.
	// Generate handles for all of the adjacent regions, and attach them in the correct way.
	// connect the edges
	F32 adj_x = 0.f;
	F32 adj_y = 0.f;
	F32 region_x = 0.f;
	F32 region_y = 0.f;
	U64 adj_handle = 0;

	F32 width = getRegionWidthInMeters();

	LLViewerRegion *neighborp;
	from_region_handle(region_handle, &region_x, &region_y);

	// Iterate through all directions, and connect neighbors if there.
	S32 dir;
	for (dir = 0; dir < 8; dir++)
	{
		adj_x = region_x + width * gDirAxes[dir][0];
		adj_y = region_y + width * gDirAxes[dir][1];
		to_region_handle(adj_x, adj_y, &adj_handle);

		neighborp = getRegionFromHandle(adj_handle);
		if (neighborp)
		{
			//llinfos << "Connecting " << region_x << ":" << region_y << " -> " << adj_x << ":" << adj_y << llendl;
			regionp->connectNeighbor(neighborp, dir);
		}
	}

	updateWaterObjects();

	return regionp;
}


void LLWorld::removeRegion(const LLHost &host)
{
	F32 x, y;

	LLViewerRegion *regionp = getRegion(host);
	if (!regionp)
	{
		llwarns << "Trying to remove region that doesn't exist!" << llendl;
		return;
	}
	
	if (regionp == gAgent.getRegion())
	{
		for (region_list_t::iterator iter = mRegionList.begin();
			 iter != mRegionList.end(); ++iter)
		{
			LLViewerRegion* reg = *iter;
			llwarns << "RegionDump: " << reg->getName()
				<< " " << reg->getHost()
				<< " " << reg->getOriginGlobal()
				<< llendl;
		}

		llwarns << "Agent position global " << gAgent.getPositionGlobal() 
			<< " agent " << gAgent.getPositionAgent()
			<< llendl;

		llwarns << "Regions visited " << gAgent.getRegionsVisited() << llendl;

		llwarns << "gFrameTimeSeconds " << gFrameTimeSeconds << llendl;

		llwarns << "Disabling region " << regionp->getName() << " that agent is in!" << llendl;
		LLAppViewer::instance()->forceDisconnect(LLTrans::getString("YouHaveBeenDisconnected"));

		regionp->saveObjectCache() ; //force to save objects here in case that the object cache is about to be destroyed.
		return;
	}

	from_region_handle(regionp->getHandle(), &x, &y);
	llinfos << "Removing region " << x << ":" << y << llendl;

	mRegionList.remove(regionp);
	mActiveRegionList.remove(regionp);
	mCulledRegionList.remove(regionp);
	mVisibleRegionList.remove(regionp);
	
	delete regionp;

	updateWaterObjects();

	//double check all objects of this region are removed.
	gObjectList.clearAllMapObjectsInRegion(regionp) ;
	//llassert_always(!gObjectList.hasMapObjectInRegion(regionp)) ;
}


LLViewerRegion* LLWorld::getRegion(const LLHost &host)
{
	for (region_list_t::iterator iter = mRegionList.begin();
		 iter != mRegionList.end(); ++iter)
	{
		LLViewerRegion* regionp = *iter;
		if (regionp->getHost() == host)
		{
			return regionp;
		}
	}
	return NULL;
}

LLViewerRegion* LLWorld::getRegionFromPosAgent(const LLVector3 &pos)
{
	return getRegionFromPosGlobal(gAgent.getPosGlobalFromAgent(pos));
}

LLViewerRegion* LLWorld::getRegionFromPosGlobal(const LLVector3d &pos)
{
	for (region_list_t::iterator iter = mRegionList.begin();
		 iter != mRegionList.end(); ++iter)
	{
		LLViewerRegion* regionp = *iter;
		if (regionp->pointInRegionGlobal(pos))
		{
			return regionp;
		}
	}
	return NULL;
}


LLVector3d	LLWorld::clipToVisibleRegions(const LLVector3d &start_pos, const LLVector3d &end_pos)
{
	if (positionRegionValidGlobal(end_pos))
	{
		return end_pos;
	}

	LLViewerRegion* regionp = getRegionFromPosGlobal(start_pos);
	if (!regionp) 
	{
		return start_pos;
	}

	LLVector3d delta_pos = end_pos - start_pos;
	LLVector3d delta_pos_abs;
	delta_pos_abs.setVec(delta_pos);
	delta_pos_abs.abs();

	LLVector3 region_coord = regionp->getPosRegionFromGlobal(end_pos);
	F64 clip_factor = 1.0;
	F32 region_width = regionp->getWidth();
	if (region_coord.mV[VX] < 0.f)
	{
		if (region_coord.mV[VY] < region_coord.mV[VX])
		{
			// clip along y -
			clip_factor = -(region_coord.mV[VY] / delta_pos_abs.mdV[VY]);
		}
		else
		{
			// clip along x -
			clip_factor = -(region_coord.mV[VX] / delta_pos_abs.mdV[VX]);
		}
	}
	else if (region_coord.mV[VX] > region_width)
	{
		if (region_coord.mV[VY] > region_coord.mV[VX])
		{
			// clip along y +
			clip_factor = (region_coord.mV[VY] - region_width) / delta_pos_abs.mdV[VY];
		}
		else
		{
			//clip along x +
			clip_factor = (region_coord.mV[VX] - region_width) / delta_pos_abs.mdV[VX];
		}
	}
	else if (region_coord.mV[VY] < 0.f)
	{
		// clip along y -
		clip_factor = -(region_coord.mV[VY] / delta_pos_abs.mdV[VY]);
	}
	else if (region_coord.mV[VY] > region_width)
	{ 
		// clip along y +
		clip_factor = (region_coord.mV[VY] - region_width) / delta_pos_abs.mdV[VY];
	}

	// clamp to within region dimensions
	LLVector3d final_region_pos = LLVector3d(region_coord) - (delta_pos * clip_factor);
	final_region_pos.mdV[VX] = llclamp(final_region_pos.mdV[VX], 0.0,
									   (F64)(region_width - F_ALMOST_ZERO));
	final_region_pos.mdV[VY] = llclamp(final_region_pos.mdV[VY], 0.0,
									   (F64)(region_width - F_ALMOST_ZERO));
	final_region_pos.mdV[VZ] = llclamp(final_region_pos.mdV[VZ], 0.0,
									   (F64)(LLWorld::getInstance()->getRegionMaxHeight() - F_ALMOST_ZERO));
	return regionp->getPosGlobalFromRegion(LLVector3(final_region_pos));
}

LLViewerRegion* LLWorld::getRegionFromHandle(const U64 &handle)
{
	for (region_list_t::iterator iter = mRegionList.begin();
		 iter != mRegionList.end(); ++iter)
	{
		LLViewerRegion* regionp = *iter;
		if (regionp->getHandle() == handle)
		{
			return regionp;
		}
	}
	return NULL;
}


void LLWorld::updateAgentOffset(const LLVector3d &offset_global)
{
#if 0
	for (region_list_t::iterator iter = mRegionList.begin();
		 iter != mRegionList.end(); ++iter)
	{
		LLViewerRegion* regionp = *iter;
		regionp->setAgentOffset(offset_global);
	}
#endif
}


BOOL LLWorld::positionRegionValidGlobal(const LLVector3d &pos_global)
{
	for (region_list_t::iterator iter = mRegionList.begin();
		 iter != mRegionList.end(); ++iter)
	{
		LLViewerRegion* regionp = *iter;
		if (regionp->pointInRegionGlobal(pos_global))
		{
			return TRUE;
		}
	}
	return FALSE;
}


// Allow objects to go up to their radius underground.
F32 LLWorld::getMinAllowedZ(LLViewerObject* object, const LLVector3d &global_pos)
{
	F32 land_height = resolveLandHeightGlobal(global_pos);
	F32 radius = 0.5f * object->getScale().length();
	return land_height - radius;
}



LLViewerRegion* LLWorld::resolveRegionGlobal(LLVector3 &pos_region, const LLVector3d &pos_global)
{
	LLViewerRegion *regionp = getRegionFromPosGlobal(pos_global);

	if (regionp)
	{
		pos_region = regionp->getPosRegionFromGlobal(pos_global);
		return regionp;
	}

	return NULL;
}


LLViewerRegion* LLWorld::resolveRegionAgent(LLVector3 &pos_region, const LLVector3 &pos_agent)
{
	LLVector3d pos_global = gAgent.getPosGlobalFromAgent(pos_agent);
	LLViewerRegion *regionp = getRegionFromPosGlobal(pos_global);

	if (regionp)
	{
		pos_region = regionp->getPosRegionFromGlobal(pos_global);
		return regionp;
	}

	return NULL;
}


F32 LLWorld::resolveLandHeightAgent(const LLVector3 &pos_agent)
{
	LLVector3d pos_global = gAgent.getPosGlobalFromAgent(pos_agent);
	return resolveLandHeightGlobal(pos_global);
}


F32 LLWorld::resolveLandHeightGlobal(const LLVector3d &pos_global)
{
	LLViewerRegion *regionp = getRegionFromPosGlobal(pos_global);
	if (regionp)
	{
		return regionp->getLand().resolveHeightGlobal(pos_global);
	}
	return 0.0f;
}


// Takes a line defined by "point_a" and "point_b" and determines the closest (to point_a) 
// point where the the line intersects an object or the land surface.  Stores the results
// in "intersection" and "intersection_normal" and returns a scalar value that represents
// the normalized distance along the line from "point_a" to "intersection".
//
// Currently assumes point_a and point_b only differ in z-direction, 
// but it may eventually become more general.
F32 LLWorld::resolveStepHeightGlobal(const LLVOAvatar* avatarp, const LLVector3d &point_a, const LLVector3d &point_b, 
							   LLVector3d &intersection, LLVector3 &intersection_normal,
							   LLViewerObject **viewerObjectPtr)
{
	// initialize return value to null
	if (viewerObjectPtr)
	{
		*viewerObjectPtr = NULL;
	}

	LLViewerRegion *regionp = getRegionFromPosGlobal(point_a);
	if (!regionp)
	{
		// We're outside the world 
		intersection = 0.5f * (point_a + point_b);
		intersection_normal.setVec(0.0f, 0.0f, 1.0f);
		return 0.5f;
	}
	
	// calculate the length of the segment
	F32 segment_length = (F32)((point_a - point_b).length());
	if (0.0f == segment_length)
	{
		intersection = point_a;
		intersection_normal.setVec(0.0f, 0.0f, 1.0f);
		return segment_length;
	}

	// get land height	
	// Note: we assume that the line is parallel to z-axis here
	LLVector3d land_intersection = point_a;
	F32 normalized_land_distance;

	land_intersection.mdV[VZ] = regionp->getLand().resolveHeightGlobal(point_a);
	normalized_land_distance = (F32)(point_a.mdV[VZ] - land_intersection.mdV[VZ]) / segment_length;
	intersection = land_intersection;
	intersection_normal = resolveLandNormalGlobal(land_intersection);

	if (avatarp && !avatarp->mFootPlane.isExactlyClear())
	{
		LLVector3 foot_plane_normal(avatarp->mFootPlane.mV);
		LLVector3 start_pt = avatarp->getRegion()->getPosRegionFromGlobal(point_a);
		// added 0.05 meters to compensate for error in foot plane reported by Havok
		F32 norm_dist_from_plane = ((start_pt * foot_plane_normal) - avatarp->mFootPlane.mV[VW]) + 0.05f;
		norm_dist_from_plane = llclamp(norm_dist_from_plane / segment_length, 0.f, 1.f);
		if (norm_dist_from_plane < normalized_land_distance)
		{
			// collided with object before land
			normalized_land_distance = norm_dist_from_plane;
			intersection = point_a;
			intersection.mdV[VZ] -= norm_dist_from_plane * segment_length;
			intersection_normal = foot_plane_normal;
		}
		else
		{
			intersection = land_intersection;
			intersection_normal = resolveLandNormalGlobal(land_intersection);
		}
	}

	return normalized_land_distance;
}


LLSurfacePatch * LLWorld::resolveLandPatchGlobal(const LLVector3d &pos_global)
{
	//  returns a pointer to the patch at this location
	LLViewerRegion *regionp = getRegionFromPosGlobal(pos_global);
	if (!regionp)
	{
		return NULL;
	}

	return regionp->getLand().resolvePatchGlobal(pos_global);
}


LLVector3 LLWorld::resolveLandNormalGlobal(const LLVector3d &pos_global)
{
	LLViewerRegion *regionp = getRegionFromPosGlobal(pos_global);
	if (!regionp)
	{
		return LLVector3::z_axis;
	}

	return regionp->getLand().resolveNormalGlobal(pos_global);
}


void LLWorld::updateVisibilities()
{
	F32 cur_far_clip = LLViewerCamera::getInstance()->getFar();

	// Go through the culled list and check for visible regions (region is visible if land is visible)
	for (region_list_t::iterator iter = mCulledRegionList.begin();
		 iter != mCulledRegionList.end(); )
	{
		region_list_t::iterator curiter = iter++;
		LLViewerRegion* regionp = *curiter;
		
		LLSpatialPartition* part = regionp->getSpatialPartition(LLViewerRegion::PARTITION_TERRAIN);
		if (part)
		{
			LLSpatialGroup* group = (LLSpatialGroup*) part->mOctree->getListener(0);
			if (LLViewerCamera::getInstance()->AABBInFrustum(group->mBounds[0], group->mBounds[1]))
			{
				mCulledRegionList.erase(curiter);
				mVisibleRegionList.push_back(regionp);
			}
		}
	}
	
	// Update all of the visible regions 
	for (region_list_t::iterator iter = mVisibleRegionList.begin();
		 iter != mVisibleRegionList.end(); )
	{
		region_list_t::iterator curiter = iter++;
		LLViewerRegion* regionp = *curiter;
		if (!regionp->getLand().hasZData())
		{
			continue;
		}

		LLSpatialPartition* part = regionp->getSpatialPartition(LLViewerRegion::PARTITION_TERRAIN);
		if (part)
		{
			LLSpatialGroup* group = (LLSpatialGroup*) part->mOctree->getListener(0);
			if (LLViewerCamera::getInstance()->AABBInFrustum(group->mBounds[0], group->mBounds[1]))
			{
				regionp->calculateCameraDistance();
				regionp->getLand().updatePatchVisibilities(gAgent);
			}
			else
			{
				mVisibleRegionList.erase(curiter);
				mCulledRegionList.push_back(regionp);
			}
		}
	}

	// Sort visible regions
	mVisibleRegionList.sort(LLViewerRegion::CompareDistance());
	
	LLViewerCamera::getInstance()->setFar(cur_far_clip);
}

void LLWorld::updateRegions(F32 max_update_time)
{
	LLMemType mt_ur(LLMemType::MTYPE_IDLE_UPDATE_REGIONS);
	LLTimer update_timer;
	BOOL did_one = FALSE;
	
	// Perform idle time updates for the regions (and associated surfaces)
	for (region_list_t::iterator iter = mRegionList.begin();
		 iter != mRegionList.end(); ++iter)
	{
		LLViewerRegion* regionp = *iter;
		F32 max_time = max_update_time - update_timer.getElapsedTimeF32();
		if (did_one && max_time <= 0.f)
			break;
		max_time = llmin(max_time, max_update_time*.1f);
		if (regionp->idleUpdate(max_update_time))
		{
			did_one = TRUE;
		}
	}
}

void LLWorld::updateParticles()
{
	LLViewerPartSim::getInstance()->updateSimulation();
}

void LLWorld::renderPropertyLines()
{
	S32 region_count = 0;
	S32 vertex_count = 0;

	for (region_list_t::iterator iter = mVisibleRegionList.begin();
		 iter != mVisibleRegionList.end(); ++iter)
	{
		LLViewerRegion* regionp = *iter;
		region_count++;
		vertex_count += regionp->renderPropertyLines();
	}
}


void LLWorld::updateNetStats()
{
	F32 bits = 0.f;
	U32 packets = 0;

	for (region_list_t::iterator iter = mActiveRegionList.begin();
		 iter != mActiveRegionList.end(); ++iter)
	{
		LLViewerRegion* regionp = *iter;
		regionp->updateNetStats();
		bits += regionp->mBitStat.getCurrent();
		packets += llfloor( regionp->mPacketsStat.getCurrent() );
	}

	S32 packets_in = gMessageSystem->mPacketsIn - mLastPacketsIn;
	S32 packets_out = gMessageSystem->mPacketsOut - mLastPacketsOut;
	S32 packets_lost = gMessageSystem->mDroppedPackets - mLastPacketsLost;

	S32 actual_in_bits = gMessageSystem->mPacketRing.getAndResetActualInBits();
	S32 actual_out_bits = gMessageSystem->mPacketRing.getAndResetActualOutBits();
	LLViewerStats::getInstance()->mActualInKBitStat.addValue(actual_in_bits/1024.f);
	LLViewerStats::getInstance()->mActualOutKBitStat.addValue(actual_out_bits/1024.f);
	LLViewerStats::getInstance()->mKBitStat.addValue(bits/1024.f);
	LLViewerStats::getInstance()->mPacketsInStat.addValue(packets_in);
	LLViewerStats::getInstance()->mPacketsOutStat.addValue(packets_out);
	LLViewerStats::getInstance()->mPacketsLostStat.addValue(gMessageSystem->mDroppedPackets);
	if (packets_in)
	{
		LLViewerStats::getInstance()->mPacketsLostPercentStat.addValue(100.f*((F32)packets_lost/(F32)packets_in));
	}
	else
	{
		LLViewerStats::getInstance()->mPacketsLostPercentStat.addValue(0.f);
	}

	mLastPacketsIn = gMessageSystem->mPacketsIn;
	mLastPacketsOut = gMessageSystem->mPacketsOut;
	mLastPacketsLost = gMessageSystem->mDroppedPackets;
}


void LLWorld::printPacketsLost()
{
	llinfos << "Simulators:" << llendl;
	llinfos << "----------" << llendl;

	LLCircuitData *cdp = NULL;
	for (region_list_t::iterator iter = mActiveRegionList.begin();
		 iter != mActiveRegionList.end(); ++iter)
	{
		LLViewerRegion* regionp = *iter;
		cdp = gMessageSystem->mCircuitInfo.findCircuit(regionp->getHost());
		if (cdp)
		{
			LLVector3d range = regionp->getCenterGlobal() - gAgent.getPositionGlobal();
				
			llinfos << regionp->getHost() << ", range: " << range.length()
					<< " packets lost: " << cdp->getPacketsLost() << llendl;
		}
	}
}

void LLWorld::processCoarseUpdate(LLMessageSystem* msg, void** user_data)
{
	LLViewerRegion* region = LLWorld::getInstance()->getRegion(msg->getSender());
	if( region )
	{
		region->updateCoarseLocations(msg);
	}
}

F32 LLWorld::getLandFarClip() const
{
	return mLandFarClip;
}

void LLWorld::setLandFarClip(const F32 far_clip)
{
	static S32 const rwidth = (S32)REGION_WIDTH_U32;
	S32 const n1 = (llceil(mLandFarClip) - 1) / rwidth;
	S32 const n2 = (llceil(far_clip) - 1) / rwidth;
	bool need_water_objects_update = n1 != n2;

	mLandFarClip = far_clip;

	if (need_water_objects_update)
	{
		updateWaterObjects();
	}
}

// Some region that we're connected to, but not the one we're in, gave us
// a (possibly) new water height. Update it in our local copy.
void LLWorld::waterHeightRegionInfo(std::string const& sim_name, F32 water_height)
{
	for (region_list_t::iterator iter = mRegionList.begin(); iter != mRegionList.end(); ++iter)
	{
		if ((*iter)->getName() == sim_name)
		{
			(*iter)->setWaterHeight(water_height);
			break;
		}
	}
}

void LLWorld::updateWaterObjects()
{
	if (!gAgent.getRegion())
	{
		return;
	}
	if (mRegionList.empty())
	{
		llwarns << "No regions!" << llendl;
		return;
	}

	// First, determine the min and max "box" of water objects
	S32 min_x = 0;
	S32 min_y = 0;
	S32 max_x = 0;
	S32 max_y = 0;
	U32 region_x, region_y;

	S32 rwidth = 256;

	// We only want to fill in water for stuff that's near us, say, within 256 or 512m
	S32 range = LLViewerCamera::getInstance()->getFar() > 256.f ? 512 : 256;

	LLViewerRegion* regionp = gAgent.getRegion();
	from_region_handle(regionp->getHandle(), &region_x, &region_y);

	min_x = (S32)region_x - range;
	min_y = (S32)region_y - range;
	max_x = (S32)region_x + range;
	max_y = (S32)region_y + range;

	for (region_list_t::iterator iter = mRegionList.begin();
		 iter != mRegionList.end(); ++iter)
	{
		LLViewerRegion* regionp = *iter;
		LLVOWater* waterp = regionp->getLand().getWaterObj();
		if (waterp)
		{
			gObjectList.updateActive(waterp);
		}
	}

	for (std::list<LLVOWater*>::iterator iter = mHoleWaterObjects.begin();
		 iter != mHoleWaterObjects.end(); ++ iter)
	{
		LLVOWater* waterp = *iter;
		gObjectList.killObject(waterp);
	}
	mHoleWaterObjects.clear();

	// Use the water height of the region we're on for areas where there is no region
	F32 water_height = gAgent.getRegion()->getWaterHeight();

	// Now, get a list of the holes
	S32 x, y;
	for (x = min_x; x <= max_x; x += rwidth)
	{
		for (y = min_y; y <= max_y; y += rwidth)
		{
			U64 region_handle = to_region_handle(x, y);
			if (!getRegionFromHandle(region_handle))
			{	// No region at that area, so make water
				LLVOWater* waterp = (LLVOWater *)gObjectList.createObjectViewer(LLViewerObject::LL_VO_WATER, gAgent.getRegion());
				waterp->setUseTexture(FALSE);
				waterp->setPositionGlobal(LLVector3d(x + rwidth/2,
													 y + rwidth/2,
<<<<<<< HEAD
													 256.f+DEFAULT_WATER_HEIGHT));
=======
													 256.f + water_height));
>>>>>>> a1d0d67e
				waterp->setScale(LLVector3((F32)rwidth, (F32)rwidth, 512.f));
				gPipeline.createObject(waterp);
				mHoleWaterObjects.push_back(waterp);
			}
		}
	}

	// Update edge water objects
	S32 wx, wy;
	S32 center_x, center_y;
	wx = (max_x - min_x) + rwidth;
	wy = (max_y - min_y) + rwidth;
	center_x = min_x + (wx >> 1);
	center_y = min_y + (wy >> 1);

	S32 add_boundary[4] = {
		512 - (max_x - region_x),
		512 - (max_y - region_y),
		512 - (region_x - min_x),
		512 - (region_y - min_y) };
		
	S32 dir;
	for (dir = 0; dir < 8; dir++)
	{
		S32 dim[2] = { 0 };
		switch (gDirAxes[dir][0])
		{
		case -1: dim[0] = add_boundary[2]; break;
		case  0: dim[0] = wx; break;
		default: dim[0] = add_boundary[0]; break;
		}
		switch (gDirAxes[dir][1])
		{
		case -1: dim[1] = add_boundary[3]; break;
		case  0: dim[1] = wy; break;
		default: dim[1] = add_boundary[1]; break;
		}

		// Resize and reshape the water objects
		const S32 water_center_x = center_x + llround((wx + dim[0]) * 0.5f * gDirAxes[dir][0]);
		const S32 water_center_y = center_y + llround((wy + dim[1]) * 0.5f * gDirAxes[dir][1]);
		
		LLVOWater* waterp = mEdgeWaterObjects[dir];
		if (!waterp || waterp->isDead())
		{
			// The edge water objects can be dead because they're attached to the region that the
			// agent was in when they were originally created.
			mEdgeWaterObjects[dir] = (LLVOWater *)gObjectList.createObjectViewer(LLViewerObject::LL_VO_VOID_WATER,
																				 gAgent.getRegion());
			waterp = mEdgeWaterObjects[dir];
			waterp->setUseTexture(FALSE);
			waterp->setIsEdgePatch(TRUE);
			gPipeline.createObject(waterp);
		}

		waterp->setRegion(gAgent.getRegion());
<<<<<<< HEAD
		LLVector3d water_pos(water_center_x, water_center_y, 256.f+DEFAULT_WATER_HEIGHT) ;
=======
		LLVector3d water_pos(water_center_x, water_center_y, 256.f + water_height) ;
>>>>>>> a1d0d67e
		LLVector3 water_scale((F32) dim[0], (F32) dim[1], 512.f);

		//stretch out to horizon
		water_scale.mV[0] += fabsf(2048.f * gDirAxes[dir][0]);
		water_scale.mV[1] += fabsf(2048.f * gDirAxes[dir][1]);

		water_pos.mdV[0] += 1024.f * gDirAxes[dir][0];
		water_pos.mdV[1] += 1024.f * gDirAxes[dir][1];

		waterp->setPositionGlobal(water_pos);
		waterp->setScale(water_scale);

		gObjectList.updateActive(waterp);
	}
}


void LLWorld::shiftRegions(const LLVector3& offset)
{
	for (region_list_t::const_iterator i = getRegionList().begin(); i != getRegionList().end(); ++i)
	{
		LLViewerRegion* region = *i;
		region->updateRenderMatrix();
	}

	LLViewerPartSim::getInstance()->shift(offset);
}

LLViewerTexture* LLWorld::getDefaultWaterTexture()
{
	return mDefaultWaterTexturep;
}

void LLWorld::setSpaceTimeUSec(const U64 space_time_usec)
{
	mSpaceTimeUSec = space_time_usec;
}

U64 LLWorld::getSpaceTimeUSec() const
{
	return mSpaceTimeUSec;
}

void LLWorld::requestCacheMisses()
{
	for (region_list_t::iterator iter = mRegionList.begin();
		 iter != mRegionList.end(); ++iter)
	{
		LLViewerRegion* regionp = *iter;
		regionp->requestCacheMisses();
	}
}

void LLWorld::getInfo(LLSD& info)
{
	LLSD region_info;
	for (region_list_t::iterator iter = mRegionList.begin();
		 iter != mRegionList.end(); ++iter)
	{	
		LLViewerRegion* regionp = *iter;
		regionp->getInfo(region_info);
		info["World"].append(region_info);
	}
}

void LLWorld::disconnectRegions()
{
	LLMessageSystem* msg = gMessageSystem;
	for (region_list_t::iterator iter = mRegionList.begin();
		 iter != mRegionList.end(); ++iter)
	{
		LLViewerRegion* regionp = *iter;
		if (regionp == gAgent.getRegion())
		{
			// Skip the main agent
			continue;
		}

		llinfos << "Sending AgentQuitCopy to: " << regionp->getHost() << llendl;
		msg->newMessageFast(_PREHASH_AgentQuitCopy);
		msg->nextBlockFast(_PREHASH_AgentData);
		msg->addUUIDFast(_PREHASH_AgentID, gAgent.getID());
		msg->addUUIDFast(_PREHASH_SessionID, gAgent.getSessionID());
		msg->nextBlockFast(_PREHASH_FuseBlock);
		msg->addU32Fast(_PREHASH_ViewerCircuitCode, gMessageSystem->mOurCircuitCode);
		msg->sendMessage(regionp->getHost());
	}
}

static LLFastTimer::DeclareTimer FTM_ENABLE_SIMULATOR("Enable Sim");

void process_enable_simulator(LLMessageSystem *msg, void **user_data)
{
	LLFastTimer t(FTM_ENABLE_SIMULATOR);
	// enable the appropriate circuit for this simulator and 
	// add its values into the gSimulator structure
	U64		handle;
	U32		ip_u32;
	U16		port;

	msg->getU64Fast(_PREHASH_SimulatorInfo, _PREHASH_Handle, handle);
	msg->getIPAddrFast(_PREHASH_SimulatorInfo, _PREHASH_IP, ip_u32);
	msg->getIPPortFast(_PREHASH_SimulatorInfo, _PREHASH_Port, port);

	// which simulator should we modify?
	LLHost sim(ip_u32, port);

	// Viewer trusts the simulator.
	msg->enableCircuit(sim, TRUE);
	LLWorld::getInstance()->addRegion(handle, sim);

	// give the simulator a message it can use to get ip and port
	llinfos << "simulator_enable() Enabling " << sim << " with code " << msg->getOurCircuitCode() << llendl;
	msg->newMessageFast(_PREHASH_UseCircuitCode);
	msg->nextBlockFast(_PREHASH_CircuitCode);
	msg->addU32Fast(_PREHASH_Code, msg->getOurCircuitCode());
	msg->addUUIDFast(_PREHASH_SessionID, gAgent.getSessionID());
	msg->addUUIDFast(_PREHASH_ID, gAgent.getID());
	msg->sendReliable(sim);
}

class LLEstablishAgentCommunication : public LLHTTPNode
{
	LOG_CLASS(LLEstablishAgentCommunication);
public:
 	virtual void describe(Description& desc) const
	{
		desc.shortInfo("seed capability info for a region");
		desc.postAPI();
		desc.input(
			"{ seed-capability: ..., sim-ip: ..., sim-port }");
		desc.source(__FILE__, __LINE__);
	}

	virtual void post(ResponsePtr response, const LLSD& context, const LLSD& input) const
	{
		if (!input["body"].has("agent-id") ||
			!input["body"].has("sim-ip-and-port") ||
			!input["body"].has("seed-capability"))
		{
			llwarns << "invalid parameters" << llendl;
            return;
		}

		LLHost sim(input["body"]["sim-ip-and-port"].asString());
	
		LLViewerRegion* regionp = LLWorld::getInstance()->getRegion(sim);
		if (!regionp)
		{
			llwarns << "Got EstablishAgentCommunication for unknown region "
					<< sim << llendl;
			return;
		}
		regionp->setSeedCapability(input["body"]["seed-capability"]);
	}
};

// disable the circuit to this simulator
// Called in response to "DisableSimulator" message.
void process_disable_simulator(LLMessageSystem *mesgsys, void **user_data)
{	
	LLHost host = mesgsys->getSender();

	//llinfos << "Disabling simulator with message from " << host << llendl;
	LLWorld::getInstance()->removeRegion(host);

	mesgsys->disableCircuit(host);
}


void process_region_handshake(LLMessageSystem* msg, void** user_data)
{
	LLHost host = msg->getSender();
	LLViewerRegion* regionp = LLWorld::getInstance()->getRegion(host);
	if (!regionp)
	{
		llwarns << "Got region handshake for unknown region "
			<< host << llendl;
		return;
	}

	regionp->unpackRegionHandshake();
}


void send_agent_pause()
{
	// *NOTE:Mani Pausing the mainloop timeout. Otherwise a long modal event may cause
	// the thread monitor to timeout.
	LLAppViewer::instance()->pauseMainloopTimeout();
	
	// Note: used to check for LLWorld initialization before it became a singleton.
	// Rather than just remove this check I'm changing it to assure that the message 
	// system has been initialized. -MG
	if (!gMessageSystem)
	{
		return;
	}
	
	gMessageSystem->newMessageFast(_PREHASH_AgentPause);
	gMessageSystem->nextBlockFast(_PREHASH_AgentData);
	gMessageSystem->addUUIDFast(_PREHASH_AgentID, gAgentID);
	gMessageSystem->addUUIDFast(_PREHASH_SessionID, gAgentSessionID);

	gAgentPauseSerialNum++;
	gMessageSystem->addU32Fast(_PREHASH_SerialNum, gAgentPauseSerialNum);

	for (LLWorld::region_list_t::const_iterator iter = LLWorld::getInstance()->getRegionList().begin();
		 iter != LLWorld::getInstance()->getRegionList().end(); ++iter)
	{
		LLViewerRegion* regionp = *iter;
		gMessageSystem->sendReliable(regionp->getHost());
	}

	gObjectList.mWasPaused = TRUE;
}


void send_agent_resume()
{
	// Note: used to check for LLWorld initialization before it became a singleton.
	// Rather than just remove this check I'm changing it to assure that the message 
	// system has been initialized. -MG
	if (!gMessageSystem)
	{
		return;
	}

	gMessageSystem->newMessageFast(_PREHASH_AgentResume);
	gMessageSystem->nextBlockFast(_PREHASH_AgentData);
	gMessageSystem->addUUIDFast(_PREHASH_AgentID, gAgentID);
	gMessageSystem->addUUIDFast(_PREHASH_SessionID, gAgentSessionID);

	gAgentPauseSerialNum++;
	gMessageSystem->addU32Fast(_PREHASH_SerialNum, gAgentPauseSerialNum);
	

	for (LLWorld::region_list_t::const_iterator iter = LLWorld::getInstance()->getRegionList().begin();
		 iter != LLWorld::getInstance()->getRegionList().end(); ++iter)
	{
		LLViewerRegion* regionp = *iter;
		gMessageSystem->sendReliable(regionp->getHost());
	}

	// Reset the FPS counter to avoid an invalid fps
	LLViewerStats::getInstance()->mFPSStat.start();

	LLAppViewer::instance()->resumeMainloopTimeout();
}

static LLVector3d unpackLocalToGlobalPosition(U32 compact_local, const LLVector3d& region_origin)
{
	LLVector3d pos_local;

	pos_local.mdV[VZ] = (compact_local & 0xFFU) * 4;
	pos_local.mdV[VY] = (compact_local >> 8) & 0xFFU;
	pos_local.mdV[VX] = (compact_local >> 16) & 0xFFU;

	return region_origin + pos_local;
}

void LLWorld::getAvatars(uuid_vec_t* avatar_ids, std::vector<LLVector3d>* positions, const LLVector3d& relative_to, F32 radius) const
{
	F32 radius_squared = radius * radius;
	
	if(avatar_ids != NULL)
	{
		avatar_ids->clear();
	}
	if(positions != NULL)
	{
		positions->clear();
	}
	// get the list of avatars from the character list first, so distances are correct
	// when agent is above 1020m and other avatars are nearby
	for (std::vector<LLCharacter*>::iterator iter = LLCharacter::sInstances.begin();
		iter != LLCharacter::sInstances.end(); ++iter)
	{
		LLVOAvatar* pVOAvatar = (LLVOAvatar*) *iter;

		if (!pVOAvatar->isDead() && !pVOAvatar->isSelf())
		{
			LLVector3d pos_global = pVOAvatar->getPositionGlobal();
			LLUUID uuid = pVOAvatar->getID();

			if (!uuid.isNull()
				&& dist_vec_squared(pos_global, relative_to) <= radius_squared)
			{
				if(positions != NULL)
				{
					positions->push_back(pos_global);
				}
				if(avatar_ids !=NULL)
				{
					avatar_ids->push_back(uuid);
				}
			}
		}
	}
	// region avatars added for situations where radius is greater than RenderFarClip
	for (LLWorld::region_list_t::const_iterator iter = LLWorld::getInstance()->getRegionList().begin();
		iter != LLWorld::getInstance()->getRegionList().end(); ++iter)
	{
		LLViewerRegion* regionp = *iter;
		const LLVector3d& origin_global = regionp->getOriginGlobal();
		S32 count = regionp->mMapAvatars.count();
		for (S32 i = 0; i < count; i++)
		{
			LLVector3d pos_global = unpackLocalToGlobalPosition(regionp->mMapAvatars.get(i), origin_global);
			if(dist_vec_squared(pos_global, relative_to) <= radius_squared)
			{
				LLUUID uuid = regionp->mMapAvatarIDs.get(i);
				// if this avatar doesn't already exist in the list, add it
				if(uuid.notNull() && avatar_ids != NULL && std::find(avatar_ids->begin(), avatar_ids->end(), uuid) == avatar_ids->end())
				{
					if (positions != NULL)
					{
						positions->push_back(pos_global);
					}
					avatar_ids->push_back(uuid);
				}
			}
		}
	}
}

bool LLWorld::isRegionListed(const LLViewerRegion* region) const
{
	region_list_t::const_iterator it = find(mRegionList.begin(), mRegionList.end(), region);
	return it != mRegionList.end();
}

LLHTTPRegistration<LLEstablishAgentCommunication>
	gHTTPRegistrationEstablishAgentCommunication(
							"/message/EstablishAgentCommunication");<|MERGE_RESOLUTION|>--- conflicted
+++ resolved
@@ -856,11 +856,7 @@
 				waterp->setUseTexture(FALSE);
 				waterp->setPositionGlobal(LLVector3d(x + rwidth/2,
 													 y + rwidth/2,
-<<<<<<< HEAD
-													 256.f+DEFAULT_WATER_HEIGHT));
-=======
 													 256.f + water_height));
->>>>>>> a1d0d67e
 				waterp->setScale(LLVector3((F32)rwidth, (F32)rwidth, 512.f));
 				gPipeline.createObject(waterp);
 				mHoleWaterObjects.push_back(waterp);
@@ -917,11 +913,7 @@
 		}
 
 		waterp->setRegion(gAgent.getRegion());
-<<<<<<< HEAD
-		LLVector3d water_pos(water_center_x, water_center_y, 256.f+DEFAULT_WATER_HEIGHT) ;
-=======
 		LLVector3d water_pos(water_center_x, water_center_y, 256.f + water_height) ;
->>>>>>> a1d0d67e
 		LLVector3 water_scale((F32) dim[0], (F32) dim[1], 512.f);
 
 		//stretch out to horizon
