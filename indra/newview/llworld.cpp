/** 
 * @file llworld.cpp
 * @brief Initial test structure to organize viewer regions
 *
 * $LicenseInfo:firstyear=2001&license=viewerlgpl$
 * Second Life Viewer Source Code
 * Copyright (C) 2010, Linden Research, Inc.
 * 
 * This library is free software; you can redistribute it and/or
 * modify it under the terms of the GNU Lesser General Public
 * License as published by the Free Software Foundation;
 * version 2.1 of the License only.
 * 
 * This library is distributed in the hope that it will be useful,
 * but WITHOUT ANY WARRANTY; without even the implied warranty of
 * MERCHANTABILITY or FITNESS FOR A PARTICULAR PURPOSE.  See the GNU
 * Lesser General Public License for more details.
 * 
 * You should have received a copy of the GNU Lesser General Public
 * License along with this library; if not, write to the Free Software
 * Foundation, Inc., 51 Franklin Street, Fifth Floor, Boston, MA  02110-1301  USA
 * 
 * Linden Research, Inc., 945 Battery Street, San Francisco, CA  94111  USA
 * $/LicenseInfo$
 */

#include "llviewerprecompiledheaders.h"

#include "llworld.h"
#include "llrender.h"

#include "indra_constants.h"
#include "llstl.h"

#include "llagent.h"
#include "llviewercontrol.h"
#include "lldrawpool.h"
#include "llglheaders.h"
#include "llhttpnode.h"
#include "llregionhandle.h"
#include "llsurface.h"
#include "lltrans.h"
#include "llviewercamera.h"
#include "llviewertexture.h"
#include "llviewertexturelist.h"
#include "llviewernetwork.h"
#include "llviewerobjectlist.h"
#include "llviewerparceloverlay.h"
#include "llviewerregion.h"
#include "llviewerstats.h"
#include "llvlcomposition.h"
#include "llvoavatar.h"
#include "llvocache.h"
#include "llvowater.h"
#include "message.h"
#include "pipeline.h"
#include "llappviewer.h"		// for do_disconnect()

#include <deque>
#include <queue>
#include <map>
#include <cstring>

<<<<<<< HEAD
#define TMP_WL_REMOVE_CLOUDS /* disables code for classic clouds */
=======
>>>>>>> c5bf566b

//
// Globals
//
U32			gAgentPauseSerialNum = 0;

//
// Constants
//
const S32 MAX_NUMBER_OF_CLOUDS	= 750;
const S32 WORLD_PATCH_SIZE = 16;

extern LLColor4U MAX_WATER_COLOR;

const U32 LLWorld::mWidth = 256;

// meters/point, therefore mWidth * mScale = meters per edge
const F32 LLWorld::mScale = 1.f;

const F32 LLWorld::mWidthInMeters = mWidth * mScale;

//
// Functions
//

// allocate the stack
LLWorld::LLWorld() :
	mLandFarClip(DEFAULT_FAR_PLANE),
	mLastPacketsIn(0),
	mLastPacketsOut(0),
	mLastPacketsLost(0),
	mSpaceTimeUSec(0)
<<<<<<< HEAD
#ifndef TMP_WL_REMOVE_CLOUDS
	,
	mClassicCloudsEnabled(FALSE)
#endif
=======
>>>>>>> c5bf566b
{
	for (S32 i = 0; i < 8; i++)
	{
		mEdgeWaterObjects[i] = NULL;
	}

	LLPointer<LLImageRaw> raw = new LLImageRaw(1,1,4);
	U8 *default_texture = raw->getData();
	*(default_texture++) = MAX_WATER_COLOR.mV[0];
	*(default_texture++) = MAX_WATER_COLOR.mV[1];
	*(default_texture++) = MAX_WATER_COLOR.mV[2];
	*(default_texture++) = MAX_WATER_COLOR.mV[3];
	
	mDefaultWaterTexturep = LLViewerTextureManager::getLocalTexture(raw.get(), FALSE);
	gGL.getTexUnit(0)->bind(mDefaultWaterTexturep);
	mDefaultWaterTexturep->setAddressMode(LLTexUnit::TAM_CLAMP);

}


void LLWorld::destroyClass()
{
	mHoleWaterObjects.clear();
	gObjectList.destroy();
	for(region_list_t::iterator region_it = mRegionList.begin(); region_it != mRegionList.end(); )
	{
		LLViewerRegion* region_to_delete = *region_it++;
		removeRegion(region_to_delete->getHost());
	}
	if(LLVOCache::hasInstance())
	{
		LLVOCache::getInstance()->destroyClass() ;
	}
	LLViewerPartSim::getInstance()->destroyClass();
}


LLViewerRegion* LLWorld::addRegion(const U64 &region_handle, const LLHost &host)
{
	LLMemType mt(LLMemType::MTYPE_REGIONS);
	llinfos << "Add region with handle: " << region_handle << " on host " << host << llendl;
	LLViewerRegion *regionp = getRegionFromHandle(region_handle);
	if (regionp)
	{
		llinfos << "Region exists, removing it " << llendl;
		LLHost old_host = regionp->getHost();
		// region already exists!
		if (host == old_host && regionp->isAlive())
		{
			// This is a duplicate for the same host and it's alive, don't bother.
			return regionp;
		}

		if (host != old_host)
		{
			llwarns << "LLWorld::addRegion exists, but old host " << old_host
					<< " does not match new host " << host << llendl;
		}
		if (!regionp->isAlive())
		{
			llwarns << "LLWorld::addRegion exists, but isn't alive" << llendl;
		}

		// Kill the old host, and then we can continue on and add the new host.  We have to kill even if the host
		// matches, because all the agent state for the new camera is completely different.
		removeRegion(old_host);
	}

	U32 iindex = 0;
	U32 jindex = 0;
	from_region_handle(region_handle, &iindex, &jindex);
	S32 x = (S32)(iindex/mWidth);
	S32 y = (S32)(jindex/mWidth);
	llinfos << "Adding new region (" << x << ":" << y << ")" << llendl;
	llinfos << "Host: " << host << llendl;

	LLVector3d origin_global;

	origin_global = from_region_handle(region_handle);

	regionp = new LLViewerRegion(region_handle,
								    host,
									mWidth,
									WORLD_PATCH_SIZE,
									getRegionWidthInMeters() );
	if (!regionp)
	{
		llerrs << "Unable to create new region!" << llendl;
	}

	mRegionList.push_back(regionp);
	mActiveRegionList.push_back(regionp);
	mCulledRegionList.push_back(regionp);


	// Find all the adjacent regions, and attach them.
	// Generate handles for all of the adjacent regions, and attach them in the correct way.
	// connect the edges
	F32 adj_x = 0.f;
	F32 adj_y = 0.f;
	F32 region_x = 0.f;
	F32 region_y = 0.f;
	U64 adj_handle = 0;

	F32 width = getRegionWidthInMeters();

	LLViewerRegion *neighborp;
	from_region_handle(region_handle, &region_x, &region_y);

	// Iterate through all directions, and connect neighbors if there.
	S32 dir;
	for (dir = 0; dir < 8; dir++)
	{
		adj_x = region_x + width * gDirAxes[dir][0];
		adj_y = region_y + width * gDirAxes[dir][1];
		to_region_handle(adj_x, adj_y, &adj_handle);

		neighborp = getRegionFromHandle(adj_handle);
		if (neighborp)
		{
			//llinfos << "Connecting " << region_x << ":" << region_y << " -> " << adj_x << ":" << adj_y << llendl;
			regionp->connectNeighbor(neighborp, dir);
		}
	}

	updateWaterObjects();

	return regionp;
}


void LLWorld::removeRegion(const LLHost &host)
{
	F32 x, y;

	LLViewerRegion *regionp = getRegion(host);
	if (!regionp)
	{
		llwarns << "Trying to remove region that doesn't exist!" << llendl;
		return;
	}
	
	if (regionp == gAgent.getRegion())
	{
		for (region_list_t::iterator iter = mRegionList.begin();
			 iter != mRegionList.end(); ++iter)
		{
			LLViewerRegion* reg = *iter;
			llwarns << "RegionDump: " << reg->getName()
				<< " " << reg->getHost()
				<< " " << reg->getOriginGlobal()
				<< llendl;
		}

		llwarns << "Agent position global " << gAgent.getPositionGlobal() 
			<< " agent " << gAgent.getPositionAgent()
			<< llendl;

		llwarns << "Regions visited " << gAgent.getRegionsVisited() << llendl;

		llwarns << "gFrameTimeSeconds " << gFrameTimeSeconds << llendl;

		llwarns << "Disabling region " << regionp->getName() << " that agent is in!" << llendl;
		LLAppViewer::instance()->forceDisconnect(LLTrans::getString("YouHaveBeenDisconnected"));

		regionp->saveObjectCache() ; //force to save objects here in case that the object cache is about to be destroyed.
		return;
	}

	from_region_handle(regionp->getHandle(), &x, &y);
	llinfos << "Removing region " << x << ":" << y << llendl;

	mRegionList.remove(regionp);
	mActiveRegionList.remove(regionp);
	mCulledRegionList.remove(regionp);
	mVisibleRegionList.remove(regionp);
	
	delete regionp;

	updateWaterObjects();

	//double check all objects of this region are removed.
	gObjectList.clearAllMapObjectsInRegion(regionp) ;
	//llassert_always(!gObjectList.hasMapObjectInRegion(regionp)) ;
}


LLViewerRegion* LLWorld::getRegion(const LLHost &host)
{
	for (region_list_t::iterator iter = mRegionList.begin();
		 iter != mRegionList.end(); ++iter)
	{
		LLViewerRegion* regionp = *iter;
		if (regionp->getHost() == host)
		{
			return regionp;
		}
	}
	return NULL;
}

LLViewerRegion* LLWorld::getRegionFromPosAgent(const LLVector3 &pos)
{
	return getRegionFromPosGlobal(gAgent.getPosGlobalFromAgent(pos));
}

LLViewerRegion* LLWorld::getRegionFromPosGlobal(const LLVector3d &pos)
{
	for (region_list_t::iterator iter = mRegionList.begin();
		 iter != mRegionList.end(); ++iter)
	{
		LLViewerRegion* regionp = *iter;
		if (regionp->pointInRegionGlobal(pos))
		{
			return regionp;
		}
	}
	return NULL;
}


LLVector3d	LLWorld::clipToVisibleRegions(const LLVector3d &start_pos, const LLVector3d &end_pos)
{
	if (positionRegionValidGlobal(end_pos))
	{
		return end_pos;
	}

	LLViewerRegion* regionp = getRegionFromPosGlobal(start_pos);
	if (!regionp) 
	{
		return start_pos;
	}

	LLVector3d delta_pos = end_pos - start_pos;
	LLVector3d delta_pos_abs;
	delta_pos_abs.setVec(delta_pos);
	delta_pos_abs.abs();

	LLVector3 region_coord = regionp->getPosRegionFromGlobal(end_pos);
	F64 clip_factor = 1.0;
	F32 region_width = regionp->getWidth();
	if (region_coord.mV[VX] < 0.f)
	{
		if (region_coord.mV[VY] < region_coord.mV[VX])
		{
			// clip along y -
			clip_factor = -(region_coord.mV[VY] / delta_pos_abs.mdV[VY]);
		}
		else
		{
			// clip along x -
			clip_factor = -(region_coord.mV[VX] / delta_pos_abs.mdV[VX]);
		}
	}
	else if (region_coord.mV[VX] > region_width)
	{
		if (region_coord.mV[VY] > region_coord.mV[VX])
		{
			// clip along y +
			clip_factor = (region_coord.mV[VY] - region_width) / delta_pos_abs.mdV[VY];
		}
		else
		{
			//clip along x +
			clip_factor = (region_coord.mV[VX] - region_width) / delta_pos_abs.mdV[VX];
		}
	}
	else if (region_coord.mV[VY] < 0.f)
	{
		// clip along y -
		clip_factor = -(region_coord.mV[VY] / delta_pos_abs.mdV[VY]);
	}
	else if (region_coord.mV[VY] > region_width)
	{ 
		// clip along y +
		clip_factor = (region_coord.mV[VY] - region_width) / delta_pos_abs.mdV[VY];
	}

	// clamp to within region dimensions
	LLVector3d final_region_pos = LLVector3d(region_coord) - (delta_pos * clip_factor);
	final_region_pos.mdV[VX] = llclamp(final_region_pos.mdV[VX], 0.0,
									   (F64)(region_width - F_ALMOST_ZERO));
	final_region_pos.mdV[VY] = llclamp(final_region_pos.mdV[VY], 0.0,
									   (F64)(region_width - F_ALMOST_ZERO));
	final_region_pos.mdV[VZ] = llclamp(final_region_pos.mdV[VZ], 0.0,
									   (F64)(LLWorld::getInstance()->getRegionMaxHeight() - F_ALMOST_ZERO));
	return regionp->getPosGlobalFromRegion(LLVector3(final_region_pos));
}

LLViewerRegion* LLWorld::getRegionFromHandle(const U64 &handle)
{
	for (region_list_t::iterator iter = mRegionList.begin();
		 iter != mRegionList.end(); ++iter)
	{
		LLViewerRegion* regionp = *iter;
		if (regionp->getHandle() == handle)
		{
			return regionp;
		}
	}
	return NULL;
}


void LLWorld::updateAgentOffset(const LLVector3d &offset_global)
{
#if 0
	for (region_list_t::iterator iter = mRegionList.begin();
		 iter != mRegionList.end(); ++iter)
	{
		LLViewerRegion* regionp = *iter;
		regionp->setAgentOffset(offset_global);
	}
#endif
}


BOOL LLWorld::positionRegionValidGlobal(const LLVector3d &pos_global)
{
	for (region_list_t::iterator iter = mRegionList.begin();
		 iter != mRegionList.end(); ++iter)
	{
		LLViewerRegion* regionp = *iter;
		if (regionp->pointInRegionGlobal(pos_global))
		{
			return TRUE;
		}
	}
	return FALSE;
}


// Allow objects to go up to their radius underground.
F32 LLWorld::getMinAllowedZ(LLViewerObject* object, const LLVector3d &global_pos)
{
	F32 land_height = resolveLandHeightGlobal(global_pos);
	F32 radius = 0.5f * object->getScale().length();
	return land_height - radius;
}



LLViewerRegion* LLWorld::resolveRegionGlobal(LLVector3 &pos_region, const LLVector3d &pos_global)
{
	LLViewerRegion *regionp = getRegionFromPosGlobal(pos_global);

	if (regionp)
	{
		pos_region = regionp->getPosRegionFromGlobal(pos_global);
		return regionp;
	}

	return NULL;
}


LLViewerRegion* LLWorld::resolveRegionAgent(LLVector3 &pos_region, const LLVector3 &pos_agent)
{
	LLVector3d pos_global = gAgent.getPosGlobalFromAgent(pos_agent);
	LLViewerRegion *regionp = getRegionFromPosGlobal(pos_global);

	if (regionp)
	{
		pos_region = regionp->getPosRegionFromGlobal(pos_global);
		return regionp;
	}

	return NULL;
}


F32 LLWorld::resolveLandHeightAgent(const LLVector3 &pos_agent)
{
	LLVector3d pos_global = gAgent.getPosGlobalFromAgent(pos_agent);
	return resolveLandHeightGlobal(pos_global);
}


F32 LLWorld::resolveLandHeightGlobal(const LLVector3d &pos_global)
{
	LLViewerRegion *regionp = getRegionFromPosGlobal(pos_global);
	if (regionp)
	{
		return regionp->getLand().resolveHeightGlobal(pos_global);
	}
	return 0.0f;
}


// Takes a line defined by "point_a" and "point_b" and determines the closest (to point_a) 
// point where the the line intersects an object or the land surface.  Stores the results
// in "intersection" and "intersection_normal" and returns a scalar value that represents
// the normalized distance along the line from "point_a" to "intersection".
//
// Currently assumes point_a and point_b only differ in z-direction, 
// but it may eventually become more general.
F32 LLWorld::resolveStepHeightGlobal(const LLVOAvatar* avatarp, const LLVector3d &point_a, const LLVector3d &point_b, 
							   LLVector3d &intersection, LLVector3 &intersection_normal,
							   LLViewerObject **viewerObjectPtr)
{
	// initialize return value to null
	if (viewerObjectPtr)
	{
		*viewerObjectPtr = NULL;
	}

	LLViewerRegion *regionp = getRegionFromPosGlobal(point_a);
	if (!regionp)
	{
		// We're outside the world 
		intersection = 0.5f * (point_a + point_b);
		intersection_normal.setVec(0.0f, 0.0f, 1.0f);
		return 0.5f;
	}
	
	// calculate the length of the segment
	F32 segment_length = (F32)((point_a - point_b).length());
	if (0.0f == segment_length)
	{
		intersection = point_a;
		intersection_normal.setVec(0.0f, 0.0f, 1.0f);
		return segment_length;
	}

	// get land height	
	// Note: we assume that the line is parallel to z-axis here
	LLVector3d land_intersection = point_a;
	F32 normalized_land_distance;

	land_intersection.mdV[VZ] = regionp->getLand().resolveHeightGlobal(point_a);
	normalized_land_distance = (F32)(point_a.mdV[VZ] - land_intersection.mdV[VZ]) / segment_length;
	intersection = land_intersection;
	intersection_normal = resolveLandNormalGlobal(land_intersection);

	if (avatarp && !avatarp->mFootPlane.isExactlyClear())
	{
		LLVector3 foot_plane_normal(avatarp->mFootPlane.mV);
		LLVector3 start_pt = avatarp->getRegion()->getPosRegionFromGlobal(point_a);
		// added 0.05 meters to compensate for error in foot plane reported by Havok
		F32 norm_dist_from_plane = ((start_pt * foot_plane_normal) - avatarp->mFootPlane.mV[VW]) + 0.05f;
		norm_dist_from_plane = llclamp(norm_dist_from_plane / segment_length, 0.f, 1.f);
		if (norm_dist_from_plane < normalized_land_distance)
		{
			// collided with object before land
			normalized_land_distance = norm_dist_from_plane;
			intersection = point_a;
			intersection.mdV[VZ] -= norm_dist_from_plane * segment_length;
			intersection_normal = foot_plane_normal;
		}
		else
		{
			intersection = land_intersection;
			intersection_normal = resolveLandNormalGlobal(land_intersection);
		}
	}

	return normalized_land_distance;
}


LLSurfacePatch * LLWorld::resolveLandPatchGlobal(const LLVector3d &pos_global)
{
	//  returns a pointer to the patch at this location
	LLViewerRegion *regionp = getRegionFromPosGlobal(pos_global);
	if (!regionp)
	{
		return NULL;
	}

	return regionp->getLand().resolvePatchGlobal(pos_global);
}


LLVector3 LLWorld::resolveLandNormalGlobal(const LLVector3d &pos_global)
{
	LLViewerRegion *regionp = getRegionFromPosGlobal(pos_global);
	if (!regionp)
	{
		return LLVector3::z_axis;
	}

	return regionp->getLand().resolveNormalGlobal(pos_global);
}


void LLWorld::updateVisibilities()
{
	F32 cur_far_clip = LLViewerCamera::getInstance()->getFar();

	LLViewerCamera::getInstance()->setFar(mLandFarClip);

	F32 diagonal_squared = F_SQRT2 * F_SQRT2 * mWidth * mWidth;
	// Go through the culled list and check for visible regions
	for (region_list_t::iterator iter = mCulledRegionList.begin();
		 iter != mCulledRegionList.end(); )
	{
		region_list_t::iterator curiter = iter++;
		LLViewerRegion* regionp = *curiter;
		F32 height = regionp->getLand().getMaxZ() - regionp->getLand().getMinZ();
		F32 radius = 0.5f*(F32) sqrt(height * height + diagonal_squared);
		if (!regionp->getLand().hasZData()
			|| LLViewerCamera::getInstance()->sphereInFrustum(regionp->getCenterAgent(), radius))
		{
			mCulledRegionList.erase(curiter);
			mVisibleRegionList.push_back(regionp);
		}
	}
	
	// Update all of the visible regions 
	for (region_list_t::iterator iter = mVisibleRegionList.begin();
		 iter != mVisibleRegionList.end(); )
	{
		region_list_t::iterator curiter = iter++;
		LLViewerRegion* regionp = *curiter;
		if (!regionp->getLand().hasZData())
		{
			continue;
		}

		F32 height = regionp->getLand().getMaxZ() - regionp->getLand().getMinZ();
		F32 radius = 0.5f*(F32) sqrt(height * height + diagonal_squared);
		if (LLViewerCamera::getInstance()->sphereInFrustum(regionp->getCenterAgent(), radius))
		{
			regionp->calculateCameraDistance();
			regionp->getLand().updatePatchVisibilities(gAgent);
		}
		else
		{
			mVisibleRegionList.erase(curiter);
			mCulledRegionList.push_back(regionp);
		}
	}

	// Sort visible regions
	mVisibleRegionList.sort(LLViewerRegion::CompareDistance());
	
	LLViewerCamera::getInstance()->setFar(cur_far_clip);
}

void LLWorld::updateRegions(F32 max_update_time)
{
	LLMemType mt_ur(LLMemType::MTYPE_IDLE_UPDATE_REGIONS);
	LLTimer update_timer;
	BOOL did_one = FALSE;
	
	// Perform idle time updates for the regions (and associated surfaces)
	for (region_list_t::iterator iter = mRegionList.begin();
		 iter != mRegionList.end(); ++iter)
	{
		LLViewerRegion* regionp = *iter;
		F32 max_time = max_update_time - update_timer.getElapsedTimeF32();
		if (did_one && max_time <= 0.f)
			break;
		max_time = llmin(max_time, max_update_time*.1f);
		did_one |= regionp->idleUpdate(max_update_time);
	}
}

void LLWorld::updateParticles()
{
	LLViewerPartSim::getInstance()->updateSimulation();
}

<<<<<<< HEAD
#ifndef TMP_WL_REMOVE_CLOUDS
void LLWorld::updateClouds(const F32 dt)
{
	static LLFastTimer::DeclareTimer ftm("World Clouds");
	LLFastTimer t(ftm);

	if ( gSavedSettings.getBOOL("FreezeTime") )
	{
		// don't move clouds in snapshot mode
		return;
	}

	if (mActiveRegionList.size())
	{
		for (region_list_t::iterator iter = mActiveRegionList.begin();
			 iter != mActiveRegionList.end(); ++iter)
		{
			LLViewerRegion* regionp = *iter;
			regionp->mCloudLayer.updatePuffs(dt);
		}

		// Reshuffle who owns which puffs
		for (region_list_t::iterator iter = mActiveRegionList.begin();
			 iter != mActiveRegionList.end(); ++iter)
		{
			LLViewerRegion* regionp = *iter;
			regionp->mCloudLayer.updatePuffOwnership();
		}

		// Add new puffs
		for (region_list_t::iterator iter = mActiveRegionList.begin();
			 iter != mActiveRegionList.end(); ++iter)
		{
			LLViewerRegion* regionp = *iter;
			regionp->mCloudLayer.updatePuffCount();
		}
	}
}

LLCloudGroup* LLWorld::findCloudGroup(const LLCloudPuff &puff)
{
	if (mActiveRegionList.size())
	{
		// Update all the cloud puff positions, and timer based stuff
		// such as death decay
		for (region_list_t::iterator iter = mActiveRegionList.begin();
			 iter != mActiveRegionList.end(); ++iter)
		{
			LLViewerRegion* regionp = *iter;
			LLCloudGroup *groupp = regionp->mCloudLayer.findCloudGroup(puff);
			if (groupp)
			{
				return groupp;
			}
		}
	}
	return NULL;
}
#endif // TMP_WL_REMOVE_CLOUDS
=======
>>>>>>> c5bf566b

void LLWorld::renderPropertyLines()
{
	S32 region_count = 0;
	S32 vertex_count = 0;

	for (region_list_t::iterator iter = mVisibleRegionList.begin();
		 iter != mVisibleRegionList.end(); ++iter)
	{
		LLViewerRegion* regionp = *iter;
		region_count++;
		vertex_count += regionp->renderPropertyLines();
	}
}


void LLWorld::updateNetStats()
{
	F32 bits = 0.f;
	U32 packets = 0;

	for (region_list_t::iterator iter = mActiveRegionList.begin();
		 iter != mActiveRegionList.end(); ++iter)
	{
		LLViewerRegion* regionp = *iter;
		regionp->updateNetStats();
		bits += regionp->mBitStat.getCurrent();
		packets += llfloor( regionp->mPacketsStat.getCurrent() );
	}

	S32 packets_in = gMessageSystem->mPacketsIn - mLastPacketsIn;
	S32 packets_out = gMessageSystem->mPacketsOut - mLastPacketsOut;
	S32 packets_lost = gMessageSystem->mDroppedPackets - mLastPacketsLost;

	S32 actual_in_bits = gMessageSystem->mPacketRing.getAndResetActualInBits();
	S32 actual_out_bits = gMessageSystem->mPacketRing.getAndResetActualOutBits();
	LLViewerStats::getInstance()->mActualInKBitStat.addValue(actual_in_bits/1024.f);
	LLViewerStats::getInstance()->mActualOutKBitStat.addValue(actual_out_bits/1024.f);
	LLViewerStats::getInstance()->mKBitStat.addValue(bits/1024.f);
	LLViewerStats::getInstance()->mPacketsInStat.addValue(packets_in);
	LLViewerStats::getInstance()->mPacketsOutStat.addValue(packets_out);
	LLViewerStats::getInstance()->mPacketsLostStat.addValue(gMessageSystem->mDroppedPackets);
	if (packets_in)
	{
		LLViewerStats::getInstance()->mPacketsLostPercentStat.addValue(100.f*((F32)packets_lost/(F32)packets_in));
	}
	else
	{
		LLViewerStats::getInstance()->mPacketsLostPercentStat.addValue(0.f);
	}

	mLastPacketsIn = gMessageSystem->mPacketsIn;
	mLastPacketsOut = gMessageSystem->mPacketsOut;
	mLastPacketsLost = gMessageSystem->mDroppedPackets;
}


void LLWorld::printPacketsLost()
{
	llinfos << "Simulators:" << llendl;
	llinfos << "----------" << llendl;

	LLCircuitData *cdp = NULL;
	for (region_list_t::iterator iter = mActiveRegionList.begin();
		 iter != mActiveRegionList.end(); ++iter)
	{
		LLViewerRegion* regionp = *iter;
		cdp = gMessageSystem->mCircuitInfo.findCircuit(regionp->getHost());
		if (cdp)
		{
			LLVector3d range = regionp->getCenterGlobal() - gAgent.getPositionGlobal();
				
			llinfos << regionp->getHost() << ", range: " << range.length()
					<< " packets lost: " << cdp->getPacketsLost() << llendl;
		}
	}
}

void LLWorld::processCoarseUpdate(LLMessageSystem* msg, void** user_data)
{
	LLViewerRegion* region = LLWorld::getInstance()->getRegion(msg->getSender());
	if( region )
	{
		region->updateCoarseLocations(msg);
	}
}

F32 LLWorld::getLandFarClip() const
{
	return mLandFarClip;
}

void LLWorld::setLandFarClip(const F32 far_clip)
{
	static S32 const rwidth = (S32)REGION_WIDTH_U32;
	S32 const n1 = (llceil(mLandFarClip) - 1) / rwidth;
	S32 const n2 = (llceil(far_clip) - 1) / rwidth;
	bool need_water_objects_update = n1 != n2;

	mLandFarClip = far_clip;

	if (need_water_objects_update)
	{
		updateWaterObjects();
	}
}

// Some region that we're connected to, but not the one we're in, gave us
// a (possibly) new water height. Update it in our local copy.
void LLWorld::waterHeightRegionInfo(std::string const& sim_name, F32 water_height)
{
	for (region_list_t::iterator iter = mRegionList.begin(); iter != mRegionList.end(); ++iter)
	{
		if ((*iter)->getName() == sim_name)
		{
			(*iter)->setWaterHeight(water_height);
			break;
		}
	}
}

void LLWorld::updateWaterObjects()
{
	if (!gAgent.getRegion())
	{
		return;
	}
	if (mRegionList.empty())
	{
		llwarns << "No regions!" << llendl;
		return;
	}

	// First, determine the min and max "box" of water objects
	S32 min_x = 0;
	S32 min_y = 0;
	S32 max_x = 0;
	S32 max_y = 0;
	U32 region_x, region_y;

	S32 rwidth = 256;

	// We only want to fill in water for stuff that's near us, say, within 256 or 512m
	S32 range = LLViewerCamera::getInstance()->getFar() > 256.f ? 512 : 256;

	LLViewerRegion* regionp = gAgent.getRegion();
	from_region_handle(regionp->getHandle(), &region_x, &region_y);

	min_x = (S32)region_x - range;
	min_y = (S32)region_y - range;
	max_x = (S32)region_x + range;
	max_y = (S32)region_y + range;

	F32 height = 0.f;
	
	for (region_list_t::iterator iter = mRegionList.begin();
		 iter != mRegionList.end(); ++iter)
	{
		LLViewerRegion* regionp = *iter;
		LLVOWater* waterp = regionp->getLand().getWaterObj();
		height += regionp->getWaterHeight();
		if (waterp)
		{
			gObjectList.updateActive(waterp);
		}
	}

	for (std::list<LLVOWater*>::iterator iter = mHoleWaterObjects.begin();
		 iter != mHoleWaterObjects.end(); ++ iter)
	{
		LLVOWater* waterp = *iter;
		gObjectList.killObject(waterp);
	}
	mHoleWaterObjects.clear();

	// Now, get a list of the holes
	S32 x, y;
	for (x = min_x; x <= max_x; x += rwidth)
	{
		for (y = min_y; y <= max_y; y += rwidth)
		{
			U64 region_handle = to_region_handle(x, y);
			if (!getRegionFromHandle(region_handle))
			{
				LLVOWater* waterp = (LLVOWater *)gObjectList.createObjectViewer(LLViewerObject::LL_VO_WATER, gAgent.getRegion());
				waterp->setUseTexture(FALSE);
				waterp->setPositionGlobal(LLVector3d(x + rwidth/2,
													 y + rwidth/2,
													 256.f+DEFAULT_WATER_HEIGHT));
				waterp->setScale(LLVector3((F32)rwidth, (F32)rwidth, 512.f));
				gPipeline.createObject(waterp);
				mHoleWaterObjects.push_back(waterp);
			}
		}
	}

	// Update edge water objects
	S32 wx, wy;
	S32 center_x, center_y;
	wx = (max_x - min_x) + rwidth;
	wy = (max_y - min_y) + rwidth;
	center_x = min_x + (wx >> 1);
	center_y = min_y + (wy >> 1);

	S32 add_boundary[4] = {
		512 - (max_x - region_x),
		512 - (max_y - region_y),
		512 - (region_x - min_x),
		512 - (region_y - min_y) };
		
	S32 dir;
	for (dir = 0; dir < 8; dir++)
	{
		S32 dim[2] = { 0 };
		switch (gDirAxes[dir][0])
		{
		case -1: dim[0] = add_boundary[2]; break;
		case  0: dim[0] = wx; break;
		default: dim[0] = add_boundary[0]; break;
		}
		switch (gDirAxes[dir][1])
		{
		case -1: dim[1] = add_boundary[3]; break;
		case  0: dim[1] = wy; break;
		default: dim[1] = add_boundary[1]; break;
		}

		// Resize and reshape the water objects
		const S32 water_center_x = center_x + llround((wx + dim[0]) * 0.5f * gDirAxes[dir][0]);
		const S32 water_center_y = center_y + llround((wy + dim[1]) * 0.5f * gDirAxes[dir][1]);
		
		LLVOWater* waterp = mEdgeWaterObjects[dir];
		if (!waterp || waterp->isDead())
		{
			// The edge water objects can be dead because they're attached to the region that the
			// agent was in when they were originally created.
			mEdgeWaterObjects[dir] = (LLVOWater *)gObjectList.createObjectViewer(LLViewerObject::LL_VO_VOID_WATER,
																				 gAgent.getRegion());
			waterp = mEdgeWaterObjects[dir];
			waterp->setUseTexture(FALSE);
			waterp->setIsEdgePatch(TRUE);
			gPipeline.createObject(waterp);
		}

		waterp->setRegion(gAgent.getRegion());
		LLVector3d water_pos(water_center_x, water_center_y, 
			DEFAULT_WATER_HEIGHT+256.f);
		LLVector3 water_scale((F32) dim[0], (F32) dim[1], 512.f);

		//stretch out to horizon
		water_scale.mV[0] += fabsf(2048.f * gDirAxes[dir][0]);
		water_scale.mV[1] += fabsf(2048.f * gDirAxes[dir][1]);

		water_pos.mdV[0] += 1024.f * gDirAxes[dir][0];
		water_pos.mdV[1] += 1024.f * gDirAxes[dir][1];

		waterp->setPositionGlobal(water_pos);
		waterp->setScale(water_scale);

		gObjectList.updateActive(waterp);
	}
}


void LLWorld::shiftRegions(const LLVector3& offset)
{
	for (region_list_t::const_iterator i = getRegionList().begin(); i != getRegionList().end(); ++i)
	{
		LLViewerRegion* region = *i;
		region->updateRenderMatrix();
	}

	LLViewerPartSim::getInstance()->shift(offset);
}

LLViewerTexture* LLWorld::getDefaultWaterTexture()
{
	return mDefaultWaterTexturep;
}

void LLWorld::setSpaceTimeUSec(const U64 space_time_usec)
{
	mSpaceTimeUSec = space_time_usec;
}

U64 LLWorld::getSpaceTimeUSec() const
{
	return mSpaceTimeUSec;
}

void LLWorld::requestCacheMisses()
{
	for (region_list_t::iterator iter = mRegionList.begin();
		 iter != mRegionList.end(); ++iter)
	{
		LLViewerRegion* regionp = *iter;
		regionp->requestCacheMisses();
	}
}

void LLWorld::getInfo(LLSD& info)
{
	LLSD region_info;
	for (region_list_t::iterator iter = mRegionList.begin();
		 iter != mRegionList.end(); ++iter)
	{	
		LLViewerRegion* regionp = *iter;
		regionp->getInfo(region_info);
		info["World"].append(region_info);
	}
}

void LLWorld::disconnectRegions()
{
	LLMessageSystem* msg = gMessageSystem;
	for (region_list_t::iterator iter = mRegionList.begin();
		 iter != mRegionList.end(); ++iter)
	{
		LLViewerRegion* regionp = *iter;
		if (regionp == gAgent.getRegion())
		{
			// Skip the main agent
			continue;
		}

		llinfos << "Sending AgentQuitCopy to: " << regionp->getHost() << llendl;
		msg->newMessageFast(_PREHASH_AgentQuitCopy);
		msg->nextBlockFast(_PREHASH_AgentData);
		msg->addUUIDFast(_PREHASH_AgentID, gAgent.getID());
		msg->addUUIDFast(_PREHASH_SessionID, gAgent.getSessionID());
		msg->nextBlockFast(_PREHASH_FuseBlock);
		msg->addU32Fast(_PREHASH_ViewerCircuitCode, gMessageSystem->mOurCircuitCode);
		msg->sendMessage(regionp->getHost());
	}
}

static LLFastTimer::DeclareTimer FTM_ENABLE_SIMULATOR("Enable Sim");

void process_enable_simulator(LLMessageSystem *msg, void **user_data)
{
	LLFastTimer t(FTM_ENABLE_SIMULATOR);
	// enable the appropriate circuit for this simulator and 
	// add its values into the gSimulator structure
	U64		handle;
	U32		ip_u32;
	U16		port;

	msg->getU64Fast(_PREHASH_SimulatorInfo, _PREHASH_Handle, handle);
	msg->getIPAddrFast(_PREHASH_SimulatorInfo, _PREHASH_IP, ip_u32);
	msg->getIPPortFast(_PREHASH_SimulatorInfo, _PREHASH_Port, port);

	// which simulator should we modify?
	LLHost sim(ip_u32, port);

	// Viewer trusts the simulator.
	msg->enableCircuit(sim, TRUE);
	LLWorld::getInstance()->addRegion(handle, sim);

	// give the simulator a message it can use to get ip and port
	llinfos << "simulator_enable() Enabling " << sim << " with code " << msg->getOurCircuitCode() << llendl;
	msg->newMessageFast(_PREHASH_UseCircuitCode);
	msg->nextBlockFast(_PREHASH_CircuitCode);
	msg->addU32Fast(_PREHASH_Code, msg->getOurCircuitCode());
	msg->addUUIDFast(_PREHASH_SessionID, gAgent.getSessionID());
	msg->addUUIDFast(_PREHASH_ID, gAgent.getID());
	msg->sendReliable(sim);
}

class LLEstablishAgentCommunication : public LLHTTPNode
{
	LOG_CLASS(LLEstablishAgentCommunication);
public:
 	virtual void describe(Description& desc) const
	{
		desc.shortInfo("seed capability info for a region");
		desc.postAPI();
		desc.input(
			"{ seed-capability: ..., sim-ip: ..., sim-port }");
		desc.source(__FILE__, __LINE__);
	}

	virtual void post(ResponsePtr response, const LLSD& context, const LLSD& input) const
	{
		if (!input["body"].has("agent-id") ||
			!input["body"].has("sim-ip-and-port") ||
			!input["body"].has("seed-capability"))
		{
			llwarns << "invalid parameters" << llendl;
            return;
		}

		LLHost sim(input["body"]["sim-ip-and-port"].asString());
	
		LLViewerRegion* regionp = LLWorld::getInstance()->getRegion(sim);
		if (!regionp)
		{
			llwarns << "Got EstablishAgentCommunication for unknown region "
					<< sim << llendl;
			return;
		}
		regionp->setSeedCapability(input["body"]["seed-capability"]);
	}
};

// disable the circuit to this simulator
// Called in response to "DisableSimulator" message.
void process_disable_simulator(LLMessageSystem *mesgsys, void **user_data)
{	
	LLHost host = mesgsys->getSender();

	//llinfos << "Disabling simulator with message from " << host << llendl;
	LLWorld::getInstance()->removeRegion(host);

	mesgsys->disableCircuit(host);
}


void process_region_handshake(LLMessageSystem* msg, void** user_data)
{
	LLHost host = msg->getSender();
	LLViewerRegion* regionp = LLWorld::getInstance()->getRegion(host);
	if (!regionp)
	{
		llwarns << "Got region handshake for unknown region "
			<< host << llendl;
		return;
	}

	regionp->unpackRegionHandshake();
}


void send_agent_pause()
{
	// *NOTE:Mani Pausing the mainloop timeout. Otherwise a long modal event may cause
	// the thread monitor to timeout.
	LLAppViewer::instance()->pauseMainloopTimeout();
	
	// Note: used to check for LLWorld initialization before it became a singleton.
	// Rather than just remove this check I'm changing it to assure that the message 
	// system has been initialized. -MG
	if (!gMessageSystem)
	{
		return;
	}
	
	gMessageSystem->newMessageFast(_PREHASH_AgentPause);
	gMessageSystem->nextBlockFast(_PREHASH_AgentData);
	gMessageSystem->addUUIDFast(_PREHASH_AgentID, gAgentID);
	gMessageSystem->addUUIDFast(_PREHASH_SessionID, gAgentSessionID);

	gAgentPauseSerialNum++;
	gMessageSystem->addU32Fast(_PREHASH_SerialNum, gAgentPauseSerialNum);

	for (LLWorld::region_list_t::const_iterator iter = LLWorld::getInstance()->getRegionList().begin();
		 iter != LLWorld::getInstance()->getRegionList().end(); ++iter)
	{
		LLViewerRegion* regionp = *iter;
		gMessageSystem->sendReliable(regionp->getHost());
	}

	gObjectList.mWasPaused = TRUE;
}


void send_agent_resume()
{
	// Note: used to check for LLWorld initialization before it became a singleton.
	// Rather than just remove this check I'm changing it to assure that the message 
	// system has been initialized. -MG
	if (!gMessageSystem)
	{
		return;
	}

	gMessageSystem->newMessageFast(_PREHASH_AgentResume);
	gMessageSystem->nextBlockFast(_PREHASH_AgentData);
	gMessageSystem->addUUIDFast(_PREHASH_AgentID, gAgentID);
	gMessageSystem->addUUIDFast(_PREHASH_SessionID, gAgentSessionID);

	gAgentPauseSerialNum++;
	gMessageSystem->addU32Fast(_PREHASH_SerialNum, gAgentPauseSerialNum);
	

	for (LLWorld::region_list_t::const_iterator iter = LLWorld::getInstance()->getRegionList().begin();
		 iter != LLWorld::getInstance()->getRegionList().end(); ++iter)
	{
		LLViewerRegion* regionp = *iter;
		gMessageSystem->sendReliable(regionp->getHost());
	}

	// Reset the FPS counter to avoid an invalid fps
	LLViewerStats::getInstance()->mFPSStat.start();

	LLAppViewer::instance()->resumeMainloopTimeout();
}

static LLVector3d unpackLocalToGlobalPosition(U32 compact_local, const LLVector3d& region_origin)
{
	LLVector3d pos_global;
	LLVector3 pos_local;
	U8 bits;

	bits = compact_local & 0xFF;
	pos_local.mV[VZ] = F32(bits) * 4.f;
	compact_local >>= 8;

	bits = compact_local & 0xFF;
	pos_local.mV[VY] = (F32)bits;
	compact_local >>= 8;

	bits = compact_local & 0xFF;
	pos_local.mV[VX] = (F32)bits;

	pos_global.setVec( pos_local );
	pos_global += region_origin;
	return pos_global;
}

void LLWorld::getAvatars(uuid_vec_t* avatar_ids, std::vector<LLVector3d>* positions, const LLVector3d& relative_to, F32 radius) const
{
	F32 radius_squared = radius * radius;
	
	if(avatar_ids != NULL)
	{
		avatar_ids->clear();
	}
	if(positions != NULL)
	{
		positions->clear();
	}
	// get the list of avatars from the character list first, so distances are correct
	// when agent is above 1020m and other avatars are nearby
	for (std::vector<LLCharacter*>::iterator iter = LLCharacter::sInstances.begin();
		iter != LLCharacter::sInstances.end(); ++iter)
	{
		LLVOAvatar* pVOAvatar = (LLVOAvatar*) *iter;
		if(!pVOAvatar->isDead() && !pVOAvatar->isSelf())
		{
			LLUUID uuid = pVOAvatar->getID();
			if(!uuid.isNull())
			{
				LLVector3d pos_global = pVOAvatar->getPositionGlobal();
				if(dist_vec_squared(pos_global, relative_to) <= radius_squared)
				{
					if(positions != NULL)
					{
						positions->push_back(pos_global);
					}
					if(avatar_ids !=NULL)
					{
						avatar_ids->push_back(uuid);
					}
				}
			}
		}
	}
	// region avatars added for situations where radius is greater than RenderFarClip
	for (LLWorld::region_list_t::const_iterator iter = LLWorld::getInstance()->getRegionList().begin();
		iter != LLWorld::getInstance()->getRegionList().end(); ++iter)
	{
		LLViewerRegion* regionp = *iter;
		const LLVector3d& origin_global = regionp->getOriginGlobal();
		S32 count = regionp->mMapAvatars.count();
		for (S32 i = 0; i < count; i++)
		{
			LLVector3d pos_global = unpackLocalToGlobalPosition(regionp->mMapAvatars.get(i), origin_global);
			if(dist_vec_squared(pos_global, relative_to) <= radius_squared)
			{
				LLUUID uuid = regionp->mMapAvatarIDs.get(i);
				// if this avatar doesn't already exist in the list, add it
				if(uuid.notNull() && avatar_ids!=NULL && std::find(avatar_ids->begin(), avatar_ids->end(), uuid) == avatar_ids->end())
				{
					if(positions != NULL)
					{
						positions->push_back(pos_global);
					}
					avatar_ids->push_back(uuid);
				}
			}
		}
	}
}


LLHTTPRegistration<LLEstablishAgentCommunication>
	gHTTPRegistrationEstablishAgentCommunication(
							"/message/EstablishAgentCommunication");<|MERGE_RESOLUTION|>--- conflicted
+++ resolved
@@ -61,10 +61,7 @@
 #include <map>
 #include <cstring>
 
-<<<<<<< HEAD
 #define TMP_WL_REMOVE_CLOUDS /* disables code for classic clouds */
-=======
->>>>>>> c5bf566b
 
 //
 // Globals
@@ -97,13 +94,6 @@
 	mLastPacketsOut(0),
 	mLastPacketsLost(0),
 	mSpaceTimeUSec(0)
-<<<<<<< HEAD
-#ifndef TMP_WL_REMOVE_CLOUDS
-	,
-	mClassicCloudsEnabled(FALSE)
-#endif
-=======
->>>>>>> c5bf566b
 {
 	for (S32 i = 0; i < 8; i++)
 	{
@@ -668,68 +658,7 @@
 	LLViewerPartSim::getInstance()->updateSimulation();
 }
 
-<<<<<<< HEAD
 #ifndef TMP_WL_REMOVE_CLOUDS
-void LLWorld::updateClouds(const F32 dt)
-{
-	static LLFastTimer::DeclareTimer ftm("World Clouds");
-	LLFastTimer t(ftm);
-
-	if ( gSavedSettings.getBOOL("FreezeTime") )
-	{
-		// don't move clouds in snapshot mode
-		return;
-	}
-
-	if (mActiveRegionList.size())
-	{
-		for (region_list_t::iterator iter = mActiveRegionList.begin();
-			 iter != mActiveRegionList.end(); ++iter)
-		{
-			LLViewerRegion* regionp = *iter;
-			regionp->mCloudLayer.updatePuffs(dt);
-		}
-
-		// Reshuffle who owns which puffs
-		for (region_list_t::iterator iter = mActiveRegionList.begin();
-			 iter != mActiveRegionList.end(); ++iter)
-		{
-			LLViewerRegion* regionp = *iter;
-			regionp->mCloudLayer.updatePuffOwnership();
-		}
-
-		// Add new puffs
-		for (region_list_t::iterator iter = mActiveRegionList.begin();
-			 iter != mActiveRegionList.end(); ++iter)
-		{
-			LLViewerRegion* regionp = *iter;
-			regionp->mCloudLayer.updatePuffCount();
-		}
-	}
-}
-
-LLCloudGroup* LLWorld::findCloudGroup(const LLCloudPuff &puff)
-{
-	if (mActiveRegionList.size())
-	{
-		// Update all the cloud puff positions, and timer based stuff
-		// such as death decay
-		for (region_list_t::iterator iter = mActiveRegionList.begin();
-			 iter != mActiveRegionList.end(); ++iter)
-		{
-			LLViewerRegion* regionp = *iter;
-			LLCloudGroup *groupp = regionp->mCloudLayer.findCloudGroup(puff);
-			if (groupp)
-			{
-				return groupp;
-			}
-		}
-	}
-	return NULL;
-}
-#endif // TMP_WL_REMOVE_CLOUDS
-=======
->>>>>>> c5bf566b
 
 void LLWorld::renderPropertyLines()
 {
