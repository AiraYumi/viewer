/**
 * @file llfilepicker.h
 * @brief OS-specific file picker
 *
 * $LicenseInfo:firstyear=2001&license=viewerlgpl$
 * Second Life Viewer Source Code
 * Copyright (C) 2010, Linden Research, Inc.
 *
 * This library is free software; you can redistribute it and/or
 * modify it under the terms of the GNU Lesser General Public
 * License as published by the Free Software Foundation;
 * version 2.1 of the License only.
 *
 * This library is distributed in the hope that it will be useful,
 * but WITHOUT ANY WARRANTY; without even the implied warranty of
 * MERCHANTABILITY or FITNESS FOR A PARTICULAR PURPOSE.  See the GNU
 * Lesser General Public License for more details.
 *
 * You should have received a copy of the GNU Lesser General Public
 * License along with this library; if not, write to the Free Software
 * Foundation, Inc., 51 Franklin Street, Fifth Floor, Boston, MA  02110-1301  USA
 *
 * Linden Research, Inc., 945 Battery Street, San Francisco, CA  94111  USA
 * $/LicenseInfo$
 */

// OS specific file selection dialog. This is implemented as a
// singleton class, so call the instance() method to get the working
// instance. When you call getMultipleOpenFile(), it locks the picker
// until you iterate to the end of the list of selected files with
// getNextFile() or call reset().

#ifndef LL_LLFILEPICKER_H
#define LL_LLFILEPICKER_H

#include "stdtypes.h"

#if LL_DARWIN
#include <Carbon/Carbon.h>

// AssertMacros.h does bad things.
#undef verify
#undef check
#undef require

#include <vector>
#include "llstring.h"

#endif

// Need commdlg.h for OPENFILENAMEA
#ifdef LL_WINDOWS
#include "llwin32headers.h"
#include <commdlg.h>
#endif

extern "C" {
// mostly for Linux, possible on others
#if LL_GTK
# include "gtk/gtk.h"
#endif // LL_GTK
}

class LLFilePicker
{
#ifdef LL_GTK
    friend class LLDirPicker;
    friend void chooser_responder(GtkWidget *, gint, gpointer);
#endif // LL_GTK
public:
    // calling this before main() is undefined
    static LLFilePicker& instance( void ) { return sInstance; }

    enum ELoadFilter
    {
        FFLOAD_ALL = 1,
        FFLOAD_WAV = 2,
        FFLOAD_IMAGE = 3,
        FFLOAD_ANIM = 4,
        FFLOAD_GLTF = 5,
        FFLOAD_XML = 6,
        FFLOAD_SLOBJECT = 7,
        FFLOAD_RAW = 8,
        FFLOAD_MODEL = 9,
        FFLOAD_COLLADA = 10,
        FFLOAD_SCRIPT = 11,
        FFLOAD_DICTIONARY = 12,
        FFLOAD_DIRECTORY = 13,   // To call from lldirpicker.
        FFLOAD_EXE = 14,          // Note: EXE will be treated as ALL on Windows and Linux but not on Darwin
        FFLOAD_MATERIAL = 15,
        FFLOAD_MATERIAL_TEXTURE = 16,
<<<<<<< HEAD
        FFLOAD_LUA = 17,
=======
        FFLOAD_HDRI = 17,
>>>>>>> f5e2708a
    };

    enum ESaveFilter
    {
        FFSAVE_ALL = 1,
        FFSAVE_WAV = 3,
        FFSAVE_TGA = 4,
        FFSAVE_BMP = 5,
        FFSAVE_AVI = 6,
        FFSAVE_ANIM = 7,
        FFSAVE_GLTF = 8,
        FFSAVE_XML = 9,
        FFSAVE_COLLADA = 10,
        FFSAVE_RAW = 11,
        FFSAVE_J2C = 12,
        FFSAVE_PNG = 13,
        FFSAVE_JPEG = 14,
        FFSAVE_SCRIPT = 15,
        FFSAVE_TGAPNG = 16
    };

    // open the dialog. This is a modal operation
    BOOL getSaveFile( ESaveFilter filter = FFSAVE_ALL, const std::string& filename = LLStringUtil::null, bool blocking = true);
    BOOL getSaveFileModeless(ESaveFilter filter,
                             const std::string& filename,
                             void (*callback)(bool, std::string&, void*),
                             void *userdata);
    BOOL getOpenFile( ELoadFilter filter = FFLOAD_ALL, bool blocking = true  );
    // Todo: implement getOpenFileModeless and getMultipleOpenFilesModeless
    // for windows and use directly instead of ugly LLFilePickerThread
    BOOL getOpenFileModeless( ELoadFilter filter, void (*callback)(bool, std::vector<std::string> &, void*), void *userdata); // MAC only.
    BOOL getMultipleOpenFiles( ELoadFilter filter = FFLOAD_ALL, bool blocking = true );
    BOOL getMultipleOpenFilesModeless( ELoadFilter filter, void (*callback)(bool, std::vector<std::string> &, void*), void *userdata ); // MAC only

    // Get the filename(s) found. getFirstFile() sets the pointer to
    // the start of the structure and allows the start of iteration.
    const std::string getFirstFile();

    // getNextFile() increments the internal representation and
    // returns the next file specified by the user. Returns NULL when
    // no more files are left. Further calls to getNextFile() are
    // undefined.
    const std::string getNextFile();

    // This utility function extracts the current file name without
    // doing any incrementing.
    const std::string getCurFile();

    // Returns the index of the current file.
    S32 getCurFileNum() const { return mCurrentFile; }

    S32 getFileCount() const { return (S32)mFiles.size(); }

    // see lldir.h : getBaseFileName and getDirName to extract base or directory names

    // clear any lists of buffers or whatever, and make sure the file
    // picker isn't locked.
    void reset();

private:
    enum
    {
        SINGLE_FILENAME_BUFFER_SIZE = 1024,
        //FILENAME_BUFFER_SIZE = 65536
        FILENAME_BUFFER_SIZE = 65000
    };

    // utility function to check if access to local file system via file browser
    // is enabled and if not, tidy up and indicate we're not allowed to do this.
    bool check_local_file_access_enabled();

#if LL_WINDOWS
    OPENFILENAMEW mOFN;             // for open and save dialogs
    WCHAR mFilesW[FILENAME_BUFFER_SIZE];

    BOOL setupFilter(ELoadFilter filter);
#endif

#if LL_DARWIN
    S32 mPickOptions;
    std::vector<std::string> mFileVector;

    bool doNavChooseDialog(ELoadFilter filter);
    bool doNavChooseDialogModeless(ELoadFilter filter,
                                   void (*callback)(bool, std::vector<std::string>&, void*),
                                   void *userdata);
    bool doNavSaveDialog(ESaveFilter filter, const std::string& filename);
    std::unique_ptr<std::vector<std::string>> navOpenFilterProc(ELoadFilter filter);
    bool doNavSaveDialogModeless(ESaveFilter filter,
                                 const std::string& filename,
                                 void (*callback)(bool, std::string&, void*),
                                 void *userdata);
#endif

#if LL_GTK
    static void add_to_selectedfiles(gpointer data, gpointer user_data);
    static void chooser_responder(GtkWidget *widget, gint response, gpointer user_data);
    // we remember the last path that was accessed for a particular usage
    std::map <std::string, std::string> mContextToPathMap;
    std::string mCurContextName;
    // we also remember the extension of the last added file.
    std::string mCurrentExtension;
#endif

    std::vector<std::string> mFiles;
    S32 mCurrentFile;
    bool mLocked;

    static LLFilePicker sInstance;

protected:
#if LL_GTK
        GtkWindow* buildFilePicker(bool is_save, bool is_folder,
                   std::string context = "generic");
#endif

public:
    // don't call these directly please.
    LLFilePicker();
    ~LLFilePicker();
};

#endif<|MERGE_RESOLUTION|>--- conflicted
+++ resolved
@@ -89,11 +89,8 @@
         FFLOAD_EXE = 14,          // Note: EXE will be treated as ALL on Windows and Linux but not on Darwin
         FFLOAD_MATERIAL = 15,
         FFLOAD_MATERIAL_TEXTURE = 16,
-<<<<<<< HEAD
-        FFLOAD_LUA = 17,
-=======
         FFLOAD_HDRI = 17,
->>>>>>> f5e2708a
+        FFLOAD_LUA = 18,
     };
 
     enum ESaveFilter
