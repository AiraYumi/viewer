/** 
 * @file llappviewer.h
 * @brief The LLAppViewer class declaration
 *
 * $LicenseInfo:firstyear=2007&license=viewergpl$
 * 
 * Copyright (c) 2007-2009, Linden Research, Inc.
 * 
 * Second Life Viewer Source Code
 * The source code in this file ("Source Code") is provided by Linden Lab
 * to you under the terms of the GNU General Public License, version 2.0
 * ("GPL"), unless you have obtained a separate licensing agreement
 * ("Other License"), formally executed by you and Linden Lab.  Terms of
 * the GPL can be found in doc/GPL-license.txt in this distribution, or
 * online at http://secondlifegrid.net/programs/open_source/licensing/gplv2
 * 
 * There are special exceptions to the terms and conditions of the GPL as
 * it is applied to this Source Code. View the full text of the exception
 * in the file doc/FLOSS-exception.txt in this software distribution, or
 * online at
 * http://secondlifegrid.net/programs/open_source/licensing/flossexception
 * 
 * By copying, modifying or distributing this software, you acknowledge
 * that you have read and understood your obligations described above,
 * and agree to abide by those obligations.
 * 
 * ALL LINDEN LAB SOURCE CODE IS PROVIDED "AS IS." LINDEN LAB MAKES NO
 * WARRANTIES, EXPRESS, IMPLIED OR OTHERWISE, REGARDING ITS ACCURACY,
 * COMPLETENESS OR PERFORMANCE.
 * $/LicenseInfo$
 */

#ifndef LL_LLAPPVIEWER_H
#define LL_LLAPPVIEWER_H

#include "llallocator.h"
#include "llcontrol.h"
#include "llsys.h"			// for LLOSInfo

class LLCommandLineParser;
class LLFrameTimer;
class LLPumpIO;
class LLTextureCache;
class LLImageDecodeThread;
class LLTextureFetch;
class LLWatchdogTimeout;
<<<<<<< HEAD
class LLWorkerThread;

struct apr_dso_handle_t;

=======
class LLCommandLineParser;
>>>>>>> 35e20088

class LLAppViewer : public LLApp
{
public:
	LLAppViewer();
	virtual ~LLAppViewer();

    /**
     * @brief Access to the LLAppViewer singleton.
     * 
     * The LLAppViewer singleton is created in main()/WinMain().
     * So don't use it in pre-entry (static initialization) code.
     */
    static LLAppViewer* instance() {return sInstance; } 

	//
	// Main application logic
	//
	virtual bool init();			// Override to do application initialization
	virtual bool cleanup();			// Override to do application cleanup
	virtual bool mainLoop(); // Override for the application main loop.  Needs to at least gracefully notice the QUITTING state and exit.

	// Application control
	void forceQuit(); // Puts the viewer into 'shutting down without error' mode.
	void requestQuit(); // Request a quit. A kinder, gentler quit.
	void userQuit(); // The users asks to quit. Confirm, then requestQuit()
    void earlyExit(const std::string& name, 
				   const LLSD& substitutions = LLSD()); // Display an error dialog and forcibly quit.
    void forceExit(S32 arg); // exit() immediately (after some cleanup).
    void abortQuit();  // Called to abort a quit request.

    bool quitRequested() { return mQuitRequested; }
    bool logoutRequestSent() { return mLogoutRequestSent; }

	void writeDebugInfo();

	const LLOSInfo& getOSInfo() const { return mSysOSInfo; }

	// Report true if under the control of a debugger. A null-op default.
	virtual bool beingDebugged() { return false; } 

	virtual bool restoreErrorTrap() = 0; // Require platform specific override to reset error handling mechanism.
	                                     // return false if the error trap needed restoration.
	virtual void handleCrashReporting(bool reportFreeze = false) = 0; // What to do with crash report?
	virtual void handleSyncCrashTrace() = 0; // any low-level crash-prep that has to happen in the context of the crashing thread before the crash report is delivered.
	static void handleViewerCrash(); // Hey! The viewer crashed. Do this, soon.
	static void handleSyncViewerCrash(); // Hey! The viewer crashed. Do this right NOW in the context of the crashing thread.
    void checkForCrash();
    
	// Thread accessors
	static LLTextureCache* getTextureCache() { return sTextureCache; }
	static LLImageDecodeThread* getImageDecodeThread() { return sImageDecodeThread; }
	static LLTextureFetch* getTextureFetch() { return sTextureFetch; }

	const std::string& getSerialNumber() { return mSerialNumber; }
	
	bool getPurgeCache() const { return mPurgeCache; }
	
	std::string getSecondLifeTitle() const; // The Second Life title.
	std::string getWindowTitle() const; // The window display name.

    void forceDisconnect(const std::string& msg); // Force disconnection, with a message to the user.
    void badNetworkHandler(); // Cause a crash state due to bad network packet.

	bool hasSavedFinalSnapshot() { return mSavedFinalSnapshot; }
	void saveFinalSnapshot(); 

    void loadNameCache();
    void saveNameCache();

	void removeMarkerFile(bool leave_logout_marker = false);
	
    // LLAppViewer testing helpers.
    // *NOTE: These will potentially crash the viewer. Only for debugging.
    virtual void forceErrorLLError();
    virtual void forceErrorBreakpoint();
    virtual void forceErrorBadMemoryAccess();
    virtual void forceErrorInfiniteLoop();
    virtual void forceErrorSoftwareException();
    virtual void forceErrorDriverCrash();

	// The list is found in app_settings/settings_files.xml
	// but since they are used explicitly in code,
	// the follow consts should also do the trick.
	static const std::string sGlobalSettingsName; 

	LLCachedControl<bool> mRandomizeFramerate; 
	LLCachedControl<bool> mPeriodicSlowFrame; 

	// Load settings from the location specified by loction_key.
	// Key availale and rules for loading, are specified in 
	// 'app_settings/settings_files.xml'
	bool loadSettingsFromDirectory(const std::string& location_key, 
				       bool set_defaults = false);

	std::string getSettingsFilename(const std::string& location_key,
					const std::string& file);
	void loadColorSettings();

	// For thread debugging. 
	// llstartup needs to control init.
	// llworld, send_agent_pause() also controls pause/resume.
	void initMainloopTimeout(const std::string& state, F32 secs = -1.0f);
	void destroyMainloopTimeout();
	void pauseMainloopTimeout();
	void resumeMainloopTimeout(const std::string& state = "", F32 secs = -1.0f);
	void pingMainloopTimeout(const std::string& state, F32 secs = -1.0f);

	// Handle the 'login completed' event.
	// *NOTE:Mani Fix this for login abstraction!!
	void handleLoginComplete();

    LLAllocator & getAllocator() { return mAlloc; }

	// On LoginCompleted callback
	typedef boost::signals2::signal<void (void)> login_completed_signal_t;
	login_completed_signal_t mOnLoginCompleted;
	boost::signals2::connection setOnLoginCompletedCallback( const login_completed_signal_t::slot_type& cb ) { return mOnLoginCompleted.connect(cb); } 

	void purgeCache(); // Clear the local cache. 
	
protected:
	virtual bool initWindow(); // Initialize the viewer's window.
	virtual bool initLogging(); // Initialize log files, logging system, return false on failure.
	virtual void initConsole() {}; // Initialize OS level debugging console.
	virtual bool initHardwareTest() { return true; } // A false result indicates the app should quit.
	virtual bool initSLURLHandler();
	virtual bool sendURLToOtherInstance(const std::string& url);

	virtual bool initParseCommandLine(LLCommandLineParser& clp) 
        { return true; } // Allow platforms to specify the command line args.

	virtual std::string generateSerialNumber() = 0; // Platforms specific classes generate this.


private:

	bool initThreads(); // Initialize viewer threads, return false on failure.
	bool initConfiguration(); // Initialize settings from the command line/config file.
	void initGridChoice();

	bool initCache(); // Initialize local client cache.


	// We have switched locations of both Mac and Windows cache, make sure
	// files migrate and old cache is cleared out.
	void migrateCacheDirectory();

	void cleanupSavedSettings(); // Sets some config data to current or default values during cleanup.
	void removeCacheFiles(const std::string& filemask); // Deletes cached files the match the given wildcard.

	void writeSystemInfo(); // Write system info to "debug_info.log"

	bool anotherInstanceRunning(); 
	void initMarkerFile(); 
    
    void idle(); 
    void idleShutdown();
    void idleNetwork();

    void sendLogoutRequest();
    void disconnectViewer();

	void loadEventHostModule(S32 listen_port);
	
	// *FIX: the app viewer class should be some sort of singleton, no?
	// Perhaps its child class is the singleton and this should be an abstract base.
	static LLAppViewer* sInstance; 

    bool mSecondInstance; // Is this a second instance of the app?

	std::string mMarkerFileName;
	LLAPRFile mMarkerFile; // A file created to indicate the app is running.

	std::string mLogoutMarkerFileName;
	apr_file_t* mLogoutMarkerFile; // A file created to indicate the app is running.

	
	LLOSInfo mSysOSInfo; 
	bool mReportedCrash;

	// Thread objects.
	static LLTextureCache* sTextureCache; 
	static LLImageDecodeThread* sImageDecodeThread; 
	static LLTextureFetch* sTextureFetch;

	S32 mNumSessions;

	std::string mSerialNumber;
	bool mPurgeCache;
    bool mPurgeOnExit;

	bool mSavedFinalSnapshot;

	bool mForceGraphicsDetail;

    bool mQuitRequested;				// User wants to quit, may have modified documents open.
    bool mLogoutRequestSent;			// Disconnect message sent to simulator, no longer safe to send messages to the sim.
    S32 mYieldTime;
	LLSD mSettingsLocationList;

	LLWatchdogTimeout* mMainloopTimeout;

	LLThread*	mFastTimerLogThread;
	// for tracking viewer<->region circuit death
	bool mAgentRegionLastAlive;
	LLUUID mAgentRegionLastID;

    LLAllocator mAlloc;

	std::set<struct apr_dso_handle_t*> mPlugins;

public:
	//some information for updater
	typedef struct
	{
		std::string mUpdateExePath;
		std::ostringstream mParams;
	}LLUpdaterInfo ;
	static LLUpdaterInfo *sUpdaterInfo ;

	void launchUpdater();
};

// consts from viewer.h
const S32 AGENT_UPDATES_PER_SECOND  = 10;

// Globals with external linkage. From viewer.h
// *NOTE:Mani - These will be removed as the Viewer App Cleanup project continues.
//
// "// llstartup" indicates that llstartup is the only client for this global.

extern LLSD gDebugInfo;
extern BOOL	gShowObjectUpdates;

typedef enum 
{
	LAST_EXEC_NORMAL = 0,
	LAST_EXEC_FROZE,
	LAST_EXEC_LLERROR_CRASH,
	LAST_EXEC_OTHER_CRASH,
	LAST_EXEC_LOGOUT_FROZE,
	LAST_EXEC_LOGOUT_CRASH
} eLastExecEvent;

extern eLastExecEvent gLastExecEvent; // llstartup

extern U32 gFrameCount;
extern U32 gForegroundFrameCount;

extern LLPumpIO* gServicePump;

extern U64      gFrameTime;					// The timestamp of the most-recently-processed frame
extern F32		gFrameTimeSeconds;			// Loses msec precision after ~4.5 hours...
extern F32		gFrameIntervalSeconds;		// Elapsed time between current and previous gFrameTimeSeconds
extern F32		gFPSClamped;				// Frames per second, smoothed, weighted toward last frame
extern F32		gFrameDTClamped;
extern U64		gStartTime;
extern U32 		gFrameStalls;

extern LLTimer gRenderStartTime;
extern LLFrameTimer gForegroundTime;

extern F32 gLogoutMaxTime;
extern LLTimer gLogoutTimer;

extern F32 gSimLastTime; 
extern F32 gSimFrames;

extern BOOL		gDisconnected;

extern LLFrameTimer	gRestoreGLTimer;
extern BOOL			gRestoreGL;
extern BOOL		gUseWireframe;

// VFS globals - gVFS is for general use
// gStaticVFS is read-only and is shipped w/ the viewer
// it has pre-cache data like the UI .TGAs
extern LLVFS	*gStaticVFS;

extern LLMemoryInfo gSysMemory;
extern U64 gMemoryAllocated;

extern std::string gLastVersionChannel;

extern LLVector3 gWindVec;
extern LLVector3 gRelativeWindVec;
extern U32	gPacketsIn;
extern BOOL gPrintMessagesThisFrame;

extern LLUUID gSunTextureID;
extern LLUUID gMoonTextureID;

extern BOOL gRandomizeFramerate;
extern BOOL gPeriodicSlowFrame;

#endif // LL_LLAPPVIEWER_H<|MERGE_RESOLUTION|>--- conflicted
+++ resolved
@@ -44,14 +44,9 @@
 class LLImageDecodeThread;
 class LLTextureFetch;
 class LLWatchdogTimeout;
-<<<<<<< HEAD
-class LLWorkerThread;
+class LLCommandLineParser;
 
 struct apr_dso_handle_t;
-
-=======
-class LLCommandLineParser;
->>>>>>> 35e20088
 
 class LLAppViewer : public LLApp
 {
