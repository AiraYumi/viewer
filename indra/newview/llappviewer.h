/** 
 * @file llappviewer.h
 * @brief The LLAppViewer class declaration
 *
 * $LicenseInfo:firstyear=2007&license=viewerlgpl$
 * Second Life Viewer Source Code
 * Copyright (C) 2010, Linden Research, Inc.
 * 
 * This library is free software; you can redistribute it and/or
 * modify it under the terms of the GNU Lesser General Public
 * License as published by the Free Software Foundation;
 * version 2.1 of the License only.
 * 
 * This library is distributed in the hope that it will be useful,
 * but WITHOUT ANY WARRANTY; without even the implied warranty of
 * MERCHANTABILITY or FITNESS FOR A PARTICULAR PURPOSE.  See the GNU
 * Lesser General Public License for more details.
 * 
 * You should have received a copy of the GNU Lesser General Public
 * License along with this library; if not, write to the Free Software
 * Foundation, Inc., 51 Franklin Street, Fifth Floor, Boston, MA  02110-1301  USA
 * 
 * Linden Research, Inc., 945 Battery Street, San Francisco, CA  94111  USA
 * $/LicenseInfo$
 */

#ifndef LL_LLAPPVIEWER_H
#define LL_LLAPPVIEWER_H

#include "llallocator.h"
#include "llcontrol.h"
#include "llsys.h"			// for LLOSInfo
#include "lltimer.h"
#include "llappcorehttp.h"
#include <boost/optional.hpp>

class LLCommandLineParser;
class LLFrameTimer;
class LLPumpIO;
class LLTextureCache;
class LLImageDecodeThread;
class LLTextureFetch;
class LLWatchdogTimeout;
class LLUpdaterService;
class LLViewerJoystick;

extern LLFastTimer::DeclareTimer FTM_FRAME;

class LLAppViewer : public LLApp
{
public:
	LLAppViewer();
	virtual ~LLAppViewer();

    /**
     * @brief Access to the LLAppViewer singleton.
     * 
     * The LLAppViewer singleton is created in main()/WinMain().
     * So don't use it in pre-entry (static initialization) code.
     */
    static LLAppViewer* instance() {return sInstance; } 

	//
	// Main application logic
	//
	virtual bool init();			// Override to do application initialization
	virtual bool cleanup();			// Override to do application cleanup
	virtual bool mainLoop(); // Override for the application main loop.  Needs to at least gracefully notice the QUITTING state and exit.

	// Application control
	void flushVFSIO(); // waits for vfs transfers to complete
	void forceQuit(); // Puts the viewer into 'shutting down without error' mode.
	void fastQuit(S32 error_code = 0); // Shuts down the viewer immediately after sending a logout message
	void requestQuit(); // Request a quit. A kinder, gentler quit.
	void userQuit(); // The users asks to quit. Confirm, then requestQuit()
    void earlyExit(const std::string& name, 
				   const LLSD& substitutions = LLSD()); // Display an error dialog and forcibly quit.
	void earlyExitNoNotify(); // Do not display error dialog then forcibly quit.
    void abortQuit();  // Called to abort a quit request.

    bool quitRequested() { return mQuitRequested; }
    bool logoutRequestSent() { return mLogoutRequestSent; }

	void writeDebugInfo(bool isStatic=true);

	const LLOSInfo& getOSInfo() const { return mSysOSInfo; }

	void setServerReleaseNotesURL(const std::string& url) { mServerReleaseNotesURL = url; }
	LLSD getViewerInfo() const;
	std::string getViewerInfoString() const;

	// Report true if under the control of a debugger. A null-op default.
	virtual bool beingDebugged() { return false; } 

	virtual bool restoreErrorTrap() = 0; // Require platform specific override to reset error handling mechanism.
	                                     // return false if the error trap needed restoration.
	virtual void initCrashReporting(bool reportFreeze = false) = 0; // What to do with crash report?
	static void handleViewerCrash(); // Hey! The viewer crashed. Do this, soon.
    void checkForCrash();
    
	// Thread accessors
	static LLTextureCache* getTextureCache() { return sTextureCache; }
	static LLImageDecodeThread* getImageDecodeThread() { return sImageDecodeThread; }
	static LLTextureFetch* getTextureFetch() { return sTextureFetch; }

	static U32 getTextureCacheVersion() ;
	static U32 getObjectCacheVersion() ;

	const std::string& getSerialNumber() { return mSerialNumber; }
	
	bool getPurgeCache() const { return mPurgeCache; }
	
	std::string getSecondLifeTitle() const; // The Second Life title.
	std::string getWindowTitle() const; // The window display name.

    void forceDisconnect(const std::string& msg); // Force disconnection, with a message to the user.
    void badNetworkHandler(); // Cause a crash state due to bad network packet.

	bool hasSavedFinalSnapshot() { return mSavedFinalSnapshot; }
	void saveFinalSnapshot(); 

    void loadNameCache();
    void saveNameCache();

<<<<<<< HEAD
	void loadExperienceCache();
	void saveExperienceCache();


	void removeMarkerFile(bool leave_logout_marker = false);
=======
	void removeMarkerFiles();
>>>>>>> 7e966f28
	
	void removeDumpDir();
    // LLAppViewer testing helpers.
    // *NOTE: These will potentially crash the viewer. Only for debugging.
    virtual void forceErrorLLError();
    virtual void forceErrorBreakpoint();
    virtual void forceErrorBadMemoryAccess();
    virtual void forceErrorInfiniteLoop();
    virtual void forceErrorSoftwareException();
    virtual void forceErrorDriverCrash();

	// The list is found in app_settings/settings_files.xml
	// but since they are used explicitly in code,
	// the follow consts should also do the trick.
	static const std::string sGlobalSettingsName; 

	LLCachedControl<bool> mRandomizeFramerate; 
	LLCachedControl<bool> mPeriodicSlowFrame; 

	// Load settings from the location specified by loction_key.
	// Key availale and rules for loading, are specified in 
	// 'app_settings/settings_files.xml'
	bool loadSettingsFromDirectory(const std::string& location_key, 
				       bool set_defaults = false);

	std::string getSettingsFilename(const std::string& location_key,
					const std::string& file);
	void loadColorSettings();

	// For thread debugging. 
	// llstartup needs to control init.
	// llworld, send_agent_pause() also controls pause/resume.
	void initMainloopTimeout(const std::string& state, F32 secs = -1.0f);
	void destroyMainloopTimeout();
	void pauseMainloopTimeout();
	void resumeMainloopTimeout(const std::string& state = "", F32 secs = -1.0f);
	void pingMainloopTimeout(const std::string& state, F32 secs = -1.0f);

	// Handle the 'login completed' event.
	// *NOTE:Mani Fix this for login abstraction!!
	void handleLoginComplete();

    LLAllocator & getAllocator() { return mAlloc; }

	// On LoginCompleted callback
	typedef boost::signals2::signal<void (void)> login_completed_signal_t;
	login_completed_signal_t mOnLoginCompleted;
	boost::signals2::connection setOnLoginCompletedCallback( const login_completed_signal_t::slot_type& cb ) { return mOnLoginCompleted.connect(cb); } 

	void addOnIdleCallback(const boost::function<void()>& cb); // add a callback to fire (once) when idle

	void purgeCache(); // Clear the local cache. 
	
	// mute/unmute the system's master audio
	virtual void setMasterSystemAudioMute(bool mute);
	virtual bool getMasterSystemAudioMute();	

	// Metrics policy helper statics.
	static void metricsUpdateRegion(U64 region_handle);
	static void metricsSend(bool enable_reporting);

	// llcorehttp init/shutdown/config information.
	LLAppCoreHttp & getAppCoreHttp()			{ return mAppCoreHttp; }
	
protected:
	virtual bool initWindow(); // Initialize the viewer's window.
	virtual void initLoggingAndGetLastDuration(); // Initialize log files, logging system
	virtual void initConsole() {}; // Initialize OS level debugging console.
	virtual bool initHardwareTest() { return true; } // A false result indicates the app should quit.
	virtual bool initSLURLHandler();
	virtual bool sendURLToOtherInstance(const std::string& url);

	virtual bool initParseCommandLine(LLCommandLineParser& clp) 
        { return true; } // Allow platforms to specify the command line args.

	virtual std::string generateSerialNumber() = 0; // Platforms specific classes generate this.

	virtual bool meetsRequirementsForMaximizedStart(); // Used on first login to decide to launch maximized

private:

	void initMaxHeapSize();
	bool initThreads(); // Initialize viewer threads, return false on failure.
	bool initConfiguration(); // Initialize settings from the command line/config file.
	void initStrings();       // Initialize LLTrans machinery
	void initUpdater(); // Initialize the updater service.
	bool initCache(); // Initialize local client cache.
	void checkMemory() ;

	// We have switched locations of both Mac and Windows cache, make sure
	// files migrate and old cache is cleared out.
	void migrateCacheDirectory();

	void cleanupSavedSettings(); // Sets some config data to current or default values during cleanup.
	void removeCacheFiles(const std::string& filemask); // Deletes cached files the match the given wildcard.

	void writeSystemInfo(); // Write system info to "debug_info.log"

	void processMarkerFiles(); 
	static void recordMarkerVersion(LLAPRFile& marker_file);
	bool markerIsSameVersion(const std::string& marker_name) const;
	
    void idle(); 
    void idleShutdown();
	// update avatar SLID and display name caches
	void idleExperienceCache();
	void idleNameCache();
    void idleNetwork();

    void sendLogoutRequest();
    void disconnectViewer();
	
	// *FIX: the app viewer class should be some sort of singleton, no?
	// Perhaps its child class is the singleton and this should be an abstract base.
	static LLAppViewer* sInstance; 

    bool mSecondInstance; // Is this a second instance of the app?

	std::string mMarkerFileName;
	LLAPRFile mMarkerFile; // A file created to indicate the app is running.

	std::string mLogoutMarkerFileName;
	LLAPRFile mLogoutMarkerFile; // A file created to indicate the app is running.

	
	LLOSInfo mSysOSInfo; 
	bool mReportedCrash;

	std::string mServerReleaseNotesURL;

	// Thread objects.
	static LLTextureCache* sTextureCache; 
	static LLImageDecodeThread* sImageDecodeThread; 
	static LLTextureFetch* sTextureFetch;

	S32 mNumSessions;

	std::string mSerialNumber;
	bool mPurgeCache;
    bool mPurgeOnExit;
	bool mMainLoopInitialized;
	LLViewerJoystick* joystick;

	bool mSavedFinalSnapshot;
	bool mSavePerAccountSettings;		// only save per account settings if login succeeded

	boost::optional<U32> mForceGraphicsLevel;

    bool mQuitRequested;				// User wants to quit, may have modified documents open.
    bool mLogoutRequestSent;			// Disconnect message sent to simulator, no longer safe to send messages to the sim.
    S32 mYieldTime;
	struct SettingsFiles* mSettingsLocationList;

	LLWatchdogTimeout* mMainloopTimeout;

	// For performance and metric gathering
	LLThread*	mFastTimerLogThread;

	// for tracking viewer<->region circuit death
	bool mAgentRegionLastAlive;
	LLUUID mAgentRegionLastID;

    LLAllocator mAlloc;

	LLFrameTimer mMemCheckTimer;
	
	boost::scoped_ptr<LLUpdaterService> mUpdater;

	// llcorehttp library init/shutdown helper
	LLAppCoreHttp mAppCoreHttp;

	//---------------------------------------------
	//*NOTE: Mani - legacy updater stuff
	// Still useable?
public:

	//some information for updater
	typedef struct
	{
		std::string mUpdateExePath;
		std::ostringstream mParams;
	}LLUpdaterInfo ;
	static LLUpdaterInfo *sUpdaterInfo ;

	void launchUpdater();
	//---------------------------------------------
};

// consts from viewer.h
const S32 AGENT_UPDATES_PER_SECOND  = 10;

// Globals with external linkage. From viewer.h
// *NOTE:Mani - These will be removed as the Viewer App Cleanup project continues.
//
// "// llstartup" indicates that llstartup is the only client for this global.

extern LLSD gDebugInfo;
extern BOOL	gShowObjectUpdates;

typedef enum 
{
	LAST_EXEC_NORMAL = 0,
	LAST_EXEC_FROZE,
	LAST_EXEC_LLERROR_CRASH,
	LAST_EXEC_OTHER_CRASH,
	LAST_EXEC_LOGOUT_FROZE,
	LAST_EXEC_LOGOUT_CRASH
} eLastExecEvent;

extern eLastExecEvent gLastExecEvent; // llstartup
extern S32 gLastExecDuration; ///< the duration of the previous run in seconds (<0 indicates unknown)

extern const char* gPlatform;

extern U32 gFrameCount;
extern U32 gForegroundFrameCount;

extern LLPumpIO* gServicePump;

extern U64      gFrameTime;					// The timestamp of the most-recently-processed frame
extern F32		gFrameTimeSeconds;			// Loses msec precision after ~4.5 hours...
extern F32		gFrameIntervalSeconds;		// Elapsed time between current and previous gFrameTimeSeconds
extern F32		gFPSClamped;				// Frames per second, smoothed, weighted toward last frame
extern F32		gFrameDTClamped;
extern U64		gStartTime;
extern U32 		gFrameStalls;

extern LLTimer gRenderStartTime;
extern LLFrameTimer gForegroundTime;
extern LLFrameTimer gLoggedInTime;

extern F32 gLogoutMaxTime;
extern LLTimer gLogoutTimer;

extern S32 gPendingMetricsUploads;

extern F32 gSimLastTime; 
extern F32 gSimFrames;

extern BOOL		gDisconnected;

extern LLFrameTimer	gRestoreGLTimer;
extern BOOL			gRestoreGL;
extern BOOL		gUseWireframe;

// VFS globals - gVFS is for general use
// gStaticVFS is read-only and is shipped w/ the viewer
// it has pre-cache data like the UI .TGAs
class LLVFS;
extern LLVFS	*gStaticVFS;

extern LLMemoryInfo gSysMemory;
extern U64 gMemoryAllocated;

extern std::string gLastVersionChannel;

extern LLVector3 gWindVec;
extern LLVector3 gRelativeWindVec;
extern U32	gPacketsIn;
extern BOOL gPrintMessagesThisFrame;

extern LLUUID gSunTextureID;
extern LLUUID gMoonTextureID;

extern BOOL gRandomizeFramerate;
extern BOOL gPeriodicSlowFrame;

#endif // LL_LLAPPVIEWER_H<|MERGE_RESOLUTION|>--- conflicted
+++ resolved
@@ -122,15 +122,10 @@
     void loadNameCache();
     void saveNameCache();
 
-<<<<<<< HEAD
 	void loadExperienceCache();
 	void saveExperienceCache();
 
-
-	void removeMarkerFile(bool leave_logout_marker = false);
-=======
 	void removeMarkerFiles();
->>>>>>> 7e966f28
 	
 	void removeDumpDir();
     // LLAppViewer testing helpers.
