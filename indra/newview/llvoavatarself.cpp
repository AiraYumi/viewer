/** 
 * @file llvoavatar.cpp
 * @brief Implementation of LLVOAvatar class which is a derivation fo LLViewerObject
 *
 * $LicenseInfo:firstyear=2001&license=viewerlgpl$
 * Second Life Viewer Source Code
 * Copyright (C) 2010, Linden Research, Inc.
 * 
 * This library is free software; you can redistribute it and/or
 * modify it under the terms of the GNU Lesser General Public
 * License as published by the Free Software Foundation;
 * version 2.1 of the License only.
 * 
 * This library is distributed in the hope that it will be useful,
 * but WITHOUT ANY WARRANTY; without even the implied warranty of
 * MERCHANTABILITY or FITNESS FOR A PARTICULAR PURPOSE.  See the GNU
 * Lesser General Public License for more details.
 * 
 * You should have received a copy of the GNU Lesser General Public
 * License along with this library; if not, write to the Free Software
 * Foundation, Inc., 51 Franklin Street, Fifth Floor, Boston, MA  02110-1301  USA
 * 
 * Linden Research, Inc., 945 Battery Street, San Francisco, CA  94111  USA
 * $/LicenseInfo$
 */

#if LL_MSVC
// disable warning about boost::lexical_cast returning uninitialized data
// when it fails to parse the string
#pragma warning (disable:4701)
#endif

#include "llviewerprecompiledheaders.h"

#include "llvoavatarself.h"
#include "llvoavatar.h"

#include "pipeline.h"

#include "llagent.h" //  Get state values from here
#include "llagentcamera.h"
#include "llagentwearables.h"
#include "llhudeffecttrail.h"
#include "llhudmanager.h"
#include "llinventoryfunctions.h"
#include "llnotificationsutil.h"
#include "llselectmgr.h"
#include "lltoolgrab.h"	// for needsRenderBeam
#include "lltoolmgr.h" // for needsRenderBeam
#include "lltoolmorph.h"
#include "lltrans.h"
#include "llviewercamera.h"
#include "llviewercontrol.h"
#include "llviewermenu.h"
#include "llviewerobjectlist.h"
#include "llviewerstats.h"
#include "llviewerregion.h"
#include "llviewertexlayer.h"
#include "llviewerwearable.h"
#include "llappearancemgr.h"
#include "llmeshrepository.h"
#include "llvovolume.h"
#include "llsdutil.h"
#include "llstartup.h"
#include "llsdserialize.h"

#if LL_MSVC
// disable boost::lexical_cast warning
#pragma warning (disable:4702)
#endif

#include <boost/lexical_cast.hpp>

LLPointer<LLVOAvatarSelf> gAgentAvatarp = NULL;

BOOL isAgentAvatarValid()
{
	return (gAgentAvatarp.notNull() && gAgentAvatarp->isValid());
}

void selfStartPhase(const std::string& phase_name)
{
	if (isAgentAvatarValid())
	{
		gAgentAvatarp->startPhase(phase_name);
	}
}

void selfStopPhase(const std::string& phase_name, bool err_check)
{
	if (isAgentAvatarValid())
	{
		gAgentAvatarp->stopPhase(phase_name, err_check);
	}
}

void selfClearPhases()
{
	if (isAgentAvatarValid())
	{
		gAgentAvatarp->clearPhases();
	}
}

using namespace LLAvatarAppearanceDefines;

/*********************************************************************************
 **                                                                             **
 ** Begin private LLVOAvatarSelf Support classes
 **
 **/

struct LocalTextureData
{
	LocalTextureData() : 
		mIsBakedReady(false), 
		mDiscard(MAX_DISCARD_LEVEL+1), 
		mImage(NULL), 
		mWearableID(IMG_DEFAULT_AVATAR),
		mTexEntry(NULL)
	{}
	LLPointer<LLViewerFetchedTexture> mImage;
	bool mIsBakedReady;
	S32 mDiscard;
	LLUUID mWearableID;	// UUID of the wearable that this texture belongs to, not of the image itself
	LLTextureEntry *mTexEntry;
};

//-----------------------------------------------------------------------------
// Callback data
//-----------------------------------------------------------------------------


/**
 **
 ** End LLVOAvatarSelf Support classes
 **                                                                             **
 *********************************************************************************/


//-----------------------------------------------------------------------------
// Static Data
//-----------------------------------------------------------------------------
S32 LLVOAvatarSelf::sScratchTexBytes = 0;
LLMap< LLGLenum, LLGLuint*> LLVOAvatarSelf::sScratchTexNames;
LLMap< LLGLenum, F32*> LLVOAvatarSelf::sScratchTexLastBindTime;


/*********************************************************************************
 **                                                                             **
 ** Begin LLVOAvatarSelf Constructor routines
 **
 **/

LLVOAvatarSelf::LLVOAvatarSelf(const LLUUID& id,
							   const LLPCode pcode,
							   LLViewerRegion* regionp) :
	LLVOAvatar(id, pcode, regionp),
	mScreenp(NULL),
	mLastRegionHandle(0),
	mRegionCrossingCount(0),
	mInitialBakesLoaded(false)
{
	gAgentWearables.setAvatarObject(this);

	mMotionController.mIsSelf = TRUE;

	lldebugs << "Marking avatar as self " << id << llendl;
}

// Called periodically for diagnostics, return true when done.
bool output_self_av_texture_diagnostics()
{
	if (!isAgentAvatarValid())
		return true; // done checking

	gAgentAvatarp->outputRezDiagnostics();

	return false;
}

bool update_avatar_rez_metrics()
{
	if (!isAgentAvatarValid())
		return true;
	
	gAgentAvatarp->updateAvatarRezMetrics(false);
	return false;
}

bool check_for_unsupported_baked_appearance()
{
	if (!isAgentAvatarValid())
		return true;

	gAgentAvatarp->checkForUnsupportedServerBakeAppearance();
	return false;
}

void LLVOAvatarSelf::initInstance()
{
	BOOL status = TRUE;
	// creates hud joint(mScreen) among other things
	status &= loadAvatarSelf();

	// adds attachment points to mScreen among other things
	LLVOAvatar::initInstance();

	llinfos << "Self avatar object created. Starting timer." << llendl;
	mDebugSelfLoadTimer.reset();
	// clear all times to -1 for debugging
	for (U32 i =0; i < LLAvatarAppearanceDefines::TEX_NUM_INDICES; ++i)
	{
		for (U32 j = 0; j <= MAX_DISCARD_LEVEL; ++j)
		{
			mDebugTextureLoadTimes[i][j] = -1.0f;
		}
	}

	for (U32 i =0; i < LLAvatarAppearanceDefines::BAKED_NUM_INDICES; ++i)
	{
		mDebugBakedTextureTimes[i][0] = -1.0f;
		mDebugBakedTextureTimes[i][1] = -1.0f;
		mInitialBakeIDs[i] = LLUUID::null;
	}

	status &= buildMenus();
	if (!status)
	{
		llerrs << "Unable to load user's avatar" << llendl;
		return;
	}

	//doPeriodically(output_self_av_texture_diagnostics, 30.0);
	doPeriodically(update_avatar_rez_metrics, 5.0);
	doPeriodically(check_for_unsupported_baked_appearance, 120.0);
}

// virtual
void LLVOAvatarSelf::markDead()
{
	mBeam = NULL;
	LLVOAvatar::markDead();
}

/*virtual*/ BOOL LLVOAvatarSelf::loadAvatar()
{
	BOOL success = LLVOAvatar::loadAvatar();

	// set all parameters sotred directly in the avatar to have
	// the isSelfParam to be TRUE - this is used to prevent
	// them from being animated or trigger accidental rebakes
	// when we copy params from the wearable to the base avatar.
	for (LLViewerVisualParam* param = (LLViewerVisualParam*) getFirstVisualParam(); 
		 param;
		 param = (LLViewerVisualParam*) getNextVisualParam())
	{
		if (param->getWearableType() != LLWearableType::WT_INVALID)
		{
			param->setIsDummy(TRUE);
		}
	}

	return success;
}


BOOL LLVOAvatarSelf::loadAvatarSelf()
{
	BOOL success = TRUE;
	// avatar_skeleton.xml
	if (!buildSkeletonSelf(sAvatarSkeletonInfo))
	{
		llwarns << "avatar file: buildSkeleton() failed" << llendl;
		return FALSE;
	}

	return success;
}

BOOL LLVOAvatarSelf::buildSkeletonSelf(const LLAvatarSkeletonInfo *info)
{
	// add special-purpose "screen" joint
	mScreenp = new LLViewerJoint("mScreen", NULL);
	// for now, put screen at origin, as it is only used during special
	// HUD rendering mode
	F32 aspect = LLViewerCamera::getInstance()->getAspect();
	LLVector3 scale(1.f, aspect, 1.f);
	mScreenp->setScale(scale);
	mScreenp->setWorldPosition(LLVector3::zero);
	// need to update screen agressively when sidebar opens/closes, for example
	mScreenp->mUpdateXform = TRUE;
	return TRUE;
}

BOOL LLVOAvatarSelf::buildMenus()
{
	//-------------------------------------------------------------------------
	// build the attach and detach menus
	//-------------------------------------------------------------------------
	gAttachBodyPartPieMenus[0] = NULL;

	LLContextMenu::Params params;
	params.label(LLTrans::getString("BodyPartsRightArm"));
	params.name(params.label);
	params.visible(false);
	gAttachBodyPartPieMenus[1] = LLUICtrlFactory::create<LLContextMenu> (params);

	params.label(LLTrans::getString("BodyPartsHead"));
	params.name(params.label);
	gAttachBodyPartPieMenus[2] = LLUICtrlFactory::create<LLContextMenu> (params);

	params.label(LLTrans::getString("BodyPartsLeftArm"));
	params.name(params.label);
	gAttachBodyPartPieMenus[3] = LLUICtrlFactory::create<LLContextMenu> (params);

	gAttachBodyPartPieMenus[4] = NULL;

	params.label(LLTrans::getString("BodyPartsLeftLeg"));
	params.name(params.label);
	gAttachBodyPartPieMenus[5] = LLUICtrlFactory::create<LLContextMenu> (params);

	params.label(LLTrans::getString("BodyPartsTorso"));
	params.name(params.label);
	gAttachBodyPartPieMenus[6] = LLUICtrlFactory::create<LLContextMenu> (params);

	params.label(LLTrans::getString("BodyPartsRightLeg"));
	params.name(params.label);
	gAttachBodyPartPieMenus[7] = LLUICtrlFactory::create<LLContextMenu> (params);

	gDetachBodyPartPieMenus[0] = NULL;

	params.label(LLTrans::getString("BodyPartsRightArm"));
	params.name(params.label);
	gDetachBodyPartPieMenus[1] = LLUICtrlFactory::create<LLContextMenu> (params);

	params.label(LLTrans::getString("BodyPartsHead"));
	params.name(params.label);
	gDetachBodyPartPieMenus[2] = LLUICtrlFactory::create<LLContextMenu> (params);

	params.label(LLTrans::getString("BodyPartsLeftArm"));
	params.name(params.label);
	gDetachBodyPartPieMenus[3] = LLUICtrlFactory::create<LLContextMenu> (params);

	gDetachBodyPartPieMenus[4] = NULL;

	params.label(LLTrans::getString("BodyPartsLeftLeg"));
	params.name(params.label);
	gDetachBodyPartPieMenus[5] = LLUICtrlFactory::create<LLContextMenu> (params);

	params.label(LLTrans::getString("BodyPartsTorso"));
	params.name(params.label);
	gDetachBodyPartPieMenus[6] = LLUICtrlFactory::create<LLContextMenu> (params);

	params.label(LLTrans::getString("BodyPartsRightLeg"));
	params.name(params.label);
	gDetachBodyPartPieMenus[7] = LLUICtrlFactory::create<LLContextMenu> (params);

	for (S32 i = 0; i < 8; i++)
	{
		if (gAttachBodyPartPieMenus[i])
		{
			gAttachPieMenu->appendContextSubMenu( gAttachBodyPartPieMenus[i] );
		}
		else
		{
			for (attachment_map_t::iterator iter = mAttachmentPoints.begin(); 
				 iter != mAttachmentPoints.end();
				 ++iter)
			{
				LLViewerJointAttachment* attachment = iter->second;
				if (attachment->getGroup() == i)
				{
					LLMenuItemCallGL::Params item_params;
						
					std::string sub_piemenu_name = attachment->getName();
					if (LLTrans::getString(sub_piemenu_name) != "")
					{
						item_params.label = LLTrans::getString(sub_piemenu_name);
					}
					else
					{
						item_params.label = sub_piemenu_name;
					}
					item_params.name =(item_params.label );
					item_params.on_click.function_name = "Object.AttachToAvatar";
					item_params.on_click.parameter = iter->first;
					item_params.on_enable.function_name = "Object.EnableWear";
					item_params.on_enable.parameter = iter->first;
					LLMenuItemCallGL* item = LLUICtrlFactory::create<LLMenuItemCallGL>(item_params);

					gAttachPieMenu->addChild(item);

					break;

				}
			}
		}

		if (gDetachBodyPartPieMenus[i])
		{
			gDetachPieMenu->appendContextSubMenu( gDetachBodyPartPieMenus[i] );
		}
		else
		{
			for (attachment_map_t::iterator iter = mAttachmentPoints.begin(); 
				 iter != mAttachmentPoints.end();
				 ++iter)
			{
				LLViewerJointAttachment* attachment = iter->second;
				if (attachment->getGroup() == i)
				{
					LLMenuItemCallGL::Params item_params;
					std::string sub_piemenu_name = attachment->getName();
					if (LLTrans::getString(sub_piemenu_name) != "")
					{
						item_params.label = LLTrans::getString(sub_piemenu_name);
					}
					else
					{
						item_params.label = sub_piemenu_name;
					}
					item_params.name =(item_params.label );
					item_params.on_click.function_name = "Attachment.DetachFromPoint";
					item_params.on_click.parameter = iter->first;
					item_params.on_enable.function_name = "Attachment.PointFilled";
					item_params.on_enable.parameter = iter->first;
					LLMenuItemCallGL* item = LLUICtrlFactory::create<LLMenuItemCallGL>(item_params);

					gDetachPieMenu->addChild(item);
						
					break;
				}
			}
		}
	}

	// add screen attachments
	for (attachment_map_t::iterator iter = mAttachmentPoints.begin(); 
		 iter != mAttachmentPoints.end();
		 ++iter)
	{
		LLViewerJointAttachment* attachment = iter->second;
		if (attachment->getGroup() == 8)
		{
			LLMenuItemCallGL::Params item_params;
			std::string sub_piemenu_name = attachment->getName();
			if (LLTrans::getString(sub_piemenu_name) != "")
			{
				item_params.label = LLTrans::getString(sub_piemenu_name);
			}
			else
			{
				item_params.label = sub_piemenu_name;
			}
			item_params.name =(item_params.label );
			item_params.on_click.function_name = "Object.AttachToAvatar";
			item_params.on_click.parameter = iter->first;
			item_params.on_enable.function_name = "Object.EnableWear";
			item_params.on_enable.parameter = iter->first;
			LLMenuItemCallGL* item = LLUICtrlFactory::create<LLMenuItemCallGL>(item_params);
			gAttachScreenPieMenu->addChild(item);

			item_params.on_click.function_name = "Attachment.DetachFromPoint";
			item_params.on_click.parameter = iter->first;
			item_params.on_enable.function_name = "Attachment.PointFilled";
			item_params.on_enable.parameter = iter->first;
			item = LLUICtrlFactory::create<LLMenuItemCallGL>(item_params);
			gDetachScreenPieMenu->addChild(item);
		}
	}

	for (S32 pass = 0; pass < 2; pass++)
	{
		// *TODO: Skinning - gAttachSubMenu is an awful, awful hack
		if (!gAttachSubMenu)
		{
			break;
		}
		for (attachment_map_t::iterator iter = mAttachmentPoints.begin(); 
			 iter != mAttachmentPoints.end();
			 ++iter)
		{
			LLViewerJointAttachment* attachment = iter->second;
			if (attachment->getIsHUDAttachment() != (pass == 1))
			{
				continue;
			}
			LLMenuItemCallGL::Params item_params;
			std::string sub_piemenu_name = attachment->getName();
			if (LLTrans::getString(sub_piemenu_name) != "")
			{
				item_params.label = LLTrans::getString(sub_piemenu_name);
			}
			else
			{
				item_params.label = sub_piemenu_name;
			}
			item_params.name =(item_params.label );
			item_params.on_click.function_name = "Object.AttachToAvatar";
			item_params.on_click.parameter = iter->first;
			item_params.on_enable.function_name = "Object.EnableWear";
			item_params.on_enable.parameter = iter->first;
			//* TODO: Skinning:
			//LLSD params;
			//params["index"] = iter->first;
			//params["label"] = attachment->getName();
			//item->addEventHandler("on_enable", LLMenuItemCallGL::MenuCallback().function_name("Attachment.Label").parameter(params));
				
			LLMenuItemCallGL* item = LLUICtrlFactory::create<LLMenuItemCallGL>(item_params);
			gAttachSubMenu->addChild(item);

			item_params.on_click.function_name = "Attachment.DetachFromPoint";
			item_params.on_click.parameter = iter->first;
			item_params.on_enable.function_name = "Attachment.PointFilled";
			item_params.on_enable.parameter = iter->first;
			//* TODO: Skinning: item->addEventHandler("on_enable", LLMenuItemCallGL::MenuCallback().function_name("Attachment.Label").parameter(params));

			item = LLUICtrlFactory::create<LLMenuItemCallGL>(item_params);
			gDetachSubMenu->addChild(item);
		}
		if (pass == 0)
		{
			// put separator between non-hud and hud attachments
			gAttachSubMenu->addSeparator();
			gDetachSubMenu->addSeparator();
		}
	}

	for (S32 group = 0; group < 8; group++)
	{
		// skip over groups that don't have sub menus
		if (!gAttachBodyPartPieMenus[group] || !gDetachBodyPartPieMenus[group])
		{
			continue;
		}

		std::multimap<S32, S32> attachment_pie_menu_map;

		// gather up all attachment points assigned to this group, and throw into map sorted by pie slice number
		for (attachment_map_t::iterator iter = mAttachmentPoints.begin(); 
			 iter != mAttachmentPoints.end();
			 ++iter)
		{
			LLViewerJointAttachment* attachment = iter->second;
			if(attachment->getGroup() == group)
			{
				// use multimap to provide a partial order off of the pie slice key
				S32 pie_index = attachment->getPieSlice();
				attachment_pie_menu_map.insert(std::make_pair(pie_index, iter->first));
			}
		}

		// add in requested order to pie menu, inserting separators as necessary
		for (std::multimap<S32, S32>::iterator attach_it = attachment_pie_menu_map.begin();
			 attach_it != attachment_pie_menu_map.end(); ++attach_it)
		{
			S32 attach_index = attach_it->second;

			LLViewerJointAttachment* attachment = get_if_there(mAttachmentPoints, attach_index, (LLViewerJointAttachment*)NULL);
			if (attachment)
			{
				LLMenuItemCallGL::Params item_params;
				item_params.name = attachment->getName();
				item_params.label = LLTrans::getString(attachment->getName());
				item_params.on_click.function_name = "Object.AttachToAvatar";
				item_params.on_click.parameter = attach_index;
				item_params.on_enable.function_name = "Object.EnableWear";
				item_params.on_enable.parameter = attach_index;

				LLMenuItemCallGL* item = LLUICtrlFactory::create<LLMenuItemCallGL>(item_params);
				gAttachBodyPartPieMenus[group]->addChild(item);
					
				item_params.on_click.function_name = "Attachment.DetachFromPoint";
				item_params.on_click.parameter = attach_index;
				item_params.on_enable.function_name = "Attachment.PointFilled";
				item_params.on_enable.parameter = attach_index;
				item = LLUICtrlFactory::create<LLMenuItemCallGL>(item_params);
				gDetachBodyPartPieMenus[group]->addChild(item);
			}
		}
	}
	return TRUE;
}

void LLVOAvatarSelf::cleanup()
{
	markDead();
 	delete mScreenp;
 	mScreenp = NULL;
	mRegionp = NULL;
}

LLVOAvatarSelf::~LLVOAvatarSelf()
{
	cleanup();
}

/**
 **
 ** End LLVOAvatarSelf Constructor routines
 **                                                                             **
 *********************************************************************************/

<<<<<<< HEAD
//virtual
=======
// virtual
>>>>>>> 1beb15c9
BOOL LLVOAvatarSelf::updateCharacter(LLAgent &agent)
{
	// update screen joint size
	if (mScreenp)
	{
		F32 aspect = LLViewerCamera::getInstance()->getAspect();
		LLVector3 scale(1.f, aspect, 1.f);
		mScreenp->setScale(scale);
		mScreenp->updateWorldMatrixChildren();
		resetHUDAttachments();
	}
	
	return LLVOAvatar::updateCharacter(agent);
}

// virtual
BOOL LLVOAvatarSelf::isValid() const
{
	return ((getRegion() != NULL) && !isDead());
}

// virtual
void LLVOAvatarSelf::idleUpdate(LLAgent &agent, LLWorld &world, const F64 &time)
{
	if (isValid())
	{
		LLVOAvatar::idleUpdate(agent, world, time);
		idleUpdateTractorBeam();
	}
}

// virtual
LLJoint *LLVOAvatarSelf::getJoint(const std::string &name)
{
	if (mScreenp)
	{
		LLJoint* jointp = mScreenp->findJoint(name);
		if (jointp) return jointp;
	}
	return LLVOAvatar::getJoint(name);
}
//virtual
void LLVOAvatarSelf::resetJointPositions( void )
{
	return LLVOAvatar::resetJointPositions();
}
// virtual
BOOL LLVOAvatarSelf::setVisualParamWeight(const LLVisualParam *which_param, F32 weight, BOOL upload_bake )
{
	if (!which_param)
	{
		return FALSE;
	}
	LLViewerVisualParam *param = (LLViewerVisualParam*) LLCharacter::getVisualParam(which_param->getID());
	return setParamWeight(param,weight,upload_bake);
}

// virtual
BOOL LLVOAvatarSelf::setVisualParamWeight(const char* param_name, F32 weight, BOOL upload_bake )
{
	if (!param_name)
	{
		return FALSE;
	}
	LLViewerVisualParam *param = (LLViewerVisualParam*) LLCharacter::getVisualParam(param_name);
	return setParamWeight(param,weight,upload_bake);
}

// virtual
BOOL LLVOAvatarSelf::setVisualParamWeight(S32 index, F32 weight, BOOL upload_bake )
{
	LLViewerVisualParam *param = (LLViewerVisualParam*) LLCharacter::getVisualParam(index);
	return setParamWeight(param,weight,upload_bake);
}

BOOL LLVOAvatarSelf::setParamWeight(const LLViewerVisualParam *param, F32 weight, BOOL upload_bake )
{
	if (!param)
	{
		return FALSE;
	}

#if 0
	// FIXME DRANO - kludgy way to avoid overwriting avatar state from wearables.
	if (isUsingServerBakes() && !isUsingLocalAppearance())
	{
		return FALSE;
	}
#endif

	if (param->getCrossWearable())
	{
		LLWearableType::EType type = (LLWearableType::EType)param->getWearableType();
		U32 size = gAgentWearables.getWearableCount(type);
		for (U32 count = 0; count < size; ++count)
		{
			LLViewerWearable *wearable = gAgentWearables.getViewerWearable(type,count);
			if (wearable)
			{
				wearable->setVisualParamWeight(param->getID(), weight, upload_bake);
			}
		}
	}

	return LLCharacter::setVisualParamWeight(param,weight,upload_bake);
}

/*virtual*/ 
void LLVOAvatarSelf::updateVisualParams()
{
	LLVOAvatar::updateVisualParams();
}

/*virtual*/
void LLVOAvatarSelf::idleUpdateAppearanceAnimation()
{
	// Animate all top-level wearable visual parameters
	gAgentWearables.animateAllWearableParams(calcMorphAmount(), FALSE);

	// apply wearable visual params to avatar
	for (U32 type = 0; type < LLWearableType::WT_COUNT; type++)
	{
		LLWearable *wearable = gAgentWearables.getTopWearable((LLWearableType::EType)type);
		if (wearable)
		{
			wearable->writeToAvatar(this);
		}
	}

	//allow avatar to process updates
	LLVOAvatar::idleUpdateAppearanceAnimation();

}

// virtual
void LLVOAvatarSelf::requestStopMotion(LLMotion* motion)
{
	// Only agent avatars should handle the stop motion notifications.

	// Notify agent that motion has stopped
	gAgent.requestStopMotion(motion);
}

// virtual
void LLVOAvatarSelf::stopMotionFromSource(const LLUUID& source_id)
{
	for (AnimSourceIterator motion_it = mAnimationSources.find(source_id); motion_it != mAnimationSources.end(); )
	{
		gAgent.sendAnimationRequest(motion_it->second, ANIM_REQUEST_STOP);
		mAnimationSources.erase(motion_it++);
	}

	LLViewerObject* object = gObjectList.findObject(source_id);
	if (object)
	{
		object->setFlagsWithoutUpdate(FLAGS_ANIM_SOURCE, FALSE);
	}
}

//virtual
U32  LLVOAvatarSelf::processUpdateMessage(LLMessageSystem *mesgsys,
													 void **user_data,
													 U32 block_num,
													 const EObjectUpdateType update_type,
													 LLDataPacker *dp)
{
	U32 retval = LLVOAvatar::processUpdateMessage(mesgsys,user_data,block_num,update_type,dp);

#if 0
	// DRANO - it's not clear this does anything useful. If we wait
	// until an appearance message has been received, we already have
	// the texture ids. If we don't wait, we don't yet know where to
	// look for baked textures, because we haven't received the
	// appearance version data from the appearance message. This looks
	// like an old optimization that's incompatible with server-side
	// texture baking.
	
	// FIXME DRANO - skipping in the case of !mFirstAppearanceMessageReceived prevents us from trying to
	// load textures before we know where they come from (ie, from baking service or not);
	// unknown impact on performance.
	if (mInitialBakesLoaded == false && retval == 0x0 && mFirstAppearanceMessageReceived)
	{
		// call update textures to force the images to be created
		updateMeshTextures();

		// unpack the texture UUIDs to the texture slots
		retval = unpackTEMessage(mesgsys, _PREHASH_ObjectData, (S32) block_num);

		// need to trigger a few operations to get the avatar to use the new bakes
		for (U32 i = 0; i < mBakedTextureDatas.size(); i++)
		{
			const LLAvatarAppearanceDefines::ETextureIndex te = mBakedTextureDatas[i].mTextureIndex;
			LLUUID texture_id = getTEImage(te)->getID();
			setNewBakedTexture(te, texture_id);
			mInitialBakeIDs[i] = texture_id;
		}

		onFirstTEMessageReceived();

		mInitialBakesLoaded = true;
	}
#endif

	return retval;
}


void LLVOAvatarSelf::setLocalTextureTE(U8 te, LLViewerTexture* image, U32 index)
{
	if (te >= TEX_NUM_INDICES)
	{
		llassert(0);
		return;
	}

	if (getTEImage(te)->getID() == image->getID())
	{
		return;
	}

	if (isIndexBakedTexture((ETextureIndex)te))
	{
		llassert(0);
		return;
	}

	setTEImage(te, image);
}

//virtual
void LLVOAvatarSelf::removeMissingBakedTextures()
{	
	BOOL removed = FALSE;
	for (U32 i = 0; i < mBakedTextureDatas.size(); i++)
	{
		const S32 te = mBakedTextureDatas[i].mTextureIndex;
		const LLViewerTexture* tex = getTEImage(te);

		// Replace with default if we can't find the asset, assuming the
		// default is actually valid (which it should be unless something
		// is seriously wrong).
		if (!tex || tex->isMissingAsset())
		{
			LLViewerTexture *imagep = LLViewerTextureManager::getFetchedTexture(IMG_DEFAULT_AVATAR);
			if (imagep)
			{
				setTEImage(te, imagep);
				removed = TRUE;
			}
		}
	}

	if (removed)
	{
		for (U32 i = 0; i < mBakedTextureDatas.size(); i++)
		{
			LLViewerTexLayerSet *layerset = getTexLayerSet(i);
			layerset->setUpdatesEnabled(TRUE);
			invalidateComposite(layerset, FALSE);
		}
		updateMeshTextures();
		if (getRegion() && !getRegion()->getCentralBakeVersion())
		{
<<<<<<< HEAD
		requestLayerSetUploads();
=======
			requestLayerSetUploads();
		}
>>>>>>> 1beb15c9
	}
}
}

//virtual
void LLVOAvatarSelf::updateRegion(LLViewerRegion *regionp)
{
	// Save the global position
	LLVector3d global_pos_from_old_region = getPositionGlobal();

	// Change the region
	setRegion(regionp);

	if (regionp)
	{	// Set correct region-relative position from global coordinates
		setPositionGlobal(global_pos_from_old_region);

		// Diagnostic info
		//LLVector3d pos_from_new_region = getPositionGlobal();
		//llinfos << "pos_from_old_region is " << global_pos_from_old_region
		//	<< " while pos_from_new_region is " << pos_from_new_region
		//	<< llendl;
	}

	if (!regionp || (regionp->getHandle() != mLastRegionHandle))
	{
		if (mLastRegionHandle != 0)
		{
			++mRegionCrossingCount;
			F64 delta = (F64)mRegionCrossingTimer.getElapsedTimeF32();
			F64 avg = (mRegionCrossingCount == 1) ? 0 : LLViewerStats::getInstance()->getStat(LLViewerStats::ST_CROSSING_AVG);
			F64 delta_avg = (delta + avg*(mRegionCrossingCount-1)) / mRegionCrossingCount;
			LLViewerStats::getInstance()->setStat(LLViewerStats::ST_CROSSING_AVG, delta_avg);
			
			F64 max = (mRegionCrossingCount == 1) ? 0 : LLViewerStats::getInstance()->getStat(LLViewerStats::ST_CROSSING_MAX);
			max = llmax(delta, max);
			LLViewerStats::getInstance()->setStat(LLViewerStats::ST_CROSSING_MAX, max);

			// Diagnostics
			llinfos << "Region crossing took " << (F32)(delta * 1000.0) << " ms " << llendl;
		}
		if (regionp)
		{
			mLastRegionHandle = regionp->getHandle();
		}
	}
	mRegionCrossingTimer.reset();
	LLViewerObject::updateRegion(regionp);
}

//--------------------------------------------------------------------
// draw tractor beam when editing objects
//--------------------------------------------------------------------
//virtual
void LLVOAvatarSelf::idleUpdateTractorBeam()
{
	// This is only done for yourself (maybe it should be in the agent?)
	if (!needsRenderBeam() || !isBuilt())
	{
		mBeam = NULL;
	}
	else if (!mBeam || mBeam->isDead())
	{
		// VEFFECT: Tractor Beam
		mBeam = (LLHUDEffectSpiral *)LLHUDManager::getInstance()->createViewerEffect(LLHUDObject::LL_HUD_EFFECT_BEAM);
		mBeam->setColor(LLColor4U(gAgent.getEffectColor()));
		mBeam->setSourceObject(this);
		mBeamTimer.reset();
	}

	if (!mBeam.isNull())
	{
		LLObjectSelectionHandle selection = LLSelectMgr::getInstance()->getSelection();

		if (gAgentCamera.mPointAt.notNull())
		{
			// get point from pointat effect
			mBeam->setPositionGlobal(gAgentCamera.mPointAt->getPointAtPosGlobal());
			mBeam->triggerLocal();
		}
		else if (selection->getFirstRootObject() && 
				selection->getSelectType() != SELECT_TYPE_HUD)
		{
			LLViewerObject* objectp = selection->getFirstRootObject();
			mBeam->setTargetObject(objectp);
		}
		else
		{
			mBeam->setTargetObject(NULL);
			LLTool *tool = LLToolMgr::getInstance()->getCurrentTool();
			if (tool->isEditing())
			{
				if (tool->getEditingObject())
				{
					mBeam->setTargetObject(tool->getEditingObject());
				}
				else
				{
					mBeam->setPositionGlobal(tool->getEditingPointGlobal());
				}
			}
			else
			{
				const LLPickInfo& pick = gViewerWindow->getLastPick();
				mBeam->setPositionGlobal(pick.mPosGlobal);
			}

		}
		if (mBeamTimer.getElapsedTimeF32() > 0.25f)
		{
			mBeam->setColor(LLColor4U(gAgent.getEffectColor()));
			mBeam->setNeedsSendToSim(TRUE);
			mBeamTimer.reset();
		}
	}
}

//-----------------------------------------------------------------------------
// restoreMeshData()
//-----------------------------------------------------------------------------
// virtual
void LLVOAvatarSelf::restoreMeshData()
{
	//llinfos << "Restoring" << llendl;
	mMeshValid = TRUE;
	updateJointLODs();
	updateAttachmentVisibility(gAgentCamera.getCameraMode());

	// force mesh update as LOD might not have changed to trigger this
	gPipeline.markRebuild(mDrawable, LLDrawable::REBUILD_GEOMETRY, TRUE);
}



//-----------------------------------------------------------------------------
// updateAttachmentVisibility()
//-----------------------------------------------------------------------------
void LLVOAvatarSelf::updateAttachmentVisibility(U32 camera_mode)
{
	for (attachment_map_t::iterator iter = mAttachmentPoints.begin(); 
		 iter != mAttachmentPoints.end();
		 ++iter)
	{
		LLViewerJointAttachment* attachment = iter->second;
		if (attachment->getIsHUDAttachment())
		{
			attachment->setAttachmentVisibility(TRUE);
		}
		else
		{
			switch (camera_mode)
			{
				case CAMERA_MODE_MOUSELOOK:
					if (LLVOAvatar::sVisibleInFirstPerson && attachment->getVisibleInFirstPerson())
					{
						attachment->setAttachmentVisibility(TRUE);
					}
					else
					{
						attachment->setAttachmentVisibility(FALSE);
					}
					break;
				default:
					attachment->setAttachmentVisibility(TRUE);
					break;
			}
		}
	}
}

//-----------------------------------------------------------------------------
// updatedWearable( LLWearableType::EType type )
// forces an update to any baked textures relevant to type.
// will force an upload of the resulting bake if the second parameter is TRUE
//-----------------------------------------------------------------------------
void LLVOAvatarSelf::wearableUpdated( LLWearableType::EType type, BOOL upload_result )
{
	for (LLAvatarAppearanceDictionary::BakedTextures::const_iterator baked_iter = LLAvatarAppearanceDictionary::getInstance()->getBakedTextures().begin();
		 baked_iter != LLAvatarAppearanceDictionary::getInstance()->getBakedTextures().end();
		 ++baked_iter)
	{
		const LLAvatarAppearanceDictionary::BakedEntry *baked_dict = baked_iter->second;
		const LLAvatarAppearanceDefines::EBakedTextureIndex index = baked_iter->first;

		if (baked_dict)
		{
			for (LLAvatarAppearanceDefines::wearables_vec_t::const_iterator type_iter = baked_dict->mWearables.begin();
				type_iter != baked_dict->mWearables.end();
				 ++type_iter)
			{
				const LLWearableType::EType comp_type = *type_iter;
				if (comp_type == type)
				{
					LLViewerTexLayerSet *layerset = getLayerSet(index);
					if (layerset)
					{
						layerset->setUpdatesEnabled(true);
						invalidateComposite(layerset, upload_result);
					}
					break;
				}
			}
		}
	}
	
	// Physics type has no associated baked textures, but change of params needs to be sent to
	// other avatars.
	if (type == LLWearableType::WT_PHYSICS)
	  {
	    gAgent.sendAgentSetAppearance();
	  }
}

//-----------------------------------------------------------------------------
// isWearingAttachment()
//-----------------------------------------------------------------------------
BOOL LLVOAvatarSelf::isWearingAttachment(const LLUUID& inv_item_id) const
{
	const LLUUID& base_inv_item_id = gInventory.getLinkedItemID(inv_item_id);
	for (attachment_map_t::const_iterator iter = mAttachmentPoints.begin(); 
		 iter != mAttachmentPoints.end();
		 ++iter)
	{
		const LLViewerJointAttachment* attachment = iter->second;
		if (attachment->getAttachedObject(base_inv_item_id))
		{
			return TRUE;
		}
	}
	return FALSE;
}

//-----------------------------------------------------------------------------
BOOL LLVOAvatarSelf::attachmentWasRequested(const LLUUID& inv_item_id) const
{
	const F32 REQUEST_EXPIRATION_SECONDS = 5.0;  // any request older than this is ignored/removed.
	std::map<LLUUID,LLTimer>::iterator it = mAttachmentRequests.find(inv_item_id);
	if (it != mAttachmentRequests.end())
	{
		const LLTimer& request_time = it->second;
		F32 request_time_elapsed = request_time.getElapsedTimeF32();
		if (request_time_elapsed > REQUEST_EXPIRATION_SECONDS)
		{
			mAttachmentRequests.erase(it);
			return FALSE;
		}
		else
		{
			return TRUE;
		}
	}
	else
	{
		return FALSE;
	}
}

//-----------------------------------------------------------------------------
void LLVOAvatarSelf::addAttachmentRequest(const LLUUID& inv_item_id)
{
	LLTimer current_time;
	mAttachmentRequests[inv_item_id] = current_time;
}

//-----------------------------------------------------------------------------
void LLVOAvatarSelf::removeAttachmentRequest(const LLUUID& inv_item_id)
{
	mAttachmentRequests.erase(inv_item_id);
}

//-----------------------------------------------------------------------------
// getWornAttachment()
//-----------------------------------------------------------------------------
LLViewerObject* LLVOAvatarSelf::getWornAttachment(const LLUUID& inv_item_id)
{
	const LLUUID& base_inv_item_id = gInventory.getLinkedItemID(inv_item_id);
	for (attachment_map_t::const_iterator iter = mAttachmentPoints.begin(); 
		 iter != mAttachmentPoints.end();
		 ++iter)
	{
		LLViewerJointAttachment* attachment = iter->second;
 		if (LLViewerObject *attached_object = attachment->getAttachedObject(base_inv_item_id))
		{
			return attached_object;
		}
	}
	return NULL;
}

const std::string LLVOAvatarSelf::getAttachedPointName(const LLUUID& inv_item_id) const
{
	const LLUUID& base_inv_item_id = gInventory.getLinkedItemID(inv_item_id);
	for (attachment_map_t::const_iterator iter = mAttachmentPoints.begin(); 
		 iter != mAttachmentPoints.end(); 
		 ++iter)
	{
		const LLViewerJointAttachment* attachment = iter->second;
		if (attachment->getAttachedObject(base_inv_item_id))
		{
			return attachment->getName();
		}
	}

	return LLStringUtil::null;
}

//virtual
const LLViewerJointAttachment *LLVOAvatarSelf::attachObject(LLViewerObject *viewer_object)
{
	const LLViewerJointAttachment *attachment = LLVOAvatar::attachObject(viewer_object);
	if (!attachment)
	{
		return 0;
	}

	updateAttachmentVisibility(gAgentCamera.getCameraMode());
	
	// Then make sure the inventory is in sync with the avatar.

	// Should just be the last object added
	if (attachment->isObjectAttached(viewer_object))
	{
		const LLUUID& attachment_id = viewer_object->getAttachmentItemID();
		LLAppearanceMgr::instance().registerAttachment(attachment_id);
		// Clear any pending requests once the attachment arrives.
		removeAttachmentRequest(attachment_id);
		updateLODRiggedAttachments();		
	}

	return attachment;
}

//virtual
BOOL LLVOAvatarSelf::detachObject(LLViewerObject *viewer_object)
{
	const LLUUID attachment_id = viewer_object->getAttachmentItemID();
	if ( LLVOAvatar::detachObject(viewer_object) )
	{
		LLVOAvatar::cleanupAttachedMesh( viewer_object );
		
		// the simulator should automatically handle permission revocation
		
		stopMotionFromSource(attachment_id);
		LLFollowCamMgr::setCameraActive(viewer_object->getID(), FALSE);
		
		LLViewerObject::const_child_list_t& child_list = viewer_object->getChildren();
		for (LLViewerObject::child_list_t::const_iterator iter = child_list.begin();
			 iter != child_list.end(); 
			 ++iter)
		{
			LLViewerObject* child_objectp = *iter;
			// the simulator should automatically handle
			// permissions revocation
			
			stopMotionFromSource(child_objectp->getID());
			LLFollowCamMgr::setCameraActive(child_objectp->getID(), FALSE);
		}
		
		// Make sure the inventory is in sync with the avatar.

		// Update COF contents, don't trigger appearance update.
		if (!isValid())
		{
			llinfos << "removeItemLinks skipped, avatar is under destruction" << llendl;
		}
		else
		{
			LLAppearanceMgr::instance().unregisterAttachment(attachment_id);
		}
		
		return TRUE;
	}
	return FALSE;
}

// static
BOOL LLVOAvatarSelf::detachAttachmentIntoInventory(const LLUUID &item_id)
{
	LLInventoryItem* item = gInventory.getItem(item_id);
	if (item)
	{
		gMessageSystem->newMessageFast(_PREHASH_DetachAttachmentIntoInv);
		gMessageSystem->nextBlockFast(_PREHASH_ObjectData);
		gMessageSystem->addUUIDFast(_PREHASH_AgentID, gAgent.getID());
		gMessageSystem->addUUIDFast(_PREHASH_ItemID, item_id);
		gMessageSystem->sendReliable(gAgent.getRegion()->getHost());
		
		// This object might have been selected, so let the selection manager know it's gone now
		LLViewerObject *found_obj = gObjectList.findObject(item_id);
		if (found_obj)
		{
			LLSelectMgr::getInstance()->remove(found_obj);
		}

		// Error checking in case this object was attached to an invalid point
		// In that case, just remove the item from COF preemptively since detach 
		// will fail.
		if (isAgentAvatarValid())
		{
			const LLViewerObject *attached_obj = gAgentAvatarp->getWornAttachment(item_id);
			if (!attached_obj)
			{
				LLAppearanceMgr::instance().removeCOFItemLinks(item_id);
			}
		}
		return TRUE;
	}
	return FALSE;
}

U32 LLVOAvatarSelf::getNumWearables(LLAvatarAppearanceDefines::ETextureIndex i) const
{
	LLWearableType::EType type = LLAvatarAppearanceDictionary::getInstance()->getTEWearableType(i);
	return gAgentWearables.getWearableCount(type);
}

// virtual
void LLVOAvatarSelf::localTextureLoaded(BOOL success, LLViewerFetchedTexture *src_vi, LLImageRaw* src_raw, LLImageRaw* aux_src, S32 discard_level, BOOL final, void* userdata)
{	

	const LLUUID& src_id = src_vi->getID();
	LLAvatarTexData *data = (LLAvatarTexData *)userdata;
	ETextureIndex index = data->mIndex;
	if (!isIndexLocalTexture(index)) return;

	LLLocalTextureObject *local_tex_obj = getLocalTextureObject(index, 0);

	// fix for EXT-268. Preventing using of NULL pointer
	if(NULL == local_tex_obj)
	{
		LL_WARNS("TAG") << "There is no Local Texture Object with index: " << index 
			<< ", final: " << final
			<< LL_ENDL;
		return;
	}
	if (success)
	{
		if (!local_tex_obj->getBakedReady() &&
			local_tex_obj->getImage() != NULL &&
			(local_tex_obj->getID() == src_id) &&
			discard_level < local_tex_obj->getDiscard())
		{
			local_tex_obj->setDiscard(discard_level);
<<<<<<< HEAD
				requestLayerSetUpdate(index);
=======
			requestLayerSetUpdate(index);
>>>>>>> 1beb15c9
			if (isEditingAppearance())
			{
				LLVisualParamHint::requestHintUpdates();
			}
			updateMeshTextures();
		}
	}
	else if (final)
	{
		// Failed: asset is missing
		if (!local_tex_obj->getBakedReady() &&
			local_tex_obj->getImage() != NULL &&
			local_tex_obj->getImage()->getID() == src_id)
		{
			local_tex_obj->setDiscard(0);
			requestLayerSetUpdate(index);
			updateMeshTextures();
		}
	}
}

// virtual
BOOL LLVOAvatarSelf::getLocalTextureGL(ETextureIndex type, LLViewerTexture** tex_pp, U32 index) const
{
	*tex_pp = NULL;

	if (!isIndexLocalTexture(type)) return FALSE;
	if (getLocalTextureID(type, index) == IMG_DEFAULT_AVATAR) return TRUE;

	const LLLocalTextureObject *local_tex_obj = getLocalTextureObject(type, index);
	if (!local_tex_obj)
	{
		return FALSE;
	}
	*tex_pp = dynamic_cast<LLViewerTexture*> (local_tex_obj->getImage());
	return TRUE;
}

LLViewerFetchedTexture* LLVOAvatarSelf::getLocalTextureGL(LLAvatarAppearanceDefines::ETextureIndex type, U32 index) const
{
	if (!isIndexLocalTexture(type))
	{
		return NULL;
	}

	const LLLocalTextureObject *local_tex_obj = getLocalTextureObject(type, index);
	if (!local_tex_obj)
	{
		return NULL;
	}
	if (local_tex_obj->getID() == IMG_DEFAULT_AVATAR)
	{
		return LLViewerTextureManager::getFetchedTexture(IMG_DEFAULT_AVATAR);
	}
	return dynamic_cast<LLViewerFetchedTexture*> (local_tex_obj->getImage());
}

const LLUUID& LLVOAvatarSelf::getLocalTextureID(ETextureIndex type, U32 index) const
{
	if (!isIndexLocalTexture(type)) return IMG_DEFAULT_AVATAR;

	const LLLocalTextureObject *local_tex_obj = getLocalTextureObject(type, index);
	if (local_tex_obj && local_tex_obj->getImage() != NULL)
	{
		return local_tex_obj->getImage()->getID();
	}
	return IMG_DEFAULT_AVATAR;
} 


//-----------------------------------------------------------------------------
// isLocalTextureDataAvailable()
// Returns true if at least the lowest quality discard level exists for every texture
// in the layerset.
//-----------------------------------------------------------------------------
BOOL LLVOAvatarSelf::isLocalTextureDataAvailable(const LLViewerTexLayerSet* layerset) const
{
	/* if (layerset == mBakedTextureDatas[BAKED_HEAD].mTexLayerSet)
	   return getLocalDiscardLevel(TEX_HEAD_BODYPAINT) >= 0; */
	for (LLAvatarAppearanceDictionary::BakedTextures::const_iterator baked_iter = LLAvatarAppearanceDictionary::getInstance()->getBakedTextures().begin();
		 baked_iter != LLAvatarAppearanceDictionary::getInstance()->getBakedTextures().end();
		 ++baked_iter)
	{
		const EBakedTextureIndex baked_index = baked_iter->first;
		if (layerset == mBakedTextureDatas[baked_index].mTexLayerSet)
		{
			BOOL ret = true;
			const LLAvatarAppearanceDictionary::BakedEntry *baked_dict = baked_iter->second;
			for (texture_vec_t::const_iterator local_tex_iter = baked_dict->mLocalTextures.begin();
				 local_tex_iter != baked_dict->mLocalTextures.end();
				 ++local_tex_iter)
			{
				const ETextureIndex tex_index = *local_tex_iter;
				const LLWearableType::EType wearable_type = LLAvatarAppearanceDictionary::getTEWearableType(tex_index);
				const U32 wearable_count = gAgentWearables.getWearableCount(wearable_type);
				for (U32 wearable_index = 0; wearable_index < wearable_count; wearable_index++)
				{
					BOOL tex_avail = (getLocalDiscardLevel(tex_index, wearable_index) >= 0);
					ret &= tex_avail;
				}
			}
			return ret;
		}
	}
	llassert(0);
	return FALSE;
}

//-----------------------------------------------------------------------------
// virtual
// isLocalTextureDataFinal()
// Returns true if the highest quality discard level exists for every texture
// in the layerset.
//-----------------------------------------------------------------------------
BOOL LLVOAvatarSelf::isLocalTextureDataFinal(const LLViewerTexLayerSet* layerset) const
{
	const U32 desired_tex_discard_level = gSavedSettings.getU32("TextureDiscardLevel"); 
	// const U32 desired_tex_discard_level = 0; // hack to not bake textures on lower discard levels.

	for (U32 i = 0; i < mBakedTextureDatas.size(); i++)
	{
		if (layerset == mBakedTextureDatas[i].mTexLayerSet)
		{
			const LLAvatarAppearanceDictionary::BakedEntry *baked_dict = LLAvatarAppearanceDictionary::getInstance()->getBakedTexture((EBakedTextureIndex)i);
			for (texture_vec_t::const_iterator local_tex_iter = baked_dict->mLocalTextures.begin();
				 local_tex_iter != baked_dict->mLocalTextures.end();
				 ++local_tex_iter)
			{
				const ETextureIndex tex_index = *local_tex_iter;
				const LLWearableType::EType wearable_type = LLAvatarAppearanceDictionary::getTEWearableType(tex_index);
				const U32 wearable_count = gAgentWearables.getWearableCount(wearable_type);
				for (U32 wearable_index = 0; wearable_index < wearable_count; wearable_index++)
				{
					S32 local_discard_level = getLocalDiscardLevel(*local_tex_iter, wearable_index);
					if ((local_discard_level > (S32)(desired_tex_discard_level)) ||
						(local_discard_level < 0 ))
					{
						return FALSE;
					}
				}
			}
			return TRUE;
		}
	}
	llassert(0);
	return FALSE;
}


BOOL LLVOAvatarSelf::isAllLocalTextureDataFinal() const
{
	const U32 desired_tex_discard_level = gSavedSettings.getU32("TextureDiscardLevel"); 
	// const U32 desired_tex_discard_level = 0; // hack to not bake textures on lower discard levels

	for (U32 i = 0; i < mBakedTextureDatas.size(); i++)
	{
		const LLAvatarAppearanceDictionary::BakedEntry *baked_dict = LLAvatarAppearanceDictionary::getInstance()->getBakedTexture((EBakedTextureIndex)i);
		for (texture_vec_t::const_iterator local_tex_iter = baked_dict->mLocalTextures.begin();
			 local_tex_iter != baked_dict->mLocalTextures.end();
			 ++local_tex_iter)
		{
			const ETextureIndex tex_index = *local_tex_iter;
			const LLWearableType::EType wearable_type = LLAvatarAppearanceDictionary::getTEWearableType(tex_index);
			const U32 wearable_count = gAgentWearables.getWearableCount(wearable_type);
			for (U32 wearable_index = 0; wearable_index < wearable_count; wearable_index++)
			{
				S32 local_discard_level = getLocalDiscardLevel(*local_tex_iter, wearable_index);
				if ((local_discard_level > (S32)(desired_tex_discard_level)) ||
					(local_discard_level < 0 ))
				{
					return FALSE;
				}
			}
		}
	}
	return TRUE;
}

BOOL LLVOAvatarSelf::isBakedTextureFinal(const LLAvatarAppearanceDefines::EBakedTextureIndex index) const
{
	const LLViewerTexLayerSet *layerset = getLayerSet(index);
	if (!layerset) return FALSE;
	const LLViewerTexLayerSetBuffer *layerset_buffer = layerset->getViewerComposite();
	if (!layerset_buffer) return FALSE;
	return !layerset_buffer->uploadNeeded();
}

BOOL LLVOAvatarSelf::isTextureDefined(LLAvatarAppearanceDefines::ETextureIndex type, U32 index) const
{
	LLUUID id;
	BOOL isDefined = TRUE;
	if (isIndexLocalTexture(type))
	{
		const LLWearableType::EType wearable_type = LLAvatarAppearanceDictionary::getTEWearableType(type);
		const U32 wearable_count = gAgentWearables.getWearableCount(wearable_type);
		if (index >= wearable_count)
		{
			// invalid index passed in. check all textures of a given type
			for (U32 wearable_index = 0; wearable_index < wearable_count; wearable_index++)
			{
				id = getLocalTextureID(type, wearable_index);
				isDefined &= (id != IMG_DEFAULT_AVATAR && id != IMG_DEFAULT);
			}
		}
		else
		{
			id = getLocalTextureID(type, index);
			isDefined &= (id != IMG_DEFAULT_AVATAR && id != IMG_DEFAULT);
		}
	}
	else
	{
		id = getTEImage(type)->getID();
		isDefined &= (id != IMG_DEFAULT_AVATAR && id != IMG_DEFAULT);
	}
	
	return isDefined;
}

//virtual
BOOL LLVOAvatarSelf::isTextureVisible(LLAvatarAppearanceDefines::ETextureIndex type, U32 index) const
{
	if (isIndexBakedTexture(type))
	{
		return LLVOAvatar::isTextureVisible(type, (U32)0);
	}

	LLUUID tex_id = getLocalTextureID(type,index);
	return (tex_id != IMG_INVISIBLE) 
			|| (LLDrawPoolAlpha::sShowDebugAlpha);
}

//virtual
BOOL LLVOAvatarSelf::isTextureVisible(LLAvatarAppearanceDefines::ETextureIndex type, LLViewerWearable *wearable) const
{
	if (isIndexBakedTexture(type))
	{
		return LLVOAvatar::isTextureVisible(type);
	}

	U32 index = gAgentWearables.getWearableIndex(wearable);
	return isTextureVisible(type,index);
}


//-----------------------------------------------------------------------------
// requestLayerSetUploads()
//-----------------------------------------------------------------------------
void LLVOAvatarSelf::requestLayerSetUploads()
{
	for (U32 i = 0; i < mBakedTextureDatas.size(); i++)
	{
		requestLayerSetUpload((EBakedTextureIndex)i);
	}
}

void LLVOAvatarSelf::requestLayerSetUpload(LLAvatarAppearanceDefines::EBakedTextureIndex i)
{
	ETextureIndex tex_index = mBakedTextureDatas[i].mTextureIndex;
	const BOOL layer_baked = isTextureDefined(tex_index, gAgentWearables.getWearableCount(tex_index));
	LLViewerTexLayerSet *layerset = getLayerSet(i);
	if (!layer_baked && layerset)
	{
		layerset->requestUpload();
	}
}

bool LLVOAvatarSelf::areTexturesCurrent() const
{
	return !hasPendingBakedUploads() && gAgentWearables.areWearablesLoaded();
}

// virtual
bool LLVOAvatarSelf::hasPendingBakedUploads() const
{
	for (U32 i = 0; i < mBakedTextureDatas.size(); i++)
	{
		LLViewerTexLayerSet* layerset = getTexLayerSet(i);
		if (layerset && layerset->getViewerComposite() && layerset->getViewerComposite()->uploadPending())
		{
			return true;
		}
	}
	return false;
}

void LLVOAvatarSelf::invalidateComposite( LLTexLayerSet* layerset, BOOL upload_result )
{
	LLViewerTexLayerSet *layer_set = dynamic_cast<LLViewerTexLayerSet*>(layerset);
	if( !layer_set || !layer_set->getUpdatesEnabled() )
	{
		return;
	}
	// llinfos << "LLVOAvatar::invalidComposite() " << layerset->getBodyRegionName() << llendl;

	layer_set->requestUpdate();
	layer_set->invalidateMorphMasks();

	if( upload_result  && (getRegion() && !getRegion()->getCentralBakeVersion()))
	{
		llassert(isSelf());

		ETextureIndex baked_te = getBakedTE( layer_set );
		setTEImage( baked_te, LLViewerTextureManager::getFetchedTexture(IMG_DEFAULT_AVATAR) );
		layer_set->requestUpload();
		updateMeshTextures();
	}
}

void LLVOAvatarSelf::invalidateAll()
{
	for (U32 i = 0; i < mBakedTextureDatas.size(); i++)
	{
		LLViewerTexLayerSet *layerset = getTexLayerSet(i);
		invalidateComposite(layerset, TRUE);
	}
	//mDebugSelfLoadTimer.reset();
}

//-----------------------------------------------------------------------------
// setCompositeUpdatesEnabled()
//-----------------------------------------------------------------------------
void LLVOAvatarSelf::setCompositeUpdatesEnabled( bool b )
{
	for (U32 i = 0; i < mBakedTextureDatas.size(); i++)
	{
		setCompositeUpdatesEnabled(i, b);
	}
}

void LLVOAvatarSelf::setCompositeUpdatesEnabled(U32 index, bool b)
{
	LLViewerTexLayerSet *layerset = getTexLayerSet(index);
	if (layerset )
	{
		layerset->setUpdatesEnabled( b );
	}
}

bool LLVOAvatarSelf::isCompositeUpdateEnabled(U32 index)
{
	LLViewerTexLayerSet *layerset = getTexLayerSet(index);
	if (layerset)
	{
		return layerset->getUpdatesEnabled();
	}
	return false;
}

void LLVOAvatarSelf::setupComposites()
{
	for (U32 i = 0; i < mBakedTextureDatas.size(); i++)
	{
		ETextureIndex tex_index = mBakedTextureDatas[i].mTextureIndex;
		BOOL layer_baked = isTextureDefined(tex_index, gAgentWearables.getWearableCount(tex_index));
		LLViewerTexLayerSet *layerset = getTexLayerSet(i);
		if (layerset)
		{
			layerset->setUpdatesEnabled(!layer_baked);
		}
	}
}

void LLVOAvatarSelf::updateComposites()
{
	for (U32 i = 0; i < mBakedTextureDatas.size(); i++)
	{
		LLViewerTexLayerSet *layerset = getTexLayerSet(i);
		if (layerset 
			&& ((i != BAKED_SKIRT) || isWearingWearableType(LLWearableType::WT_SKIRT)))
		{
			layerset->updateComposite();
		}
	}
}

// virtual
S32 LLVOAvatarSelf::getLocalDiscardLevel(ETextureIndex type, U32 wearable_index) const
{
	if (!isIndexLocalTexture(type)) return FALSE;

	const LLLocalTextureObject *local_tex_obj = getLocalTextureObject(type, wearable_index);
	if (local_tex_obj)
	{
		const LLViewerFetchedTexture* image = dynamic_cast<LLViewerFetchedTexture*>( local_tex_obj->getImage() );
		if (type >= 0
			&& local_tex_obj->getID() != IMG_DEFAULT_AVATAR
			&& !image->isMissingAsset())
		{
			return image->getDiscardLevel();
		}
		else
		{
			// We don't care about this (no image associated with the layer) treat as fully loaded.
			return 0;
		}
	}
	return 0;
}

// virtual
// Counts the memory footprint of local textures.
void LLVOAvatarSelf::getLocalTextureByteCount(S32* gl_bytes) const
{
	*gl_bytes = 0;
	for (S32 type = 0; type < TEX_NUM_INDICES; type++)
	{
		if (!isIndexLocalTexture((ETextureIndex)type)) continue;
		U32 max_tex = getNumWearables((ETextureIndex) type);
		for (U32 num = 0; num < max_tex; num++)
		{
			const LLLocalTextureObject *local_tex_obj = getLocalTextureObject((ETextureIndex) type, num);
			if (local_tex_obj)
			{
				const LLViewerFetchedTexture* image_gl = dynamic_cast<LLViewerFetchedTexture*>( local_tex_obj->getImage() );
				if (image_gl)
				{
					S32 bytes = (S32)image_gl->getWidth() * image_gl->getHeight() * image_gl->getComponents();
					
					if (image_gl->hasGLTexture())
					{
						*gl_bytes += bytes;
					}
				}
			}
		}
	}
}

// virtual 
void LLVOAvatarSelf::setLocalTexture(ETextureIndex type, LLViewerTexture* src_tex, BOOL baked_version_ready, U32 index)
{
	if (!isIndexLocalTexture(type)) return;

	LLViewerFetchedTexture* tex = LLViewerTextureManager::staticCastToFetchedTexture(src_tex, TRUE) ;
	if(!tex)
	{
		return ;
	}

	S32 desired_discard = isSelf() ? 0 : 2;
	LLLocalTextureObject *local_tex_obj = getLocalTextureObject(type,index);
	if (!local_tex_obj)
	{
		if (type >= TEX_NUM_INDICES)
		{
			llerrs << "Tried to set local texture with invalid type: (" << (U32) type << ", " << index << ")" << llendl;
			return;
		}
		LLWearableType::EType wearable_type = LLAvatarAppearanceDictionary::getInstance()->getTEWearableType(type);
		if (!gAgentWearables.getViewerWearable(wearable_type,index))
		{
			// no wearable is loaded, cannot set the texture.
			return;
		}
		gAgentWearables.addLocalTextureObject(wearable_type,type,index);
		local_tex_obj = getLocalTextureObject(type,index);
		if (!local_tex_obj)
		{
			llerrs << "Unable to create LocalTextureObject for wearable type & index: (" << (U32) wearable_type << ", " << index << ")" << llendl;
			return;
		}
		
		LLViewerTexLayerSet *layer_set = getLayerSet(type);
		if (layer_set)
		{
			layer_set->cloneTemplates(local_tex_obj, type, gAgentWearables.getViewerWearable(wearable_type,index));
		}

	}
	if (!baked_version_ready)
	{
		if (tex != local_tex_obj->getImage() || local_tex_obj->getBakedReady())
		{
			local_tex_obj->setDiscard(MAX_DISCARD_LEVEL+1);
		}
		if (tex->getID() != IMG_DEFAULT_AVATAR)
		{
			if (local_tex_obj->getDiscard() > desired_discard)
			{
				S32 tex_discard = tex->getDiscardLevel();
				if (tex_discard >= 0 && tex_discard <= desired_discard)
				{
					local_tex_obj->setDiscard(tex_discard);
					if (isSelf())
					{
						requestLayerSetUpdate(type);
						if (isEditingAppearance())
<<<<<<< HEAD
					{
						LLVisualParamHint::requestHintUpdates();
=======
						{
							LLVisualParamHint::requestHintUpdates();
						}
>>>>>>> 1beb15c9
					}
				}
				else
				{					
					tex->setLoadedCallback(onLocalTextureLoaded, desired_discard, TRUE, FALSE, new LLAvatarTexData(getID(), type), NULL);
				}
			}
			tex->setMinDiscardLevel(desired_discard);
		}
	}
	local_tex_obj->setImage(tex);
	local_tex_obj->setID(tex->getID());
	setBakedReady(type,baked_version_ready,index);
}

//virtual
void LLVOAvatarSelf::setBakedReady(LLAvatarAppearanceDefines::ETextureIndex type, BOOL baked_version_exists, U32 index)
{
	if (!isIndexLocalTexture(type)) return;
	LLLocalTextureObject *local_tex_obj = getLocalTextureObject(type,index);
	if (local_tex_obj)
	{
		local_tex_obj->setBakedReady( baked_version_exists );
	}
}


// virtual
void LLVOAvatarSelf::dumpLocalTextures() const
{
	llinfos << "Local Textures:" << llendl;

	/* ETextureIndex baked_equiv[] = {
	   TEX_UPPER_BAKED,
	   if (isTextureDefined(baked_equiv[i])) */
	for (LLAvatarAppearanceDictionary::Textures::const_iterator iter = LLAvatarAppearanceDictionary::getInstance()->getTextures().begin();
		 iter != LLAvatarAppearanceDictionary::getInstance()->getTextures().end();
		 ++iter)
	{
		const LLAvatarAppearanceDictionary::TextureEntry *texture_dict = iter->second;
		if (!texture_dict->mIsLocalTexture || !texture_dict->mIsUsedByBakedTexture)
			continue;

		const EBakedTextureIndex baked_index = texture_dict->mBakedTextureIndex;
		const ETextureIndex baked_equiv = LLAvatarAppearanceDictionary::getInstance()->getBakedTexture(baked_index)->mTextureIndex;

		const std::string &name = texture_dict->mName;
		const LLLocalTextureObject *local_tex_obj = getLocalTextureObject(iter->first, 0);
		// index is baked texture - index is not relevant. putting in 0 as placeholder
		if (isTextureDefined(baked_equiv, 0))
		{
#if LL_RELEASE_FOR_DOWNLOAD
			// End users don't get to trivially see avatar texture IDs, makes textures
			// easier to steal. JC
			llinfos << "LocTex " << name << ": Baked " << llendl;
#else
			llinfos << "LocTex " << name << ": Baked " << getTEImage(baked_equiv)->getID() << llendl;
#endif
		}
		else if (local_tex_obj && local_tex_obj->getImage() != NULL)
		{
			if (local_tex_obj->getImage()->getID() == IMG_DEFAULT_AVATAR)
			{
				llinfos << "LocTex " << name << ": None" << llendl;
			}
			else
			{
				const LLViewerFetchedTexture* image = dynamic_cast<LLViewerFetchedTexture*>( local_tex_obj->getImage() );

				llinfos << "LocTex " << name << ": "
						<< "Discard " << image->getDiscardLevel() << ", "
						<< "(" << image->getWidth() << ", " << image->getHeight() << ") " 
#if !LL_RELEASE_FOR_DOWNLOAD
					// End users don't get to trivially see avatar texture IDs,
					// makes textures easier to steal
						<< image->getID() << " "
#endif
						<< "Priority: " << image->getDecodePriority()
						<< llendl;
			}
		}
		else
		{
			llinfos << "LocTex " << name << ": No LLViewerTexture" << llendl;
		}
	}
}

//-----------------------------------------------------------------------------
// static 
// onLocalTextureLoaded()
//-----------------------------------------------------------------------------

void LLVOAvatarSelf::onLocalTextureLoaded(BOOL success, LLViewerFetchedTexture *src_vi, LLImageRaw* src_raw, LLImageRaw* aux_src, S32 discard_level, BOOL final, void* userdata)
{
	LLAvatarTexData *data = (LLAvatarTexData *)userdata;
	LLVOAvatarSelf *self = (LLVOAvatarSelf *)gObjectList.findObject(data->mAvatarID);
	if (self)
	{
		// We should only be handling local textures for ourself
		self->localTextureLoaded(success, src_vi, src_raw, aux_src, discard_level, final, userdata);
	}
	// ensure data is cleaned up
	if (final || !success)
	{
		delete data;
	}
}

/*virtual*/	void LLVOAvatarSelf::setImage(const U8 te, LLViewerTexture *imagep, const U32 index)
{
	if (isIndexLocalTexture((ETextureIndex)te))
	{
		setLocalTexture((ETextureIndex)te, imagep, FALSE ,index);
	}
	else 
	{
		setTEImage(te,imagep);
	}
}

/*virtual*/ LLViewerTexture* LLVOAvatarSelf::getImage(const U8 te, const U32 index) const
{
	if (isIndexLocalTexture((ETextureIndex)te))
	{
		return getLocalTextureGL((ETextureIndex)te,index);
	}
	else 
	{
		return getTEImage(te);
	}
}


// static
void LLVOAvatarSelf::dumpTotalLocalTextureByteCount()
{
	S32 gl_bytes = 0;
	gAgentAvatarp->getLocalTextureByteCount(&gl_bytes);
	llinfos << "Total Avatar LocTex GL:" << (gl_bytes/1024) << "KB" << llendl;
}

BOOL LLVOAvatarSelf::getIsCloud() const
{
	// Let people know why they're clouded without spamming them into oblivion.
	bool do_warn = false;
	static LLTimer time_since_notice;
	F32 update_freq = 30.0;
	if (time_since_notice.getElapsedTimeF32() > update_freq)
	{
		time_since_notice.reset();
		do_warn = true;
	}
	
	// do we have our body parts?
	S32 shape_count = gAgentWearables.getWearableCount(LLWearableType::WT_SHAPE);
	S32 hair_count = gAgentWearables.getWearableCount(LLWearableType::WT_HAIR);
	S32 eye_count = gAgentWearables.getWearableCount(LLWearableType::WT_EYES);
	S32 skin_count = gAgentWearables.getWearableCount(LLWearableType::WT_SKIN);
	if (!shape_count || !hair_count || !eye_count || !skin_count)
	{
		if (do_warn)
		{
			llinfos << "Self is clouded due to missing one or more required body parts: "
					<< (shape_count ? "" : "SHAPE ")
					<< (hair_count ? "" : "HAIR ")
					<< (eye_count ? "" : "EYES ")
					<< (skin_count ? "" : "SKIN ")
					<< llendl;
		}
		return TRUE;
	}

	if (!isTextureDefined(TEX_HAIR, 0))
	{
		if (do_warn)
		{
			llinfos << "Self is clouded because of no hair texture" << llendl;
		}
		return TRUE;
	}

	if (!mPreviousFullyLoaded)
	{
		if (!isLocalTextureDataAvailable(getLayerSet(BAKED_LOWER)) &&
			(!isTextureDefined(TEX_LOWER_BAKED, 0)))
		{
			if (do_warn)
			{
				llinfos << "Self is clouded because lower textures not baked" << llendl;
			}
			return TRUE;
		}

		if (!isLocalTextureDataAvailable(getLayerSet(BAKED_UPPER)) &&
			(!isTextureDefined(TEX_UPPER_BAKED, 0)))
		{
			if (do_warn)
			{
				llinfos << "Self is clouded because upper textures not baked" << llendl;
			}
			return TRUE;
		}

		for (U32 i = 0; i < mBakedTextureDatas.size(); i++)
		{
			if (i == BAKED_SKIRT && !isWearingWearableType(LLWearableType::WT_SKIRT))
				continue;

			const BakedTextureData& texture_data = mBakedTextureDatas[i];
			if (!isTextureDefined(texture_data.mTextureIndex, 0))
				continue;

			// Check for the case that texture is defined but not sufficiently loaded to display anything.
			const LLViewerTexture* baked_img = getImage( texture_data.mTextureIndex, 0 );
			if (!baked_img || !baked_img->hasGLTexture())
			{
				if (do_warn)
				{
					llinfos << "Self is clouded because texture at index " << i
							<< " (texture index is " << texture_data.mTextureIndex << ") is not loaded" << llendl;
				}
				return TRUE;
			}
		}

		lldebugs << "Avatar de-clouded" << llendl;
	}
	return FALSE;
}

/*static*/
void LLVOAvatarSelf::debugOnTimingLocalTexLoaded(BOOL success, LLViewerFetchedTexture *src_vi, LLImageRaw* src, LLImageRaw* aux_src, S32 discard_level, BOOL final, void* userdata)
{
	gAgentAvatarp->debugTimingLocalTexLoaded(success, src_vi, src, aux_src, discard_level, final, userdata);
}

void LLVOAvatarSelf::debugTimingLocalTexLoaded(BOOL success, LLViewerFetchedTexture *src_vi, LLImageRaw* src, LLImageRaw* aux_src, S32 discard_level, BOOL final, void* userdata)
{
	LLAvatarTexData *data = (LLAvatarTexData *)userdata;
	if (!data)
	{
		return;
	}

	ETextureIndex index = data->mIndex;
	
	if (index < 0 || index >= TEX_NUM_INDICES)
	{
		return;
	}

	if (discard_level >=0 && discard_level <= MAX_DISCARD_LEVEL) // ignore discard level -1, as it means we have no data.
	{
		mDebugTextureLoadTimes[(U32)index][(U32)discard_level] = mDebugSelfLoadTimer.getElapsedTimeF32();
	}
	if (final)
	{
		delete data;
	}
}

void LLVOAvatarSelf::debugBakedTextureUpload(EBakedTextureIndex index, BOOL finished)
{
	U32 done = 0;
	if (finished)
	{
		done = 1;
	}
	mDebugBakedTextureTimes[index][done] = mDebugSelfLoadTimer.getElapsedTimeF32();
}

const std::string LLVOAvatarSelf::verboseDebugDumpLocalTextureDataInfo(const LLViewerTexLayerSet* layerset) const
{
	std::ostringstream outbuf;
	for (LLAvatarAppearanceDictionary::BakedTextures::const_iterator baked_iter =
			 LLAvatarAppearanceDictionary::getInstance()->getBakedTextures().begin();
		 baked_iter != LLAvatarAppearanceDictionary::getInstance()->getBakedTextures().end();
		 ++baked_iter)
	{
		const EBakedTextureIndex baked_index = baked_iter->first;
		if (layerset == mBakedTextureDatas[baked_index].mTexLayerSet)
		{
			outbuf << "baked_index: " << baked_index << "\n";
			const LLAvatarAppearanceDictionary::BakedEntry *baked_dict = baked_iter->second;
			for (texture_vec_t::const_iterator local_tex_iter = baked_dict->mLocalTextures.begin();
				 local_tex_iter != baked_dict->mLocalTextures.end();
				 ++local_tex_iter)
			{
				const ETextureIndex tex_index = *local_tex_iter;
				const std::string tex_name = LLAvatarAppearanceDictionary::getInstance()->getTexture(tex_index)->mName;
				outbuf << "  tex_index " << (S32) tex_index << " name " << tex_name << "\n";
				const LLWearableType::EType wearable_type = LLAvatarAppearanceDictionary::getTEWearableType(tex_index);
				const U32 wearable_count = gAgentWearables.getWearableCount(wearable_type);
				if (wearable_count > 0)
				{
					for (U32 wearable_index = 0; wearable_index < wearable_count; wearable_index++)
					{
						outbuf << "    " << LLWearableType::getTypeName(wearable_type) << " " << wearable_index << ":";
						const LLLocalTextureObject *local_tex_obj = getLocalTextureObject(tex_index, wearable_index);
						if (local_tex_obj)
						{
							LLViewerFetchedTexture* image = dynamic_cast<LLViewerFetchedTexture*>( local_tex_obj->getImage() );
							if (tex_index >= 0
								&& local_tex_obj->getID() != IMG_DEFAULT_AVATAR
								&& !image->isMissingAsset())
							{
								outbuf << " id: " << image->getID()
									   << " refs: " << image->getNumRefs()
									   << " glocdisc: " << getLocalDiscardLevel(tex_index, wearable_index)
									   << " discard: " << image->getDiscardLevel()
									   << " desired: " << image->getDesiredDiscardLevel()
									   << " decode: " << image->getDecodePriority()
									   << " addl: " << image->getAdditionalDecodePriority()
									   << " ts: " << image->getTextureState()
									   << " bl: " << image->getBoostLevel()
									   << " fl: " << image->isFullyLoaded() // this is not an accessor for mFullyLoaded - see comment there.
									   << " cl: " << (image->isFullyLoaded() && image->getDiscardLevel()==0) // "completely loaded"
									   << " mvs: " << image->getMaxVirtualSize()
									   << " mvsc: " << image->getMaxVirtualSizeResetCounter()
									   << " mem: " << image->getTextureMemory();
							}
						}
						outbuf << "\n";
					}
				}
			}
			break;
		}
	}
	return outbuf.str();
}

void LLVOAvatarSelf::dumpAllTextures() const
{
	std::string vd_text = "Local textures per baked index and wearable:\n";
	for (LLAvatarAppearanceDefines::LLAvatarAppearanceDictionary::BakedTextures::const_iterator baked_iter = LLAvatarAppearanceDefines::LLAvatarAppearanceDictionary::getInstance()->getBakedTextures().begin();
		 baked_iter != LLAvatarAppearanceDefines::LLAvatarAppearanceDictionary::getInstance()->getBakedTextures().end();
		 ++baked_iter)
	{
		const LLAvatarAppearanceDefines::EBakedTextureIndex baked_index = baked_iter->first;
		const LLViewerTexLayerSet *layerset = debugGetLayerSet(baked_index);
		if (!layerset) continue;
		const LLViewerTexLayerSetBuffer *layerset_buffer = layerset->getViewerComposite();
		if (!layerset_buffer) continue;
		vd_text += verboseDebugDumpLocalTextureDataInfo(layerset);
	}
	LL_DEBUGS("Avatar") << vd_text << llendl;
}

const std::string LLVOAvatarSelf::debugDumpLocalTextureDataInfo(const LLViewerTexLayerSet* layerset) const
{
	std::string text="";

	text = llformat("[Final:%d Avail:%d] ",isLocalTextureDataFinal(layerset), isLocalTextureDataAvailable(layerset));

	/* if (layerset == mBakedTextureDatas[BAKED_HEAD].mTexLayerSet)
	   return getLocalDiscardLevel(TEX_HEAD_BODYPAINT) >= 0; */
	for (LLAvatarAppearanceDictionary::BakedTextures::const_iterator baked_iter = LLAvatarAppearanceDictionary::getInstance()->getBakedTextures().begin();
		 baked_iter != LLAvatarAppearanceDictionary::getInstance()->getBakedTextures().end();
		 ++baked_iter)
	{
		const EBakedTextureIndex baked_index = baked_iter->first;
		if (layerset == mBakedTextureDatas[baked_index].mTexLayerSet)
		{
			const LLAvatarAppearanceDictionary::BakedEntry *baked_dict = baked_iter->second;
			text += llformat("%d-%s ( ",baked_index, baked_dict->mName.c_str());
			for (texture_vec_t::const_iterator local_tex_iter = baked_dict->mLocalTextures.begin();
				 local_tex_iter != baked_dict->mLocalTextures.end();
				 ++local_tex_iter)
			{
				const ETextureIndex tex_index = *local_tex_iter;
				const LLWearableType::EType wearable_type = LLAvatarAppearanceDictionary::getTEWearableType(tex_index);
				const U32 wearable_count = gAgentWearables.getWearableCount(wearable_type);
				if (wearable_count > 0)
				{
					text += LLWearableType::getTypeName(wearable_type) + ":";
					for (U32 wearable_index = 0; wearable_index < wearable_count; wearable_index++)
					{
						const U32 discard_level = getLocalDiscardLevel(tex_index, wearable_index);
						std::string discard_str = llformat("%d ",discard_level);
						text += llformat("%d ",discard_level);
					}
				}
			}
			text += ")";
			break;
		}
	}
	return text;
}

const std::string LLVOAvatarSelf::debugDumpAllLocalTextureDataInfo() const
{
	std::string text;
	const U32 override_tex_discard_level = gSavedSettings.getU32("TextureDiscardLevel");

	for (U32 i = 0; i < mBakedTextureDatas.size(); i++)
	{
		const LLAvatarAppearanceDictionary::BakedEntry *baked_dict = LLAvatarAppearanceDictionary::getInstance()->getBakedTexture((EBakedTextureIndex)i);
		BOOL is_texture_final = TRUE;
		for (texture_vec_t::const_iterator local_tex_iter = baked_dict->mLocalTextures.begin();
			 local_tex_iter != baked_dict->mLocalTextures.end();
			 ++local_tex_iter)
		{
			const ETextureIndex tex_index = *local_tex_iter;
			const LLWearableType::EType wearable_type = LLAvatarAppearanceDictionary::getTEWearableType(tex_index);
			const U32 wearable_count = gAgentWearables.getWearableCount(wearable_type);
			for (U32 wearable_index = 0; wearable_index < wearable_count; wearable_index++)
			{
				is_texture_final &= (getLocalDiscardLevel(*local_tex_iter, wearable_index) <= (S32)(override_tex_discard_level));
			}
		}
		text += llformat("%s:%d ",baked_dict->mName.c_str(),is_texture_final);
	}
	return text;
}


#if 0
// Dump avatar metrics data.
LLSD LLVOAvatarSelf::metricsData()
{
	// runway - add region info
	LLSD result;
	result["rez_status"] = LLVOAvatar::rezStatusToString(getRezzedStatus());
	result["timers"]["debug_existence"] = mDebugExistenceTimer.getElapsedTimeF32();
	result["timers"]["ruth_debug"] = mRuthDebugTimer.getElapsedTimeF32();
	result["timers"]["ruth"] = mRuthTimer.getElapsedTimeF32();
	result["timers"]["invisible"] = mInvisibleTimer.getElapsedTimeF32();
	result["timers"]["fully_loaded"] = mFullyLoadedTimer.getElapsedTimeF32();
	result["startup"] = LLStartUp::getPhases().dumpPhases();
	
	return result;
}
#endif

class ViewerAppearanceChangeMetricsResponder: public LLCurl::Responder
{
public:
	ViewerAppearanceChangeMetricsResponder( S32 expected_sequence,
											volatile const S32 & live_sequence,
											volatile bool & reporting_started):
		mExpectedSequence(expected_sequence),
		mLiveSequence(live_sequence),
		mReportingStarted(reporting_started)
	{
	}

	virtual void completed(U32 status,
						   const std::string& reason,
						   const LLSD& content)
	{
		gPendingMetricsUploads--; // if we add retry, this should be moved to the isGoodStatus case.
		if (isGoodStatus(status))
		{
			LL_DEBUGS("Avatar") << "OK" << LL_ENDL;
			result(content);
		}
		else
		{
			LL_WARNS("Avatar") << "Failed " << status << " reason " << reason << LL_ENDL;
			errorWithContent(status,reason,content);
		}
	}

	// virtual
	void result(const LLSD & content)
	{
		if (mLiveSequence == mExpectedSequence)
		{
			mReportingStarted = true;
		}
	}

private:
	S32 mExpectedSequence;
	volatile const S32 & mLiveSequence;
	volatile bool & mReportingStarted;
};

bool LLVOAvatarSelf::updateAvatarRezMetrics(bool force_send)
{
	const F32 AV_METRICS_INTERVAL_QA = 30.0;
	F32 send_period = 300.0;
	if (gSavedSettings.getBOOL("QAModeMetrics"))
	{
		send_period = AV_METRICS_INTERVAL_QA;
	}

	if (force_send || mTimeSinceLastRezMessage.getElapsedTimeF32() > send_period)
	{
		// Stats for completed phases have been getting logged as they
		// complete.  This will give us stats for any timers that
		// haven't finished as of the metric's being sent.
		
		if (force_send)
		{
			LLVOAvatar::logPendingPhasesAllAvatars();
		}
		sendViewerAppearanceChangeMetrics();
	}

	return false;
}

void LLVOAvatarSelf::addMetricsTimerRecord(const LLSD& record)
{
	mPendingTimerRecords.push_back(record);
}

bool operator<(const LLSD& a, const LLSD& b)
{
	std::ostringstream aout, bout;
	aout << LLSDNotationStreamer(a);
	bout << LLSDNotationStreamer(b);
	std::string astring = aout.str();
	std::string bstring = bout.str();

	return astring < bstring;

}

// Given a vector of LLSD records, return an LLSD array of bucketed stats for val_field.
LLSD summarize_by_buckets(std::vector<LLSD> in_records,
						  std::vector<std::string> by_fields,
						  std::string val_field)
{
	LLSD result = LLSD::emptyArray();
	std::map<LLSD,LLViewerStats::StatsAccumulator> accum;
	for (std::vector<LLSD>::iterator in_record_iter = in_records.begin();
		 in_record_iter != in_records.end(); ++in_record_iter)
	{
		LLSD& record = *in_record_iter;
		LLSD key;
		for (std::vector<std::string>::iterator field_iter = by_fields.begin();
			 field_iter != by_fields.end(); ++field_iter)
		{
			const std::string& field = *field_iter;
			key[field] = record[field];
		}
		LLViewerStats::StatsAccumulator& stats = accum[key];
		F32 value = record[val_field].asReal();
		stats.push(value);
	}
	for (std::map<LLSD,LLViewerStats::StatsAccumulator>::iterator accum_it = accum.begin();
		 accum_it != accum.end(); ++accum_it)
	{
		LLSD out_record = accum_it->first;
		out_record["stats"] = accum_it->second.getData();
		result.append(out_record);
	}
	return result;
}

void LLVOAvatarSelf::sendViewerAppearanceChangeMetrics()
{
	// gAgentAvatarp->stopAllPhases();
	static volatile bool reporting_started(false);
	static volatile S32 report_sequence(0);

	LLSD msg; // = metricsData();
	msg["message"] = "ViewerAppearanceChangeMetrics";
	msg["session_id"] = gAgentSessionID;
	msg["agent_id"] = gAgentID;
	msg["sequence"] = report_sequence;
	msg["initial"] = !reporting_started;
	msg["break"] = false;
	msg["duration"] = mTimeSinceLastRezMessage.getElapsedTimeF32();

	// Status of our own rezzing.
	msg["rez_status"] = LLVOAvatar::rezStatusToString(getRezzedStatus());

	// Status of all nearby avs including ourself.
	msg["nearby"] = LLSD::emptyArray();
	std::vector<S32> rez_counts;
	LLVOAvatar::getNearbyRezzedStats(rez_counts);
	for (S32 rez_stat=0; rez_stat < rez_counts.size(); ++rez_stat)
	{
		std::string rez_status_name = LLVOAvatar::rezStatusToString(rez_stat);
		msg["nearby"][rez_status_name] = rez_counts[rez_stat];
	}

	//	std::vector<std::string> bucket_fields("timer_name","is_self","grid_x","grid_y","is_using_server_bake");
	std::vector<std::string> by_fields;
	by_fields.push_back("timer_name");
	by_fields.push_back("completed");
	by_fields.push_back("grid_x");
	by_fields.push_back("grid_y");
	by_fields.push_back("is_using_server_bakes");
	by_fields.push_back("is_self");
	by_fields.push_back("central_bake_version");
	LLSD summary = summarize_by_buckets(mPendingTimerRecords, by_fields, std::string("elapsed"));
	msg["timers"] = summary;

	mPendingTimerRecords.clear();

	// Update sequence number
	if (S32_MAX == ++report_sequence)
		report_sequence = 0;

	LL_DEBUGS("Avatar") << avString() << "message: " << ll_pretty_print_sd(msg) << LL_ENDL;
	std::string	caps_url;
	if (getRegion())
	{
		// runway - change here to activate.
		caps_url = getRegion()->getCapability("ViewerMetrics");
	}
	if (!caps_url.empty())
	{
		gPendingMetricsUploads++;
		LLCurlRequest::headers_t headers;
		LLHTTPClient::post(caps_url,
						   msg,
						   new ViewerAppearanceChangeMetricsResponder(report_sequence,
																	  report_sequence,
																	  reporting_started));
		mTimeSinceLastRezMessage.reset();
	}
}

class CheckAgentAppearanceServiceResponder: public LLHTTPClient::Responder
{
public:
	CheckAgentAppearanceServiceResponder()
	{
	}
	
	virtual ~CheckAgentAppearanceServiceResponder()
	{
	}

	/* virtual */ void result(const LLSD& content)
	{
		LL_DEBUGS("Avatar") << "status OK" << llendl;
	}

	// Error
	/*virtual*/ void errorWithContent(U32 status, const std::string& reason, const LLSD& content)
	{
		if (isAgentAvatarValid())
		{
			LL_DEBUGS("Avatar") << "failed, will rebake [status:"
					<< status << "]: " << content << llendl;
			forceAppearanceUpdate();
		}
	}	

	static void forceAppearanceUpdate()
	{
		// Trying to rebake immediately after crossing region boundary
		// seems to be failure prone; adding a delay factor. Yes, this
		// fix is ad-hoc and not guaranteed to work in all cases.
		doAfterInterval(boost::bind(&LLVOAvatarSelf::forceBakeAllTextures,
									gAgentAvatarp.get(), true), 5.0);
	}
};

void LLVOAvatarSelf::checkForUnsupportedServerBakeAppearance()
{
	// Need to check only if we have a server baked appearance and are
	// in a non-baking region.
	if (!gAgentAvatarp->isUsingServerBakes())
		return;
	if (!gAgent.getRegion() || gAgent.getRegion()->getCentralBakeVersion()!=0)
		return;

	// if baked image service is unknown, need to refresh.
	if (LLAppearanceMgr::instance().getAppearanceServiceURL().empty())
	{
		CheckAgentAppearanceServiceResponder::forceAppearanceUpdate();
	}
	// query baked image service to check status.
	std::string image_url = gAgentAvatarp->getImageURL(TEX_HEAD_BAKED,
													   getTE(TEX_HEAD_BAKED)->getID());
	LLHTTPClient::head(image_url, new CheckAgentAppearanceServiceResponder);
}

const LLUUID& LLVOAvatarSelf::grabBakedTexture(EBakedTextureIndex baked_index) const
{
	if (canGrabBakedTexture(baked_index))
	{
		ETextureIndex tex_index = LLAvatarAppearanceDictionary::bakedToLocalTextureIndex(baked_index);
		if (tex_index == TEX_NUM_INDICES)
		{
			return LLUUID::null;
		}
		return getTEImage( tex_index )->getID();
	}
	return LLUUID::null;
}

BOOL LLVOAvatarSelf::canGrabBakedTexture(EBakedTextureIndex baked_index) const
{
	ETextureIndex tex_index = LLAvatarAppearanceDictionary::bakedToLocalTextureIndex(baked_index);
	if (tex_index == TEX_NUM_INDICES)
	{
		return FALSE;
	}
	// Check if the texture hasn't been baked yet.
	if (!isTextureDefined(tex_index, 0))
	{
		lldebugs << "getTEImage( " << (U32) tex_index << " )->getID() == IMG_DEFAULT_AVATAR" << llendl;
		return FALSE;
	}

	if (gAgent.isGodlikeWithoutAdminMenuFakery())
		return TRUE;

	// Check permissions of textures that show up in the
	// baked texture.  We don't want people copying people's
	// work via baked textures.

	const LLAvatarAppearanceDictionary::BakedEntry *baked_dict = LLAvatarAppearanceDictionary::getInstance()->getBakedTexture(baked_index);
	for (texture_vec_t::const_iterator iter = baked_dict->mLocalTextures.begin();
		 iter != baked_dict->mLocalTextures.end();
		 ++iter)
	{
		const ETextureIndex t_index = (*iter);
		LLWearableType::EType wearable_type = LLAvatarAppearanceDictionary::getTEWearableType(t_index);
		U32 count = gAgentWearables.getWearableCount(wearable_type);
		lldebugs << "Checking index " << (U32) t_index << " count: " << count << llendl;
		
		for (U32 wearable_index = 0; wearable_index < count; ++wearable_index)
		{
			LLViewerWearable *wearable = gAgentWearables.getViewerWearable(wearable_type, wearable_index);
			if (wearable)
			{
				const LLLocalTextureObject *texture = wearable->getLocalTextureObject((S32)t_index);
				const LLUUID& texture_id = texture->getID();
				if (texture_id != IMG_DEFAULT_AVATAR)
				{
					// Search inventory for this texture.
					LLViewerInventoryCategory::cat_array_t cats;
					LLViewerInventoryItem::item_array_t items;
					LLAssetIDMatches asset_id_matches(texture_id);
					gInventory.collectDescendentsIf(LLUUID::null,
													cats,
													items,
													LLInventoryModel::INCLUDE_TRASH,
													asset_id_matches);

					BOOL can_grab = FALSE;
					lldebugs << "item count for asset " << texture_id << ": " << items.count() << llendl;
					if (items.count())
					{
						// search for full permissions version
						for (S32 i = 0; i < items.count(); i++)
						{
							LLViewerInventoryItem* itemp = items[i];
												if (itemp->getIsFullPerm())
							{
								can_grab = TRUE;
								break;
							}
						}
					}
					if (!can_grab) return FALSE;
				}
			}
		}
	}

	return TRUE;
}

void LLVOAvatarSelf::addLocalTextureStats( ETextureIndex type, LLViewerFetchedTexture* imagep,
										   F32 texel_area_ratio, BOOL render_avatar, BOOL covered_by_baked)
{
	if (!isIndexLocalTexture(type)) return;

	// Sunshine - ignoring covered_by_baked will force local textures
	// to always load.  Fix for SH-4001 and many related issues.  Do
	// not restore this without some more targetted fix for the local
	// textures failing to load issue.
	//if (!covered_by_baked)
	{
		if (imagep->getID() != IMG_DEFAULT_AVATAR)
<<<<<<< HEAD
	{
			imagep->setNoDelete();
			if (imagep->getDiscardLevel() != 0)
		{
			F32 desired_pixels;
			desired_pixels = llmin(mPixelArea, (F32)getTexImageArea());

				imagep->setBoostLevel(getAvatarBoostLevel());
				imagep->setAdditionalDecodePriority(SELF_ADDITIONAL_PRI) ;
			imagep->resetTextureStats();
			imagep->setMaxVirtualSizeResetInterval(MAX_TEXTURE_VIRTURE_SIZE_RESET_INTERVAL);
			imagep->addTextureStats( desired_pixels / texel_area_ratio );
			imagep->forceUpdateBindStats() ;
			if (imagep->getDiscardLevel() < 0)
=======
		{
			imagep->setNoDelete();
			if (imagep->getDiscardLevel() != 0)
>>>>>>> 1beb15c9
			{
				F32 desired_pixels;
				desired_pixels = llmin(mPixelArea, (F32)getTexImageArea());
				
				imagep->setBoostLevel(getAvatarBoostLevel());
				imagep->setAdditionalDecodePriority(SELF_ADDITIONAL_PRI) ;
				imagep->resetTextureStats();
				imagep->setMaxVirtualSizeResetInterval(MAX_TEXTURE_VIRTURE_SIZE_RESET_INTERVAL);
				imagep->addTextureStats( desired_pixels / texel_area_ratio );
				imagep->forceUpdateBindStats() ;
				if (imagep->getDiscardLevel() < 0)
				{
					mHasGrey = TRUE; // for statistics gathering
				}
			}
		}
		}
		else
		{
			// texture asset is missing
			mHasGrey = TRUE; // for statistics gathering
		}
	}
}

LLLocalTextureObject* LLVOAvatarSelf::getLocalTextureObject(LLAvatarAppearanceDefines::ETextureIndex i, U32 wearable_index) const
{
	LLWearableType::EType type = LLAvatarAppearanceDictionary::getInstance()->getTEWearableType(i);
	LLViewerWearable* wearable = gAgentWearables.getViewerWearable(type, wearable_index);
	if (wearable)
	{
		return wearable->getLocalTextureObject(i);
	}

	return NULL;
}

//-----------------------------------------------------------------------------
// getBakedTE()
// Used by the LayerSet.  (Layer sets don't in general know what textures depend on them.)
//-----------------------------------------------------------------------------
ETextureIndex LLVOAvatarSelf::getBakedTE( const LLViewerTexLayerSet* layerset ) const
{
	for (U32 i = 0; i < mBakedTextureDatas.size(); i++)
	{
		if (layerset == mBakedTextureDatas[i].mTexLayerSet )
		{
			return mBakedTextureDatas[i].mTextureIndex;
		}
	}
	llassert(0);
	return TEX_HEAD_BAKED;
}


void LLVOAvatarSelf::setNewBakedTexture(LLAvatarAppearanceDefines::EBakedTextureIndex i, const LLUUID &uuid)
{
	ETextureIndex index = LLAvatarAppearanceDictionary::bakedToLocalTextureIndex(i);
	setNewBakedTexture(index, uuid);
}


//-----------------------------------------------------------------------------
// setNewBakedTexture()
// A new baked texture has been successfully uploaded and we can start using it now.
//-----------------------------------------------------------------------------
void LLVOAvatarSelf::setNewBakedTexture( ETextureIndex te, const LLUUID& uuid )
{
	// Baked textures live on other sims.
	LLHost target_host = getObjectHost();	
	setTEImage( te, LLViewerTextureManager::getFetchedTextureFromHost( uuid, FTT_HOST_BAKE, target_host ) );
	updateMeshTextures();
	dirtyMesh();

	LLVOAvatar::cullAvatarsByPixelArea();

	/* switch(te)
		case TEX_HEAD_BAKED:
			llinfos << "New baked texture: HEAD" << llendl; */
	const LLAvatarAppearanceDictionary::TextureEntry *texture_dict = LLAvatarAppearanceDictionary::getInstance()->getTexture(te);
	if (texture_dict->mIsBakedTexture)
	{
		debugBakedTextureUpload(texture_dict->mBakedTextureIndex, TRUE); // FALSE for start of upload, TRUE for finish.
		llinfos << "New baked texture: " << texture_dict->mName << " UUID: " << uuid <<llendl;
	}
	else
	{
		llwarns << "New baked texture: unknown te " << te << llendl;
	}
	
	//	dumpAvatarTEs( "setNewBakedTexture() send" );
	// RN: throttle uploads
	if (!hasPendingBakedUploads())
	{
		gAgent.sendAgentSetAppearance();

		if (gSavedSettings.getBOOL("DebugAvatarRezTime"))
		{
			LLSD args;
			args["EXISTENCE"] = llformat("%d",(U32)mDebugExistenceTimer.getElapsedTimeF32());
			args["TIME"] = llformat("%d",(U32)mDebugSelfLoadTimer.getElapsedTimeF32());
			if (isAllLocalTextureDataFinal())
			{
				LLNotificationsUtil::add("AvatarRezSelfBakedDoneNotification",args);
				LL_DEBUGS("Avatar") << "REZTIME: [ " << (U32)mDebugExistenceTimer.getElapsedTimeF32()
						<< "sec ]"
						<< avString() 
						<< "RuthTimer " << (U32)mRuthDebugTimer.getElapsedTimeF32()
						<< " SelfLoadTimer " << (U32)mDebugSelfLoadTimer.getElapsedTimeF32()
						<< " Notification " << "AvatarRezSelfBakedDoneNotification"
						<< llendl;
			}
			else
			{
				args["STATUS"] = debugDumpAllLocalTextureDataInfo();
				LLNotificationsUtil::add("AvatarRezSelfBakedUpdateNotification",args);
				LL_DEBUGS("Avatar") << "REZTIME: [ " << (U32)mDebugExistenceTimer.getElapsedTimeF32()
						<< "sec ]"
						<< avString() 
						<< "RuthTimer " << (U32)mRuthDebugTimer.getElapsedTimeF32()
						<< " SelfLoadTimer " << (U32)mDebugSelfLoadTimer.getElapsedTimeF32()
						<< " Notification " << "AvatarRezSelfBakedUpdateNotification"
						<< llendl;
			}
		}

		outputRezDiagnostics();
	}
}

// FIXME: This is not called consistently. Something may be broken.
void LLVOAvatarSelf::outputRezDiagnostics() const
{
	if(!gSavedSettings.getBOOL("DebugAvatarLocalTexLoadedTime"))
	{
		return ;
	}

	const F32 final_time = mDebugSelfLoadTimer.getElapsedTimeF32();
	LL_DEBUGS("Avatar") << "REZTIME: Myself rez stats:" << llendl;
	LL_DEBUGS("Avatar") << "\t Time from avatar creation to load wearables: " << (S32)mDebugTimeWearablesLoaded << llendl;
	LL_DEBUGS("Avatar") << "\t Time from avatar creation to de-cloud: " << (S32)mDebugTimeAvatarVisible << llendl;
	LL_DEBUGS("Avatar") << "\t Time from avatar creation to de-cloud for others: " << (S32)final_time << llendl;
	LL_DEBUGS("Avatar") << "\t Load time for each texture: " << llendl;
	for (U32 i = 0; i < LLAvatarAppearanceDefines::TEX_NUM_INDICES; ++i)
	{
		std::stringstream out;
		out << "\t\t (" << i << ") ";
		U32 j=0;
		for (j=0; j <= MAX_DISCARD_LEVEL; j++)
		{
			out << "\t";
			S32 load_time = (S32)mDebugTextureLoadTimes[i][j];
			if (load_time == -1)
			{
				out << "*";
				if (j == 0)
					break;
			}
			else
			{
				out << load_time;
			}
		}

		// Don't print out non-existent textures.
		if (j != 0)
		{
			LL_DEBUGS("Avatar") << out.str() << LL_ENDL;
		}
	}
	LL_DEBUGS("Avatar") << "\t Time points for each upload (start / finish)" << llendl;
	for (U32 i = 0; i < LLAvatarAppearanceDefines::BAKED_NUM_INDICES; ++i)
	{
		LL_DEBUGS("Avatar") << "\t\t (" << i << ") \t" << (S32)mDebugBakedTextureTimes[i][0] << " / " << (S32)mDebugBakedTextureTimes[i][1] << llendl;
	}

	for (LLAvatarAppearanceDefines::LLAvatarAppearanceDictionary::BakedTextures::const_iterator baked_iter = LLAvatarAppearanceDefines::LLAvatarAppearanceDictionary::getInstance()->getBakedTextures().begin();
		 baked_iter != LLAvatarAppearanceDefines::LLAvatarAppearanceDictionary::getInstance()->getBakedTextures().end();
		 ++baked_iter)
	{
		const LLAvatarAppearanceDefines::EBakedTextureIndex baked_index = baked_iter->first;
		const LLViewerTexLayerSet *layerset = debugGetLayerSet(baked_index);
		if (!layerset) continue;
		const LLViewerTexLayerSetBuffer *layerset_buffer = layerset->getViewerComposite();
		if (!layerset_buffer) continue;
		LL_DEBUGS("Avatar") << layerset_buffer->dumpTextureInfo() << llendl;
	}

	dumpAllTextures();
}

void LLVOAvatarSelf::outputRezTiming(const std::string& msg) const
{
	LL_DEBUGS("Avatar")
		<< avString()
		<< llformat("%s. Time from avatar creation: %.2f", msg.c_str(), mDebugSelfLoadTimer.getElapsedTimeF32())
		<< LL_ENDL;
}

void LLVOAvatarSelf::reportAvatarRezTime() const
{
	// TODO: report mDebugSelfLoadTimer.getElapsedTimeF32() somehow.
}

//-----------------------------------------------------------------------------
// setCachedBakedTexture()
// A baked texture id was received from a cache query, make it active
//-----------------------------------------------------------------------------
void LLVOAvatarSelf::setCachedBakedTexture( ETextureIndex te, const LLUUID& uuid )
{
	setTETexture( te, uuid );

	/* switch(te)
		case TEX_HEAD_BAKED:
			if( mHeadLayerSet )
				mHeadLayerSet->cancelUpload(); */
	for (U32 i = 0; i < mBakedTextureDatas.size(); i++)
	{
		LLViewerTexLayerSet *layerset = getTexLayerSet(i);
		if ( mBakedTextureDatas[i].mTextureIndex == te && layerset)
		{
			if (mInitialBakeIDs[i] != LLUUID::null)
			{
				if (mInitialBakeIDs[i] == uuid)
				{
					llinfos << "baked texture correctly loaded at login! " << i << llendl;
				}
				else
				{
					llwarns << "baked texture does not match id loaded at login!" << i << llendl;
				}
				mInitialBakeIDs[i] = LLUUID::null;
			}
			layerset->cancelUpload();
		}
	}
}

// static
void LLVOAvatarSelf::processRebakeAvatarTextures(LLMessageSystem* msg, void**)
{
	LLUUID texture_id;
	msg->getUUID("TextureData", "TextureID", texture_id);
	if (!isAgentAvatarValid()) return;

	// If this is a texture corresponding to one of our baked entries, 
	// just rebake that layer set.
	BOOL found = FALSE;

	/* ETextureIndex baked_texture_indices[BAKED_NUM_INDICES] =
			TEX_HEAD_BAKED,
			TEX_UPPER_BAKED, */
	for (LLAvatarAppearanceDictionary::Textures::const_iterator iter = LLAvatarAppearanceDictionary::getInstance()->getTextures().begin();
		 iter != LLAvatarAppearanceDictionary::getInstance()->getTextures().end();
		 ++iter)
	{
		const ETextureIndex index = iter->first;
		const LLAvatarAppearanceDictionary::TextureEntry *texture_dict = iter->second;
		if (texture_dict->mIsBakedTexture)
		{
			if (texture_id == gAgentAvatarp->getTEImage(index)->getID())
			{
				LLViewerTexLayerSet* layer_set = gAgentAvatarp->getLayerSet(index);
				if (layer_set)
				{
					llinfos << "TAT: rebake - matched entry " << (S32)index << llendl;
					gAgentAvatarp->invalidateComposite(layer_set, TRUE);
					found = TRUE;
					LLViewerStats::getInstance()->incStat(LLViewerStats::ST_TEX_REBAKES);
				}
			}
		}
	}

	// If texture not found, rebake all entries.
	if (!found)
	{
		gAgentAvatarp->forceBakeAllTextures();
	}
	else
	{
		// Not sure if this is necessary, but forceBakeAllTextures() does it.
		gAgentAvatarp->updateMeshTextures();
	}
}


void LLVOAvatarSelf::forceBakeAllTextures(bool slam_for_debug)
{
	llinfos << "TAT: forced full rebake. " << llendl;

	for (U32 i = 0; i < mBakedTextureDatas.size(); i++)
	{
		ETextureIndex baked_index = mBakedTextureDatas[i].mTextureIndex;
		LLViewerTexLayerSet* layer_set = getLayerSet(baked_index);
		if (layer_set)
		{
			if (slam_for_debug)
			{
				layer_set->setUpdatesEnabled(TRUE);
				layer_set->cancelUpload();
			}

			invalidateComposite(layer_set, TRUE);
			LLViewerStats::getInstance()->incStat(LLViewerStats::ST_TEX_REBAKES);
		}
		else
		{
			llwarns << "TAT: NO LAYER SET FOR " << (S32)baked_index << llendl;
		}
	}

	// Don't know if this is needed
	updateMeshTextures();
}

//-----------------------------------------------------------------------------
// requestLayerSetUpdate()
//-----------------------------------------------------------------------------
void LLVOAvatarSelf::requestLayerSetUpdate(ETextureIndex index )
{
	/* switch(index)
		case LOCTEX_UPPER_BODYPAINT:  
		case LOCTEX_UPPER_SHIRT:
			if( mUpperBodyLayerSet )
				mUpperBodyLayerSet->requestUpdate(); */
	const LLAvatarAppearanceDictionary::TextureEntry *texture_dict = LLAvatarAppearanceDictionary::getInstance()->getTexture(index);
	if (!texture_dict->mIsLocalTexture || !texture_dict->mIsUsedByBakedTexture)
		return;
	const EBakedTextureIndex baked_index = texture_dict->mBakedTextureIndex;
	if (mBakedTextureDatas[baked_index].mTexLayerSet)
	{
		mBakedTextureDatas[baked_index].mTexLayerSet->requestUpdate();
	}
}

LLViewerTexLayerSet* LLVOAvatarSelf::getLayerSet(ETextureIndex index) const
{
<<<<<<< HEAD
	/* switch(index)
		case TEX_HEAD_BAKED:
		case TEX_HEAD_BODYPAINT:
			return mHeadLayerSet; */
       const LLAvatarAppearanceDictionary::TextureEntry *texture_dict = LLAvatarAppearanceDictionary::getInstance()->getTexture(index);
	if (texture_dict->mIsUsedByBakedTexture)
	{
		const EBakedTextureIndex baked_index = texture_dict->mBakedTextureIndex;
               return getLayerSet(baked_index);
	}
	return NULL;
=======
       /* switch(index)
               case TEX_HEAD_BAKED:
               case TEX_HEAD_BODYPAINT:
                       return mHeadLayerSet; */
       const LLAvatarAppearanceDictionary::TextureEntry *texture_dict = LLAvatarAppearanceDictionary::getInstance()->getTexture(index);
       if (texture_dict->mIsUsedByBakedTexture)
       {
               const EBakedTextureIndex baked_index = texture_dict->mBakedTextureIndex;
               return getLayerSet(baked_index);
       }
       return NULL;
>>>>>>> 1beb15c9
}

LLViewerTexLayerSet* LLVOAvatarSelf::getLayerSet(EBakedTextureIndex baked_index) const
{
       /* switch(index)
               case TEX_HEAD_BAKED:
               case TEX_HEAD_BODYPAINT:
                       return mHeadLayerSet; */
       if (baked_index >= 0 && baked_index < BAKED_NUM_INDICES)
       {
		   return  getTexLayerSet(baked_index);
       }
       return NULL;
}




// static
void LLVOAvatarSelf::onCustomizeStart(bool disable_camera_switch)
{
	if (isAgentAvatarValid())
	{
		gAgentAvatarp->mIsEditingAppearance = true;
		gAgentAvatarp->mUseLocalAppearance = true;

		if (gSavedSettings.getBOOL("AppearanceCameraMovement") && !disable_camera_switch)
<<<<<<< HEAD
{
=======
		{
>>>>>>> 1beb15c9
			gAgentCamera.changeCameraToCustomizeAvatar();
		}

#if 0
		gAgentAvatarp->clearVisualParamWeights();
		gAgentAvatarp->idleUpdateAppearanceAnimation();
#endif
		
		gAgentAvatarp->invalidateAll(); // mark all bakes as dirty, request updates
		gAgentAvatarp->updateMeshTextures(); // make sure correct textures are applied to the avatar mesh.
		gAgentAvatarp->updateTextures(); // call updateTextureStats
	}
}

// static
void LLVOAvatarSelf::onCustomizeEnd(bool disable_camera_switch)
{

	if (isAgentAvatarValid())
	{
		gAgentAvatarp->mIsEditingAppearance = false;
		if (gAgentAvatarp->getRegion() && !gAgentAvatarp->getRegion()->getCentralBakeVersion())
		{
			// FIXME DRANO - move to sendAgentSetAppearance, make conditional on upload complete.
			gAgentAvatarp->mUseLocalAppearance = false;
		}

		gAgentAvatarp->invalidateAll();

		if (gSavedSettings.getBOOL("AppearanceCameraMovement") && !disable_camera_switch)
		{
			gAgentCamera.changeCameraToDefault();
			gAgentCamera.resetView();
		}
	
		LLAppearanceMgr::instance().updateAppearanceFromCOF();	
	}
}

// HACK: this will null out the avatar's local texture IDs before the TE message is sent
//       to ensure local texture IDs are not sent to other clients in the area.
//       this is a short-term solution. The long term solution will be to not set the texture
//       IDs in the avatar object, and keep them only in the wearable.
//       This will involve further refactoring that is too risky for the initial release of 2.0.
bool LLVOAvatarSelf::sendAppearanceMessage(LLMessageSystem *mesgsys) const
{
	LLUUID texture_id[TEX_NUM_INDICES];
	// pack away current TEs to make sure we don't send them out
	for (LLAvatarAppearanceDictionary::Textures::const_iterator iter = LLAvatarAppearanceDictionary::getInstance()->getTextures().begin();
		 iter != LLAvatarAppearanceDictionary::getInstance()->getTextures().end();
		 ++iter)
	{
		const ETextureIndex index = iter->first;
		const LLAvatarAppearanceDictionary::TextureEntry *texture_dict = iter->second;
		if (!texture_dict->mIsBakedTexture)
		{
			LLTextureEntry* entry = getTE((U8) index);
			texture_id[index] = entry->getID();
			entry->setID(IMG_DEFAULT_AVATAR);
		}
	}

	bool success = packTEMessage(mesgsys);

	// unpack TEs to make sure we don't re-trigger a bake
	for (LLAvatarAppearanceDictionary::Textures::const_iterator iter = LLAvatarAppearanceDictionary::getInstance()->getTextures().begin();
		 iter != LLAvatarAppearanceDictionary::getInstance()->getTextures().end();
		 ++iter)
	{
		const ETextureIndex index = iter->first;
		const LLAvatarAppearanceDictionary::TextureEntry *texture_dict = iter->second;
		if (!texture_dict->mIsBakedTexture)
		{
			LLTextureEntry* entry = getTE((U8) index);
			entry->setID(texture_id[index]);
		}
	}

	return success;
}


//------------------------------------------------------------------------
// needsRenderBeam()
//------------------------------------------------------------------------
BOOL LLVOAvatarSelf::needsRenderBeam()
{
	LLTool *tool = LLToolMgr::getInstance()->getCurrentTool();

	BOOL is_touching_or_grabbing = (tool == LLToolGrab::getInstance() && LLToolGrab::getInstance()->isEditing());
	if (LLToolGrab::getInstance()->getEditingObject() && 
		LLToolGrab::getInstance()->getEditingObject()->isAttachment())
	{
		// don't render selection beam on hud objects
		is_touching_or_grabbing = FALSE;
	}
	return is_touching_or_grabbing || (mState & AGENT_STATE_EDITING && LLSelectMgr::getInstance()->shouldShowSelection());
}

// static
void LLVOAvatarSelf::deleteScratchTextures()
{
	for( LLGLuint* namep = sScratchTexNames.getFirstData(); 
		 namep; 
		 namep = sScratchTexNames.getNextData() )
	{
		LLImageGL::deleteTextures(LLTexUnit::TT_TEXTURE, 0, -1, 1, (U32 *)namep );
		stop_glerror();
	}

	if( sScratchTexBytes )
	{
		lldebugs << "Clearing Scratch Textures " << (sScratchTexBytes/1024) << "KB" << llendl;

		sScratchTexNames.deleteAllData();
		sScratchTexLastBindTime.deleteAllData();
		LLImageGL::sGlobalTextureMemoryInBytes -= sScratchTexBytes;
		sScratchTexBytes = 0;
	}
}

// static 
void LLVOAvatarSelf::dumpScratchTextureByteCount()
{
	llinfos << "Scratch Texture GL: " << (sScratchTexBytes/1024) << "KB" << llendl;
}

void LLVOAvatarSelf::dumpWearableInfo(LLAPRFile& outfile)
{
	apr_file_t* file = outfile.getFileHandle();
	if (!file)
	{
		return;
	}

	
	apr_file_printf( file, "\n<wearable_info>\n" );

	LLWearableData *wd = getWearableData();
	for (S32 type = 0; type < LLWearableType::WT_COUNT; type++)
	{
		const std::string& type_name = LLWearableType::getTypeName((LLWearableType::EType)type);
		for (U32 j=0; j< wd->getWearableCount((LLWearableType::EType)type); j++)
		{
			LLViewerWearable *wearable = gAgentWearables.getViewerWearable((LLWearableType::EType)type,j);
			apr_file_printf( file, "\n\t    <wearable type=\"%s\" name=\"%s\"/>\n",
							 type_name.c_str(), wearable->getName().c_str() );
			LLWearable::visual_param_vec_t v_params;
			wearable->getVisualParams(v_params);
			for (LLWearable::visual_param_vec_t::iterator it = v_params.begin();
				 it != v_params.end(); ++it)
			{
				LLVisualParam *param = *it;
				dump_visual_param(file, param, param->getWeight());
			}
		}
	}
	apr_file_printf( file, "\n</wearable_info>\n" );
}<|MERGE_RESOLUTION|>--- conflicted
+++ resolved
@@ -602,11 +602,7 @@
  **                                                                             **
  *********************************************************************************/
 
-<<<<<<< HEAD
-//virtual
-=======
 // virtual
->>>>>>> 1beb15c9
 BOOL LLVOAvatarSelf::updateCharacter(LLAgent &agent)
 {
 	// update screen joint size
@@ -870,14 +866,9 @@
 		updateMeshTextures();
 		if (getRegion() && !getRegion()->getCentralBakeVersion())
 		{
-<<<<<<< HEAD
-		requestLayerSetUploads();
-=======
 			requestLayerSetUploads();
 		}
->>>>>>> 1beb15c9
-	}
-}
+	}
 }
 
 //virtual
@@ -1319,11 +1310,7 @@
 			discard_level < local_tex_obj->getDiscard())
 		{
 			local_tex_obj->setDiscard(discard_level);
-<<<<<<< HEAD
-				requestLayerSetUpdate(index);
-=======
 			requestLayerSetUpdate(index);
->>>>>>> 1beb15c9
 			if (isEditingAppearance())
 			{
 				LLVisualParamHint::requestHintUpdates();
@@ -1812,14 +1799,9 @@
 					{
 						requestLayerSetUpdate(type);
 						if (isEditingAppearance())
-<<<<<<< HEAD
-					{
-						LLVisualParamHint::requestHintUpdates();
-=======
 						{
 							LLVisualParamHint::requestHintUpdates();
 						}
->>>>>>> 1beb15c9
 					}
 				}
 				else
@@ -2598,26 +2580,9 @@
 	//if (!covered_by_baked)
 	{
 		if (imagep->getID() != IMG_DEFAULT_AVATAR)
-<<<<<<< HEAD
-	{
+		{
 			imagep->setNoDelete();
 			if (imagep->getDiscardLevel() != 0)
-		{
-			F32 desired_pixels;
-			desired_pixels = llmin(mPixelArea, (F32)getTexImageArea());
-
-				imagep->setBoostLevel(getAvatarBoostLevel());
-				imagep->setAdditionalDecodePriority(SELF_ADDITIONAL_PRI) ;
-			imagep->resetTextureStats();
-			imagep->setMaxVirtualSizeResetInterval(MAX_TEXTURE_VIRTURE_SIZE_RESET_INTERVAL);
-			imagep->addTextureStats( desired_pixels / texel_area_ratio );
-			imagep->forceUpdateBindStats() ;
-			if (imagep->getDiscardLevel() < 0)
-=======
-		{
-			imagep->setNoDelete();
-			if (imagep->getDiscardLevel() != 0)
->>>>>>> 1beb15c9
 			{
 				F32 desired_pixels;
 				desired_pixels = llmin(mPixelArea, (F32)getTexImageArea());
@@ -2634,7 +2599,6 @@
 				}
 			}
 		}
-		}
 		else
 		{
 			// texture asset is missing
@@ -2957,19 +2921,6 @@
 
 LLViewerTexLayerSet* LLVOAvatarSelf::getLayerSet(ETextureIndex index) const
 {
-<<<<<<< HEAD
-	/* switch(index)
-		case TEX_HEAD_BAKED:
-		case TEX_HEAD_BODYPAINT:
-			return mHeadLayerSet; */
-       const LLAvatarAppearanceDictionary::TextureEntry *texture_dict = LLAvatarAppearanceDictionary::getInstance()->getTexture(index);
-	if (texture_dict->mIsUsedByBakedTexture)
-	{
-		const EBakedTextureIndex baked_index = texture_dict->mBakedTextureIndex;
-               return getLayerSet(baked_index);
-	}
-	return NULL;
-=======
        /* switch(index)
                case TEX_HEAD_BAKED:
                case TEX_HEAD_BODYPAINT:
@@ -2981,7 +2932,6 @@
                return getLayerSet(baked_index);
        }
        return NULL;
->>>>>>> 1beb15c9
 }
 
 LLViewerTexLayerSet* LLVOAvatarSelf::getLayerSet(EBakedTextureIndex baked_index) const
@@ -3009,11 +2959,7 @@
 		gAgentAvatarp->mUseLocalAppearance = true;
 
 		if (gSavedSettings.getBOOL("AppearanceCameraMovement") && !disable_camera_switch)
-<<<<<<< HEAD
-{
-=======
-		{
->>>>>>> 1beb15c9
+		{
 			gAgentCamera.changeCameraToCustomizeAvatar();
 		}
 
