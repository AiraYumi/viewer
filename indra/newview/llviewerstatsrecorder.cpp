--- conflicted
+++ resolved
@@ -217,17 +217,10 @@
 				<< "Texture Fetch bps\t"
 				<< "\n";
 
-<<<<<<< HEAD
-			size_t data_size = data_msg.str().size();
-			if ( data_size != fwrite(data_msg.str().c_str(), 1, data_size, mObjectCacheFile ))
-			{
-				llwarns << "Unable to write complete column headings to " << STATS_FILE_NAME << llendl;
-=======
 			data_size = data_msg.str().size();
 			if (fwrite(data_msg.str().c_str(), 1, data_size, mObjectCacheFile ) != data_size)
 			{
 				llwarns << "failed to write full headers to " << STATS_FILE_NAME << llendl;
->>>>>>> 33d9adfa
 			}
 		}
 		else
@@ -261,20 +254,12 @@
 		<< "\t" << (mTextureFetchSize * 8 / delta_time)
 		<< "\n";
 
-<<<<<<< HEAD
 	size_t data_size = data_msg.str().size();
 	if ( data_size != fwrite(data_msg.str().c_str(), 1, data_size, mObjectCacheFile ))
 	{
 				llwarns << "Unable to write complete column data to " << STATS_FILE_NAME << llendl;
 	}
-=======
-	data_size = data_msg.str().size();
-	if (fwrite(data_msg.str().c_str(), 1, data_size, mObjectCacheFile ) != data_size)
-	{
-		llwarns << "failed to write full stats to " << STATS_FILE_NAME << llendl;
-	}
-
->>>>>>> 33d9adfa
+
 	clearStats();
 }
 
