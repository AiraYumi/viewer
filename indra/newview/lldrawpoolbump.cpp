--- conflicted
+++ resolved
@@ -1,1734 +1,1304 @@
-/**
- * @file lldrawpoolbump.cpp
- * @brief LLDrawPoolBump class implementation
- *
- * $LicenseInfo:firstyear=2003&license=viewerlgpl$
- * Second Life Viewer Source Code
- * Copyright (C) 2010, Linden Research, Inc.
- *
- * This library is free software; you can redistribute it and/or
- * modify it under the terms of the GNU Lesser General Public
- * License as published by the Free Software Foundation;
- * version 2.1 of the License only.
- *
- * This library is distributed in the hope that it will be useful,
- * but WITHOUT ANY WARRANTY; without even the implied warranty of
- * MERCHANTABILITY or FITNESS FOR A PARTICULAR PURPOSE.  See the GNU
- * Lesser General Public License for more details.
- *
- * You should have received a copy of the GNU Lesser General Public
- * License along with this library; if not, write to the Free Software
- * Foundation, Inc., 51 Franklin Street, Fifth Floor, Boston, MA  02110-1301  USA
- *
- * Linden Research, Inc., 945 Battery Street, San Francisco, CA  94111  USA
- * $/LicenseInfo$
- */
-
-#include "llviewerprecompiledheaders.h"
-
-#include "lldrawpoolbump.h"
-
-#include "llstl.h"
-#include "llviewercontrol.h"
-#include "lldir.h"
-#include "m3math.h"
-#include "m4math.h"
-#include "v4math.h"
-#include "llglheaders.h"
-#include "llrender.h"
-
-#include "llcubemap.h"
-#include "lldrawable.h"
-#include "llface.h"
-#include "llsky.h"
-#include "llstartup.h"
-#include "lltextureentry.h"
-#include "llviewercamera.h"
-#include "llviewertexturelist.h"
-#include "pipeline.h"
-#include "llspatialpartition.h"
-#include "llviewershadermgr.h"
-#include "llmodel.h"
-
-//#include "llimagebmp.h"
-//#include "../tools/imdebug/imdebug.h"
-
-// static
-LLStandardBumpmap gStandardBumpmapList[TEM_BUMPMAP_COUNT];
-LL::WorkQueue::weak_t LLBumpImageList::sMainQueue;
-LL::WorkQueue::weak_t LLBumpImageList::sTexUpdateQueue;
-LLRenderTarget LLBumpImageList::sRenderTarget;
-
-// static
-U32 LLStandardBumpmap::sStandardBumpmapCount = 0;
-
-// static
-LLBumpImageList gBumpImageList;
-
-const S32 STD_BUMP_LATEST_FILE_VERSION = 1;
-
-const U32 VERTEX_MASK_SHINY = LLVertexBuffer::MAP_VERTEX | LLVertexBuffer::MAP_NORMAL | LLVertexBuffer::MAP_COLOR;
-const U32 VERTEX_MASK_BUMP = LLVertexBuffer::MAP_VERTEX |LLVertexBuffer::MAP_TEXCOORD0 | LLVertexBuffer::MAP_TEXCOORD1;
-
-U32 LLDrawPoolBump::sVertexMask = VERTEX_MASK_SHINY;
-
-
-static LLGLSLShader* shader = NULL;
-static S32 cube_channel = -1;
-static S32 diffuse_channel = -1;
-static S32 bump_channel = -1;
-static bool shiny = false;
-
-// Enabled after changing LLViewerTexture::mNeedsCreateTexture to an
-// LLAtomicBool; this should work just fine, now. HB
-#define LL_BUMPLIST_MULTITHREADED 1
-
-
-// static
-void LLStandardBumpmap::shutdown()
-{
-    LLStandardBumpmap::destroyGL();
-}
-
-// static
-void LLStandardBumpmap::restoreGL()
-{
-    addstandard();
-}
-
-// static
-void LLStandardBumpmap::addstandard()
-{
-    if(!gTextureList.isInitialized())
-    {
-        //Note: loading pre-configuration sometimes triggers this call.
-        //But it is safe to return here because bump images will be reloaded during initialization later.
-        return ;
-    }
-
-    if (LLStartUp::getStartupState() < STATE_SEED_CAP_GRANTED)
-    {
-        // Not ready, need caps for images
-        return;
-    }
-
-<<<<<<< HEAD
-	// can't assert; we destroyGL and restoreGL a lot during *first* startup, which populates this list already, THEN we explicitly init the list as part of *normal* startup.  Sigh.  So clear the list every time before we (re-)add the standard bumpmaps.
-	//llassert( LLStandardBumpmap::sStandardBumpmapCount == 0 );
-	clear();
-	LL_INFOS() << "Adding standard bumpmaps." << LL_ENDL;
-	gStandardBumpmapList[LLStandardBumpmap::sStandardBumpmapCount++] = LLStandardBumpmap("None");		// BE_NO_BUMP
-	gStandardBumpmapList[LLStandardBumpmap::sStandardBumpmapCount++] = LLStandardBumpmap("Brightness");	// BE_BRIGHTNESS
-	gStandardBumpmapList[LLStandardBumpmap::sStandardBumpmapCount++] = LLStandardBumpmap("Darkness");	// BE_DARKNESS
-
-	std::string file_name = gDirUtilp->getExpandedFilename( LL_PATH_APP_SETTINGS, "std_bump.ini" );
-	LLFILE* file = LLFile::fopen( file_name, "rt" );	 /*Flawfinder: ignore*/
-	if( !file )
-	{
-		LL_WARNS() << "Could not open std_bump <" << file_name << ">" << LL_ENDL;
-		return;
-	}
-
-	S32 file_version = 0;
-
-	S32 fields_read = fscanf( file, "LLStandardBumpmap version %d", &file_version );
-	if( fields_read != 1 )
-	{
-		LL_WARNS() << "Bad LLStandardBumpmap header" << LL_ENDL;
-		return;
-	}
-
-	if( file_version > STD_BUMP_LATEST_FILE_VERSION )
-	{
-		LL_WARNS() << "LLStandardBumpmap has newer version (" << file_version << ") than viewer (" << STD_BUMP_LATEST_FILE_VERSION << ")" << LL_ENDL;
-		return;
-	}
-
-	while( !feof(file) && (LLStandardBumpmap::sStandardBumpmapCount < (U32)TEM_BUMPMAP_COUNT) )
-	{
-		// *NOTE: This buffer size is hard coded into scanf() below.
-		char label[2048] = "";	/* Flawfinder: ignore */
-		char bump_image_id[2048] = "";	/* Flawfinder: ignore */
-		fields_read = fscanf(	/* Flawfinder: ignore */
-			file, "\n%2047s %2047s", label, bump_image_id);
-		if( EOF == fields_read )
-		{
-			break;
-		}
-		if( fields_read != 2 )
-		{
-			LL_WARNS() << "Bad LLStandardBumpmap entry" << LL_ENDL;
-			return;
-		}
-
-// 		LL_INFOS() << "Loading bumpmap: " << bump_image_id << " from viewerart" << LL_ENDL;
-		gStandardBumpmapList[LLStandardBumpmap::sStandardBumpmapCount].mLabel = label;
-		gStandardBumpmapList[LLStandardBumpmap::sStandardBumpmapCount].mImage = 
-			LLViewerTextureManager::getFetchedTexture(LLUUID(bump_image_id));	
-		gStandardBumpmapList[LLStandardBumpmap::sStandardBumpmapCount].mImage->setBoostLevel(LLGLTexture::LOCAL) ;
-		gStandardBumpmapList[LLStandardBumpmap::sStandardBumpmapCount].mImage->setLoadedCallback(LLBumpImageList::onSourceStandardLoaded, 0, true, false, NULL, NULL );
-		gStandardBumpmapList[LLStandardBumpmap::sStandardBumpmapCount].mImage->forceToSaveRawImage(0, 30.f) ;
-		LLStandardBumpmap::sStandardBumpmapCount++;
-	}
-
-	fclose( file );
-=======
-    // can't assert; we destroyGL and restoreGL a lot during *first* startup, which populates this list already, THEN we explicitly init the list as part of *normal* startup.  Sigh.  So clear the list every time before we (re-)add the standard bumpmaps.
-    //llassert( LLStandardBumpmap::sStandardBumpmapCount == 0 );
-    clear();
-    LL_INFOS() << "Adding standard bumpmaps." << LL_ENDL;
-    gStandardBumpmapList[LLStandardBumpmap::sStandardBumpmapCount++] = LLStandardBumpmap("None");       // BE_NO_BUMP
-    gStandardBumpmapList[LLStandardBumpmap::sStandardBumpmapCount++] = LLStandardBumpmap("Brightness"); // BE_BRIGHTNESS
-    gStandardBumpmapList[LLStandardBumpmap::sStandardBumpmapCount++] = LLStandardBumpmap("Darkness");   // BE_DARKNESS
-
-    std::string file_name = gDirUtilp->getExpandedFilename( LL_PATH_APP_SETTINGS, "std_bump.ini" );
-    LLFILE* file = LLFile::fopen( file_name, "rt" );     /*Flawfinder: ignore*/
-    if( !file )
-    {
-        LL_WARNS() << "Could not open std_bump <" << file_name << ">" << LL_ENDL;
-        return;
-    }
-
-    S32 file_version = 0;
-
-    S32 fields_read = fscanf( file, "LLStandardBumpmap version %d", &file_version );
-    if( fields_read != 1 )
-    {
-        LL_WARNS() << "Bad LLStandardBumpmap header" << LL_ENDL;
-        return;
-    }
-
-    if( file_version > STD_BUMP_LATEST_FILE_VERSION )
-    {
-        LL_WARNS() << "LLStandardBumpmap has newer version (" << file_version << ") than viewer (" << STD_BUMP_LATEST_FILE_VERSION << ")" << LL_ENDL;
-        return;
-    }
-
-    while( !feof(file) && (LLStandardBumpmap::sStandardBumpmapCount < (U32)TEM_BUMPMAP_COUNT) )
-    {
-        // *NOTE: This buffer size is hard coded into scanf() below.
-        char label[2048] = "";  /* Flawfinder: ignore */
-        char bump_image_id[2048] = "";  /* Flawfinder: ignore */
-        fields_read = fscanf(   /* Flawfinder: ignore */
-            file, "\n%2047s %2047s", label, bump_image_id);
-        if( EOF == fields_read )
-        {
-            break;
-        }
-        if( fields_read != 2 )
-        {
-            LL_WARNS() << "Bad LLStandardBumpmap entry" << LL_ENDL;
-            return;
-        }
-
-//      LL_INFOS() << "Loading bumpmap: " << bump_image_id << " from viewerart" << LL_ENDL;
-        gStandardBumpmapList[LLStandardBumpmap::sStandardBumpmapCount].mLabel = label;
-        gStandardBumpmapList[LLStandardBumpmap::sStandardBumpmapCount].mImage =
-            LLViewerTextureManager::getFetchedTexture(LLUUID(bump_image_id));
-        gStandardBumpmapList[LLStandardBumpmap::sStandardBumpmapCount].mImage->setBoostLevel(LLGLTexture::LOCAL) ;
-        gStandardBumpmapList[LLStandardBumpmap::sStandardBumpmapCount].mImage->setLoadedCallback(LLBumpImageList::onSourceStandardLoaded, 0, TRUE, FALSE, NULL, NULL );
-        gStandardBumpmapList[LLStandardBumpmap::sStandardBumpmapCount].mImage->forceToSaveRawImage(0, 30.f) ;
-        LLStandardBumpmap::sStandardBumpmapCount++;
-    }
-
-    fclose( file );
->>>>>>> e1623bb2
-}
-
-// static
-void LLStandardBumpmap::clear()
-{
-    LL_INFOS() << "Clearing standard bumpmaps." << LL_ENDL;
-    for( U32 i = 0; i < LLStandardBumpmap::sStandardBumpmapCount; i++ )
-    {
-        gStandardBumpmapList[i].mLabel.assign("");
-        gStandardBumpmapList[i].mImage = NULL;
-    }
-    sStandardBumpmapCount = 0;
-}
-
-// static
-void LLStandardBumpmap::destroyGL()
-{
-    clear();
-}
-
-
-
-////////////////////////////////////////////////////////////////
-
-LLDrawPoolBump::LLDrawPoolBump()
-:  LLRenderPass(LLDrawPool::POOL_BUMP)
-{
-<<<<<<< HEAD
-	shiny = false;
-=======
-    shiny = FALSE;
->>>>>>> e1623bb2
-}
-
-
-void LLDrawPoolBump::prerender()
-{
-    mShaderLevel = LLViewerShaderMgr::instance()->getShaderLevel(LLViewerShaderMgr::SHADER_OBJECT);
-}
-
-// static
-S32 LLDrawPoolBump::numBumpPasses()
-{
-    return 1;
-}
-
-
-//static
-void LLDrawPoolBump::bindCubeMap(LLGLSLShader* shader, S32 shader_level, S32& diffuse_channel, S32& cube_channel)
-{
-    LLCubeMap* cube_map = gSky.mVOSkyp ? gSky.mVOSkyp->getCubeMap() : NULL;
-    if( cube_map && !LLPipeline::sReflectionProbesEnabled )
-    {
-        if (shader )
-        {
-            LLMatrix4 mat;
-            mat.initRows(LLVector4(gGLModelView+0),
-                         LLVector4(gGLModelView+4),
-                         LLVector4(gGLModelView+8),
-                         LLVector4(gGLModelView+12));
-            LLVector3 vec = LLVector3(gShinyOrigin) * mat;
-            LLVector4 vec4(vec, gShinyOrigin.mV[3]);
-            shader->uniform4fv(LLViewerShaderMgr::SHINY_ORIGIN, 1, vec4.mV);
-            if (shader_level > 1)
-            {
-                cube_map->setMatrix(1);
-                // Make sure that texture coord generation happens for tex unit 1, as that's the one we use for
-                // the cube map in the one pass shiny shaders
-                cube_channel = shader->enableTexture(LLViewerShaderMgr::ENVIRONMENT_MAP, LLTexUnit::TT_CUBE_MAP);
-                cube_map->enableTexture(cube_channel);
-                diffuse_channel = shader->enableTexture(LLViewerShaderMgr::DIFFUSE_MAP);
-            }
-            else
-            {
-                cube_map->setMatrix(0);
-                cube_channel = shader->enableTexture(LLViewerShaderMgr::ENVIRONMENT_MAP, LLTexUnit::TT_CUBE_MAP);
-                diffuse_channel = -1;
-                cube_map->enable(cube_channel);
-            }
-            gGL.getTexUnit(cube_channel)->bind(cube_map);
-            gGL.getTexUnit(0)->activate();
-        }
-        else
-        {
-            cube_channel = 0;
-            diffuse_channel = -1;
-            gGL.getTexUnit(0)->disable();
-            cube_map->enable(0);
-            cube_map->setMatrix(0);
-            gGL.getTexUnit(0)->bind(cube_map);
-        }
-    }
-}
-
-//static
-void LLDrawPoolBump::unbindCubeMap(LLGLSLShader* shader, S32 shader_level, S32& diffuse_channel, S32& cube_channel)
-{
-    LLCubeMap* cube_map = gSky.mVOSkyp ? gSky.mVOSkyp->getCubeMap() : NULL;
-    if( cube_map && !LLPipeline::sReflectionProbesEnabled)
-    {
-        if (shader_level > 1)
-        {
-            shader->disableTexture(LLViewerShaderMgr::ENVIRONMENT_MAP, LLTexUnit::TT_CUBE_MAP);
-
-            if (LLViewerShaderMgr::instance()->getShaderLevel(LLViewerShaderMgr::SHADER_OBJECT) > 0)
-            {
-                if (diffuse_channel != 0)
-                {
-                    shader->disableTexture(LLViewerShaderMgr::DIFFUSE_MAP);
-                }
-            }
-        }
-        // Moved below shader->disableTexture call to avoid false alarms from auto-re-enable of textures on stage 0
-        // MAINT-755
-        cube_map->disable();
-        cube_map->restoreMatrix();
-    }
-}
-
-void LLDrawPoolBump::beginFullbrightShiny()
-{
-    LL_PROFILE_ZONE_SCOPED_CATEGORY_DRAWPOOL; //LL_RECORD_BLOCK_TIME(FTM_RENDER_SHINY);
-
-    sVertexMask = VERTEX_MASK_SHINY | LLVertexBuffer::MAP_TEXCOORD0;
-
-    // Second pass: environment map
-    shader = &gDeferredFullbrightShinyProgram;
-    if (LLPipeline::sRenderingHUDs)
-    {
-        shader = &gHUDFullbrightShinyProgram;
-    }
-
-    if (mRigged)
-    {
-        llassert(shader->mRiggedVariant);
-        shader = shader->mRiggedVariant;
-    }
-
-    // bind exposure map so fullbright shader can cancel out exposure
-    S32 channel = shader->enableTexture(LLShaderMgr::EXPOSURE_MAP);
-    if (channel > -1)
-    {
-        gGL.getTexUnit(channel)->bind(&gPipeline.mExposureMap);
-    }
-
-    LLCubeMap* cube_map = gSky.mVOSkyp ? gSky.mVOSkyp->getCubeMap() : NULL;
-
-    if (cube_map && !LLPipeline::sReflectionProbesEnabled)
-    {
-        // Make sure that texture coord generation happens for tex unit 1, as that's the one we use for
-        // the cube map in the one pass shiny shaders
-        gGL.getTexUnit(1)->disable();
-        cube_channel = shader->enableTexture(LLViewerShaderMgr::ENVIRONMENT_MAP, LLTexUnit::TT_CUBE_MAP);
-        cube_map->enableTexture(cube_channel);
-        diffuse_channel = shader->enableTexture(LLViewerShaderMgr::DIFFUSE_MAP);
-
-        gGL.getTexUnit(cube_channel)->bind(cube_map);
-        gGL.getTexUnit(0)->activate();
-    }
-
-    {
-        LLMatrix4 mat;
-        mat.initRows(LLVector4(gGLModelView+0),
-                     LLVector4(gGLModelView+4),
-                     LLVector4(gGLModelView+8),
-                     LLVector4(gGLModelView+12));
-        shader->bind();
-
-        LLVector3 vec = LLVector3(gShinyOrigin) * mat;
-        LLVector4 vec4(vec, gShinyOrigin.mV[3]);
-        shader->uniform4fv(LLViewerShaderMgr::SHINY_ORIGIN, 1, vec4.mV);
-
-        if (LLPipeline::sReflectionProbesEnabled)
-        {
-            gPipeline.bindReflectionProbes(*shader);
-        }
-        else
-        {
-            gPipeline.setEnvMat(*shader);
-        }
-    }
-
-    if (mShaderLevel > 1)
-    { //indexed texture rendering, channel 0 is always diffuse
-        diffuse_channel = 0;
-    }
-
-<<<<<<< HEAD
-	shiny = true;
-=======
-    shiny = TRUE;
->>>>>>> e1623bb2
-}
-
-void LLDrawPoolBump::renderFullbrightShiny()
-{
-    LL_PROFILE_ZONE_SCOPED_CATEGORY_DRAWPOOL; //LL_RECORD_BLOCK_TIME(FTM_RENDER_SHINY);
-
-    {
-        LLGLEnable blend_enable(GL_BLEND);
-
-        if (mShaderLevel > 1)
-        {
-            if (mRigged)
-            {
-                LLRenderPass::pushRiggedBatches(LLRenderPass::PASS_FULLBRIGHT_SHINY_RIGGED, true, true);
-            }
-            else
-            {
-                LLRenderPass::pushBatches(LLRenderPass::PASS_FULLBRIGHT_SHINY, true, true);
-            }
-        }
-        else
-        {
-            if (mRigged)
-            {
-                LLRenderPass::pushRiggedBatches(LLRenderPass::PASS_FULLBRIGHT_SHINY_RIGGED);
-            }
-            else
-            {
-                LLRenderPass::pushBatches(LLRenderPass::PASS_FULLBRIGHT_SHINY);
-            }
-        }
-    }
-}
-
-void LLDrawPoolBump::endFullbrightShiny()
-{
-    LL_PROFILE_ZONE_SCOPED_CATEGORY_DRAWPOOL; //LL_RECORD_BLOCK_TIME(FTM_RENDER_SHINY);
-
-    LLCubeMap* cube_map = gSky.mVOSkyp ? gSky.mVOSkyp->getCubeMap() : NULL;
-    if( cube_map && !LLPipeline::sReflectionProbesEnabled )
-    {
-        cube_map->disable();
-        if (shader->mFeatures.hasReflectionProbes)
-        {
-            gPipeline.unbindReflectionProbes(*shader);
-        }
-<<<<<<< HEAD
-		shader->unbind();
-	}
-	
-	diffuse_channel = -1;
-	cube_channel = 0;
-	shiny = false;
-=======
-        shader->unbind();
-    }
-
-    diffuse_channel = -1;
-    cube_channel = 0;
-    shiny = FALSE;
->>>>>>> e1623bb2
-}
-
-void LLDrawPoolBump::renderGroup(LLSpatialGroup* group, U32 type, bool texture = true)
-{
-    LLSpatialGroup::drawmap_elem_t& draw_info = group->mDrawMap[type];
-
-    for (LLSpatialGroup::drawmap_elem_t::iterator k = draw_info.begin(); k != draw_info.end(); ++k)
-    {
-        LLDrawInfo& params = **k;
-
-        applyModelMatrix(params);
-
-        params.mVertexBuffer->setBuffer();
-        params.mVertexBuffer->drawRange(LLRender::TRIANGLES, params.mStart, params.mEnd, params.mCount, params.mOffset);
-    }
-}
-
-
-// static
-bool LLDrawPoolBump::bindBumpMap(LLDrawInfo& params, S32 channel)
-{
-    U8 bump_code = params.mBump;
-
-    return bindBumpMap(bump_code, params.mTexture, channel);
-}
-
-//static
-bool LLDrawPoolBump::bindBumpMap(LLFace* face, S32 channel)
-{
-<<<<<<< HEAD
-	const LLTextureEntry* te = face->getTextureEntry();
-	if (te)
-	{
-		U8 bump_code = te->getBumpmap();
-		return bindBumpMap(bump_code, face->getTexture(), channel);
-	}
-
-	return false;
-=======
-    const LLTextureEntry* te = face->getTextureEntry();
-    if (te)
-    {
-        U8 bump_code = te->getBumpmap();
-        return bindBumpMap(bump_code, face->getTexture(), channel);
-    }
-
-    return FALSE;
->>>>>>> e1623bb2
-}
-
-//static
-bool LLDrawPoolBump::bindBumpMap(U8 bump_code, LLViewerTexture* texture, S32 channel)
-{
-    LL_PROFILE_ZONE_SCOPED_CATEGORY_DRAWPOOL;
-<<<<<<< HEAD
-	//Note: texture atlas does not support bump texture now.
-	LLViewerFetchedTexture* tex = LLViewerTextureManager::staticCastToFetchedTexture(texture) ;
-	if(!tex)
-	{
-		//if the texture is not a fetched texture
-		return false;
-	}
-
-	LLViewerTexture* bump = NULL;
-
-	switch( bump_code )
-	{
-	case BE_NO_BUMP:		
-		break;
-	case BE_BRIGHTNESS: 
-	case BE_DARKNESS:
-		bump = gBumpImageList.getBrightnessDarknessImage( tex, bump_code );
-		break;
-
-	default:
-		if( bump_code < LLStandardBumpmap::sStandardBumpmapCount )
-		{
-			bump = gStandardBumpmapList[bump_code].mImage;
-			gBumpImageList.addTextureStats(bump_code, tex->getID(), tex->getMaxVirtualSize());
-		}
-		break;
-	}
-
-	if (bump)
-	{
-		if (channel == -2)
-		{
-			gGL.getTexUnit(1)->bindFast(bump);
-			gGL.getTexUnit(0)->bindFast(bump);
-		}
-		else
-		{
-=======
-    //Note: texture atlas does not support bump texture now.
-    LLViewerFetchedTexture* tex = LLViewerTextureManager::staticCastToFetchedTexture(texture) ;
-    if(!tex)
-    {
-        //if the texture is not a fetched texture
-        return FALSE;
-    }
-
-    LLViewerTexture* bump = NULL;
-
-    switch( bump_code )
-    {
-    case BE_NO_BUMP:
-        break;
-    case BE_BRIGHTNESS:
-    case BE_DARKNESS:
-        bump = gBumpImageList.getBrightnessDarknessImage( tex, bump_code );
-        break;
-
-    default:
-        if( bump_code < LLStandardBumpmap::sStandardBumpmapCount )
-        {
-            bump = gStandardBumpmapList[bump_code].mImage;
-            gBumpImageList.addTextureStats(bump_code, tex->getID(), tex->getMaxVirtualSize());
-        }
-        break;
-    }
-
-    if (bump)
-    {
-        if (channel == -2)
-        {
-            gGL.getTexUnit(1)->bindFast(bump);
-            gGL.getTexUnit(0)->bindFast(bump);
-        }
-        else
-        {
->>>>>>> e1623bb2
-            // NOTE: do not use bindFast here (see SL-16222)
-            gGL.getTexUnit(channel)->bind(bump);
-        }
-
-<<<<<<< HEAD
-		return true;
-	}
-
-	return false;
-=======
-        return TRUE;
-    }
-
-    return FALSE;
->>>>>>> e1623bb2
-}
-
-//static
-void LLDrawPoolBump::beginBump()
-{
-    LL_PROFILE_ZONE_SCOPED_CATEGORY_DRAWPOOL; //LL_RECORD_BLOCK_TIME(FTM_RENDER_BUMP);
-    sVertexMask = VERTEX_MASK_BUMP;
-    // Optional second pass: emboss bump map
-    stop_glerror();
-
-    shader = &gObjectBumpProgram;
-
-    if (mRigged)
-    {
-        llassert(shader->mRiggedVariant);
-        shader = shader->mRiggedVariant;
-    }
-
-    shader->bind();
-
-    gGL.setSceneBlendType(LLRender::BT_MULT_X2);
-    stop_glerror();
-}
-
-//static
-void LLDrawPoolBump::renderBump(U32 pass)
-{
-    LL_PROFILE_ZONE_SCOPED_CATEGORY_DRAWPOOL; //LL_RECORD_BLOCK_TIME(FTM_RENDER_BUMP);
-    LLGLDepthTest gls_depth(GL_TRUE, GL_FALSE, GL_LEQUAL);
-    LLGLEnable blend(GL_BLEND);
-    gGL.diffuseColor4f(1,1,1,1);
-    /// Get rid of z-fighting with non-bump pass.
-    LLGLEnable polyOffset(GL_POLYGON_OFFSET_FILL);
-    glPolygonOffset(-1.0f, -1.0f);
-    pushBumpBatches(pass);
-}
-
-//static
-void LLDrawPoolBump::endBump(U32 pass)
-{
-    LLGLSLShader::unbind();
-
-    gGL.setSceneBlendType(LLRender::BT_ALPHA);
-}
-
-S32 LLDrawPoolBump::getNumDeferredPasses()
-{
-    return 1;
-}
-
-void LLDrawPoolBump::renderDeferred(S32 pass)
-{
-    LL_PROFILE_ZONE_SCOPED_CATEGORY_DRAWPOOL; //LL_RECORD_BLOCK_TIME(FTM_RENDER_BUMP);
-
-    shiny = true;
-    for (int i = 0; i < 2; ++i)
-    {
-        bool rigged = i == 1;
-        gDeferredBumpProgram.bind(rigged);
-        diffuse_channel = LLGLSLShader::sCurBoundShaderPtr->enableTexture(LLViewerShaderMgr::DIFFUSE_MAP);
-        bump_channel = LLGLSLShader::sCurBoundShaderPtr->enableTexture(LLViewerShaderMgr::BUMP_MAP);
-        gGL.getTexUnit(diffuse_channel)->unbind(LLTexUnit::TT_TEXTURE);
-        gGL.getTexUnit(bump_channel)->unbind(LLTexUnit::TT_TEXTURE);
-
-        U32 type = rigged ? LLRenderPass::PASS_BUMP_RIGGED : LLRenderPass::PASS_BUMP;
-        LLCullResult::drawinfo_iterator begin = gPipeline.beginRenderMap(type);
-        LLCullResult::drawinfo_iterator end = gPipeline.endRenderMap(type);
-
-        LLVOAvatar* avatar = nullptr;
-        U64 skin = 0;
-
-        for (LLCullResult::drawinfo_iterator i = begin; i != end; )
-        {
-            LLDrawInfo& params = **i;
-
-            LLCullResult::increment_iterator(i, end);
-
-            LLGLSLShader::sCurBoundShaderPtr->setMinimumAlpha(params.mAlphaMaskCutoff);
-            LLDrawPoolBump::bindBumpMap(params, bump_channel);
-
-            if (rigged)
-            {
-                if (avatar != params.mAvatar || skin != params.mSkinInfo->mHash)
-                {
-                    uploadMatrixPalette(params);
-                    avatar = params.mAvatar;
-                    skin = params.mSkinInfo->mHash;
-                }
-                pushBumpBatch(params, true, false);
-            }
-            else
-            {
-                pushBumpBatch(params, true, false);
-            }
-        }
-
-        LLGLSLShader::sCurBoundShaderPtr->disableTexture(LLViewerShaderMgr::DIFFUSE_MAP);
-        LLGLSLShader::sCurBoundShaderPtr->disableTexture(LLViewerShaderMgr::BUMP_MAP);
-        LLGLSLShader::sCurBoundShaderPtr->unbind();
-        gGL.getTexUnit(0)->activate();
-    }
-
-    shiny = false;
-}
-
-
-void LLDrawPoolBump::renderPostDeferred(S32 pass)
-{
-    LL_PROFILE_ZONE_SCOPED_CATEGORY_DRAWPOOL;
-
-    S32 num_passes = LLPipeline::sRenderingHUDs ? 1 : 2; // skip rigged pass when rendering HUDs
-
-    for (int i = 0; i < num_passes; ++i)
-    { // two passes -- static and rigged
-        mRigged = (i == 1);
-
-        // render shiny
-        beginFullbrightShiny();
-        renderFullbrightShiny();
-        endFullbrightShiny();
-
-        //render bump
-        beginBump();
-        renderBump(LLRenderPass::PASS_POST_BUMP);
-        endBump();
-    }
-}
-
-
-////////////////////////////////////////////////////////////////
-// List of bump-maps created from other textures.
-
-
-//const LLUUID TEST_BUMP_ID("3d33eaf2-459c-6f97-fd76-5fce3fc29447");
-
-void LLBumpImageList::init()
-{
-    llassert( mBrightnessEntries.size() == 0 );
-    llassert( mDarknessEntries.size() == 0 );
-
-    LLStandardBumpmap::restoreGL();
-    sMainQueue = LL::WorkQueue::getInstance("mainloop");
-    sTexUpdateQueue = LL::WorkQueue::getInstance("LLImageGL"); // Share work queue with tex loader.
-}
-
-void LLBumpImageList::clear()
-{
-    LL_INFOS() << "Clearing dynamic bumpmaps." << LL_ENDL;
-    // these will be re-populated on-demand
-    mBrightnessEntries.clear();
-    mDarknessEntries.clear();
-
-    sRenderTarget.release();
-
-    LLStandardBumpmap::clear();
-}
-
-void LLBumpImageList::shutdown()
-{
-    clear();
-    LLStandardBumpmap::shutdown();
-}
-
-void LLBumpImageList::destroyGL()
-{
-    clear();
-    LLStandardBumpmap::destroyGL();
-}
-
-void LLBumpImageList::restoreGL()
-{
-    if(!gTextureList.isInitialized())
-    {
-        //safe to return here because bump images will be reloaded during initialization later.
-        return ;
-    }
-
-    LLStandardBumpmap::restoreGL();
-    // Images will be recreated as they are needed.
-}
-
-
-LLBumpImageList::~LLBumpImageList()
-{
-    // Shutdown should have already been called.
-    llassert( mBrightnessEntries.size() == 0 );
-    llassert( mDarknessEntries.size() == 0 );
-}
-
-
-// Note: Does nothing for entries in gStandardBumpmapList that are not actually standard bump images (e.g. none, brightness, and darkness)
-void LLBumpImageList::addTextureStats(U8 bump, const LLUUID& base_image_id, F32 virtual_size)
-{
-    bump &= TEM_BUMP_MASK;
-    LLViewerFetchedTexture* bump_image = gStandardBumpmapList[bump].mImage;
-    if( bump_image )
-    {
-        bump_image->addTextureStats(virtual_size);
-    }
-}
-
-
-void LLBumpImageList::updateImages()
-<<<<<<< HEAD
-{	
-	for (bump_image_map_t::iterator iter = mBrightnessEntries.begin(); iter != mBrightnessEntries.end(); )
-	{
-		bump_image_map_t::iterator curiter = iter++;
-		LLViewerTexture* image = curiter->second;
-		if( image )
-		{
-			bool destroy = true;
-			if( image->hasGLTexture())
-			{
-				if( image->getBoundRecently() )
-				{
-					destroy = false;
-				}
-				else
-				{
-					image->destroyGLTexture();
-				}
-			}
-
-			if( destroy )
-			{
-				//LL_INFOS() << "*** Destroying bright " << (void*)image << LL_ENDL;
-				mBrightnessEntries.erase(curiter);   // deletes the image thanks to reference counting
-			}
-		}
-	}
-	
-	for (bump_image_map_t::iterator iter = mDarknessEntries.begin(); iter != mDarknessEntries.end(); )
-	{
-		bump_image_map_t::iterator curiter = iter++;
-		LLViewerTexture* image = curiter->second;
-		if( image )
-		{
-			bool destroy = true;
-			if( image->hasGLTexture())
-			{
-				if( image->getBoundRecently() )
-				{
-					destroy = false;
-				}
-				else
-				{
-					image->destroyGLTexture();
-				}
-			}
-
-			if( destroy )
-			{
-				//LL_INFOS() << "*** Destroying dark " << (void*)image << LL_ENDL;;
-				mDarknessEntries.erase(curiter);  // deletes the image thanks to reference counting
-			}
-		}
-	}
-=======
-{
-    for (bump_image_map_t::iterator iter = mBrightnessEntries.begin(); iter != mBrightnessEntries.end(); )
-    {
-        bump_image_map_t::iterator curiter = iter++;
-        LLViewerTexture* image = curiter->second;
-        if( image )
-        {
-            BOOL destroy = TRUE;
-            if( image->hasGLTexture())
-            {
-                if( image->getBoundRecently() )
-                {
-                    destroy = FALSE;
-                }
-                else
-                {
-                    image->destroyGLTexture();
-                }
-            }
-
-            if( destroy )
-            {
-                //LL_INFOS() << "*** Destroying bright " << (void*)image << LL_ENDL;
-                mBrightnessEntries.erase(curiter);   // deletes the image thanks to reference counting
-            }
-        }
-    }
-
-    for (bump_image_map_t::iterator iter = mDarknessEntries.begin(); iter != mDarknessEntries.end(); )
-    {
-        bump_image_map_t::iterator curiter = iter++;
-        LLViewerTexture* image = curiter->second;
-        if( image )
-        {
-            BOOL destroy = TRUE;
-            if( image->hasGLTexture())
-            {
-                if( image->getBoundRecently() )
-                {
-                    destroy = FALSE;
-                }
-                else
-                {
-                    image->destroyGLTexture();
-                }
-            }
-
-            if( destroy )
-            {
-                //LL_INFOS() << "*** Destroying dark " << (void*)image << LL_ENDL;;
-                mDarknessEntries.erase(curiter);  // deletes the image thanks to reference counting
-            }
-        }
-    }
->>>>>>> e1623bb2
-}
-
-
-// Note: the caller SHOULD NOT keep the pointer that this function returns.  It may be updated as more data arrives.
-LLViewerTexture* LLBumpImageList::getBrightnessDarknessImage(LLViewerFetchedTexture* src_image, U8 bump_code )
-{
-    LL_PROFILE_ZONE_SCOPED_CATEGORY_DRAWPOOL;
-<<<<<<< HEAD
-	llassert( (bump_code == BE_BRIGHTNESS) || (bump_code == BE_DARKNESS) );
-
-	LLViewerTexture* bump = NULL;
-	
-	bump_image_map_t* entries_list = NULL;
-	void (*callback_func)( bool success, LLViewerFetchedTexture *src_vi, LLImageRaw* src, LLImageRaw* aux_src, S32 discard_level, bool final, void* userdata ) = NULL;
-
-	switch( bump_code )
-	{
-	case BE_BRIGHTNESS:
-		entries_list = &mBrightnessEntries;
-		callback_func = LLBumpImageList::onSourceBrightnessLoaded;
-		break;
-	case BE_DARKNESS:
-		entries_list = &mDarknessEntries;
-		callback_func = LLBumpImageList::onSourceDarknessLoaded;
-		break;
-	default:
-		llassert(0);
-		return NULL;
-	}
-
-	bump_image_map_t::iterator iter = entries_list->find(src_image->getID());
-	if (iter != entries_list->end() && iter->second.notNull())
-	{
-		bump = iter->second;
-	}
-	else
-	{
-		(*entries_list)[src_image->getID()] = LLViewerTextureManager::getLocalTexture( true );
-		bump = (*entries_list)[src_image->getID()]; // In case callback was called immediately and replaced the image
-	}
-
-	if (!src_image->hasCallbacks())
-	{ //if image has no callbacks but resolutions don't match, trigger raw image loaded callback again
-		if (src_image->getWidth() != bump->getWidth() ||
-			src_image->getHeight() != bump->getHeight())// ||
-			//(LLPipeline::sRenderDeferred && bump->getComponents() != 4))
-		{
-			src_image->setBoostLevel(LLGLTexture::BOOST_BUMP) ;
-			src_image->setLoadedCallback( callback_func, 0, true, false, new LLUUID(src_image->getID()), NULL );
-			src_image->forceToSaveRawImage(0) ;
-		}
-	}
-
-	return bump;
-=======
-    llassert( (bump_code == BE_BRIGHTNESS) || (bump_code == BE_DARKNESS) );
-
-    LLViewerTexture* bump = NULL;
-
-    bump_image_map_t* entries_list = NULL;
-    void (*callback_func)( BOOL success, LLViewerFetchedTexture *src_vi, LLImageRaw* src, LLImageRaw* aux_src, S32 discard_level, BOOL final, void* userdata ) = NULL;
-
-    switch( bump_code )
-    {
-    case BE_BRIGHTNESS:
-        entries_list = &mBrightnessEntries;
-        callback_func = LLBumpImageList::onSourceBrightnessLoaded;
-        break;
-    case BE_DARKNESS:
-        entries_list = &mDarknessEntries;
-        callback_func = LLBumpImageList::onSourceDarknessLoaded;
-        break;
-    default:
-        llassert(0);
-        return NULL;
-    }
-
-    bump_image_map_t::iterator iter = entries_list->find(src_image->getID());
-    if (iter != entries_list->end() && iter->second.notNull())
-    {
-        bump = iter->second;
-    }
-    else
-    {
-        (*entries_list)[src_image->getID()] = LLViewerTextureManager::getLocalTexture( TRUE );
-        bump = (*entries_list)[src_image->getID()]; // In case callback was called immediately and replaced the image
-    }
-
-    if (!src_image->hasCallbacks())
-    { //if image has no callbacks but resolutions don't match, trigger raw image loaded callback again
-        if (src_image->getWidth() != bump->getWidth() ||
-            src_image->getHeight() != bump->getHeight())// ||
-            //(LLPipeline::sRenderDeferred && bump->getComponents() != 4))
-        {
-            src_image->setBoostLevel(LLGLTexture::BOOST_BUMP) ;
-            src_image->setLoadedCallback( callback_func, 0, TRUE, FALSE, new LLUUID(src_image->getID()), NULL );
-            src_image->forceToSaveRawImage(0) ;
-        }
-    }
-
-    return bump;
->>>>>>> e1623bb2
-}
-
-
-// static
-void LLBumpImageList::onSourceBrightnessLoaded( bool success, LLViewerFetchedTexture *src_vi, LLImageRaw* src, LLImageRaw* aux_src, S32 discard_level, bool final, void* userdata )
-{
-    LL_PROFILE_ZONE_SCOPED_CATEGORY_DRAWPOOL;
-    LLUUID* source_asset_id = (LLUUID*)userdata;
-    LLBumpImageList::onSourceLoaded( success, src_vi, src, *source_asset_id, BE_BRIGHTNESS );
-    if( final )
-    {
-        delete source_asset_id;
-    }
-}
-
-// static
-void LLBumpImageList::onSourceDarknessLoaded( bool success, LLViewerFetchedTexture *src_vi, LLImageRaw* src, LLImageRaw* aux_src, S32 discard_level, bool final, void* userdata )
-{
-    LLUUID* source_asset_id = (LLUUID*)userdata;
-    LLBumpImageList::onSourceLoaded( success, src_vi, src, *source_asset_id, BE_DARKNESS );
-    if( final )
-    {
-        delete source_asset_id;
-    }
-}
-
-void LLBumpImageList::onSourceStandardLoaded( bool success, LLViewerFetchedTexture* src_vi, LLImageRaw* src, LLImageRaw* aux_src, S32 discard_level, bool final, void* userdata)
-{
-    if (success && LLPipeline::sRenderDeferred)
-    {
-        LL_PROFILE_ZONE_SCOPED_CATEGORY_DRAWPOOL;
-        LLPointer<LLImageRaw> nrm_image = new LLImageRaw(src->getWidth(), src->getHeight(), 4);
-        {
-            generateNormalMapFromAlpha(src, nrm_image);
-        }
-        src_vi->setExplicitFormat(GL_RGBA, GL_RGBA);
-        {
-            src_vi->createGLTexture(src_vi->getDiscardLevel(), nrm_image);
-        }
-    }
-}
-
-void LLBumpImageList::generateNormalMapFromAlpha(LLImageRaw* src, LLImageRaw* nrm_image)
-{
-<<<<<<< HEAD
-	LLImageDataSharedLock lockIn(src);
-	LLImageDataLock lockOut(nrm_image);
-
-	U8* nrm_data = nrm_image->getData();
-	S32 resX = src->getWidth();
-	S32 resY = src->getHeight();
-
-	const U8* src_data = src->getData();
-
-	S32 src_cmp = src->getComponents();
-
-	F32 norm_scale = gSavedSettings.getF32("RenderNormalMapScale");
-
-	U32 idx = 0;
-	//generate normal map from pseudo-heightfield
-	for (S32 j = 0; j < resY; ++j)
-	{
-		for (S32 i = 0; i < resX; ++i)
-		{
-			S32 rX = (i+1)%resX;
-			S32 rY = (j+1)%resY;
-			S32 lX = (i-1)%resX;
-			S32 lY = (j-1)%resY;
-
-			if (lX < 0)
-			{
-				lX += resX;
-			}
-			if (lY < 0)
-			{
-				lY += resY;
-			}
-
-			F32 cH = (F32) src_data[(j*resX+i)*src_cmp+src_cmp-1];
-
-			LLVector3 right = LLVector3(norm_scale, 0, (F32) src_data[(j*resX+rX)*src_cmp+src_cmp-1]-cH);
-			LLVector3 left = LLVector3(-norm_scale, 0, (F32) src_data[(j*resX+lX)*src_cmp+src_cmp-1]-cH);
-			LLVector3 up = LLVector3(0, -norm_scale, (F32) src_data[(lY*resX+i)*src_cmp+src_cmp-1]-cH);
-			LLVector3 down = LLVector3(0, norm_scale, (F32) src_data[(rY*resX+i)*src_cmp+src_cmp-1]-cH);
-
-			LLVector3 norm = right%down + down%left + left%up + up%right;
-		
-			norm.normVec();
-			
-			norm *= 0.5f;
-			norm += LLVector3(0.5f,0.5f,0.5f);
-
-			idx = (j*resX+i)*4;
-			nrm_data[idx+0]= (U8) (norm.mV[0]*255);
-			nrm_data[idx+1]= (U8) (norm.mV[1]*255);
-			nrm_data[idx+2]= (U8) (norm.mV[2]*255);
-			nrm_data[idx+3]= src_data[(j*resX+i)*src_cmp+src_cmp-1];
-		}
-	}
-=======
-    U8* nrm_data = nrm_image->getData();
-    S32 resX = src->getWidth();
-    S32 resY = src->getHeight();
-
-    U8* src_data = src->getData();
-
-    S32 src_cmp = src->getComponents();
-
-    F32 norm_scale = gSavedSettings.getF32("RenderNormalMapScale");
-
-    U32 idx = 0;
-    //generate normal map from pseudo-heightfield
-    for (S32 j = 0; j < resY; ++j)
-    {
-        for (S32 i = 0; i < resX; ++i)
-        {
-            S32 rX = (i+1)%resX;
-            S32 rY = (j+1)%resY;
-            S32 lX = (i-1)%resX;
-            S32 lY = (j-1)%resY;
-
-            if (lX < 0)
-            {
-                lX += resX;
-            }
-            if (lY < 0)
-            {
-                lY += resY;
-            }
-
-            F32 cH = (F32) src_data[(j*resX+i)*src_cmp+src_cmp-1];
-
-            LLVector3 right = LLVector3(norm_scale, 0, (F32) src_data[(j*resX+rX)*src_cmp+src_cmp-1]-cH);
-            LLVector3 left = LLVector3(-norm_scale, 0, (F32) src_data[(j*resX+lX)*src_cmp+src_cmp-1]-cH);
-            LLVector3 up = LLVector3(0, -norm_scale, (F32) src_data[(lY*resX+i)*src_cmp+src_cmp-1]-cH);
-            LLVector3 down = LLVector3(0, norm_scale, (F32) src_data[(rY*resX+i)*src_cmp+src_cmp-1]-cH);
-
-            LLVector3 norm = right%down + down%left + left%up + up%right;
-
-            norm.normVec();
-
-            norm *= 0.5f;
-            norm += LLVector3(0.5f,0.5f,0.5f);
-
-            idx = (j*resX+i)*4;
-            nrm_data[idx+0]= (U8) (norm.mV[0]*255);
-            nrm_data[idx+1]= (U8) (norm.mV[1]*255);
-            nrm_data[idx+2]= (U8) (norm.mV[2]*255);
-            nrm_data[idx+3]= src_data[(j*resX+i)*src_cmp+src_cmp-1];
-        }
-    }
->>>>>>> e1623bb2
-}
-
-// static
-void LLBumpImageList::onSourceLoaded( bool success, LLViewerTexture *src_vi, LLImageRaw* src, LLUUID& source_asset_id, EBumpEffect bump_code )
-{
-    LL_PROFILE_ZONE_SCOPED;
-
-    if( success )
-    {
-        LL_PROFILE_ZONE_SCOPED_CATEGORY_DRAWPOOL;
-
-		LLImageDataSharedLock lock(src);
-
-<<<<<<< HEAD
-		bump_image_map_t& entries_list(bump_code == BE_BRIGHTNESS ? gBumpImageList.mBrightnessEntries : gBumpImageList.mDarknessEntries );
-		bump_image_map_t::iterator iter = entries_list.find(source_asset_id);
-
-		{
-			if (iter == entries_list.end() ||
-				iter->second.isNull() ||
-							iter->second->getWidth() != src->getWidth() ||
-							iter->second->getHeight() != src->getHeight()) // bump not cached yet or has changed resolution
-			{ //make sure an entry exists for this image
-				entries_list[src_vi->getID()] = LLViewerTextureManager::getLocalTexture(true);
-				iter = entries_list.find(src_vi->getID());
-			}
-		}
-
-		if (iter->second->getWidth() != src->getWidth() ||
-			iter->second->getHeight() != src->getHeight()) // bump not cached yet or has changed resolution
-		{
-			LLPointer<LLImageRaw> dst_image = new LLImageRaw(src->getWidth(), src->getHeight(), 1);
-			U8* dst_data = dst_image->getData();
-			S32 dst_data_size = dst_image->getDataSize();
-
-			const U8* src_data = src->getData();
-			S32 src_data_size = src->getDataSize();
-
-			S32 src_components = src->getComponents();
-
-			// Convert to luminance and then scale and bias that to get ready for
-			// embossed bump mapping.  (0-255 maps to 127-255)
-
-			// Convert to fixed point so we don't have to worry about precision/clamping.
-			const S32 FIXED_PT = 8;
-			const S32 R_WEIGHT = S32(0.2995f * (1<<FIXED_PT));
-			const S32 G_WEIGHT = S32(0.5875f * (1<<FIXED_PT));
-			const S32 B_WEIGHT = S32(0.1145f * (1<<FIXED_PT));
-
-			S32 minimum = 255;
-			S32 maximum = 0;
-
-			switch( src_components )
-			{
-			case 1:
-			case 2:
-				{
-					if( src_data_size == dst_data_size * src_components )
-					{
-						for( S32 i = 0, j=0; i < dst_data_size; i++, j+= src_components )
-						{
-							dst_data[i] = src_data[j];
-							if( dst_data[i] < minimum )
-							{
-								minimum = dst_data[i];
-							}
-							if( dst_data[i] > maximum )
-							{
-								maximum = dst_data[i];
-							}
-						}
-					}
-					else
-					{
-						llassert(0);
-						dst_image->clear();
-					}
-				}
-				break;
-			case 3:
-			case 4:
-				{
-					if( src_data_size == dst_data_size * src_components )
-					{
-						for( S32 i = 0, j=0; i < dst_data_size; i++, j+= src_components )
-						{
-							// RGB to luminance
-							dst_data[i] = (R_WEIGHT * src_data[j] + G_WEIGHT * src_data[j+1] + B_WEIGHT * src_data[j+2]) >> FIXED_PT;
-							//llassert( dst_data[i] <= 255 );true because it's 8bit
-							if( dst_data[i] < minimum )
-							{
-								minimum = dst_data[i];
-							}
-							if( dst_data[i] > maximum )
-							{
-								maximum = dst_data[i];
-							}
-						}
-					}
-					else
-					{
-						llassert(0);
-						dst_image->clear();
-					}
-				}
-				break;
-			default:
-				llassert(0);
-				dst_image->clear();
-				break;
-			}
-
-			if( maximum > minimum )
-			{
-				U8 bias_and_scale_lut[256];
-				F32 twice_one_over_range = 2.f / (maximum - minimum);
-				S32 i;
-
-				const F32 ARTIFICIAL_SCALE = 2.f;  // Advantage: exaggerates the effect in midrange.  Disadvantage: clamps at the extremes.
-				if (BE_DARKNESS == bump_code)
-				{
-					for( i = minimum; i <= maximum; i++ )
-					{
-						F32 minus_one_to_one = F32(maximum - i) * twice_one_over_range - 1.f;
-						bias_and_scale_lut[i] = llclampb(ll_round(127 * minus_one_to_one * ARTIFICIAL_SCALE + 128));
-					}
-				}
-				else
-				{
-					for( i = minimum; i <= maximum; i++ )
-					{
-						F32 minus_one_to_one = F32(i - minimum) * twice_one_over_range - 1.f;
-						bias_and_scale_lut[i] = llclampb(ll_round(127 * minus_one_to_one * ARTIFICIAL_SCALE + 128));
-					}
-				}
-
-				for( i = 0; i < dst_data_size; i++ )
-				{
-					dst_data[i] = bias_and_scale_lut[dst_data[i]];
-				}
-			}
-
-			//---------------------------------------------------
-			// immediately assign bump to a smart pointer in case some local smart pointer
-			// accidentally releases it.
-=======
-        bump_image_map_t& entries_list(bump_code == BE_BRIGHTNESS ? gBumpImageList.mBrightnessEntries : gBumpImageList.mDarknessEntries );
-        bump_image_map_t::iterator iter = entries_list.find(source_asset_id);
-
-        {
-            if (iter == entries_list.end() ||
-                iter->second.isNull() ||
-                            iter->second->getWidth() != src->getWidth() ||
-                            iter->second->getHeight() != src->getHeight()) // bump not cached yet or has changed resolution
-            { //make sure an entry exists for this image
-                entries_list[src_vi->getID()] = LLViewerTextureManager::getLocalTexture(TRUE);
-                iter = entries_list.find(src_vi->getID());
-            }
-        }
-
-        if (iter->second->getWidth() != src->getWidth() ||
-            iter->second->getHeight() != src->getHeight()) // bump not cached yet or has changed resolution
-        {
-            LLPointer<LLImageRaw> dst_image = new LLImageRaw(src->getWidth(), src->getHeight(), 1);
-            U8* dst_data = dst_image->getData();
-            S32 dst_data_size = dst_image->getDataSize();
-
-            U8* src_data = src->getData();
-            S32 src_data_size = src->getDataSize();
-
-            S32 src_components = src->getComponents();
-
-            // Convert to luminance and then scale and bias that to get ready for
-            // embossed bump mapping.  (0-255 maps to 127-255)
-
-            // Convert to fixed point so we don't have to worry about precision/clamping.
-            const S32 FIXED_PT = 8;
-            const S32 R_WEIGHT = S32(0.2995f * (1<<FIXED_PT));
-            const S32 G_WEIGHT = S32(0.5875f * (1<<FIXED_PT));
-            const S32 B_WEIGHT = S32(0.1145f * (1<<FIXED_PT));
-
-            S32 minimum = 255;
-            S32 maximum = 0;
-
-            switch( src_components )
-            {
-            case 1:
-            case 2:
-                {
-                    if( src_data_size == dst_data_size * src_components )
-                    {
-                        for( S32 i = 0, j=0; i < dst_data_size; i++, j+= src_components )
-                        {
-                            dst_data[i] = src_data[j];
-                            if( dst_data[i] < minimum )
-                            {
-                                minimum = dst_data[i];
-                            }
-                            if( dst_data[i] > maximum )
-                            {
-                                maximum = dst_data[i];
-                            }
-                        }
-                    }
-                    else
-                    {
-                        llassert(0);
-                        dst_image->clear();
-                    }
-                }
-                break;
-            case 3:
-            case 4:
-                {
-                    if( src_data_size == dst_data_size * src_components )
-                    {
-                        for( S32 i = 0, j=0; i < dst_data_size; i++, j+= src_components )
-                        {
-                            // RGB to luminance
-                            dst_data[i] = (R_WEIGHT * src_data[j] + G_WEIGHT * src_data[j+1] + B_WEIGHT * src_data[j+2]) >> FIXED_PT;
-                            //llassert( dst_data[i] <= 255 );true because it's 8bit
-                            if( dst_data[i] < minimum )
-                            {
-                                minimum = dst_data[i];
-                            }
-                            if( dst_data[i] > maximum )
-                            {
-                                maximum = dst_data[i];
-                            }
-                        }
-                    }
-                    else
-                    {
-                        llassert(0);
-                        dst_image->clear();
-                    }
-                }
-                break;
-            default:
-                llassert(0);
-                dst_image->clear();
-                break;
-            }
-
-            if( maximum > minimum )
-            {
-                U8 bias_and_scale_lut[256];
-                F32 twice_one_over_range = 2.f / (maximum - minimum);
-                S32 i;
-
-                const F32 ARTIFICIAL_SCALE = 2.f;  // Advantage: exaggerates the effect in midrange.  Disadvantage: clamps at the extremes.
-                if (BE_DARKNESS == bump_code)
-                {
-                    for( i = minimum; i <= maximum; i++ )
-                    {
-                        F32 minus_one_to_one = F32(maximum - i) * twice_one_over_range - 1.f;
-                        bias_and_scale_lut[i] = llclampb(ll_round(127 * minus_one_to_one * ARTIFICIAL_SCALE + 128));
-                    }
-                }
-                else
-                {
-                    for( i = minimum; i <= maximum; i++ )
-                    {
-                        F32 minus_one_to_one = F32(i - minimum) * twice_one_over_range - 1.f;
-                        bias_and_scale_lut[i] = llclampb(ll_round(127 * minus_one_to_one * ARTIFICIAL_SCALE + 128));
-                    }
-                }
-
-                for( i = 0; i < dst_data_size; i++ )
-                {
-                    dst_data[i] = bias_and_scale_lut[dst_data[i]];
-                }
-            }
-
-            //---------------------------------------------------
-            // immediately assign bump to a smart pointer in case some local smart pointer
-            // accidentally releases it.
->>>>>>> e1623bb2
-            LLPointer<LLViewerTexture> bump = iter->second;
-
-            if (!LLPipeline::sRenderDeferred)
-            {
-                bump->setExplicitFormat(GL_ALPHA8, GL_ALPHA);
-
-#if LL_BUMPLIST_MULTITHREADED
-                auto tex_queue = LLImageGLThread::sEnabledTextures ? sTexUpdateQueue.lock() : nullptr;
-
-                if (tex_queue)
-                { //dispatch creation to background thread
-                    LLImageRaw* dst_ptr = dst_image;
-                    LLViewerTexture* bump_ptr = bump;
-                    dst_ptr->ref();
-                    bump_ptr->ref();
-                    tex_queue->post(
-                        [=]()
-                        {
-                            LL_PROFILE_ZONE_NAMED("bil - create texture");
-                            bump_ptr->createGLTexture(0, dst_ptr);
-                            bump_ptr->unref();
-                            dst_ptr->unref();
-                        });
-
-                }
-                else
-#endif
-                {
-                    bump->createGLTexture(0, dst_image);
-                }
-            }
-            else
-            { //convert to normal map
-                LL_PROFILE_ZONE_NAMED("bil - create normal map");
-                LLImageGL* img = bump->getGLTexture();
-                LLImageRaw* dst_ptr = dst_image.get();
-                LLGLTexture* bump_ptr = bump.get();
-
-                dst_ptr->ref();
-                img->ref();
-                bump_ptr->ref();
-                auto create_func = [=]()
-                {
-                    img->setUseMipMaps(true);
-                    // upload dst_image to GPU (greyscale in red channel)
-                    img->setExplicitFormat(GL_RED, GL_RED);
-
-                    bump_ptr->createGLTexture(0, dst_ptr);
-                    dst_ptr->unref();
-                };
-
-                auto generate_func = [=]()
-                {
-                    // Allocate an empty RGBA texture at "tex_name" the same size as bump
-                    //  Note: bump will still point at GPU copy of dst_image
-                    bump_ptr->setExplicitFormat(GL_RGBA, GL_RGBA);
-                    LLGLuint tex_name;
-                    img->createGLTexture(0, nullptr, false, 0, true, &tex_name);
-
-                    // point render target at empty buffer
-                    sRenderTarget.setColorAttachment(img, tex_name);
-
-                    // generate normal map in empty texture
-                    {
-                        sRenderTarget.bindTarget();
-
-                        LLGLDepthTest depth(GL_FALSE);
-                        LLGLDisable cull(GL_CULL_FACE);
-                        LLGLDisable blend(GL_BLEND);
-                        gGL.setColorMask(true, true);
-
-                        gNormalMapGenProgram.bind();
-
-                        static LLStaticHashedString sNormScale("norm_scale");
-                        static LLStaticHashedString sStepX("stepX");
-                        static LLStaticHashedString sStepY("stepY");
-
-                        gNormalMapGenProgram.uniform1f(sNormScale, gSavedSettings.getF32("RenderNormalMapScale"));
-                        gNormalMapGenProgram.uniform1f(sStepX, 1.f / bump_ptr->getWidth());
-                        gNormalMapGenProgram.uniform1f(sStepY, 1.f / bump_ptr->getHeight());
-
-                        gGL.getTexUnit(0)->bind(bump_ptr);
-
-                        gGL.begin(LLRender::TRIANGLE_STRIP);
-                        gGL.texCoord2f(0, 0);
-                        gGL.vertex2f(0, 0);
-
-                        gGL.texCoord2f(0, 1);
-                        gGL.vertex2f(0, 1);
-
-                        gGL.texCoord2f(1, 0);
-                        gGL.vertex2f(1, 0);
-
-                        gGL.texCoord2f(1, 1);
-                        gGL.vertex2f(1, 1);
-
-                        gGL.end();
-
-                        gGL.flush();
-
-                        gNormalMapGenProgram.unbind();
-
-                        sRenderTarget.flush();
-                        sRenderTarget.releaseColorAttachment();
-                    }
-
-                    // point bump at normal map and free gpu copy of dst_image
-                    img->syncTexName(tex_name);
-
-                    // generate mipmap
-                    gGL.getTexUnit(0)->bind(img);
-                    glGenerateMipmap(GL_TEXTURE_2D);
-                    gGL.getTexUnit(0)->disable();
-
-                    bump_ptr->unref();
-                    img->unref();
-                };
-
-#if LL_BUMPLIST_MULTITHREADED
-                auto main_queue = LLImageGLThread::sEnabledTextures ? sMainQueue.lock() : nullptr;
-
-                if (main_queue)
-                { //dispatch texture upload to background thread, issue GPU commands to generate normal map on main thread
-                    main_queue->postTo(
-                        sTexUpdateQueue,
-                        create_func,
-                        generate_func);
-                }
-                else
-#endif
-                { // immediate upload texture and generate normal map
-                    create_func();
-                    generate_func();
-                }
-
-
-            }
-
-            iter->second = bump; // derefs (and deletes) old image
-            //---------------------------------------------------
-        }
-    }
-}
-
-void LLDrawPoolBump::pushBumpBatches(U32 type)
-{
-    LLVOAvatar* avatar = nullptr;
-    U64 skin = 0;
-
-    if (mRigged)
-    { // nudge type enum and include skinweights for rigged pass
-        type += 1;
-    }
-
-    LLCullResult::drawinfo_iterator begin = gPipeline.beginRenderMap(type);
-    LLCullResult::drawinfo_iterator end = gPipeline.endRenderMap(type);
-
-    for (LLCullResult::drawinfo_iterator i = begin; i != end; ++i)
-    {
-        LLDrawInfo& params = **i;
-
-        if (LLDrawPoolBump::bindBumpMap(params))
-        {
-            if (mRigged)
-            {
-                if (avatar != params.mAvatar || skin != params.mSkinInfo->mHash)
-                {
-                    if (uploadMatrixPalette(params))
-                    {
-                        avatar = params.mAvatar;
-                        skin = params.mSkinInfo->mHash;
-                    }
-                    else
-                    {
-                        continue;
-                    }
-                }
-            }
-            pushBumpBatch(params, false);
-        }
-    }
-}
-
-void LLRenderPass::pushBumpBatch(LLDrawInfo& params, bool texture, bool batch_textures)
-{
-    LL_PROFILE_ZONE_SCOPED_CATEGORY_DRAWPOOL;
-    applyModelMatrix(params);
-
-    bool tex_setup = false;
-
-    if (batch_textures && params.mTextureList.size() > 1)
-    {
-        for (U32 i = 0; i < params.mTextureList.size(); ++i)
-        {
-            if (params.mTextureList[i].notNull())
-            {
-                gGL.getTexUnit(i)->bindFast(params.mTextureList[i]);
-            }
-        }
-    }
-    else
-    { //not batching textures or batch has only 1 texture -- might need a texture matrix
-        if (params.mTextureMatrix)
-        {
-            if (shiny)
-            {
-                gGL.getTexUnit(0)->activate();
-                gGL.matrixMode(LLRender::MM_TEXTURE);
-            }
-            else
-            {
-                gGL.getTexUnit(0)->activate();
-                gGL.matrixMode(LLRender::MM_TEXTURE);
-                gGL.loadMatrix((GLfloat*) params.mTextureMatrix->mMatrix);
-                gPipeline.mTextureMatrixOps++;
-            }
-
-            gGL.loadMatrix((GLfloat*) params.mTextureMatrix->mMatrix);
-            gPipeline.mTextureMatrixOps++;
-
-            tex_setup = true;
-        }
-
-        if (shiny && mShaderLevel > 1 && texture)
-        {
-            if (params.mTexture.notNull())
-            {
-                gGL.getTexUnit(diffuse_channel)->bindFast(params.mTexture);
-            }
-            else
-            {
-                gGL.getTexUnit(diffuse_channel)->unbind(LLTexUnit::TT_TEXTURE);
-            }
-        }
-    }
-
-    params.mVertexBuffer->setBuffer();
-    params.mVertexBuffer->drawRange(LLRender::TRIANGLES, params.mStart, params.mEnd, params.mCount, params.mOffset);
-
-    if (tex_setup)
-    {
-        if (shiny)
-        {
-            gGL.getTexUnit(0)->activate();
-        }
-        else
-        {
-            gGL.getTexUnit(0)->activate();
-            gGL.matrixMode(LLRender::MM_TEXTURE);
-        }
-        gGL.loadIdentity();
-        gGL.matrixMode(LLRender::MM_MODELVIEW);
-    }
-}
+/**
+ * @file lldrawpoolbump.cpp
+ * @brief LLDrawPoolBump class implementation
+ *
+ * $LicenseInfo:firstyear=2003&license=viewerlgpl$
+ * Second Life Viewer Source Code
+ * Copyright (C) 2010, Linden Research, Inc.
+ *
+ * This library is free software; you can redistribute it and/or
+ * modify it under the terms of the GNU Lesser General Public
+ * License as published by the Free Software Foundation;
+ * version 2.1 of the License only.
+ *
+ * This library is distributed in the hope that it will be useful,
+ * but WITHOUT ANY WARRANTY; without even the implied warranty of
+ * MERCHANTABILITY or FITNESS FOR A PARTICULAR PURPOSE.  See the GNU
+ * Lesser General Public License for more details.
+ *
+ * You should have received a copy of the GNU Lesser General Public
+ * License along with this library; if not, write to the Free Software
+ * Foundation, Inc., 51 Franklin Street, Fifth Floor, Boston, MA  02110-1301  USA
+ *
+ * Linden Research, Inc., 945 Battery Street, San Francisco, CA  94111  USA
+ * $/LicenseInfo$
+ */
+
+#include "llviewerprecompiledheaders.h"
+
+#include "lldrawpoolbump.h"
+
+#include "llstl.h"
+#include "llviewercontrol.h"
+#include "lldir.h"
+#include "m3math.h"
+#include "m4math.h"
+#include "v4math.h"
+#include "llglheaders.h"
+#include "llrender.h"
+
+#include "llcubemap.h"
+#include "lldrawable.h"
+#include "llface.h"
+#include "llsky.h"
+#include "llstartup.h"
+#include "lltextureentry.h"
+#include "llviewercamera.h"
+#include "llviewertexturelist.h"
+#include "pipeline.h"
+#include "llspatialpartition.h"
+#include "llviewershadermgr.h"
+#include "llmodel.h"
+
+//#include "llimagebmp.h"
+//#include "../tools/imdebug/imdebug.h"
+
+// static
+LLStandardBumpmap gStandardBumpmapList[TEM_BUMPMAP_COUNT];
+LL::WorkQueue::weak_t LLBumpImageList::sMainQueue;
+LL::WorkQueue::weak_t LLBumpImageList::sTexUpdateQueue;
+LLRenderTarget LLBumpImageList::sRenderTarget;
+
+// static
+U32 LLStandardBumpmap::sStandardBumpmapCount = 0;
+
+// static
+LLBumpImageList gBumpImageList;
+
+const S32 STD_BUMP_LATEST_FILE_VERSION = 1;
+
+const U32 VERTEX_MASK_SHINY = LLVertexBuffer::MAP_VERTEX | LLVertexBuffer::MAP_NORMAL | LLVertexBuffer::MAP_COLOR;
+const U32 VERTEX_MASK_BUMP = LLVertexBuffer::MAP_VERTEX |LLVertexBuffer::MAP_TEXCOORD0 | LLVertexBuffer::MAP_TEXCOORD1;
+
+U32 LLDrawPoolBump::sVertexMask = VERTEX_MASK_SHINY;
+
+
+static LLGLSLShader* shader = NULL;
+static S32 cube_channel = -1;
+static S32 diffuse_channel = -1;
+static S32 bump_channel = -1;
+static bool shiny = false;
+
+// Enabled after changing LLViewerTexture::mNeedsCreateTexture to an
+// LLAtomicBool; this should work just fine, now. HB
+#define LL_BUMPLIST_MULTITHREADED 1
+
+
+// static
+void LLStandardBumpmap::shutdown()
+{
+    LLStandardBumpmap::destroyGL();
+}
+
+// static
+void LLStandardBumpmap::restoreGL()
+{
+    addstandard();
+}
+
+// static
+void LLStandardBumpmap::addstandard()
+{
+    if(!gTextureList.isInitialized())
+    {
+        //Note: loading pre-configuration sometimes triggers this call.
+        //But it is safe to return here because bump images will be reloaded during initialization later.
+        return ;
+    }
+
+    if (LLStartUp::getStartupState() < STATE_SEED_CAP_GRANTED)
+    {
+        // Not ready, need caps for images
+        return;
+    }
+
+    // can't assert; we destroyGL and restoreGL a lot during *first* startup, which populates this list already, THEN we explicitly init the list as part of *normal* startup.  Sigh.  So clear the list every time before we (re-)add the standard bumpmaps.
+    //llassert( LLStandardBumpmap::sStandardBumpmapCount == 0 );
+    clear();
+    LL_INFOS() << "Adding standard bumpmaps." << LL_ENDL;
+    gStandardBumpmapList[LLStandardBumpmap::sStandardBumpmapCount++] = LLStandardBumpmap("None");       // BE_NO_BUMP
+    gStandardBumpmapList[LLStandardBumpmap::sStandardBumpmapCount++] = LLStandardBumpmap("Brightness"); // BE_BRIGHTNESS
+    gStandardBumpmapList[LLStandardBumpmap::sStandardBumpmapCount++] = LLStandardBumpmap("Darkness");   // BE_DARKNESS
+
+    std::string file_name = gDirUtilp->getExpandedFilename( LL_PATH_APP_SETTINGS, "std_bump.ini" );
+    LLFILE* file = LLFile::fopen( file_name, "rt" );     /*Flawfinder: ignore*/
+    if( !file )
+    {
+        LL_WARNS() << "Could not open std_bump <" << file_name << ">" << LL_ENDL;
+        return;
+    }
+
+    S32 file_version = 0;
+
+    S32 fields_read = fscanf( file, "LLStandardBumpmap version %d", &file_version );
+    if( fields_read != 1 )
+    {
+        LL_WARNS() << "Bad LLStandardBumpmap header" << LL_ENDL;
+        return;
+    }
+
+    if( file_version > STD_BUMP_LATEST_FILE_VERSION )
+    {
+        LL_WARNS() << "LLStandardBumpmap has newer version (" << file_version << ") than viewer (" << STD_BUMP_LATEST_FILE_VERSION << ")" << LL_ENDL;
+        return;
+    }
+
+    while( !feof(file) && (LLStandardBumpmap::sStandardBumpmapCount < (U32)TEM_BUMPMAP_COUNT) )
+    {
+        // *NOTE: This buffer size is hard coded into scanf() below.
+        char label[2048] = "";  /* Flawfinder: ignore */
+        char bump_image_id[2048] = "";  /* Flawfinder: ignore */
+        fields_read = fscanf(   /* Flawfinder: ignore */
+            file, "\n%2047s %2047s", label, bump_image_id);
+        if( EOF == fields_read )
+        {
+            break;
+        }
+        if( fields_read != 2 )
+        {
+            LL_WARNS() << "Bad LLStandardBumpmap entry" << LL_ENDL;
+            return;
+        }
+
+//      LL_INFOS() << "Loading bumpmap: " << bump_image_id << " from viewerart" << LL_ENDL;
+        gStandardBumpmapList[LLStandardBumpmap::sStandardBumpmapCount].mLabel = label;
+        gStandardBumpmapList[LLStandardBumpmap::sStandardBumpmapCount].mImage =
+            LLViewerTextureManager::getFetchedTexture(LLUUID(bump_image_id));
+        gStandardBumpmapList[LLStandardBumpmap::sStandardBumpmapCount].mImage->setBoostLevel(LLGLTexture::LOCAL) ;
+        gStandardBumpmapList[LLStandardBumpmap::sStandardBumpmapCount].mImage->setLoadedCallback(LLBumpImageList::onSourceStandardLoaded, 0, true, false, NULL, NULL );
+        gStandardBumpmapList[LLStandardBumpmap::sStandardBumpmapCount].mImage->forceToSaveRawImage(0, 30.f) ;
+        LLStandardBumpmap::sStandardBumpmapCount++;
+    }
+
+    fclose( file );
+}
+
+// static
+void LLStandardBumpmap::clear()
+{
+    LL_INFOS() << "Clearing standard bumpmaps." << LL_ENDL;
+    for( U32 i = 0; i < LLStandardBumpmap::sStandardBumpmapCount; i++ )
+    {
+        gStandardBumpmapList[i].mLabel.assign("");
+        gStandardBumpmapList[i].mImage = NULL;
+    }
+    sStandardBumpmapCount = 0;
+}
+
+// static
+void LLStandardBumpmap::destroyGL()
+{
+    clear();
+}
+
+
+
+////////////////////////////////////////////////////////////////
+
+LLDrawPoolBump::LLDrawPoolBump()
+:  LLRenderPass(LLDrawPool::POOL_BUMP)
+{
+    shiny = false;
+}
+
+
+void LLDrawPoolBump::prerender()
+{
+    mShaderLevel = LLViewerShaderMgr::instance()->getShaderLevel(LLViewerShaderMgr::SHADER_OBJECT);
+}
+
+// static
+S32 LLDrawPoolBump::numBumpPasses()
+{
+    return 1;
+}
+
+
+//static
+void LLDrawPoolBump::bindCubeMap(LLGLSLShader* shader, S32 shader_level, S32& diffuse_channel, S32& cube_channel)
+{
+    LLCubeMap* cube_map = gSky.mVOSkyp ? gSky.mVOSkyp->getCubeMap() : NULL;
+    if( cube_map && !LLPipeline::sReflectionProbesEnabled )
+    {
+        if (shader )
+        {
+            LLMatrix4 mat;
+            mat.initRows(LLVector4(gGLModelView+0),
+                         LLVector4(gGLModelView+4),
+                         LLVector4(gGLModelView+8),
+                         LLVector4(gGLModelView+12));
+            LLVector3 vec = LLVector3(gShinyOrigin) * mat;
+            LLVector4 vec4(vec, gShinyOrigin.mV[3]);
+            shader->uniform4fv(LLViewerShaderMgr::SHINY_ORIGIN, 1, vec4.mV);
+            if (shader_level > 1)
+            {
+                cube_map->setMatrix(1);
+                // Make sure that texture coord generation happens for tex unit 1, as that's the one we use for
+                // the cube map in the one pass shiny shaders
+                cube_channel = shader->enableTexture(LLViewerShaderMgr::ENVIRONMENT_MAP, LLTexUnit::TT_CUBE_MAP);
+                cube_map->enableTexture(cube_channel);
+                diffuse_channel = shader->enableTexture(LLViewerShaderMgr::DIFFUSE_MAP);
+            }
+            else
+            {
+                cube_map->setMatrix(0);
+                cube_channel = shader->enableTexture(LLViewerShaderMgr::ENVIRONMENT_MAP, LLTexUnit::TT_CUBE_MAP);
+                diffuse_channel = -1;
+                cube_map->enable(cube_channel);
+            }
+            gGL.getTexUnit(cube_channel)->bind(cube_map);
+            gGL.getTexUnit(0)->activate();
+        }
+        else
+        {
+            cube_channel = 0;
+            diffuse_channel = -1;
+            gGL.getTexUnit(0)->disable();
+            cube_map->enable(0);
+            cube_map->setMatrix(0);
+            gGL.getTexUnit(0)->bind(cube_map);
+        }
+    }
+}
+
+//static
+void LLDrawPoolBump::unbindCubeMap(LLGLSLShader* shader, S32 shader_level, S32& diffuse_channel, S32& cube_channel)
+{
+    LLCubeMap* cube_map = gSky.mVOSkyp ? gSky.mVOSkyp->getCubeMap() : NULL;
+    if( cube_map && !LLPipeline::sReflectionProbesEnabled)
+    {
+        if (shader_level > 1)
+        {
+            shader->disableTexture(LLViewerShaderMgr::ENVIRONMENT_MAP, LLTexUnit::TT_CUBE_MAP);
+
+            if (LLViewerShaderMgr::instance()->getShaderLevel(LLViewerShaderMgr::SHADER_OBJECT) > 0)
+            {
+                if (diffuse_channel != 0)
+                {
+                    shader->disableTexture(LLViewerShaderMgr::DIFFUSE_MAP);
+                }
+            }
+        }
+        // Moved below shader->disableTexture call to avoid false alarms from auto-re-enable of textures on stage 0
+        // MAINT-755
+        cube_map->disable();
+        cube_map->restoreMatrix();
+    }
+}
+
+void LLDrawPoolBump::beginFullbrightShiny()
+{
+    LL_PROFILE_ZONE_SCOPED_CATEGORY_DRAWPOOL; //LL_RECORD_BLOCK_TIME(FTM_RENDER_SHINY);
+
+    sVertexMask = VERTEX_MASK_SHINY | LLVertexBuffer::MAP_TEXCOORD0;
+
+    // Second pass: environment map
+    shader = &gDeferredFullbrightShinyProgram;
+    if (LLPipeline::sRenderingHUDs)
+    {
+        shader = &gHUDFullbrightShinyProgram;
+    }
+
+    if (mRigged)
+    {
+        llassert(shader->mRiggedVariant);
+        shader = shader->mRiggedVariant;
+    }
+
+    // bind exposure map so fullbright shader can cancel out exposure
+    S32 channel = shader->enableTexture(LLShaderMgr::EXPOSURE_MAP);
+    if (channel > -1)
+    {
+        gGL.getTexUnit(channel)->bind(&gPipeline.mExposureMap);
+    }
+
+    LLCubeMap* cube_map = gSky.mVOSkyp ? gSky.mVOSkyp->getCubeMap() : NULL;
+
+    if (cube_map && !LLPipeline::sReflectionProbesEnabled)
+    {
+        // Make sure that texture coord generation happens for tex unit 1, as that's the one we use for
+        // the cube map in the one pass shiny shaders
+        gGL.getTexUnit(1)->disable();
+        cube_channel = shader->enableTexture(LLViewerShaderMgr::ENVIRONMENT_MAP, LLTexUnit::TT_CUBE_MAP);
+        cube_map->enableTexture(cube_channel);
+        diffuse_channel = shader->enableTexture(LLViewerShaderMgr::DIFFUSE_MAP);
+
+        gGL.getTexUnit(cube_channel)->bind(cube_map);
+        gGL.getTexUnit(0)->activate();
+    }
+
+    {
+        LLMatrix4 mat;
+        mat.initRows(LLVector4(gGLModelView+0),
+                     LLVector4(gGLModelView+4),
+                     LLVector4(gGLModelView+8),
+                     LLVector4(gGLModelView+12));
+        shader->bind();
+
+        LLVector3 vec = LLVector3(gShinyOrigin) * mat;
+        LLVector4 vec4(vec, gShinyOrigin.mV[3]);
+        shader->uniform4fv(LLViewerShaderMgr::SHINY_ORIGIN, 1, vec4.mV);
+
+        if (LLPipeline::sReflectionProbesEnabled)
+        {
+            gPipeline.bindReflectionProbes(*shader);
+        }
+        else
+        {
+            gPipeline.setEnvMat(*shader);
+        }
+    }
+
+    if (mShaderLevel > 1)
+    { //indexed texture rendering, channel 0 is always diffuse
+        diffuse_channel = 0;
+    }
+
+    shiny = true;
+}
+
+void LLDrawPoolBump::renderFullbrightShiny()
+{
+    LL_PROFILE_ZONE_SCOPED_CATEGORY_DRAWPOOL; //LL_RECORD_BLOCK_TIME(FTM_RENDER_SHINY);
+
+    {
+        LLGLEnable blend_enable(GL_BLEND);
+
+        if (mShaderLevel > 1)
+        {
+            if (mRigged)
+            {
+                LLRenderPass::pushRiggedBatches(LLRenderPass::PASS_FULLBRIGHT_SHINY_RIGGED, true, true);
+            }
+            else
+            {
+                LLRenderPass::pushBatches(LLRenderPass::PASS_FULLBRIGHT_SHINY, true, true);
+            }
+        }
+        else
+        {
+            if (mRigged)
+            {
+                LLRenderPass::pushRiggedBatches(LLRenderPass::PASS_FULLBRIGHT_SHINY_RIGGED);
+            }
+            else
+            {
+                LLRenderPass::pushBatches(LLRenderPass::PASS_FULLBRIGHT_SHINY);
+            }
+        }
+    }
+}
+
+void LLDrawPoolBump::endFullbrightShiny()
+{
+    LL_PROFILE_ZONE_SCOPED_CATEGORY_DRAWPOOL; //LL_RECORD_BLOCK_TIME(FTM_RENDER_SHINY);
+
+    LLCubeMap* cube_map = gSky.mVOSkyp ? gSky.mVOSkyp->getCubeMap() : NULL;
+    if( cube_map && !LLPipeline::sReflectionProbesEnabled )
+    {
+        cube_map->disable();
+        if (shader->mFeatures.hasReflectionProbes)
+        {
+            gPipeline.unbindReflectionProbes(*shader);
+        }
+        shader->unbind();
+    }
+
+    diffuse_channel = -1;
+    cube_channel = 0;
+    shiny = false;
+}
+
+void LLDrawPoolBump::renderGroup(LLSpatialGroup* group, U32 type, bool texture = true)
+{
+    LLSpatialGroup::drawmap_elem_t& draw_info = group->mDrawMap[type];
+
+    for (LLSpatialGroup::drawmap_elem_t::iterator k = draw_info.begin(); k != draw_info.end(); ++k)
+    {
+        LLDrawInfo& params = **k;
+
+        applyModelMatrix(params);
+
+        params.mVertexBuffer->setBuffer();
+        params.mVertexBuffer->drawRange(LLRender::TRIANGLES, params.mStart, params.mEnd, params.mCount, params.mOffset);
+    }
+}
+
+
+// static
+bool LLDrawPoolBump::bindBumpMap(LLDrawInfo& params, S32 channel)
+{
+    U8 bump_code = params.mBump;
+
+    return bindBumpMap(bump_code, params.mTexture, channel);
+}
+
+//static
+bool LLDrawPoolBump::bindBumpMap(LLFace* face, S32 channel)
+{
+    const LLTextureEntry* te = face->getTextureEntry();
+    if (te)
+    {
+        U8 bump_code = te->getBumpmap();
+        return bindBumpMap(bump_code, face->getTexture(), channel);
+    }
+
+    return false;
+}
+
+//static
+bool LLDrawPoolBump::bindBumpMap(U8 bump_code, LLViewerTexture* texture, S32 channel)
+{
+    LL_PROFILE_ZONE_SCOPED_CATEGORY_DRAWPOOL;
+    //Note: texture atlas does not support bump texture now.
+    LLViewerFetchedTexture* tex = LLViewerTextureManager::staticCastToFetchedTexture(texture) ;
+    if(!tex)
+    {
+        //if the texture is not a fetched texture
+        return false;
+    }
+
+    LLViewerTexture* bump = NULL;
+
+    switch( bump_code )
+    {
+    case BE_NO_BUMP:
+        break;
+    case BE_BRIGHTNESS:
+    case BE_DARKNESS:
+        bump = gBumpImageList.getBrightnessDarknessImage( tex, bump_code );
+        break;
+
+    default:
+        if( bump_code < LLStandardBumpmap::sStandardBumpmapCount )
+        {
+            bump = gStandardBumpmapList[bump_code].mImage;
+            gBumpImageList.addTextureStats(bump_code, tex->getID(), tex->getMaxVirtualSize());
+        }
+        break;
+    }
+
+    if (bump)
+    {
+        if (channel == -2)
+        {
+            gGL.getTexUnit(1)->bindFast(bump);
+            gGL.getTexUnit(0)->bindFast(bump);
+        }
+        else
+        {
+            // NOTE: do not use bindFast here (see SL-16222)
+            gGL.getTexUnit(channel)->bind(bump);
+        }
+
+        return true;
+    }
+
+    return false;
+}
+
+//static
+void LLDrawPoolBump::beginBump()
+{
+    LL_PROFILE_ZONE_SCOPED_CATEGORY_DRAWPOOL; //LL_RECORD_BLOCK_TIME(FTM_RENDER_BUMP);
+    sVertexMask = VERTEX_MASK_BUMP;
+    // Optional second pass: emboss bump map
+    stop_glerror();
+
+    shader = &gObjectBumpProgram;
+
+    if (mRigged)
+    {
+        llassert(shader->mRiggedVariant);
+        shader = shader->mRiggedVariant;
+    }
+
+    shader->bind();
+
+    gGL.setSceneBlendType(LLRender::BT_MULT_X2);
+    stop_glerror();
+}
+
+//static
+void LLDrawPoolBump::renderBump(U32 pass)
+{
+    LL_PROFILE_ZONE_SCOPED_CATEGORY_DRAWPOOL; //LL_RECORD_BLOCK_TIME(FTM_RENDER_BUMP);
+    LLGLDepthTest gls_depth(GL_TRUE, GL_FALSE, GL_LEQUAL);
+    LLGLEnable blend(GL_BLEND);
+    gGL.diffuseColor4f(1,1,1,1);
+    /// Get rid of z-fighting with non-bump pass.
+    LLGLEnable polyOffset(GL_POLYGON_OFFSET_FILL);
+    glPolygonOffset(-1.0f, -1.0f);
+    pushBumpBatches(pass);
+}
+
+//static
+void LLDrawPoolBump::endBump(U32 pass)
+{
+    LLGLSLShader::unbind();
+
+    gGL.setSceneBlendType(LLRender::BT_ALPHA);
+}
+
+S32 LLDrawPoolBump::getNumDeferredPasses()
+{
+    return 1;
+}
+
+void LLDrawPoolBump::renderDeferred(S32 pass)
+{
+    LL_PROFILE_ZONE_SCOPED_CATEGORY_DRAWPOOL; //LL_RECORD_BLOCK_TIME(FTM_RENDER_BUMP);
+
+    shiny = true;
+    for (int i = 0; i < 2; ++i)
+    {
+        bool rigged = i == 1;
+        gDeferredBumpProgram.bind(rigged);
+        diffuse_channel = LLGLSLShader::sCurBoundShaderPtr->enableTexture(LLViewerShaderMgr::DIFFUSE_MAP);
+        bump_channel = LLGLSLShader::sCurBoundShaderPtr->enableTexture(LLViewerShaderMgr::BUMP_MAP);
+        gGL.getTexUnit(diffuse_channel)->unbind(LLTexUnit::TT_TEXTURE);
+        gGL.getTexUnit(bump_channel)->unbind(LLTexUnit::TT_TEXTURE);
+
+        U32 type = rigged ? LLRenderPass::PASS_BUMP_RIGGED : LLRenderPass::PASS_BUMP;
+        LLCullResult::drawinfo_iterator begin = gPipeline.beginRenderMap(type);
+        LLCullResult::drawinfo_iterator end = gPipeline.endRenderMap(type);
+
+        LLVOAvatar* avatar = nullptr;
+        U64 skin = 0;
+
+        for (LLCullResult::drawinfo_iterator i = begin; i != end; )
+        {
+            LLDrawInfo& params = **i;
+
+            LLCullResult::increment_iterator(i, end);
+
+            LLGLSLShader::sCurBoundShaderPtr->setMinimumAlpha(params.mAlphaMaskCutoff);
+            LLDrawPoolBump::bindBumpMap(params, bump_channel);
+
+            if (rigged)
+            {
+                if (avatar != params.mAvatar || skin != params.mSkinInfo->mHash)
+                {
+                    uploadMatrixPalette(params);
+                    avatar = params.mAvatar;
+                    skin = params.mSkinInfo->mHash;
+                }
+                pushBumpBatch(params, true, false);
+            }
+            else
+            {
+                pushBumpBatch(params, true, false);
+            }
+        }
+
+        LLGLSLShader::sCurBoundShaderPtr->disableTexture(LLViewerShaderMgr::DIFFUSE_MAP);
+        LLGLSLShader::sCurBoundShaderPtr->disableTexture(LLViewerShaderMgr::BUMP_MAP);
+        LLGLSLShader::sCurBoundShaderPtr->unbind();
+        gGL.getTexUnit(0)->activate();
+    }
+
+    shiny = false;
+}
+
+
+void LLDrawPoolBump::renderPostDeferred(S32 pass)
+{
+    LL_PROFILE_ZONE_SCOPED_CATEGORY_DRAWPOOL;
+
+    S32 num_passes = LLPipeline::sRenderingHUDs ? 1 : 2; // skip rigged pass when rendering HUDs
+
+    for (int i = 0; i < num_passes; ++i)
+    { // two passes -- static and rigged
+        mRigged = (i == 1);
+
+        // render shiny
+        beginFullbrightShiny();
+        renderFullbrightShiny();
+        endFullbrightShiny();
+
+        //render bump
+        beginBump();
+        renderBump(LLRenderPass::PASS_POST_BUMP);
+        endBump();
+    }
+}
+
+
+////////////////////////////////////////////////////////////////
+// List of bump-maps created from other textures.
+
+
+//const LLUUID TEST_BUMP_ID("3d33eaf2-459c-6f97-fd76-5fce3fc29447");
+
+void LLBumpImageList::init()
+{
+    llassert( mBrightnessEntries.size() == 0 );
+    llassert( mDarknessEntries.size() == 0 );
+
+    LLStandardBumpmap::restoreGL();
+    sMainQueue = LL::WorkQueue::getInstance("mainloop");
+    sTexUpdateQueue = LL::WorkQueue::getInstance("LLImageGL"); // Share work queue with tex loader.
+}
+
+void LLBumpImageList::clear()
+{
+    LL_INFOS() << "Clearing dynamic bumpmaps." << LL_ENDL;
+    // these will be re-populated on-demand
+    mBrightnessEntries.clear();
+    mDarknessEntries.clear();
+
+    sRenderTarget.release();
+
+    LLStandardBumpmap::clear();
+}
+
+void LLBumpImageList::shutdown()
+{
+    clear();
+    LLStandardBumpmap::shutdown();
+}
+
+void LLBumpImageList::destroyGL()
+{
+    clear();
+    LLStandardBumpmap::destroyGL();
+}
+
+void LLBumpImageList::restoreGL()
+{
+    if(!gTextureList.isInitialized())
+    {
+        //safe to return here because bump images will be reloaded during initialization later.
+        return ;
+    }
+
+    LLStandardBumpmap::restoreGL();
+    // Images will be recreated as they are needed.
+}
+
+
+LLBumpImageList::~LLBumpImageList()
+{
+    // Shutdown should have already been called.
+    llassert( mBrightnessEntries.size() == 0 );
+    llassert( mDarknessEntries.size() == 0 );
+}
+
+
+// Note: Does nothing for entries in gStandardBumpmapList that are not actually standard bump images (e.g. none, brightness, and darkness)
+void LLBumpImageList::addTextureStats(U8 bump, const LLUUID& base_image_id, F32 virtual_size)
+{
+    bump &= TEM_BUMP_MASK;
+    LLViewerFetchedTexture* bump_image = gStandardBumpmapList[bump].mImage;
+    if( bump_image )
+    {
+        bump_image->addTextureStats(virtual_size);
+    }
+}
+
+
+void LLBumpImageList::updateImages()
+{
+    for (bump_image_map_t::iterator iter = mBrightnessEntries.begin(); iter != mBrightnessEntries.end(); )
+    {
+        bump_image_map_t::iterator curiter = iter++;
+        LLViewerTexture* image = curiter->second;
+        if( image )
+        {
+            bool destroy = true;
+            if( image->hasGLTexture())
+            {
+                if( image->getBoundRecently() )
+                {
+                    destroy = false;
+                }
+                else
+                {
+                    image->destroyGLTexture();
+                }
+            }
+
+            if( destroy )
+            {
+                //LL_INFOS() << "*** Destroying bright " << (void*)image << LL_ENDL;
+                mBrightnessEntries.erase(curiter);   // deletes the image thanks to reference counting
+            }
+        }
+    }
+
+    for (bump_image_map_t::iterator iter = mDarknessEntries.begin(); iter != mDarknessEntries.end(); )
+    {
+        bump_image_map_t::iterator curiter = iter++;
+        LLViewerTexture* image = curiter->second;
+        if( image )
+        {
+            bool destroy = true;
+            if( image->hasGLTexture())
+            {
+                if( image->getBoundRecently() )
+                {
+                    destroy = false;
+                }
+                else
+                {
+                    image->destroyGLTexture();
+                }
+            }
+
+            if( destroy )
+            {
+                //LL_INFOS() << "*** Destroying dark " << (void*)image << LL_ENDL;;
+                mDarknessEntries.erase(curiter);  // deletes the image thanks to reference counting
+            }
+        }
+    }
+}
+
+
+// Note: the caller SHOULD NOT keep the pointer that this function returns.  It may be updated as more data arrives.
+LLViewerTexture* LLBumpImageList::getBrightnessDarknessImage(LLViewerFetchedTexture* src_image, U8 bump_code )
+{
+    LL_PROFILE_ZONE_SCOPED_CATEGORY_DRAWPOOL;
+    llassert( (bump_code == BE_BRIGHTNESS) || (bump_code == BE_DARKNESS) );
+
+    LLViewerTexture* bump = NULL;
+
+    bump_image_map_t* entries_list = NULL;
+    void (*callback_func)( bool success, LLViewerFetchedTexture *src_vi, LLImageRaw* src, LLImageRaw* aux_src, S32 discard_level, bool final, void* userdata ) = NULL;
+
+    switch( bump_code )
+    {
+    case BE_BRIGHTNESS:
+        entries_list = &mBrightnessEntries;
+        callback_func = LLBumpImageList::onSourceBrightnessLoaded;
+        break;
+    case BE_DARKNESS:
+        entries_list = &mDarknessEntries;
+        callback_func = LLBumpImageList::onSourceDarknessLoaded;
+        break;
+    default:
+        llassert(0);
+        return NULL;
+    }
+
+    bump_image_map_t::iterator iter = entries_list->find(src_image->getID());
+    if (iter != entries_list->end() && iter->second.notNull())
+    {
+        bump = iter->second;
+    }
+    else
+    {
+        (*entries_list)[src_image->getID()] = LLViewerTextureManager::getLocalTexture( true );
+        bump = (*entries_list)[src_image->getID()]; // In case callback was called immediately and replaced the image
+    }
+
+    if (!src_image->hasCallbacks())
+    { //if image has no callbacks but resolutions don't match, trigger raw image loaded callback again
+        if (src_image->getWidth() != bump->getWidth() ||
+            src_image->getHeight() != bump->getHeight())// ||
+            //(LLPipeline::sRenderDeferred && bump->getComponents() != 4))
+        {
+            src_image->setBoostLevel(LLGLTexture::BOOST_BUMP) ;
+            src_image->setLoadedCallback( callback_func, 0, true, false, new LLUUID(src_image->getID()), NULL );
+            src_image->forceToSaveRawImage(0) ;
+        }
+    }
+
+    return bump;
+}
+
+
+// static
+void LLBumpImageList::onSourceBrightnessLoaded( bool success, LLViewerFetchedTexture *src_vi, LLImageRaw* src, LLImageRaw* aux_src, S32 discard_level, bool final, void* userdata )
+{
+    LL_PROFILE_ZONE_SCOPED_CATEGORY_DRAWPOOL;
+    LLUUID* source_asset_id = (LLUUID*)userdata;
+    LLBumpImageList::onSourceLoaded( success, src_vi, src, *source_asset_id, BE_BRIGHTNESS );
+    if( final )
+    {
+        delete source_asset_id;
+    }
+}
+
+// static
+void LLBumpImageList::onSourceDarknessLoaded( bool success, LLViewerFetchedTexture *src_vi, LLImageRaw* src, LLImageRaw* aux_src, S32 discard_level, bool final, void* userdata )
+{
+    LLUUID* source_asset_id = (LLUUID*)userdata;
+    LLBumpImageList::onSourceLoaded( success, src_vi, src, *source_asset_id, BE_DARKNESS );
+    if( final )
+    {
+        delete source_asset_id;
+    }
+}
+
+void LLBumpImageList::onSourceStandardLoaded( bool success, LLViewerFetchedTexture* src_vi, LLImageRaw* src, LLImageRaw* aux_src, S32 discard_level, bool final, void* userdata)
+{
+    if (success && LLPipeline::sRenderDeferred)
+    {
+        LL_PROFILE_ZONE_SCOPED_CATEGORY_DRAWPOOL;
+        LLPointer<LLImageRaw> nrm_image = new LLImageRaw(src->getWidth(), src->getHeight(), 4);
+        {
+            generateNormalMapFromAlpha(src, nrm_image);
+        }
+        src_vi->setExplicitFormat(GL_RGBA, GL_RGBA);
+        {
+            src_vi->createGLTexture(src_vi->getDiscardLevel(), nrm_image);
+        }
+    }
+}
+
+void LLBumpImageList::generateNormalMapFromAlpha(LLImageRaw* src, LLImageRaw* nrm_image)
+{
+    LLImageDataSharedLock lockIn(src);
+    LLImageDataLock lockOut(nrm_image);
+
+    U8* nrm_data = nrm_image->getData();
+    S32 resX = src->getWidth();
+    S32 resY = src->getHeight();
+
+    const U8* src_data = src->getData();
+
+    S32 src_cmp = src->getComponents();
+
+    F32 norm_scale = gSavedSettings.getF32("RenderNormalMapScale");
+
+    U32 idx = 0;
+    //generate normal map from pseudo-heightfield
+    for (S32 j = 0; j < resY; ++j)
+    {
+        for (S32 i = 0; i < resX; ++i)
+        {
+            S32 rX = (i+1)%resX;
+            S32 rY = (j+1)%resY;
+            S32 lX = (i-1)%resX;
+            S32 lY = (j-1)%resY;
+
+            if (lX < 0)
+            {
+                lX += resX;
+            }
+            if (lY < 0)
+            {
+                lY += resY;
+            }
+
+            F32 cH = (F32) src_data[(j*resX+i)*src_cmp+src_cmp-1];
+
+            LLVector3 right = LLVector3(norm_scale, 0, (F32) src_data[(j*resX+rX)*src_cmp+src_cmp-1]-cH);
+            LLVector3 left = LLVector3(-norm_scale, 0, (F32) src_data[(j*resX+lX)*src_cmp+src_cmp-1]-cH);
+            LLVector3 up = LLVector3(0, -norm_scale, (F32) src_data[(lY*resX+i)*src_cmp+src_cmp-1]-cH);
+            LLVector3 down = LLVector3(0, norm_scale, (F32) src_data[(rY*resX+i)*src_cmp+src_cmp-1]-cH);
+
+            LLVector3 norm = right%down + down%left + left%up + up%right;
+
+            norm.normVec();
+
+            norm *= 0.5f;
+            norm += LLVector3(0.5f,0.5f,0.5f);
+
+            idx = (j*resX+i)*4;
+            nrm_data[idx+0]= (U8) (norm.mV[0]*255);
+            nrm_data[idx+1]= (U8) (norm.mV[1]*255);
+            nrm_data[idx+2]= (U8) (norm.mV[2]*255);
+            nrm_data[idx+3]= src_data[(j*resX+i)*src_cmp+src_cmp-1];
+        }
+    }
+}
+
+// static
+void LLBumpImageList::onSourceLoaded( bool success, LLViewerTexture *src_vi, LLImageRaw* src, LLUUID& source_asset_id, EBumpEffect bump_code )
+{
+    LL_PROFILE_ZONE_SCOPED;
+
+    if( success )
+    {
+        LL_PROFILE_ZONE_SCOPED_CATEGORY_DRAWPOOL;
+
+        LLImageDataSharedLock lock(src);
+
+        bump_image_map_t& entries_list(bump_code == BE_BRIGHTNESS ? gBumpImageList.mBrightnessEntries : gBumpImageList.mDarknessEntries );
+        bump_image_map_t::iterator iter = entries_list.find(source_asset_id);
+
+        {
+            if (iter == entries_list.end() ||
+                iter->second.isNull() ||
+                            iter->second->getWidth() != src->getWidth() ||
+                            iter->second->getHeight() != src->getHeight()) // bump not cached yet or has changed resolution
+            { //make sure an entry exists for this image
+                entries_list[src_vi->getID()] = LLViewerTextureManager::getLocalTexture(true);
+                iter = entries_list.find(src_vi->getID());
+            }
+        }
+
+        if (iter->second->getWidth() != src->getWidth() ||
+            iter->second->getHeight() != src->getHeight()) // bump not cached yet or has changed resolution
+        {
+            LLPointer<LLImageRaw> dst_image = new LLImageRaw(src->getWidth(), src->getHeight(), 1);
+            U8* dst_data = dst_image->getData();
+            S32 dst_data_size = dst_image->getDataSize();
+
+            const U8* src_data = src->getData();
+            S32 src_data_size = src->getDataSize();
+
+            S32 src_components = src->getComponents();
+
+            // Convert to luminance and then scale and bias that to get ready for
+            // embossed bump mapping.  (0-255 maps to 127-255)
+
+            // Convert to fixed point so we don't have to worry about precision/clamping.
+            const S32 FIXED_PT = 8;
+            const S32 R_WEIGHT = S32(0.2995f * (1<<FIXED_PT));
+            const S32 G_WEIGHT = S32(0.5875f * (1<<FIXED_PT));
+            const S32 B_WEIGHT = S32(0.1145f * (1<<FIXED_PT));
+
+            S32 minimum = 255;
+            S32 maximum = 0;
+
+            switch( src_components )
+            {
+            case 1:
+            case 2:
+                {
+                    if( src_data_size == dst_data_size * src_components )
+                    {
+                        for( S32 i = 0, j=0; i < dst_data_size; i++, j+= src_components )
+                        {
+                            dst_data[i] = src_data[j];
+                            if( dst_data[i] < minimum )
+                            {
+                                minimum = dst_data[i];
+                            }
+                            if( dst_data[i] > maximum )
+                            {
+                                maximum = dst_data[i];
+                            }
+                        }
+                    }
+                    else
+                    {
+                        llassert(0);
+                        dst_image->clear();
+                    }
+                }
+                break;
+            case 3:
+            case 4:
+                {
+                    if( src_data_size == dst_data_size * src_components )
+                    {
+                        for( S32 i = 0, j=0; i < dst_data_size; i++, j+= src_components )
+                        {
+                            // RGB to luminance
+                            dst_data[i] = (R_WEIGHT * src_data[j] + G_WEIGHT * src_data[j+1] + B_WEIGHT * src_data[j+2]) >> FIXED_PT;
+                            //llassert( dst_data[i] <= 255 );true because it's 8bit
+                            if( dst_data[i] < minimum )
+                            {
+                                minimum = dst_data[i];
+                            }
+                            if( dst_data[i] > maximum )
+                            {
+                                maximum = dst_data[i];
+                            }
+                        }
+                    }
+                    else
+                    {
+                        llassert(0);
+                        dst_image->clear();
+                    }
+                }
+                break;
+            default:
+                llassert(0);
+                dst_image->clear();
+                break;
+            }
+
+            if( maximum > minimum )
+            {
+                U8 bias_and_scale_lut[256];
+                F32 twice_one_over_range = 2.f / (maximum - minimum);
+                S32 i;
+
+                const F32 ARTIFICIAL_SCALE = 2.f;  // Advantage: exaggerates the effect in midrange.  Disadvantage: clamps at the extremes.
+                if (BE_DARKNESS == bump_code)
+                {
+                    for( i = minimum; i <= maximum; i++ )
+                    {
+                        F32 minus_one_to_one = F32(maximum - i) * twice_one_over_range - 1.f;
+                        bias_and_scale_lut[i] = llclampb(ll_round(127 * minus_one_to_one * ARTIFICIAL_SCALE + 128));
+                    }
+                }
+                else
+                {
+                    for( i = minimum; i <= maximum; i++ )
+                    {
+                        F32 minus_one_to_one = F32(i - minimum) * twice_one_over_range - 1.f;
+                        bias_and_scale_lut[i] = llclampb(ll_round(127 * minus_one_to_one * ARTIFICIAL_SCALE + 128));
+                    }
+                }
+
+                for( i = 0; i < dst_data_size; i++ )
+                {
+                    dst_data[i] = bias_and_scale_lut[dst_data[i]];
+                }
+            }
+
+            //---------------------------------------------------
+            // immediately assign bump to a smart pointer in case some local smart pointer
+            // accidentally releases it.
+            LLPointer<LLViewerTexture> bump = iter->second;
+
+            if (!LLPipeline::sRenderDeferred)
+            {
+                bump->setExplicitFormat(GL_ALPHA8, GL_ALPHA);
+
+#if LL_BUMPLIST_MULTITHREADED
+                auto tex_queue = LLImageGLThread::sEnabledTextures ? sTexUpdateQueue.lock() : nullptr;
+
+                if (tex_queue)
+                { //dispatch creation to background thread
+                    LLImageRaw* dst_ptr = dst_image;
+                    LLViewerTexture* bump_ptr = bump;
+                    dst_ptr->ref();
+                    bump_ptr->ref();
+                    tex_queue->post(
+                        [=]()
+                        {
+                            LL_PROFILE_ZONE_NAMED("bil - create texture");
+                            bump_ptr->createGLTexture(0, dst_ptr);
+                            bump_ptr->unref();
+                            dst_ptr->unref();
+                        });
+
+                }
+                else
+#endif
+                {
+                    bump->createGLTexture(0, dst_image);
+                }
+            }
+            else
+            { //convert to normal map
+                LL_PROFILE_ZONE_NAMED("bil - create normal map");
+                LLImageGL* img = bump->getGLTexture();
+                LLImageRaw* dst_ptr = dst_image.get();
+                LLGLTexture* bump_ptr = bump.get();
+
+                dst_ptr->ref();
+                img->ref();
+                bump_ptr->ref();
+                auto create_func = [=]()
+                {
+                    img->setUseMipMaps(true);
+                    // upload dst_image to GPU (greyscale in red channel)
+                    img->setExplicitFormat(GL_RED, GL_RED);
+
+                    bump_ptr->createGLTexture(0, dst_ptr);
+                    dst_ptr->unref();
+                };
+
+                auto generate_func = [=]()
+                {
+                    // Allocate an empty RGBA texture at "tex_name" the same size as bump
+                    //  Note: bump will still point at GPU copy of dst_image
+                    bump_ptr->setExplicitFormat(GL_RGBA, GL_RGBA);
+                    LLGLuint tex_name;
+                    img->createGLTexture(0, nullptr, false, 0, true, &tex_name);
+
+                    // point render target at empty buffer
+                    sRenderTarget.setColorAttachment(img, tex_name);
+
+                    // generate normal map in empty texture
+                    {
+                        sRenderTarget.bindTarget();
+
+                        LLGLDepthTest depth(GL_FALSE);
+                        LLGLDisable cull(GL_CULL_FACE);
+                        LLGLDisable blend(GL_BLEND);
+                        gGL.setColorMask(true, true);
+
+                        gNormalMapGenProgram.bind();
+
+                        static LLStaticHashedString sNormScale("norm_scale");
+                        static LLStaticHashedString sStepX("stepX");
+                        static LLStaticHashedString sStepY("stepY");
+
+                        gNormalMapGenProgram.uniform1f(sNormScale, gSavedSettings.getF32("RenderNormalMapScale"));
+                        gNormalMapGenProgram.uniform1f(sStepX, 1.f / bump_ptr->getWidth());
+                        gNormalMapGenProgram.uniform1f(sStepY, 1.f / bump_ptr->getHeight());
+
+                        gGL.getTexUnit(0)->bind(bump_ptr);
+
+                        gGL.begin(LLRender::TRIANGLE_STRIP);
+                        gGL.texCoord2f(0, 0);
+                        gGL.vertex2f(0, 0);
+
+                        gGL.texCoord2f(0, 1);
+                        gGL.vertex2f(0, 1);
+
+                        gGL.texCoord2f(1, 0);
+                        gGL.vertex2f(1, 0);
+
+                        gGL.texCoord2f(1, 1);
+                        gGL.vertex2f(1, 1);
+
+                        gGL.end();
+
+                        gGL.flush();
+
+                        gNormalMapGenProgram.unbind();
+
+                        sRenderTarget.flush();
+                        sRenderTarget.releaseColorAttachment();
+                    }
+
+                    // point bump at normal map and free gpu copy of dst_image
+                    img->syncTexName(tex_name);
+
+                    // generate mipmap
+                    gGL.getTexUnit(0)->bind(img);
+                    glGenerateMipmap(GL_TEXTURE_2D);
+                    gGL.getTexUnit(0)->disable();
+
+                    bump_ptr->unref();
+                    img->unref();
+                };
+
+#if LL_BUMPLIST_MULTITHREADED
+                auto main_queue = LLImageGLThread::sEnabledTextures ? sMainQueue.lock() : nullptr;
+
+                if (main_queue)
+                { //dispatch texture upload to background thread, issue GPU commands to generate normal map on main thread
+                    main_queue->postTo(
+                        sTexUpdateQueue,
+                        create_func,
+                        generate_func);
+                }
+                else
+#endif
+                { // immediate upload texture and generate normal map
+                    create_func();
+                    generate_func();
+                }
+
+
+            }
+
+            iter->second = bump; // derefs (and deletes) old image
+            //---------------------------------------------------
+        }
+    }
+}
+
+void LLDrawPoolBump::pushBumpBatches(U32 type)
+{
+    LLVOAvatar* avatar = nullptr;
+    U64 skin = 0;
+
+    if (mRigged)
+    { // nudge type enum and include skinweights for rigged pass
+        type += 1;
+    }
+
+    LLCullResult::drawinfo_iterator begin = gPipeline.beginRenderMap(type);
+    LLCullResult::drawinfo_iterator end = gPipeline.endRenderMap(type);
+
+    for (LLCullResult::drawinfo_iterator i = begin; i != end; ++i)
+    {
+        LLDrawInfo& params = **i;
+
+        if (LLDrawPoolBump::bindBumpMap(params))
+        {
+            if (mRigged)
+            {
+                if (avatar != params.mAvatar || skin != params.mSkinInfo->mHash)
+                {
+                    if (uploadMatrixPalette(params))
+                    {
+                        avatar = params.mAvatar;
+                        skin = params.mSkinInfo->mHash;
+                    }
+                    else
+                    {
+                        continue;
+                    }
+                }
+            }
+            pushBumpBatch(params, false);
+        }
+    }
+}
+
+void LLRenderPass::pushBumpBatch(LLDrawInfo& params, bool texture, bool batch_textures)
+{
+    LL_PROFILE_ZONE_SCOPED_CATEGORY_DRAWPOOL;
+    applyModelMatrix(params);
+
+    bool tex_setup = false;
+
+    if (batch_textures && params.mTextureList.size() > 1)
+    {
+        for (U32 i = 0; i < params.mTextureList.size(); ++i)
+        {
+            if (params.mTextureList[i].notNull())
+            {
+                gGL.getTexUnit(i)->bindFast(params.mTextureList[i]);
+            }
+        }
+    }
+    else
+    { //not batching textures or batch has only 1 texture -- might need a texture matrix
+        if (params.mTextureMatrix)
+        {
+            if (shiny)
+            {
+                gGL.getTexUnit(0)->activate();
+                gGL.matrixMode(LLRender::MM_TEXTURE);
+            }
+            else
+            {
+                gGL.getTexUnit(0)->activate();
+                gGL.matrixMode(LLRender::MM_TEXTURE);
+                gGL.loadMatrix((GLfloat*) params.mTextureMatrix->mMatrix);
+                gPipeline.mTextureMatrixOps++;
+            }
+
+            gGL.loadMatrix((GLfloat*) params.mTextureMatrix->mMatrix);
+            gPipeline.mTextureMatrixOps++;
+
+            tex_setup = true;
+        }
+
+        if (shiny && mShaderLevel > 1 && texture)
+        {
+            if (params.mTexture.notNull())
+            {
+                gGL.getTexUnit(diffuse_channel)->bindFast(params.mTexture);
+            }
+            else
+            {
+                gGL.getTexUnit(diffuse_channel)->unbind(LLTexUnit::TT_TEXTURE);
+            }
+        }
+    }
+
+    params.mVertexBuffer->setBuffer();
+    params.mVertexBuffer->drawRange(LLRender::TRIANGLES, params.mStart, params.mEnd, params.mCount, params.mOffset);
+
+    if (tex_setup)
+    {
+        if (shiny)
+        {
+            gGL.getTexUnit(0)->activate();
+        }
+        else
+        {
+            gGL.getTexUnit(0)->activate();
+            gGL.matrixMode(LLRender::MM_TEXTURE);
+        }
+        gGL.loadIdentity();
+        gGL.matrixMode(LLRender::MM_MODELVIEW);
+    }
+}
+