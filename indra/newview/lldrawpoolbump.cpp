/** 
 * @file lldrawpoolbump.cpp
 * @brief LLDrawPoolBump class implementation
 *
 * $LicenseInfo:firstyear=2003&license=viewerlgpl$
 * Second Life Viewer Source Code
 * Copyright (C) 2010, Linden Research, Inc.
 * 
 * This library is free software; you can redistribute it and/or
 * modify it under the terms of the GNU Lesser General Public
 * License as published by the Free Software Foundation;
 * version 2.1 of the License only.
 * 
 * This library is distributed in the hope that it will be useful,
 * but WITHOUT ANY WARRANTY; without even the implied warranty of
 * MERCHANTABILITY or FITNESS FOR A PARTICULAR PURPOSE.  See the GNU
 * Lesser General Public License for more details.
 * 
 * You should have received a copy of the GNU Lesser General Public
 * License along with this library; if not, write to the Free Software
 * Foundation, Inc., 51 Franklin Street, Fifth Floor, Boston, MA  02110-1301  USA
 * 
 * Linden Research, Inc., 945 Battery Street, San Francisco, CA  94111  USA
 * $/LicenseInfo$
 */

#include "llviewerprecompiledheaders.h"

#include "lldrawpoolbump.h"

#include "llstl.h"
#include "llviewercontrol.h"
#include "lldir.h"
#include "m3math.h"
#include "m4math.h"
#include "v4math.h"
#include "llglheaders.h"
#include "llrender.h"

#include "llcubemap.h"
#include "lldrawable.h"
#include "llface.h"
#include "llsky.h"
#include "lltextureentry.h"
#include "llviewercamera.h"
#include "llviewertexturelist.h"
#include "pipeline.h"
#include "llspatialpartition.h"
#include "llviewershadermgr.h"

//#include "llimagebmp.h"
//#include "../tools/imdebug/imdebug.h"

// static
LLStandardBumpmap gStandardBumpmapList[TEM_BUMPMAP_COUNT]; 

// static
U32 LLStandardBumpmap::sStandardBumpmapCount = 0;

// static
LLBumpImageList gBumpImageList;

const S32 STD_BUMP_LATEST_FILE_VERSION = 1;

const U32 VERTEX_MASK_SHINY = LLVertexBuffer::MAP_VERTEX | LLVertexBuffer::MAP_NORMAL | LLVertexBuffer::MAP_COLOR;
const U32 VERTEX_MASK_BUMP = LLVertexBuffer::MAP_VERTEX |LLVertexBuffer::MAP_TEXCOORD0 | LLVertexBuffer::MAP_TEXCOORD1;

U32 LLDrawPoolBump::sVertexMask = VERTEX_MASK_SHINY;


static LLGLSLShader* shader = NULL;
static S32 cube_channel = -1;
static S32 diffuse_channel = -1;
static S32 bump_channel = -1;

// static 
void LLStandardBumpmap::init()
{
	LLStandardBumpmap::restoreGL();
}

// static 
void LLStandardBumpmap::shutdown()
{
	LLStandardBumpmap::destroyGL();
}

// static 
void LLStandardBumpmap::restoreGL()
{
	addstandard();
}

// static
void LLStandardBumpmap::addstandard()
{
	if(!gTextureList.isInitialized())
	{
		//Note: loading pre-configuration sometimes triggers this call.
		//But it is safe to return here because bump images will be reloaded during initialization later.
		return ;
	}

	// can't assert; we destroyGL and restoreGL a lot during *first* startup, which populates this list already, THEN we explicitly init the list as part of *normal* startup.  Sigh.  So clear the list every time before we (re-)add the standard bumpmaps.
	//llassert( LLStandardBumpmap::sStandardBumpmapCount == 0 );
	clear();
	llinfos << "Adding standard bumpmaps." << llendl;
	gStandardBumpmapList[LLStandardBumpmap::sStandardBumpmapCount++] = LLStandardBumpmap("None");		// BE_NO_BUMP
	gStandardBumpmapList[LLStandardBumpmap::sStandardBumpmapCount++] = LLStandardBumpmap("Brightness");	// BE_BRIGHTNESS
	gStandardBumpmapList[LLStandardBumpmap::sStandardBumpmapCount++] = LLStandardBumpmap("Darkness");	// BE_DARKNESS

	std::string file_name = gDirUtilp->getExpandedFilename( LL_PATH_APP_SETTINGS, "std_bump.ini" );
	LLFILE* file = LLFile::fopen( file_name, "rt" );	 /*Flawfinder: ignore*/
	if( !file )
	{
		llwarns << "Could not open std_bump <" << file_name << ">" << llendl;
		return;
	}

	S32 file_version = 0;

	S32 fields_read = fscanf( file, "LLStandardBumpmap version %d", &file_version );
	if( fields_read != 1 )
	{
		llwarns << "Bad LLStandardBumpmap header" << llendl;
		return;
	}

	if( file_version > STD_BUMP_LATEST_FILE_VERSION )
	{
		llwarns << "LLStandardBumpmap has newer version (" << file_version << ") than viewer (" << STD_BUMP_LATEST_FILE_VERSION << ")" << llendl;
		return;
	}

	while( !feof(file) && (LLStandardBumpmap::sStandardBumpmapCount < (U32)TEM_BUMPMAP_COUNT) )
	{
		// *NOTE: This buffer size is hard coded into scanf() below.
		char label[2048] = "";	/* Flawfinder: ignore */
		char bump_image_id[2048] = "";	/* Flawfinder: ignore */
		fields_read = fscanf(	/* Flawfinder: ignore */
			file, "\n%2047s %2047s", label, bump_image_id);
		if( EOF == fields_read )
		{
			break;
		}
		if( fields_read != 2 )
		{
			llwarns << "Bad LLStandardBumpmap entry" << llendl;
			return;
		}

// 		llinfos << "Loading bumpmap: " << bump_image_id << " from viewerart" << llendl;
		gStandardBumpmapList[LLStandardBumpmap::sStandardBumpmapCount].mLabel = label;
		gStandardBumpmapList[LLStandardBumpmap::sStandardBumpmapCount].mImage = 
			LLViewerTextureManager::getFetchedTexture(LLUUID(bump_image_id));	
		gStandardBumpmapList[LLStandardBumpmap::sStandardBumpmapCount].mImage->setBoostLevel(LLViewerTexture::BOOST_BUMP) ;
		gStandardBumpmapList[LLStandardBumpmap::sStandardBumpmapCount].mImage->setLoadedCallback(LLBumpImageList::onSourceStandardLoaded, 0, TRUE, FALSE, NULL, NULL );
		LLStandardBumpmap::sStandardBumpmapCount++;
	}

	fclose( file );
}

// static
void LLStandardBumpmap::clear()
{
	llinfos << "Clearing standard bumpmaps." << llendl;
	for( U32 i = 0; i < LLStandardBumpmap::sStandardBumpmapCount; i++ )
	{
		gStandardBumpmapList[i].mLabel.assign("");
		gStandardBumpmapList[i].mImage = NULL;
	}
	sStandardBumpmapCount = 0;
}

// static
void LLStandardBumpmap::destroyGL()
{
	clear();
}



////////////////////////////////////////////////////////////////

LLDrawPoolBump::LLDrawPoolBump() 
:  LLRenderPass(LLDrawPool::POOL_BUMP)
{
	mShiny = FALSE;
}


void LLDrawPoolBump::prerender()
{
	mVertexShaderLevel = LLViewerShaderMgr::instance()->getVertexShaderLevel(LLViewerShaderMgr::SHADER_OBJECT);
}

// static
S32 LLDrawPoolBump::numBumpPasses()
{
	if (gSavedSettings.getBOOL("RenderObjectBump"))
	{
		if (mVertexShaderLevel > 1)
		{
			if (LLPipeline::sImpostorRender)
			{
				return 2;
			}
			else
			{
				return 3;
			}
		}
		else if (LLPipeline::sImpostorRender)
		{
			return 1;
		}
		else
		{
			return 2;
		}
	}
    else
	{
		return 0;
	}
}

S32 LLDrawPoolBump::getNumPasses()
{
	return numBumpPasses();
}

void LLDrawPoolBump::beginRenderPass(S32 pass)
{
	LLFastTimer t(FTM_RENDER_BUMP);
	switch( pass )
	{
		case 0:
			beginShiny();
			break;
		case 1:
			if (mVertexShaderLevel > 1)
			{
				beginFullbrightShiny();
			}
			else 
			{
				beginBump();
			}
			break;
		case 2:
			beginBump();
			break;
		default:
			llassert(0);
			break;
	}
}

void LLDrawPoolBump::render(S32 pass)
{
	LLFastTimer t(FTM_RENDER_BUMP);
	
	if (!gPipeline.hasRenderType(LLDrawPool::POOL_SIMPLE))
	{
		return;
	}
	
	switch( pass )
	{
		case 0:
			renderShiny();
			break;
		case 1:
			if (mVertexShaderLevel > 1)
			{
				renderFullbrightShiny();
			}
			else 
			{
				renderBump(); 
			}
			break;
		case 2:
			renderBump();
			break;
		default:
			llassert(0);
			break;
	}
}

void LLDrawPoolBump::endRenderPass(S32 pass)
{
	LLFastTimer t(FTM_RENDER_BUMP);
	switch( pass )
	{
		case 0:
			endShiny();
			break;
		case 1:
			if (mVertexShaderLevel > 1)
			{
				endFullbrightShiny();
			}
			else 
			{
				endBump();
			}
			break;
		case 2:
			endBump();
			break;
		default:
			llassert(0);
			break;
	}
}

//static
void LLDrawPoolBump::beginShiny(bool invisible)
{
	LLFastTimer t(FTM_RENDER_SHINY);
	if ((!invisible && !gPipeline.hasRenderBatches(LLRenderPass::PASS_SHINY))|| 
		(invisible && !gPipeline.hasRenderBatches(LLRenderPass::PASS_INVISI_SHINY)))
	{
		return;
	}

	mShiny = TRUE;
	sVertexMask = VERTEX_MASK_SHINY;
	// Second pass: environment map
	if (!invisible && mVertexShaderLevel > 1)
	{
		sVertexMask = VERTEX_MASK_SHINY | LLVertexBuffer::MAP_TEXCOORD0;
	}
	
	if (getVertexShaderLevel() > 0)
	{
		if (LLPipeline::sUnderWaterRender)
		{
			shader = &gObjectShinyWaterProgram;
		}
		else
		{
			shader = &gObjectShinyProgram;
		}
		shader->bind();
	}
	else
	{
		shader = NULL;
	}

	bindCubeMap(shader, mVertexShaderLevel, diffuse_channel, cube_channel, invisible);
}

//static
void LLDrawPoolBump::bindCubeMap(LLGLSLShader* shader, S32 shader_level, S32& diffuse_channel, S32& cube_channel, bool invisible)
{
	LLCubeMap* cube_map = gSky.mVOSkyp ? gSky.mVOSkyp->getCubeMap() : NULL;
	if( cube_map )
	{
		if (!invisible && shader )
		{
			LLMatrix4 mat;
			mat.initRows(LLVector4(gGLModelView+0),
						 LLVector4(gGLModelView+4),
						 LLVector4(gGLModelView+8),
						 LLVector4(gGLModelView+12));
			LLVector3 vec = LLVector3(gShinyOrigin) * mat;
			LLVector4 vec4(vec, gShinyOrigin.mV[3]);
			shader->uniform4fv(LLViewerShaderMgr::SHINY_ORIGIN, 1, vec4.mV);			
			if (shader_level > 1)
			{
				cube_map->setMatrix(1);
				// Make sure that texture coord generation happens for tex unit 1, as that's the one we use for 
				// the cube map in the one pass shiny shaders
				cube_channel = shader->enableTexture(LLViewerShaderMgr::ENVIRONMENT_MAP, LLTexUnit::TT_CUBE_MAP);
				cube_map->enableTexture(cube_channel);
				cube_map->enableTextureCoords(1);
				diffuse_channel = shader->enableTexture(LLViewerShaderMgr::DIFFUSE_MAP);
			}
			else
			{
				cube_channel = shader->enableTexture(LLViewerShaderMgr::ENVIRONMENT_MAP, LLTexUnit::TT_CUBE_MAP);
				diffuse_channel = -1;
				cube_map->setMatrix(0);
				cube_map->enable(cube_channel);
			}			
			gGL.getTexUnit(cube_channel)->bind(cube_map);
			gGL.getTexUnit(0)->activate();
		}
		else
		{
			cube_channel = 0;
			diffuse_channel = -1;
			gGL.getTexUnit(0)->disable();
			cube_map->enable(0);
			cube_map->setMatrix(0);
			gGL.getTexUnit(0)->bind(cube_map);

			gGL.getTexUnit(0)->setTextureColorBlend(LLTexUnit::TBO_REPLACE, LLTexUnit::TBS_TEX_COLOR);
			gGL.getTexUnit(0)->setTextureAlphaBlend(LLTexUnit::TBO_REPLACE, LLTexUnit::TBS_VERT_ALPHA);
		}
	}
}

void LLDrawPoolBump::renderShiny(bool invisible)
{
	LLFastTimer t(FTM_RENDER_SHINY);
	if ((!invisible && !gPipeline.hasRenderBatches(LLRenderPass::PASS_SHINY))|| 
		(invisible && !gPipeline.hasRenderBatches(LLRenderPass::PASS_INVISI_SHINY)))
	{
		return;
	}

	if( gSky.mVOSkyp->getCubeMap() )
	{
		LLGLEnable blend_enable(GL_BLEND);
		if (!invisible && mVertexShaderLevel > 1)
		{
			LLRenderPass::renderTexture(LLRenderPass::PASS_SHINY, sVertexMask);
		}
		else if (!invisible)
		{
			renderGroups(LLRenderPass::PASS_SHINY, sVertexMask);
		}
		else // invisible
		{
			renderGroups(LLRenderPass::PASS_INVISI_SHINY, sVertexMask);
		}
	}
}

//static
void LLDrawPoolBump::unbindCubeMap(LLGLSLShader* shader, S32 shader_level, S32& diffuse_channel, S32& cube_channel, bool invisible)
{
	LLCubeMap* cube_map = gSky.mVOSkyp ? gSky.mVOSkyp->getCubeMap() : NULL;
	if( cube_map )
	{
		cube_map->disable();
		cube_map->restoreMatrix();

		if (!invisible && shader_level > 1)
		{
			shader->disableTexture(LLViewerShaderMgr::ENVIRONMENT_MAP, LLTexUnit::TT_CUBE_MAP);
					
			if (LLViewerShaderMgr::instance()->getVertexShaderLevel(LLViewerShaderMgr::SHADER_OBJECT) > 0)
			{
				if (diffuse_channel != 0)
				{
					shader->disableTexture(LLViewerShaderMgr::DIFFUSE_MAP);
				}
			}
		}
	}
	gGL.getTexUnit(diffuse_channel)->disable();
	gGL.getTexUnit(cube_channel)->disable();

	gGL.getTexUnit(0)->unbind(LLTexUnit::TT_TEXTURE);
	gGL.getTexUnit(0)->setTextureBlendType(LLTexUnit::TB_MULT);
}

void LLDrawPoolBump::endShiny(bool invisible)
{
	LLFastTimer t(FTM_RENDER_SHINY);
	if ((!invisible && !gPipeline.hasRenderBatches(LLRenderPass::PASS_SHINY))|| 
		(invisible && !gPipeline.hasRenderBatches(LLRenderPass::PASS_INVISI_SHINY)))
	{
		return;
	}

	unbindCubeMap(shader, mVertexShaderLevel, diffuse_channel, cube_channel, invisible);
	if (shader)
	{
		shader->unbind();
	}

	diffuse_channel = -1;
	cube_channel = 0;
	mShiny = FALSE;
}

void LLDrawPoolBump::beginFullbrightShiny()
{
	LLFastTimer t(FTM_RENDER_SHINY);
	if (!gPipeline.hasRenderBatches(LLRenderPass::PASS_FULLBRIGHT_SHINY))
	{
		return;
	}

	sVertexMask = VERTEX_MASK_SHINY | LLVertexBuffer::MAP_TEXCOORD0;

	// Second pass: environment map
	
	if (LLPipeline::sUnderWaterRender)
	{
		shader = &gObjectFullbrightShinyWaterProgram;
	}
	else
	{
		shader = &gObjectFullbrightShinyProgram;
	}

	LLCubeMap* cube_map = gSky.mVOSkyp ? gSky.mVOSkyp->getCubeMap() : NULL;
	if( cube_map )
	{
		LLMatrix4 mat;
		mat.initRows(LLVector4(gGLModelView+0),
					 LLVector4(gGLModelView+4),
					 LLVector4(gGLModelView+8),
					 LLVector4(gGLModelView+12));
		shader->bind();
		LLVector3 vec = LLVector3(gShinyOrigin) * mat;
		LLVector4 vec4(vec, gShinyOrigin.mV[3]);
		shader->uniform4fv(LLViewerShaderMgr::SHINY_ORIGIN, 1, vec4.mV);			

		cube_map->setMatrix(1);
		// Make sure that texture coord generation happens for tex unit 1, as that's the one we use for 
		// the cube map in the one pass shiny shaders
		gGL.getTexUnit(1)->disable();
		cube_channel = shader->enableTexture(LLViewerShaderMgr::ENVIRONMENT_MAP, LLTexUnit::TT_CUBE_MAP);
		cube_map->enableTexture(cube_channel);
		cube_map->enableTextureCoords(1);
		diffuse_channel = shader->enableTexture(LLViewerShaderMgr::DIFFUSE_MAP);

		gGL.getTexUnit(cube_channel)->bind(cube_map);
		gGL.getTexUnit(0)->activate();
	}
	mShiny = TRUE;
}

void LLDrawPoolBump::renderFullbrightShiny()
{
	LLFastTimer t(FTM_RENDER_SHINY);
	if (!gPipeline.hasRenderBatches(LLRenderPass::PASS_FULLBRIGHT_SHINY))
	{
		return;
	}

	if( gSky.mVOSkyp->getCubeMap() )
	{
		LLGLEnable blend_enable(GL_BLEND);
		LLRenderPass::renderTexture(LLRenderPass::PASS_FULLBRIGHT_SHINY, sVertexMask);
	}
}

void LLDrawPoolBump::endFullbrightShiny()
{
	LLFastTimer t(FTM_RENDER_SHINY);
	if (!gPipeline.hasRenderBatches(LLRenderPass::PASS_FULLBRIGHT_SHINY))
	{
		return;
	}

	LLCubeMap* cube_map = gSky.mVOSkyp ? gSky.mVOSkyp->getCubeMap() : NULL;
	if( cube_map )
	{
		cube_map->disable();
		cube_map->restoreMatrix();

		if (diffuse_channel != 0)
		{
			shader->disableTexture(LLViewerShaderMgr::DIFFUSE_MAP);
		}
		gGL.getTexUnit(0)->activate();
		gGL.getTexUnit(0)->enable(LLTexUnit::TT_TEXTURE);

		shader->unbind();
		gGL.getTexUnit(0)->setTextureBlendType(LLTexUnit::TB_MULT);
	}
	
	gGL.getTexUnit(0)->unbind(LLTexUnit::TT_TEXTURE);
	gGL.getTexUnit(0)->setTextureBlendType(LLTexUnit::TB_MULT);

	diffuse_channel = -1;
	cube_channel = 0;
	mShiny = FALSE;
}

void LLDrawPoolBump::renderGroup(LLSpatialGroup* group, U32 type, U32 mask, BOOL texture = TRUE)
{					
	LLSpatialGroup::drawmap_elem_t& draw_info = group->mDrawMap[type];	
	
	for (LLSpatialGroup::drawmap_elem_t::iterator k = draw_info.begin(); k != draw_info.end(); ++k) 
	{
		LLDrawInfo& params = **k;
		
		applyModelMatrix(params);

		if (params.mGroup)
		{
			params.mGroup->rebuildMesh();
		}
		params.mVertexBuffer->setBuffer(mask);
		params.mVertexBuffer->drawRange(params.mDrawMode, params.mStart, params.mEnd, params.mCount, params.mOffset);
		gPipeline.addTrianglesDrawn(params.mCount, params.mDrawMode);
	}
}


// static
BOOL LLDrawPoolBump::bindBumpMap(LLDrawInfo& params, S32 channel)
{
	U8 bump_code = params.mBump;

	return bindBumpMap(bump_code, params.mTexture, params.mVSize, channel);
}

//static
BOOL LLDrawPoolBump::bindBumpMap(LLFace* face, S32 channel)
{
	const LLTextureEntry* te = face->getTextureEntry();
	if (te)
	{
		U8 bump_code = te->getBumpmap();
		return bindBumpMap(bump_code, face->getTexture(), face->getVirtualSize(), channel);
	}

	return FALSE;
}

//static
BOOL LLDrawPoolBump::bindBumpMap(U8 bump_code, LLViewerTexture* texture, F32 vsize, S32 channel)
{
	//Note: texture atlas does not support bump texture now.
	LLViewerFetchedTexture* tex = LLViewerTextureManager::staticCastToFetchedTexture(texture) ;
	if(!tex)
	{
		//if the texture is not a fetched texture
		return FALSE;
	}

	LLViewerTexture* bump = NULL;

	switch( bump_code )
	{
	case BE_NO_BUMP:		
		break;
	case BE_BRIGHTNESS: 
	case BE_DARKNESS:
		bump = gBumpImageList.getBrightnessDarknessImage( tex, bump_code );		
		break;

	default:
		if( bump_code < LLStandardBumpmap::sStandardBumpmapCount )
		{
			bump = gStandardBumpmapList[bump_code].mImage;
			gBumpImageList.addTextureStats(bump_code, tex->getID(), vsize);
		}
		break;
	}

	if (bump)
	{
		if (channel == -2)
		{
			gGL.getTexUnit(1)->bind(bump);
			gGL.getTexUnit(0)->bind(bump);
		}
		else
		{
			gGL.getTexUnit(channel)->bind(bump);
		}

		return TRUE;
	}

	return FALSE;
}

//static
void LLDrawPoolBump::beginBump(U32 pass)
{	
	if (!gPipeline.hasRenderBatches(pass))
	{
		return;
	}

	sVertexMask = VERTEX_MASK_BUMP;
	LLFastTimer t(FTM_RENDER_BUMP);
	// Optional second pass: emboss bump map
	stop_glerror();

	// TEXTURE UNIT 0
	// Output.rgb = texture at texture coord 0
	gGL.getTexUnit(0)->activate();

	gGL.getTexUnit(0)->setTextureColorBlend(LLTexUnit::TBO_REPLACE, LLTexUnit::TBS_TEX_ALPHA);
	gGL.getTexUnit(0)->setTextureAlphaBlend(LLTexUnit::TBO_REPLACE, LLTexUnit::TBS_TEX_ALPHA);

	// TEXTURE UNIT 1
	gGL.getTexUnit(1)->activate();
 
	gGL.getTexUnit(1)->enable(LLTexUnit::TT_TEXTURE);

	gGL.getTexUnit(1)->setTextureColorBlend(LLTexUnit::TBO_ADD_SIGNED, LLTexUnit::TBS_PREV_COLOR, LLTexUnit::TBS_ONE_MINUS_TEX_ALPHA);
	gGL.getTexUnit(1)->setTextureAlphaBlend(LLTexUnit::TBO_REPLACE, LLTexUnit::TBS_TEX_ALPHA);

	// src	= tex0 + (1 - tex1) - 0.5
	//		= (bump0/2 + 0.5) + (1 - (bump1/2 + 0.5)) - 0.5
	//		= (1 + bump0 - bump1) / 2


	// Blend: src * dst + dst * src
	//		= 2 * src * dst
	//		= 2 * ((1 + bump0 - bump1) / 2) * dst   [0 - 2 * dst]
	//		= (1 + bump0 - bump1) * dst.rgb
	//		= dst.rgb + dst.rgb * (bump0 - bump1)
	gGL.setSceneBlendType(LLRender::BT_MULT_X2);
	gGL.getTexUnit(0)->activate();
	stop_glerror();

	gGL.getTexUnit(1)->unbind(LLTexUnit::TT_TEXTURE);
}

//static
void LLDrawPoolBump::renderBump(U32 pass)
{
	if (!gPipeline.hasRenderBatches(pass))
	{
		return;
	}

	LLFastTimer ftm(FTM_RENDER_BUMP);
	LLGLDisable fog(GL_FOG);
	LLGLDepthTest gls_depth(GL_TRUE, GL_FALSE, GL_LEQUAL);
	LLGLEnable blend(GL_BLEND);
	glColor4f(1,1,1,1);
	/// Get rid of z-fighting with non-bump pass.
	LLGLEnable polyOffset(GL_POLYGON_OFFSET_FILL);
	glPolygonOffset(-1.0f, -1.0f);
	renderBump(pass, sVertexMask);
}

//static
void LLDrawPoolBump::endBump(U32 pass)
{
	if (!gPipeline.hasRenderBatches(pass))
	{
		return;
	}

	// Disable texture unit 1
	gGL.getTexUnit(1)->activate();
	gGL.getTexUnit(1)->disable();
	gGL.getTexUnit(1)->setTextureBlendType(LLTexUnit::TB_MULT);

	// Disable texture unit 0
	gGL.getTexUnit(0)->activate();
	gGL.getTexUnit(0)->setTextureBlendType(LLTexUnit::TB_MULT);
	
	gGL.setSceneBlendType(LLRender::BT_ALPHA);
}

S32 LLDrawPoolBump::getNumDeferredPasses()
{ 
	if (gSavedSettings.getBOOL("RenderObjectBump"))
	{
		return 1;
	}
	else
	{
		return 0;
	}
}

void LLDrawPoolBump::beginDeferredPass(S32 pass)
{
	if (!gPipeline.hasRenderBatches(LLRenderPass::PASS_BUMP))
	{
		return;
	}
	LLFastTimer ftm(FTM_RENDER_BUMP);
	mShiny = TRUE;
	gDeferredBumpProgram.bind();
	diffuse_channel = gDeferredBumpProgram.enableTexture(LLViewerShaderMgr::DIFFUSE_MAP);
	bump_channel = gDeferredBumpProgram.enableTexture(LLViewerShaderMgr::BUMP_MAP);
	gGL.getTexUnit(diffuse_channel)->unbind(LLTexUnit::TT_TEXTURE);
	gGL.getTexUnit(bump_channel)->unbind(LLTexUnit::TT_TEXTURE);
}

void LLDrawPoolBump::endDeferredPass(S32 pass)
{
	if (!gPipeline.hasRenderBatches(LLRenderPass::PASS_BUMP))
	{
		return;
	}
	LLFastTimer ftm(FTM_RENDER_BUMP);
	mShiny = FALSE;
	gDeferredBumpProgram.disableTexture(LLViewerShaderMgr::DIFFUSE_MAP);
	gDeferredBumpProgram.disableTexture(LLViewerShaderMgr::BUMP_MAP);
	gDeferredBumpProgram.unbind();
	gGL.getTexUnit(0)->activate();
}

void LLDrawPoolBump::renderDeferred(S32 pass)
{
	if (!gPipeline.hasRenderBatches(LLRenderPass::PASS_BUMP))
	{
		return;
	}
	LLFastTimer ftm(FTM_RENDER_BUMP);

	U32 type = LLRenderPass::PASS_BUMP;
	LLCullResult::drawinfo_list_t::iterator begin = gPipeline.beginRenderMap(type);
	LLCullResult::drawinfo_list_t::iterator end = gPipeline.endRenderMap(type);

	U32 mask = LLVertexBuffer::MAP_VERTEX | LLVertexBuffer::MAP_TEXCOORD0 | LLVertexBuffer::MAP_BINORMAL | LLVertexBuffer::MAP_NORMAL | LLVertexBuffer::MAP_COLOR;
	
	for (LLCullResult::drawinfo_list_t::iterator i = begin; i != end; ++i)	
	{
		LLDrawInfo& params = **i;

		LLDrawPoolBump::bindBumpMap(params, bump_channel);
		pushBatch(params, mask, TRUE);
	}
}

void LLDrawPoolBump::beginPostDeferredPass(S32 pass)
{
	switch (pass)
	{
	case 0:
		beginFullbrightShiny();
		break;
	case 1:
		beginBump(LLRenderPass::PASS_POST_BUMP);
		break;
	}
}

void LLDrawPoolBump::endPostDeferredPass(S32 pass)
{
	switch (pass)
	{
	case 0:
		endFullbrightShiny();
		break;
	case 1:
		endBump(LLRenderPass::PASS_POST_BUMP);
		break;
	}
}

void LLDrawPoolBump::renderPostDeferred(S32 pass)
{
	switch (pass)
	{
	case 0:
		renderFullbrightShiny();
		break;
	case 1:
		renderBump(LLRenderPass::PASS_POST_BUMP);
		break;
	}
}

////////////////////////////////////////////////////////////////
// List of bump-maps created from other textures.


//const LLUUID TEST_BUMP_ID("3d33eaf2-459c-6f97-fd76-5fce3fc29447");

void LLBumpImageList::init()
{
	llassert( mBrightnessEntries.size() == 0 );
	llassert( mDarknessEntries.size() == 0 );

	LLStandardBumpmap::init();
}

void LLBumpImageList::clear()
{
	llinfos << "Clearing dynamic bumpmaps." << llendl;
	// these will be re-populated on-demand
	mBrightnessEntries.clear();
	mDarknessEntries.clear();

	LLStandardBumpmap::clear();
}

void LLBumpImageList::shutdown()
{
	clear();
	LLStandardBumpmap::shutdown();
}

void LLBumpImageList::destroyGL()
{
	clear();
	LLStandardBumpmap::destroyGL();
}

void LLBumpImageList::restoreGL()
{
	if(!gTextureList.isInitialized())
	{
<<<<<<< HEAD
=======
		//safe to return here because bump images will be reloaded during initialization later.
>>>>>>> eef9016c
		return ;
	}

	LLStandardBumpmap::restoreGL();
	// Images will be recreated as they are needed.
}


LLBumpImageList::~LLBumpImageList()
{
	// Shutdown should have already been called.
	llassert( mBrightnessEntries.size() == 0 );
	llassert( mDarknessEntries.size() == 0 );
}


// Note: Does nothing for entries in gStandardBumpmapList that are not actually standard bump images (e.g. none, brightness, and darkness)
void LLBumpImageList::addTextureStats(U8 bump, const LLUUID& base_image_id, F32 virtual_size)
{
	bump &= TEM_BUMP_MASK;
	LLViewerFetchedTexture* bump_image = gStandardBumpmapList[bump].mImage;
	if( bump_image )
	{		
		bump_image->addTextureStats(virtual_size);
	}
}


void LLBumpImageList::updateImages()
{	
	for (bump_image_map_t::iterator iter = mBrightnessEntries.begin(); iter != mBrightnessEntries.end(); )
	{
		bump_image_map_t::iterator curiter = iter++;
		LLViewerTexture* image = curiter->second;
		if( image )
		{
			BOOL destroy = TRUE;
			if( image->hasGLTexture())
			{
				if( image->getBoundRecently() )
				{
					destroy = FALSE;
				}
				else
				{
					image->destroyGLTexture();
				}
			}

			if( destroy )
			{
				//llinfos << "*** Destroying bright " << (void*)image << llendl;
				mBrightnessEntries.erase(curiter);   // deletes the image thanks to reference counting
			}
		}
	}
	
	for (bump_image_map_t::iterator iter = mDarknessEntries.begin(); iter != mDarknessEntries.end(); )
	{
		bump_image_map_t::iterator curiter = iter++;
		LLViewerTexture* image = curiter->second;
		if( image )
		{
			BOOL destroy = TRUE;
			if( image->hasGLTexture())
			{
				if( image->getBoundRecently() )
				{
					destroy = FALSE;
				}
				else
				{
					image->destroyGLTexture();
				}
			}

			if( destroy )
			{
				//llinfos << "*** Destroying dark " << (void*)image << llendl;;
				mDarknessEntries.erase(curiter);  // deletes the image thanks to reference counting
			}
		}
	}
}


// Note: the caller SHOULD NOT keep the pointer that this function returns.  It may be updated as more data arrives.
LLViewerTexture* LLBumpImageList::getBrightnessDarknessImage(LLViewerFetchedTexture* src_image, U8 bump_code )
{
	llassert( (bump_code == BE_BRIGHTNESS) || (bump_code == BE_DARKNESS) );

	LLViewerTexture* bump = NULL;
	const F32 BRIGHTNESS_DARKNESS_PIXEL_AREA_THRESHOLD = 1000;
	if( src_image->getMaxVirtualSize() > BRIGHTNESS_DARKNESS_PIXEL_AREA_THRESHOLD )
	{
		bump_image_map_t* entries_list = NULL;
		void (*callback_func)( BOOL success, LLViewerFetchedTexture *src_vi, LLImageRaw* src, LLImageRaw* aux_src, S32 discard_level, BOOL final, void* userdata ) = NULL;

		switch( bump_code )
		{
		case BE_BRIGHTNESS:
			entries_list = &mBrightnessEntries;
			callback_func = LLBumpImageList::onSourceBrightnessLoaded;
			break;
		case BE_DARKNESS:
			entries_list = &mDarknessEntries;
			callback_func = LLBumpImageList::onSourceDarknessLoaded;
			break;
		default:
			llassert(0);
			return NULL;
		}

		bump_image_map_t::iterator iter = entries_list->find(src_image->getID());
		if (iter != entries_list->end() && iter->second.notNull())
		{
			bump = iter->second;
		}
		else
		{
			LLPointer<LLImageRaw> raw = new LLImageRaw(1,1,1);
			raw->clear(0x77, 0x77, 0xFF, 0xFF);

			(*entries_list)[src_image->getID()] = LLViewerTextureManager::getLocalTexture( raw.get(), TRUE);
			bump = (*entries_list)[src_image->getID()]; // In case callback was called immediately and replaced the image
		}

		if (!src_image->hasCallbacks())
		{ //if image has no callbacks but resolutions don't match, trigger raw image loaded callback again
			if (src_image->getWidth() != bump->getWidth() ||
				src_image->getHeight() != bump->getHeight() ||
				(LLPipeline::sRenderDeferred && bump->getComponents() != 4))
			{
				src_image->setBoostLevel(LLViewerTexture::BOOST_BUMP) ;
				src_image->setLoadedCallback( callback_func, 0, TRUE, FALSE, new LLUUID(src_image->getID()), NULL );
			}
		}
	}

	return bump;
}


// static
void LLBumpImageList::onSourceBrightnessLoaded( BOOL success, LLViewerFetchedTexture *src_vi, LLImageRaw* src, LLImageRaw* aux_src, S32 discard_level, BOOL final, void* userdata )
{
	LLUUID* source_asset_id = (LLUUID*)userdata;
	LLBumpImageList::onSourceLoaded( success, src_vi, src, *source_asset_id, BE_BRIGHTNESS );
	if( final )
	{
		delete source_asset_id;
	}
}

// static
void LLBumpImageList::onSourceDarknessLoaded( BOOL success, LLViewerFetchedTexture *src_vi, LLImageRaw* src, LLImageRaw* aux_src, S32 discard_level, BOOL final, void* userdata )
{
	LLUUID* source_asset_id = (LLUUID*)userdata;
	LLBumpImageList::onSourceLoaded( success, src_vi, src, *source_asset_id, BE_DARKNESS );
	if( final )
	{
		delete source_asset_id;
	}
}

void LLBumpImageList::onSourceStandardLoaded( BOOL success, LLViewerFetchedTexture* src_vi, LLImageRaw* src, LLImageRaw* aux_src, S32 discard_level, BOOL final, void* userdata)
{
	if (success && LLPipeline::sRenderDeferred)
	{
		LLPointer<LLImageRaw> nrm_image = new LLImageRaw(src->getWidth(), src->getHeight(), 4);
		generateNormalMapFromAlpha(src, nrm_image);
		src_vi->setExplicitFormat(GL_RGBA, GL_RGBA);
		src_vi->createGLTexture(src_vi->getDiscardLevel(), nrm_image);
	}
}

void LLBumpImageList::generateNormalMapFromAlpha(LLImageRaw* src, LLImageRaw* nrm_image)
{
	U8* nrm_data = nrm_image->getData();
	S32 resX = src->getWidth();
	S32 resY = src->getHeight();

	U8* src_data = src->getData();

	S32 src_cmp = src->getComponents();

	F32 norm_scale = gSavedSettings.getF32("RenderNormalMapScale");

	U32 idx = 0;
	//generate normal map from pseudo-heightfield
	for (S32 j = 0; j < resY; ++j)
	{
		for (S32 i = 0; i < resX; ++i)
		{
			S32 rX = (i+1)%resX;
			S32 rY = (j+1)%resY;
			S32 lX = (i-1)%resX;
			S32 lY = (j-1)%resY;

			if (lX < 0)
			{
				lX += resX;
			}
			if (lY < 0)
			{
				lY += resY;
			}

			F32 cH = (F32) src_data[(j*resX+i)*src_cmp+src_cmp-1];

			LLVector3 right = LLVector3(norm_scale, 0, (F32) src_data[(j*resX+rX)*src_cmp+src_cmp-1]-cH);
			LLVector3 left = LLVector3(-norm_scale, 0, (F32) src_data[(j*resX+lX)*src_cmp+src_cmp-1]-cH);
			LLVector3 up = LLVector3(0, -norm_scale, (F32) src_data[(lY*resX+i)*src_cmp+src_cmp-1]-cH);
			LLVector3 down = LLVector3(0, norm_scale, (F32) src_data[(rY*resX+i)*src_cmp+src_cmp-1]-cH);

			LLVector3 norm = right%down + down%left + left%up + up%right;
		
			norm.normVec();
			
			norm *= 0.5f;
			norm += LLVector3(0.5f,0.5f,0.5f);

			idx = (j*resX+i)*4;
			nrm_data[idx+0]= (U8) (norm.mV[0]*255);
			nrm_data[idx+1]= (U8) (norm.mV[1]*255);
			nrm_data[idx+2]= (U8) (norm.mV[2]*255);
			nrm_data[idx+3]= src_data[(j*resX+i)*src_cmp+src_cmp-1];
		}
	}
}

// static
void LLBumpImageList::onSourceLoaded( BOOL success, LLViewerTexture *src_vi, LLImageRaw* src, LLUUID& source_asset_id, EBumpEffect bump_code )
{
	if( success )
	{
		bump_image_map_t& entries_list(bump_code == BE_BRIGHTNESS ? gBumpImageList.mBrightnessEntries : gBumpImageList.mDarknessEntries );
		bump_image_map_t::iterator iter = entries_list.find(source_asset_id);

		if (iter == entries_list.end() ||
			iter->second.isNull() ||
                        iter->second->getWidth() != src->getWidth() ||
                        iter->second->getHeight() != src->getHeight()) // bump not cached yet or has changed resolution
		{ //make sure an entry exists for this image
			LLPointer<LLImageRaw> raw = new LLImageRaw(1,1,1);
			raw->clear(0x77, 0x77, 0xFF, 0xFF);

			entries_list[src_vi->getID()] = LLViewerTextureManager::getLocalTexture( raw.get(), TRUE);
			iter = entries_list.find(src_vi->getID());
		}

		//if (iter->second->getWidth() != src->getWidth() ||
		//	iter->second->getHeight() != src->getHeight()) // bump not cached yet or has changed resolution
		{
			LLPointer<LLImageRaw> dst_image = new LLImageRaw(src->getWidth(), src->getHeight(), 1);
			U8* dst_data = dst_image->getData();
			S32 dst_data_size = dst_image->getDataSize();

			U8* src_data = src->getData();
			S32 src_data_size = src->getDataSize();

			S32 src_components = src->getComponents();

			// Convert to luminance and then scale and bias that to get ready for
			// embossed bump mapping.  (0-255 maps to 127-255)

			// Convert to fixed point so we don't have to worry about precision/clamping.
			const S32 FIXED_PT = 8;
			const S32 R_WEIGHT = S32(0.2995f * (1<<FIXED_PT));
			const S32 G_WEIGHT = S32(0.5875f * (1<<FIXED_PT));
			const S32 B_WEIGHT = S32(0.1145f * (1<<FIXED_PT));

			S32 minimum = 255;
			S32 maximum = 0;

			switch( src_components )
			{
			case 1:
			case 2:
				if( src_data_size == dst_data_size * src_components )
				{
					for( S32 i = 0, j=0; i < dst_data_size; i++, j+= src_components )
					{
						dst_data[i] = src_data[j];
						if( dst_data[i] < minimum )
						{
							minimum = dst_data[i];
						}
						if( dst_data[i] > maximum )
						{
							maximum = dst_data[i];
						}
					}
				}
				else
				{
					llassert(0);
					dst_image->clear();
				}
				break;
			case 3:
			case 4:
				if( src_data_size == dst_data_size * src_components )
				{
					for( S32 i = 0, j=0; i < dst_data_size; i++, j+= src_components )
					{
						// RGB to luminance
						dst_data[i] = (R_WEIGHT * src_data[j] + G_WEIGHT * src_data[j+1] + B_WEIGHT * src_data[j+2]) >> FIXED_PT;
						//llassert( dst_data[i] <= 255 );true because it's 8bit
						if( dst_data[i] < minimum )
						{
							minimum = dst_data[i];
						}
						if( dst_data[i] > maximum )
						{
							maximum = dst_data[i];
						}
					}
				}
				else
				{
					llassert(0);
					dst_image->clear();
				}
				break;
			default:
				llassert(0);
				dst_image->clear();
				break;
			}

			if( maximum > minimum )
			{
				U8 bias_and_scale_lut[256];
				F32 twice_one_over_range = 2.f / (maximum - minimum);
				S32 i;

				const F32 ARTIFICIAL_SCALE = 2.f;  // Advantage: exaggerates the effect in midrange.  Disadvantage: clamps at the extremes.
				if (BE_DARKNESS == bump_code)
				{
					for( i = minimum; i <= maximum; i++ )
					{
						F32 minus_one_to_one = F32(maximum - i) * twice_one_over_range - 1.f;
						bias_and_scale_lut[i] = llclampb(llround(127 * minus_one_to_one * ARTIFICIAL_SCALE + 128));
					}
				}
				else
				{
					for( i = minimum; i <= maximum; i++ )
					{
						F32 minus_one_to_one = F32(i - minimum) * twice_one_over_range - 1.f;
						bias_and_scale_lut[i] = llclampb(llround(127 * minus_one_to_one * ARTIFICIAL_SCALE + 128));
					}
				}

				for( i = 0; i < dst_data_size; i++ )
				{
					dst_data[i] = bias_and_scale_lut[dst_data[i]];
				}
			}

			//---------------------------------------------------
			// immediately assign bump to a global smart pointer in case some local smart pointer
			// accidentally releases it.
			LLPointer<LLViewerTexture> bump = LLViewerTextureManager::getLocalTexture( TRUE );
			
			if (!LLPipeline::sRenderDeferred)
			{
				bump->setExplicitFormat(GL_ALPHA8, GL_ALPHA);
				bump->createGLTexture(0, dst_image);
			}
			else
			{
				LLPointer<LLImageRaw> nrm_image = new LLImageRaw(dst_image->getWidth(), dst_image->getHeight(), 4);
				generateNormalMapFromAlpha(dst_image, nrm_image);
				bump->setExplicitFormat(GL_RGBA, GL_RGBA);
				bump->createGLTexture(0, nrm_image);
			}
		
			iter->second = bump; // derefs (and deletes) old image
			//---------------------------------------------------
		}
	}
}

void LLDrawPoolBump::renderBump(U32 type, U32 mask)
{	
	LLCullResult::drawinfo_list_t::iterator begin = gPipeline.beginRenderMap(type);
	LLCullResult::drawinfo_list_t::iterator end = gPipeline.endRenderMap(type);

	for (LLCullResult::drawinfo_list_t::iterator i = begin; i != end; ++i)	
	{
		LLDrawInfo& params = **i;

		if (LLDrawPoolBump::bindBumpMap(params))
		{
			pushBatch(params, mask, FALSE);
		}
	}
}

void LLDrawPoolBump::pushBatch(LLDrawInfo& params, U32 mask, BOOL texture)
{
	applyModelMatrix(params);

	if (params.mTextureMatrix)
	{
		if (mShiny)
		{
			gGL.getTexUnit(0)->activate();
			glMatrixMode(GL_TEXTURE);
		}
		else
		{
			gGL.getTexUnit(1)->activate();
			glMatrixMode(GL_TEXTURE);
			glLoadMatrixf((GLfloat*) params.mTextureMatrix->mMatrix);
			gPipeline.mTextureMatrixOps++;
			gGL.getTexUnit(0)->activate();
		}

		glLoadMatrixf((GLfloat*) params.mTextureMatrix->mMatrix);
		gPipeline.mTextureMatrixOps++;
	}

	if (mShiny && mVertexShaderLevel > 1 && texture)
	{
		if (params.mTexture.notNull())
		{
			gGL.getTexUnit(diffuse_channel)->bind(params.mTexture) ;
			params.mTexture->addTextureStats(params.mVSize);		
		}
		else
		{
			gGL.getTexUnit(diffuse_channel)->unbind(LLTexUnit::TT_TEXTURE);
		}
	}
	
	if (params.mGroup)
	{
		params.mGroup->rebuildMesh();
	}
	params.mVertexBuffer->setBuffer(mask);
	params.mVertexBuffer->drawRange(params.mDrawMode, params.mStart, params.mEnd, params.mCount, params.mOffset);
	gPipeline.addTrianglesDrawn(params.mCount, params.mDrawMode);
	if (params.mTextureMatrix)
	{
		if (mShiny)
		{
			gGL.getTexUnit(0)->activate();
		}
		else
		{
			gGL.getTexUnit(1)->activate();
			glLoadIdentity();
			gGL.getTexUnit(0)->activate();
		}
		glLoadIdentity();
		glMatrixMode(GL_MODELVIEW);
	}
}

void LLDrawPoolInvisible::render(S32 pass)
{ //render invisiprims
	LLFastTimer t(FTM_RENDER_INVISIBLE);
  
	U32 invisi_mask = LLVertexBuffer::MAP_VERTEX;
	glStencilMask(0);
	gGL.setColorMask(false, false);
	pushBatches(LLRenderPass::PASS_INVISIBLE, invisi_mask, FALSE);
	gGL.setColorMask(true, false);
	glStencilMask(0xFFFFFFFF);

	if (gPipeline.hasRenderBatches(LLRenderPass::PASS_INVISI_SHINY))
	{
		beginShiny(true);
		renderShiny(true);
		endShiny(true);
	}
}

void LLDrawPoolInvisible::beginDeferredPass(S32 pass)
{
	beginRenderPass(pass);
}

void LLDrawPoolInvisible::endDeferredPass( S32 pass )
{
	endRenderPass(pass);
}

void LLDrawPoolInvisible::renderDeferred( S32 pass )
{ //render invisiprims; this doesn't work becaue it also blocks all the post-deferred stuff
	LLFastTimer t(FTM_RENDER_INVISIBLE);
  
	U32 invisi_mask = LLVertexBuffer::MAP_VERTEX;
	glStencilMask(0);
	glStencilOp(GL_ZERO, GL_KEEP, GL_REPLACE);
	gGL.setColorMask(false, false);
	pushBatches(LLRenderPass::PASS_INVISIBLE, invisi_mask, FALSE);
	gGL.setColorMask(true, true);
	glStencilOp(GL_KEEP, GL_KEEP, GL_REPLACE);
	glStencilMask(0xFFFFFFFF);
	
	if (gPipeline.hasRenderBatches(LLRenderPass::PASS_INVISI_SHINY))
	{
		beginShiny(true);
		renderShiny(true);
		endShiny(true);
	}
}<|MERGE_RESOLUTION|>--- conflicted
+++ resolved
@@ -898,10 +898,7 @@
 {
 	if(!gTextureList.isInitialized())
 	{
-<<<<<<< HEAD
-=======
 		//safe to return here because bump images will be reloaded during initialization later.
->>>>>>> eef9016c
 		return ;
 	}
 
