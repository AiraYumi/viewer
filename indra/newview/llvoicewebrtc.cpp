 /**
 * @file llvoicewebrtc.cpp
 * @brief Implementation of LLWebRTCVoiceClient class which is the interface to the voice client process.
 *
 * $LicenseInfo:firstyear=2001&license=viewerlgpl$
 * Second Life Viewer Source Code
 * Copyright (C) 2023, Linden Research, Inc.
 *
 * This library is free software; you can redistribute it and/or
 * modify it under the terms of the GNU Lesser General Public
 * License as published by the Free Software Foundation
 * version 2.1 of the License only.
 *
 * This library is distributed in the hope that it will be useful,
 * but WITHOUT ANY WARRANTY; without even the implied warranty of
 * MERCHANTABILITY or FITNESS FOR A PARTICULAR PURPOSE.  See the GNU
 * Lesser General Public License for more details.
 *
 * You should have received a copy of the GNU Lesser General Public
 * License along with this library; if not, write to the Free Software
 * Foundation, Inc., 51 Franklin Street, Fifth Floor, Boston, MA  02110-1301  USA
 *
 * Linden Research, Inc., 945 Battery Street, San Francisco, CA  94111  USA
 * $/LicenseInfo$
 */
#include <algorithm>
#include "llvoicewebrtc.h"

#include "llsdutil.h"

// Linden library includes
#include "llavatarnamecache.h"
#include "llvoavatarself.h"
#include "llbufferstream.h"
#include "llfile.h"
#include "llmenugl.h"
#ifdef LL_USESYSTEMLIBS
# include "expat.h"
#else
# include "expat/expat.h"
#endif
#include "llcallbacklist.h"
#include "llviewernetwork.h"        // for gGridChoice
#include "llbase64.h"
#include "llviewercontrol.h"
#include "llappviewer.h"    // for gDisconnected, gDisableVoice
#include "llprocess.h"

// Viewer includes
#include "llmutelist.h"  // to check for muted avatars
#include "llagent.h"
#include "llcachename.h"
#include "llimview.h" // for LLIMMgr
#include "llworld.h"
#include "llparcel.h"
#include "llviewerparcelmgr.h"
#include "llfirstuse.h"
#include "llspeakers.h"
#include "lltrans.h"
#include "llrand.h"
#include "llviewerwindow.h"
#include "llviewercamera.h"
#include "llversioninfo.h"

#include "llviewernetwork.h"
#include "llnotificationsutil.h"

#include "llcorehttputil.h"
#include "lleventfilter.h"

#include "stringize.h"

#include "llwebrtc.h"

// for base64 decoding
#include "apr_base64.h"

#include "boost/json.hpp"

const std::string WEBRTC_VOICE_SERVER_TYPE = "webrtc";

namespace {

    const F32 MAX_AUDIO_DIST      = 50.0f;
    const F32 VOLUME_SCALE_WEBRTC = 0.01f;
    const F32 LEVEL_SCALE_WEBRTC  = 0.008f;

    const F32 SPEAKING_AUDIO_LEVEL = 0.30;

    static const std::string REPORTED_VOICE_SERVER_TYPE = "Secondlife WebRTC Gateway";

    // Don't send positional updates more frequently than this:
    const F32 UPDATE_THROTTLE_SECONDS = 0.1f;
    const F32 MAX_RETRY_WAIT_SECONDS  = 10.0f;

    // Cosine of a "trivially" small angle
    const F32 FOUR_DEGREES = 4.0f * (F_PI / 180.0f);
    const F32 MINUSCULE_ANGLE_COS = (F32) cos(0.5f * FOUR_DEGREES);

}  // namespace


///////////////////////////////////////////////////////////////////////////////////////////////

void LLVoiceWebRTCStats::reset()
{
    mStartTime = -1.0f;
    mConnectCycles = 0;
    mConnectTime = -1.0f;
    mConnectAttempts = 0;
    mProvisionTime = -1.0f;
    mProvisionAttempts = 0;
    mEstablishTime = -1.0f;
    mEstablishAttempts = 0;
}

LLVoiceWebRTCStats::LLVoiceWebRTCStats()
{
    reset();
}

LLVoiceWebRTCStats::~LLVoiceWebRTCStats()
{
}

void LLVoiceWebRTCStats::connectionAttemptStart()
{
    if (!mConnectAttempts)
    {
        mStartTime = LLTimer::getTotalTime();
        mConnectCycles++;
    }
    mConnectAttempts++;
}

void LLVoiceWebRTCStats::connectionAttemptEnd(bool success)
{
    if ( success )
    {
        mConnectTime = (LLTimer::getTotalTime() - mStartTime) / USEC_PER_SEC;
    }
}

void LLVoiceWebRTCStats::provisionAttemptStart()
{
    if (!mProvisionAttempts)
    {
        mStartTime = LLTimer::getTotalTime();
    }
    mProvisionAttempts++;
}

void LLVoiceWebRTCStats::provisionAttemptEnd(bool success)
{
    if ( success )
    {
        mProvisionTime = (LLTimer::getTotalTime() - mStartTime) / USEC_PER_SEC;
    }
}

void LLVoiceWebRTCStats::establishAttemptStart()
{
    if (!mEstablishAttempts)
    {
        mStartTime = LLTimer::getTotalTime();
    }
    mEstablishAttempts++;
}

void LLVoiceWebRTCStats::establishAttemptEnd(bool success)
{
    if ( success )
    {
        mEstablishTime = (LLTimer::getTotalTime() - mStartTime) / USEC_PER_SEC;
    }
}

LLSD LLVoiceWebRTCStats::read()
{
    LLSD stats(LLSD::emptyMap());

    stats["connect_cycles"] = LLSD::Integer(mConnectCycles);
    stats["connect_attempts"] = LLSD::Integer(mConnectAttempts);
    stats["connect_time"] = LLSD::Real(mConnectTime);

    stats["provision_attempts"] = LLSD::Integer(mProvisionAttempts);
    stats["provision_time"] = LLSD::Real(mProvisionTime);

    stats["establish_attempts"] = LLSD::Integer(mEstablishAttempts);
    stats["establish_time"] = LLSD::Real(mEstablishTime);

    return stats;
}

///////////////////////////////////////////////////////////////////////////////////////////////

bool LLWebRTCVoiceClient::sShuttingDown = false;

LLWebRTCVoiceClient::LLWebRTCVoiceClient() :
    mHidden(false),
    mTuningMode(false),
    mTuningMicGain(0.0),
    mTuningSpeakerVolume(50),  // Set to 50 so the user can hear themselves when he sets his mic volume
    mDevicesListUpdated(false),

    mSpatialCoordsDirty(false),

    mMuteMic(false),

    mEarLocation(0),
    mMicGain(0.0),

    mVoiceEnabled(false),
    mProcessChannels(false),

    mAvatarNameCacheConnection(),
    mIsInTuningMode(false),
    mIsProcessingChannels(false),
    mIsCoroutineActive(false),
    mWebRTCPump("WebRTCClientPump"),
    mWebRTCDeviceInterface(nullptr)
{
    sShuttingDown = false;

    mSpeakerVolume = 0.0;

    mVoiceVersion.serverVersion = "";
    mVoiceVersion.voiceServerType = REPORTED_VOICE_SERVER_TYPE;
    mVoiceVersion.internalVoiceServerType = WEBRTC_VOICE_SERVER_TYPE;
    mVoiceVersion.minorVersion = 0;
    mVoiceVersion.majorVersion = 2;
    mVoiceVersion.mBuildVersion = "";
}

//---------------------------------------------------

LLWebRTCVoiceClient::~LLWebRTCVoiceClient()
{
}

void LLWebRTCVoiceClient::cleanupSingleton()
{
    if (mAvatarNameCacheConnection.connected())
    {
        mAvatarNameCacheConnection.disconnect();
    }

    sShuttingDown = true;
    if (mSession)
    {
        mSession->shutdownAllConnections();
    }
    if (mNextSession)
    {
        mNextSession->shutdownAllConnections();
    }
    cleanUp();
    sessionState::clearSessions();
}

//---------------------------------------------------

void LLWebRTCVoiceClient::init(LLPumpIO* pump)
{
    // constructor will set up LLVoiceClient::getInstance()
    llwebrtc::init(this);

    mWebRTCDeviceInterface = llwebrtc::getDeviceInterface();
    mWebRTCDeviceInterface->setDevicesObserver(this);
    mMainQueue = LL::WorkQueue::getInstance("mainloop");
    refreshDeviceLists();
}

void LLWebRTCVoiceClient::terminate()
{
    if (sShuttingDown)
    {
        return;
    }

    mVoiceEnabled = false;
    llwebrtc::terminate();

    sShuttingDown = true;
}

//---------------------------------------------------

void LLWebRTCVoiceClient::cleanUp()
{
    mNextSession.reset();
    mSession.reset();
    mNeighboringRegions.clear();
    sessionState::for_each(boost::bind(predShutdownSession, _1));
    LL_DEBUGS("Voice") << "Exiting" << LL_ENDL;
}

void LLWebRTCVoiceClient::LogMessage(llwebrtc::LLWebRTCLogCallback::LogLevel level, const std::string& message)
{
    switch (level)
    {
    case llwebrtc::LLWebRTCLogCallback::LOG_LEVEL_VERBOSE:
        LL_DEBUGS("Voice") << message << LL_ENDL;
        break;
    case llwebrtc::LLWebRTCLogCallback::LOG_LEVEL_INFO:
        LL_INFOS("Voice") << message << LL_ENDL;
        break;
    case llwebrtc::LLWebRTCLogCallback::LOG_LEVEL_WARNING:
        LL_WARNS("Voice") << message << LL_ENDL;
        break;
    case llwebrtc::LLWebRTCLogCallback::LOG_LEVEL_ERROR:
        // use WARN so that we don't crash on a webrtc error.
        // webrtc will force a crash on a fatal error.
        LL_WARNS("Voice") << message << LL_ENDL;
        break;
    default:
        break;
    }
}

// --------------------------------------------------

const LLVoiceVersionInfo& LLWebRTCVoiceClient::getVersion()
{
    return mVoiceVersion;
}

//---------------------------------------------------

void LLWebRTCVoiceClient::updateSettings()
{
    LL_PROFILE_ZONE_SCOPED_CATEGORY_VOICE;

    setVoiceEnabled(LLVoiceClient::getInstance()->voiceEnabled());
    static LLCachedControl<S32> sVoiceEarLocation(gSavedSettings, "VoiceEarLocation");
    setEarLocation(sVoiceEarLocation);

    static LLCachedControl<std::string> sInputDevice(gSavedSettings, "VoiceInputAudioDevice");
    setCaptureDevice(sInputDevice);

    static LLCachedControl<std::string> sOutputDevice(gSavedSettings, "VoiceOutputAudioDevice");
    setRenderDevice(sOutputDevice);

    static LLCachedControl<F32> sMicLevel(gSavedSettings, "AudioLevelMic");
    setMicGain(sMicLevel);

    llwebrtc::LLWebRTCDeviceInterface::AudioConfig config;

    static LLCachedControl<bool> sEchoCancellation(gSavedSettings, "VoiceEchoCancellation", true);
    config.mEchoCancellation = sEchoCancellation;

    static LLCachedControl<bool> sAGC(gSavedSettings, "VoiceAutomaticGainControl", true);
    config.mAGC = sAGC;

    static LLCachedControl<U32> sNoiseSuppressionLevel(gSavedSettings,
                                                       "VoiceNoiseSuppressionLevel",
                                                       llwebrtc::LLWebRTCDeviceInterface::AudioConfig::ENoiseSuppressionLevel::NOISE_SUPPRESSION_LEVEL_VERY_HIGH);
    config.mNoiseSuppressionLevel = (llwebrtc::LLWebRTCDeviceInterface::AudioConfig::ENoiseSuppressionLevel) (U32)sNoiseSuppressionLevel;

    mWebRTCDeviceInterface->setAudioConfig(config);

}

// Observers
void LLWebRTCVoiceClient::addObserver(LLVoiceClientParticipantObserver *observer)
{
    mParticipantObservers.insert(observer);
}

void LLWebRTCVoiceClient::removeObserver(LLVoiceClientParticipantObserver *observer)
{
    mParticipantObservers.erase(observer);
}

void LLWebRTCVoiceClient::notifyParticipantObservers()
{
    LL_PROFILE_ZONE_SCOPED_CATEGORY_VOICE;
    for (observer_set_t::iterator it = mParticipantObservers.begin(); it != mParticipantObservers.end();)
    {
        LLVoiceClientParticipantObserver *observer = *it;
        observer->onParticipantsChanged();
        // In case onParticipantsChanged() deleted an entry.
        it = mParticipantObservers.upper_bound(observer);
    }
}

void LLWebRTCVoiceClient::addObserver(LLVoiceClientStatusObserver *observer)
{
    mStatusObservers.insert(observer);
}

void LLWebRTCVoiceClient::removeObserver(LLVoiceClientStatusObserver *observer)
{
    mStatusObservers.erase(observer);
}

void LLWebRTCVoiceClient::notifyStatusObservers(LLVoiceClientStatusObserver::EStatusType status)
{
    LL_PROFILE_ZONE_SCOPED_CATEGORY_VOICE;

    LL_DEBUGS("Voice") << "( " << LLVoiceClientStatusObserver::status2string(status) << " )"
                       << " mSession=" << mSession << LL_ENDL;

    LL_DEBUGS("Voice") << " " << LLVoiceClientStatusObserver::status2string(status) << ", session channelInfo "
                       << getAudioSessionChannelInfo() << ", proximal is " << inSpatialChannel() << LL_ENDL;

    mIsProcessingChannels = status == LLVoiceClientStatusObserver::STATUS_JOINED;

    LLSD channelInfo = getAudioSessionChannelInfo();
    for (status_observer_set_t::iterator it = mStatusObservers.begin(); it != mStatusObservers.end();)
    {
        LLVoiceClientStatusObserver *observer = *it;
        observer->onChange(status, channelInfo, inSpatialChannel());
        // In case onError() deleted an entry.
        it = mStatusObservers.upper_bound(observer);
    }

    // skipped to avoid speak button blinking
    if (status != LLVoiceClientStatusObserver::STATUS_JOINING &&
        status != LLVoiceClientStatusObserver::STATUS_LEFT_CHANNEL &&
        status != LLVoiceClientStatusObserver::STATUS_VOICE_DISABLED)
    {
        bool voice_status = LLVoiceClient::getInstance()->voiceEnabled() && LLVoiceClient::getInstance()->isVoiceWorking();

        gAgent.setVoiceConnected(voice_status);

        if (voice_status)
        {
            LLAppViewer::instance()->postToMainCoro([=]() { LLFirstUse::speak(true); });
        }
    }
}

void LLWebRTCVoiceClient::addObserver(LLFriendObserver *observer)
{
}

void LLWebRTCVoiceClient::removeObserver(LLFriendObserver *observer)
{
}

//---------------------------------------------------
// Primary voice loop.
// This voice loop is called every 100ms plus the time it
// takes to process the various functions called in the loop
// The loop does the following:
// * gates whether we do channel processing depending on
//   whether we're running a WebRTC voice channel or
//   one from another voice provider.
// * If in spatial voice, it determines whether we've changed
//   parcels, whether region/parcel voice settings have changed,
//   etc. and manages whether the voice channel needs to change.
// * calls the state machines for the sessions to negotiate
//   connection to various voice channels.
// * Sends updates to the voice server when this agent's
//   voice levels, or positions have changed.
void LLWebRTCVoiceClient::voiceConnectionCoro()
{
    LL_DEBUGS("Voice") << "starting" << LL_ENDL;
    mIsCoroutineActive = true;
    LLCoros::set_consuming(true);
    try
    {
        LLMuteList::getInstance()->addObserver(this);
        while (!sShuttingDown)
        {
            LL_PROFILE_ZONE_NAMED_CATEGORY_VOICE("voiceConnectionCoroLoop")
            // TODO: Doing some measurement and calculation here,
            // we could reduce the timeout to take into account the
            // time spent on the previous loop to have the loop
            // cycle at exactly 100ms, instead of 100ms + loop
            // execution time.
            // Could help with voice updates making for smoother
            // voice when we're busy.
            llcoro::suspendUntilTimeout(UPDATE_THROTTLE_SECONDS);
            if (sShuttingDown) return; // 'this' migh already be invalid
            bool voiceEnabled = mVoiceEnabled;

            if (!isAgentAvatarValid())
            {
                continue;
            }

            LLViewerRegion *regionp = gAgent.getRegion();
            if (!regionp)
            {
                continue;
            }

            if (!mProcessChannels)
            {
                // we've switched away from webrtc voice, so shut all channels down.
                // leave channel can be called again and again without adverse effects.
                // it merely tells channels to shut down if they're not already doing so.
                leaveChannel(false);
            }
            else if (inSpatialChannel())
            {
                bool useEstateVoice = true;
                // add session for region or parcel voice.
                if (!regionp || regionp->getRegionID().isNull())
                {
                    // no region, no voice.
                    continue;
                }

                voiceEnabled = voiceEnabled && regionp->isVoiceEnabled();

                if (voiceEnabled)
                {
                    LLParcel *parcel = LLViewerParcelMgr::getInstance()->getAgentParcel();
                    // check to see if parcel changed.
                    if (parcel && parcel->getLocalID() != INVALID_PARCEL_ID)
                    {
                        // parcel voice
                        if (!parcel->getParcelFlagAllowVoice())
                        {
                            voiceEnabled = false;
                        }
                        else if (!parcel->getParcelFlagUseEstateVoiceChannel())
                        {
                            // use the parcel-specific voice channel.
                            S32         parcel_local_id = parcel->getLocalID();
                            std::string channelID       = regionp->getRegionID().asString() + "-" + std::to_string(parcel->getLocalID());

                            useEstateVoice = false;
                            if (!inOrJoiningChannel(channelID))
                            {
                                startParcelSession(channelID, parcel_local_id);
                            }
                        }
                    }
                    if (voiceEnabled && useEstateVoice && !inEstateChannel())
                    {
                        // estate voice
                        startEstateSession();
                    }
                }
                if (!voiceEnabled)
                {
                    // voice is disabled, so leave and disable PTT
                    leaveChannel(true);
                }
                else
                {
                    // we're in spatial voice, and voice is enabled, so determine positions in order
                    // to send position updates.
                    updatePosition();
                }
            }

            sessionState::processSessionStates();
            if (mProcessChannels && voiceEnabled && !mHidden)
            {
                sendPositionUpdate(false);
                updateOwnVolume();
            }
        }
    }
    catch (const LLCoros::Stop&)
    {
        LL_DEBUGS("LLWebRTCVoiceClient") << "Received a shutdown exception" << LL_ENDL;
    }
    catch (const LLContinueError&)
    {
        LOG_UNHANDLED_EXCEPTION("LLWebRTCVoiceClient");
    }
    catch (...)
    {
        // Ideally for Windows need to log SEH exception instead or to set SEH
        // handlers but bugsplat shows local variables for windows, which should
        // be enough
        LL_WARNS("Voice") << "voiceConnectionStateMachine crashed" << LL_ENDL;
        throw;
    }

    cleanUp();
}

// For spatial, determine which neighboring regions to connect to
// for cross-region voice.
void LLWebRTCVoiceClient::updateNeighboringRegions()
{
    LL_PROFILE_ZONE_SCOPED_CATEGORY_VOICE;

    static const std::vector<LLVector3d> neighbors {LLVector3d(0.0f, 1.0f, 0.0f),  LLVector3d(0.707f, 0.707f, 0.0f),
                                                    LLVector3d(1.0f, 0.0f, 0.0f),  LLVector3d(0.707f, -0.707f, 0.0f),
                                                    LLVector3d(0.0f, -1.0f, 0.0f), LLVector3d(-0.707f, -0.707f, 0.0f),
                                                    LLVector3d(-1.0f, 0.0f, 0.0f), LLVector3d(-0.707f, 0.707f, 0.0f)};

    // Estate voice requires connection to neighboring regions.
    mNeighboringRegions.clear();

    // add current region.
    mNeighboringRegions.insert(gAgent.getRegion()->getRegionID());

    // base off of speaker position as it'll move more slowly than camera position.
    // Once we have hysteresis, we may be able to track off of speaker and camera position at 50m
    // TODO: Add hysteresis so we don't flip-flop connections to neighbors
    LLVector3d speaker_pos = LLWebRTCVoiceClient::getInstance()->getSpeakerPosition();
    for (auto &neighbor_pos : neighbors)
    {
        // include every region within 100m (2*MAX_AUDIO_DIST) to deal witht he fact that the camera
        // can stray 50m away from the avatar.
        LLViewerRegion *neighbor = LLWorld::instance().getRegionFromPosGlobal(speaker_pos + 2 * MAX_AUDIO_DIST * neighbor_pos);
        if (neighbor && !neighbor->getRegionID().isNull())
        {
            mNeighboringRegions.insert(neighbor->getRegionID());
        }
    }
}

//=========================================================================
// shut down the current audio session to make room for the next one.
void LLWebRTCVoiceClient::leaveAudioSession()
{
    LL_PROFILE_ZONE_SCOPED_CATEGORY_VOICE;

    if(mSession)
    {
        LL_DEBUGS("Voice") << "leaving session: " << mSession->mChannelID << LL_ENDL;
        mSession->shutdownAllConnections();
    }
    else
    {
        LL_WARNS("Voice") << "called with no active session" << LL_ENDL;
    }
}

//=========================================================================
// Device Management
void LLWebRTCVoiceClient::clearCaptureDevices()
{
    LL_DEBUGS("Voice") << "called" << LL_ENDL;
    mCaptureDevices.clear();
}

void LLWebRTCVoiceClient::addCaptureDevice(const LLVoiceDevice& device)
{
    LL_INFOS("Voice") << "Voice Capture Device: '" << device.display_name << "' (" << device.full_name << ")" << LL_ENDL;
    mCaptureDevices.push_back(device);
}

LLVoiceDeviceList& LLWebRTCVoiceClient::getCaptureDevices()
{
    return mCaptureDevices;
}

void LLWebRTCVoiceClient::setCaptureDevice(const std::string& name)
{
    mWebRTCDeviceInterface->setCaptureDevice(name);
}
void LLWebRTCVoiceClient::setDevicesListUpdated(bool state)
{
    mDevicesListUpdated = state;
}

// the singleton 'this' pointer will outlive the work queue.
void LLWebRTCVoiceClient::OnDevicesChanged(const llwebrtc::LLWebRTCVoiceDeviceList& render_devices,
                                           const llwebrtc::LLWebRTCVoiceDeviceList& capture_devices)
{

    LL::WorkQueue::postMaybe(mMainQueue,
                             [=]
        {
            OnDevicesChangedImpl(render_devices, capture_devices);
        });
}

void LLWebRTCVoiceClient::OnDevicesChangedImpl(const llwebrtc::LLWebRTCVoiceDeviceList &render_devices,
                                               const llwebrtc::LLWebRTCVoiceDeviceList &capture_devices)
{
    if (sShuttingDown)
    {
        return;
    }
    LL_PROFILE_ZONE_SCOPED_CATEGORY_VOICE;
    std::string inputDevice = gSavedSettings.getString("VoiceInputAudioDevice");
    std::string outputDevice = gSavedSettings.getString("VoiceOutputAudioDevice");

    LL_DEBUGS("Voice") << "Setting devices to-input: '" << inputDevice << "' output: '" << outputDevice << "'" << LL_ENDL;
    clearRenderDevices();
    for (auto &device : render_devices)
    {
        addRenderDevice(LLVoiceDevice(device.mDisplayName, device.mID));
    }
    setRenderDevice(outputDevice);

    clearCaptureDevices();
    for (auto &device : capture_devices)
    {
        LL_DEBUGS("Voice") << "Checking capture device:'" << device.mID << "'" << LL_ENDL;

        addCaptureDevice(LLVoiceDevice(device.mDisplayName, device.mID));
    }
    setCaptureDevice(inputDevice);

    setDevicesListUpdated(true);
}

void LLWebRTCVoiceClient::clearRenderDevices()
{
    LL_DEBUGS("Voice") << "called" << LL_ENDL;
    mRenderDevices.clear();
}

void LLWebRTCVoiceClient::addRenderDevice(const LLVoiceDevice& device)
{
    LL_INFOS("Voice") << "Voice Render Device: '" << device.display_name << "' (" << device.full_name << ")" << LL_ENDL;
    mRenderDevices.push_back(device);

}

LLVoiceDeviceList& LLWebRTCVoiceClient::getRenderDevices()
{
    return mRenderDevices;
}

void LLWebRTCVoiceClient::setRenderDevice(const std::string& name)
{
    mWebRTCDeviceInterface->setRenderDevice(name);
}

void LLWebRTCVoiceClient::tuningStart()
{
    if (!mIsInTuningMode)
    {
        mWebRTCDeviceInterface->setTuningMode(true);
        mIsInTuningMode = true;
    }
}

void LLWebRTCVoiceClient::tuningStop()
{
    if (mIsInTuningMode)
    {
        mWebRTCDeviceInterface->setTuningMode(false);
        mIsInTuningMode = false;
    }
}

bool LLWebRTCVoiceClient::inTuningMode()
{
    return mIsInTuningMode;
}

void LLWebRTCVoiceClient::tuningSetMicVolume(float volume)
{
    mTuningMicGain      = volume;
}

void LLWebRTCVoiceClient::tuningSetSpeakerVolume(float volume)
{

    if (volume != mTuningSpeakerVolume)
    {
        mTuningSpeakerVolume = (int)volume;
    }
}

float LLWebRTCVoiceClient::getAudioLevel()
{
    if (mIsInTuningMode)
    {
        return (1.0f - mWebRTCDeviceInterface->getTuningAudioLevel() * LEVEL_SCALE_WEBRTC) * mTuningMicGain / 2.1f;
    }
    else
    {
        return (1.0f - mWebRTCDeviceInterface->getPeerConnectionAudioLevel() * LEVEL_SCALE_WEBRTC) * mMicGain / 2.1f;
    }
}

float LLWebRTCVoiceClient::tuningGetEnergy(void)
{
    return getAudioLevel();
}

bool LLWebRTCVoiceClient::deviceSettingsAvailable()
{
    bool result = true;

    if(mRenderDevices.empty() || mCaptureDevices.empty())
        result = false;

    return result;
}
bool LLWebRTCVoiceClient::deviceSettingsUpdated()
{
    bool updated = mDevicesListUpdated;
    mDevicesListUpdated = false;
    return updated;
}

void LLWebRTCVoiceClient::refreshDeviceLists(bool clearCurrentList)
{
    if(clearCurrentList)
    {
        clearCaptureDevices();
        clearRenderDevices();
    }
    mWebRTCDeviceInterface->refreshDevices();
}


void LLWebRTCVoiceClient::setHidden(bool hidden)
{
    mHidden = hidden;

    if (inSpatialChannel())
    {
        if (mHidden)
        {
            // get out of the channel entirely
            // mute the microphone.
            sessionState::for_each(boost::bind(predSetMuteMic, _1, true));
        }
        else
        {
            // and put it back
            sessionState::for_each(boost::bind(predSetMuteMic, _1, mMuteMic));
            updatePosition();
            sendPositionUpdate(true);
        }
    }
}

/////////////////////////////
// session control messages.
//
// these are called by the sessions to report
// status for a given channel.  By filtering
// on channel and region, these functions
// can send various notifications to
// other parts of the viewer, as well as
// managing housekeeping

// A connection to a channel was successfully established,
// so shut down the current session and move on to the next
// if one is available.
// if the current session is the one that was established,
// notify the observers.
void LLWebRTCVoiceClient::OnConnectionEstablished(const std::string &channelID, const LLUUID &regionID)
{
    LL_PROFILE_ZONE_SCOPED_CATEGORY_VOICE;

    if (gAgent.getRegion()->getRegionID() == regionID)
    {
        if (mNextSession && mNextSession->mChannelID == channelID)
        {
            if (mSession)
            {
                mSession->shutdownAllConnections();
            }
            mSession = mNextSession;
            mNextSession.reset();
        }

        if (mSession)
        {
            // Add ourselves as a participant.
            mSession->addParticipant(gAgentID, gAgent.getRegion()->getRegionID());
        }

        // The current session was established.
        if (mSession && mSession->mChannelID == channelID)
        {
            LLWebRTCVoiceClient::getInstance()->notifyStatusObservers(LLVoiceClientStatusObserver::STATUS_LOGGED_IN);

            // only set status to joined if asked to.  This will happen in the case where we're not
            // doing an ad-hoc based p2p session. Those sessions expect a STATUS_JOINED when the peer
            // has, in fact, joined, which we detect elsewhere.
            if (!mSession->mNotifyOnFirstJoin)
            {
                LLWebRTCVoiceClient::getInstance()->notifyStatusObservers(LLVoiceClientStatusObserver::STATUS_JOINED);
            }
        }
    }
}

void LLWebRTCVoiceClient::OnConnectionShutDown(const std::string &channelID, const LLUUID &regionID)
{
    if (mSession && (mSession->mChannelID == channelID))
    {
        if (gAgent.getRegion()->getRegionID() == regionID)
        {
            if (mSession && mSession->mChannelID == channelID)
            {
                LL_DEBUGS("Voice") << "Main WebRTC Connection Shut Down." << LL_ENDL;
            }
        }
        mSession->removeAllParticipants(regionID);
    }
}

void LLWebRTCVoiceClient::OnConnectionFailure(const std::string                       &channelID,
                                              const LLUUID                            &regionID,
                                              LLVoiceClientStatusObserver::EStatusType status_type)
{
    LL_DEBUGS("Voice") << "A connection failed.  channel:" << channelID << LL_ENDL;
    if (gAgent.getRegion()->getRegionID() == regionID)
    {
        if (mNextSession && mNextSession->mChannelID == channelID)
        {
            LLWebRTCVoiceClient::getInstance()->notifyStatusObservers(status_type);
        }
        else if (mSession && mSession->mChannelID == channelID)
        {
            LLWebRTCVoiceClient::getInstance()->notifyStatusObservers(status_type);
        }
    }
}

// -----------------------------------------------------------
// positional functionality.
void LLWebRTCVoiceClient::setEarLocation(S32 loc)
{
    if (mEarLocation != loc)
    {
        LL_DEBUGS("Voice") << "Setting mEarLocation to " << loc << LL_ENDL;

        mEarLocation        = loc;
        mSpatialCoordsDirty = true;
    }
}

void LLWebRTCVoiceClient::updatePosition(void)
{
    LL_PROFILE_ZONE_SCOPED_CATEGORY_VOICE;

    LLViewerRegion *region = gAgent.getRegion();
    if (region && isAgentAvatarValid())
    {
        // get the avatar position.
        LLVector3d   avatar_pos  = gAgentAvatarp->getPositionGlobal();
        LLQuaternion avatar_qrot = gAgentAvatarp->getRootJoint()->getWorldRotation();

        avatar_pos += LLVector3d(0.f, 0.f, 1.f);  // bump it up to head height

        LLVector3d   earPosition;
        LLQuaternion earRot;
        switch (mEarLocation)
        {
            case earLocCamera:
            default:
                earPosition = region->getPosGlobalFromRegion(LLViewerCamera::getInstance()->getOrigin());
                earRot      = LLViewerCamera::getInstance()->getQuaternion();
                break;

            case earLocAvatar:
                earPosition = mAvatarPosition;
                earRot      = mAvatarRot;
                break;

            case earLocMixed:
                earPosition = mAvatarPosition;
                earRot      = LLViewerCamera::getInstance()->getQuaternion();
                break;
        }
        setListenerPosition(earPosition,      // position
                            LLVector3::zero,  // velocity
                            earRot);          // rotation matrix

        setAvatarPosition(avatar_pos,       // position
                          LLVector3::zero,  // velocity
                          avatar_qrot);     // rotation matrix

        enforceTether();

        updateNeighboringRegions();

        // update own region id to be the region id avatar is currently in.
        LLWebRTCVoiceClient::participantStatePtr_t participant = findParticipantByID("Estate", gAgentID);
        if(participant)
        {
            participant->mRegion = gAgent.getRegion()->getRegionID();
        }
    }
}

void LLWebRTCVoiceClient::setListenerPosition(const LLVector3d &position, const LLVector3 &velocity, const LLQuaternion &rot)
{
    mListenerRequestedPosition = position;

    if (mListenerVelocity != velocity)
    {
        mListenerVelocity   = velocity;
        mSpatialCoordsDirty = true;
    }

    if (mListenerRot != rot)
    {
        mListenerRot        = rot;
        mSpatialCoordsDirty = true;
    }
}

void LLWebRTCVoiceClient::setAvatarPosition(const LLVector3d &position, const LLVector3 &velocity, const LLQuaternion &rot)
{
    if (dist_vec_squared(mAvatarPosition, position) > 0.01)
    {
        mAvatarPosition     = position;
        mSpatialCoordsDirty = true;
    }

    if (mAvatarVelocity != velocity)
    {
        mAvatarVelocity     = velocity;
        mSpatialCoordsDirty = true;
    }

    // If the two rotations are not exactly equal test their dot product
    // to get the cos of the angle between them.
    // If it is too small, don't update.
    F32 rot_cos_diff = llabs(dot(mAvatarRot, rot));
    if ((mAvatarRot != rot) && (rot_cos_diff < MINUSCULE_ANGLE_COS))
    {
        mAvatarRot          = rot;
        mSpatialCoordsDirty = true;
    }
}

// The listener (camera) must be within 50m of the
// avatar.  Enforce it on the client.
// This will also be enforced on the voice server
// based on position sent from the simulator to the
// voice server.
void LLWebRTCVoiceClient::enforceTether()
{
    LLVector3d tethered = mListenerRequestedPosition;

    // constrain 'tethered' to within 50m of mAvatarPosition.
    {
        LLVector3d camera_offset   = mListenerRequestedPosition - mAvatarPosition;
        F32        camera_distance = (F32) camera_offset.magVec();
        if (camera_distance > MAX_AUDIO_DIST)
        {
            tethered = mAvatarPosition + (MAX_AUDIO_DIST / camera_distance) * camera_offset;
        }
    }

    if (dist_vec_squared(mListenerPosition, tethered) > 0.01)
    {
        mListenerPosition   = tethered;
        mSpatialCoordsDirty = true;
    }
}

// We send our position via a WebRTC data channel to the WebRTC
// server for fine-grained, low latency updates.  On the server,
// these updates will be 'tethered' to the actual position of the avatar.
// Those updates are higher latency, however.
// This mechanism gives low latency spatial updates and server-enforced
// prevention of 'evesdropping' by sending camera updates beyond the
// standard 50m
void LLWebRTCVoiceClient::sendPositionUpdate(bool force)
{
    LL_PROFILE_ZONE_SCOPED_CATEGORY_VOICE;

    std::string      spatial_data;

    if (mSpatialCoordsDirty || force)
    {
        boost::json::object spatial;

        spatial["sp"] = {
            {"x", (int) (mAvatarPosition[0] * 100)},
            {"y", (int) (mAvatarPosition[1] * 100)},
            {"z", (int) (mAvatarPosition[2] * 100)}
        };
        spatial["sh"]  = {
            {"x", (int) (mAvatarRot[0] * 100)},
            {"y", (int) (mAvatarRot[1] * 100)},
            {"z", (int) (mAvatarRot[2] * 100)},
            {"w", (int) (mAvatarRot[3] * 100)}
        };

        spatial["lp"] = {
            {"x", (int) (mListenerPosition[0] * 100)},
            {"y", (int) (mListenerPosition[1] * 100)},
            {"z", (int) (mListenerPosition[2] * 100)}
        };

        spatial["lh"] = {
            {"x", (int) (mListenerRot[0] * 100)},
            {"y", (int) (mListenerRot[1] * 100)},
            {"z", (int) (mListenerRot[2] * 100)},
            {"w", (int) (mListenerRot[3] * 100)}};

        mSpatialCoordsDirty = false;
        spatial_data = boost::json::serialize(spatial);

        sessionState::for_each(boost::bind(predSendData, _1, spatial_data));
    }
}

// Update our own volume on our participant, so it'll show up
// in the UI.  This is done on all sessions, so switching
// sessions retains consistent volume levels.
void LLWebRTCVoiceClient::updateOwnVolume() {
    F32 audio_level = 0.0;
    if (!mMuteMic && !mTuningMode)
    {
        audio_level = getAudioLevel();
    }

    sessionState::for_each(boost::bind(predUpdateOwnVolume, _1, audio_level));
}

////////////////////////////////////
// Managing list of participants

// Provider-level participant management

bool LLWebRTCVoiceClient::isParticipantAvatar(const LLUUID &id)
{
    // WebRTC participants are always SL avatars.
    return true;
}

void LLWebRTCVoiceClient::getParticipantList(std::set<LLUUID> &participants)
{
    if (mProcessChannels && mSession)
    {
        for (participantUUIDMap::iterator iter = mSession->mParticipantsByUUID.begin();
            iter != mSession->mParticipantsByUUID.end();
            iter++)
        {
            participants.insert(iter->first);
        }
    }
}

bool LLWebRTCVoiceClient::isParticipant(const LLUUID &speaker_id)
{
    if (mProcessChannels && mSession)
    {
        return (mSession->mParticipantsByUUID.find(speaker_id) != mSession->mParticipantsByUUID.end());
    }
    return false;
}

// protected provider-level participant management.
LLWebRTCVoiceClient::participantStatePtr_t LLWebRTCVoiceClient::findParticipantByID(const std::string &channelID, const LLUUID &id)
{
    participantStatePtr_t result;
    LLWebRTCVoiceClient::sessionState::ptr_t session = sessionState::matchSessionByChannelID(channelID);

    if (session)
    {
        result = session->findParticipantByID(id);
    }

    return result;
}

LLWebRTCVoiceClient::participantStatePtr_t LLWebRTCVoiceClient::addParticipantByID(const std::string &channelID, const LLUUID &id, const LLUUID& region)
{
    participantStatePtr_t result;
    LLWebRTCVoiceClient::sessionState::ptr_t session = sessionState::matchSessionByChannelID(channelID);
    if (session)
    {
        result = session->addParticipant(id, region);
        if (session->mNotifyOnFirstJoin && (id != gAgentID))
        {
            notifyStatusObservers(LLVoiceClientStatusObserver::STATUS_JOINED);
        }
    }
    return result;
}

void LLWebRTCVoiceClient::removeParticipantByID(const std::string &channelID, const LLUUID &id, const LLUUID& region)
{
    LL_PROFILE_ZONE_SCOPED_CATEGORY_VOICE;

    participantStatePtr_t result;
    LLWebRTCVoiceClient::sessionState::ptr_t session = sessionState::matchSessionByChannelID(channelID);
    if (session)
    {
        participantStatePtr_t participant = session->findParticipantByID(id);
        if (participant && (participant->mRegion == region))
        {
            session->removeParticipant(participant);
        }
    }
}


//  participantState level participant management
LLWebRTCVoiceClient::participantState::participantState(const LLUUID& agent_id, const LLUUID& region) :
     mURI(agent_id.asString()),
     mAvatarID(agent_id),
     mIsSpeaking(false),
     mIsModeratorMuted(false),
     mLevel(0.f),
     mVolume(LLVoiceClient::VOLUME_DEFAULT),
     mRegion(region)
{
}

LLWebRTCVoiceClient::participantStatePtr_t LLWebRTCVoiceClient::sessionState::addParticipant(const LLUUID& agent_id, const LLUUID& region)
{

    LL_PROFILE_ZONE_SCOPED_CATEGORY_VOICE;

    participantStatePtr_t result;

    participantUUIDMap::iterator iter = mParticipantsByUUID.find(agent_id);

    if (iter != mParticipantsByUUID.end())
    {
        result = iter->second;
        result->mRegion = region;
    }

    if (!result)
    {
        // participant isn't already in one list or the other.
        result.reset(new participantState(agent_id, region));
        mParticipantsByUUID.insert(participantUUIDMap::value_type(agent_id, result));
        result->mAvatarID = agent_id;
    }

    LLWebRTCVoiceClient::getInstance()->lookupName(agent_id);

    LLSpeakerVolumeStorage::getInstance()->getSpeakerVolume(result->mAvatarID, result->mVolume);
    if (!LLWebRTCVoiceClient::sShuttingDown)
    {
        LLWebRTCVoiceClient::getInstance()->notifyParticipantObservers();
    }

    LL_DEBUGS("Voice") << "Participant \"" << result->mURI << "\" added." << LL_ENDL;

    return result;
}


// session-level participant management

LLWebRTCVoiceClient::participantStatePtr_t LLWebRTCVoiceClient::sessionState::findParticipantByID(const LLUUID& id)
{
    LL_PROFILE_ZONE_SCOPED_CATEGORY_VOICE;

    participantStatePtr_t result;
    participantUUIDMap::iterator iter = mParticipantsByUUID.find(id);

    if(iter != mParticipantsByUUID.end())
    {
        result = iter->second;
    }

    return result;
}

void LLWebRTCVoiceClient::sessionState::removeParticipant(const LLWebRTCVoiceClient::participantStatePtr_t &participant)
{
    LL_PROFILE_ZONE_SCOPED_CATEGORY_VOICE;

    if (participant)
    {
        LLUUID participantID = participant->mAvatarID;
        participantUUIDMap::iterator iter = mParticipantsByUUID.find(participant->mAvatarID);

        LL_DEBUGS("Voice") << "participant \"" << participant->mURI << "\" (" << participantID << ") removed." << LL_ENDL;

        if (iter == mParticipantsByUUID.end())
        {
            LL_WARNS("Voice") << "Internal error: participant ID " << participantID << " not in UUID map" << LL_ENDL;
        }
        else
        {
            mParticipantsByUUID.erase(iter);
            if (!LLWebRTCVoiceClient::sShuttingDown)
            {
                LLWebRTCVoiceClient::getInstance()->notifyParticipantObservers();
            }
        }
        if (mHangupOnLastLeave && (participantID != gAgentID) && (mParticipantsByUUID.size() <= 1) && LLWebRTCVoiceClient::instanceExists())
        {
            LLWebRTCVoiceClient::getInstance()->notifyStatusObservers(LLVoiceClientStatusObserver::STATUS_LEFT_CHANNEL);
        }
    }
}

void LLWebRTCVoiceClient::sessionState::removeAllParticipants(const LLUUID &region)
{
    std::vector<participantStatePtr_t> participantsToRemove;

    for (auto& participantEntry : mParticipantsByUUID)
    {
        if (region.isNull() || (participantEntry.second->mRegion == region))
        {
            participantsToRemove.push_back(participantEntry.second);
        }
    }
    for (auto& participant : participantsToRemove)
    {
        removeParticipant(participant);
    }
}

// Initiated the various types of sessions.
bool LLWebRTCVoiceClient::startEstateSession()
{
    leaveChannel(false);
    mNextSession = addSession("Estate", sessionState::ptr_t(new estateSessionState()));
    return true;
}

bool LLWebRTCVoiceClient::startParcelSession(const std::string &channelID, S32 parcelID)
{
    leaveChannel(false);
    mNextSession = addSession(channelID, sessionState::ptr_t(new parcelSessionState(channelID, parcelID)));
    return true;
}

bool LLWebRTCVoiceClient::startAdHocSession(const LLSD& channelInfo, bool notify_on_first_join, bool hangup_on_last_leave)
{
    leaveChannel(false);
    LL_WARNS("Voice") << "Start AdHoc Session " << channelInfo << LL_ENDL;
    std::string channelID = channelInfo["channel_uri"];
    std::string credentials = channelInfo["channel_credentials"];
    mNextSession = addSession(channelID,
                              sessionState::ptr_t(new adhocSessionState(channelID,
                                                                        credentials,
                                                                        notify_on_first_join,
                                                                        hangup_on_last_leave)));
    return true;
}

bool LLWebRTCVoiceClient::isVoiceWorking() const
{
    return mIsProcessingChannels;
}

// Returns true if calling back the session URI after the session has closed is possible.
// Currently this will be false only for PSTN P2P calls.
bool LLWebRTCVoiceClient::isSessionCallBackPossible(const LLUUID &session_id)
{
    sessionStatePtr_t session(findP2PSession(session_id));
    return session && session->isCallbackPossible();
}

// Channel Management

bool LLWebRTCVoiceClient::setSpatialChannel(const LLSD &channelInfo)
{
    LL_INFOS("Voice") << "SetSpatialChannel " << channelInfo << LL_ENDL;
    LLViewerRegion *regionp = gAgent.getRegion();
    if (!regionp)
    {
        return false;
    }
    LLParcel *parcel = LLViewerParcelMgr::getInstance()->getAgentParcel();

    // we don't really have credentials for a spatial channel in webrtc,
    // it's all handled by the sim.
    if (channelInfo.isMap() && channelInfo.has("channel_uri"))
    {
        bool allow_voice = !channelInfo["channel_uri"].asString().empty();
        if (parcel)
        {
            parcel->setParcelFlag(PF_ALLOW_VOICE_CHAT, allow_voice);
            parcel->setParcelFlag(PF_USE_ESTATE_VOICE_CHAN, channelInfo["channel_uri"].asUUID() == regionp->getRegionID());
        }
        else
        {
            regionp->setRegionFlag(REGION_FLAGS_ALLOW_VOICE, allow_voice);
        }
    }
    return true;
}

void LLWebRTCVoiceClient::leaveNonSpatialChannel()
{
    LL_DEBUGS("Voice") << "Request to leave non-spatial channel." << LL_ENDL;

    // make sure we're not simply rejoining the current session
    deleteSession(mNextSession);

    leaveChannel(true);
}

// determine whether we're processing channels, or whether
// another voice provider is.
void LLWebRTCVoiceClient::processChannels(bool process)
{
    mProcessChannels = process;
}

bool LLWebRTCVoiceClient::inProximalChannel()
{
    return inSpatialChannel();
}

bool LLWebRTCVoiceClient::inOrJoiningChannel(const std::string& channelID)
{
    return (mSession && mSession->mChannelID == channelID) || (mNextSession && mNextSession->mChannelID == channelID);
}

bool LLWebRTCVoiceClient::inEstateChannel()
{
    return (mSession && mSession->isEstate()) || (mNextSession && mNextSession->isEstate());
}

bool LLWebRTCVoiceClient::inSpatialChannel()
{
    bool result = true;

    if (mNextSession)
    {
        result = mNextSession->isSpatial();
    }
    else if(mSession)
    {
        result = mSession->isSpatial();
    }

    return result;
}

// retrieves information used to negotiate p2p, adhoc, and group
// channels
LLSD LLWebRTCVoiceClient::getAudioSessionChannelInfo()
{
    LLSD result;

    if (mSession)
    {
        result["voice_server_type"]   = WEBRTC_VOICE_SERVER_TYPE;
        result["channel_uri"]         = mSession->mChannelID;
    }

    return result;
}

void LLWebRTCVoiceClient::leaveChannel(bool stopTalking)
{
    if (mSession)
    {
        deleteSession(mSession);
    }

    if (mNextSession)
    {
        deleteSession(mNextSession);
    }

    // If voice was on, turn it off
    if (stopTalking && LLVoiceClient::getInstance()->getUserPTTState())
    {
        LLVoiceClient::getInstance()->setUserPTTState(false);
    }
}

bool LLWebRTCVoiceClient::isCurrentChannel(const LLSD &channelInfo)
{
    if (!mProcessChannels || (channelInfo["voice_server_type"].asString() != WEBRTC_VOICE_SERVER_TYPE))
    {
        return false;
    }

    sessionStatePtr_t session = mSession;
    if (!session)
    {
        session = mNextSession;
    }

    if (session)
    {
        if (!channelInfo["session_handle"].asString().empty())
        {
            return session->mHandle == channelInfo["session_handle"].asString();
        }
        return channelInfo["channel_uri"].asString() == session->mChannelID;
    }
    return false;
}

bool LLWebRTCVoiceClient::compareChannels(const LLSD &channelInfo1, const LLSD &channelInfo2)
{
    return (channelInfo1["voice_server_type"] == WEBRTC_VOICE_SERVER_TYPE) &&
           (channelInfo1["voice_server_type"] == channelInfo2["voice_server_type"]) &&
           (channelInfo1["sip_uri"] == channelInfo2["sip_uri"]);
}


//----------------------------------------------
// Audio muting, volume, gain, etc.

// we're muting the mic, so tell each session such
void LLWebRTCVoiceClient::setMuteMic(bool muted)
{
    mMuteMic = muted;
    // when you're hidden, your mic is always muted.
    if (!mHidden)
    {
        sessionState::for_each(boost::bind(predSetMuteMic, _1, muted));
    }
}

void LLWebRTCVoiceClient::predSetMuteMic(const LLWebRTCVoiceClient::sessionStatePtr_t &session, bool muted)
{
    participantStatePtr_t participant = session->findParticipantByID(gAgentID);
    if (participant)
    {
        participant->mLevel = 0.0;
    }
    session->setMuteMic(muted);
}

void LLWebRTCVoiceClient::setVoiceVolume(F32 volume)
{
    if (volume != mSpeakerVolume)
    {
        {
            mSpeakerVolume      = volume;
        }
        sessionState::for_each(boost::bind(predSetSpeakerVolume, _1, volume));
    }
}

void LLWebRTCVoiceClient::predSetSpeakerVolume(const LLWebRTCVoiceClient::sessionStatePtr_t &session, F32 volume)
{
    session->setSpeakerVolume(volume);
}

void LLWebRTCVoiceClient::setMicGain(F32 gain)
{
    if (gain != mMicGain)
    {
        mMicGain = gain;
        mWebRTCDeviceInterface->setPeerConnectionGain(gain);
    }
}


void LLWebRTCVoiceClient::setVoiceEnabled(bool enabled)
{
    LL_PROFILE_ZONE_SCOPED_CATEGORY_VOICE;

    LL_DEBUGS("Voice")
        << "( " << (enabled ? "enabled" : "disabled") << " )"
        << " was "<< (mVoiceEnabled ? "enabled" : "disabled")
        << " coro "<< (mIsCoroutineActive ? "active" : "inactive")
        << LL_ENDL;

    if (enabled != mVoiceEnabled)
    {
        // TODO: Refactor this so we don't call into LLVoiceChannel, but simply
        // use the status observer
        mVoiceEnabled = enabled;
        LLVoiceClientStatusObserver::EStatusType status;

        if (enabled)
        {
            LL_DEBUGS("Voice") << "enabling" << LL_ENDL;
            LLVoiceChannel::getCurrentVoiceChannel()->activate();
            status = LLVoiceClientStatusObserver::STATUS_VOICE_ENABLED;
            mSpatialCoordsDirty = true;
            updatePosition();
            if (!mIsCoroutineActive)
            {
                LLCoros::instance().launch("LLWebRTCVoiceClient::voiceConnectionCoro",
                    boost::bind(&LLWebRTCVoiceClient::voiceConnectionCoro, LLWebRTCVoiceClient::getInstance()));
            }
            else
            {
                LL_DEBUGS("Voice") << "coro should be active.. not launching" << LL_ENDL;
            }
        }
        else
        {
            // Turning voice off looses your current channel -- this makes sure the UI isn't out of sync when you re-enable it.
            LLVoiceChannel::getCurrentVoiceChannel()->deactivate();
            gAgent.setVoiceConnected(false);
            status = LLVoiceClientStatusObserver::STATUS_VOICE_DISABLED;
            cleanUp();
        }

        notifyStatusObservers(status);
    }
    else
    {
        LL_DEBUGS("Voice") << " no-op" << LL_ENDL;
    }
}


/////////////////////////////
// Accessors for data related to nearby speakers

std::string LLWebRTCVoiceClient::getDisplayName(const LLUUID& id)
{
    std::string result;
    if (mProcessChannels && mSession)
    {
        participantStatePtr_t participant(mSession->findParticipantByID(id));
        if (participant)
        {
            result = participant->mDisplayName;
        }
    }
    return result;
}

bool LLWebRTCVoiceClient::getIsSpeaking(const LLUUID& id)
{
    bool result = false;
    if (mProcessChannels && mSession)
    {
        participantStatePtr_t participant(mSession->findParticipantByID(id));
        if (participant)
        {
            result = participant->mIsSpeaking;
        }
    }
    return result;
}

// TODO: Need to pull muted status from the webrtc server
bool LLWebRTCVoiceClient::getIsModeratorMuted(const LLUUID& id)
{
    bool result = false;
    if (mProcessChannels && mSession)
    {
        participantStatePtr_t participant(mSession->findParticipantByID(id));
        if (participant)
        {
            result = participant->mIsModeratorMuted;
        }
    }
    return result;
}

F32 LLWebRTCVoiceClient::getCurrentPower(const LLUUID &id)
{
    F32 result = 0.0;
    if (!mProcessChannels || !mSession)
    {
        return result;
    }
    participantStatePtr_t participant(mSession->findParticipantByID(id));
    if (participant)
    {
        if (participant->mIsSpeaking)
        {
            result = participant->mLevel;
        }
    }
    return result;
}

// External accessors.
F32 LLWebRTCVoiceClient::getUserVolume(const LLUUID& id)
{
    // Minimum volume will be returned for users with voice disabled
    F32 result = LLVoiceClient::VOLUME_MIN;

    if (mSession)
    {
        participantStatePtr_t participant(mSession->findParticipantByID(id));
        if (participant)
        {
            result = participant->mVolume;
        }
    }

    return result;
}

void LLWebRTCVoiceClient::setUserVolume(const LLUUID& id, F32 volume)
{
    F32 clamped_volume = llclamp(volume, LLVoiceClient::VOLUME_MIN, LLVoiceClient::VOLUME_MAX);
    if(mSession)
    {
        participantStatePtr_t participant(mSession->findParticipantByID(id));
        if (participant && (participant->mAvatarID != gAgentID))
        {
            if (!is_approx_equal(volume, LLVoiceClient::VOLUME_DEFAULT))
            {
                // Store this volume setting for future sessions if it has been
                // changed from the default
                LLSpeakerVolumeStorage::getInstance()->storeSpeakerVolume(id, volume);
            }
            else
            {
                // Remove stored volume setting if it is returned to the default
                LLSpeakerVolumeStorage::getInstance()->removeSpeakerVolume(id);
            }

            participant->mVolume = clamped_volume;
        }
    }
    sessionState::for_each(boost::bind(predSetUserVolume, _1, id, clamped_volume));
}

// set volume level (gain level) for another user.
void LLWebRTCVoiceClient::predSetUserVolume(const LLWebRTCVoiceClient::sessionStatePtr_t &session, const LLUUID &id, F32 volume)
{
    session->setUserVolume(id, volume);
}

////////////////////////
///LLMuteListObserver
///

void LLWebRTCVoiceClient::onChange()
{
}

void LLWebRTCVoiceClient::onChangeDetailed(const LLMute& mute)
{
    if (mute.mType == LLMute::AGENT)
    {
        bool muted = ((mute.mFlags & LLMute::flagVoiceChat) == 0);
        sessionState::for_each(boost::bind(predSetUserMute, _1, mute.mID, muted));
    }
}

void LLWebRTCVoiceClient::predSetUserMute(const LLWebRTCVoiceClient::sessionStatePtr_t &session, const LLUUID &id, bool mute)
{
    session->setUserMute(id, mute);
}

//------------------------------------------------------------------------
// Sessions

std::map<std::string, LLWebRTCVoiceClient::sessionState::ptr_t> LLWebRTCVoiceClient::sessionState::sSessions;


LLWebRTCVoiceClient::sessionState::sessionState() :
    mHangupOnLastLeave(false),
    mNotifyOnFirstJoin(false),
    mMuted(false),
    mSpeakerVolume(1.0),
    mShuttingDown(false)
{
}
// ------------------------------------------------------------------
// Predicates, for calls to all sessions

void LLWebRTCVoiceClient::predUpdateOwnVolume(const LLWebRTCVoiceClient::sessionStatePtr_t &session, F32 audio_level)
{
    participantStatePtr_t participant = session->findParticipantByID(gAgentID);
    if (participant)
    {
        participant->mLevel = audio_level;
        // TODO: Add VAD for our own voice.
        participant->mIsSpeaking = audio_level > SPEAKING_AUDIO_LEVEL;
    }
}

void LLWebRTCVoiceClient::predSendData(const LLWebRTCVoiceClient::sessionStatePtr_t &session, const std::string &spatial_data)
{
    if (session->isSpatial() && !spatial_data.empty())
    {
        session->sendData(spatial_data);
    }
}

void LLWebRTCVoiceClient::sessionState::sendData(const std::string &data)
{
    for (auto &connection : mWebRTCConnections)
    {
        connection->sendData(data);
    }
}

void LLWebRTCVoiceClient::sessionState::setMuteMic(bool muted)
{
    mMuted = muted;
    for (auto &connection : mWebRTCConnections)
    {
        connection->setMuteMic(muted);
    }
}

void LLWebRTCVoiceClient::sessionState::setSpeakerVolume(F32 volume)
{
    mSpeakerVolume = volume;
    for (auto &connection : mWebRTCConnections)
    {
        connection->setSpeakerVolume(volume);
    }
}

void LLWebRTCVoiceClient::sessionState::setUserVolume(const LLUUID &id, F32 volume)
{
    if (mParticipantsByUUID.find(id) == mParticipantsByUUID.end())
    {
        return;
    }
    for (auto &connection : mWebRTCConnections)
    {
        connection->setUserVolume(id, volume);
    }
}

void LLWebRTCVoiceClient::sessionState::setUserMute(const LLUUID &id, bool mute)
{
    if (mParticipantsByUUID.find(id) == mParticipantsByUUID.end())
    {
        return;
    }
    for (auto &connection : mWebRTCConnections)
    {
        connection->setUserMute(id, mute);
    }
}
/*static*/
void LLWebRTCVoiceClient::sessionState::addSession(
    const std::string & channelID,
    LLWebRTCVoiceClient::sessionState::ptr_t& session)
{
    sSessions[channelID] = session;
}

LLWebRTCVoiceClient::sessionState::~sessionState()
{
    LL_DEBUGS("Voice") << "Destroying session CHANNEL=" << mChannelID << LL_ENDL;

    if (!mShuttingDown)
    {
        shutdownAllConnections();
    }
    mWebRTCConnections.clear();

    removeAllParticipants();
}

/*static*/
LLWebRTCVoiceClient::sessionState::ptr_t LLWebRTCVoiceClient::sessionState::matchSessionByChannelID(const std::string& channel_id)
{
    sessionStatePtr_t result;

    // *TODO: My kingdom for a lambda!
    std::map<std::string, ptr_t>::iterator it = sSessions.find(channel_id);
    if (it != sSessions.end())
    {
        result = (*it).second;
    }
    return result;
}

void LLWebRTCVoiceClient::sessionState::for_each(sessionFunc_t func)
{
    std::for_each(sSessions.begin(), sSessions.end(), boost::bind(for_eachPredicate, _1, func));
}

void LLWebRTCVoiceClient::sessionState::reapEmptySessions()
{
    std::map<std::string, ptr_t>::iterator iter;
    for (iter = sSessions.begin(); iter != sSessions.end();)
    {
        if (iter->second->isEmpty())
        {
            iter = sSessions.erase(iter);
        }
        else
        {
            ++iter;
        }
    }
}

/*static*/
void LLWebRTCVoiceClient::sessionState::for_eachPredicate(const std::pair<std::string, LLWebRTCVoiceClient::sessionState::wptr_t> &a, sessionFunc_t func)
{
    ptr_t aLock(a.second.lock());

    if (aLock)
        func(aLock);
    else
    {
        LL_WARNS("Voice") << "Stale handle in session map!" << LL_ENDL;
    }
}

LLWebRTCVoiceClient::sessionStatePtr_t LLWebRTCVoiceClient::addSession(const std::string &channel_id, sessionState::ptr_t session)
{
    sessionStatePtr_t existingSession = sessionState::matchSessionByChannelID(channel_id);
    if (!existingSession)
    {
        // No existing session found.

        LL_DEBUGS("Voice") << "adding new session with channel: " << channel_id << LL_ENDL;
        session->setMuteMic(mMuteMic);
        session->setSpeakerVolume(mSpeakerVolume);

        sessionState::addSession(channel_id, session);
        return session;
    }
    else
    {
        // Found an existing session
        LL_DEBUGS("Voice") << "Attempting to add already-existing session " << channel_id << LL_ENDL;
        existingSession->revive();

        return existingSession;
    }
}

void LLWebRTCVoiceClient::sessionState::clearSessions()
{
    sSessions.clear();
}

LLWebRTCVoiceClient::sessionStatePtr_t LLWebRTCVoiceClient::findP2PSession(const LLUUID &agent_id)
{
    sessionStatePtr_t result = sessionState::matchSessionByChannelID(agent_id.asString());
    if (result && !result->isSpatial())
    {
        return result;
    }

    result.reset();
    return result;
}

void LLWebRTCVoiceClient::sessionState::shutdownAllConnections()
{
    mShuttingDown = true;
    for (auto &&connection : mWebRTCConnections)
    {
        connection->shutDown();
    }
}

// in case we drop into a session (spatial, etc.) right after
// telling the session to shut down, revive it so it reconnects.
void LLWebRTCVoiceClient::sessionState::revive()
{
    mShuttingDown = false;
}

//=========================================================================
// the following are methods to support the coroutine implementation of the
// voice connection and processing.  They should only be called in the context
// of a coroutine.
//
//

void LLWebRTCVoiceClient::sessionState::processSessionStates()
{
    LL_PROFILE_ZONE_SCOPED_CATEGORY_VOICE;

    auto iter = sSessions.begin();
    while (iter != sSessions.end())
    {
        if (!iter->second->processConnectionStates() && iter->second->mShuttingDown)
        {
            // if the connections associated with a session are gone,
            // and this session is shutting down, remove it.
            iter = sSessions.erase(iter);
        }
        else
        {
            iter++;
        }
    }
}

// process the states on each connection associated with a session.
bool LLWebRTCVoiceClient::sessionState::processConnectionStates()
{
    LL_PROFILE_ZONE_SCOPED_CATEGORY_VOICE;

    std::list<connectionPtr_t>::iterator iter = mWebRTCConnections.begin();
    while (iter != mWebRTCConnections.end())
    {
        if (!iter->get()->connectionStateMachine())
        {
            // if the state machine returns false, the connection is shut down
            // so delete it.
            iter = mWebRTCConnections.erase(iter);
        }
        else
        {
            ++iter;
        }
    }
    return !mWebRTCConnections.empty();
}

// processing of spatial voice connection states requires special handling.
// as neighboring regions need to be started up or shut down depending
// on our location.
bool LLWebRTCVoiceClient::estateSessionState::processConnectionStates()
{
    LL_PROFILE_ZONE_SCOPED_CATEGORY_VOICE;

    if (!mShuttingDown)
    {
        // Estate voice requires connection to neighboring regions.
        std::set<LLUUID> neighbor_ids = LLWebRTCVoiceClient::getInstance()->getNeighboringRegions();

        for (auto &connection : mWebRTCConnections)
        {
            std::shared_ptr<LLVoiceWebRTCSpatialConnection> spatialConnection =
                std::static_pointer_cast<LLVoiceWebRTCSpatialConnection>(connection);

            LLUUID regionID = spatialConnection.get()->getRegionID();

            if (neighbor_ids.find(regionID) == neighbor_ids.end())
            {
                // shut down connections to neighbors that are too far away.
                spatialConnection.get()->shutDown();
            }
            neighbor_ids.erase(regionID);
        }

        // add new connections for new neighbors
        for (auto &neighbor : neighbor_ids)
        {
            connectionPtr_t connection(new LLVoiceWebRTCSpatialConnection(neighbor, INVALID_PARCEL_ID, mChannelID));

            mWebRTCConnections.push_back(connection);
            connection->setMuteMic(mMuted);
            connection->setSpeakerVolume(mSpeakerVolume);
        }
    }
    return LLWebRTCVoiceClient::sessionState::processConnectionStates();
}

// Various session state constructors.

LLWebRTCVoiceClient::estateSessionState::estateSessionState()
{
    mHangupOnLastLeave = false;
    mNotifyOnFirstJoin = false;
    mChannelID         = "Estate";
    LLUUID region_id   = gAgent.getRegion()->getRegionID();

    mWebRTCConnections.emplace_back(new LLVoiceWebRTCSpatialConnection(region_id, INVALID_PARCEL_ID, "Estate"));
}

LLWebRTCVoiceClient::parcelSessionState::parcelSessionState(const std::string &channelID, S32 parcel_local_id)
{
    mHangupOnLastLeave = false;
    mNotifyOnFirstJoin = false;
    LLUUID region_id   = gAgent.getRegion()->getRegionID();
    mChannelID         = channelID;
    mWebRTCConnections.emplace_back(new LLVoiceWebRTCSpatialConnection(region_id, parcel_local_id, channelID));
}

LLWebRTCVoiceClient::adhocSessionState::adhocSessionState(const std::string &channelID,
                                                          const std::string &credentials,
                                                          bool notify_on_first_join,
                                                          bool hangup_on_last_leave) :
    mCredentials(credentials)
{
    mHangupOnLastLeave = hangup_on_last_leave;
    mNotifyOnFirstJoin = notify_on_first_join;
    LLUUID region_id   = gAgent.getRegion()->getRegionID();
    mChannelID         = channelID;
    mWebRTCConnections.emplace_back(new LLVoiceWebRTCAdHocConnection(region_id, channelID, credentials));
}

void LLWebRTCVoiceClient::predShutdownSession(const LLWebRTCVoiceClient::sessionStatePtr_t& session)
{
    session->shutdownAllConnections();
}

void LLWebRTCVoiceClient::deleteSession(const sessionStatePtr_t &session)
{
    if (!session)
    {
        return;
    }

    // At this point, the session should be unhooked from all lists and all state should be consistent.
    session->shutdownAllConnections();
    // If this is the current audio session, clean up the pointer which will soon be dangling.
    bool deleteAudioSession = mSession == session;
    bool deleteNextAudioSession = mNextSession == session;
    if (deleteAudioSession)
    {
        mSession.reset();
    }

    // ditto for the next audio session
    if (deleteNextAudioSession)
    {
        mNextSession.reset();
    }
}


// Name resolution
void LLWebRTCVoiceClient::lookupName(const LLUUID &id)
{
    if (mAvatarNameCacheConnection.connected())
    {
        mAvatarNameCacheConnection.disconnect();
    }
    mAvatarNameCacheConnection = LLAvatarNameCache::get(id, boost::bind(&LLWebRTCVoiceClient::onAvatarNameCache, this, _1, _2));
}

void LLWebRTCVoiceClient::onAvatarNameCache(const LLUUID& agent_id,
                                           const LLAvatarName& av_name)
{
    mAvatarNameCacheConnection.disconnect();
    std::string display_name = av_name.getDisplayName();
    avatarNameResolved(agent_id, display_name);
}

void LLWebRTCVoiceClient::predAvatarNameResolution(const LLWebRTCVoiceClient::sessionStatePtr_t &session, LLUUID id, std::string name)
{
    participantStatePtr_t participant(session->findParticipantByID(id));
    if (participant)
    {
        // Found -- fill in the name
        participant->mDisplayName = name;
        // and post a "participants updated" message to listeners later.
        LLWebRTCVoiceClient::getInstance()->notifyParticipantObservers();
    }
}

void LLWebRTCVoiceClient::avatarNameResolved(const LLUUID &id, const std::string &name)
{
    sessionState::for_each(boost::bind(predAvatarNameResolution, _1, id, name));
}

// Leftover from vivox PTSN
std::string LLWebRTCVoiceClient::sipURIFromID(const LLUUID& id) const
{
    return id.asString();
}

LLSD LLWebRTCVoiceClient::getP2PChannelInfoTemplate(const LLUUID& id) const
{
    return LLSD();
}


/////////////////////////////
// LLVoiceWebRTCConnection
// These connections manage state transitions, negotiating webrtc connections,
// and other such things for a single connection to a Secondlife WebRTC server.
// Multiple of these connections may be active at once, in the case of
// cross-region voice, or when a new connection is being created before the old
// has a chance to shut down.
LLVoiceWebRTCConnection::LLVoiceWebRTCConnection(const LLUUID &regionID, const std::string &channelID) :
    mWebRTCAudioInterface(nullptr),
    mWebRTCDataInterface(nullptr),
    mVoiceConnectionState(VOICE_STATE_START_SESSION),
    mCurrentStatus(LLVoiceClientStatusObserver::STATUS_VOICE_ENABLED),
    mMuted(true),
    mShutDown(false),
    mIceCompleted(false),
    mSpeakerVolume(0.0),
    mOutstandingRequests(0),
    mChannelID(channelID),
    mRegionID(regionID),
    mPrimary(true),
    mRetryWaitPeriod(0)
{

    // retries wait a short period...randomize it so
    // all clients don't try to reconnect at once.
    mRetryWaitSecs = static_cast<F32>(rand()) / static_cast<F32>(RAND_MAX) + 0.5f;

    mWebRTCPeerConnectionInterface = llwebrtc::newPeerConnection();
    mWebRTCPeerConnectionInterface->setSignalingObserver(this);
    mMainQueue = LL::WorkQueue::getInstance("mainloop");
}

LLVoiceWebRTCConnection::~LLVoiceWebRTCConnection()
{
    if (LLWebRTCVoiceClient::isShuttingDown())
    {
        // peer connection and observers will be cleaned up
        // by llwebrtc::terminate() on shutdown.
        return;
    }
    mWebRTCPeerConnectionInterface->unsetSignalingObserver(this);
    llwebrtc::freePeerConnection(mWebRTCPeerConnectionInterface);
}


// ICE (Interactive Connectivity Establishment)
// When WebRTC tries to negotiate a connection to the Secondlife WebRTC Server,
// the negotiation will result in a few updates about the best path
// to which to connect.
// The Secondlife servers are configured for ICE trickling, where, after a session is partially
// negotiated, updates about the best connectivity paths may trickle in.  These need to be
// sent to the Secondlife WebRTC server via the simulator so that both sides have a clear
// view of the network environment.

// callback from llwebrtc
void LLVoiceWebRTCConnection::OnIceGatheringState(llwebrtc::LLWebRTCSignalingObserver::EIceGatheringState state)
{
    LL::WorkQueue::postMaybe(mMainQueue,
        [=] {
            LL_DEBUGS("Voice") << "Ice Gathering voice account. " << state << LL_ENDL;

            switch (state)
            {
                case llwebrtc::LLWebRTCSignalingObserver::EIceGatheringState::ICE_GATHERING_COMPLETE:
                {
                    mIceCompleted = true;
                    break;
                }
                case llwebrtc::LLWebRTCSignalingObserver::EIceGatheringState::ICE_GATHERING_NEW:
                {
                    mIceCompleted = false;
                }
                default:
                    break;
            }
        });
}

// callback from llwebrtc
void LLVoiceWebRTCConnection::OnIceCandidate(const llwebrtc::LLWebRTCIceCandidate& candidate)
{
    LL::WorkQueue::postMaybe(mMainQueue, [=] { mIceCandidates.push_back(candidate); });
}

void LLVoiceWebRTCConnection::processIceUpdates()
{
    mOutstandingRequests++;
    LLCoros::getInstance()->launch("LLVoiceWebRTCConnection::processIceUpdatesCoro",
                                   boost::bind(&LLVoiceWebRTCConnection::processIceUpdatesCoro, this->shared_from_this()));
}

// Ice candidates may be streamed in before or after the SDP offer is available (see below)
// This function determines whether candidates are available to send to the Secondlife WebRTC
// server via the simulator.  If so, and there are no more candidates, this code
// will make the cap call to the server sending up the ICE candidates.
void LLVoiceWebRTCConnection::processIceUpdatesCoro(connectionPtr_t connection)
{
    LL_PROFILE_ZONE_SCOPED_CATEGORY_VOICE;

    if (connection->mShutDown || LLWebRTCVoiceClient::isShuttingDown())
    {
        connection->mOutstandingRequests--;
        return;
    }

    bool iceCompleted = false;
    LLSD body;
    if (!connection->mIceCandidates.empty() || connection->mIceCompleted)
    {
        LLViewerRegion *regionp = LLWorld::instance().getRegionFromID(connection->mRegionID);
        if (!regionp || !regionp->capabilitiesReceived())
        {
            LL_DEBUGS("Voice") << "no capabilities for ice gathering; waiting " << LL_ENDL;
            connection->mOutstandingRequests--;
            return;
        }

        std::string url = regionp->getCapability("VoiceSignalingRequest");
        if (url.empty())
        {
            connection->mOutstandingRequests--;
            return;
        }

        LL_DEBUGS("Voice") << "region ready to complete voice signaling; url=" << url << LL_ENDL;
        if (!connection->mIceCandidates.empty())
        {
            LLSD candidates = LLSD::emptyArray();
            for (auto &ice_candidate : connection->mIceCandidates)
            {
                LLSD body_candidate;
                body_candidate["sdpMid"]        = ice_candidate.mSdpMid;
                body_candidate["sdpMLineIndex"] = ice_candidate.mMLineIndex;
                body_candidate["candidate"]     = ice_candidate.mCandidate;
                candidates.append(body_candidate);
            }
            body["candidates"] = candidates;
            connection->mIceCandidates.clear();
        }
        else if (connection->mIceCompleted)
        {
            LLSD body_candidate;
            body_candidate["completed"] = true;
            body["candidate"]           = body_candidate;
            iceCompleted                = connection->mIceCompleted;
            connection->mIceCompleted   = false;
        }

        body["viewer_session"]    = connection->mViewerSession;
        body["voice_server_type"] = WEBRTC_VOICE_SERVER_TYPE;

        LLCoreHttpUtil::HttpCoroutineAdapter::ptr_t httpAdapter(
            new LLCoreHttpUtil::HttpCoroutineAdapter("LLVoiceWebRTCAdHocConnection::processIceUpdatesCoro",
                                                        LLCore::HttpRequest::DEFAULT_POLICY_ID));
        LLCore::HttpRequest::ptr_t httpRequest(new LLCore::HttpRequest);
        LLCore::HttpOptions::ptr_t httpOpts(new LLCore::HttpOptions);

        httpOpts->setWantHeaders(true);

        LLSD result = httpAdapter->postAndSuspend(httpRequest, url, body, httpOpts);

        if (LLWebRTCVoiceClient::isShuttingDown())
        {
            connection->mOutstandingRequests--;
            return;
        }

        LLSD httpResults = result[LLCoreHttpUtil::HttpCoroutineAdapter::HTTP_RESULTS];
        LLCore::HttpStatus status = LLCoreHttpUtil::HttpCoroutineAdapter::getStatusFromLLSD(httpResults);

        if (!status)
        {
            // couldn't trickle the candidates, so restart the session.
            connection->setVoiceConnectionState(VOICE_STATE_SESSION_RETRY);
        }
    }
    connection->mOutstandingRequests--;
}


// An 'Offer' comes in the form of a SDP (Session Description Protocol)
// which contains all sorts of info about the session, from network paths
// to the type of session (audio, video) to characteristics (the encoder type.)
// This SDP also serves as the 'ticket' to the server, security-wise.
// The Offer is retrieved from the WebRTC library on the client,
// and is passed to the simulator via a CAP, which then passes
// it on to the Secondlife WebRTC server.

//
// The LLWebRTCVoiceConnection object will not be deleted
// before the webrtc connection itself is shut down, so
// we shouldn't be getting this callback on a nonexistant
// this pointer.

// callback from llwebrtc
void LLVoiceWebRTCConnection::OnOfferAvailable(const std::string &sdp)
{
    LL::WorkQueue::postMaybe(mMainQueue,
        [=] {
            if (mShutDown)
            {
                return;
            }
            LL_DEBUGS("Voice") << "On Offer Available." << LL_ENDL;
            mChannelSDP = sdp;
            if (mVoiceConnectionState == VOICE_STATE_WAIT_FOR_SESSION_START)
            {
                mVoiceConnectionState = VOICE_STATE_REQUEST_CONNECTION;
            }
        });
}


//
// The LLWebRTCVoiceConnection object will not be deleted
// before the webrtc connection itself is shut down, so
// we shouldn't be getting this callback on a nonexistant
// this pointer.
// nor should audio_interface be invalid if the LLWebRTCVoiceConnection
// is shut down.

// callback from llwebrtc
void LLVoiceWebRTCConnection::OnAudioEstablished(llwebrtc::LLWebRTCAudioInterface* audio_interface)
{
    LL::WorkQueue::postMaybe(mMainQueue,
        [=] {
            if (mShutDown)
            {
                return;
            }
            LL_DEBUGS("Voice") << "On AudioEstablished." << LL_ENDL;
            mWebRTCAudioInterface = audio_interface;
            setVoiceConnectionState(VOICE_STATE_SESSION_ESTABLISHED);
        });
}


//
// The LLWebRTCVoiceConnection object will not be deleted
// before the webrtc connection itself is shut down, so
// we shouldn't be getting this callback on a nonexistant
// this pointer.

// callback from llwebrtc
void LLVoiceWebRTCConnection::OnRenegotiationNeeded()
{
    LL::WorkQueue::postMaybe(mMainQueue,
        [=] {
            LL_DEBUGS("Voice") << "Voice channel requires renegotiation." << LL_ENDL;
            if (!mShutDown)
            {
                setVoiceConnectionState(VOICE_STATE_SESSION_RETRY);
            }
            mCurrentStatus = LLVoiceClientStatusObserver::ERROR_UNKNOWN;
        });
}

// callback from llwebrtc
void LLVoiceWebRTCConnection::OnPeerConnectionClosed()
{
    LL::WorkQueue::postMaybe(mMainQueue,
        [=] {
            LL_DEBUGS("Voice") << "Peer connection has closed." << LL_ENDL;
            if (mVoiceConnectionState == VOICE_STATE_WAIT_FOR_CLOSE)
            {
                setVoiceConnectionState(VOICE_STATE_CLOSED);
                mOutstandingRequests--;
            }
            else if (LLWebRTCVoiceClient::isShuttingDown())
            {
                // disconnect was initialized by llwebrtc::terminate() instead of connectionStateMachine
                LL_INFOS("Voice") << "Peer connection has closed, but state is " << mVoiceConnectionState << LL_ENDL;
                setVoiceConnectionState(VOICE_STATE_CLOSED);
            }
        });
}

void LLVoiceWebRTCConnection::setMuteMic(bool muted)
{
    mMuted = muted;
    if (mWebRTCAudioInterface)
    {
        mWebRTCAudioInterface->setMute(muted);
    }
}

void LLVoiceWebRTCConnection::setSpeakerVolume(F32 volume)
{
    mSpeakerVolume = volume;
    if (mWebRTCAudioInterface)
    {
        mWebRTCAudioInterface->setReceiveVolume(volume);
    }
}

void LLVoiceWebRTCConnection::setUserVolume(const LLUUID& id, F32 volume)
{
    boost::json::object root = {{"ug", {id.asString(), (uint32_t) (volume * 200)}}};
    std::string json_data = boost::json::serialize(root);
    if (mWebRTCDataInterface)
    {
        mWebRTCDataInterface->sendData(json_data, false);
    }
}

void LLVoiceWebRTCConnection::setUserMute(const LLUUID& id, bool mute)
{
    boost::json::object root = {{"m", {id.asString(), mute}}};
    std::string         json_data = boost::json::serialize(root);
    if (mWebRTCDataInterface)
    {
        mWebRTCDataInterface->sendData(json_data, false);
    }
}


// Send data to the Secondlife WebRTC server via the webrtc
// data channel.
void LLVoiceWebRTCConnection::sendData(const std::string &data)
{
    if (getVoiceConnectionState() == VOICE_STATE_SESSION_UP && mWebRTCDataInterface)
    {
        mWebRTCDataInterface->sendData(data, false);
    }
}

// Tell the simulator that we're shutting down a voice connection.
// The simulator will pass this on to the Secondlife WebRTC server.
void LLVoiceWebRTCConnection::breakVoiceConnectionCoro(connectionPtr_t connection)
{
    LL_PROFILE_ZONE_SCOPED_CATEGORY_VOICE;

    LL_DEBUGS("Voice") << "Disconnecting voice." << LL_ENDL;
    if (connection->mWebRTCDataInterface)
    {
        connection->mWebRTCDataInterface->unsetDataObserver(connection.get());
        connection->mWebRTCDataInterface = nullptr;
    }
    connection->mWebRTCAudioInterface   = nullptr;
    LLViewerRegion *regionp = LLWorld::instance().getRegionFromID(connection->mRegionID);
    if (!regionp || !regionp->capabilitiesReceived())
    {
        LL_DEBUGS("Voice") << "no capabilities for voice provisioning; waiting " << LL_ENDL;
        connection->setVoiceConnectionState(VOICE_STATE_SESSION_RETRY);
        connection->mOutstandingRequests--;
        return;
    }

    std::string url = regionp->getCapability("ProvisionVoiceAccountRequest");
    if (url.empty())
    {
        connection->setVoiceConnectionState(VOICE_STATE_SESSION_RETRY);
        connection->mOutstandingRequests--;
        return;
    }

    LL_DEBUGS("Voice") << "region ready for voice break; url=" << url << LL_ENDL;

    LLVoiceWebRTCStats::getInstance()->provisionAttemptStart();
    LLSD body;
    body["logout"]         = true;
    body["viewer_session"] = connection->mViewerSession;
    body["voice_server_type"] = WEBRTC_VOICE_SERVER_TYPE;

    LLCoreHttpUtil::HttpCoroutineAdapter::ptr_t httpAdapter(
        new LLCoreHttpUtil::HttpCoroutineAdapter("LLVoiceWebRTCAdHocConnection::breakVoiceConnection",
                                                 LLCore::HttpRequest::DEFAULT_POLICY_ID));
    LLCore::HttpRequest::ptr_t httpRequest(new LLCore::HttpRequest);
    LLCore::HttpOptions::ptr_t httpOpts(new LLCore::HttpOptions);

    httpOpts->setWantHeaders(true);

    connection->mOutstandingRequests++;

    // tell the server to shut down the connection as a courtesy.
    // shutdownConnection will drop the WebRTC connection which will
    // also shut things down.
    LLSD result = httpAdapter->postAndSuspend(httpRequest, url, body, httpOpts);

    connection->mOutstandingRequests--;

    if (connection->getVoiceConnectionState() == VOICE_STATE_WAIT_FOR_EXIT)
    {
        connection->setVoiceConnectionState(VOICE_STATE_SESSION_EXIT);
    }
}

// Tell the simulator to tell the Secondlife WebRTC server that we want a voice
// connection. The SDP is sent up as part of this, and the simulator will respond
// with an 'answer' which is in the form of another SDP.  The webrtc library
// will use the offer and answer to negotiate the session.
void LLVoiceWebRTCSpatialConnection::requestVoiceConnection()
{
    LL_PROFILE_ZONE_SCOPED_CATEGORY_VOICE;

    LLViewerRegion *regionp = LLWorld::instance().getRegionFromID(mRegionID);

    LL_DEBUGS("Voice") << "Requesting voice connection." << LL_ENDL;
    if (!regionp || !regionp->capabilitiesReceived())
    {
        LL_DEBUGS("Voice") << "no capabilities for voice provisioning; waiting " << LL_ENDL;

        // try again.
        setVoiceConnectionState(VOICE_STATE_REQUEST_CONNECTION);
        return;
    }

    std::string url = regionp->getCapability("ProvisionVoiceAccountRequest");
    if (url.empty())
    {
        setVoiceConnectionState(VOICE_STATE_SESSION_RETRY);
        return;
    }

    LL_DEBUGS("Voice") << "region ready for voice provisioning; url=" << url << LL_ENDL;

    LLVoiceWebRTCStats::getInstance()->provisionAttemptStart();
    LLSD body;
    LLSD jsep;
    jsep["type"] = "offer";
    jsep["sdp"] = mChannelSDP;
    body["jsep"] = jsep;
    if (mParcelLocalID != INVALID_PARCEL_ID)
    {
        body["parcel_local_id"] = mParcelLocalID;
    }
    body["channel_type"]      = "local";
    body["voice_server_type"] = WEBRTC_VOICE_SERVER_TYPE;
    LLCoreHttpUtil::HttpCoroutineAdapter::ptr_t httpAdapter(
        new LLCoreHttpUtil::HttpCoroutineAdapter("LLVoiceWebRTCAdHocConnection::requestVoiceConnection",
                                                 LLCore::HttpRequest::DEFAULT_POLICY_ID));
    LLCore::HttpRequest::ptr_t httpRequest(new LLCore::HttpRequest);
    LLCore::HttpOptions::ptr_t httpOpts(new LLCore::HttpOptions);

    httpOpts->setWantHeaders(true);
    mOutstandingRequests++;
    LLSD result = httpAdapter->postAndSuspend(httpRequest, url, body, httpOpts);

    LLSD httpResults = result[LLCoreHttpUtil::HttpCoroutineAdapter::HTTP_RESULTS];
    LLCore::HttpStatus status = LLCoreHttpUtil::HttpCoroutineAdapter::getStatusFromLLSD(httpResults);

    if (status)
    {
        OnVoiceConnectionRequestSuccess(result);
    }
    else
    {
        switch (status.getType())
        {
            case HTTP_CONFLICT:
                mCurrentStatus = LLVoiceClientStatusObserver::ERROR_CHANNEL_FULL;
                break;
            case HTTP_UNAUTHORIZED:
                mCurrentStatus = LLVoiceClientStatusObserver::ERROR_CHANNEL_LOCKED;
                break;
            default:
                mCurrentStatus = LLVoiceClientStatusObserver::ERROR_UNKNOWN;
                break;
        }
        setVoiceConnectionState(VOICE_STATE_SESSION_EXIT);
    }
    mOutstandingRequests--;
}

void LLVoiceWebRTCConnection::OnVoiceConnectionRequestSuccess(const LLSD &result)
{
    LL_PROFILE_ZONE_SCOPED_CATEGORY_VOICE;

    if (LLWebRTCVoiceClient::isShuttingDown())
    {
        return;
    }
    LLVoiceWebRTCStats::getInstance()->provisionAttemptEnd(true);

    if (result.has("viewer_session") &&
        result.has("jsep") &&
        result["jsep"].has("type") &&
        result["jsep"]["type"] == "answer" &&
        result["jsep"].has("sdp"))
    {
        mRemoteChannelSDP = result["jsep"]["sdp"].asString();
        mViewerSession    = result["viewer_session"];
    }
    else
    {
        LL_WARNS("Voice") << "Invalid voice provision request result:" << result << LL_ENDL;
        setVoiceConnectionState(VOICE_STATE_SESSION_EXIT);
        return;
    }

    LL_DEBUGS("Voice") << "ProvisionVoiceAccountRequest response"
                       << " channel sdp " << mRemoteChannelSDP << LL_ENDL;
    mWebRTCPeerConnectionInterface->AnswerAvailable(mRemoteChannelSDP);
}

static llwebrtc::LLWebRTCPeerConnectionInterface::InitOptions getConnectionOptions()
{
    llwebrtc::LLWebRTCPeerConnectionInterface::InitOptions options;
    llwebrtc::LLWebRTCPeerConnectionInterface::InitOptions::IceServers servers;

    // TODO: Pull these from login
    std::string grid = LLGridManager::getInstance()->getGridLoginID();
    std::transform(grid.begin(), grid.end(), grid.begin(), [](unsigned char c){ return std::tolower(c); });
    int num_servers = 2;
    if (grid == "agni")
    {
        num_servers = 3;
    }
    for (int i=1; i <= num_servers; i++)
    {
        servers.mUrls.push_back(llformat("stun:stun%d.%s.secondlife.io:3478", i, grid.c_str()));
    }
    options.mServers.push_back(servers);
    return options;
}


// Primary state machine for negotiating a single voice connection to the
// Secondlife WebRTC server.
bool LLVoiceWebRTCConnection::connectionStateMachine()
{
    LL_PROFILE_ZONE_SCOPED_CATEGORY_VOICE;

    processIceUpdates();

    switch (getVoiceConnectionState())
    {
        case VOICE_STATE_START_SESSION:
        {
            LL_PROFILE_ZONE_NAMED_CATEGORY_VOICE("VOICE_STATE_START_SESSION")
            if (mShutDown)
            {
                setVoiceConnectionState(VOICE_STATE_SESSION_EXIT);
                break;
            }
            mIceCompleted = false;
            setVoiceConnectionState(VOICE_STATE_WAIT_FOR_SESSION_START);

            // tell the webrtc library that we want a connection.  The library will
            // respond with an offer on a separate thread, which will cause
            // the session state to change.
            if (!mWebRTCPeerConnectionInterface->initializeConnection(getConnectionOptions()))
            {
                setVoiceConnectionState(VOICE_STATE_SESSION_RETRY);
            }
            break;
        }

        case VOICE_STATE_WAIT_FOR_SESSION_START:
        {
            if (mShutDown)
            {
                setVoiceConnectionState(VOICE_STATE_SESSION_EXIT);
            }
            break;
        }

        case VOICE_STATE_REQUEST_CONNECTION:
            if (mShutDown)
            {
                setVoiceConnectionState(VOICE_STATE_SESSION_EXIT);
                break;
            }
            // Ask the sim to ask the Secondlife WebRTC server for a connection to
            // a given voice channel.  On completion, we'll move on to the
            // VOICE_STATE_SESSION_ESTABLISHED via a callback on a webrtc thread.
            setVoiceConnectionState(VOICE_STATE_CONNECTION_WAIT);
            LLCoros::getInstance()->launch("LLVoiceWebRTCConnection::requestVoiceConnectionCoro",
                                           boost::bind(&LLVoiceWebRTCConnection::requestVoiceConnectionCoro, this->shared_from_this()));
            break;

        case VOICE_STATE_CONNECTION_WAIT:
            if (mShutDown)
            {
                setVoiceConnectionState(VOICE_STATE_DISCONNECT);
            }
            break;

        case VOICE_STATE_SESSION_ESTABLISHED:
        {
            if (mShutDown)
            {
                setVoiceConnectionState(VOICE_STATE_DISCONNECT);
                break;
            }
            // update the peer connection with the various characteristics of
            // this connection.
            mWebRTCAudioInterface->setMute(mMuted);
            mWebRTCAudioInterface->setReceiveVolume(mSpeakerVolume);
            LLWebRTCVoiceClient::getInstance()->OnConnectionEstablished(mChannelID, mRegionID);
            setVoiceConnectionState(VOICE_STATE_WAIT_FOR_DATA_CHANNEL);
            break;
        }

        case VOICE_STATE_WAIT_FOR_DATA_CHANNEL:
        {
            if (mShutDown)
            {
                setVoiceConnectionState(VOICE_STATE_DISCONNECT);
                break;
            }
            if (mWebRTCDataInterface) // the interface will be set when the session is negotiated.
            {
                sendJoin();  // tell the Secondlife WebRTC server that we're here via the data channel.
                setVoiceConnectionState(VOICE_STATE_SESSION_UP);
                if (isSpatial())
                {
                    LLWebRTCVoiceClient::getInstance()->updatePosition();
                    LLWebRTCVoiceClient::getInstance()->sendPositionUpdate(true);
                }
            }
            break;
        }

        case VOICE_STATE_SESSION_UP:
        {
            mRetryWaitPeriod = 0;
<<<<<<< HEAD
            mRetryWaitSecs = static_cast<F32>(rand()) / static_cast<F32>(RAND_MAX) + 0.5f;
=======
            mRetryWaitSecs   = (F32)((F32) rand() / (RAND_MAX)) + 0.5f;
            LLUUID agentRegionID;
            if (isSpatial() && gAgent.getRegion())
            {

                bool primary = (mRegionID == gAgent.getRegion()->getRegionID());
                if (primary != mPrimary)
                {
                    mPrimary = primary;
                    sendJoin();
                }
            }
>>>>>>> 4bda6873

            // we'll stay here as long as the session remains up.
            if (mShutDown)
            {
                setVoiceConnectionState(VOICE_STATE_DISCONNECT);
            }
            break;
        }

        case VOICE_STATE_SESSION_RETRY:
            // only retry ever 'n' seconds
            if (mRetryWaitPeriod++ * UPDATE_THROTTLE_SECONDS > mRetryWaitSecs)
            {
                // something went wrong, so notify that the connection has failed.
                LLWebRTCVoiceClient::getInstance()->OnConnectionFailure(mChannelID, mRegionID, mCurrentStatus);
                setVoiceConnectionState(VOICE_STATE_DISCONNECT);
                mRetryWaitPeriod = 0;
                if (mRetryWaitSecs < MAX_RETRY_WAIT_SECONDS)
                {
                    // back off the retry period, and do it by a small random
                    // bit so all clients don't reconnect at once.
                    mRetryWaitSecs += static_cast<F32>(rand()) / static_cast<F32>(RAND_MAX) + 0.5f;
                    mRetryWaitPeriod = 0;
                }
            }
            break;

        case VOICE_STATE_DISCONNECT:
            if (!LLWebRTCVoiceClient::isShuttingDown())
            {
                setVoiceConnectionState(VOICE_STATE_WAIT_FOR_EXIT);
                LLCoros::instance().launch("LLVoiceWebRTCConnection::breakVoiceConnectionCoro",
                                           boost::bind(&LLVoiceWebRTCConnection::breakVoiceConnectionCoro, this->shared_from_this()));
            }
            else
            {
                // llwebrtc::terminate() is already shuting down the connection.
                setVoiceConnectionState(VOICE_STATE_WAIT_FOR_CLOSE);
                mOutstandingRequests++;
            }
            break;

        case VOICE_STATE_WAIT_FOR_EXIT:
            break;

        case VOICE_STATE_SESSION_EXIT:
        {
            setVoiceConnectionState(VOICE_STATE_WAIT_FOR_CLOSE);
            mOutstandingRequests++;
            if (!LLWebRTCVoiceClient::isShuttingDown())
            {
                mWebRTCPeerConnectionInterface->shutdownConnection();
            }
            // else was already posted by llwebrtc::terminate().
            break;
        case VOICE_STATE_WAIT_FOR_CLOSE:
            break;
        case VOICE_STATE_CLOSED:
            if (!mShutDown)
            {
                mVoiceConnectionState = VOICE_STATE_START_SESSION;
            }
            else
            {
                // if we still have outstanding http or webrtc calls, wait for them to
                // complete so we don't delete objects while they still may be used.
                if (mOutstandingRequests <= 0)
                {
                    LLWebRTCVoiceClient::getInstance()->OnConnectionShutDown(mChannelID, mRegionID);
                    return false;
                }
            }
            break;
        }

        default:
        {
            LL_WARNS("Voice") << "Unknown voice control state " << getVoiceConnectionState() << LL_ENDL;
            return false;
        }
    }
    return true;
}

// Data has been received on the webrtc data channel
// incoming data will be a json structure (if it's not binary.)  We may pack
// binary for size reasons.  Most of the keys in the json objects are
// single or double characters for size reasons.
// The primary element is:
// An object where each key is an agent id.  (in the future, we may allow
// integer indices into an agentid list, populated on join commands.  For size.
// Each key will point to a json object with keys identifying what's updated.
// 'p'  - audio source power (level/volume) (int8 as int)
// 'j'  - object of join data (currently only a boolean 'p' marking a primary participant)
// 'l'  - boolean, always true if exists.
// 'v'  - boolean - voice activity has been detected.

// llwebrtc callback
void LLVoiceWebRTCConnection::OnDataReceived(const std::string& data, bool binary)
{
    LL::WorkQueue::postMaybe(mMainQueue, [=] { LLVoiceWebRTCConnection::OnDataReceivedImpl(data, binary); });
}

//
// The LLWebRTCVoiceConnection object will not be deleted
// before the webrtc connection itself is shut down, so
// we shouldn't be getting this callback on a nonexistant
// this pointer.
void LLVoiceWebRTCConnection::OnDataReceivedImpl(const std::string &data, bool binary)
{
    LL_PROFILE_ZONE_SCOPED_CATEGORY_VOICE;

    if (mShutDown)
    {
        return;
    }

    if (binary)
    {
        LL_WARNS("Voice") << "Binary data received from data channel." << LL_ENDL;
        return;
    }

    boost::system::error_code ec;
    boost::json::value voice_data_parsed = boost::json::parse(data, ec);
    if (!ec)  // don't collect comments
    {
        if (!voice_data_parsed.is_object())
        {
            LL_WARNS("Voice") << "Expected object from data channel:" << data << LL_ENDL;
            return;
        }
        boost::json::object voice_data = voice_data_parsed.as_object();
        bool new_participant = false;
        boost::json::object mute;
        boost::json::object user_gain;
        for (auto &participant_elem : voice_data)
        {
            boost::json::string participant_id(participant_elem.key());
            LLUUID agent_id(participant_id.c_str());
            if (agent_id.isNull())
            {
               // probably a test client.
               continue;
            }

            if (!participant_elem.value().is_object())
            {
                continue;
            }

            boost::json::object participant_obj = participant_elem.value().as_object();

            LLWebRTCVoiceClient::participantStatePtr_t participant =
                LLWebRTCVoiceClient::getInstance()->findParticipantByID(mChannelID, agent_id);
            bool joined  = false;
            bool primary = false;  // we ignore any 'joins' reported about participants
                                   // that come from voice servers that aren't their primary
                                   // voice server.  This will happen with cross-region voice
                                   // where a participant on a neighboring region may be
                                   // connected to multiple servers.  We don't want to
                                   // add new identical participants from all of those servers.
            if (participant_obj.contains("j") &&
                participant_obj["j"].is_object())
            {
                // a new participant has announced that they're joining.
                joined  = true;
                if (participant_elem.value().as_object()["j"].as_object().contains("p") &&
                    participant_elem.value().as_object()["j"].as_object()["p"].is_bool())
                {
                    primary = participant_elem.value().as_object()["j"].as_object()["p"].as_bool();
                }

                // track incoming participants that are muted so we can mute their connections (or set their volume)
                bool isMuted = LLMuteList::getInstance()->isMuted(agent_id, LLMute::flagVoiceChat);
                if (isMuted)
                {
                    mute[participant_id] = true;
                }
                F32 volume;
                if(LLSpeakerVolumeStorage::getInstance()->getSpeakerVolume(agent_id, volume))
                {
                    user_gain[participant_id] = (uint32_t)(volume * 200);
                }
            }

            new_participant |= joined;
            if (!participant && joined && (primary || !isSpatial()))
            {
                participant = LLWebRTCVoiceClient::getInstance()->addParticipantByID(mChannelID, agent_id, mRegionID);
            }

            if (participant)
            {
                if (participant_obj.contains("l") && participant_obj["l"].is_bool() && participant_obj["l"].as_bool())
                {
                    // an existing participant is leaving.
                    if (agent_id != gAgentID)
                    {
                        LLWebRTCVoiceClient::getInstance()->removeParticipantByID(mChannelID, agent_id, mRegionID);
                    }
                }
                else
                {
                    // we got a 'power' update.
                    if (participant_obj.contains("p") && participant_obj["p"].is_number())
                    {
                        participant->mLevel = (F32)participant_obj["p"].as_int64();
                    }

                    if (participant_obj.contains("v") && participant_obj["v"].is_bool())
                    {
                        participant->mIsSpeaking = participant_obj["v"].as_bool();
                    }

                    if (participant_obj.contains("v") && participant_obj["m"].is_bool())
                    {
                        participant->mIsModeratorMuted = participant_obj["m"].as_bool();
                        ;
                    }
                }
            }
        }

        // tell the simulator to set the mute and volume data for this
        // participant, if there are any updates.
        boost::json::object root;
        if (mute.size() > 0)
        {
            root["m"] = mute;
        }
        if (user_gain.size() > 0)
        {
            root["ug"] = user_gain;
        }
        if (root.size() > 0)
        {
            std::string json_data = boost::json::serialize(root);
            mWebRTCDataInterface->sendData(json_data, false);
        }
    }
}

//
// The LLWebRTCVoiceConnection object will not be deleted
// before the webrtc connection itself is shut down, so
// we shouldn't be getting this callback on a nonexistant
// this pointer.
// nor should data_interface be invalid if the LLWebRTCVoiceConnection
// is shut down.

// llwebrtc callback
void LLVoiceWebRTCConnection::OnDataChannelReady(llwebrtc::LLWebRTCDataInterface *data_interface)
{
    LL::WorkQueue::postMaybe(mMainQueue,
        [=] {
            if (mShutDown)
            {
                return;
            }

            if (data_interface)
            {
                mWebRTCDataInterface = data_interface;
                mWebRTCDataInterface->setDataObserver(this);
            }
        });
}

// tell the Secondlife WebRTC server that
// we're joining and whether we're
// joining a server associated with the
// the region we currently occupy or not (primary)
// The WebRTC voice server will pass this info
// to peers.
void LLVoiceWebRTCConnection::sendJoin()
{
    LL_PROFILE_ZONE_SCOPED_CATEGORY_VOICE;


    boost::json::object root;
    boost::json::object join_obj;
    LLUUID           regionID = gAgent.getRegion()->getRegionID();
    if (mPrimary)
    {
        join_obj["p"] = true;
    }
    root["j"]             = join_obj;
    std::string json_data = boost::json::serialize(root);
    mWebRTCDataInterface->sendData(json_data, false);
}

/////////////////////////////
// WebRTC Spatial Connection

LLVoiceWebRTCSpatialConnection::LLVoiceWebRTCSpatialConnection(const LLUUID &regionID,
                                                               S32 parcelLocalID,
                                                               const std::string &channelID) :
    LLVoiceWebRTCConnection(regionID, channelID),
    mParcelLocalID(parcelLocalID)
{
    if (gAgent.getRegion())
    {
        mPrimary = (regionID == gAgent.getRegion()->getRegionID());
    }
}

LLVoiceWebRTCSpatialConnection::~LLVoiceWebRTCSpatialConnection()
{
}

void LLVoiceWebRTCSpatialConnection::setMuteMic(bool muted)
{
    if (mMuted != muted)
    {
        mMuted = muted;
        if (mWebRTCAudioInterface)
        {
            LLViewerRegion *regionp = gAgent.getRegion();
            if (regionp && mRegionID == regionp->getRegionID())
            {
                mWebRTCAudioInterface->setMute(muted);
            }
            else
            {
                // Always mute this agent with respect to neighboring regions.
                // Peers don't want to hear this agent from multiple regions
                // as that'll echo.
                mWebRTCAudioInterface->setMute(true);
            }
        }
    }
}

/////////////////////////////
// WebRTC Spatial Connection

LLVoiceWebRTCAdHocConnection::LLVoiceWebRTCAdHocConnection(const LLUUID &regionID,
                                                           const std::string& channelID,
                                                           const std::string& credentials) :
    LLVoiceWebRTCConnection(regionID, channelID),
    mCredentials(credentials)
{
}

LLVoiceWebRTCAdHocConnection::~LLVoiceWebRTCAdHocConnection()
{
}

// Add-hoc connections require a different channel type
// as they go to a different set of Secondlife WebRTC servers.
// They also require credentials for the given channels.
// So, we have a separate requestVoiceConnection call.
void LLVoiceWebRTCAdHocConnection::requestVoiceConnection()
{
    LL_PROFILE_ZONE_SCOPED_CATEGORY_VOICE;

    LLViewerRegion *regionp = LLWorld::instance().getRegionFromID(mRegionID);

    LL_DEBUGS("Voice") << "Requesting voice connection." << LL_ENDL;
    if (!regionp || !regionp->capabilitiesReceived())
    {
        LL_DEBUGS("Voice") << "no capabilities for voice provisioning; retrying " << LL_ENDL;
        // try again.
        setVoiceConnectionState(VOICE_STATE_REQUEST_CONNECTION);
        return;
    }

    std::string url = regionp->getCapability("ProvisionVoiceAccountRequest");
    if (url.empty())
    {
        setVoiceConnectionState(VOICE_STATE_SESSION_RETRY);
        return;
    }

    LLVoiceWebRTCStats::getInstance()->provisionAttemptStart();
    LLSD body;
    LLSD jsep;
    jsep["type"] = "offer";
    {
        jsep["sdp"] = mChannelSDP;
    }
    body["jsep"] = jsep;
    body["credentials"] = mCredentials;
    body["channel"] = mChannelID;
    body["channel_type"] = "multiagent";
    body["voice_server_type"] = WEBRTC_VOICE_SERVER_TYPE;

    LLCoreHttpUtil::HttpCoroutineAdapter::ptr_t httpAdapter(
        new LLCoreHttpUtil::HttpCoroutineAdapter("LLVoiceWebRTCAdHocConnection::requestVoiceConnection",
                                                 LLCore::HttpRequest::DEFAULT_POLICY_ID));
    LLCore::HttpRequest::ptr_t httpRequest(new LLCore::HttpRequest);
    LLCore::HttpOptions::ptr_t httpOpts(new LLCore::HttpOptions);

    httpOpts->setWantHeaders(true);
    mOutstandingRequests++;
    LLSD result = httpAdapter->postAndSuspend(httpRequest, url, body, httpOpts);

    LLSD               httpResults = result[LLCoreHttpUtil::HttpCoroutineAdapter::HTTP_RESULTS];
    LLCore::HttpStatus status      = LLCoreHttpUtil::HttpCoroutineAdapter::getStatusFromLLSD(httpResults);

    if (!status)
    {
        switch (status.getType())
        {
            case HTTP_CONFLICT:
                mCurrentStatus = LLVoiceClientStatusObserver::ERROR_CHANNEL_FULL;
                break;
            case HTTP_UNAUTHORIZED:
                mCurrentStatus = LLVoiceClientStatusObserver::ERROR_CHANNEL_LOCKED;
                break;
            default:
                mCurrentStatus = LLVoiceClientStatusObserver::ERROR_UNKNOWN;
                break;
        }
        setVoiceConnectionState(VOICE_STATE_SESSION_EXIT);
    }
    else
    {
        OnVoiceConnectionRequestSuccess(result);
    }
    mOutstandingRequests--;
}<|MERGE_RESOLUTION|>--- conflicted
+++ resolved
@@ -2750,9 +2750,6 @@
         case VOICE_STATE_SESSION_UP:
         {
             mRetryWaitPeriod = 0;
-<<<<<<< HEAD
-            mRetryWaitSecs = static_cast<F32>(rand()) / static_cast<F32>(RAND_MAX) + 0.5f;
-=======
             mRetryWaitSecs   = (F32)((F32) rand() / (RAND_MAX)) + 0.5f;
             LLUUID agentRegionID;
             if (isSpatial() && gAgent.getRegion())
@@ -2765,7 +2762,6 @@
                     sendJoin();
                 }
             }
->>>>>>> 4bda6873
 
             // we'll stay here as long as the session remains up.
             if (mShutDown)
