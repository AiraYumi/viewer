/** 
 * @file llviewerobjectlist.cpp
 * @brief Implementation of LLViewerObjectList class.
 *
 * $LicenseInfo:firstyear=2001&license=viewerlgpl$
 * Second Life Viewer Source Code
 * Copyright (C) 2010, Linden Research, Inc.
 * 
 * This library is free software; you can redistribute it and/or
 * modify it under the terms of the GNU Lesser General Public
 * License as published by the Free Software Foundation;
 * version 2.1 of the License only.
 * 
 * This library is distributed in the hope that it will be useful,
 * but WITHOUT ANY WARRANTY; without even the implied warranty of
 * MERCHANTABILITY or FITNESS FOR A PARTICULAR PURPOSE.  See the GNU
 * Lesser General Public License for more details.
 * 
 * You should have received a copy of the GNU Lesser General Public
 * License along with this library; if not, write to the Free Software
 * Foundation, Inc., 51 Franklin Street, Fifth Floor, Boston, MA  02110-1301  USA
 * 
 * Linden Research, Inc., 945 Battery Street, San Francisco, CA  94111  USA
 * $/LicenseInfo$
 */

#include "llviewerprecompiledheaders.h"

#include "llviewerobjectlist.h"

#include "message.h"
#include "timing.h"
#include "llfasttimer.h"
#include "llrender.h"
#include "llwindow.h"		// decBusyCount()

#include "llviewercontrol.h"
#include "llface.h"
#include "llvoavatar.h"
#include "llviewerobject.h"
#include "llviewerwindow.h"
#include "llnetmap.h"
#include "llagent.h"
#include "llagentcamera.h"
#include "pipeline.h"
#include "llspatialpartition.h"
#include "lltooltip.h"
#include "llworld.h"
#include "llstring.h"
#include "llhudnametag.h"
#include "lldrawable.h"
#include "xform.h"
#include "llsky.h"
#include "llviewercamera.h"
#include "llselectmgr.h"
#include "llresmgr.h"
#include "llsdutil.h"
#include "llviewerregion.h"
#include "llviewerstats.h"
#include "llviewerstatsrecorder.h"
#include "llvoavatarself.h"
#include "lltoolmgr.h"
#include "lltoolpie.h"
#include "llkeyboard.h"
#include "u64.h"
#include "llviewertexturelist.h"
#include "lldatapacker.h"
#ifdef LL_STANDALONE
#include <zlib.h>
#else
#include "zlib/zlib.h"
#endif
#include "object_flags.h"

#include "llappviewer.h"

extern F32 gMinObjectDistance;
extern BOOL gAnimateTextures;

void dialog_refresh_all();

#define CULL_VIS
//#define ORPHAN_SPAM
//#define IGNORE_DEAD

// Global lists of objects - should go away soon.
LLViewerObjectList gObjectList;

extern LLPipeline	gPipeline;

// Statics for object lookup tables.
U32						LLViewerObjectList::sSimulatorMachineIndex = 1; // Not zero deliberately, to speed up index check.
std::map<U64, U32>			LLViewerObjectList::sIPAndPortToIndex;
std::map<U64, LLUUID>	LLViewerObjectList::sIndexAndLocalIDToUUID;

LLViewerObjectList::LLViewerObjectList()
{
	mNumVisCulled = 0;
	mNumSizeCulled = 0;
	mCurLazyUpdateIndex = 0;
	mCurBin = 0;
	mNumDeadObjects = 0;
	mNumOrphans = 0;
	mNumNewObjects = 0;
	mWasPaused = FALSE;
	mNumDeadObjectUpdates = 0;
	mNumUnknownKills = 0;
	mNumUnknownUpdates = 0;
}

LLViewerObjectList::~LLViewerObjectList()
{
	destroy();
}

void LLViewerObjectList::destroy()
{
	killAllObjects();

	resetObjectBeacons();
	mActiveObjects.clear();
	mDeadObjects.clear();
	mMapObjects.clear();
	mUUIDObjectMap.clear();
}


void LLViewerObjectList::getUUIDFromLocal(LLUUID &id,
										  const U32 local_id,
										  const U32 ip,
										  const U32 port)
{
	U64 ipport = (((U64)ip) << 32) | (U64)port;

	U32 index = sIPAndPortToIndex[ipport];

	if (!index)
	{
		index = sSimulatorMachineIndex++;
		sIPAndPortToIndex[ipport] = index;
	}

	U64	indexid = (((U64)index) << 32) | (U64)local_id;

	id = get_if_there(sIndexAndLocalIDToUUID, indexid, LLUUID::null);
}

U64 LLViewerObjectList::getIndex(const U32 local_id,
								 const U32 ip,
								 const U32 port)
{
	U64 ipport = (((U64)ip) << 32) | (U64)port;

	U32 index = sIPAndPortToIndex[ipport];

	if (!index)
	{
		return 0;
	}

	return (((U64)index) << 32) | (U64)local_id;
}

BOOL LLViewerObjectList::removeFromLocalIDTable(const LLViewerObject* objectp)
{
	if(objectp && objectp->getRegion())
	{
		U32 local_id = objectp->mLocalID;		
		U32 ip = objectp->getRegion()->getHost().getAddress();
		U32 port = objectp->getRegion()->getHost().getPort();
		U64 ipport = (((U64)ip) << 32) | (U64)port;
		U32 index = sIPAndPortToIndex[ipport];
		
		// llinfos << "Removing object from table, local ID " << local_id << ", ip " << ip << ":" << port << llendl;
		
		U64	indexid = (((U64)index) << 32) | (U64)local_id;
		
		std::map<U64, LLUUID>::iterator iter = sIndexAndLocalIDToUUID.find(indexid);
		if (iter == sIndexAndLocalIDToUUID.end())
		{
			return FALSE;
		}
		
		// Found existing entry
		if (iter->second == objectp->getID())
		{   // Full UUIDs match, so remove the entry
			sIndexAndLocalIDToUUID.erase(iter);
			return TRUE;
		}
		// UUIDs did not match - this would zap a valid entry, so don't erase it
		//llinfos << "Tried to erase entry where id in table (" 
		//		<< iter->second	<< ") did not match object " << object.getID() << llendl;
	}
	
	return FALSE ;
}

void LLViewerObjectList::setUUIDAndLocal(const LLUUID &id,
										  const U32 local_id,
										  const U32 ip,
										  const U32 port)
{
	U64 ipport = (((U64)ip) << 32) | (U64)port;

	U32 index = sIPAndPortToIndex[ipport];

	if (!index)
	{
		index = sSimulatorMachineIndex++;
		sIPAndPortToIndex[ipport] = index;
	}

	U64	indexid = (((U64)index) << 32) | (U64)local_id;

	sIndexAndLocalIDToUUID[indexid] = id;
	
	//llinfos << "Adding object to table, full ID " << id
	//	<< ", local ID " << local_id << ", ip " << ip << ":" << port << llendl;
}

S32 gFullObjectUpdates = 0;
S32 gTerseObjectUpdates = 0;

void LLViewerObjectList::processUpdateCore(LLViewerObject* objectp, 
										   void** user_data, 
										   U32 i, 
										   const EObjectUpdateType update_type, 
										   LLDataPacker* dpp, 
										   BOOL just_created)
{
	LLMemType mt(LLMemType::MTYPE_OBJECT_PROCESS_UPDATE_CORE);
	LLMessageSystem* msg = gMessageSystem;

	// ignore returned flags
	objectp->processUpdateMessage(msg, user_data, i, update_type, dpp);
		
	if (objectp->isDead())
	{
		// The update failed
		return;
	}

	updateActive(objectp);

	if (just_created) 
	{
		gPipeline.addObject(objectp);
	}

	// Also sets the approx. pixel area
	objectp->setPixelAreaAndAngle(gAgent);

	// RN: this must be called after we have a drawable 
	// (from gPipeline.addObject)
	// so that the drawable parent is set properly
	findOrphans(objectp, msg->getSenderIP(), msg->getSenderPort());
	
	// If we're just wandering around, don't create new objects selected.
	if (just_created 
		&& update_type != OUT_TERSE_IMPROVED 
		&& objectp->mCreateSelected)
	{
		if ( LLToolMgr::getInstance()->getCurrentTool() != LLToolPie::getInstance() )
		{
			// llinfos << "DEBUG selecting " << objectp->mID << " " 
			// << objectp->mLocalID << llendl;
			LLSelectMgr::getInstance()->selectObjectAndFamily(objectp);
			dialog_refresh_all();
		}

		objectp->mCreateSelected = false;
		gViewerWindow->getWindow()->decBusyCount();
		gViewerWindow->setCursor( UI_CURSOR_ARROW );
	}
}

static LLFastTimer::DeclareTimer FTM_PROCESS_OBJECTS("Process Objects");

void LLViewerObjectList::processObjectUpdate(LLMessageSystem *mesgsys,
											 void **user_data,
											 const EObjectUpdateType update_type,
											 bool cached, bool compressed)
{
	LLMemType mt(LLMemType::MTYPE_OBJECT_PROCESS_UPDATE);
	LLFastTimer t(FTM_PROCESS_OBJECTS);	
	
	LLVector3d camera_global = gAgentCamera.getCameraPositionGlobal();
	LLViewerObject *objectp;
	S32			num_objects;
	U32			local_id;
	LLPCode		pcode = 0;
	LLUUID		fullid;
	S32			i;

	// figure out which simulator these are from and get it's index
	// Coordinates in simulators are region-local
	// Until we get region-locality working on viewer we
	// have to transform to absolute coordinates.
	num_objects = mesgsys->getNumberOfBlocksFast(_PREHASH_ObjectData);

	// I don't think this case is ever hit.  TODO* Test this.
	if (!cached && !compressed && update_type != OUT_FULL)
	{
		//llinfos << "TEST: !cached && !compressed && update_type != OUT_FULL" << llendl;
		gTerseObjectUpdates += num_objects;
		S32 size;
		if (mesgsys->getReceiveCompressedSize())
		{
			size = mesgsys->getReceiveCompressedSize();
		}
		else
		{
			size = mesgsys->getReceiveSize();
		}
		//llinfos << "Received terse " << num_objects << " in " << size << " byte (" << size/num_objects << ")" << llendl;
	}
	else
	{
		S32 size;
		if (mesgsys->getReceiveCompressedSize())
		{
			size = mesgsys->getReceiveCompressedSize();
		}
		else
		{
			size = mesgsys->getReceiveSize();
		}

		// llinfos << "Received " << num_objects << " in " << size << " byte (" << size/num_objects << ")" << llendl;
		gFullObjectUpdates += num_objects;
	}

	U64 region_handle;
	mesgsys->getU64Fast(_PREHASH_RegionData, _PREHASH_RegionHandle, region_handle);
	LLViewerRegion *regionp = LLWorld::getInstance()->getRegionFromHandle(region_handle);

	if (!regionp)
	{
		llwarns << "Object update from unknown region! " << region_handle << llendl;
		return;
	}

	U8 compressed_dpbuffer[2048];
	LLDataPackerBinaryBuffer compressed_dp(compressed_dpbuffer, 2048);
	LLDataPacker *cached_dpp = NULL;

#if LL_RECORD_VIEWER_STATS
	LLViewerStatsRecorder::instance()->beginObjectUpdateEvents(regionp);
#endif

	for (i = 0; i < num_objects; i++)
	{
		// timer is unused?
		LLTimer update_timer;
		BOOL justCreated = FALSE;

		if (cached)
		{
			U32 id;
			U32 crc;
			mesgsys->getU32Fast(_PREHASH_ObjectData, _PREHASH_ID, id, i);
			mesgsys->getU32Fast(_PREHASH_ObjectData, _PREHASH_CRC, crc, i);
		
			// Lookup data packer and add this id to cache miss lists if necessary.
			U8 cache_miss_type = LLViewerRegion::CACHE_MISS_TYPE_NONE;
			cached_dpp = regionp->getDP(id, crc, cache_miss_type);
			if (cached_dpp)
			{
				// Cache Hit.
				cached_dpp->reset();
				cached_dpp->unpackUUID(fullid, "ID");
				cached_dpp->unpackU32(local_id, "LocalID");
				cached_dpp->unpackU8(pcode, "PCode");
			}
			else
			{
				// Cache Miss.
				#if LL_RECORD_VIEWER_STATS
				LLViewerStatsRecorder::instance()->recordCacheMissEvent(id, update_type, cache_miss_type);
				#endif

				continue; // no data packer, skip this object
			}
		}
		else if (compressed)
		{
			U8							compbuffer[2048];
			S32							uncompressed_length = 2048;
			S32							compressed_length;
			compressed_dp.reset();

			U32 flags = 0;
			if (update_type != OUT_TERSE_IMPROVED) // OUT_FULL_COMPRESSED only?
			{
				mesgsys->getU32Fast(_PREHASH_ObjectData, _PREHASH_UpdateFlags, flags, i);
			}
			
			// I don't think we ever use this flag from the server.  DK 2010/12/09
			if (flags & FLAGS_ZLIB_COMPRESSED)
			{
				//llinfos << "TEST: flags & FLAGS_ZLIB_COMPRESSED" << llendl;
				compressed_length = mesgsys->getSizeFast(_PREHASH_ObjectData, i, _PREHASH_Data);
				mesgsys->getBinaryDataFast(_PREHASH_ObjectData, _PREHASH_Data, compbuffer, 0, i);
				uncompressed_length = 2048;
				uncompress(compressed_dpbuffer, (unsigned long *)&uncompressed_length,
						   compbuffer, compressed_length);
				compressed_dp.assignBuffer(compressed_dpbuffer, uncompressed_length);
			}
			else
			{
				uncompressed_length = mesgsys->getSizeFast(_PREHASH_ObjectData, i, _PREHASH_Data);
				mesgsys->getBinaryDataFast(_PREHASH_ObjectData, _PREHASH_Data, compressed_dpbuffer, 0, i);
				compressed_dp.assignBuffer(compressed_dpbuffer, uncompressed_length);
			}


			if (update_type != OUT_TERSE_IMPROVED) // OUT_FULL_COMPRESSED only?
			{
				compressed_dp.unpackUUID(fullid, "ID");
				compressed_dp.unpackU32(local_id, "LocalID");
				compressed_dp.unpackU8(pcode, "PCode");
			}
			else
			{
				compressed_dp.unpackU32(local_id, "LocalID");
				getUUIDFromLocal(fullid,
								 local_id,
								 gMessageSystem->getSenderIP(),
								 gMessageSystem->getSenderPort());
				if (fullid.isNull())
				{
					// llwarns << "update for unknown localid " << local_id << " host " << gMessageSystem->getSender() << ":" << gMessageSystem->getSenderPort() << llendl;
					mNumUnknownUpdates++;
				}
			}
		}
		else if (update_type != OUT_FULL) // !compressed, !OUT_FULL ==> OUT_FULL_CACHED only?
		{
			mesgsys->getU32Fast(_PREHASH_ObjectData, _PREHASH_ID, local_id, i);
			getUUIDFromLocal(fullid,
							local_id,
							gMessageSystem->getSenderIP(),
							gMessageSystem->getSenderPort());
			if (fullid.isNull())
			{
				// llwarns << "update for unknown localid " << local_id << " host " << gMessageSystem->getSender() << llendl;
				mNumUnknownUpdates++;
			}
		}
		else // OUT_FULL only?
		{
			mesgsys->getUUIDFast(_PREHASH_ObjectData, _PREHASH_FullID, fullid, i);
			mesgsys->getU32Fast(_PREHASH_ObjectData, _PREHASH_ID, local_id, i);
			// llinfos << "Full Update, obj " << local_id << ", global ID" << fullid << "from " << mesgsys->getSender() << llendl;
		}
		objectp = findObject(fullid);

		// This looks like it will break if the local_id of the object doesn't change
		// upon boundary crossing, but we check for region id matching later...
		// Reset object local id and region pointer if things have changed
		if (objectp && 
			((objectp->mLocalID != local_id) ||
			 (objectp->getRegion() != regionp)))
		{
			//if (objectp->getRegion())
			//{
			//	llinfos << "Local ID change: Removing object from table, local ID " << objectp->mLocalID 
			//			<< ", id from message " << local_id << ", from " 
			//			<< LLHost(objectp->getRegion()->getHost().getAddress(), objectp->getRegion()->getHost().getPort())
			//			<< ", full id " << fullid 
			//			<< ", objects id " << objectp->getID()
			//			<< ", regionp " << (U32) regionp << ", object region " << (U32) objectp->getRegion()
			//			<< llendl;
			//}
			removeFromLocalIDTable(objectp);
			setUUIDAndLocal(fullid,
							local_id,
							gMessageSystem->getSenderIP(),
							gMessageSystem->getSenderPort());
			
			if (objectp->mLocalID != local_id)
			{	// Update local ID in object with the one sent from the region
				objectp->mLocalID = local_id;
			}
			
			if (objectp->getRegion() != regionp)
			{	// Object changed region, so update it
				objectp->updateRegion(regionp); // for LLVOAvatar
			}
		}

		if (!objectp)
		{
			if (compressed)
			{
				if (update_type == OUT_TERSE_IMPROVED)
				{
					// llinfos << "terse update for an unknown object (compressed):" << fullid << llendl;
					#if LL_RECORD_VIEWER_STATS
					LLViewerStatsRecorder::instance()->recordObjectUpdateFailure(local_id, update_type);
					#endif
					continue;
				}
			}
			else if (cached) // Cache hit only?
			{
			}
			else
			{
				if (update_type != OUT_FULL)
				{
					//llinfos << "terse update for an unknown object:" << fullid << llendl;
					#if LL_RECORD_VIEWER_STATS
					LLViewerStatsRecorder::instance()->recordObjectUpdateFailure(local_id, update_type);
					#endif
					continue;
				}

				mesgsys->getU8Fast(_PREHASH_ObjectData, _PREHASH_PCode, pcode, i);
			}
#ifdef IGNORE_DEAD
			if (mDeadObjects.find(fullid) != mDeadObjects.end())
			{
				mNumDeadObjectUpdates++;
				//llinfos << "update for a dead object:" << fullid << llendl;
				#if LL_RECORD_VIEWER_STATS
				LLViewerStatsRecorder::instance()->recordObjectUpdateFailure(local_id, update_type);
				#endif
				continue;
			}
#endif

			objectp = createObject(pcode, regionp, fullid, local_id, gMessageSystem->getSender());
			if (!objectp)
			{
				llinfos << "createObject failure for object: " << fullid << llendl;
				#if LL_RECORD_VIEWER_STATS
				LLViewerStatsRecorder::instance()->recordObjectUpdateFailure(local_id, update_type);
				#endif
				continue;
			}
			justCreated = TRUE;
			mNumNewObjects++;
		}


		if (objectp->isDead())
		{
			llwarns << "Dead object " << objectp->mID << " in UUID map 1!" << llendl;
		}

		bool bCached = false;
		if (compressed)
		{
			if (update_type != OUT_TERSE_IMPROVED) // OUT_FULL_COMPRESSED only?
			{
				objectp->mLocalID = local_id;
			}
			processUpdateCore(objectp, user_data, i, update_type, &compressed_dp, justCreated);
			if (update_type != OUT_TERSE_IMPROVED) // OUT_FULL_COMPRESSED only?
			{
				bCached = true;
				#if LL_RECORD_VIEWER_STATS
				LLViewerRegion::eCacheUpdateResult result = objectp->mRegionp->cacheFullUpdate(objectp, compressed_dp);
				LLViewerStatsRecorder::instance()->recordCacheFullUpdate(local_id, update_type, result, objectp);
				#else
				objectp->mRegionp->cacheFullUpdate(objectp, compressed_dp);
				#endif
			}
		}
		else if (cached) // Cache hit only?
		{
			objectp->mLocalID = local_id;
			processUpdateCore(objectp, user_data, i, update_type, cached_dpp, justCreated);
		}
		else
		{
			if (update_type == OUT_FULL)
			{
				objectp->mLocalID = local_id;
			}
			processUpdateCore(objectp, user_data, i, update_type, NULL, justCreated);
		}
		#if LL_RECORD_VIEWER_STATS
		LLViewerStatsRecorder::instance()->recordObjectUpdateEvent(local_id, update_type, objectp);
		#endif
		objectp->setLastUpdateType(update_type);
		objectp->setLastUpdateCached(bCached);
	}

#if LL_RECORD_VIEWER_STATS
	LLViewerStatsRecorder::instance()->endObjectUpdateEvents();
#endif

	LLVOAvatar::cullAvatarsByPixelArea();
}

void LLViewerObjectList::processCompressedObjectUpdate(LLMessageSystem *mesgsys,
											 void **user_data,
											 const EObjectUpdateType update_type)
{
	processObjectUpdate(mesgsys, user_data, update_type, false, true);
}

void LLViewerObjectList::processCachedObjectUpdate(LLMessageSystem *mesgsys,
											 void **user_data,
											 const EObjectUpdateType update_type)
{
	processObjectUpdate(mesgsys, user_data, update_type, true, false);
}	

void LLViewerObjectList::dirtyAllObjectInventory()
{
	for (vobj_list_t::iterator iter = mObjects.begin(); iter != mObjects.end(); ++iter)
	{
		(*iter)->dirtyInventory();
	}
}

void LLViewerObjectList::updateApparentAngles(LLAgent &agent)
{
	S32 i;
	S32 num_objects = 0;
	LLViewerObject *objectp;

	S32 num_updates, max_value;
	if (NUM_BINS - 1 == mCurBin)
	{
		num_updates = (S32) mObjects.size() - mCurLazyUpdateIndex;
		max_value = (S32) mObjects.size();
		gTextureList.setUpdateStats(TRUE);
	}
	else
	{
		num_updates = ((S32) mObjects.size() / NUM_BINS) + 1;
		max_value = llmin((S32) mObjects.size(), mCurLazyUpdateIndex + num_updates);
	}


	// Slam priorities for textures that we care about (hovered, selected, and focused)
	// Hovered
	// Assumes only one level deep of parenting
	LLSelectNode* nodep = LLSelectMgr::instance().getHoverNode();
	if (nodep)
	{
		objectp = nodep->getObject();
		if (objectp)
		{
			objectp->boostTexturePriority();
		}
	}

	// Focused
	objectp = gAgentCamera.getFocusObject();
	if (objectp)
	{
		objectp->boostTexturePriority();
	}

	// Selected
	struct f : public LLSelectedObjectFunctor
	{
		virtual bool apply(LLViewerObject* objectp)
		{
			objectp->boostTexturePriority();
			return true;
		}
	} func;
	LLSelectMgr::getInstance()->getSelection()->applyToRootObjects(&func);

	// Iterate through some of the objects and lazy update their texture priorities
	for (i = mCurLazyUpdateIndex; i < max_value; i++)
	{
		objectp = mObjects[i];
		if (!objectp->isDead())
		{
			num_objects++;

			//  Update distance & gpw 
			objectp->setPixelAreaAndAngle(agent); // Also sets the approx. pixel area
			objectp->updateTextures();	// Update the image levels of textures for this object.
		}
	}

	mCurLazyUpdateIndex = max_value;
	if (mCurLazyUpdateIndex == mObjects.size())
	{
		mCurLazyUpdateIndex = 0;
	}

	mCurBin = (mCurBin + 1) % NUM_BINS;

	LLVOAvatar::cullAvatarsByPixelArea();
}

class LLObjectCostResponder : public LLCurl::Responder
{
public:
	LLObjectCostResponder(const LLSD& object_ids)
		: mObjectIDs(object_ids)
	{
	}

	// Clear's the global object list's pending
	// request list for all objects requested
	void clear_object_list_pending_requests()
	{
		// TODO*: No more hard coding
		for (
			LLSD::array_iterator iter = mObjectIDs.beginArray();
			iter != mObjectIDs.endArray();
			++iter)
		{
			gObjectList.onObjectCostFetchFailure(iter->asUUID());
		}
	}

	void error(U32 statusNum, const std::string& reason)
	{
		llwarns
			<< "Transport error requesting object cost "
			<< "HTTP status: " << statusNum << ", reason: "
			<< reason << "." << llendl;

		// TODO*: Error message to user
		// For now just clear the request from the pending list
		clear_object_list_pending_requests();
	}

	void result(const LLSD& content)
	{
		if ( !content.isMap() || content.has("error") )
		{
			// Improper response or the request had an error,
			// show an error to the user?
			llwarns
				<< "Application level error when fetching object "
				<< "cost.  Message: " << content["error"]["message"].asString()
				<< ", identifier: " << content["error"]["identifier"].asString()
				<< llendl;

			// TODO*: Adaptively adjust request size if the
			// service says we've requested too many and retry

			// TODO*: Error message if not retrying
			clear_object_list_pending_requests();
			return;
		}

		// Success, grab the resource cost and linked set costs
		// for an object if one was returned
		for (
			LLSD::array_iterator iter = mObjectIDs.beginArray();
			iter != mObjectIDs.endArray();
			++iter)
		{
			LLUUID object_id = iter->asUUID();

			// Check to see if the request contains data for the object
			if ( content.has(iter->asString()) )
			{
				F32 link_cost =
					content[iter->asString()]["linked_set_resource_cost"].asReal();
				F32 object_cost =
					content[iter->asString()]["resource_cost"].asReal();

				F32 physics_cost = content[iter->asString()]["physics_cost"].asReal();
				F32 link_physics_cost = content[iter->asString()]["linked_set_physics_cost"].asReal();

				gObjectList.updateObjectCost(object_id, object_cost, link_cost, physics_cost, link_physics_cost);
			}
			else
			{
				// TODO*: Give user feedback about the missing data?
				gObjectList.onObjectCostFetchFailure(object_id);
			}
		}
	}

private:
	LLSD mObjectIDs;
};


class LLPhysicsFlagsResponder : public LLCurl::Responder
{
public:
	LLPhysicsFlagsResponder(const LLSD& object_ids)
		: mObjectIDs(object_ids)
	{
	}

	// Clear's the global object list's pending
	// request list for all objects requested
	void clear_object_list_pending_requests()
	{
		// TODO*: No more hard coding
		for (
			LLSD::array_iterator iter = mObjectIDs.beginArray();
			iter != mObjectIDs.endArray();
			++iter)
		{
			gObjectList.onPhysicsFlagsFetchFailure(iter->asUUID());
		}
	}

	void error(U32 statusNum, const std::string& reason)
	{
		llwarns
			<< "Transport error requesting object physics flags "
			<< "HTTP status: " << statusNum << ", reason: "
			<< reason << "." << llendl;

		// TODO*: Error message to user
		// For now just clear the request from the pending list
		clear_object_list_pending_requests();
	}

	void result(const LLSD& content)
	{
		if ( !content.isMap() || content.has("error") )
		{
			// Improper response or the request had an error,
			// show an error to the user?
			llwarns
				<< "Application level error when fetching object "
				<< "physics flags.  Message: " << content["error"]["message"].asString()
				<< ", identifier: " << content["error"]["identifier"].asString()
				<< llendl;

			// TODO*: Adaptively adjust request size if the
			// service says we've requested too many and retry

			// TODO*: Error message if not retrying
			clear_object_list_pending_requests();
			return;
		}

		// Success, grab the resource cost and linked set costs
		// for an object if one was returned
		for (
			LLSD::array_iterator iter = mObjectIDs.beginArray();
			iter != mObjectIDs.endArray();
			++iter)
		{
			LLUUID object_id = iter->asUUID();

			// Check to see if the request contains data for the object
			if ( content.has(iter->asString()) )
			{
				const LLSD& data = content[iter->asString()];

				S32 shape_type = data["PhysicsShapeType"].asInteger();

				gObjectList.updatePhysicsShapeType(object_id, shape_type);

				if (data.has("Density"))
				{
					F32 density = data["Density"].asReal();
					F32 friction = data["Friction"].asReal();
					F32 restitution = data["Restitution"].asReal();
					F32 gravity_multiplier = data["GravityMultiplier"].asReal();
					
					gObjectList.updatePhysicsProperties(object_id, 
						density, friction, restitution, gravity_multiplier);
				}
			}
			else
			{
				// TODO*: Give user feedback about the missing data?
				gObjectList.onPhysicsFlagsFetchFailure(object_id);
			}
		}
	}

private:
	LLSD mObjectIDs;
};

void LLViewerObjectList::update(LLAgent &agent, LLWorld &world)
{
	LLMemType mt(LLMemType::MTYPE_OBJECT);

	// Update globals
	LLViewerObject::setVelocityInterpolate( gSavedSettings.getBOOL("VelocityInterpolate") );
	LLViewerObject::setPingInterpolate( gSavedSettings.getBOOL("PingInterpolate") );
	
	F32 interp_time = gSavedSettings.getF32("InterpolationTime");
	F32 phase_out_time = gSavedSettings.getF32("InterpolationPhaseOut");
	if (interp_time < 0.0 || 
		phase_out_time < 0.0 ||
		phase_out_time > interp_time)
	{
		llwarns << "Invalid values for InterpolationTime or InterpolationPhaseOut, resetting to defaults" << llendl;
		interp_time = 3.0f;
		phase_out_time = 1.0f;
	}
	LLViewerObject::setPhaseOutUpdateInterpolationTime( interp_time );
	LLViewerObject::setMaxUpdateInterpolationTime( phase_out_time );

	gAnimateTextures = gSavedSettings.getBOOL("AnimateTextures");

	// update global timer
	F32 last_time = gFrameTimeSeconds;
	U64 time = totalTime();				 // this will become the new gFrameTime when the update is done
	// Time _can_ go backwards, for example if the user changes the system clock.
	// It doesn't cause any fatal problems (just some oddness with stats), so we shouldn't assert here.
//	llassert(time > gFrameTime);
	F64 time_diff = U64_to_F64(time - gFrameTime)/(F64)SEC_TO_MICROSEC;
	gFrameTime	= time;
	F64 time_since_start = U64_to_F64(gFrameTime - gStartTime)/(F64)SEC_TO_MICROSEC;
	gFrameTimeSeconds = (F32)time_since_start;

	gFrameIntervalSeconds = gFrameTimeSeconds - last_time;
	if (gFrameIntervalSeconds < 0.f)
	{
		gFrameIntervalSeconds = 0.f;
	}

	//clear avatar LOD change counter
	LLVOAvatar::sNumLODChangesThisFrame = 0;

	const F64 frame_time = LLFrameTimer::getElapsedSeconds();
	
	std::vector<LLViewerObject*> kill_list;
	S32 num_active_objects = 0;
	LLViewerObject *objectp = NULL;	
	
	// Make a copy of the list in case something in idleUpdate() messes with it
	std::vector<LLViewerObject*> idle_list;
	
	static LLFastTimer::DeclareTimer idle_copy("Idle Copy");

	{
		LLFastTimer t(idle_copy);
		idle_list.reserve( mActiveObjects.size() );

 		for (std::set<LLPointer<LLViewerObject> >::iterator active_iter = mActiveObjects.begin();
			active_iter != mActiveObjects.end(); active_iter++)
		{
			objectp = *active_iter;
			if (objectp)
			{
				idle_list.push_back( objectp );
			}
			else
			{	// There shouldn't be any NULL pointers in the list, but they have caused
				// crashes before.  This may be idleUpdate() messing with the list.
				llwarns << "LLViewerObjectList::update has a NULL objectp" << llendl;
			}
		}
	}

	if (gSavedSettings.getBOOL("FreezeTime"))
	{
		for (std::vector<LLViewerObject*>::iterator iter = idle_list.begin();
			iter != idle_list.end(); iter++)
		{
			objectp = *iter;
			if (objectp->getPCode() == LLViewerObject::LL_VO_CLOUDS ||
				objectp->isAvatar())
			{
				objectp->idleUpdate(agent, world, frame_time);
			}
		}
	}
	else
	{
		for (std::vector<LLViewerObject*>::iterator idle_iter = idle_list.begin();
			idle_iter != idle_list.end(); idle_iter++)
		{
			objectp = *idle_iter;
			if (!objectp->idleUpdate(agent, world, frame_time))
			{
				//  If Idle Update returns false, kill object!
				kill_list.push_back(objectp);
			}
			else
			{
				num_active_objects++;
			}
		}
		for (std::vector<LLViewerObject*>::iterator kill_iter = kill_list.begin();
			kill_iter != kill_list.end(); kill_iter++)
		{
			objectp = *kill_iter;
			killObject(objectp);
		}
	}

	fetchObjectCosts();
	fetchPhysicsFlags();

	mNumSizeCulled = 0;
	mNumVisCulled = 0;

	// compute all sorts of time-based stats
	// don't factor frames that were paused into the stats
	if (! mWasPaused)
	{
		LLViewerStats::getInstance()->updateFrameStats(time_diff);
	}

	/*
	// Debugging code for viewing orphans, and orphaned parents
	LLUUID id;
	for (i = 0; i < mOrphanParents.count(); i++)
	{
		id = sIndexAndLocalIDToUUID[mOrphanParents[i]];
		LLViewerObject *objectp = findObject(id);
		if (objectp)
		{
			std::string id_str;
			objectp->mID.toString(id_str);
			std::string tmpstr = std::string("Par:	") + id_str;
			addDebugBeacon(objectp->getPositionAgent(),
							tmpstr,
							LLColor4(1.f,0.f,0.f,1.f),
							LLColor4(1.f,1.f,1.f,1.f));
		}
	}

	LLColor4 text_color;
	for (i = 0; i < mOrphanChildren.count(); i++)
	{
		OrphanInfo oi = mOrphanChildren[i];
		LLViewerObject *objectp = findObject(oi.mChildInfo);
		if (objectp)
		{
			std::string id_str;
			objectp->mID.toString(id_str);
			std::string tmpstr;
			if (objectp->getParent())
			{
				tmpstr = std::string("ChP:	") + id_str;
				text_color = LLColor4(0.f, 1.f, 0.f, 1.f);
			}
			else
			{
				tmpstr = std::string("ChNoP:	") + id_str;
				text_color = LLColor4(1.f, 0.f, 0.f, 1.f);
			}
			id = sIndexAndLocalIDToUUID[oi.mParentInfo];
			addDebugBeacon(objectp->getPositionAgent() + LLVector3(0.f, 0.f, -0.25f),
							tmpstr,
							LLColor4(0.25f,0.25f,0.25f,1.f),
							text_color);
		}
		i++;
	}
	*/

	LLViewerStats::getInstance()->mNumObjectsStat.addValue((S32) mObjects.size());
	LLViewerStats::getInstance()->mNumActiveObjectsStat.addValue(num_active_objects);
	LLViewerStats::getInstance()->mNumSizeCulledStat.addValue(mNumSizeCulled);
	LLViewerStats::getInstance()->mNumVisCulledStat.addValue(mNumVisCulled);
}

void LLViewerObjectList::fetchObjectCosts()
{
	// issue http request for stale object physics costs
	if (!mStaleObjectCost.empty())
	{
		LLViewerRegion* regionp = gAgent.getRegion();

		if (regionp)
		{
			std::string url = regionp->getCapability("GetObjectCost");

			if (!url.empty())
			{
				LLSD id_list;
				U32 object_index = 0;

				for (
					std::set<LLUUID>::iterator iter = mStaleObjectCost.begin();
					iter != mStaleObjectCost.end();
					++iter)
				{
					// Check to see if a request for this object
					// has already been made.
					if ( mPendingObjectCost.find(*iter) ==
						 mPendingObjectCost.end() )
					{
						mPendingObjectCost.insert(*iter);
						id_list[object_index++] = *iter;
					}
				}

				// id_list should now contain all
				// requests in mStaleObjectCost before, so clear
				// it now
				mStaleObjectCost.clear();

				if ( id_list.size() > 0 )
				{
					LLSD post_data = LLSD::emptyMap();

					post_data["object_ids"] = id_list;
					LLHTTPClient::post(
						url,
						post_data,
						new LLObjectCostResponder(id_list));
				}
			}
			else
			{
				mStaleObjectCost.clear();
				mPendingObjectCost.clear();
			}
		}
	}
}

void LLViewerObjectList::fetchPhysicsFlags()
{
	// issue http request for stale object physics flags
	if (!mStalePhysicsFlags.empty())
	{
		LLViewerRegion* regionp = gAgent.getRegion();

		if (regionp)
		{
			std::string url = regionp->getCapability("GetObjectPhysicsData");

			if (!url.empty())
			{
				LLSD id_list;
				U32 object_index = 0;

				for (
					std::set<LLUUID>::iterator iter = mStalePhysicsFlags.begin();
					iter != mStalePhysicsFlags.end();
					++iter)
				{
					// Check to see if a request for this object
					// has already been made.
					if ( mPendingPhysicsFlags.find(*iter) ==
						 mPendingPhysicsFlags.end() )
					{
						mPendingPhysicsFlags.insert(*iter);
						id_list[object_index++] = *iter;
					}
				}

				// id_list should now contain all
				// requests in mStalePhysicsFlags before, so clear
				// it now
				mStalePhysicsFlags.clear();

				if ( id_list.size() > 0 )
				{
					LLSD post_data = LLSD::emptyMap();

					post_data["object_ids"] = id_list;
					LLHTTPClient::post(
						url,
						post_data,
						new LLPhysicsFlagsResponder(id_list));
				}
			}
			else
			{
				mStalePhysicsFlags.clear();
				mPendingPhysicsFlags.clear();
			}
		}
	}
}


void LLViewerObjectList::clearDebugText()
{
	for (vobj_list_t::iterator iter = mObjects.begin(); iter != mObjects.end(); ++iter)
	{
		(*iter)->setDebugText("");
	}
}


void LLViewerObjectList::cleanupReferences(LLViewerObject *objectp)
{
	LLMemType mt(LLMemType::MTYPE_OBJECT);
	if (mDeadObjects.find(objectp->mID) != mDeadObjects.end())
	{
		llinfos << "Object " << objectp->mID << " already on dead list!" << llendl;	
	}
	else
	{
		mDeadObjects.insert(objectp->mID);
	}

	// Cleanup any references we have to this object
	// Remove from object map so noone can look it up.

	mUUIDObjectMap.erase(objectp->mID);
	
	//if (objectp->getRegion())
	//{
	//	llinfos << "cleanupReferences removing object from table, local ID " << objectp->mLocalID << ", ip " 
	//				<< objectp->getRegion()->getHost().getAddress() << ":" 
	//				<< objectp->getRegion()->getHost().getPort() << llendl;
	//}	
	
	removeFromLocalIDTable(objectp);

	if (objectp->onActiveList())
	{
		//llinfos << "Removing " << objectp->mID << " " << objectp->getPCodeString() << " from active list in cleanupReferences." << llendl;
		objectp->setOnActiveList(FALSE);
		mActiveObjects.erase(objectp);
	}

	if (objectp->isOnMap())
	{
		removeFromMap(objectp);
	}

	// Don't clean up mObject references, these will be cleaned up more efficiently later!
	// Also, not cleaned up
	removeDrawable(objectp->mDrawable);

	mNumDeadObjects++;
}

static LLFastTimer::DeclareTimer FTM_REMOVE_DRAWABLE("Remove Drawable");

void LLViewerObjectList::removeDrawable(LLDrawable* drawablep)
{
	LLFastTimer t(FTM_REMOVE_DRAWABLE);

	if (!drawablep)
	{
		return;
	}

	for (S32 i = 0; i < drawablep->getNumFaces(); i++)
	{
		LLFace* facep = drawablep->getFace(i) ;
		if(facep)
		{
			   LLViewerObject* objectp = facep->getViewerObject();
			   if(objectp)
			   {
					   mSelectPickList.erase(objectp);
			   }
		}
	}
}

BOOL LLViewerObjectList::killObject(LLViewerObject *objectp)
{
	// Don't ever kill gAgentAvatarp, just force it to the agent's region
	if (objectp == gAgentAvatarp)
	{
		objectp->setRegion(gAgent.getRegion());
		return FALSE;
	}

	// When we're killing objects, all we do is mark them as dead.
	// We clean up the dead objects later.

	if (objectp)
	{
		if (objectp->isDead())
		{
			// This object is already dead.  Don't need to do more.
			return TRUE;
		}
		else
		{
			objectp->markDead();
		}

		return TRUE;
	}
	return FALSE;
}

void LLViewerObjectList::killObjects(LLViewerRegion *regionp)
{
	LLViewerObject *objectp;

	
	for (vobj_list_t::iterator iter = mObjects.begin(); iter != mObjects.end(); ++iter)
	{
		objectp = *iter;
		
		if (objectp->mRegionp == regionp)
		{
			killObject(objectp);
		}
	}

	// Have to clean right away because the region is becoming invalid.
	cleanDeadObjects(FALSE);
}

void LLViewerObjectList::killAllObjects()
{
	// Used only on global destruction.
	LLViewerObject *objectp;

	for (vobj_list_t::iterator iter = mObjects.begin(); iter != mObjects.end(); ++iter)
	{
		objectp = *iter;
		killObject(objectp);
		// Object must be dead, or it's the LLVOAvatarSelf which never dies.
		llassert((objectp == gAgentAvatarp) || objectp->isDead());
	}

	cleanDeadObjects(FALSE);

	if(!mObjects.empty())
	{
		llwarns << "LLViewerObjectList::killAllObjects still has entries in mObjects: " << mObjects.size() << llendl;
		mObjects.clear();
	}

	if (!mActiveObjects.empty())
	{
		llwarns << "Some objects still on active object list!" << llendl;
		mActiveObjects.clear();
	}

	if (!mMapObjects.empty())
	{
		llwarns << "Some objects still on map object list!" << llendl;
		mMapObjects.clear();
	}
}

void LLViewerObjectList::cleanDeadObjects(BOOL use_timer)
{
	if (!mNumDeadObjects)
	{
		// No dead objects, don't need to scan object list.
		return;
	}

	S32 num_removed = 0;
	LLViewerObject *objectp;
	for (vobj_list_t::iterator iter = mObjects.begin(); iter != mObjects.end(); )
	{
		// Scan for all of the dead objects and remove any "global" references to them.
		objectp = *iter;
		if (objectp->isDead())
		{
			iter = mObjects.erase(iter);
			num_removed++;

			if (num_removed == mNumDeadObjects)
			{
				// We've cleaned up all of the dead objects.
				break;
			}
		}
		else
		{
			++iter;
		}
	}

	// We've cleaned the global object list, now let's do some paranoia testing on objects
	// before blowing away the dead list.
	mDeadObjects.clear();
	mNumDeadObjects = 0;
}

void LLViewerObjectList::updateActive(LLViewerObject *objectp)
{
	LLMemType mt(LLMemType::MTYPE_OBJECT);
	if (objectp->isDead())
	{
		return; // We don't update dead objects!
	}

	BOOL active = objectp->isActive();
	if (active != objectp->onActiveList())
	{
		if (active)
		{
			//llinfos << "Adding " << objectp->mID << " " << objectp->getPCodeString() << " to active list." << llendl;
			mActiveObjects.insert(objectp);
			objectp->setOnActiveList(TRUE);
		}
		else
		{
			//llinfos << "Removing " << objectp->mID << " " << objectp->getPCodeString() << " from active list." << llendl;
			mActiveObjects.erase(objectp);
			objectp->setOnActiveList(FALSE);
		}
	}
}

void LLViewerObjectList::updateObjectCost(LLViewerObject* object)
{
	mStaleObjectCost.insert(object->getID());
}

void LLViewerObjectList::updateObjectCost(const LLUUID& object_id, F32 object_cost, F32 link_cost, F32 physics_cost, F32 link_physics_cost)
{
	mPendingObjectCost.erase(object_id);

	LLViewerObject* object = findObject(object_id);
	if (object)
	{
		object->setObjectCost(object_cost);
		object->setLinksetCost(link_cost);
		object->setPhysicsCost(physics_cost);
		object->setLinksetPhysicsCost(link_physics_cost);
	}
}

void LLViewerObjectList::onObjectCostFetchFailure(const LLUUID& object_id)
{
	//llwarns << "Failed to fetch object cost for object: " << object_id << llendl;
	mPendingObjectCost.erase(object_id);
}

<<<<<<< HEAD
void LLViewerObjectList::updateQuotaCost( const LLUUID& objectId, const SelectionQuota& quota  )
=======
void LLViewerObjectList::updateQuota( const LLUUID& objectId, const SelectionQuota& quota  )
>>>>>>> 70f959f0
{
	LLViewerObject* pVO = findObject( objectId );
	if ( pVO )
	{
<<<<<<< HEAD
		//pVO->updateQuota( quota );
=======
		pVO->updateQuota( quota );
>>>>>>> 70f959f0
	}
}

void LLViewerObjectList::updatePhysicsFlags(const LLViewerObject* object)
{
	mStalePhysicsFlags.insert(object->getID());
}

void LLViewerObjectList::updatePhysicsShapeType(const LLUUID& object_id, S32 type)
{
	mPendingPhysicsFlags.erase(object_id);
	LLViewerObject* object = findObject(object_id);
	if (object)
	{
		object->setPhysicsShapeType(type);
	}
}

void LLViewerObjectList::updatePhysicsProperties(const LLUUID& object_id, 
												F32 density,
												F32 friction,
												F32 restitution,
												F32 gravity_multiplier)
{
	mPendingPhysicsFlags.erase(object_id);

	LLViewerObject* object = findObject(object_id);
	if (object)
	{
		object->setPhysicsDensity(density);
		object->setPhysicsFriction(friction);
		object->setPhysicsGravity(gravity_multiplier);
		object->setPhysicsRestitution(restitution);
	}
}

void LLViewerObjectList::onPhysicsFlagsFetchFailure(const LLUUID& object_id)
{
	//llwarns << "Failed to fetch physics flags for object: " << object_id << llendl;
	mPendingPhysicsFlags.erase(object_id);
}

void LLViewerObjectList::shiftObjects(const LLVector3 &offset)
{
	// This is called when we shift our origin when we cross region boundaries...
	// We need to update many object caches, I'll document this more as I dig through the code
	// cleaning things out...

	if (0 == offset.magVecSquared())
	{
		return;
	}

	LLViewerObject *objectp;
	for (vobj_list_t::iterator iter = mObjects.begin(); iter != mObjects.end(); ++iter)
	{
		objectp = *iter;
		// There could be dead objects on the object list, so don't update stuff if the object is dead.
		if (!objectp->isDead())
		{
			objectp->updatePositionCaches();

			if (objectp->mDrawable.notNull() && !objectp->mDrawable->isDead())
			{
				gPipeline.markShift(objectp->mDrawable);
			}
		}
	}

	gPipeline.shiftObjects(offset);
	LLWorld::getInstance()->shiftRegions(offset);
}

void LLViewerObjectList::repartitionObjects()
{
	for (vobj_list_t::iterator iter = mObjects.begin(); iter != mObjects.end(); ++iter)
	{
		LLViewerObject* objectp = *iter;
		if (!objectp->isDead())
		{
			LLDrawable* drawable = objectp->mDrawable;
			if (drawable && !drawable->isDead())
			{
				drawable->updateBinRadius();
				drawable->updateSpatialExtents();
				drawable->movePartition();
			}
		}
	}
}

//debug code
bool LLViewerObjectList::hasMapObjectInRegion(LLViewerRegion* regionp) 
{
	for (vobj_list_t::iterator iter = mMapObjects.begin(); iter != mMapObjects.end(); ++iter)
	{
		LLViewerObject* objectp = *iter;

		if(objectp->isDead() || objectp->getRegion() == regionp)
		{
			return true ;
		}
	}

	return false ;
}

//make sure the region is cleaned up.
void LLViewerObjectList::clearAllMapObjectsInRegion(LLViewerRegion* regionp) 
{
	std::set<LLViewerObject*> dead_object_list ;
	std::set<LLViewerObject*> region_object_list ;
	for (vobj_list_t::iterator iter = mMapObjects.begin(); iter != mMapObjects.end(); ++iter)
	{
		LLViewerObject* objectp = *iter;

		if(objectp->isDead())
		{
			dead_object_list.insert(objectp) ;			
		}
		else if(objectp->getRegion() == regionp)
		{
			region_object_list.insert(objectp) ;
		}
	}

	if(dead_object_list.size() > 0)
	{
		llwarns << "There are " << dead_object_list.size() << " dead objects on the map!" << llendl ;

		for(std::set<LLViewerObject*>::iterator iter = dead_object_list.begin(); iter != dead_object_list.end(); ++iter)
		{
			cleanupReferences(*iter) ;
		}
	}
	if(region_object_list.size() > 0)
	{
		llwarns << "There are " << region_object_list.size() << " objects not removed from the deleted region!" << llendl ;

		for(std::set<LLViewerObject*>::iterator iter = region_object_list.begin(); iter != region_object_list.end(); ++iter)
		{
			(*iter)->markDead() ;
		}
	}
}


void LLViewerObjectList::renderObjectsForMap(LLNetMap &netmap)
{
	LLColor4 above_water_color = LLUIColorTable::instance().getColor( "NetMapOtherOwnAboveWater" );
	LLColor4 below_water_color = LLUIColorTable::instance().getColor( "NetMapOtherOwnBelowWater" );
	LLColor4 you_own_above_water_color = 
						LLUIColorTable::instance().getColor( "NetMapYouOwnAboveWater" );
	LLColor4 you_own_below_water_color = 
						LLUIColorTable::instance().getColor( "NetMapYouOwnBelowWater" );
	LLColor4 group_own_above_water_color = 
						LLUIColorTable::instance().getColor( "NetMapGroupOwnAboveWater" );
	LLColor4 group_own_below_water_color = 
						LLUIColorTable::instance().getColor( "NetMapGroupOwnBelowWater" );

	F32 max_radius = gSavedSettings.getF32("MiniMapPrimMaxRadius");

	for (vobj_list_t::iterator iter = mMapObjects.begin(); iter != mMapObjects.end(); ++iter)
	{
		LLViewerObject* objectp = *iter;

		if(objectp->isDead())//some dead objects somehow not cleaned.
		{
			continue ;
		}

		if (!objectp->getRegion() || objectp->isOrphaned() || objectp->isAttachment())
		{
			continue;
		}
		const LLVector3& scale = objectp->getScale();
		const LLVector3d pos = objectp->getPositionGlobal();
		const F64 water_height = F64( objectp->getRegion()->getWaterHeight() );
		// LLWorld::getInstance()->getWaterHeight();

		F32 approx_radius = (scale.mV[VX] + scale.mV[VY]) * 0.5f * 0.5f * 1.3f;  // 1.3 is a fudge

		// Limit the size of megaprims so they don't blot out everything on the minimap.
		// Attempting to draw very large megaprims also causes client lag.
		// See DEV-17370 and DEV-29869/SNOW-79 for details.
		approx_radius = llmin(approx_radius, max_radius);

		LLColor4U color = above_water_color;
		if( objectp->permYouOwner() )
		{
			const F32 MIN_RADIUS_FOR_OWNED_OBJECTS = 2.f;
			if( approx_radius < MIN_RADIUS_FOR_OWNED_OBJECTS )
			{
				approx_radius = MIN_RADIUS_FOR_OWNED_OBJECTS;
			}

			if( pos.mdV[VZ] >= water_height )
			{
				if ( objectp->permGroupOwner() )
				{
					color = group_own_above_water_color;
				}
				else
				{
				color = you_own_above_water_color;
			}
			}
			else
			{
				if ( objectp->permGroupOwner() )
				{
					color = group_own_below_water_color;
				}
			else
			{
				color = you_own_below_water_color;
			}
		}
		}
		else
		if( pos.mdV[VZ] < water_height )
		{
			color = below_water_color;
		}

		netmap.renderScaledPointGlobal( 
			pos, 
			color,
			approx_radius );
	}
}

void LLViewerObjectList::renderObjectBounds(const LLVector3 &center)
{
}

void LLViewerObjectList::generatePickList(LLCamera &camera)
{
		LLViewerObject *objectp;
		S32 i;
		// Reset all of the GL names to zero.
		for (vobj_list_t::iterator iter = mObjects.begin(); iter != mObjects.end(); ++iter)
		{
			(*iter)->mGLName = 0;
		}

		mSelectPickList.clear();

		std::vector<LLDrawable*> pick_drawables;

		for (LLWorld::region_list_t::const_iterator iter = LLWorld::getInstance()->getRegionList().begin(); 
			iter != LLWorld::getInstance()->getRegionList().end(); ++iter)
		{
			LLViewerRegion* region = *iter;
			for (U32 i = 0; i < LLViewerRegion::NUM_PARTITIONS; i++)
			{
				LLSpatialPartition* part = region->getSpatialPartition(i);
				if (part)
				{	
					part->cull(camera, &pick_drawables, TRUE);
				}
			}
		}

		for (std::vector<LLDrawable*>::iterator iter = pick_drawables.begin();
			iter != pick_drawables.end(); iter++)
		{
			LLDrawable* drawablep = *iter;
			if( !drawablep )
				continue;

			LLViewerObject* last_objectp = NULL;
			for (S32 face_num = 0; face_num < drawablep->getNumFaces(); face_num++)
			{
				LLViewerObject* objectp = drawablep->getFace(face_num)->getViewerObject();

				if (objectp && objectp != last_objectp)
				{
					mSelectPickList.insert(objectp);
					last_objectp = objectp;
				}
			}
		}

		LLHUDNameTag::addPickable(mSelectPickList);

		for (std::vector<LLCharacter*>::iterator iter = LLCharacter::sInstances.begin();
			iter != LLCharacter::sInstances.end(); ++iter)
		{
			objectp = (LLVOAvatar*) *iter;
			if (!objectp->isDead())
			{
				if (objectp->mDrawable.notNull() && objectp->mDrawable->isVisible())
				{
					mSelectPickList.insert(objectp);
				}
			}
		}

		// add all hud objects to pick list
		if (isAgentAvatarValid())
		{
			for (LLVOAvatar::attachment_map_t::iterator iter = gAgentAvatarp->mAttachmentPoints.begin(); 
				 iter != gAgentAvatarp->mAttachmentPoints.end(); )
			{
				LLVOAvatar::attachment_map_t::iterator curiter = iter++;
				LLViewerJointAttachment* attachment = curiter->second;
				if (attachment->getIsHUDAttachment())
				{
					for (LLViewerJointAttachment::attachedobjs_vec_t::iterator attachment_iter = attachment->mAttachedObjects.begin();
						 attachment_iter != attachment->mAttachedObjects.end();
						 ++attachment_iter)
					{
						if (LLViewerObject* attached_object = (*attachment_iter))
						{
							mSelectPickList.insert(attached_object);
							LLViewerObject::const_child_list_t& child_list = attached_object->getChildren();
							for (LLViewerObject::child_list_t::const_iterator iter = child_list.begin();
								 iter != child_list.end(); iter++)
							{
								LLViewerObject* childp = *iter;
								if (childp)
								{
									mSelectPickList.insert(childp);
								}
							}
						}
					}
				}
			}
		}
		
		S32 num_pickables = (S32)mSelectPickList.size() + LLHUDIcon::getNumInstances();

		if (num_pickables != 0)
		{
			S32 step = (0x000fffff - GL_NAME_INDEX_OFFSET) / num_pickables;

			std::set<LLViewerObject*>::iterator pick_it;
			i = 0;
			for (pick_it = mSelectPickList.begin(); pick_it != mSelectPickList.end();)
			{
				LLViewerObject* objp = (*pick_it);
				if (!objp || objp->isDead() || !objp->mbCanSelect)
				{
					mSelectPickList.erase(pick_it++);
					continue;
				}
				
				objp->mGLName = (i * step) + GL_NAME_INDEX_OFFSET;
				i++;
				++pick_it;
			}

			LLHUDIcon::generatePickIDs(i * step, step);
	}
}

LLViewerObject *LLViewerObjectList::getSelectedObject(const U32 object_id)
{
	std::set<LLViewerObject*>::iterator pick_it;
	for (pick_it = mSelectPickList.begin(); pick_it != mSelectPickList.end(); ++pick_it)
	{
		if ((*pick_it)->mGLName == object_id)
		{
			return (*pick_it);
		}
	}
	return NULL;
}

void LLViewerObjectList::addDebugBeacon(const LLVector3 &pos_agent,
										const std::string &string,
										const LLColor4 &color,
										const LLColor4 &text_color,
										S32 line_width)
{
	LLDebugBeacon beacon;
	beacon.mPositionAgent = pos_agent;
	beacon.mString = string;
	beacon.mColor = color;
	beacon.mTextColor = text_color;
	beacon.mLineWidth = line_width;

	mDebugBeacons.push_back(beacon);
}

void LLViewerObjectList::resetObjectBeacons()
{
	mDebugBeacons.clear();
}

LLViewerObject *LLViewerObjectList::createObjectViewer(const LLPCode pcode, LLViewerRegion *regionp)
{
	LLMemType mt(LLMemType::MTYPE_OBJECT);
	LLUUID fullid;
	fullid.generate();

	LLViewerObject *objectp = LLViewerObject::createObject(fullid, pcode, regionp);
	if (!objectp)
	{
// 		llwarns << "Couldn't create object of type " << LLPrimitive::pCodeToString(pcode) << llendl;
		return NULL;
	}

	mUUIDObjectMap[fullid] = objectp;

	mObjects.push_back(objectp);

	updateActive(objectp);

	return objectp;
}


static LLFastTimer::DeclareTimer FTM_CREATE_OBJECT("Create Object");

LLViewerObject *LLViewerObjectList::createObject(const LLPCode pcode, LLViewerRegion *regionp,
												 const LLUUID &uuid, const U32 local_id, const LLHost &sender)
{
	LLMemType mt(LLMemType::MTYPE_OBJECT);
	LLFastTimer t(FTM_CREATE_OBJECT);
	
	LLUUID fullid;
	if (uuid == LLUUID::null)
	{
		fullid.generate();
	}
	else
	{
		fullid = uuid;
	}

	LLViewerObject *objectp = LLViewerObject::createObject(fullid, pcode, regionp);
	if (!objectp)
	{
// 		llwarns << "Couldn't create object of type " << LLPrimitive::pCodeToString(pcode) << " id:" << fullid << llendl;
		return NULL;
	}

	mUUIDObjectMap[fullid] = objectp;
	setUUIDAndLocal(fullid,
					local_id,
					gMessageSystem->getSenderIP(),
					gMessageSystem->getSenderPort());

	mObjects.push_back(objectp);

	updateActive(objectp);

	return objectp;
}

LLViewerObject *LLViewerObjectList::replaceObject(const LLUUID &id, const LLPCode pcode, LLViewerRegion *regionp)
{
	LLViewerObject *old_instance = findObject(id);
	if (old_instance)
	{
		//cleanupReferences(old_instance);
		old_instance->markDead();
		
		return createObject(pcode, regionp, id, old_instance->getLocalID(), LLHost());
	}
	return NULL;
}

S32 LLViewerObjectList::findReferences(LLDrawable *drawablep) const
{
	LLViewerObject *objectp;
	S32 num_refs = 0;
	
	for (vobj_list_t::const_iterator iter = mObjects.begin(); iter != mObjects.end(); ++iter)
	{
		objectp = *iter;
		if (objectp->mDrawable.notNull())
		{
			num_refs += objectp->mDrawable->findReferences(drawablep);
		}
	}
	return num_refs;
}


void LLViewerObjectList::orphanize(LLViewerObject *childp, U32 parent_id, U32 ip, U32 port)
{
	LLMemType mt(LLMemType::MTYPE_OBJECT);
#ifdef ORPHAN_SPAM
	llinfos << "Orphaning object " << childp->getID() << " with parent " << parent_id << llendl;
#endif

	// We're an orphan, flag things appropriately.
	childp->mOrphaned = TRUE;
	if (childp->mDrawable.notNull())
	{
		bool make_invisible = true;
		LLViewerObject *parentp = (LLViewerObject *)childp->getParent();
		if (parentp)
		{
			if (parentp->getRegion() != childp->getRegion())
			{
				// This is probably an object flying across a region boundary, the
				// object probably ISN'T being reparented, but just got an object
				// update out of order (child update before parent).
				make_invisible = false;
				//llinfos << "Don't make object handoffs invisible!" << llendl;
			}
		}

		if (make_invisible)
		{
			// Make sure that this object becomes invisible if it's an orphan
			childp->mDrawable->setState(LLDrawable::FORCE_INVISIBLE);
		}
	}

	// Unknown parent, add to orpaned child list
	U64 parent_info = getIndex(parent_id, ip, port);

	if (std::find(mOrphanParents.begin(), mOrphanParents.end(), parent_info) == mOrphanParents.end())
	{
		mOrphanParents.push_back(parent_info);
	}

	LLViewerObjectList::OrphanInfo oi(parent_info, childp->mID);
	if (std::find(mOrphanChildren.begin(), mOrphanChildren.end(), oi) == mOrphanChildren.end())
	{
		mOrphanChildren.push_back(oi);
		mNumOrphans++;
	}
}


void LLViewerObjectList::findOrphans(LLViewerObject* objectp, U32 ip, U32 port)
{
	if (objectp->isDead())
	{
		llwarns << "Trying to find orphans for dead obj " << objectp->mID 
			<< ":" << objectp->getPCodeString() << llendl;
		return;
	}

	// See if we are a parent of an orphan.
	// Note:  This code is fairly inefficient but it should happen very rarely.
	// It can be sped up if this is somehow a performance issue...
	if (mOrphanParents.empty())
	{
		// no known orphan parents
		return;
	}
	if (std::find(mOrphanParents.begin(), mOrphanParents.end(), getIndex(objectp->mLocalID, ip, port)) == mOrphanParents.end())
	{
		// did not find objectp in OrphanParent list
		return;
	}

	U64 parent_info = getIndex(objectp->mLocalID, ip, port);
	BOOL orphans_found = FALSE;
	// Iterate through the orphan list, and set parents of matching children.

	for (std::vector<OrphanInfo>::iterator iter = mOrphanChildren.begin(); iter != mOrphanChildren.end(); )
	{	
		if (iter->mParentInfo != parent_info)
		{
			++iter;
			continue;
		}
		LLViewerObject *childp = findObject(iter->mChildInfo);
		if (childp)
		{
			if (childp == objectp)
			{
				llwarns << objectp->mID << " has self as parent, skipping!" 
					<< llendl;
				continue;
			}

#ifdef ORPHAN_SPAM
			llinfos << "Reunited parent " << objectp->mID 
				<< " with child " << childp->mID << llendl;
			llinfos << "Glob: " << objectp->getPositionGlobal() << llendl;
			llinfos << "Agent: " << objectp->getPositionAgent() << llendl;
			addDebugBeacon(objectp->getPositionAgent(),"");
#endif
			gPipeline.markMoved(objectp->mDrawable);				
			objectp->setChanged(LLXform::MOVED | LLXform::SILHOUETTE);

			// Flag the object as no longer orphaned
			childp->mOrphaned = FALSE;
			if (childp->mDrawable.notNull())
			{
				// Make the drawable visible again and set the drawable parent
 				childp->mDrawable->setState(LLDrawable::CLEAR_INVISIBLE);
				childp->setDrawableParent(objectp->mDrawable); // LLViewerObjectList::findOrphans()
			}

			// Make certain particles, icon and HUD aren't hidden
			childp->hideExtraDisplayItems( FALSE );

			objectp->addChild(childp);
			orphans_found = TRUE;
			++iter;
		}
		else
		{
			llinfos << "Missing orphan child, removing from list" << llendl;

			iter = mOrphanChildren.erase(iter);
		}
	}

	// Remove orphan parent and children from lists now that they've been found
	{
		std::vector<U64>::iterator iter = std::find(mOrphanParents.begin(), mOrphanParents.end(), parent_info);
		if (iter != mOrphanParents.end())
		{
			mOrphanParents.erase(iter);
		}
	}
	
	for (std::vector<OrphanInfo>::iterator iter = mOrphanChildren.begin(); iter != mOrphanChildren.end(); )
	{
		if (iter->mParentInfo == parent_info)
		{
			iter = mOrphanChildren.erase(iter);
			mNumOrphans--;
		}
		else
		{
			++iter;
		}
	}

	if (orphans_found && objectp->isSelected())
	{
		LLSelectNode* nodep = LLSelectMgr::getInstance()->getSelection()->findNode(objectp);
		if (nodep && !nodep->mIndividualSelection)
		{
			// rebuild selection with orphans
			LLSelectMgr::getInstance()->deselectObjectAndFamily(objectp);
			LLSelectMgr::getInstance()->selectObjectAndFamily(objectp);
		}
	}
}

////////////////////////////////////////////////////////////////////////////

LLViewerObjectList::OrphanInfo::OrphanInfo()
	: mParentInfo(0)
{
}

LLViewerObjectList::OrphanInfo::OrphanInfo(const U64 parent_info, const LLUUID child_info)
	: mParentInfo(parent_info), mChildInfo(child_info)
{
}

bool LLViewerObjectList::OrphanInfo::operator==(const OrphanInfo &rhs) const
{
	return (mParentInfo == rhs.mParentInfo) && (mChildInfo == rhs.mChildInfo);
}

bool LLViewerObjectList::OrphanInfo::operator!=(const OrphanInfo &rhs) const
{
	return !operator==(rhs);
}

<|MERGE_RESOLUTION|>--- conflicted
+++ resolved
@@ -1418,20 +1418,12 @@
 	mPendingObjectCost.erase(object_id);
 }
 
-<<<<<<< HEAD
-void LLViewerObjectList::updateQuotaCost( const LLUUID& objectId, const SelectionQuota& quota  )
-=======
 void LLViewerObjectList::updateQuota( const LLUUID& objectId, const SelectionQuota& quota  )
->>>>>>> 70f959f0
 {
 	LLViewerObject* pVO = findObject( objectId );
 	if ( pVO )
 	{
-<<<<<<< HEAD
-		//pVO->updateQuota( quota );
-=======
 		pVO->updateQuota( quota );
->>>>>>> 70f959f0
 	}
 }
 
