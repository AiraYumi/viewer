/**
 * @file llavatarpropertiesprocessor.cpp
 * @brief LLAvatarPropertiesProcessor class implementation
 *
 * $LicenseInfo:firstyear=2001&license=viewerlgpl$
 * Second Life Viewer Source Code
 * Copyright (C) 2010, Linden Research, Inc.
 *
 * This library is free software; you can redistribute it and/or
 * modify it under the terms of the GNU Lesser General Public
 * License as published by the Free Software Foundation;
 * version 2.1 of the License only.
 *
 * This library is distributed in the hope that it will be useful,
 * but WITHOUT ANY WARRANTY; without even the implied warranty of
 * MERCHANTABILITY or FITNESS FOR A PARTICULAR PURPOSE.  See the GNU
 * Lesser General Public License for more details.
 *
 * You should have received a copy of the GNU Lesser General Public
 * License along with this library; if not, write to the Free Software
 * Foundation, Inc., 51 Franklin Street, Fifth Floor, Boston, MA  02110-1301  USA
 *
 * Linden Research, Inc., 945 Battery Street, San Francisco, CA  94111  USA
 * $/LicenseInfo$
 */

#include "llviewerprecompiledheaders.h"

#include "llavatarpropertiesprocessor.h"

// Viewer includes
#include "llagent.h"
#include "llagentpicksinfo.h"
#include "llappviewer.h"
#include "lldateutil.h"
#include "llviewergenericmessage.h"
#include "llstartup.h"

// Linden library includes
#include "llavataractions.h" // for getProfileUrl
#include "lldate.h"
#include "lltrans.h"
#include "llui.h"               // LLUI::getLanguage()
#include "message.h"
#include "llappviewer.h"

LLAvatarPropertiesProcessor::LLAvatarPropertiesProcessor()
{
}

LLAvatarPropertiesProcessor::~LLAvatarPropertiesProcessor()
{
}

void LLAvatarPropertiesProcessor::addObserver(const LLUUID& avatar_id, LLAvatarPropertiesObserver* observer)
{
    if (!observer)
        return;

    // Check if that observer is already in mObservers for that avatar_id
    using pair = std::pair<LLUUID, LLAvatarPropertiesObserver*>;
    observer_multimap_t::iterator begin = mObservers.begin();
    observer_multimap_t::iterator end = mObservers.end();
    observer_multimap_t::iterator it = std::find_if(begin, end, [&](const pair& p)
        {
            return p.first == avatar_id && p.second == observer;
        });

    // IAN BUG this should update the observer's UUID if this is a dupe - sent to PE
    if (it == end)
    {
        mObservers.emplace(avatar_id, observer);
    }
}

void LLAvatarPropertiesProcessor::removeObserver(const LLUUID& avatar_id, LLAvatarPropertiesObserver* observer)
{
    if (!observer)
    {
        return;
    }

    // Check if that observer is in mObservers for that avatar_id
    using pair = std::pair<LLUUID, LLAvatarPropertiesObserver*>;
    observer_multimap_t::iterator begin = mObservers.begin();
    observer_multimap_t::iterator end = mObservers.end();
    observer_multimap_t::iterator it = std::find_if(begin, end, [&](const pair& p)
        {
            return p.first == avatar_id && p.second == observer;
        });

    if (it != end)
    {
        mObservers.erase(it);
    }
}

void LLAvatarPropertiesProcessor::sendRequest(const LLUUID& avatar_id, EAvatarProcessorType type, const std::string &method)
{
    // this is the startup state when send_complete_agent_movement() message is sent.
    // Before this messages won't work so don't bother trying
    if (LLStartUp::getStartupState() <= STATE_AGENT_SEND)
    {
        return;
    }

    if (avatar_id.isNull())
    {
        return;
    }

    // Suppress duplicate requests while waiting for a response from the network
    if (isPendingRequest(avatar_id, type))
    {
        // waiting for a response, don't re-request
        return;
    }

    // Try to send HTTP request if cap_url is available
    if (type == APT_PROPERTIES)
    {
        std::string cap_url = gAgent.getRegionCapability("AgentProfile");
        if (!cap_url.empty())
        {
            initAgentProfileCapRequest(avatar_id, cap_url, type);
        }
        else
        {
            // Don't sent UDP request for APT_PROPERTIES
            LL_WARNS() << "No cap_url for APT_PROPERTIES, request for " << avatar_id << " is not sent" << LL_ENDL;
        }
        return;
    }

    // Send UDP request
    if (type == APT_PROPERTIES_LEGACY)
    {
        sendAvatarPropertiesRequestMessage(avatar_id);
    }
    else
    {
        sendGenericRequest(avatar_id, type, method);
    }
}

void LLAvatarPropertiesProcessor::sendGenericRequest(const LLUUID& avatar_id, EAvatarProcessorType type, const std::string &method)
{
    // indicate we're going to make a request
    addPendingRequest(avatar_id, type);

    std::vector<std::string> strings{ avatar_id.asString() };
    send_generic_message(method, strings);
}

void LLAvatarPropertiesProcessor::sendAvatarPropertiesRequestMessage(const LLUUID& avatar_id)
{
    addPendingRequest(avatar_id, APT_PROPERTIES_LEGACY);

    LLMessageSystem *msg = gMessageSystem;

    msg->newMessageFast(_PREHASH_AvatarPropertiesRequest);
    msg->nextBlockFast(_PREHASH_AgentData);
    msg->addUUIDFast(_PREHASH_AgentID, gAgentID);
    msg->addUUIDFast(_PREHASH_SessionID, gAgentSessionID);
    msg->addUUIDFast(_PREHASH_AvatarID, avatar_id);
    gAgent.sendReliableMessage();
}

void LLAvatarPropertiesProcessor::initAgentProfileCapRequest(const LLUUID& avatar_id, const std::string& cap_url, EAvatarProcessorType type)
{
    addPendingRequest(avatar_id, type);
    LLCoros::instance().launch("requestAgentUserInfoCoro",
        [cap_url, avatar_id, type]() { requestAvatarPropertiesCoro(cap_url, avatar_id, type); });
}

void LLAvatarPropertiesProcessor::sendAvatarPropertiesRequest(const LLUUID& avatar_id)
{
    sendRequest(avatar_id, APT_PROPERTIES, "AvatarPropertiesRequest");
}

void LLAvatarPropertiesProcessor::sendAvatarLegacyPropertiesRequest(const LLUUID& avatar_id)
{
    sendRequest(avatar_id, APT_PROPERTIES_LEGACY, "AvatarPropertiesRequest");
}

void LLAvatarPropertiesProcessor::sendAvatarTexturesRequest(const LLUUID& avatar_id)
{
    sendGenericRequest(avatar_id, APT_TEXTURES, "avatartexturesrequest");
    // No response expected.
    removePendingRequest(avatar_id, APT_TEXTURES);
}

void LLAvatarPropertiesProcessor::sendAvatarClassifiedsRequest(const LLUUID& avatar_id)
{
    sendGenericRequest(avatar_id, APT_CLASSIFIEDS, "avatarclassifiedsrequest");
}

//static
std::string LLAvatarPropertiesProcessor::accountType(const LLAvatarData* avatar_data)
{
    // If you have a special account, like M Linden ("El Jefe!")
    // return an untranslated "special" string
    if (!avatar_data->caption_text.empty())
    {
        return avatar_data->caption_text;
    }
    const char* const ACCT_TYPE[] = {
        "AcctTypeResident",
        "AcctTypeTrial",
        "AcctTypeCharterMember",
        "AcctTypeEmployee"
    };
    U8 caption_max = (U8)LL_ARRAY_SIZE(ACCT_TYPE)-1;
    U8 caption_index = llclamp(avatar_data->caption_index, (U8)0, caption_max);
    return LLTrans::getString(ACCT_TYPE[caption_index]);
}

//static
std::string LLAvatarPropertiesProcessor::paymentInfo(const LLAvatarData* avatar_data)
{
    // Special accounts like M Linden don't have payment info revealed.
    if (!avatar_data->caption_text.empty())
        return "";

    // Linden employees don't have payment info revealed
    constexpr S32 LINDEN_EMPLOYEE_INDEX = 3;
    if (avatar_data->caption_index == LINDEN_EMPLOYEE_INDEX)
        return "";

    bool transacted = (avatar_data->flags & AVATAR_TRANSACTED);
    bool identified = (avatar_data->flags & AVATAR_IDENTIFIED);
    // Not currently getting set in dataserver/lldataavatar.cpp for privacy considerations
    //bool age_verified = (avatar_data->flags & AVATAR_AGEVERIFIED);

    const char* payment_text;
    if (transacted)
    {
        payment_text = "PaymentInfoUsed";
    }
    else if (identified)
    {
        payment_text = "PaymentInfoOnFile";
    }
    else
    {
        payment_text = "NoPaymentInfoOnFile";
    }
    return LLTrans::getString(payment_text);
}

//static
bool LLAvatarPropertiesProcessor::hasPaymentInfoOnFile(const LLAvatarData* avatar_data)
{
    // Special accounts like M Linden don't have payment info revealed.
    if (!avatar_data->caption_text.empty())
        return true;

    // Linden employees don't have payment info revealed
    constexpr S32 LINDEN_EMPLOYEE_INDEX = 3;
    if (avatar_data->caption_index == LINDEN_EMPLOYEE_INDEX)
        return true;

    return ((avatar_data->flags & AVATAR_TRANSACTED) || (avatar_data->flags & AVATAR_IDENTIFIED));
}

// static
void LLAvatarPropertiesProcessor::requestAvatarPropertiesCoro(std::string cap_url, LLUUID avatar_id, EAvatarProcessorType type)
{
    LLAvatarPropertiesProcessor& inst = instance();

    LLCore::HttpRequest::policy_t httpPolicy(LLCore::HttpRequest::DEFAULT_POLICY_ID);
    LLCoreHttpUtil::HttpCoroutineAdapter::ptr_t
        httpAdapter(new LLCoreHttpUtil::HttpCoroutineAdapter("requestAvatarPropertiesCoro", httpPolicy));
    LLCore::HttpRequest::ptr_t httpRequest(new LLCore::HttpRequest);
    LLCore::HttpHeaders::ptr_t httpHeaders;

    LLCore::HttpOptions::ptr_t httpOpts(new LLCore::HttpOptions);
    httpOpts->setFollowRedirects(true);

    std::string finalUrl = cap_url + "/" + avatar_id.asString();

    LLSD result = httpAdapter->getAndSuspend(httpRequest, finalUrl, httpOpts, httpHeaders);

    // Response is being processed, no longer pending is required
    inst.removePendingRequest(avatar_id, type);

    LLSD httpResults = result[LLCoreHttpUtil::HttpCoroutineAdapter::HTTP_RESULTS];
    LLCore::HttpStatus status = LLCoreHttpUtil::HttpCoroutineAdapter::getStatusFromLLSD(httpResults);

    if (!status
        || !result.has("id")
        || avatar_id != result["id"].asUUID())
    {
        LL_WARNS("AvatarProperties") << "Failed to get agent information for id " << avatar_id
            << (!status ? " (no HTTP status)" : !result.has("id") ? " (no result.id)" :
                std::string(" (result.id=") + result["id"].asUUID().asString() + ")")
            << LL_ENDL;
        return;
    }

    LLAvatarData avatar_data;

    std::string birth_date;

    avatar_data.agent_id = gAgentID;
    avatar_data.avatar_id = avatar_id;
    avatar_data.image_id = result["sl_image_id"].asUUID();
    avatar_data.fl_image_id = result["fl_image_id"].asUUID();
    avatar_data.partner_id = result["partner_id"].asUUID();
    avatar_data.about_text = result["sl_about_text"].asString();
    avatar_data.fl_about_text = result["fl_about_text"].asString();
    avatar_data.born_on = result["member_since"].asDate();
    // TODO: SL-20163 Remove the "has" check when SRV-684 is done
    // and the field "hide_age" is included to the http response
    inst.mIsHideAgeSupportedByServer = result.has("hide_age");
    avatar_data.hide_age = inst.isHideAgeSupportedByServer() && result["hide_age"].asBoolean();
    avatar_data.profile_url = getProfileURL(avatar_id.asString());
    avatar_data.customer_type = result["customer_type"].asString();
    avatar_data.notes = result["notes"].asString();

    avatar_data.flags = 0;
    if (result["online"].asBoolean())
    {
        avatar_data.flags |= AVATAR_ONLINE;
    }
    if (result["allow_publish"].asBoolean())
    {
        avatar_data.flags |= AVATAR_ALLOW_PUBLISH;
    }
    if (result["identified"].asBoolean())
    {
        avatar_data.flags |= AVATAR_IDENTIFIED;
    }
    if (result["transacted"].asBoolean())
    {
        avatar_data.flags |= AVATAR_TRANSACTED;
    }

    avatar_data.caption_index = 0;
    if (result.has("charter_member")) // won't be present if "caption" is set
    {
        avatar_data.caption_index = result["charter_member"].asInteger();
    }
    else if (result.has("caption"))
    {
        avatar_data.caption_text = result["caption"].asString();
    }

    // Groups
    LLSD groups_array = result["groups"];
    for (LLSD::array_const_iterator it = groups_array.beginArray(); it != groups_array.endArray(); ++it)
    {
        const LLSD& group_info = *it;
        LLAvatarData::LLGroupData group_data;
        group_data.group_powers = 0; // Not in use?
        group_data.group_title = group_info["name"].asString(); // Missing data, not in use?
        group_data.group_id = group_info["id"].asUUID();
        group_data.group_name = group_info["name"].asString();
        group_data.group_insignia_id = group_info["image_id"].asUUID();

        avatar_data.group_list.push_back(group_data);
    }

    // Picks
    LLSD picks_array = result["picks"];
    for (LLSD::array_const_iterator it = picks_array.beginArray(); it != picks_array.endArray(); ++it)
    {
        const LLSD& pick_data = *it;
        avatar_data.picks_list.emplace_back(pick_data["id"].asUUID(), pick_data["name"].asString());
    }

<<<<<<< HEAD
    LLAppViewer::instance()->postToMainCoro([=]()
        {
            LLAvatarData av_data = avatar_data;
            instance().notifyObservers(avatar_id, &av_data, type);
=======
    LLAppViewer::instance()->postToMainCoro(
        [avatar_id, avatar_data, type]()
        {
            LLAvatarPropertiesProcessor::instance().notifyObservers(avatar_id, (void*) &avatar_data, type);
>>>>>>> 5b77436c
        });
}

void LLAvatarPropertiesProcessor::processAvatarLegacyPropertiesReply(LLMessageSystem* msg, void**)
{
    LLAvatarLegacyData avatar_data;
    std::string birth_date;

    msg->getUUIDFast(   _PREHASH_AgentData,         _PREHASH_AgentID,       avatar_data.agent_id);
    msg->getUUIDFast(   _PREHASH_AgentData,         _PREHASH_AvatarID,      avatar_data.avatar_id);
    msg->getUUIDFast(   _PREHASH_PropertiesData,    _PREHASH_ImageID,       avatar_data.image_id);
    msg->getUUIDFast(   _PREHASH_PropertiesData,    _PREHASH_FLImageID,     avatar_data.fl_image_id);
    msg->getUUIDFast(   _PREHASH_PropertiesData,    _PREHASH_PartnerID,     avatar_data.partner_id);
    msg->getStringFast( _PREHASH_PropertiesData,    _PREHASH_AboutText,     avatar_data.about_text);
    msg->getStringFast( _PREHASH_PropertiesData,    _PREHASH_FLAboutText,   avatar_data.fl_about_text);
    msg->getStringFast( _PREHASH_PropertiesData,    _PREHASH_BornOn,        birth_date);
    msg->getString(     _PREHASH_PropertiesData,    _PREHASH_ProfileURL,    avatar_data.profile_url);
    msg->getU32Fast(    _PREHASH_PropertiesData,    _PREHASH_Flags,         avatar_data.flags);

    LLDateUtil::dateFromPDTString(avatar_data.born_on, birth_date);
    avatar_data.caption_index = 0;

    S32 charter_member_size = 0;
    charter_member_size = msg->getSize(_PREHASH_PropertiesData, _PREHASH_CharterMember);
    if (1 == charter_member_size)
    {
        msg->getBinaryData(_PREHASH_PropertiesData, _PREHASH_CharterMember, &avatar_data.caption_index, 1);
    }
    else if (1 < charter_member_size)
    {
        msg->getString(_PREHASH_PropertiesData, _PREHASH_CharterMember, avatar_data.caption_text);
    }
    LLAvatarPropertiesProcessor* self = getInstance();
    // Request processed, no longer pending
    self->removePendingRequest(avatar_data.avatar_id, APT_PROPERTIES_LEGACY);
    self->notifyObservers(avatar_data.avatar_id, &avatar_data, APT_PROPERTIES_LEGACY);
}

void LLAvatarPropertiesProcessor::processAvatarInterestsReply(LLMessageSystem* msg, void**)
{
/*
    AvatarInterestsReply is automatically sent by the server in response to the
    AvatarPropertiesRequest (in addition to the AvatarPropertiesReply message).
    If the interests panel is no longer part of the design (?) we should just register the message
    to a handler function that does nothing.
    That will suppress the warnings and be compatible with old server versions.
    WARNING: LLTemplateMessageReader::decodeData: Message from 216.82.37.237:13000 with no handler function received: AvatarInterestsReply
*/
}

void LLAvatarPropertiesProcessor::processAvatarClassifiedsReply(LLMessageSystem* msg, void**)
{
    LLAvatarClassifieds classifieds;

    msg->getUUID(_PREHASH_AgentData, _PREHASH_AgentID, classifieds.agent_id);
    msg->getUUID(_PREHASH_AgentData, _PREHASH_TargetID, classifieds.target_id);

    S32 block_count = msg->getNumberOfBlocks(_PREHASH_Data);

    for(int n = 0; n < block_count; ++n)
    {
        LLAvatarClassifieds::classified_data data;

        msg->getUUID(_PREHASH_Data, _PREHASH_ClassifiedID, data.classified_id, n);
        msg->getString(_PREHASH_Data, _PREHASH_Name, data.name, n);

        classifieds.classifieds_list.emplace_back(data);
    }

    LLAvatarPropertiesProcessor* self = getInstance();
    // Request processed, no longer pending
    self->removePendingRequest(classifieds.target_id, APT_CLASSIFIEDS);
    self->notifyObservers(classifieds.target_id,&classifieds,APT_CLASSIFIEDS);
}

void LLAvatarPropertiesProcessor::processClassifiedInfoReply(LLMessageSystem* msg, void**)
{
    LLAvatarClassifiedInfo c_info;

    msg->getUUID(_PREHASH_AgentData, _PREHASH_AgentID, c_info.agent_id);

    msg->getUUID(_PREHASH_Data, _PREHASH_ClassifiedID, c_info.classified_id);
    msg->getUUID(_PREHASH_Data, _PREHASH_CreatorID, c_info.creator_id);
    msg->getU32(_PREHASH_Data, _PREHASH_CreationDate, c_info.creation_date);
    msg->getU32(_PREHASH_Data, _PREHASH_ExpirationDate, c_info.expiration_date);
    msg->getU32(_PREHASH_Data, _PREHASH_Category, c_info.category);
    msg->getString(_PREHASH_Data, _PREHASH_Name, c_info.name);
    msg->getString(_PREHASH_Data, _PREHASH_Desc, c_info.description);
    msg->getUUID(_PREHASH_Data, _PREHASH_ParcelID, c_info.parcel_id);
    msg->getU32(_PREHASH_Data, _PREHASH_ParentEstate, c_info.parent_estate);
    msg->getUUID(_PREHASH_Data, _PREHASH_SnapshotID, c_info.snapshot_id);
    msg->getString(_PREHASH_Data, _PREHASH_SimName, c_info.sim_name);
    msg->getVector3d(_PREHASH_Data, _PREHASH_PosGlobal, c_info.pos_global);
    msg->getString(_PREHASH_Data, _PREHASH_ParcelName, c_info.parcel_name);
    msg->getU8(_PREHASH_Data, _PREHASH_ClassifiedFlags, c_info.flags);
    msg->getS32(_PREHASH_Data, _PREHASH_PriceForListing, c_info.price_for_listing);

    LLAvatarPropertiesProcessor* self = getInstance();
    // Request processed, no longer pending
    self->removePendingRequest(c_info.creator_id, APT_CLASSIFIED_INFO);
    self->notifyObservers(c_info.creator_id, &c_info, APT_CLASSIFIED_INFO);
}


void LLAvatarPropertiesProcessor::processAvatarNotesReply(LLMessageSystem* msg, void**)
{
    // Deprecated, new "AgentProfile" allows larger notes
}

void LLAvatarPropertiesProcessor::processAvatarPicksReply(LLMessageSystem* msg, void**)
{
    LLUUID agent_id;
    LLUUID target_id;
    msg->getUUID(_PREHASH_AgentData, _PREHASH_AgentID, agent_id);
    msg->getUUID(_PREHASH_AgentData, _PREHASH_TargetID, target_id);

    LL_DEBUGS("AvatarProperties") << "Received AvatarPicksReply for " << target_id << LL_ENDL;
}

void LLAvatarPropertiesProcessor::processPickInfoReply(LLMessageSystem* msg, void**)
{
    LLPickData pick_data;

    // Extract the agent id and verify the message is for this
    // client.
    msg->getUUID(_PREHASH_AgentData, _PREHASH_AgentID, pick_data.agent_id );
    msg->getUUID(_PREHASH_Data, _PREHASH_PickID, pick_data.pick_id);
    msg->getUUID(_PREHASH_Data, _PREHASH_CreatorID, pick_data.creator_id);

    // ** top_pick should be deleted, not being used anymore - angela
    msg->getBOOL(_PREHASH_Data, _PREHASH_TopPick, pick_data.top_pick);
    msg->getUUID(_PREHASH_Data, _PREHASH_ParcelID, pick_data.parcel_id);
    msg->getString(_PREHASH_Data, _PREHASH_Name, pick_data.name);
    msg->getString(_PREHASH_Data, _PREHASH_Desc, pick_data.desc);
    msg->getUUID(_PREHASH_Data, _PREHASH_SnapshotID, pick_data.snapshot_id);

    msg->getString(_PREHASH_Data, _PREHASH_User, pick_data.user_name);
    msg->getString(_PREHASH_Data, _PREHASH_OriginalName, pick_data.original_name);
    msg->getString(_PREHASH_Data, _PREHASH_SimName, pick_data.sim_name);
    msg->getVector3d(_PREHASH_Data, _PREHASH_PosGlobal, pick_data.pos_global);

    msg->getS32(_PREHASH_Data, _PREHASH_SortOrder, pick_data.sort_order);
    msg->getBOOL(_PREHASH_Data, _PREHASH_Enabled, pick_data.enabled);

    LLAvatarPropertiesProcessor* self = getInstance();
    // don't need to remove pending request as we don't track pick info
    self->notifyObservers(pick_data.creator_id, &pick_data, APT_PICK_INFO);
}

void LLAvatarPropertiesProcessor::processAvatarGroupsReply(LLMessageSystem* msg, void**)
{
    /*
    AvatarGroupsReply is automatically sent by the server in response to the
    AvatarPropertiesRequest in addition to the AvatarPropertiesReply message.
    */
    LLUUID agent_id;
    LLUUID avatar_id;
    msg->getUUIDFast(_PREHASH_AgentData, _PREHASH_AgentID, agent_id);
    msg->getUUIDFast(_PREHASH_AgentData, _PREHASH_AvatarID, avatar_id);

    LL_DEBUGS("AvatarProperties") << "Received AvatarGroupsReply for " << avatar_id << LL_ENDL;
}

void LLAvatarPropertiesProcessor::notifyObservers(const LLUUID& id, void* data, EAvatarProcessorType type)
{
    // Copy the map (because observers may delete themselves when updated?)
    LLAvatarPropertiesProcessor::observer_multimap_t observers = mObservers;

    for (const auto& [agent_id, observer] : observers)
    {
        // only notify observers for the same agent, or if the observer
        // didn't know the agent ID and passed a NULL id.
        if (agent_id == id || agent_id.isNull())
        {
            observer->processProperties(data, type);
        }
    }
}

void LLAvatarPropertiesProcessor::sendFriendRights(const LLUUID& avatar_id, S32 rights)
{
    if(!avatar_id.isNull())
    {
        LLMessageSystem* msg = gMessageSystem;

        // setup message header
        msg->newMessageFast(_PREHASH_GrantUserRights);
        msg->nextBlockFast(_PREHASH_AgentData);
        msg->addUUID(_PREHASH_AgentID, gAgentID);
        msg->addUUID(_PREHASH_SessionID, gAgentSessionID);

        msg->nextBlockFast(_PREHASH_Rights);
        msg->addUUID(_PREHASH_AgentRelated, avatar_id);
        msg->addS32(_PREHASH_RelatedRights, rights);

        gAgent.sendReliableMessage();
    }
}

void LLAvatarPropertiesProcessor::sendPickDelete( const LLUUID& pick_id )
{
    LLMessageSystem* msg = gMessageSystem;
    msg->newMessage(_PREHASH_PickDelete);
    msg->nextBlock(_PREHASH_AgentData);
    msg->addUUID(_PREHASH_AgentID, gAgentID);
    msg->addUUID(_PREHASH_SessionID, gAgentSessionID);
    msg->nextBlock(_PREHASH_Data);
    msg->addUUID(_PREHASH_PickID, pick_id);
    gAgent.sendReliableMessage();

    LLAgentPicksInfo::getInstance()->requestNumberOfPicks();
    LLAgentPicksInfo::getInstance()->decrementNumberOfPicks();
}

void LLAvatarPropertiesProcessor::sendClassifiedDelete(const LLUUID& classified_id)
{
    LLMessageSystem* msg = gMessageSystem;

    msg->newMessage(_PREHASH_ClassifiedDelete);

    msg->nextBlock(_PREHASH_AgentData);
    msg->addUUID(_PREHASH_AgentID, gAgentID);
    msg->addUUID(_PREHASH_SessionID, gAgentSessionID);

    msg->nextBlock(_PREHASH_Data);
    msg->addUUID(_PREHASH_ClassifiedID, classified_id);

    gAgent.sendReliableMessage();
}

void LLAvatarPropertiesProcessor::sendPickInfoUpdate(const LLPickData* new_pick)
{
    if (!new_pick)
        return;

    LLMessageSystem* msg = gMessageSystem;

    msg->newMessage(_PREHASH_PickInfoUpdate);
    msg->nextBlock(_PREHASH_AgentData);
    msg->addUUID(_PREHASH_AgentID, gAgentID);
    msg->addUUID(_PREHASH_SessionID, gAgentSessionID);

    msg->nextBlock(_PREHASH_Data);
    msg->addUUID(_PREHASH_PickID, new_pick->pick_id);
    msg->addUUID(_PREHASH_CreatorID, new_pick->creator_id);

    //legacy var need to be deleted
    msg->addBOOL(_PREHASH_TopPick, false);

    // fills in on simulator if null
    msg->addUUID(_PREHASH_ParcelID, new_pick->parcel_id);
    msg->addString(_PREHASH_Name, new_pick->name);
    msg->addString(_PREHASH_Desc, new_pick->desc);
    msg->addUUID(_PREHASH_SnapshotID, new_pick->snapshot_id);
    msg->addVector3d(_PREHASH_PosGlobal, new_pick->pos_global);

    // Only top picks have a sort order
    msg->addS32(_PREHASH_SortOrder, 0);

    msg->addBOOL(_PREHASH_Enabled, new_pick->enabled);
    gAgent.sendReliableMessage();

    LLAgentPicksInfo::getInstance()->requestNumberOfPicks();
}

void LLAvatarPropertiesProcessor::sendClassifiedInfoUpdate(const LLAvatarClassifiedInfo* c_data)
{
    if(!c_data)
    {
        return;
    }

    LLMessageSystem* msg = gMessageSystem;

    msg->newMessage(_PREHASH_ClassifiedInfoUpdate);

    msg->nextBlock(_PREHASH_AgentData);
    msg->addUUID(_PREHASH_AgentID, gAgentID);
    msg->addUUID(_PREHASH_SessionID, gAgentSessionID);

    msg->nextBlock(_PREHASH_Data);
    msg->addUUID(_PREHASH_ClassifiedID, c_data->classified_id);
    msg->addU32(_PREHASH_Category, c_data->category);
    msg->addString(_PREHASH_Name, c_data->name);
    msg->addString(_PREHASH_Desc, c_data->description);
    msg->addUUID(_PREHASH_ParcelID, c_data->parcel_id);
    msg->addU32(_PREHASH_ParentEstate, 0);
    msg->addUUID(_PREHASH_SnapshotID, c_data->snapshot_id);
    msg->addVector3d(_PREHASH_PosGlobal, c_data->pos_global);
    msg->addU8(_PREHASH_ClassifiedFlags, c_data->flags);
    msg->addS32(_PREHASH_PriceForListing, c_data->price_for_listing);

    gAgent.sendReliableMessage();
}

void LLAvatarPropertiesProcessor::sendPickInfoRequest(const LLUUID& creator_id, const LLUUID& pick_id)
{
    // Must ask for a pick based on the creator id because
    // the pick database is distributed to the inventory cluster. JC
    std::vector<std::string> request_params{ creator_id.asString(), pick_id.asString() };
    send_generic_message("pickinforequest", request_params);
}

void LLAvatarPropertiesProcessor::sendClassifiedInfoRequest(const LLUUID& classified_id)
{
    LLMessageSystem* msg = gMessageSystem;

    msg->newMessage(_PREHASH_ClassifiedInfoRequest);
    msg->nextBlock(_PREHASH_AgentData);

    msg->addUUID(_PREHASH_AgentID, gAgentID);
    msg->addUUID(_PREHASH_SessionID, gAgentSessionID);

    msg->nextBlock(_PREHASH_Data);
    msg->addUUID(_PREHASH_ClassifiedID, classified_id);

    gAgent.sendReliableMessage();
}

bool LLAvatarPropertiesProcessor::isPendingRequest(const LLUUID& avatar_id, EAvatarProcessorType type)
{
    timestamp_map_t::key_type key = std::make_pair(avatar_id, type);
    timestamp_map_t::iterator it = mRequestTimestamps.find(key);

    // Is this a new request?
    if (it == mRequestTimestamps.end()) return false;

    // We found a request, check if it has timed out
    U32 now = (U32)time(nullptr);
    const U32 REQUEST_EXPIRE_SECS = 5;
    U32 expires = it->second + REQUEST_EXPIRE_SECS;

    // Request is still pending if it hasn't expired yet
    // *NOTE: Expired requests will accumulate in this map, but they are rare,
    // the data is small, and they will be updated if the same data is
    // re-requested
    return (now < expires);
}

void LLAvatarPropertiesProcessor::addPendingRequest(const LLUUID& avatar_id, EAvatarProcessorType type)
{
    timestamp_map_t::key_type key = std::make_pair(avatar_id, type);
    U32 now = (U32)time(nullptr);
    // Add or update existing (expired) request
    mRequestTimestamps[ key ] = now;
}

void LLAvatarPropertiesProcessor::removePendingRequest(const LLUUID& avatar_id, EAvatarProcessorType type)
{
    timestamp_map_t::key_type key = std::make_pair(avatar_id, type);
    mRequestTimestamps.erase(key);
}<|MERGE_RESOLUTION|>--- conflicted
+++ resolved
@@ -369,17 +369,10 @@
         avatar_data.picks_list.emplace_back(pick_data["id"].asUUID(), pick_data["name"].asString());
     }
 
-<<<<<<< HEAD
     LLAppViewer::instance()->postToMainCoro([=]()
         {
             LLAvatarData av_data = avatar_data;
             instance().notifyObservers(avatar_id, &av_data, type);
-=======
-    LLAppViewer::instance()->postToMainCoro(
-        [avatar_id, avatar_data, type]()
-        {
-            LLAvatarPropertiesProcessor::instance().notifyObservers(avatar_id, (void*) &avatar_data, type);
->>>>>>> 5b77436c
         });
 }
 
