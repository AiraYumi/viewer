--- conflicted
+++ resolved
@@ -1,80 +1,59 @@
-/**
-* @file llfloatertestinspectors.h
-*
-* $LicenseInfo:firstyear=2009&license=viewerlgpl$
-* Second Life Viewer Source Code
-* Copyright (C) 2010, Linden Research, Inc.
-*
-* This library is free software; you can redistribute it and/or
-* modify it under the terms of the GNU Lesser General Public
-* License as published by the Free Software Foundation;
-* version 2.1 of the License only.
-*
-* This library is distributed in the hope that it will be useful,
-* but WITHOUT ANY WARRANTY; without even the implied warranty of
-* MERCHANTABILITY or FITNESS FOR A PARTICULAR PURPOSE.  See the GNU
-* Lesser General Public License for more details.
-*
-* You should have received a copy of the GNU Lesser General Public
-* License along with this library; if not, write to the Free Software
-* Foundation, Inc., 51 Franklin Street, Fifth Floor, Boston, MA  02110-1301  USA
-*
-* Linden Research, Inc., 945 Battery Street, San Francisco, CA  94111  USA
-* $/LicenseInfo$
-*/
-#ifndef LLFLOATERTESTINSPECTORS_H
-#define LLFLOATERTESTINSPECTORS_H
-
-#include "llfloater.h"
-
-class LLSD;
-
-class LLFloaterTestInspectors : public LLFloater
-{
-    friend class LLFloaterReg;
-public:
-    // nothing yet
-
-private:
-<<<<<<< HEAD
-	// Construction handled by LLFloaterReg
-	LLFloaterTestInspectors(const LLSD& seed);
-	~LLFloaterTestInspectors();
-
-	bool postBuild() override;
-
-	// Button callback to show
-	void showAvatarInspector(LLUICtrl*, const LLSD& avatar_id);
-	void showObjectInspector(LLUICtrl*, const LLSD& avatar_id);
-	
-	// Debug function hookups for buttons
-	void onClickAvatar2D();
-	void onClickAvatar3D();
-	void onClickObject2D();
-	void onClickObject3D();
-	void onClickGroup();
-	void onClickPlace();
-	void onClickEvent();
-=======
-    // Construction handled by LLFloaterReg
-    LLFloaterTestInspectors(const LLSD& seed);
-    ~LLFloaterTestInspectors();
-
-    /*virtual*/ BOOL postBuild();
-
-    // Button callback to show
-    void showAvatarInspector(LLUICtrl*, const LLSD& avatar_id);
-    void showObjectInspector(LLUICtrl*, const LLSD& avatar_id);
-
-    // Debug function hookups for buttons
-    void onClickAvatar2D();
-    void onClickAvatar3D();
-    void onClickObject2D();
-    void onClickObject3D();
-    void onClickGroup();
-    void onClickPlace();
-    void onClickEvent();
->>>>>>> e1623bb2
-};
-
-#endif+/**
+* @file llfloatertestinspectors.h
+*
+* $LicenseInfo:firstyear=2009&license=viewerlgpl$
+* Second Life Viewer Source Code
+* Copyright (C) 2010, Linden Research, Inc.
+*
+* This library is free software; you can redistribute it and/or
+* modify it under the terms of the GNU Lesser General Public
+* License as published by the Free Software Foundation;
+* version 2.1 of the License only.
+*
+* This library is distributed in the hope that it will be useful,
+* but WITHOUT ANY WARRANTY; without even the implied warranty of
+* MERCHANTABILITY or FITNESS FOR A PARTICULAR PURPOSE.  See the GNU
+* Lesser General Public License for more details.
+*
+* You should have received a copy of the GNU Lesser General Public
+* License along with this library; if not, write to the Free Software
+* Foundation, Inc., 51 Franklin Street, Fifth Floor, Boston, MA  02110-1301  USA
+*
+* Linden Research, Inc., 945 Battery Street, San Francisco, CA  94111  USA
+* $/LicenseInfo$
+*/
+#ifndef LLFLOATERTESTINSPECTORS_H
+#define LLFLOATERTESTINSPECTORS_H
+
+#include "llfloater.h"
+
+class LLSD;
+
+class LLFloaterTestInspectors : public LLFloater
+{
+    friend class LLFloaterReg;
+public:
+    // nothing yet
+
+private:
+    // Construction handled by LLFloaterReg
+    LLFloaterTestInspectors(const LLSD& seed);
+    ~LLFloaterTestInspectors();
+
+    bool postBuild() override;
+
+    // Button callback to show
+    void showAvatarInspector(LLUICtrl*, const LLSD& avatar_id);
+    void showObjectInspector(LLUICtrl*, const LLSD& avatar_id);
+
+    // Debug function hookups for buttons
+    void onClickAvatar2D();
+    void onClickAvatar3D();
+    void onClickObject2D();
+    void onClickObject3D();
+    void onClickGroup();
+    void onClickPlace();
+    void onClickEvent();
+};
+
+#endif