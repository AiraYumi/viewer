/**
 * @file lltool.h
 * @brief LLTool class header file
 *
 * $LicenseInfo:firstyear=2001&license=viewerlgpl$
 * Second Life Viewer Source Code
 * Copyright (C) 2010, Linden Research, Inc.
 *
 * This library is free software; you can redistribute it and/or
 * modify it under the terms of the GNU Lesser General Public
 * License as published by the Free Software Foundation;
 * version 2.1 of the License only.
 *
 * This library is distributed in the hope that it will be useful,
 * but WITHOUT ANY WARRANTY; without even the implied warranty of
 * MERCHANTABILITY or FITNESS FOR A PARTICULAR PURPOSE.  See the GNU
 * Lesser General Public License for more details.
 *
 * You should have received a copy of the GNU Lesser General Public
 * License along with this library; if not, write to the Free Software
 * Foundation, Inc., 51 Franklin Street, Fifth Floor, Boston, MA  02110-1301  USA
 *
 * Linden Research, Inc., 945 Battery Street, San Francisco, CA  94111  USA
 * $/LicenseInfo$
 */

#ifndef LL_LLTOOL_H
#define LL_LLTOOL_H

#include "llkeyboard.h"
#include "llmousehandler.h"
#include "llcoord.h"
#include "v3math.h"
#include "v3dmath.h"

class LLViewerObject;
class LLToolComposite;
class LLView;
class LLPanel;

class LLTool
:   public LLMouseHandler, public LLThreadSafeRefCount
{
public:
    LLTool( const std::string& name, LLToolComposite* composite = NULL );
    virtual ~LLTool();

<<<<<<< HEAD
	// Hack to support LLFocusMgr
	virtual bool isView() const { return false; }

	// Virtual functions inherited from LLMouseHandler
	virtual bool	handleAnyMouseClick(S32 x, S32 y, MASK mask, EMouseClickType clicktype, bool down);
	virtual bool	handleMouseDown(S32 x, S32 y, MASK mask);
	virtual bool	handleMouseUp(S32 x, S32 y, MASK mask);
	virtual bool	handleMiddleMouseDown(S32 x, S32 y, MASK mask);
	virtual bool	handleMiddleMouseUp(S32 x, S32 y, MASK mask);

	virtual bool	handleHover(S32 x, S32 y, MASK mask);
	virtual bool	handleScrollWheel(S32 x, S32 y, S32 clicks);
	virtual bool	handleScrollHWheel(S32 x, S32 y, S32 clicks);
	virtual bool	handleDoubleClick(S32 x, S32 y, MASK mask);
	virtual bool	handleRightMouseDown(S32 x, S32 y, MASK mask);
	virtual bool	handleRightMouseUp(S32 x, S32 y, MASK mask);
	virtual bool	handleToolTip(S32 x, S32 y, MASK mask);

		// Return false to allow context menu to be shown.
	virtual void	screenPointToLocal(S32 screen_x, S32 screen_y, S32* local_x, S32* local_y) const
							{ *local_x = screen_x; *local_y = screen_y;	}
	virtual void	localPointToScreen(S32 local_x, S32 local_y, S32* screen_x, S32* screen_y) const
							{ *screen_x = local_x; *screen_y = local_y;	}
=======
    // Hack to support LLFocusMgr
    virtual BOOL isView() const { return FALSE; }

    // Virtual functions inherited from LLMouseHandler
    virtual BOOL    handleAnyMouseClick(S32 x, S32 y, MASK mask, EMouseClickType clicktype, BOOL down);
    virtual BOOL    handleMouseDown(S32 x, S32 y, MASK mask);
    virtual BOOL    handleMouseUp(S32 x, S32 y, MASK mask);
    virtual BOOL    handleMiddleMouseDown(S32 x, S32 y, MASK mask);
    virtual BOOL    handleMiddleMouseUp(S32 x, S32 y, MASK mask);

    virtual BOOL    handleHover(S32 x, S32 y, MASK mask);
    virtual BOOL    handleScrollWheel(S32 x, S32 y, S32 clicks);
    virtual BOOL    handleScrollHWheel(S32 x, S32 y, S32 clicks);
    virtual BOOL    handleDoubleClick(S32 x, S32 y, MASK mask);
    virtual BOOL    handleRightMouseDown(S32 x, S32 y, MASK mask);
    virtual BOOL    handleRightMouseUp(S32 x, S32 y, MASK mask);
    virtual BOOL    handleToolTip(S32 x, S32 y, MASK mask);

        // Return FALSE to allow context menu to be shown.
    virtual void    screenPointToLocal(S32 screen_x, S32 screen_y, S32* local_x, S32* local_y) const
                            { *local_x = screen_x; *local_y = screen_y; }
    virtual void    localPointToScreen(S32 local_x, S32 local_y, S32* screen_x, S32* screen_y) const
                            { *screen_x = local_x; *screen_y = local_y; }
>>>>>>> e1623bb2

    virtual const std::string& getName() const  { return mName; }

<<<<<<< HEAD
	// New virtual functions
	virtual LLViewerObject*	getEditingObject()		{ return NULL; }
	virtual LLVector3d		getEditingPointGlobal()	{ return LLVector3d(); }
	virtual bool			isEditing()				{ return (getEditingObject() != NULL); }
	virtual void			stopEditing()			{}

	virtual bool			clipMouseWhenDown()		{ return true; }
=======
    // New virtual functions
    virtual LLViewerObject* getEditingObject()      { return NULL; }
    virtual LLVector3d      getEditingPointGlobal() { return LLVector3d(); }
    virtual BOOL            isEditing()             { return (getEditingObject() != NULL); }
    virtual void            stopEditing()           {}

    virtual BOOL            clipMouseWhenDown()     { return TRUE; }
>>>>>>> e1623bb2

    virtual void            handleSelect()          { } // do stuff when your tool is selected
    virtual void            handleDeselect()        { } // clean up when your tool is deselected

    virtual LLTool*         getOverrideTool(MASK mask);

<<<<<<< HEAD
	// isAlwaysRendered() - return true if this is a tool that should
	// always be rendered regardless of selection.
	virtual bool isAlwaysRendered() { return false; }
=======
    // isAlwaysRendered() - return true if this is a tool that should
    // always be rendered regardless of selection.
    virtual BOOL isAlwaysRendered() { return FALSE; }
>>>>>>> e1623bb2

    virtual void            render() {}             // draw tool specific 3D content in world
    virtual void            draw();                 // draw tool specific 2D overlay

<<<<<<< HEAD
	virtual bool			handleKey(KEY key, MASK mask);

	// Note: NOT virtual.  Subclasses should call this version.
	void					setMouseCapture(bool b);
	bool					hasMouseCapture();
	virtual void			onMouseCaptureLost() {}  // override this one as needed.
=======
    virtual BOOL            handleKey(KEY key, MASK mask);

    // Note: NOT virtual.  Subclasses should call this version.
    void                    setMouseCapture(BOOL b);
    BOOL                    hasMouseCapture();
    virtual void            onMouseCaptureLost() {}  // override this one as needed.
>>>>>>> e1623bb2

protected:
    LLToolComposite*    mComposite;  // Composite will handle mouse captures.
    std::string         mName;

public:
    static const std::string sNameNull;
};

#endif<|MERGE_RESOLUTION|>--- conflicted
+++ resolved
@@ -1,160 +1,109 @@
-/**
- * @file lltool.h
- * @brief LLTool class header file
- *
- * $LicenseInfo:firstyear=2001&license=viewerlgpl$
- * Second Life Viewer Source Code
- * Copyright (C) 2010, Linden Research, Inc.
- *
- * This library is free software; you can redistribute it and/or
- * modify it under the terms of the GNU Lesser General Public
- * License as published by the Free Software Foundation;
- * version 2.1 of the License only.
- *
- * This library is distributed in the hope that it will be useful,
- * but WITHOUT ANY WARRANTY; without even the implied warranty of
- * MERCHANTABILITY or FITNESS FOR A PARTICULAR PURPOSE.  See the GNU
- * Lesser General Public License for more details.
- *
- * You should have received a copy of the GNU Lesser General Public
- * License along with this library; if not, write to the Free Software
- * Foundation, Inc., 51 Franklin Street, Fifth Floor, Boston, MA  02110-1301  USA
- *
- * Linden Research, Inc., 945 Battery Street, San Francisco, CA  94111  USA
- * $/LicenseInfo$
- */
-
-#ifndef LL_LLTOOL_H
-#define LL_LLTOOL_H
-
-#include "llkeyboard.h"
-#include "llmousehandler.h"
-#include "llcoord.h"
-#include "v3math.h"
-#include "v3dmath.h"
-
-class LLViewerObject;
-class LLToolComposite;
-class LLView;
-class LLPanel;
-
-class LLTool
-:   public LLMouseHandler, public LLThreadSafeRefCount
-{
-public:
-    LLTool( const std::string& name, LLToolComposite* composite = NULL );
-    virtual ~LLTool();
-
-<<<<<<< HEAD
-	// Hack to support LLFocusMgr
-	virtual bool isView() const { return false; }
-
-	// Virtual functions inherited from LLMouseHandler
-	virtual bool	handleAnyMouseClick(S32 x, S32 y, MASK mask, EMouseClickType clicktype, bool down);
-	virtual bool	handleMouseDown(S32 x, S32 y, MASK mask);
-	virtual bool	handleMouseUp(S32 x, S32 y, MASK mask);
-	virtual bool	handleMiddleMouseDown(S32 x, S32 y, MASK mask);
-	virtual bool	handleMiddleMouseUp(S32 x, S32 y, MASK mask);
-
-	virtual bool	handleHover(S32 x, S32 y, MASK mask);
-	virtual bool	handleScrollWheel(S32 x, S32 y, S32 clicks);
-	virtual bool	handleScrollHWheel(S32 x, S32 y, S32 clicks);
-	virtual bool	handleDoubleClick(S32 x, S32 y, MASK mask);
-	virtual bool	handleRightMouseDown(S32 x, S32 y, MASK mask);
-	virtual bool	handleRightMouseUp(S32 x, S32 y, MASK mask);
-	virtual bool	handleToolTip(S32 x, S32 y, MASK mask);
-
-		// Return false to allow context menu to be shown.
-	virtual void	screenPointToLocal(S32 screen_x, S32 screen_y, S32* local_x, S32* local_y) const
-							{ *local_x = screen_x; *local_y = screen_y;	}
-	virtual void	localPointToScreen(S32 local_x, S32 local_y, S32* screen_x, S32* screen_y) const
-							{ *screen_x = local_x; *screen_y = local_y;	}
-=======
-    // Hack to support LLFocusMgr
-    virtual BOOL isView() const { return FALSE; }
-
-    // Virtual functions inherited from LLMouseHandler
-    virtual BOOL    handleAnyMouseClick(S32 x, S32 y, MASK mask, EMouseClickType clicktype, BOOL down);
-    virtual BOOL    handleMouseDown(S32 x, S32 y, MASK mask);
-    virtual BOOL    handleMouseUp(S32 x, S32 y, MASK mask);
-    virtual BOOL    handleMiddleMouseDown(S32 x, S32 y, MASK mask);
-    virtual BOOL    handleMiddleMouseUp(S32 x, S32 y, MASK mask);
-
-    virtual BOOL    handleHover(S32 x, S32 y, MASK mask);
-    virtual BOOL    handleScrollWheel(S32 x, S32 y, S32 clicks);
-    virtual BOOL    handleScrollHWheel(S32 x, S32 y, S32 clicks);
-    virtual BOOL    handleDoubleClick(S32 x, S32 y, MASK mask);
-    virtual BOOL    handleRightMouseDown(S32 x, S32 y, MASK mask);
-    virtual BOOL    handleRightMouseUp(S32 x, S32 y, MASK mask);
-    virtual BOOL    handleToolTip(S32 x, S32 y, MASK mask);
-
-        // Return FALSE to allow context menu to be shown.
-    virtual void    screenPointToLocal(S32 screen_x, S32 screen_y, S32* local_x, S32* local_y) const
-                            { *local_x = screen_x; *local_y = screen_y; }
-    virtual void    localPointToScreen(S32 local_x, S32 local_y, S32* screen_x, S32* screen_y) const
-                            { *screen_x = local_x; *screen_y = local_y; }
->>>>>>> e1623bb2
-
-    virtual const std::string& getName() const  { return mName; }
-
-<<<<<<< HEAD
-	// New virtual functions
-	virtual LLViewerObject*	getEditingObject()		{ return NULL; }
-	virtual LLVector3d		getEditingPointGlobal()	{ return LLVector3d(); }
-	virtual bool			isEditing()				{ return (getEditingObject() != NULL); }
-	virtual void			stopEditing()			{}
-
-	virtual bool			clipMouseWhenDown()		{ return true; }
-=======
-    // New virtual functions
-    virtual LLViewerObject* getEditingObject()      { return NULL; }
-    virtual LLVector3d      getEditingPointGlobal() { return LLVector3d(); }
-    virtual BOOL            isEditing()             { return (getEditingObject() != NULL); }
-    virtual void            stopEditing()           {}
-
-    virtual BOOL            clipMouseWhenDown()     { return TRUE; }
->>>>>>> e1623bb2
-
-    virtual void            handleSelect()          { } // do stuff when your tool is selected
-    virtual void            handleDeselect()        { } // clean up when your tool is deselected
-
-    virtual LLTool*         getOverrideTool(MASK mask);
-
-<<<<<<< HEAD
-	// isAlwaysRendered() - return true if this is a tool that should
-	// always be rendered regardless of selection.
-	virtual bool isAlwaysRendered() { return false; }
-=======
-    // isAlwaysRendered() - return true if this is a tool that should
-    // always be rendered regardless of selection.
-    virtual BOOL isAlwaysRendered() { return FALSE; }
->>>>>>> e1623bb2
-
-    virtual void            render() {}             // draw tool specific 3D content in world
-    virtual void            draw();                 // draw tool specific 2D overlay
-
-<<<<<<< HEAD
-	virtual bool			handleKey(KEY key, MASK mask);
-
-	// Note: NOT virtual.  Subclasses should call this version.
-	void					setMouseCapture(bool b);
-	bool					hasMouseCapture();
-	virtual void			onMouseCaptureLost() {}  // override this one as needed.
-=======
-    virtual BOOL            handleKey(KEY key, MASK mask);
-
-    // Note: NOT virtual.  Subclasses should call this version.
-    void                    setMouseCapture(BOOL b);
-    BOOL                    hasMouseCapture();
-    virtual void            onMouseCaptureLost() {}  // override this one as needed.
->>>>>>> e1623bb2
-
-protected:
-    LLToolComposite*    mComposite;  // Composite will handle mouse captures.
-    std::string         mName;
-
-public:
-    static const std::string sNameNull;
-};
-
-#endif+/**
+ * @file lltool.h
+ * @brief LLTool class header file
+ *
+ * $LicenseInfo:firstyear=2001&license=viewerlgpl$
+ * Second Life Viewer Source Code
+ * Copyright (C) 2010, Linden Research, Inc.
+ *
+ * This library is free software; you can redistribute it and/or
+ * modify it under the terms of the GNU Lesser General Public
+ * License as published by the Free Software Foundation;
+ * version 2.1 of the License only.
+ *
+ * This library is distributed in the hope that it will be useful,
+ * but WITHOUT ANY WARRANTY; without even the implied warranty of
+ * MERCHANTABILITY or FITNESS FOR A PARTICULAR PURPOSE.  See the GNU
+ * Lesser General Public License for more details.
+ *
+ * You should have received a copy of the GNU Lesser General Public
+ * License along with this library; if not, write to the Free Software
+ * Foundation, Inc., 51 Franklin Street, Fifth Floor, Boston, MA  02110-1301  USA
+ *
+ * Linden Research, Inc., 945 Battery Street, San Francisco, CA  94111  USA
+ * $/LicenseInfo$
+ */
+
+#ifndef LL_LLTOOL_H
+#define LL_LLTOOL_H
+
+#include "llkeyboard.h"
+#include "llmousehandler.h"
+#include "llcoord.h"
+#include "v3math.h"
+#include "v3dmath.h"
+
+class LLViewerObject;
+class LLToolComposite;
+class LLView;
+class LLPanel;
+
+class LLTool
+:   public LLMouseHandler, public LLThreadSafeRefCount
+{
+public:
+    LLTool( const std::string& name, LLToolComposite* composite = NULL );
+    virtual ~LLTool();
+
+    // Hack to support LLFocusMgr
+    virtual bool isView() const { return false; }
+
+    // Virtual functions inherited from LLMouseHandler
+    virtual bool    handleAnyMouseClick(S32 x, S32 y, MASK mask, EMouseClickType clicktype, bool down);
+    virtual bool    handleMouseDown(S32 x, S32 y, MASK mask);
+    virtual bool    handleMouseUp(S32 x, S32 y, MASK mask);
+    virtual bool    handleMiddleMouseDown(S32 x, S32 y, MASK mask);
+    virtual bool    handleMiddleMouseUp(S32 x, S32 y, MASK mask);
+
+    virtual bool    handleHover(S32 x, S32 y, MASK mask);
+    virtual bool    handleScrollWheel(S32 x, S32 y, S32 clicks);
+    virtual bool    handleScrollHWheel(S32 x, S32 y, S32 clicks);
+    virtual bool    handleDoubleClick(S32 x, S32 y, MASK mask);
+    virtual bool    handleRightMouseDown(S32 x, S32 y, MASK mask);
+    virtual bool    handleRightMouseUp(S32 x, S32 y, MASK mask);
+    virtual bool    handleToolTip(S32 x, S32 y, MASK mask);
+
+        // Return false to allow context menu to be shown.
+    virtual void    screenPointToLocal(S32 screen_x, S32 screen_y, S32* local_x, S32* local_y) const
+                            { *local_x = screen_x; *local_y = screen_y; }
+    virtual void    localPointToScreen(S32 local_x, S32 local_y, S32* screen_x, S32* screen_y) const
+                            { *screen_x = local_x; *screen_y = local_y; }
+
+    virtual const std::string& getName() const  { return mName; }
+
+    // New virtual functions
+    virtual LLViewerObject* getEditingObject()      { return NULL; }
+    virtual LLVector3d      getEditingPointGlobal() { return LLVector3d(); }
+    virtual bool            isEditing()             { return (getEditingObject() != NULL); }
+    virtual void            stopEditing()           {}
+
+    virtual bool            clipMouseWhenDown()     { return true; }
+
+    virtual void            handleSelect()          { } // do stuff when your tool is selected
+    virtual void            handleDeselect()        { } // clean up when your tool is deselected
+
+    virtual LLTool*         getOverrideTool(MASK mask);
+
+    // isAlwaysRendered() - return true if this is a tool that should
+    // always be rendered regardless of selection.
+    virtual bool isAlwaysRendered() { return false; }
+
+    virtual void            render() {}             // draw tool specific 3D content in world
+    virtual void            draw();                 // draw tool specific 2D overlay
+
+    virtual bool            handleKey(KEY key, MASK mask);
+
+    // Note: NOT virtual.  Subclasses should call this version.
+    void                    setMouseCapture(bool b);
+    bool                    hasMouseCapture();
+    virtual void            onMouseCaptureLost() {}  // override this one as needed.
+
+protected:
+    LLToolComposite*    mComposite;  // Composite will handle mouse captures.
+    std::string         mName;
+
+public:
+    static const std::string sNameNull;
+};
+
+#endif