--- conflicted
+++ resolved
@@ -411,19 +411,10 @@
     bool            isTooComplex() const;
     bool            visualParamWeightsAreDefault();
     virtual bool    getIsCloud() const;
-<<<<<<< HEAD
     bool            isFullyTextured() const;
     bool            hasGray() const;
-    S32             getRezzedStatus() const; // 0 = cloud, 1 = gray, 2 = textured, 3 = textured and fully downloaded.
-    void            updateRezzedStatusTimers(S32 status);
-
-    S32             mLastRezzedStatus;
-=======
-    BOOL            isFullyTextured() const;
-    BOOL            hasGray() const;
     ERezzedStatus   getRezzedStatus() const;
     void            updateRezzedStatusTimers(ERezzedStatus status);
->>>>>>> 9e24b300
 
     ERezzedStatus   mLastRezzedStatus;
 
@@ -444,12 +435,8 @@
     F32             calcMorphAmount() const;
 
 private:
-<<<<<<< HEAD
     bool            mFirstFullyVisible;
     F32             mFirstDecloudTime;
-=======
-    BOOL            mFirstFullyVisible;
->>>>>>> 9e24b300
     LLFrameTimer    mFirstAppearanceMessageTimer;
 
     bool            mFullyLoaded;
@@ -743,16 +730,10 @@
     virtual bool    isTextureVisible(LLAvatarAppearanceDefines::ETextureIndex type, U32 index = 0) const;
     virtual bool    isTextureVisible(LLAvatarAppearanceDefines::ETextureIndex type, LLViewerWearable *wearable) const;
 
-<<<<<<< HEAD
     bool            isFullyBaked();
     static bool     areAllNearbyInstancesBaked(S32& grey_avatars);
     static void     getNearbyRezzedStats(std::vector<S32>& counts, F32& avg_cloud_time, S32& cloud_avatars);
     static std::string rezStatusToString(S32 status);
-=======
-    BOOL            isFullyBaked();
-    static BOOL     areAllNearbyInstancesBaked(S32& grey_avatars);
-    static std::string rezStatusToString(ERezzedStatus status);
->>>>>>> 9e24b300
 
     //--------------------------------------------------------------------
     // Baked textures
@@ -770,13 +751,8 @@
     LLViewerTexLayerSet*  getTexLayerSet(const U32 index) const { return dynamic_cast<LLViewerTexLayerSet*>(mBakedTextureDatas[index].mTexLayerSet);    }
 
 
-<<<<<<< HEAD
-    LLLoadedCallbackEntry::source_callback_list_t mCallbackTextureList ;
+    LLLoadedCallbackEntry::source_callback_list_t mCallbackTextureList;
     bool mLoadedCallbacksPaused;
-=======
-    LLLoadedCallbackEntry::source_callback_list_t mCallbackTextureList;
-    BOOL mLoadedCallbacksPaused;
->>>>>>> 9e24b300
     S32 mLoadedCallbackTextures; // count of 'loaded' baked textures, filled from mCallbackTextureList
     LLFrameTimer mLastTexCallbackAddedTime;
     std::set<LLUUID>    mTextureIDs;
