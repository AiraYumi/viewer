/**
 * @file llvoavatar.h
 * @brief Declaration of LLVOAvatar class which is a derivation of
 * LLViewerObject
 *
 * $LicenseInfo:firstyear=2001&license=viewerlgpl$
 * Second Life Viewer Source Code
 * Copyright (C) 2010, Linden Research, Inc.
 *
 * This library is free software; you can redistribute it and/or
 * modify it under the terms of the GNU Lesser General Public
 * License as published by the Free Software Foundation;
 * version 2.1 of the License only.
 *
 * This library is distributed in the hope that it will be useful,
 * but WITHOUT ANY WARRANTY; without even the implied warranty of
 * MERCHANTABILITY or FITNESS FOR A PARTICULAR PURPOSE.  See the GNU
 * Lesser General Public License for more details.
 *
 * You should have received a copy of the GNU Lesser General Public
 * License along with this library; if not, write to the Free Software
 * Foundation, Inc., 51 Franklin Street, Fifth Floor, Boston, MA  02110-1301  USA
 *
 * Linden Research, Inc., 945 Battery Street, San Francisco, CA  94111  USA
 * $/LicenseInfo$
 */

#ifndef LL_VOAVATAR_H
#define LL_VOAVATAR_H

#include <map>
#include <deque>
#include <string>
#include <vector>

#include <boost/signals2/trackable.hpp>

#include "llavatarappearance.h"
#include "llchat.h"
#include "lldrawpoolalpha.h"
#include "llviewerobject.h"
#include "llcharacter.h"
#include "llcontrol.h"
#include "llviewerjointmesh.h"
#include "llviewerjointattachment.h"
#include "llrendertarget.h"
#include "llavatarappearancedefines.h"
#include "lltexglobalcolor.h"
#include "lldriverparam.h"
#include "llviewertexlayer.h"
#include "material_codes.h"     // LL_MCODE_END
#include "llrigginginfo.h"
#include "llviewerstats.h"
#include "llvovolume.h"
#include "llavatarrendernotifier.h"
#include "llmodel.h"

extern const LLUUID ANIM_AGENT_BODY_NOISE;
extern const LLUUID ANIM_AGENT_BREATHE_ROT;
extern const LLUUID ANIM_AGENT_PHYSICS_MOTION;
extern const LLUUID ANIM_AGENT_EDITING;
extern const LLUUID ANIM_AGENT_EYE;
extern const LLUUID ANIM_AGENT_FLY_ADJUST;
extern const LLUUID ANIM_AGENT_HAND_MOTION;
extern const LLUUID ANIM_AGENT_HEAD_ROT;
extern const LLUUID ANIM_AGENT_PELVIS_FIX;
extern const LLUUID ANIM_AGENT_TARGET;
extern const LLUUID ANIM_AGENT_WALK_ADJUST;

class LLViewerWearable;
class LLVoiceVisualizer;
class LLHUDNameTag;
class LLHUDEffectSpiral;
class LLTexGlobalColor;

struct LLAppearanceMessageContents;
class LLViewerJointMesh;

const F32 MAX_AVATAR_LOD_FACTOR = 1.0f;

extern U32 gFrameCount;

enum ERezzedStatus : S32
{
    AV_REZZED_UNKNOWN = -1,
    AV_REZZED_CLOUD = 0,
    AV_REZZED_GRAY = 1,
    AV_REZZED_TEXTURED = 2, // "downloading"
    AV_REZZED_FULL = 3
};

//~~~~~~~~~~~~~~~~~~~~~~~~~~~~~~~~~~~~~~~~~~~~~~~~~~~~~~~~~~~~~~~~~~~~~~~~~~~~~~~~
// LLVOAvatar
//
//~~~~~~~~~~~~~~~~~~~~~~~~~~~~~~~~~~~~~~~~~~~~~~~~~~~~~~~~~~~~~~~~~~~~~~~~~~~~~~~~
class LLVOAvatar :
    public LLAvatarAppearance,
    public LLViewerObject,
    public boost::signals2::trackable
{
    LL_ALIGN_NEW;
    LOG_CLASS(LLVOAvatar);

public:
    friend class LLVOAvatarSelf;
    friend class LLAvatarCheckImpostorMode;

/********************************************************************************
 **                                                                            **
 **                    INITIALIZATION
 **/

public:
    LLVOAvatar(const LLUUID &id, const LLPCode pcode, LLViewerRegion *regionp);
    virtual void        markDead();
    static void         initClass(); // Initialize data that's only init'd once per class.
    static void         cleanupClass(); // Cleanup data that's only init'd once per class.
    virtual void        initInstance(); // Called after construction to initialize the class.
protected:
    virtual             ~LLVOAvatar();

/**                    Initialization
 **                                                                            **
 *******************************************************************************/

/********************************************************************************
 **                                                                            **
 **                    INHERITED
 **/

    //--------------------------------------------------------------------
    // LLViewerObject interface and related
    //--------------------------------------------------------------------
public:
    /*virtual*/ void            updateGL();
    /*virtual*/ LLVOAvatar*     asAvatar();

    virtual U32             processUpdateMessage(LLMessageSystem *mesgsys,
                                                     void **user_data,
                                                     U32 block_num,
                                                     const EObjectUpdateType update_type,
                                                     LLDataPacker *dp);
    virtual void            idleUpdate(LLAgent &agent, const F64 &time);
    /*virtual*/ BOOL            updateLOD();
    BOOL                    updateJointLODs();
    void                    updateLODRiggedAttachments( void );
    /*virtual*/ BOOL            isActive() const; // Whether this object needs to do an idleUpdate.
    S32Bytes                totalTextureMemForUUIDS(std::set<LLUUID>& ids);
    bool                        allTexturesCompletelyDownloaded(std::set<LLUUID>& ids) const;
    bool                        allLocalTexturesCompletelyDownloaded() const;
    bool                        allBakedTexturesCompletelyDownloaded() const;
    void                        bakedTextureOriginCounts(S32 &sb_count, S32 &host_count,
                                                         S32 &both_count, S32 &neither_count);
    std::string                 bakedTextureOriginInfo();
    void                        collectLocalTextureUUIDs(std::set<LLUUID>& ids) const;
    void                        collectBakedTextureUUIDs(std::set<LLUUID>& ids) const;
    void                        collectTextureUUIDs(std::set<LLUUID>& ids);
    void                        releaseOldTextures();
    /*virtual*/ void            updateTextures();
    LLViewerFetchedTexture*     getBakedTextureImage(const U8 te, const LLUUID& uuid);
    /*virtual*/ S32             setTETexture(const U8 te, const LLUUID& uuid); // If setting a baked texture, need to request it from a non-local sim.
    /*virtual*/ void            onShift(const LLVector4a& shift_vector);
    /*virtual*/ U32             getPartitionType() const;
    /*virtual*/ const           LLVector3 getRenderPosition() const;
    /*virtual*/ void            updateDrawable(BOOL force_damped);
    /*virtual*/ LLDrawable*     createDrawable(LLPipeline *pipeline);
    /*virtual*/ BOOL            updateGeometry(LLDrawable *drawable);
    /*virtual*/ void            setPixelAreaAndAngle(LLAgent &agent);
    /*virtual*/ void            updateRegion(LLViewerRegion *regionp);
    /*virtual*/ void            updateSpatialExtents(LLVector4a& newMin, LLVector4a &newMax);
    void                        calculateSpatialExtents(LLVector4a& newMin, LLVector4a& newMax);
    /*virtual*/ BOOL            lineSegmentIntersect(const LLVector4a& start, const LLVector4a& end,
                                                 S32 face = -1,                    // which face to check, -1 = ALL_SIDES
                                                 BOOL pick_transparent = FALSE,
                                                 BOOL pick_rigged = FALSE,
                                                 BOOL pick_unselectable = TRUE,
                                                 S32* face_hit = NULL,             // which face was hit
                                                 LLVector4a* intersection = NULL,   // return the intersection point
                                                 LLVector2* tex_coord = NULL,      // return the texture coordinates of the intersection point
                                                 LLVector4a* normal = NULL,         // return the surface normal at the intersection point
                                                 LLVector4a* tangent = NULL);     // return the surface tangent at the intersection point
    virtual LLViewerObject* lineSegmentIntersectRiggedAttachments(
                                                 const LLVector4a& start, const LLVector4a& end,
                                                 S32 face = -1,                    // which face to check, -1 = ALL_SIDES
                                                 BOOL pick_transparent = FALSE,
                                                 BOOL pick_rigged = FALSE,
                                                 BOOL pick_unselectable = TRUE,
                                                 S32* face_hit = NULL,             // which face was hit
                                                 LLVector4a* intersection = NULL,   // return the intersection point
                                                 LLVector2* tex_coord = NULL,      // return the texture coordinates of the intersection point
                                                 LLVector4a* normal = NULL,         // return the surface normal at the intersection point
                                                 LLVector4a* tangent = NULL);     // return the surface tangent at the intersection point

    //--------------------------------------------------------------------
    // LLCharacter interface and related
    //--------------------------------------------------------------------
public:
    /*virtual*/ LLVector3       getCharacterPosition();
    /*virtual*/ LLQuaternion    getCharacterRotation();
    /*virtual*/ LLVector3       getCharacterVelocity();
    /*virtual*/ LLVector3       getCharacterAngularVelocity();

    /*virtual*/ LLUUID          remapMotionID(const LLUUID& id);
    /*virtual*/ BOOL            startMotion(const LLUUID& id, F32 time_offset = 0.f);
    /*virtual*/ BOOL            stopMotion(const LLUUID& id, BOOL stop_immediate = FALSE);
    virtual bool            hasMotionFromSource(const LLUUID& source_id);
    virtual void            stopMotionFromSource(const LLUUID& source_id);
    virtual void            requestStopMotion(LLMotion* motion);
    LLMotion*               findMotion(const LLUUID& id) const;
    void                    startDefaultMotions();
    void                    dumpAnimationState();

    virtual LLJoint*        getJoint(const std::string &name);
    LLJoint*                getJoint(S32 num);

    //if you KNOW joint_num is a valid animated joint index, use getSkeletonJoint for efficiency
    inline LLJoint* getSkeletonJoint(S32 joint_num) { return mSkeleton[joint_num]; }
    inline size_t getSkeletonJointCount() const { return mSkeleton.size(); }

    void                    notifyAttachmentMeshLoaded();
    void                    addAttachmentOverridesForObject(LLViewerObject *vo, std::set<LLUUID>* meshes_seen = NULL, bool recursive = true);
    void                    removeAttachmentOverridesForObject(const LLUUID& mesh_id);
    void                    removeAttachmentOverridesForObject(LLViewerObject *vo);
    bool                    jointIsRiggedTo(const LLJoint *joint) const;
    void                    clearAttachmentOverrides();
    void                    rebuildAttachmentOverrides();
    void                    updateAttachmentOverrides();
    void                    showAttachmentOverrides(bool verbose = false) const;
    void                    getAttachmentOverrideNames(std::set<std::string>& pos_names,
                                                       std::set<std::string>& scale_names) const;

    void                    getAssociatedVolumes(std::vector<LLVOVolume*>& volumes);

    // virtual
<<<<<<< HEAD
    void 					updateRiggingInfo();
	// This encodes mesh id and LOD, so we can see whether display is up-to-date.
	std::map<LLUUID,S32>	mLastRiggingInfoKey;
	
    std::set<LLUUID>		mActiveOverrideMeshes;
    virtual void			onActiveOverrideMeshesChanged();

	/*virtual*/ const LLUUID&	getID() const;
	/*virtual*/ std::string		getDebugName() const;
	/*virtual*/ void			addDebugText(const std::string& text);
	/*virtual*/ F32				getTimeDilation();
	/*virtual*/ void			getGround(const LLVector3 &inPos, LLVector3 &outPos, LLVector3 &outNorm);
	/*virtual*/ F32				getPixelArea() const;
	/*virtual*/ LLVector3d		getPosGlobalFromAgent(const LLVector3 &position);
	/*virtual*/ LLVector3		getPosAgentFromGlobal(const LLVector3d &position);
	virtual void				updateVisualParams();
=======
    void                    updateRiggingInfo();
    // This encodes mesh id and LOD, so we can see whether display is up-to-date.
    std::map<LLUUID,S32>    mLastRiggingInfoKey;

    std::set<LLUUID>        mActiveOverrideMeshes;
    virtual void            onActiveOverrideMeshesChanged();

    /*virtual*/ const LLUUID&   getID() const;
    /*virtual*/ void            addDebugText(const std::string& text);
    /*virtual*/ F32             getTimeDilation();
    /*virtual*/ void            getGround(const LLVector3 &inPos, LLVector3 &outPos, LLVector3 &outNorm);
    /*virtual*/ F32             getPixelArea() const;
    /*virtual*/ LLVector3d      getPosGlobalFromAgent(const LLVector3 &position);
    /*virtual*/ LLVector3       getPosAgentFromGlobal(const LLVector3d &position);
    virtual void                updateVisualParams();
>>>>>>> e7eced3c

/**                    Inherited
 **                                                                            **
 *******************************************************************************/

/********************************************************************************
 **                                                                            **
 **                    STATE
 **/

public:
    virtual bool    isSelf() const { return false; } // True if this avatar is for this viewer's agent

    virtual bool    isControlAvatar() const { return mIsControlAvatar; } // True if this avatar is a control av (no associated user)
    virtual bool    isUIAvatar() const { return mIsUIAvatar; } // True if this avatar is a supplemental av used in some UI views (no associated user)

    // If this is an attachment, return the avatar it is attached to. Otherwise NULL.
    virtual const LLVOAvatar *getAttachedAvatar() const { return NULL; }
    virtual LLVOAvatar *getAttachedAvatar() { return NULL; }


private: //aligned members
    LL_ALIGN_16(LLVector4a  mImpostorExtents[2]);

    //--------------------------------------------------------------------
    // Updates
    //--------------------------------------------------------------------
public:
    void            updateAppearanceMessageDebugText();
    void            updateAnimationDebugText();
    virtual void    updateDebugText();
    virtual bool    computeNeedsUpdate();
    virtual bool    updateCharacter(LLAgent &agent);
    void            updateFootstepSounds();
    void            computeUpdatePeriod();
    void            updateOrientation(LLAgent &agent, F32 speed, F32 delta_time);
    void            updateTimeStep();
    void            updateRootPositionAndRotation(LLAgent &agent, F32 speed, bool was_sit_ground_constrained);

    void            idleUpdateVoiceVisualizer(bool voice_enabled, const LLVector3 &position);
    void            idleUpdateMisc(bool detailed_update);
    virtual void    idleUpdateAppearanceAnimation();
    void            idleUpdateLipSync(bool voice_enabled);
    void            idleUpdateLoadingEffect();
    void            idleUpdateWindEffect();
    void            idleUpdateNameTag(const LLVector3& root_pos_last);
    void            idleUpdateNameTagText(bool new_name);
    void            idleUpdateNameTagAlpha(bool new_name, F32 alpha);
    LLColor4        getNameTagColor(bool is_friend);
    void            clearNameTag();
    static void     invalidateNameTag(const LLUUID& agent_id);
    // force all name tags to rebuild, useful when display names turned on/off
    static void     invalidateNameTags();
    void            addNameTagLine(const std::string& line, const LLColor4& color, S32 style, const LLFontGL* font, const bool use_ellipses = false);
    void            idleUpdateRenderComplexity();
    void            idleUpdateDebugInfo();
    void            accountRenderComplexityForObject(LLViewerObject *attached_object,
                                                     const F32 max_attachment_complexity,
                                                     LLVOVolume::texture_cost_t& textures,
                                                     U32& cost,
                                                     hud_complexity_list_t& hud_complexity_list,
                                                     object_complexity_list_t& object_complexity_list);
    void            calculateUpdateRenderComplexity();
    static const U32 VISUAL_COMPLEXITY_UNKNOWN;
    void            updateVisualComplexity();

    void placeProfileQuery();
    void readProfileQuery(S32 retries);

    // get the GPU time in ms of rendering this avatar including all attachments
    // returns 0.f if this avatar has not been profiled using gPipeline.profileAvatar
    // or the avatar is visually muted
    F32             getGPURenderTime();

    // get the total GPU render time in ms of all avatars that have been benched
    static F32      getTotalGPURenderTime();

    // get the max GPU render time in ms of all avatars that have been benched
    static F32      getMaxGPURenderTime();

    // get the average GPU render time in ms of all avatars that have been benched
    static F32      getAverageGPURenderTime();

    // get the CPU time in ms of rendering this avatar including all attachments
    // return 0.f if this avatar has not been profiled using gPipeline.mProfileAvatar
    F32             getCPURenderTime() { return mCPURenderTime; }


    // avatar render cost
<<<<<<< HEAD
	U32				getVisualComplexity()			{ return mVisualComplexity; };

    // surface area calculation
	F32				getAttachmentSurfaceArea()		{ return mAttachmentSurfaceArea; };

	U32				getReportedVisualComplexity()	{ return mReportedVisualComplexity; };	// Numbers as reported by the SL server
	void			setReportedVisualComplexity(U32 value) { mReportedVisualComplexity = value; };

	S32				getUpdatePeriod()				{ return mUpdatePeriod; };
	const LLColor4 &  getMutedAVColor()				{ return mMutedAVColor; };
	static void     updateImpostorRendering(U32 newMaxNonImpostorsValue);
=======
    U32             getVisualComplexity()           { return mVisualComplexity;             };

    // surface area calculation
    F32             getAttachmentSurfaceArea()      { return mAttachmentSurfaceArea;        };

    U32             getReportedVisualComplexity()                   { return mReportedVisualComplexity;             };  // Numbers as reported by the SL server
    void            setReportedVisualComplexity(U32 value)          { mReportedVisualComplexity = value;            };

    S32             getUpdatePeriod()               { return mUpdatePeriod;         };
    const LLColor4 &  getMutedAVColor()             { return mMutedAVColor;         };
    static void     updateImpostorRendering(U32 newMaxNonImpostorsValue);
>>>>>>> e7eced3c

    void            idleUpdateBelowWater();

    static void updateNearbyAvatarCount();

    static ERezzedStatus next(ERezzedStatus status) { return (ERezzedStatus)++(S32&)status; }

    LLVector3 idleCalcNameTagPosition(const LLVector3 &root_pos_last);

    //--------------------------------------------------------------------
    // Static preferences (controlled by user settings/menus)
    //--------------------------------------------------------------------
public:
    static S32      sRenderName;
    static BOOL     sRenderGroupTitles;
    static const U32 NON_IMPOSTORS_MAX_SLIDER; /* Must equal the maximum allowed the RenderAvatarMaxNonImpostors
                                                * slider in panel_preferences_graphics1.xml */
    static U32      sMaxNonImpostors; // affected by control "RenderAvatarMaxNonImpostors"
    static bool     sLimitNonImpostors; // use impostors for far away avatars
    static F32      sRenderDistance; // distance at which avatars will render.
    static BOOL     sShowAnimationDebug; // show animation debug info
    static BOOL     sShowCollisionVolumes;  // show skeletal collision volumes
    static BOOL     sVisibleInFirstPerson;
    static S32      sNumLODChangesThisFrame;
    static S32      sNumVisibleChatBubbles;
    static BOOL     sDebugInvisible;
    static BOOL     sShowAttachmentPoints;
    static F32      sLODFactor; // user-settable LOD factor
    static F32      sPhysicsLODFactor; // user-settable physics LOD factor
    static BOOL     sJointDebug; // output total number of joints being touched for each avatar

    static LLPointer<LLViewerTexture>  sCloudTexture;

    static std::vector<LLUUID> sAVsIgnoringARTLimit;
    static S32 sAvatarsNearby;

    //--------------------------------------------------------------------
    // Region state
    //--------------------------------------------------------------------
public:
    LLHost          getObjectHost() const;

    //--------------------------------------------------------------------
    // Loading state
    //--------------------------------------------------------------------
public:
    BOOL            isFullyLoaded() const;

    // check and return current state relative to limits
    // default will test only the geometry (combined=false).
    // this allows us to disable shadows separately on complex avatars.

    inline bool     isTooSlowWithoutShadows() const {return mTooSlowWithoutShadows;};
    bool    isTooSlow() const;

    void            updateTooSlow();

<<<<<<< HEAD
	bool 			isTooComplex() const;
	bool 			visualParamWeightsAreDefault();
	virtual bool	getIsCloud() const;
	BOOL			isFullyTextured() const;
	BOOL			hasGray() const;
	ERezzedStatus	getRezzedStatus() const;
	void			updateRezzedStatusTimers(ERezzedStatus status);

	ERezzedStatus	mLastRezzedStatus;

	void 			startPhase(const std::string& phase_name);
	void 			stopPhase(const std::string& phase_name, bool err_check = true);
	void			clearPhases();
	void 			logPendingPhases();
	static void 	logPendingPhasesAllAvatars();
	void 			logMetricsTimerRecord(const std::string& phase_name, F32 elapsed, bool completed);
=======
    bool            isTooComplex() const;
    bool            visualParamWeightsAreDefault();
    virtual bool    getIsCloud() const;
    BOOL            isFullyTextured() const;
    BOOL            hasGray() const;
    S32             getRezzedStatus() const; // 0 = cloud, 1 = gray, 2 = textured, 3 = textured and fully downloaded.
    void            updateRezzedStatusTimers(S32 status);

    S32             mLastRezzedStatus;


    void            startPhase(const std::string& phase_name);
    void            stopPhase(const std::string& phase_name, bool err_check = true);
    void            clearPhases();
    void            logPendingPhases();
    static void     logPendingPhasesAllAvatars();
    void            logMetricsTimerRecord(const std::string& phase_name, F32 elapsed, bool completed);
>>>>>>> e7eced3c

    void            calcMutedAVColor();

protected:
    LLViewerStats::PhaseMap& getPhases() { return mPhases; }
    BOOL            updateIsFullyLoaded();
    BOOL            processFullyLoadedChange(bool loading);
    void            updateRuthTimer(bool loading);
    F32             calcMorphAmount();

private:
<<<<<<< HEAD
	BOOL			mFirstFullyVisible;
	LLFrameTimer	mFirstAppearanceMessageTimer;

	BOOL			mFullyLoaded;
	BOOL			mPreviousFullyLoaded;
	BOOL			mFullyLoadedInitialized;
	S32				mFullyLoadedFrameCounter;
	LLColor4		mMutedAVColor;
	LLFrameTimer	mFullyLoadedTimer;
	LLFrameTimer	mRuthTimer;
=======
    BOOL            mFirstFullyVisible;
    F32             mFirstUseDelaySeconds;
    LLFrameTimer    mFirstAppearanceMessageTimer;

    BOOL            mFullyLoaded;
    BOOL            mPreviousFullyLoaded;
    BOOL            mFullyLoadedInitialized;
    S32             mFullyLoadedFrameCounter;
    LLColor4        mMutedAVColor;
    LLFrameTimer    mFullyLoadedTimer;
    LLFrameTimer    mRuthTimer;
>>>>>>> e7eced3c

    // variables to hold "slowness" status
    bool            mTooSlow{false};
    bool            mTooSlowWithoutShadows{false};

    bool            mTuned{false};

private:
    LLViewerStats::PhaseMap mPhases;

protected:
    LLFrameTimer    mInvisibleTimer;

/**                    State
 **                                                                            **
 *******************************************************************************/
/********************************************************************************
 **                                                                            **
 **                    SKELETON
 **/

protected:
    /*virtual*/ LLAvatarJoint*  createAvatarJoint(); // Returns LLViewerJoint
    /*virtual*/ LLAvatarJoint*  createAvatarJoint(S32 joint_num); // Returns LLViewerJoint
    /*virtual*/ LLAvatarJointMesh*  createAvatarJointMesh(); // Returns LLViewerJointMesh
public:
    void                updateHeadOffset();
    void                debugBodySize() const;
    void                postPelvisSetRecalc( void );

    /*virtual*/ BOOL    loadSkeletonNode();
    void                initAttachmentPoints(bool ignore_hud_joints = false);
    /*virtual*/ void    buildCharacter();
    void                resetVisualParams();
    void                applyDefaultParams();
    void                resetSkeleton(bool reset_animations);

    LLVector3           mCurRootToHeadOffset;
    LLVector3           mTargetRootToHeadOffset;

    S32                 mLastSkeletonSerialNum;


/**                    Skeleton
 **                                                                            **
 *******************************************************************************/

/********************************************************************************
 **                                                                            **
 **                    RENDERING
 **/

public:
    U32         renderImpostor(LLColor4U color = LLColor4U(255,255,255,255), S32 diffuse_channel = 0);
    bool        isVisuallyMuted();
    bool        isInMuteList() const;
    void        forceUpdateVisualMuteSettings();

    // Visual Mute Setting is an input. Does not necessarily determine
    // what the avatar looks like, because it interacts with other
    // settings like muting, complexity threshold. Should be private or protected.
    enum VisualMuteSettings
    {
        AV_RENDER_NORMALLY = 0,
        AV_DO_NOT_RENDER   = 1,
        AV_ALWAYS_RENDER   = 2
    };
    void        setVisualMuteSettings(VisualMuteSettings set);

protected:
    // If you think you need to access this outside LLVOAvatar, you probably want getOverallAppearance()
    VisualMuteSettings  getVisualMuteSettings()                     { return mVisuallyMuteSetting;  };

public:

    // Overall Appearance is an output. Depending on whether the
    // avatar is blocked/muted, whether it exceeds the complexity
    // threshold, etc, avatar will want to be displayed in one of
    // these ways. Rendering code that wants to know how to display an
    // avatar should be looking at this value, NOT the visual mute
    // settings
    enum AvatarOverallAppearance
    {
        AOA_NORMAL,
        AOA_JELLYDOLL,
        AOA_INVISIBLE
    };

    AvatarOverallAppearance getOverallAppearance() const;
    void setOverallAppearanceNormal();
    void setOverallAppearanceJellyDoll();
    void setOverallAppearanceInvisible();

    void updateOverallAppearance();
    void updateOverallAppearanceAnimations();

    std::set<LLUUID> mJellyAnims;

    U32         renderRigid();
    U32         renderSkinned();
    F32         getLastSkinTime() { return mLastSkinTime; }
    U32         renderTransparent(BOOL first_pass);
    void        renderCollisionVolumes();
    void        renderBones(const std::string &selected_joint = std::string());
    void        renderJoints();
    static void deleteCachedImages(bool clearAll=true);
    static void destroyGL();
    static void restoreGL();
    S32         mSpecialRenderMode; // special lighting

private:
    friend class LLPipeline;
    AvatarOverallAppearance mOverallAppearance;
    F32         mAttachmentSurfaceArea; //estimated surface area of attachments
    U32         mAttachmentVisibleTriangleCount;
    F32         mAttachmentEstTriangleCount;
    bool        shouldAlphaMask();

    BOOL        mNeedsSkin; // avatar has been animated and verts have not been updated
    F32         mLastSkinTime; //value of gFrameTimeSeconds at last skin update

    S32         mUpdatePeriod;
    S32         mNumInitFaces; //number of faces generated when creating the avatar drawable, does not inculde splitted faces due to long vertex buffer.

    // profile handle
    U32 mGPUTimerQuery = 0;

    // profile results

    // GPU render time in ms
    F32 mGPURenderTime = 0.f;
    bool mGPUProfilePending = false;

    // CPU render time in ms
    F32 mCPURenderTime = 0.f;

    // the isTooComplex method uses these mutable values to avoid recalculating too frequently
    // DEPRECATED -- obsolete avatar render cost values
    mutable U32  mVisualComplexity;
    mutable bool mVisualComplexityStale;
    U32          mReportedVisualComplexity; // from other viewers through the simulator

    mutable bool        mCachedInMuteList;
    mutable F64         mCachedMuteListUpdateTime;

    VisualMuteSettings      mVisuallyMuteSetting;           // Always or never visually mute this AV

    //--------------------------------------------------------------------
    // animated object status
    //--------------------------------------------------------------------
public:
    bool mIsControlAvatar;
    bool mIsUIAvatar;
    bool mEnableDefaultMotions;

    //--------------------------------------------------------------------
    // Morph masks
    //--------------------------------------------------------------------
public:
    /*virtual*/ void    applyMorphMask(U8* tex_data, S32 width, S32 height, S32 num_components, LLAvatarAppearanceDefines::EBakedTextureIndex index = LLAvatarAppearanceDefines::BAKED_NUM_INDICES);
    BOOL        morphMaskNeedsUpdate(LLAvatarAppearanceDefines::EBakedTextureIndex index = LLAvatarAppearanceDefines::BAKED_NUM_INDICES);


    //--------------------------------------------------------------------
    // Global colors
    //--------------------------------------------------------------------
public:
    /*virtual*/void onGlobalColorChanged(const LLTexGlobalColor* global_color);

    //--------------------------------------------------------------------
    // Visibility
    //--------------------------------------------------------------------
protected:
    void        updateVisibility();
private:
    U32         mVisibilityRank;
    BOOL        mVisible;

    //--------------------------------------------------------------------
    // Shadowing
    //--------------------------------------------------------------------
public:
    void        updateShadowFaces();
    LLDrawable* mShadow;
private:
    LLFace*     mShadow0Facep;
    LLFace*     mShadow1Facep;
    LLPointer<LLViewerTexture> mShadowImagep;

    //--------------------------------------------------------------------
    // Impostors
    //--------------------------------------------------------------------
public:
    virtual BOOL isImpostor();
    BOOL        shouldImpostor(const F32 rank_factor = 1.0);
    BOOL        needsImpostorUpdate() const;
    const LLVector3& getImpostorOffset() const;
    const LLVector2& getImpostorDim() const;
    void        getImpostorValues(LLVector4a* extents, LLVector3& angle, F32& distance) const;
    void        cacheImpostorValues();
    void        setImpostorDim(const LLVector2& dim);
    static void resetImpostors();
    static void updateImpostors();
    LLRenderTarget mImpostor;
    BOOL        mNeedsImpostorUpdate;
    S32         mLastImpostorUpdateReason;
    F32SecondsImplicit mLastImpostorUpdateFrameTime;
    const LLVector3*  getLastAnimExtents() const { return mLastAnimExtents; }
    void        setNeedsExtentUpdate(bool val) { mNeedsExtentUpdate = val; }

private:
    LLVector3   mImpostorOffset;
    LLVector2   mImpostorDim;
    // This becomes true in the constructor and false after the first
    // idleUpdateMisc(). Not clear it serves any purpose.
    BOOL        mNeedsAnimUpdate;
    bool        mNeedsExtentUpdate;
    LLVector3   mImpostorAngle;
    F32         mImpostorDistance;
    F32         mImpostorPixelArea;
    LLVector3   mLastAnimExtents[2];
    LLVector3   mLastAnimBasePos;

    LLCachedControl<bool> mRenderUnloadedAvatar;

    //--------------------------------------------------------------------
    // Wind rippling in clothes
    //--------------------------------------------------------------------
public:
    LLVector4   mWindVec;
    F32         mRipplePhase;
    BOOL        mBelowWater;
private:
    F32         mWindFreq;
    LLFrameTimer mRippleTimer;
    F32         mRippleTimeLast;
    LLVector3   mRippleAccel;
    LLVector3   mLastVel;

    //--------------------------------------------------------------------
    // Culling
    //--------------------------------------------------------------------
public:
    static void cullAvatarsByPixelArea();
    BOOL        isCulled() const { return mCulled; }
private:
    BOOL        mCulled;

    //--------------------------------------------------------------------
    // Constants
    //--------------------------------------------------------------------
public:
    virtual LLViewerTexture::EBoostLevel    getAvatarBoostLevel() const { return LLGLTexture::BOOST_AVATAR; }
    virtual LLViewerTexture::EBoostLevel    getAvatarBakedBoostLevel() const { return LLGLTexture::BOOST_AVATAR_BAKED; }
    virtual S32                         getTexImageSize() const;
    /*virtual*/ S32                     getTexImageArea() const { return getTexImageSize()*getTexImageSize(); }

/**                    Rendering
 **                                                                            **
 *******************************************************************************/

/********************************************************************************
 **                                                                            **
 **                    TEXTURES
 **/

    //--------------------------------------------------------------------
    // Loading status
    //--------------------------------------------------------------------
public:
<<<<<<< HEAD
	virtual BOOL    isTextureDefined(LLAvatarAppearanceDefines::ETextureIndex type, U32 index = 0) const;
	virtual BOOL	isTextureVisible(LLAvatarAppearanceDefines::ETextureIndex type, U32 index = 0) const;
	virtual BOOL	isTextureVisible(LLAvatarAppearanceDefines::ETextureIndex type, LLViewerWearable *wearable) const;

	BOOL			isFullyBaked();
	static BOOL		areAllNearbyInstancesBaked(S32& grey_avatars);
	static std::string rezStatusToString(ERezzedStatus status);

	//--------------------------------------------------------------------
	// Baked textures
	//--------------------------------------------------------------------
=======
    virtual BOOL    isTextureDefined(LLAvatarAppearanceDefines::ETextureIndex type, U32 index = 0) const;
    virtual BOOL    isTextureVisible(LLAvatarAppearanceDefines::ETextureIndex type, U32 index = 0) const;
    virtual BOOL    isTextureVisible(LLAvatarAppearanceDefines::ETextureIndex type, LLViewerWearable *wearable) const;

    BOOL            isFullyBaked();
    static BOOL     areAllNearbyInstancesBaked(S32& grey_avatars);
    static void     getNearbyRezzedStats(std::vector<S32>& counts);
    static std::string rezStatusToString(S32 status);

    //--------------------------------------------------------------------
    // Baked textures
    //--------------------------------------------------------------------
>>>>>>> e7eced3c
public:
    /*virtual*/ LLTexLayerSet*  createTexLayerSet(); // Return LLViewerTexLayerSet
    void            releaseComponentTextures(); // ! BACKWARDS COMPATIBILITY !

protected:
<<<<<<< HEAD
	static void		onBakedTextureMasksLoaded(BOOL success, LLViewerFetchedTexture *src_vi, LLImageRaw* src, LLImageRaw* aux_src, S32 discard_level, BOOL final, void* userdata);
	static void		onInitialBakedTextureLoaded(BOOL success, LLViewerFetchedTexture *src_vi, LLImageRaw* src, LLImageRaw* aux_src, S32 discard_level, BOOL final, void* userdata);
	static void		onBakedTextureLoaded(BOOL success, LLViewerFetchedTexture *src_vi, LLImageRaw* src, LLImageRaw* aux_src, S32 discard_level, BOOL final, void* userdata);
	virtual void	removeMissingBakedTextures();
	void			useBakedTexture(const LLUUID& id);
	LLViewerTexLayerSet*  getTexLayerSet(const U32 index) const { return dynamic_cast<LLViewerTexLayerSet*>(mBakedTextureDatas[index].mTexLayerSet);	}


	LLLoadedCallbackEntry::source_callback_list_t mCallbackTextureList;
	BOOL mLoadedCallbacksPaused;
	S32 mLoadedCallbackTextures; // count of 'loaded' baked textures, filled from mCallbackTextureList
	LLFrameTimer mLastTexCallbackAddedTime;
	std::set<LLUUID>	mTextureIDs;
	//--------------------------------------------------------------------
	// Local Textures
	//--------------------------------------------------------------------
=======
    static void     onBakedTextureMasksLoaded(BOOL success, LLViewerFetchedTexture *src_vi, LLImageRaw* src, LLImageRaw* aux_src, S32 discard_level, BOOL final, void* userdata);
    static void     onInitialBakedTextureLoaded(BOOL success, LLViewerFetchedTexture *src_vi, LLImageRaw* src, LLImageRaw* aux_src, S32 discard_level, BOOL final, void* userdata);
    static void     onBakedTextureLoaded(BOOL success, LLViewerFetchedTexture *src_vi, LLImageRaw* src, LLImageRaw* aux_src, S32 discard_level, BOOL final, void* userdata);
    virtual void    removeMissingBakedTextures();
    void            useBakedTexture(const LLUUID& id);
    LLViewerTexLayerSet*  getTexLayerSet(const U32 index) const { return dynamic_cast<LLViewerTexLayerSet*>(mBakedTextureDatas[index].mTexLayerSet);    }


    LLLoadedCallbackEntry::source_callback_list_t mCallbackTextureList ;
    BOOL mLoadedCallbacksPaused;
    S32 mLoadedCallbackTextures; // count of 'loaded' baked textures, filled from mCallbackTextureList
    LLFrameTimer mLastTexCallbackAddedTime;
    std::set<LLUUID>    mTextureIDs;
    //--------------------------------------------------------------------
    // Local Textures
    //--------------------------------------------------------------------
>>>>>>> e7eced3c
protected:
    virtual void    setLocalTexture(LLAvatarAppearanceDefines::ETextureIndex type, LLViewerTexture* tex, BOOL baked_version_exits, U32 index = 0);
    virtual void    addLocalTextureStats(LLAvatarAppearanceDefines::ETextureIndex type, LLViewerFetchedTexture* imagep, F32 texel_area_ratio, BOOL rendered, BOOL covered_by_baked);
    // MULTI-WEARABLE: make self-only?
    virtual void    setBakedReady(LLAvatarAppearanceDefines::ETextureIndex type, BOOL baked_version_exists, U32 index = 0);

    //--------------------------------------------------------------------
    // Texture accessors
    //--------------------------------------------------------------------
private:
    virtual void                setImage(const U8 te, LLViewerTexture *imagep, const U32 index);
    virtual LLViewerTexture*    getImage(const U8 te, const U32 index) const;
    const std::string           getImageURL(const U8 te, const LLUUID &uuid);

    virtual const LLTextureEntry* getTexEntry(const U8 te_num) const;
    virtual void setTexEntry(const U8 index, const LLTextureEntry &te);

    void checkTextureLoading() ;
    //--------------------------------------------------------------------
    // Layers
    //--------------------------------------------------------------------
protected:
    void            deleteLayerSetCaches(bool clearAll = true);
    void            addBakedTextureStats(LLViewerFetchedTexture* imagep, F32 pixel_area, F32 texel_area_ratio, S32 boost_level);

    //--------------------------------------------------------------------
    // Composites
    //--------------------------------------------------------------------
public:
    virtual void    invalidateComposite(LLTexLayerSet* layerset);
    virtual void    invalidateAll();
    virtual void    setCompositeUpdatesEnabled(bool b) {}
    virtual void    setCompositeUpdatesEnabled(U32 index, bool b) {}
    virtual bool    isCompositeUpdateEnabled(U32 index) { return false; }

    //--------------------------------------------------------------------
    // Static texture/mesh/baked dictionary
    //--------------------------------------------------------------------
public:
    static BOOL     isIndexLocalTexture(LLAvatarAppearanceDefines::ETextureIndex i);
    static BOOL     isIndexBakedTexture(LLAvatarAppearanceDefines::ETextureIndex i);

    //--------------------------------------------------------------------
    // Messaging
    //--------------------------------------------------------------------
public:
    void            onFirstTEMessageReceived();
private:
    BOOL            mFirstTEMessageReceived;
    BOOL            mFirstAppearanceMessageReceived;

/**                    Textures
 **                                                                            **
 *******************************************************************************/

/********************************************************************************
 **                                                                            **
 **                    MESHES
 **/

public:
    void            debugColorizeSubMeshes(U32 i, const LLColor4& color);
    virtual void    updateMeshTextures();
    void            updateSexDependentLayerSets();
    virtual void    dirtyMesh(); // Dirty the avatar mesh
    void            updateMeshData();
    void            updateMeshVisibility();
    LLViewerTexture*        getBakedTexture(const U8 te);

    // Matrix palette cache entry
    class alignas(16) MatrixPaletteCache
    {
    public:
        // Last frame this entry was updated
        U32 mFrame;

        // List of Matrix4a's for this entry
        LLMeshSkinInfo::matrix_list_t mMatrixPalette;

        // Float array ready to be sent to GL
        std::vector<F32> mGLMp;

        MatrixPaletteCache() :
            mFrame(gFrameCount - 1)
        {
        }
    };

    // Accessor for Matrix Palette Cache
    // Will do a map lookup for the entry associated with the given MeshSkinInfo
    // Will update said entry if it hasn't been updated yet this frame
    const MatrixPaletteCache& updateSkinInfoMatrixPalette(const LLMeshSkinInfo* skinInfo);

    // Map of LLMeshSkinInfo::mHash to MatrixPaletteCache
    typedef std::unordered_map<U64, MatrixPaletteCache> matrix_palette_cache_t;
    matrix_palette_cache_t mMatrixPaletteCache;

protected:
    void            releaseMeshData();
    virtual void restoreMeshData();
private:
    virtual void    dirtyMesh(S32 priority); // Dirty the avatar mesh, with priority
    LLViewerJoint*  getViewerJoint(S32 idx);
    S32             mDirtyMesh; // 0 -- not dirty, 1 -- morphed, 2 -- LOD
    BOOL            mMeshTexturesDirty;

    //--------------------------------------------------------------------
    // Destroy invisible mesh
    //--------------------------------------------------------------------
protected:
    BOOL            mMeshValid;
    LLFrameTimer    mMeshInvisibleTime;

/**                    Meshes
 **                                                                            **
 *******************************************************************************/

/********************************************************************************
 **                                                                            **
 **                    APPEARANCE
 **/

    LLPointer<LLAppearanceMessageContents>  mLastProcessedAppearance;

public:
    void            parseAppearanceMessage(LLMessageSystem* mesgsys, LLAppearanceMessageContents& msg);
    void            processAvatarAppearance(LLMessageSystem* mesgsys);
    void            applyParsedAppearanceMessage(LLAppearanceMessageContents& contents, bool slam_params);
    void            hideHair();
    void            hideSkirt();
    void            startAppearanceAnimation();

    //--------------------------------------------------------------------
    // Appearance morphing
    //--------------------------------------------------------------------
public:
    BOOL            getIsAppearanceAnimating() const { return mAppearanceAnimating; }

    // True if we are computing our appearance via local compositing
    // instead of baked textures, as for example during wearable
    // editing or when waiting for a subsequent server rebake.
    /*virtual*/ BOOL    isUsingLocalAppearance() const { return mUseLocalAppearance; }

    // True if we are currently in appearance editing mode. Often but
    // not always the same as isUsingLocalAppearance().
    /*virtual*/ BOOL    isEditingAppearance() const { return mIsEditingAppearance; }

    // FIXME review isUsingLocalAppearance uses, some should be isEditing instead.

private:
    BOOL            mAppearanceAnimating;
    LLFrameTimer    mAppearanceMorphTimer;
    F32             mLastAppearanceBlendTime;
    BOOL            mIsEditingAppearance; // flag for if we're actively in appearance editing mode
    BOOL            mUseLocalAppearance; // flag for if we're using a local composite

    //--------------------------------------------------------------------
    // Visibility
    //--------------------------------------------------------------------
public:
    BOOL            isVisible() const;
    virtual bool    shouldRenderRigged() const;
    void            setVisibilityRank(U32 rank);
    U32             getVisibilityRank() const { return mVisibilityRank; }
    static S32      sNumVisibleAvatars; // Number of instances of this class
/**                    Appearance
 **                                                                            **
 *******************************************************************************/

/********************************************************************************
 **                                                                            **
 **                    WEARABLES
 **/

    //--------------------------------------------------------------------
    // Attachments
    //--------------------------------------------------------------------
public:
    void                clampAttachmentPositions();
    virtual const LLViewerJointAttachment* attachObject(LLViewerObject *viewer_object);
    virtual BOOL        detachObject(LLViewerObject *viewer_object);
    static bool         getRiggedMeshID( LLViewerObject* pVO, LLUUID& mesh_id );
    void                cleanupAttachedMesh( LLViewerObject* pVO );
    bool                hasPendingAttachedMeshes();
    static LLVOAvatar*  findAvatarFromAttachment(LLViewerObject* obj);
    /*virtual*/ BOOL    isWearingWearableType(LLWearableType::EType type ) const;
    LLViewerObject *    findAttachmentByID( const LLUUID & target_id ) const;
    LLViewerJointAttachment* getTargetAttachmentPoint(LLViewerObject* viewer_object);

protected:
    void                lazyAttach();
    void                rebuildRiggedAttachments( void );

    //--------------------------------------------------------------------
    // Map of attachment points, by ID
    //--------------------------------------------------------------------
public:
    S32                 getAttachmentCount(); // Warning: order(N) not order(1) // currently used only by -self
    typedef std::map<S32, LLViewerJointAttachment*> attachment_map_t;
    attachment_map_t                                mAttachmentPoints;
    std::vector<LLPointer<LLViewerObject> >         mPendingAttachment;

    //--------------------------------------------------------------------
    // HUD functions
    //--------------------------------------------------------------------
public:
    BOOL                hasHUDAttachment() const;
    LLBBox              getHUDBBox() const;
    void                resetHUDAttachments();
    S32                 getMaxAttachments() const;
    BOOL                canAttachMoreObjects(U32 n=1) const;
    S32                 getMaxAnimatedObjectAttachments() const;
    BOOL                canAttachMoreAnimatedObjects(U32 n=1) const;
protected:
    U32                 getNumAttachments() const; // O(N), not O(1)
    U32                 getNumAnimatedObjectAttachments() const; // O(N), not O(1)

/**                    Wearables
 **                                                                            **
 *******************************************************************************/

/********************************************************************************
 **                                                                            **
 **                    ACTIONS
 **/

    //--------------------------------------------------------------------
    // Animations
    //--------------------------------------------------------------------
public:
    BOOL            isAnyAnimationSignaled(const LLUUID *anim_array, const S32 num_anims) const;
    void            processAnimationStateChanges();
protected:
    BOOL            processSingleAnimationStateChange(const LLUUID &anim_id, BOOL start);
    void            resetAnimations();
private:
    LLTimer         mAnimTimer;
    F32             mTimeLast;

    //--------------------------------------------------------------------
    // Animation state data
    //--------------------------------------------------------------------
public:
    typedef std::map<LLUUID, S32>::iterator AnimIterator;
    std::map<LLUUID, S32>                   mSignaledAnimations; // requested state of Animation name/value
    std::map<LLUUID, S32>                   mPlayingAnimations; // current state of Animation name/value

    typedef std::multimap<LLUUID, LLUUID>   AnimationSourceMap;
    typedef AnimationSourceMap::iterator    AnimSourceIterator;
    AnimationSourceMap                      mAnimationSources; // object ids that triggered anim ids

    //--------------------------------------------------------------------
    // Chat
    //--------------------------------------------------------------------
public:
    void            addChat(const LLChat& chat);
    void            clearChat();
    void            startTyping() { mTyping = TRUE; mTypingTimer.reset(); }
    void            stopTyping() { mTyping = FALSE; }
private:
    bool            mVisibleChat;

    //--------------------------------------------------------------------
    // Lip synch morphs
    //--------------------------------------------------------------------
private:
    bool            mLipSyncActive; // we're morphing for lip sync
    LLVisualParam*  mOohMorph; // cached pointers morphs for lip sync
    LLVisualParam*  mAahMorph; // cached pointers morphs for lip sync

    //--------------------------------------------------------------------
    // Flight
    //--------------------------------------------------------------------
public:
    BOOL            mInAir;
    LLFrameTimer    mTimeInAir;

/**                    Actions
 **                                                                            **
 *******************************************************************************/

/********************************************************************************
 **                                                                            **
 **                    PHYSICS
 **/

private:
    F32         mSpeedAccum; // measures speed (for diagnostics mostly).
    BOOL        mTurning; // controls hysteresis on avatar rotation
    F32         mSpeed; // misc. animation repeated state

    //--------------------------------------------------------------------
    // Dimensions
    //--------------------------------------------------------------------
public:
    void        resolveHeightGlobal(const LLVector3d &inPos, LLVector3d &outPos, LLVector3 &outNorm);
    bool        distanceToGround( const LLVector3d &startPoint, LLVector3d &collisionPoint, F32 distToIntersectionAlongRay );
    void        resolveHeightAgent(const LLVector3 &inPos, LLVector3 &outPos, LLVector3 &outNorm);
    void        resolveRayCollisionAgent(const LLVector3d start_pt, const LLVector3d end_pt, LLVector3d &out_pos, LLVector3 &out_norm);
    void        slamPosition(); // Slam position to transmitted position (for teleport);
protected:

    //--------------------------------------------------------------------
    // Material being stepped on
    //--------------------------------------------------------------------
private:
    BOOL        mStepOnLand;
    U8          mStepMaterial;
    LLVector3   mStepObjectVelocity;

/**                    Physics
 **                                                                            **
 *******************************************************************************/

/********************************************************************************
 **                                                                            **
 **                    HIERARCHY
 **/

public:
    /*virtual*/ BOOL    setParent(LLViewerObject* parent);
    /*virtual*/ void    addChild(LLViewerObject *childp);
    /*virtual*/ void    removeChild(LLViewerObject *childp);

    //--------------------------------------------------------------------
    // Sitting
    //--------------------------------------------------------------------
public:
    void            sitDown(BOOL bSitting);
    BOOL            isSitting(){return mIsSitting;}
    void            sitOnObject(LLViewerObject *sit_object);
    void            getOffObject();
private:
    // set this property only with LLVOAvatar::sitDown method
    BOOL            mIsSitting;
    // position backup in case of missing data
    LLVector3       mLastRootPos;

/**                    Hierarchy
 **                                                                            **
 *******************************************************************************/

/********************************************************************************
 **                                                                            **
 **                    NAME
 **/

public:
    virtual std::string getFullname() const; // Returns "FirstName LastName"
    std::string     avString() const; // Frequently used string in log messages "Avatar '<full name'"
protected:
    static void     getAnimLabels(std::vector<std::string>* labels);
    static void     getAnimNames(std::vector<std::string>* names);
private:
    bool            mNameIsSet;
    std::string     mTitle;
    bool            mNameAway;
    bool            mNameDoNotDisturb;
    bool            mNameMute;
    bool            mNameAppearance;
    bool            mNameFriend;
    bool            mNameCloud;
    F32             mNameAlpha;
    BOOL            mRenderGroupTitles;

    //--------------------------------------------------------------------
    // Display the name (then optionally fade it out)
    //--------------------------------------------------------------------
public:
    LLFrameTimer    mChatTimer;
    LLPointer<LLHUDNameTag> mNameText;
private:
    LLFrameTimer    mTimeVisible;
    std::deque<LLChat> mChats;
    BOOL            mTyping;
    LLFrameTimer    mTypingTimer;

/**                    Name
 **                                                                            **
 *******************************************************************************/

/********************************************************************************
 **                                                                            **
 **                    SOUNDS
 **/

    //--------------------------------------------------------------------
    // Voice visualizer
    //--------------------------------------------------------------------
public:
    // Responsible for detecting the user's voice signal (and when the
    // user speaks, it puts a voice symbol over the avatar's head) and gesticulations
    LLPointer<LLVoiceVisualizer>  mVoiceVisualizer;
    int                 mCurrentGesticulationLevel;

    //--------------------------------------------------------------------
    // Step sound
    //--------------------------------------------------------------------
protected:
    const LLUUID&       getStepSound() const;
private:
    // Global table of sound ids per material, and the ground
    const static LLUUID sStepSounds[LL_MCODE_END];
    const static LLUUID sStepSoundOnLand;

    //--------------------------------------------------------------------
    // Foot step state (for generating sounds)
    //--------------------------------------------------------------------
public:
    void                setFootPlane(const LLVector4 &plane) { mFootPlane = plane; }
    LLVector4           mFootPlane;
private:
    BOOL                mWasOnGroundLeft;
    BOOL                mWasOnGroundRight;

/**                    Sounds
 **                                                                            **
 *******************************************************************************/

/********************************************************************************
 **                                                                            **
 **                    DIAGNOSTICS
 **/

    //--------------------------------------------------------------------
    // General
    //--------------------------------------------------------------------
public:
    void                getSortedJointNames(S32 joint_type, std::vector<std::string>& result) const;
    void                dumpArchetypeXML(const std::string& prefix, bool group_by_wearables = false);
    void                dumpAppearanceMsgParams( const std::string& dump_prefix,
                                                 const LLAppearanceMessageContents& contents);
    static void         dumpBakedStatus();
    const std::string   getBakedStatusForPrintout() const;
    void                dumpAvatarTEs(const std::string& context) const;

    static F32          sUnbakedTime; // Total seconds with >=1 unbaked avatars
    static F32          sUnbakedUpdateTime; // Last time stats were updated (to prevent multiple updates per frame)
    static F32          sGreyTime; // Total seconds with >=1 grey avatars
    static F32          sGreyUpdateTime; // Last time stats were updated (to prevent multiple updates per frame)
protected:
    S32                 getUnbakedPixelAreaRank();
    BOOL                mHasGrey;
private:
    F32                 mMinPixelArea;
    F32                 mMaxPixelArea;
    F32                 mAdjustedPixelArea;
    std::string         mDebugText;
    std::string         mBakedTextureDebugText;


    //--------------------------------------------------------------------
    // Avatar Rez Metrics
    //--------------------------------------------------------------------
public:
    void            debugAvatarRezTime(std::string notification_name, std::string comment = "");
    F32             debugGetExistenceTimeElapsedF32() const { return mDebugExistenceTimer.getElapsedTimeF32(); }

protected:
    LLFrameTimer    mRuthDebugTimer; // For tracking how long it takes for av to rez
    LLFrameTimer    mDebugExistenceTimer; // Debugging for how long the avatar has been in memory.
    LLFrameTimer    mLastAppearanceMessageTimer; // Time since last appearance message received.

    //--------------------------------------------------------------------
    // COF monitoring
    //--------------------------------------------------------------------

public:
    // COF version of last viewer-initiated appearance update request. For non-self avs, this will remain at default.
    S32 mLastUpdateRequestCOFVersion;

    // COF version of last appearance message received for this av.
    S32 mLastUpdateReceivedCOFVersion;

/**                    Diagnostics
 **                                                                            **
 *******************************************************************************/

/********************************************************************************
 **                                                                            **
 **                    SUPPORT CLASSES
 **/

protected: // Shared with LLVOAvatarSelf


/**                    Support classes
 **                                                                            **
 *******************************************************************************/

}; // LLVOAvatar
extern const F32 SELF_ADDITIONAL_PRI;
extern const S32 MAX_TEXTURE_VIRTUAL_SIZE_RESET_INTERVAL;

extern const F32 MAX_HOVER_Z;
extern const F32 MIN_HOVER_Z;

std::string get_sequential_numbered_file_name(const std::string& prefix,
                                              const std::string& suffix);
void dump_sequential_xml(const std::string outprefix, const LLSD& content);
void dump_visual_param(apr_file_t* file, LLVisualParam* viewer_param, F32 value);

#endif // LL_VOAVATAR_H
<|MERGE_RESOLUTION|>--- conflicted
+++ resolved
@@ -232,24 +232,6 @@
     void                    getAssociatedVolumes(std::vector<LLVOVolume*>& volumes);
 
     // virtual
-<<<<<<< HEAD
-    void 					updateRiggingInfo();
-	// This encodes mesh id and LOD, so we can see whether display is up-to-date.
-	std::map<LLUUID,S32>	mLastRiggingInfoKey;
-	
-    std::set<LLUUID>		mActiveOverrideMeshes;
-    virtual void			onActiveOverrideMeshesChanged();
-
-	/*virtual*/ const LLUUID&	getID() const;
-	/*virtual*/ std::string		getDebugName() const;
-	/*virtual*/ void			addDebugText(const std::string& text);
-	/*virtual*/ F32				getTimeDilation();
-	/*virtual*/ void			getGround(const LLVector3 &inPos, LLVector3 &outPos, LLVector3 &outNorm);
-	/*virtual*/ F32				getPixelArea() const;
-	/*virtual*/ LLVector3d		getPosGlobalFromAgent(const LLVector3 &position);
-	/*virtual*/ LLVector3		getPosAgentFromGlobal(const LLVector3d &position);
-	virtual void				updateVisualParams();
-=======
     void                    updateRiggingInfo();
     // This encodes mesh id and LOD, so we can see whether display is up-to-date.
     std::map<LLUUID,S32>    mLastRiggingInfoKey;
@@ -258,6 +240,7 @@
     virtual void            onActiveOverrideMeshesChanged();
 
     /*virtual*/ const LLUUID&   getID() const;
+    /*virtual*/ std::string     getDebugName() const;
     /*virtual*/ void            addDebugText(const std::string& text);
     /*virtual*/ F32             getTimeDilation();
     /*virtual*/ void            getGround(const LLVector3 &inPos, LLVector3 &outPos, LLVector3 &outNorm);
@@ -265,7 +248,6 @@
     /*virtual*/ LLVector3d      getPosGlobalFromAgent(const LLVector3 &position);
     /*virtual*/ LLVector3       getPosAgentFromGlobal(const LLVector3d &position);
     virtual void                updateVisualParams();
->>>>>>> e7eced3c
 
 /**                    Inherited
  **                                                                            **
@@ -355,31 +337,17 @@
 
 
     // avatar render cost
-<<<<<<< HEAD
-	U32				getVisualComplexity()			{ return mVisualComplexity; };
+    U32             getVisualComplexity()           { return mVisualComplexity; };
 
     // surface area calculation
-	F32				getAttachmentSurfaceArea()		{ return mAttachmentSurfaceArea; };
-
-	U32				getReportedVisualComplexity()	{ return mReportedVisualComplexity; };	// Numbers as reported by the SL server
-	void			setReportedVisualComplexity(U32 value) { mReportedVisualComplexity = value; };
-
-	S32				getUpdatePeriod()				{ return mUpdatePeriod; };
-	const LLColor4 &  getMutedAVColor()				{ return mMutedAVColor; };
-	static void     updateImpostorRendering(U32 newMaxNonImpostorsValue);
-=======
-    U32             getVisualComplexity()           { return mVisualComplexity;             };
-
-    // surface area calculation
-    F32             getAttachmentSurfaceArea()      { return mAttachmentSurfaceArea;        };
-
-    U32             getReportedVisualComplexity()                   { return mReportedVisualComplexity;             };  // Numbers as reported by the SL server
-    void            setReportedVisualComplexity(U32 value)          { mReportedVisualComplexity = value;            };
-
-    S32             getUpdatePeriod()               { return mUpdatePeriod;         };
-    const LLColor4 &  getMutedAVColor()             { return mMutedAVColor;         };
+    F32             getAttachmentSurfaceArea()      { return mAttachmentSurfaceArea; };
+
+    U32             getReportedVisualComplexity()   { return mReportedVisualComplexity; };  // Numbers as reported by the SL server
+    void            setReportedVisualComplexity(U32 value) { mReportedVisualComplexity = value; };
+
+    S32             getUpdatePeriod()               { return mUpdatePeriod; };
+    const LLColor4 &  getMutedAVColor()             { return mMutedAVColor; };
     static void     updateImpostorRendering(U32 newMaxNonImpostorsValue);
->>>>>>> e7eced3c
 
     void            idleUpdateBelowWater();
 
@@ -437,34 +405,15 @@
 
     void            updateTooSlow();
 
-<<<<<<< HEAD
-	bool 			isTooComplex() const;
-	bool 			visualParamWeightsAreDefault();
-	virtual bool	getIsCloud() const;
-	BOOL			isFullyTextured() const;
-	BOOL			hasGray() const;
-	ERezzedStatus	getRezzedStatus() const;
-	void			updateRezzedStatusTimers(ERezzedStatus status);
-
-	ERezzedStatus	mLastRezzedStatus;
-
-	void 			startPhase(const std::string& phase_name);
-	void 			stopPhase(const std::string& phase_name, bool err_check = true);
-	void			clearPhases();
-	void 			logPendingPhases();
-	static void 	logPendingPhasesAllAvatars();
-	void 			logMetricsTimerRecord(const std::string& phase_name, F32 elapsed, bool completed);
-=======
     bool            isTooComplex() const;
     bool            visualParamWeightsAreDefault();
     virtual bool    getIsCloud() const;
     BOOL            isFullyTextured() const;
     BOOL            hasGray() const;
-    S32             getRezzedStatus() const; // 0 = cloud, 1 = gray, 2 = textured, 3 = textured and fully downloaded.
-    void            updateRezzedStatusTimers(S32 status);
-
-    S32             mLastRezzedStatus;
-
+    ERezzedStatus   getRezzedStatus() const;
+    void            updateRezzedStatusTimers(ERezzedStatus status);
+
+    ERezzedStatus   mLastRezzedStatus;
 
     void            startPhase(const std::string& phase_name);
     void            stopPhase(const std::string& phase_name, bool err_check = true);
@@ -472,7 +421,6 @@
     void            logPendingPhases();
     static void     logPendingPhasesAllAvatars();
     void            logMetricsTimerRecord(const std::string& phase_name, F32 elapsed, bool completed);
->>>>>>> e7eced3c
 
     void            calcMutedAVColor();
 
@@ -484,20 +432,7 @@
     F32             calcMorphAmount();
 
 private:
-<<<<<<< HEAD
-	BOOL			mFirstFullyVisible;
-	LLFrameTimer	mFirstAppearanceMessageTimer;
-
-	BOOL			mFullyLoaded;
-	BOOL			mPreviousFullyLoaded;
-	BOOL			mFullyLoadedInitialized;
-	S32				mFullyLoadedFrameCounter;
-	LLColor4		mMutedAVColor;
-	LLFrameTimer	mFullyLoadedTimer;
-	LLFrameTimer	mRuthTimer;
-=======
     BOOL            mFirstFullyVisible;
-    F32             mFirstUseDelaySeconds;
     LLFrameTimer    mFirstAppearanceMessageTimer;
 
     BOOL            mFullyLoaded;
@@ -507,7 +442,6 @@
     LLColor4        mMutedAVColor;
     LLFrameTimer    mFullyLoadedTimer;
     LLFrameTimer    mRuthTimer;
->>>>>>> e7eced3c
 
     // variables to hold "slowness" status
     bool            mTooSlow{false};
@@ -778,55 +712,22 @@
     // Loading status
     //--------------------------------------------------------------------
 public:
-<<<<<<< HEAD
-	virtual BOOL    isTextureDefined(LLAvatarAppearanceDefines::ETextureIndex type, U32 index = 0) const;
-	virtual BOOL	isTextureVisible(LLAvatarAppearanceDefines::ETextureIndex type, U32 index = 0) const;
-	virtual BOOL	isTextureVisible(LLAvatarAppearanceDefines::ETextureIndex type, LLViewerWearable *wearable) const;
-
-	BOOL			isFullyBaked();
-	static BOOL		areAllNearbyInstancesBaked(S32& grey_avatars);
-	static std::string rezStatusToString(ERezzedStatus status);
-
-	//--------------------------------------------------------------------
-	// Baked textures
-	//--------------------------------------------------------------------
-=======
     virtual BOOL    isTextureDefined(LLAvatarAppearanceDefines::ETextureIndex type, U32 index = 0) const;
     virtual BOOL    isTextureVisible(LLAvatarAppearanceDefines::ETextureIndex type, U32 index = 0) const;
     virtual BOOL    isTextureVisible(LLAvatarAppearanceDefines::ETextureIndex type, LLViewerWearable *wearable) const;
 
     BOOL            isFullyBaked();
     static BOOL     areAllNearbyInstancesBaked(S32& grey_avatars);
-    static void     getNearbyRezzedStats(std::vector<S32>& counts);
-    static std::string rezStatusToString(S32 status);
+    static std::string rezStatusToString(ERezzedStatus status);
 
     //--------------------------------------------------------------------
     // Baked textures
     //--------------------------------------------------------------------
->>>>>>> e7eced3c
 public:
     /*virtual*/ LLTexLayerSet*  createTexLayerSet(); // Return LLViewerTexLayerSet
     void            releaseComponentTextures(); // ! BACKWARDS COMPATIBILITY !
 
 protected:
-<<<<<<< HEAD
-	static void		onBakedTextureMasksLoaded(BOOL success, LLViewerFetchedTexture *src_vi, LLImageRaw* src, LLImageRaw* aux_src, S32 discard_level, BOOL final, void* userdata);
-	static void		onInitialBakedTextureLoaded(BOOL success, LLViewerFetchedTexture *src_vi, LLImageRaw* src, LLImageRaw* aux_src, S32 discard_level, BOOL final, void* userdata);
-	static void		onBakedTextureLoaded(BOOL success, LLViewerFetchedTexture *src_vi, LLImageRaw* src, LLImageRaw* aux_src, S32 discard_level, BOOL final, void* userdata);
-	virtual void	removeMissingBakedTextures();
-	void			useBakedTexture(const LLUUID& id);
-	LLViewerTexLayerSet*  getTexLayerSet(const U32 index) const { return dynamic_cast<LLViewerTexLayerSet*>(mBakedTextureDatas[index].mTexLayerSet);	}
-
-
-	LLLoadedCallbackEntry::source_callback_list_t mCallbackTextureList;
-	BOOL mLoadedCallbacksPaused;
-	S32 mLoadedCallbackTextures; // count of 'loaded' baked textures, filled from mCallbackTextureList
-	LLFrameTimer mLastTexCallbackAddedTime;
-	std::set<LLUUID>	mTextureIDs;
-	//--------------------------------------------------------------------
-	// Local Textures
-	//--------------------------------------------------------------------
-=======
     static void     onBakedTextureMasksLoaded(BOOL success, LLViewerFetchedTexture *src_vi, LLImageRaw* src, LLImageRaw* aux_src, S32 discard_level, BOOL final, void* userdata);
     static void     onInitialBakedTextureLoaded(BOOL success, LLViewerFetchedTexture *src_vi, LLImageRaw* src, LLImageRaw* aux_src, S32 discard_level, BOOL final, void* userdata);
     static void     onBakedTextureLoaded(BOOL success, LLViewerFetchedTexture *src_vi, LLImageRaw* src, LLImageRaw* aux_src, S32 discard_level, BOOL final, void* userdata);
@@ -835,7 +736,7 @@
     LLViewerTexLayerSet*  getTexLayerSet(const U32 index) const { return dynamic_cast<LLViewerTexLayerSet*>(mBakedTextureDatas[index].mTexLayerSet);    }
 
 
-    LLLoadedCallbackEntry::source_callback_list_t mCallbackTextureList ;
+    LLLoadedCallbackEntry::source_callback_list_t mCallbackTextureList;
     BOOL mLoadedCallbacksPaused;
     S32 mLoadedCallbackTextures; // count of 'loaded' baked textures, filled from mCallbackTextureList
     LLFrameTimer mLastTexCallbackAddedTime;
@@ -843,7 +744,6 @@
     //--------------------------------------------------------------------
     // Local Textures
     //--------------------------------------------------------------------
->>>>>>> e7eced3c
 protected:
     virtual void    setLocalTexture(LLAvatarAppearanceDefines::ETextureIndex type, LLViewerTexture* tex, BOOL baked_version_exits, U32 index = 0);
     virtual void    addLocalTextureStats(LLAvatarAppearanceDefines::ETextureIndex type, LLViewerFetchedTexture* imagep, F32 texel_area_ratio, BOOL rendered, BOOL covered_by_baked);
