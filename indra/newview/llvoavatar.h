--- conflicted
+++ resolved
@@ -1,1731 +1,1256 @@
-/**
- * @file llvoavatar.h
- * @brief Declaration of LLVOAvatar class which is a derivation of
- * LLViewerObject
- *
- * $LicenseInfo:firstyear=2001&license=viewerlgpl$
- * Second Life Viewer Source Code
- * Copyright (C) 2010, Linden Research, Inc.
- *
- * This library is free software; you can redistribute it and/or
- * modify it under the terms of the GNU Lesser General Public
- * License as published by the Free Software Foundation;
- * version 2.1 of the License only.
- *
- * This library is distributed in the hope that it will be useful,
- * but WITHOUT ANY WARRANTY; without even the implied warranty of
- * MERCHANTABILITY or FITNESS FOR A PARTICULAR PURPOSE.  See the GNU
- * Lesser General Public License for more details.
- *
- * You should have received a copy of the GNU Lesser General Public
- * License along with this library; if not, write to the Free Software
- * Foundation, Inc., 51 Franklin Street, Fifth Floor, Boston, MA  02110-1301  USA
- *
- * Linden Research, Inc., 945 Battery Street, San Francisco, CA  94111  USA
- * $/LicenseInfo$
- */
-
-#ifndef LL_VOAVATAR_H
-#define LL_VOAVATAR_H
-
-#include <map>
-#include <deque>
-#include <string>
-#include <vector>
-
-#include <boost/signals2/trackable.hpp>
-
-#include "llavatarappearance.h"
-#include "llchat.h"
-#include "lldrawpoolalpha.h"
-#include "llviewerobject.h"
-#include "llcharacter.h"
-#include "llcontrol.h"
-#include "llviewerjointmesh.h"
-#include "llviewerjointattachment.h"
-#include "llrendertarget.h"
-#include "llavatarappearancedefines.h"
-#include "lltexglobalcolor.h"
-#include "lldriverparam.h"
-#include "llviewertexlayer.h"
-#include "material_codes.h"     // LL_MCODE_END
-#include "llrigginginfo.h"
-#include "llviewerstats.h"
-#include "llvovolume.h"
-#include "llavatarrendernotifier.h"
-#include "llmodel.h"
-
-extern const LLUUID ANIM_AGENT_BODY_NOISE;
-extern const LLUUID ANIM_AGENT_BREATHE_ROT;
-extern const LLUUID ANIM_AGENT_PHYSICS_MOTION;
-extern const LLUUID ANIM_AGENT_EDITING;
-extern const LLUUID ANIM_AGENT_EYE;
-extern const LLUUID ANIM_AGENT_FLY_ADJUST;
-extern const LLUUID ANIM_AGENT_HAND_MOTION;
-extern const LLUUID ANIM_AGENT_HEAD_ROT;
-extern const LLUUID ANIM_AGENT_PELVIS_FIX;
-extern const LLUUID ANIM_AGENT_TARGET;
-extern const LLUUID ANIM_AGENT_WALK_ADJUST;
-
-class LLViewerWearable;
-class LLVoiceVisualizer;
-class LLHUDNameTag;
-class LLHUDEffectSpiral;
-class LLTexGlobalColor;
-
-struct LLAppearanceMessageContents;
-class LLViewerJointMesh;
-
-const F32 MAX_AVATAR_LOD_FACTOR = 1.0f;
-
-extern U32 gFrameCount;
-
-//~~~~~~~~~~~~~~~~~~~~~~~~~~~~~~~~~~~~~~~~~~~~~~~~~~~~~~~~~~~~~~~~~~~~~~~~~~~~~~~~
-// LLVOAvatar
-//
-//~~~~~~~~~~~~~~~~~~~~~~~~~~~~~~~~~~~~~~~~~~~~~~~~~~~~~~~~~~~~~~~~~~~~~~~~~~~~~~~~
-class LLVOAvatar :
-    public LLAvatarAppearance,
-    public LLViewerObject,
-    public boost::signals2::trackable
-{
-    LL_ALIGN_NEW;
-    LOG_CLASS(LLVOAvatar);
-
-public:
-    friend class LLVOAvatarSelf;
-    friend class LLAvatarCheckImpostorMode;
-
-/********************************************************************************
- **                                                                            **
- **                    INITIALIZATION
- **/
-
-public:
-    LLVOAvatar(const LLUUID &id, const LLPCode pcode, LLViewerRegion *regionp);
-    virtual void        markDead();
-    static void         initClass(); // Initialize data that's only init'd once per class.
-    static void         cleanupClass(); // Cleanup data that's only init'd once per class.
-    virtual void        initInstance(); // Called after construction to initialize the class.
-protected:
-    virtual             ~LLVOAvatar();
-
-/**                    Initialization
- **                                                                            **
- *******************************************************************************/
-
-/********************************************************************************
- **                                                                            **
- **                    INHERITED
- **/
-
-    //--------------------------------------------------------------------
-    // LLViewerObject interface and related
-    //--------------------------------------------------------------------
-public:
-<<<<<<< HEAD
-	/*virtual*/ void			updateGL();
-	/*virtual*/ LLVOAvatar*		asAvatar();
-
-	virtual U32    	 	 	processUpdateMessage(LLMessageSystem *mesgsys,
-													 void **user_data,
-													 U32 block_num,
-													 const EObjectUpdateType update_type,
-													 LLDataPacker *dp);
-	virtual void   	 	 	idleUpdate(LLAgent &agent, const F64 &time);
-	/*virtual*/ bool   	 	 	updateLOD();
-	bool  	 	 	 	 	updateJointLODs();
-	void					updateLODRiggedAttachments( void );
-	/*virtual*/ bool   	 	 	isActive() const; // Whether this object needs to do an idleUpdate.
-	S32Bytes				totalTextureMemForUUIDS(std::set<LLUUID>& ids);
-	bool 						allTexturesCompletelyDownloaded(std::set<LLUUID>& ids) const;
-	bool 						allLocalTexturesCompletelyDownloaded() const;
-	bool 						allBakedTexturesCompletelyDownloaded() const;
-	void 						bakedTextureOriginCounts(S32 &sb_count, S32 &host_count,
-														 S32 &both_count, S32 &neither_count);
-	std::string 				bakedTextureOriginInfo();
-	void 						collectLocalTextureUUIDs(std::set<LLUUID>& ids) const;
-	void 						collectBakedTextureUUIDs(std::set<LLUUID>& ids) const;
-	void 						collectTextureUUIDs(std::set<LLUUID>& ids);
-	void						releaseOldTextures();
-	/*virtual*/ void   	 	 	updateTextures();
-	LLViewerFetchedTexture*		getBakedTextureImage(const U8 te, const LLUUID& uuid);
-	/*virtual*/ S32    	 	 	setTETexture(const U8 te, const LLUUID& uuid); // If setting a baked texture, need to request it from a non-local sim.
-	/*virtual*/ void   	 	 	onShift(const LLVector4a& shift_vector);
-	/*virtual*/ U32    	 	 	getPartitionType() const;
-	/*virtual*/ const  	 	 	LLVector3 getRenderPosition() const;
-	/*virtual*/ void   	 	 	updateDrawable(bool force_damped);
-	/*virtual*/ LLDrawable* 	createDrawable(LLPipeline *pipeline);
-	/*virtual*/ bool   	 	 	updateGeometry(LLDrawable *drawable);
-	/*virtual*/ void   	 	 	setPixelAreaAndAngle(LLAgent &agent);
-	/*virtual*/ void   	 	 	updateRegion(LLViewerRegion *regionp);
-	/*virtual*/ void   	 	 	updateSpatialExtents(LLVector4a& newMin, LLVector4a &newMax);
-	void			   	 	 	calculateSpatialExtents(LLVector4a& newMin, LLVector4a& newMax);
-	/*virtual*/ bool   	 	 	lineSegmentIntersect(const LLVector4a& start, const LLVector4a& end,
-												 S32 face = -1,                    // which face to check, -1 = ALL_SIDES
-												 bool pick_transparent = false,
-												 bool pick_rigged = false,
-                                                 bool pick_unselectable = true,
-												 S32* face_hit = NULL,             // which face was hit
-												 LLVector4a* intersection = NULL,   // return the intersection point
-												 LLVector2* tex_coord = NULL,      // return the texture coordinates of the intersection point
-												 LLVector4a* normal = NULL,         // return the surface normal at the intersection point
-												 LLVector4a* tangent = NULL);     // return the surface tangent at the intersection point
-	virtual LLViewerObject*	lineSegmentIntersectRiggedAttachments(
-                                                 const LLVector4a& start, const LLVector4a& end,
-												 S32 face = -1,                    // which face to check, -1 = ALL_SIDES
-												 bool pick_transparent = false,
-												 bool pick_rigged = false,
-                                                 bool pick_unselectable = true,
-												 S32* face_hit = NULL,             // which face was hit
-												 LLVector4a* intersection = NULL,   // return the intersection point
-												 LLVector2* tex_coord = NULL,      // return the texture coordinates of the intersection point
-												 LLVector4a* normal = NULL,         // return the surface normal at the intersection point
-												 LLVector4a* tangent = NULL);     // return the surface tangent at the intersection point
-
-	//--------------------------------------------------------------------
-	// LLCharacter interface and related
-	//--------------------------------------------------------------------
-public:
-	/*virtual*/ LLVector3    	getCharacterPosition();
-	/*virtual*/ LLQuaternion 	getCharacterRotation();
-	/*virtual*/ LLVector3    	getCharacterVelocity();
-	/*virtual*/ LLVector3    	getCharacterAngularVelocity();
-
-	/*virtual*/ LLUUID			remapMotionID(const LLUUID& id);
-	/*virtual*/ bool			startMotion(const LLUUID& id, F32 time_offset = 0.f);
-	/*virtual*/ bool			stopMotion(const LLUUID& id, bool stop_immediate = false);
-	virtual bool			hasMotionFromSource(const LLUUID& source_id);
-	virtual void			stopMotionFromSource(const LLUUID& source_id);
-	virtual void			requestStopMotion(LLMotion* motion);
-	LLMotion*				findMotion(const LLUUID& id) const;
-	void					startDefaultMotions();
-	void					dumpAnimationState();
-
-	virtual LLJoint*		getJoint(const std::string &name);
-	LLJoint*		        getJoint(S32 num);
-=======
-    /*virtual*/ void            updateGL();
-    /*virtual*/ LLVOAvatar*     asAvatar();
-
-    virtual U32             processUpdateMessage(LLMessageSystem *mesgsys,
-                                                     void **user_data,
-                                                     U32 block_num,
-                                                     const EObjectUpdateType update_type,
-                                                     LLDataPacker *dp);
-    virtual void            idleUpdate(LLAgent &agent, const F64 &time);
-    /*virtual*/ BOOL            updateLOD();
-    BOOL                    updateJointLODs();
-    void                    updateLODRiggedAttachments( void );
-    /*virtual*/ BOOL            isActive() const; // Whether this object needs to do an idleUpdate.
-    S32Bytes                totalTextureMemForUUIDS(std::set<LLUUID>& ids);
-    bool                        allTexturesCompletelyDownloaded(std::set<LLUUID>& ids) const;
-    bool                        allLocalTexturesCompletelyDownloaded() const;
-    bool                        allBakedTexturesCompletelyDownloaded() const;
-    void                        bakedTextureOriginCounts(S32 &sb_count, S32 &host_count,
-                                                         S32 &both_count, S32 &neither_count);
-    std::string                 bakedTextureOriginInfo();
-    void                        collectLocalTextureUUIDs(std::set<LLUUID>& ids) const;
-    void                        collectBakedTextureUUIDs(std::set<LLUUID>& ids) const;
-    void                        collectTextureUUIDs(std::set<LLUUID>& ids);
-    void                        releaseOldTextures();
-    /*virtual*/ void            updateTextures();
-    LLViewerFetchedTexture*     getBakedTextureImage(const U8 te, const LLUUID& uuid);
-    /*virtual*/ S32             setTETexture(const U8 te, const LLUUID& uuid); // If setting a baked texture, need to request it from a non-local sim.
-    /*virtual*/ void            onShift(const LLVector4a& shift_vector);
-    /*virtual*/ U32             getPartitionType() const;
-    /*virtual*/ const           LLVector3 getRenderPosition() const;
-    /*virtual*/ void            updateDrawable(BOOL force_damped);
-    /*virtual*/ LLDrawable*     createDrawable(LLPipeline *pipeline);
-    /*virtual*/ BOOL            updateGeometry(LLDrawable *drawable);
-    /*virtual*/ void            setPixelAreaAndAngle(LLAgent &agent);
-    /*virtual*/ void            updateRegion(LLViewerRegion *regionp);
-    /*virtual*/ void            updateSpatialExtents(LLVector4a& newMin, LLVector4a &newMax);
-    void                        calculateSpatialExtents(LLVector4a& newMin, LLVector4a& newMax);
-    /*virtual*/ BOOL            lineSegmentIntersect(const LLVector4a& start, const LLVector4a& end,
-                                                 S32 face = -1,                    // which face to check, -1 = ALL_SIDES
-                                                 BOOL pick_transparent = FALSE,
-                                                 BOOL pick_rigged = FALSE,
-                                                 BOOL pick_unselectable = TRUE,
-                                                 S32* face_hit = NULL,             // which face was hit
-                                                 LLVector4a* intersection = NULL,   // return the intersection point
-                                                 LLVector2* tex_coord = NULL,      // return the texture coordinates of the intersection point
-                                                 LLVector4a* normal = NULL,         // return the surface normal at the intersection point
-                                                 LLVector4a* tangent = NULL);     // return the surface tangent at the intersection point
-    virtual LLViewerObject* lineSegmentIntersectRiggedAttachments(
-                                                 const LLVector4a& start, const LLVector4a& end,
-                                                 S32 face = -1,                    // which face to check, -1 = ALL_SIDES
-                                                 BOOL pick_transparent = FALSE,
-                                                 BOOL pick_rigged = FALSE,
-                                                 BOOL pick_unselectable = TRUE,
-                                                 S32* face_hit = NULL,             // which face was hit
-                                                 LLVector4a* intersection = NULL,   // return the intersection point
-                                                 LLVector2* tex_coord = NULL,      // return the texture coordinates of the intersection point
-                                                 LLVector4a* normal = NULL,         // return the surface normal at the intersection point
-                                                 LLVector4a* tangent = NULL);     // return the surface tangent at the intersection point
-
-    //--------------------------------------------------------------------
-    // LLCharacter interface and related
-    //--------------------------------------------------------------------
-public:
-    /*virtual*/ LLVector3       getCharacterPosition();
-    /*virtual*/ LLQuaternion    getCharacterRotation();
-    /*virtual*/ LLVector3       getCharacterVelocity();
-    /*virtual*/ LLVector3       getCharacterAngularVelocity();
-
-    /*virtual*/ LLUUID          remapMotionID(const LLUUID& id);
-    /*virtual*/ BOOL            startMotion(const LLUUID& id, F32 time_offset = 0.f);
-    /*virtual*/ BOOL            stopMotion(const LLUUID& id, BOOL stop_immediate = FALSE);
-    virtual bool            hasMotionFromSource(const LLUUID& source_id);
-    virtual void            stopMotionFromSource(const LLUUID& source_id);
-    virtual void            requestStopMotion(LLMotion* motion);
-    LLMotion*               findMotion(const LLUUID& id) const;
-    void                    startDefaultMotions();
-    void                    dumpAnimationState();
-
-    virtual LLJoint*        getJoint(const std::string &name);
-    LLJoint*                getJoint(S32 num);
->>>>>>> e1623bb2
-
-    //if you KNOW joint_num is a valid animated joint index, use getSkeletonJoint for efficiency
-    inline LLJoint* getSkeletonJoint(S32 joint_num) { return mSkeleton[joint_num]; }
-    inline size_t getSkeletonJointCount() const { return mSkeleton.size(); }
-
-    void                    notifyAttachmentMeshLoaded();
-    void                    addAttachmentOverridesForObject(LLViewerObject *vo, std::set<LLUUID>* meshes_seen = NULL, bool recursive = true);
-    void                    removeAttachmentOverridesForObject(const LLUUID& mesh_id);
-    void                    removeAttachmentOverridesForObject(LLViewerObject *vo);
-    bool                    jointIsRiggedTo(const LLJoint *joint) const;
-    void                    clearAttachmentOverrides();
-    void                    rebuildAttachmentOverrides();
-    void                    updateAttachmentOverrides();
-    void                    showAttachmentOverrides(bool verbose = false) const;
-    void                    getAttachmentOverrideNames(std::set<std::string>& pos_names,
-                                                       std::set<std::string>& scale_names) const;
-
-    void                    getAssociatedVolumes(std::vector<LLVOVolume*>& volumes);
-
-    // virtual
-    void                    updateRiggingInfo();
-    // This encodes mesh id and LOD, so we can see whether display is up-to-date.
-    std::map<LLUUID,S32>    mLastRiggingInfoKey;
-
-    std::set<LLUUID>        mActiveOverrideMeshes;
-    virtual void            onActiveOverrideMeshesChanged();
-
-    /*virtual*/ const LLUUID&   getID() const;
-    /*virtual*/ void            addDebugText(const std::string& text);
-    /*virtual*/ F32             getTimeDilation();
-    /*virtual*/ void            getGround(const LLVector3 &inPos, LLVector3 &outPos, LLVector3 &outNorm);
-    /*virtual*/ F32             getPixelArea() const;
-    /*virtual*/ LLVector3d      getPosGlobalFromAgent(const LLVector3 &position);
-    /*virtual*/ LLVector3       getPosAgentFromGlobal(const LLVector3d &position);
-    virtual void                updateVisualParams();
-
-/**                    Inherited
- **                                                                            **
- *******************************************************************************/
-
-/********************************************************************************
- **                                                                            **
- **                    STATE
- **/
-
-public:
-    virtual bool    isSelf() const { return false; } // True if this avatar is for this viewer's agent
-
-<<<<<<< HEAD
-	virtual bool 	isControlAvatar() const { return mIsControlAvatar; } // True if this avatar is a control av (no associated user)
-	virtual bool 	isUIAvatar() const { return mIsUIAvatar; } // True if this avatar is a supplemental av used in some UI views (no associated user)
-    virtual bool 	isBuddy() const;
-=======
-    virtual bool    isControlAvatar() const { return mIsControlAvatar; } // True if this avatar is a control av (no associated user)
-    virtual bool    isUIAvatar() const { return mIsUIAvatar; } // True if this avatar is a supplemental av used in some UI views (no associated user)
->>>>>>> e1623bb2
-
-    // If this is an attachment, return the avatar it is attached to. Otherwise NULL.
-    virtual const LLVOAvatar *getAttachedAvatar() const { return NULL; }
-    virtual LLVOAvatar *getAttachedAvatar() { return NULL; }
-
-
-private: //aligned members
-    LL_ALIGN_16(LLVector4a  mImpostorExtents[2]);
-
-    //--------------------------------------------------------------------
-    // Updates
-    //--------------------------------------------------------------------
-public:
-    void            updateAppearanceMessageDebugText();
-    void            updateAnimationDebugText();
-    virtual void    updateDebugText();
-    virtual bool    computeNeedsUpdate();
-    virtual bool    updateCharacter(LLAgent &agent);
-    void            updateFootstepSounds();
-    void            computeUpdatePeriod();
-    void            updateOrientation(LLAgent &agent, F32 speed, F32 delta_time);
-    void            updateTimeStep();
-    void            updateRootPositionAndRotation(LLAgent &agent, F32 speed, bool was_sit_ground_constrained);
-
-    void            idleUpdateVoiceVisualizer(bool voice_enabled, const LLVector3 &position);
-    void            idleUpdateMisc(bool detailed_update);
-    virtual void    idleUpdateAppearanceAnimation();
-    void            idleUpdateLipSync(bool voice_enabled);
-    void            idleUpdateLoadingEffect();
-    void            idleUpdateWindEffect();
-    void            idleUpdateNameTag(const LLVector3& root_pos_last);
-    void            idleUpdateNameTagText(bool new_name);
-    void            idleUpdateNameTagAlpha(bool new_name, F32 alpha);
-    LLColor4        getNameTagColor(bool is_friend);
-    void            clearNameTag();
-    static void     invalidateNameTag(const LLUUID& agent_id);
-    // force all name tags to rebuild, useful when display names turned on/off
-    static void     invalidateNameTags();
-    void            addNameTagLine(const std::string& line, const LLColor4& color, S32 style, const LLFontGL* font, const bool use_ellipses = false);
-    void            idleUpdateRenderComplexity();
-    void            idleUpdateDebugInfo();
-    void            accountRenderComplexityForObject(LLViewerObject *attached_object,
-                                                     const F32 max_attachment_complexity,
-                                                     LLVOVolume::texture_cost_t& textures,
-                                                     U32& cost,
-                                                     hud_complexity_list_t& hud_complexity_list,
-                                                     object_complexity_list_t& object_complexity_list);
-    void            calculateUpdateRenderComplexity();
-    static const U32 VISUAL_COMPLEXITY_UNKNOWN;
-    void            updateVisualComplexity();
-
-    void placeProfileQuery();
-    void readProfileQuery(S32 retries);
-
-    // get the GPU time in ms of rendering this avatar including all attachments
-    // returns 0.f if this avatar has not been profiled using gPipeline.profileAvatar
-    // or the avatar is visually muted
-    F32             getGPURenderTime();
-
-    // get the total GPU render time in ms of all avatars that have been benched
-    static F32      getTotalGPURenderTime();
-
-    // get the max GPU render time in ms of all avatars that have been benched
-    static F32      getMaxGPURenderTime();
-
-    // get the average GPU render time in ms of all avatars that have been benched
-    static F32      getAverageGPURenderTime();
-
-    // get the CPU time in ms of rendering this avatar including all attachments
-    // return 0.f if this avatar has not been profiled using gPipeline.mProfileAvatar
-    F32             getCPURenderTime() { return mCPURenderTime; }
-
-
-    // avatar render cost
-    U32             getVisualComplexity()           { return mVisualComplexity;             };
-
-    // surface area calculation
-    F32             getAttachmentSurfaceArea()      { return mAttachmentSurfaceArea;        };
-
-    U32             getReportedVisualComplexity()                   { return mReportedVisualComplexity;             };  // Numbers as reported by the SL server
-    void            setReportedVisualComplexity(U32 value)          { mReportedVisualComplexity = value;            };
-
-    S32             getUpdatePeriod()               { return mUpdatePeriod;         };
-    const LLColor4 &  getMutedAVColor()             { return mMutedAVColor;         };
-    static void     updateImpostorRendering(U32 newMaxNonImpostorsValue);
-
-    void            idleUpdateBelowWater();
-
-    static void updateNearbyAvatarCount();
-
-    LLVector3 idleCalcNameTagPosition(const LLVector3 &root_pos_last);
-
-    //--------------------------------------------------------------------
-    // Static preferences (controlled by user settings/menus)
-    //--------------------------------------------------------------------
-public:
-<<<<<<< HEAD
-	static S32		sRenderName;
-	static bool		sRenderGroupTitles;
-	static const U32 NON_IMPOSTORS_MAX_SLIDER; /* Must equal the maximum allowed the RenderAvatarMaxNonImpostors
-												* slider in panel_preferences_graphics1.xml */
-	static U32		sMaxNonImpostors; // affected by control "RenderAvatarMaxNonImpostors"
-	static bool		sLimitNonImpostors; // use impostors for far away avatars
-	static F32		sRenderDistance; // distance at which avatars will render.
-	static bool		sShowAnimationDebug; // show animation debug info
-	static bool		sShowCollisionVolumes;	// show skeletal collision volumes
-	static bool		sVisibleInFirstPerson;
-	static S32		sNumLODChangesThisFrame;
-	static S32		sNumVisibleChatBubbles;
-	static bool		sDebugInvisible;
-	static bool		sShowAttachmentPoints;
-	static F32		sLODFactor; // user-settable LOD factor
-	static F32		sPhysicsLODFactor; // user-settable physics LOD factor
-	static bool		sJointDebug; // output total number of joints being touched for each avatar
-=======
-    static S32      sRenderName;
-    static BOOL     sRenderGroupTitles;
-    static const U32 NON_IMPOSTORS_MAX_SLIDER; /* Must equal the maximum allowed the RenderAvatarMaxNonImpostors
-                                                * slider in panel_preferences_graphics1.xml */
-    static U32      sMaxNonImpostors; // affected by control "RenderAvatarMaxNonImpostors"
-    static bool     sLimitNonImpostors; // use impostors for far away avatars
-    static F32      sRenderDistance; // distance at which avatars will render.
-    static BOOL     sShowAnimationDebug; // show animation debug info
-    static BOOL     sShowCollisionVolumes;  // show skeletal collision volumes
-    static BOOL     sVisibleInFirstPerson;
-    static S32      sNumLODChangesThisFrame;
-    static S32      sNumVisibleChatBubbles;
-    static BOOL     sDebugInvisible;
-    static BOOL     sShowAttachmentPoints;
-    static F32      sLODFactor; // user-settable LOD factor
-    static F32      sPhysicsLODFactor; // user-settable physics LOD factor
-    static BOOL     sJointDebug; // output total number of joints being touched for each avatar
->>>>>>> e1623bb2
-
-    static LLPointer<LLViewerTexture>  sCloudTexture;
-
-    static std::vector<LLUUID> sAVsIgnoringARTLimit;
-    static S32 sAvatarsNearby;
-
-    //--------------------------------------------------------------------
-    // Region state
-    //--------------------------------------------------------------------
-public:
-    LLHost          getObjectHost() const;
-
-    //--------------------------------------------------------------------
-    // Loading state
-    //--------------------------------------------------------------------
-public:
-<<<<<<< HEAD
-    bool			isFullyLoaded() const;
-    F32				getFirstDecloudTime() const {return mFirstDecloudTime;}
-=======
-    BOOL            isFullyLoaded() const;
->>>>>>> e1623bb2
-
-    // check and return current state relative to limits
-    // default will test only the geometry (combined=false).
-    // this allows us to disable shadows separately on complex avatars.
-
-    inline bool     isTooSlowWithoutShadows() const {return mTooSlowWithoutShadows;};
-    bool    isTooSlow() const;
-
-    void            updateTooSlow();
-
-<<<<<<< HEAD
-	bool 			isTooComplex() const;
-	bool 			visualParamWeightsAreDefault();
-	virtual bool	getIsCloud() const;
-	bool			isFullyTextured() const;
-	bool			hasGray() const; 
-	S32				getRezzedStatus() const; // 0 = cloud, 1 = gray, 2 = textured, 3 = textured and fully downloaded.
-	void			updateRezzedStatusTimers(S32 status);
-=======
-    bool            isTooComplex() const;
-    bool            visualParamWeightsAreDefault();
-    virtual bool    getIsCloud() const;
-    BOOL            isFullyTextured() const;
-    BOOL            hasGray() const;
-    S32             getRezzedStatus() const; // 0 = cloud, 1 = gray, 2 = textured, 3 = textured and fully downloaded.
-    void            updateRezzedStatusTimers(S32 status);
->>>>>>> e1623bb2
-
-    S32             mLastRezzedStatus;
-
-
-    void            startPhase(const std::string& phase_name);
-    void            stopPhase(const std::string& phase_name, bool err_check = true);
-    void            clearPhases();
-    void            logPendingPhases();
-    static void     logPendingPhasesAllAvatars();
-    void            logMetricsTimerRecord(const std::string& phase_name, F32 elapsed, bool completed);
-
-    void            calcMutedAVColor();
-
-protected:
-<<<<<<< HEAD
-	LLViewerStats::PhaseMap& getPhases() { return mPhases; }
-	bool			updateIsFullyLoaded();
-	bool			processFullyLoadedChange(bool loading);
-	void			updateRuthTimer(bool loading);
-	F32 			calcMorphAmount();
-
-private:
-	bool			mFirstFullyVisible;
-    F32				mFirstDecloudTime;
-	LLFrameTimer	mFirstAppearanceMessageTimer;
-
-	bool			mFullyLoaded;
-	bool			mPreviousFullyLoaded;
-	bool			mFullyLoadedInitialized;
-	S32				mFullyLoadedFrameCounter;
-	LLColor4		mMutedAVColor;
-	LLFrameTimer	mFullyLoadedTimer;
-	LLFrameTimer	mRuthTimer;
-=======
-    LLViewerStats::PhaseMap& getPhases() { return mPhases; }
-    BOOL            updateIsFullyLoaded();
-    BOOL            processFullyLoadedChange(bool loading);
-    void            updateRuthTimer(bool loading);
-    F32             calcMorphAmount();
-
-private:
-    BOOL            mFirstFullyVisible;
-    F32             mFirstUseDelaySeconds;
-    LLFrameTimer    mFirstAppearanceMessageTimer;
-
-    BOOL            mFullyLoaded;
-    BOOL            mPreviousFullyLoaded;
-    BOOL            mFullyLoadedInitialized;
-    S32             mFullyLoadedFrameCounter;
-    LLColor4        mMutedAVColor;
-    LLFrameTimer    mFullyLoadedTimer;
-    LLFrameTimer    mRuthTimer;
->>>>>>> e1623bb2
-
-    // variables to hold "slowness" status
-    bool            mTooSlow{false};
-    bool            mTooSlowWithoutShadows{false};
-
-    bool            mTuned{false};
-
-private:
-    LLViewerStats::PhaseMap mPhases;
-
-protected:
-    LLFrameTimer    mInvisibleTimer;
-
-/**                    State
- **                                                                            **
- *******************************************************************************/
-/********************************************************************************
- **                                                                            **
- **                    SKELETON
- **/
-
-protected:
-    /*virtual*/ LLAvatarJoint*  createAvatarJoint(); // Returns LLViewerJoint
-    /*virtual*/ LLAvatarJoint*  createAvatarJoint(S32 joint_num); // Returns LLViewerJoint
-    /*virtual*/ LLAvatarJointMesh*  createAvatarJointMesh(); // Returns LLViewerJointMesh
-public:
-    void                updateHeadOffset();
-    void                debugBodySize() const;
-    void                postPelvisSetRecalc( void );
-
-<<<<<<< HEAD
-	/*virtual*/ bool	loadSkeletonNode();
-=======
-    /*virtual*/ BOOL    loadSkeletonNode();
->>>>>>> e1623bb2
-    void                initAttachmentPoints(bool ignore_hud_joints = false);
-    /*virtual*/ void    buildCharacter();
-    void                resetVisualParams();
-    void                applyDefaultParams();
-    void                resetSkeleton(bool reset_animations);
-
-    LLVector3           mCurRootToHeadOffset;
-    LLVector3           mTargetRootToHeadOffset;
-
-    S32                 mLastSkeletonSerialNum;
-
-
-/**                    Skeleton
- **                                                                            **
- *******************************************************************************/
-
-/********************************************************************************
- **                                                                            **
- **                    RENDERING
- **/
-
-public:
-<<<<<<< HEAD
-	U32 		renderImpostor(LLColor4U color = LLColor4U(255,255,255,255), S32 diffuse_channel = 0);
-	bool		isVisuallyMuted();
-	bool 		isInMuteList() const;
-
-    // states for RenderAvatarComplexityMode
-    enum ERenderComplexityMode
-    {
-        AV_RENDER_LIMIT_BY_COMPLEXITY = 0,
-        AV_RENDER_ALWAYS_SHOW_FRIENDS = 1,
-        AV_RENDER_ONLY_SHOW_FRIENDS   = 2
-    };
-
-	// Visual Mute Setting is an input. Does not necessarily determine
-	// what the avatar looks like, because it interacts with other
-	// settings like muting, complexity threshold. Should be private or protected.
-	enum VisualMuteSettings
-	{
-		AV_RENDER_NORMALLY = 0,
-		AV_DO_NOT_RENDER   = 1,
-		AV_ALWAYS_RENDER   = 2
-	};
-	void		setVisualMuteSettings(VisualMuteSettings set);
-=======
-    U32         renderImpostor(LLColor4U color = LLColor4U(255,255,255,255), S32 diffuse_channel = 0);
-    bool        isVisuallyMuted();
-    bool        isInMuteList() const;
-    void        forceUpdateVisualMuteSettings();
-
-    // Visual Mute Setting is an input. Does not necessarily determine
-    // what the avatar looks like, because it interacts with other
-    // settings like muting, complexity threshold. Should be private or protected.
-    enum VisualMuteSettings
-    {
-        AV_RENDER_NORMALLY = 0,
-        AV_DO_NOT_RENDER   = 1,
-        AV_ALWAYS_RENDER   = 2
-    };
-    void        setVisualMuteSettings(VisualMuteSettings set);
->>>>>>> e1623bb2
-
-protected:
-    // If you think you need to access this outside LLVOAvatar, you probably want getOverallAppearance()
-    VisualMuteSettings  getVisualMuteSettings()                     { return mVisuallyMuteSetting;  };
-
-public:
-
-<<<<<<< HEAD
-	// Overall Appearance is an output. Depending on whether the
-	// avatar is blocked/muted, whether it exceeds the complexity
-	// threshold, etc, avatar will want to be displayed in one of
-	// these ways. Rendering code that wants to know how to display an
-	// avatar should be looking at this value, NOT the visual mute
-	// settings
-	enum AvatarOverallAppearance
-	{
-		AOA_NORMAL,
-		AOA_JELLYDOLL,
-		AOA_INVISIBLE
-	};
-
-	AvatarOverallAppearance getOverallAppearance() const;
-	void setOverallAppearanceNormal();
-	void setOverallAppearanceJellyDoll();
-	void setOverallAppearanceInvisible();
-		
-	void updateOverallAppearance();
-	void updateOverallAppearanceAnimations();
-
-	std::set<LLUUID> mJellyAnims;
-
-	U32 		renderRigid();
-	U32 		renderSkinned();
-	F32			getLastSkinTime() { return mLastSkinTime; }
-	U32 		renderTransparent(bool first_pass);
-	void 		renderCollisionVolumes();
-	void		renderBones(const std::string &selected_joint = std::string());
-	void		renderJoints();
-	static void	deleteCachedImages(bool clearAll=true);
-	static void	destroyGL();
-	static void	restoreGL();
-	S32			mSpecialRenderMode; // special lighting
-        
-=======
-    // Overall Appearance is an output. Depending on whether the
-    // avatar is blocked/muted, whether it exceeds the complexity
-    // threshold, etc, avatar will want to be displayed in one of
-    // these ways. Rendering code that wants to know how to display an
-    // avatar should be looking at this value, NOT the visual mute
-    // settings
-    enum AvatarOverallAppearance
-    {
-        AOA_NORMAL,
-        AOA_JELLYDOLL,
-        AOA_INVISIBLE
-    };
-
-    AvatarOverallAppearance getOverallAppearance() const;
-    void setOverallAppearanceNormal();
-    void setOverallAppearanceJellyDoll();
-    void setOverallAppearanceInvisible();
-
-    void updateOverallAppearance();
-    void updateOverallAppearanceAnimations();
-
-    std::set<LLUUID> mJellyAnims;
-
-    U32         renderRigid();
-    U32         renderSkinned();
-    F32         getLastSkinTime() { return mLastSkinTime; }
-    U32         renderTransparent(BOOL first_pass);
-    void        renderCollisionVolumes();
-    void        renderBones(const std::string &selected_joint = std::string());
-    void        renderJoints();
-    static void deleteCachedImages(bool clearAll=true);
-    static void destroyGL();
-    static void restoreGL();
-    S32         mSpecialRenderMode; // special lighting
-
->>>>>>> e1623bb2
-private:
-    friend class LLPipeline;
-    AvatarOverallAppearance mOverallAppearance;
-    F32         mAttachmentSurfaceArea; //estimated surface area of attachments
-    U32         mAttachmentVisibleTriangleCount;
-    F32         mAttachmentEstTriangleCount;
-    bool        shouldAlphaMask();
-
-<<<<<<< HEAD
-	bool 		mNeedsSkin; // avatar has been animated and verts have not been updated
-	F32			mLastSkinTime; //value of gFrameTimeSeconds at last skin update
-=======
-    BOOL        mNeedsSkin; // avatar has been animated and verts have not been updated
-    F32         mLastSkinTime; //value of gFrameTimeSeconds at last skin update
->>>>>>> e1623bb2
-
-    S32         mUpdatePeriod;
-    S32         mNumInitFaces; //number of faces generated when creating the avatar drawable, does not inculde splitted faces due to long vertex buffer.
-
-    // profile handle
-    U32 mGPUTimerQuery = 0;
-
-    // profile results
-
-    // GPU render time in ms
-    F32 mGPURenderTime = 0.f;
-    bool mGPUProfilePending = false;
-
-    // CPU render time in ms
-    F32 mCPURenderTime = 0.f;
-
-    // the isTooComplex method uses these mutable values to avoid recalculating too frequently
-    // DEPRECATED -- obsolete avatar render cost values
-    mutable U32  mVisualComplexity;
-    mutable bool mVisualComplexityStale;
-    U32          mReportedVisualComplexity; // from other viewers through the simulator
-
-    mutable bool        mCachedInMuteList;
-    mutable F64         mCachedMuteListUpdateTime;
-
-    VisualMuteSettings      mVisuallyMuteSetting;           // Always or never visually mute this AV
-
-    //--------------------------------------------------------------------
-    // animated object status
-    //--------------------------------------------------------------------
-public:
-    bool mIsControlAvatar;
-    bool mIsUIAvatar;
-    bool mEnableDefaultMotions;
-
-    //--------------------------------------------------------------------
-    // Morph masks
-    //--------------------------------------------------------------------
-public:
-<<<<<<< HEAD
-	/*virtual*/ void	applyMorphMask(const U8* tex_data, S32 width, S32 height, S32 num_components, LLAvatarAppearanceDefines::EBakedTextureIndex index = LLAvatarAppearanceDefines::BAKED_NUM_INDICES);
-	bool 		morphMaskNeedsUpdate(LLAvatarAppearanceDefines::EBakedTextureIndex index = LLAvatarAppearanceDefines::BAKED_NUM_INDICES);
-=======
-    /*virtual*/ void    applyMorphMask(U8* tex_data, S32 width, S32 height, S32 num_components, LLAvatarAppearanceDefines::EBakedTextureIndex index = LLAvatarAppearanceDefines::BAKED_NUM_INDICES);
-    BOOL        morphMaskNeedsUpdate(LLAvatarAppearanceDefines::EBakedTextureIndex index = LLAvatarAppearanceDefines::BAKED_NUM_INDICES);
->>>>>>> e1623bb2
-
-
-    //--------------------------------------------------------------------
-    // Global colors
-    //--------------------------------------------------------------------
-public:
-    /*virtual*/void onGlobalColorChanged(const LLTexGlobalColor* global_color);
-
-    //--------------------------------------------------------------------
-    // Visibility
-    //--------------------------------------------------------------------
-protected:
-    void        updateVisibility();
-private:
-<<<<<<< HEAD
-	U32	 		mVisibilityRank;
-	bool 		mVisible;
-	
-	//--------------------------------------------------------------------
-	// Shadowing
-	//--------------------------------------------------------------------
-=======
-    U32         mVisibilityRank;
-    BOOL        mVisible;
-
-    //--------------------------------------------------------------------
-    // Shadowing
-    //--------------------------------------------------------------------
->>>>>>> e1623bb2
-public:
-    void        updateShadowFaces();
-    LLDrawable* mShadow;
-private:
-    LLFace*     mShadow0Facep;
-    LLFace*     mShadow1Facep;
-    LLPointer<LLViewerTexture> mShadowImagep;
-
-    //--------------------------------------------------------------------
-    // Impostors
-    //--------------------------------------------------------------------
-public:
-<<<<<<< HEAD
-	virtual bool isImpostor();
-	bool 		shouldImpostor(const F32 rank_factor = 1.0);
-	bool 	    needsImpostorUpdate() const;
-	const LLVector3& getImpostorOffset() const;
-	const LLVector2& getImpostorDim() const;
-	void 		getImpostorValues(LLVector4a* extents, LLVector3& angle, F32& distance) const;
-	void 		cacheImpostorValues();
-	void 		setImpostorDim(const LLVector2& dim);
-	static void	resetImpostors();
-	static void updateImpostors();
-	LLRenderTarget mImpostor;
-	bool		mNeedsImpostorUpdate;
-	S32			mLastImpostorUpdateReason;
-	F32SecondsImplicit mLastImpostorUpdateFrameTime;
-=======
-    virtual BOOL isImpostor();
-    BOOL        shouldImpostor(const F32 rank_factor = 1.0);
-    BOOL        needsImpostorUpdate() const;
-    const LLVector3& getImpostorOffset() const;
-    const LLVector2& getImpostorDim() const;
-    void        getImpostorValues(LLVector4a* extents, LLVector3& angle, F32& distance) const;
-    void        cacheImpostorValues();
-    void        setImpostorDim(const LLVector2& dim);
-    static void resetImpostors();
-    static void updateImpostors();
-    LLRenderTarget mImpostor;
-    BOOL        mNeedsImpostorUpdate;
-    S32         mLastImpostorUpdateReason;
-    F32SecondsImplicit mLastImpostorUpdateFrameTime;
->>>>>>> e1623bb2
-    const LLVector3*  getLastAnimExtents() const { return mLastAnimExtents; }
-    void        setNeedsExtentUpdate(bool val) { mNeedsExtentUpdate = val; }
-
-private:
-    LLVector3   mImpostorOffset;
-    LLVector2   mImpostorDim;
-    // This becomes true in the constructor and false after the first
-    // idleUpdateMisc(). Not clear it serves any purpose.
-<<<<<<< HEAD
-	bool		mNeedsAnimUpdate;
-    bool		mNeedsExtentUpdate;
-	LLVector3	mImpostorAngle;
-	F32			mImpostorDistance;
-	F32			mImpostorPixelArea;
-	LLVector3	mLastAnimExtents[2];  
-	LLVector3	mLastAnimBasePos;
-	
-	LLCachedControl<bool> mRenderUnloadedAvatar;
-
-	//--------------------------------------------------------------------
-	// Wind rippling in clothes
-	//--------------------------------------------------------------------
-public:
-	LLVector4	mWindVec;
-	F32			mRipplePhase;
-	bool		mBelowWater;
-=======
-    BOOL        mNeedsAnimUpdate;
-    bool        mNeedsExtentUpdate;
-    LLVector3   mImpostorAngle;
-    F32         mImpostorDistance;
-    F32         mImpostorPixelArea;
-    LLVector3   mLastAnimExtents[2];
-    LLVector3   mLastAnimBasePos;
-
-    LLCachedControl<bool> mRenderUnloadedAvatar;
-
-    //--------------------------------------------------------------------
-    // Wind rippling in clothes
-    //--------------------------------------------------------------------
-public:
-    LLVector4   mWindVec;
-    F32         mRipplePhase;
-    BOOL        mBelowWater;
->>>>>>> e1623bb2
-private:
-    F32         mWindFreq;
-    LLFrameTimer mRippleTimer;
-    F32         mRippleTimeLast;
-    LLVector3   mRippleAccel;
-    LLVector3   mLastVel;
-
-    //--------------------------------------------------------------------
-    // Culling
-    //--------------------------------------------------------------------
-public:
-<<<<<<< HEAD
-	static void	cullAvatarsByPixelArea();
-	bool		isCulled() const { return mCulled; }
-private:
-	bool		mCulled;
-=======
-    static void cullAvatarsByPixelArea();
-    BOOL        isCulled() const { return mCulled; }
-private:
-    BOOL        mCulled;
->>>>>>> e1623bb2
-
-    //--------------------------------------------------------------------
-    // Constants
-    //--------------------------------------------------------------------
-public:
-    virtual LLViewerTexture::EBoostLevel    getAvatarBoostLevel() const { return LLGLTexture::BOOST_AVATAR; }
-    virtual LLViewerTexture::EBoostLevel    getAvatarBakedBoostLevel() const { return LLGLTexture::BOOST_AVATAR_BAKED; }
-    virtual S32                         getTexImageSize() const;
-    /*virtual*/ S32                     getTexImageArea() const { return getTexImageSize()*getTexImageSize(); }
-
-/**                    Rendering
- **                                                                            **
- *******************************************************************************/
-
-/********************************************************************************
- **                                                                            **
- **                    TEXTURES
- **/
-
-    //--------------------------------------------------------------------
-    // Loading status
-    //--------------------------------------------------------------------
-public:
-<<<<<<< HEAD
-	virtual bool    isTextureDefined(LLAvatarAppearanceDefines::ETextureIndex type, U32 index = 0) const;
-	virtual bool	isTextureVisible(LLAvatarAppearanceDefines::ETextureIndex type, U32 index = 0) const;
-	virtual bool	isTextureVisible(LLAvatarAppearanceDefines::ETextureIndex type, LLViewerWearable *wearable) const;
-
-	bool			isFullyBaked();
-	static bool		areAllNearbyInstancesBaked(S32& grey_avatars);
-	static void		getNearbyRezzedStats(std::vector<S32>& counts, F32& avg_cloud_time, S32& cloud_avatars);
-	static std::string rezStatusToString(S32 status);
-
-	//--------------------------------------------------------------------
-	// Baked textures
-	//--------------------------------------------------------------------
-=======
-    virtual BOOL    isTextureDefined(LLAvatarAppearanceDefines::ETextureIndex type, U32 index = 0) const;
-    virtual BOOL    isTextureVisible(LLAvatarAppearanceDefines::ETextureIndex type, U32 index = 0) const;
-    virtual BOOL    isTextureVisible(LLAvatarAppearanceDefines::ETextureIndex type, LLViewerWearable *wearable) const;
-
-    BOOL            isFullyBaked();
-    static BOOL     areAllNearbyInstancesBaked(S32& grey_avatars);
-    static void     getNearbyRezzedStats(std::vector<S32>& counts);
-    static std::string rezStatusToString(S32 status);
-
-    //--------------------------------------------------------------------
-    // Baked textures
-    //--------------------------------------------------------------------
->>>>>>> e1623bb2
-public:
-    /*virtual*/ LLTexLayerSet*  createTexLayerSet(); // Return LLViewerTexLayerSet
-    void            releaseComponentTextures(); // ! BACKWARDS COMPATIBILITY !
-
-protected:
-<<<<<<< HEAD
-	static void		onBakedTextureMasksLoaded(bool success, LLViewerFetchedTexture *src_vi, LLImageRaw* src, LLImageRaw* aux_src, S32 discard_level, bool final, void* userdata);
-	static void		onInitialBakedTextureLoaded(bool success, LLViewerFetchedTexture *src_vi, LLImageRaw* src, LLImageRaw* aux_src, S32 discard_level, bool final, void* userdata);
-	static void		onBakedTextureLoaded(bool success, LLViewerFetchedTexture *src_vi, LLImageRaw* src, LLImageRaw* aux_src, S32 discard_level, bool final, void* userdata);
-	virtual void	removeMissingBakedTextures();
-	void			useBakedTexture(const LLUUID& id);
-	LLViewerTexLayerSet*  getTexLayerSet(const U32 index) const { return dynamic_cast<LLViewerTexLayerSet*>(mBakedTextureDatas[index].mTexLayerSet);	}
-
-
-	LLLoadedCallbackEntry::source_callback_list_t mCallbackTextureList ; 
-	bool mLoadedCallbacksPaused;
-	S32 mLoadedCallbackTextures; // count of 'loaded' baked textures, filled from mCallbackTextureList
-	LLFrameTimer mLastTexCallbackAddedTime;
-	std::set<LLUUID>	mTextureIDs;
-	//--------------------------------------------------------------------
-	// Local Textures
-	//--------------------------------------------------------------------
-protected:
-	virtual void	setLocalTexture(LLAvatarAppearanceDefines::ETextureIndex type, LLViewerTexture* tex, bool baked_version_exits, U32 index = 0);
-	virtual void	addLocalTextureStats(LLAvatarAppearanceDefines::ETextureIndex type, LLViewerFetchedTexture* imagep, F32 texel_area_ratio, bool rendered, bool covered_by_baked);
-	// MULTI-WEARABLE: make self-only?
-	virtual void	setBakedReady(LLAvatarAppearanceDefines::ETextureIndex type, bool baked_version_exists, U32 index = 0);
-
-	//--------------------------------------------------------------------
-	// Texture accessors
-	//--------------------------------------------------------------------
-=======
-    static void     onBakedTextureMasksLoaded(BOOL success, LLViewerFetchedTexture *src_vi, LLImageRaw* src, LLImageRaw* aux_src, S32 discard_level, BOOL final, void* userdata);
-    static void     onInitialBakedTextureLoaded(BOOL success, LLViewerFetchedTexture *src_vi, LLImageRaw* src, LLImageRaw* aux_src, S32 discard_level, BOOL final, void* userdata);
-    static void     onBakedTextureLoaded(BOOL success, LLViewerFetchedTexture *src_vi, LLImageRaw* src, LLImageRaw* aux_src, S32 discard_level, BOOL final, void* userdata);
-    virtual void    removeMissingBakedTextures();
-    void            useBakedTexture(const LLUUID& id);
-    LLViewerTexLayerSet*  getTexLayerSet(const U32 index) const { return dynamic_cast<LLViewerTexLayerSet*>(mBakedTextureDatas[index].mTexLayerSet);    }
-
-
-    LLLoadedCallbackEntry::source_callback_list_t mCallbackTextureList ;
-    BOOL mLoadedCallbacksPaused;
-    S32 mLoadedCallbackTextures; // count of 'loaded' baked textures, filled from mCallbackTextureList
-    LLFrameTimer mLastTexCallbackAddedTime;
-    std::set<LLUUID>    mTextureIDs;
-    //--------------------------------------------------------------------
-    // Local Textures
-    //--------------------------------------------------------------------
-protected:
-    virtual void    setLocalTexture(LLAvatarAppearanceDefines::ETextureIndex type, LLViewerTexture* tex, BOOL baked_version_exits, U32 index = 0);
-    virtual void    addLocalTextureStats(LLAvatarAppearanceDefines::ETextureIndex type, LLViewerFetchedTexture* imagep, F32 texel_area_ratio, BOOL rendered, BOOL covered_by_baked);
-    // MULTI-WEARABLE: make self-only?
-    virtual void    setBakedReady(LLAvatarAppearanceDefines::ETextureIndex type, BOOL baked_version_exists, U32 index = 0);
-
-    //--------------------------------------------------------------------
-    // Texture accessors
-    //--------------------------------------------------------------------
->>>>>>> e1623bb2
-private:
-    virtual void                setImage(const U8 te, LLViewerTexture *imagep, const U32 index);
-    virtual LLViewerTexture*    getImage(const U8 te, const U32 index) const;
-    const std::string           getImageURL(const U8 te, const LLUUID &uuid);
-
-    virtual const LLTextureEntry* getTexEntry(const U8 te_num) const;
-    virtual void setTexEntry(const U8 index, const LLTextureEntry &te);
-
-    void checkTextureLoading() ;
-    //--------------------------------------------------------------------
-    // Layers
-    //--------------------------------------------------------------------
-protected:
-    void            deleteLayerSetCaches(bool clearAll = true);
-    void            addBakedTextureStats(LLViewerFetchedTexture* imagep, F32 pixel_area, F32 texel_area_ratio, S32 boost_level);
-
-    //--------------------------------------------------------------------
-    // Composites
-    //--------------------------------------------------------------------
-public:
-    virtual void    invalidateComposite(LLTexLayerSet* layerset);
-    virtual void    invalidateAll();
-    virtual void    setCompositeUpdatesEnabled(bool b) {}
-    virtual void    setCompositeUpdatesEnabled(U32 index, bool b) {}
-    virtual bool    isCompositeUpdateEnabled(U32 index) { return false; }
-
-    //--------------------------------------------------------------------
-    // Static texture/mesh/baked dictionary
-    //--------------------------------------------------------------------
-public:
-<<<<<<< HEAD
-	static bool 	isIndexLocalTexture(LLAvatarAppearanceDefines::ETextureIndex i);
-	static bool 	isIndexBakedTexture(LLAvatarAppearanceDefines::ETextureIndex i);
-=======
-    static BOOL     isIndexLocalTexture(LLAvatarAppearanceDefines::ETextureIndex i);
-    static BOOL     isIndexBakedTexture(LLAvatarAppearanceDefines::ETextureIndex i);
->>>>>>> e1623bb2
-
-    //--------------------------------------------------------------------
-    // Messaging
-    //--------------------------------------------------------------------
-public:
-    void            onFirstTEMessageReceived();
-private:
-<<<<<<< HEAD
-	bool			mFirstTEMessageReceived;
-	bool			mFirstAppearanceMessageReceived;
-	
-=======
-    BOOL            mFirstTEMessageReceived;
-    BOOL            mFirstAppearanceMessageReceived;
-
->>>>>>> e1623bb2
-/**                    Textures
- **                                                                            **
- *******************************************************************************/
-
-/********************************************************************************
- **                                                                            **
- **                    MESHES
- **/
-
-public:
-    void            debugColorizeSubMeshes(U32 i, const LLColor4& color);
-    virtual void    updateMeshTextures();
-    void            updateSexDependentLayerSets();
-    virtual void    dirtyMesh(); // Dirty the avatar mesh
-    void            updateMeshData();
-    void            updateMeshVisibility();
-    LLViewerTexture*        getBakedTexture(const U8 te);
-
-    // Matrix palette cache entry
-    class alignas(16) MatrixPaletteCache
-    {
-    public:
-        // Last frame this entry was updated
-        U32 mFrame;
-
-        // List of Matrix4a's for this entry
-        LLMeshSkinInfo::matrix_list_t mMatrixPalette;
-
-        // Float array ready to be sent to GL
-        std::vector<F32> mGLMp;
-
-        MatrixPaletteCache() :
-            mFrame(gFrameCount - 1)
-        {
-        }
-    };
-
-    // Accessor for Matrix Palette Cache
-    // Will do a map lookup for the entry associated with the given MeshSkinInfo
-    // Will update said entry if it hasn't been updated yet this frame
-    const MatrixPaletteCache& updateSkinInfoMatrixPalette(const LLMeshSkinInfo* skinInfo);
-
-    // Map of LLMeshSkinInfo::mHash to MatrixPaletteCache
-    typedef std::unordered_map<U64, MatrixPaletteCache> matrix_palette_cache_t;
-    matrix_palette_cache_t mMatrixPaletteCache;
-
-protected:
-    void            releaseMeshData();
-    virtual void restoreMeshData();
-private:
-<<<<<<< HEAD
-	virtual void	dirtyMesh(S32 priority); // Dirty the avatar mesh, with priority
-	LLViewerJoint*	getViewerJoint(S32 idx);
-	S32 			mDirtyMesh; // 0 -- not dirty, 1 -- morphed, 2 -- LOD
-	bool			mMeshTexturesDirty;
-
-	//--------------------------------------------------------------------
-	// Destroy invisible mesh
-	//--------------------------------------------------------------------
-protected:
-	bool			mMeshValid;
-	LLFrameTimer	mMeshInvisibleTime;
-=======
-    virtual void    dirtyMesh(S32 priority); // Dirty the avatar mesh, with priority
-    LLViewerJoint*  getViewerJoint(S32 idx);
-    S32             mDirtyMesh; // 0 -- not dirty, 1 -- morphed, 2 -- LOD
-    BOOL            mMeshTexturesDirty;
-
-    //--------------------------------------------------------------------
-    // Destroy invisible mesh
-    //--------------------------------------------------------------------
-protected:
-    BOOL            mMeshValid;
-    LLFrameTimer    mMeshInvisibleTime;
->>>>>>> e1623bb2
-
-/**                    Meshes
- **                                                                            **
- *******************************************************************************/
-
-/********************************************************************************
- **                                                                            **
- **                    APPEARANCE
- **/
-
-    LLPointer<LLAppearanceMessageContents>  mLastProcessedAppearance;
-
-public:
-    void            parseAppearanceMessage(LLMessageSystem* mesgsys, LLAppearanceMessageContents& msg);
-    void            processAvatarAppearance(LLMessageSystem* mesgsys);
-    void            applyParsedAppearanceMessage(LLAppearanceMessageContents& contents, bool slam_params);
-    void            hideHair();
-    void            hideSkirt();
-    void            startAppearanceAnimation();
-
-    //--------------------------------------------------------------------
-    // Appearance morphing
-    //--------------------------------------------------------------------
-public:
-<<<<<<< HEAD
-	bool			getIsAppearanceAnimating() const { return mAppearanceAnimating; }
-
-	// True if we are computing our appearance via local compositing
-	// instead of baked textures, as for example during wearable
-	// editing or when waiting for a subsequent server rebake.
-	/*virtual*/ bool	isUsingLocalAppearance() const { return mUseLocalAppearance; }
-
-	// True if we are currently in appearance editing mode. Often but
-	// not always the same as isUsingLocalAppearance().
-	/*virtual*/ bool	isEditingAppearance() const { return mIsEditingAppearance; }
-=======
-    BOOL            getIsAppearanceAnimating() const { return mAppearanceAnimating; }
-
-    // True if we are computing our appearance via local compositing
-    // instead of baked textures, as for example during wearable
-    // editing or when waiting for a subsequent server rebake.
-    /*virtual*/ BOOL    isUsingLocalAppearance() const { return mUseLocalAppearance; }
-
-    // True if we are currently in appearance editing mode. Often but
-    // not always the same as isUsingLocalAppearance().
-    /*virtual*/ BOOL    isEditingAppearance() const { return mIsEditingAppearance; }
->>>>>>> e1623bb2
-
-    // FIXME review isUsingLocalAppearance uses, some should be isEditing instead.
-
-private:
-<<<<<<< HEAD
-	bool			mAppearanceAnimating;
-	LLFrameTimer	mAppearanceMorphTimer;
-	F32				mLastAppearanceBlendTime;
-	bool			mIsEditingAppearance; // flag for if we're actively in appearance editing mode
-	bool			mUseLocalAppearance; // flag for if we're using a local composite
-
-	//--------------------------------------------------------------------
-	// Visibility
-	//--------------------------------------------------------------------
-public:
-	bool			isVisible() const;
-=======
-    BOOL            mAppearanceAnimating;
-    LLFrameTimer    mAppearanceMorphTimer;
-    F32             mLastAppearanceBlendTime;
-    BOOL            mIsEditingAppearance; // flag for if we're actively in appearance editing mode
-    BOOL            mUseLocalAppearance; // flag for if we're using a local composite
-
-    //--------------------------------------------------------------------
-    // Visibility
-    //--------------------------------------------------------------------
-public:
-    BOOL            isVisible() const;
->>>>>>> e1623bb2
-    virtual bool    shouldRenderRigged() const;
-    void            setVisibilityRank(U32 rank);
-    U32             getVisibilityRank() const { return mVisibilityRank; }
-    static S32      sNumVisibleAvatars; // Number of instances of this class
-/**                    Appearance
- **                                                                            **
- *******************************************************************************/
-
-/********************************************************************************
- **                                                                            **
- **                    WEARABLES
- **/
-
-    //--------------------------------------------------------------------
-    // Attachments
-    //--------------------------------------------------------------------
-public:
-<<<<<<< HEAD
-	void 				clampAttachmentPositions();
-	virtual const LLViewerJointAttachment* attachObject(LLViewerObject *viewer_object);
-	virtual bool 		detachObject(LLViewerObject *viewer_object);
-	static bool		    getRiggedMeshID( LLViewerObject* pVO, LLUUID& mesh_id );
-	void				cleanupAttachedMesh( LLViewerObject* pVO );
-    bool                hasPendingAttachedMeshes();
-	static LLVOAvatar*  findAvatarFromAttachment(LLViewerObject* obj);
-	/*virtual*/ bool	isWearingWearableType(LLWearableType::EType type ) const;
-	LLViewerObject *	findAttachmentByID( const LLUUID & target_id ) const;
-	LLViewerJointAttachment* getTargetAttachmentPoint(LLViewerObject* viewer_object);
-=======
-    void                clampAttachmentPositions();
-    virtual const LLViewerJointAttachment* attachObject(LLViewerObject *viewer_object);
-    virtual BOOL        detachObject(LLViewerObject *viewer_object);
-    static bool         getRiggedMeshID( LLViewerObject* pVO, LLUUID& mesh_id );
-    void                cleanupAttachedMesh( LLViewerObject* pVO );
-    bool                hasPendingAttachedMeshes();
-    static LLVOAvatar*  findAvatarFromAttachment(LLViewerObject* obj);
-    /*virtual*/ BOOL    isWearingWearableType(LLWearableType::EType type ) const;
-    LLViewerObject *    findAttachmentByID( const LLUUID & target_id ) const;
-    LLViewerJointAttachment* getTargetAttachmentPoint(LLViewerObject* viewer_object);
->>>>>>> e1623bb2
-
-protected:
-    void                lazyAttach();
-    void                rebuildRiggedAttachments( void );
-
-    //--------------------------------------------------------------------
-    // Map of attachment points, by ID
-    //--------------------------------------------------------------------
-public:
-<<<<<<< HEAD
-	S32 				getAttachmentCount() const; // Warning: order(N) not order(1)
-	typedef std::map<S32, LLViewerJointAttachment*> attachment_map_t;
-	attachment_map_t 								mAttachmentPoints;
-	std::vector<LLPointer<LLViewerObject> > 		mPendingAttachment;
-
-    // List of attachments' ids with attach points from simulator.
-    // we need this info to know when all attachments are present.
-    std::map<LLUUID, S32>                           mSimAttachments;
-    S32                                             mLastCloudAttachmentCount;
-    LLFrameTimer                                    mLastCloudAttachmentChangeTime;
-
-	//--------------------------------------------------------------------
-	// HUD functions
-	//--------------------------------------------------------------------
-public:
-	bool 				hasHUDAttachment() const;
-	LLBBox 				getHUDBBox() const;
-	void 				resetHUDAttachments();
-	S32					getMaxAttachments() const;
-	bool				canAttachMoreObjects(U32 n=1) const;
-    S32					getMaxAnimatedObjectAttachments() const;
-    bool				canAttachMoreAnimatedObjects(U32 n=1) const;
-=======
-    S32                 getAttachmentCount(); // Warning: order(N) not order(1) // currently used only by -self
-    typedef std::map<S32, LLViewerJointAttachment*> attachment_map_t;
-    attachment_map_t                                mAttachmentPoints;
-    std::vector<LLPointer<LLViewerObject> >         mPendingAttachment;
-
-    //--------------------------------------------------------------------
-    // HUD functions
-    //--------------------------------------------------------------------
-public:
-    BOOL                hasHUDAttachment() const;
-    LLBBox              getHUDBBox() const;
-    void                resetHUDAttachments();
-    S32                 getMaxAttachments() const;
-    BOOL                canAttachMoreObjects(U32 n=1) const;
-    S32                 getMaxAnimatedObjectAttachments() const;
-    BOOL                canAttachMoreAnimatedObjects(U32 n=1) const;
->>>>>>> e1623bb2
-protected:
-    U32                 getNumAttachments() const; // O(N), not O(1)
-    U32                 getNumAnimatedObjectAttachments() const; // O(N), not O(1)
-
-/**                    Wearables
- **                                                                            **
- *******************************************************************************/
-
-/********************************************************************************
- **                                                                            **
- **                    ACTIONS
- **/
-
-    //--------------------------------------------------------------------
-    // Animations
-    //--------------------------------------------------------------------
-public:
-<<<<<<< HEAD
-	bool 			isAnyAnimationSignaled(const LLUUID *anim_array, const S32 num_anims) const;
-	void 			processAnimationStateChanges();
-protected:
-	bool 			processSingleAnimationStateChange(const LLUUID &anim_id, bool start);
-	void 			resetAnimations();
-=======
-    BOOL            isAnyAnimationSignaled(const LLUUID *anim_array, const S32 num_anims) const;
-    void            processAnimationStateChanges();
-protected:
-    BOOL            processSingleAnimationStateChange(const LLUUID &anim_id, BOOL start);
-    void            resetAnimations();
->>>>>>> e1623bb2
-private:
-    LLTimer         mAnimTimer;
-    F32             mTimeLast;
-
-    //--------------------------------------------------------------------
-    // Animation state data
-    //--------------------------------------------------------------------
-public:
-    typedef std::map<LLUUID, S32>::iterator AnimIterator;
-    std::map<LLUUID, S32>                   mSignaledAnimations; // requested state of Animation name/value
-    std::map<LLUUID, S32>                   mPlayingAnimations; // current state of Animation name/value
-
-    typedef std::multimap<LLUUID, LLUUID>   AnimationSourceMap;
-    typedef AnimationSourceMap::iterator    AnimSourceIterator;
-    AnimationSourceMap                      mAnimationSources; // object ids that triggered anim ids
-
-    //--------------------------------------------------------------------
-    // Chat
-    //--------------------------------------------------------------------
-public:
-<<<<<<< HEAD
-	void			addChat(const LLChat& chat);
-	void	   		clearChat();
-	void	   		startTyping() { mTyping = true; mTypingTimer.reset(); }
-	void			stopTyping() { mTyping = false; }
-=======
-    void            addChat(const LLChat& chat);
-    void            clearChat();
-    void            startTyping() { mTyping = TRUE; mTypingTimer.reset(); }
-    void            stopTyping() { mTyping = FALSE; }
->>>>>>> e1623bb2
-private:
-    bool            mVisibleChat;
-
-    //--------------------------------------------------------------------
-    // Lip synch morphs
-    //--------------------------------------------------------------------
-private:
-    bool            mLipSyncActive; // we're morphing for lip sync
-    LLVisualParam*  mOohMorph; // cached pointers morphs for lip sync
-    LLVisualParam*  mAahMorph; // cached pointers morphs for lip sync
-
-    //--------------------------------------------------------------------
-    // Flight
-    //--------------------------------------------------------------------
-public:
-<<<<<<< HEAD
-	bool			mInAir;
-	LLFrameTimer	mTimeInAir;
-=======
-    BOOL            mInAir;
-    LLFrameTimer    mTimeInAir;
->>>>>>> e1623bb2
-
-/**                    Actions
- **                                                                            **
- *******************************************************************************/
-
-/********************************************************************************
- **                                                                            **
- **                    PHYSICS
- **/
-
-private:
-<<<<<<< HEAD
-	F32 		mSpeedAccum; // measures speed (for diagnostics mostly).
-	bool 		mTurning; // controls hysteresis on avatar rotation
-	F32			mSpeed; // misc. animation repeated state
-=======
-    F32         mSpeedAccum; // measures speed (for diagnostics mostly).
-    BOOL        mTurning; // controls hysteresis on avatar rotation
-    F32         mSpeed; // misc. animation repeated state
->>>>>>> e1623bb2
-
-    //--------------------------------------------------------------------
-    // Dimensions
-    //--------------------------------------------------------------------
-public:
-    void        resolveHeightGlobal(const LLVector3d &inPos, LLVector3d &outPos, LLVector3 &outNorm);
-    bool        distanceToGround( const LLVector3d &startPoint, LLVector3d &collisionPoint, F32 distToIntersectionAlongRay );
-    void        resolveHeightAgent(const LLVector3 &inPos, LLVector3 &outPos, LLVector3 &outNorm);
-    void        resolveRayCollisionAgent(const LLVector3d start_pt, const LLVector3d end_pt, LLVector3d &out_pos, LLVector3 &out_norm);
-    void        slamPosition(); // Slam position to transmitted position (for teleport);
-protected:
-
-    //--------------------------------------------------------------------
-    // Material being stepped on
-    //--------------------------------------------------------------------
-private:
-<<<<<<< HEAD
-	bool		mStepOnLand;
-	U8			mStepMaterial;
-	LLVector3	mStepObjectVelocity;
-=======
-    BOOL        mStepOnLand;
-    U8          mStepMaterial;
-    LLVector3   mStepObjectVelocity;
->>>>>>> e1623bb2
-
-/**                    Physics
- **                                                                            **
- *******************************************************************************/
-
-/********************************************************************************
- **                                                                            **
- **                    HIERARCHY
- **/
-
-public:
-<<<<<<< HEAD
-	/*virtual*/ bool 	setParent(LLViewerObject* parent);
-	/*virtual*/ void 	addChild(LLViewerObject *childp);
-	/*virtual*/ void 	removeChild(LLViewerObject *childp);
-=======
-    /*virtual*/ BOOL    setParent(LLViewerObject* parent);
-    /*virtual*/ void    addChild(LLViewerObject *childp);
-    /*virtual*/ void    removeChild(LLViewerObject *childp);
->>>>>>> e1623bb2
-
-    //--------------------------------------------------------------------
-    // Sitting
-    //--------------------------------------------------------------------
-public:
-<<<<<<< HEAD
-	void			sitDown(bool bSitting);
-	bool			isSitting(){return mIsSitting;}
-	void 			sitOnObject(LLViewerObject *sit_object);
-	void 			getOffObject();
-private:
-	// set this property only with LLVOAvatar::sitDown method
-	bool 			mIsSitting;
-	// position backup in case of missing data
-	LLVector3		mLastRootPos;
-=======
-    void            sitDown(BOOL bSitting);
-    BOOL            isSitting(){return mIsSitting;}
-    void            sitOnObject(LLViewerObject *sit_object);
-    void            getOffObject();
-private:
-    // set this property only with LLVOAvatar::sitDown method
-    BOOL            mIsSitting;
-    // position backup in case of missing data
-    LLVector3       mLastRootPos;
->>>>>>> e1623bb2
-
-/**                    Hierarchy
- **                                                                            **
- *******************************************************************************/
-
-/********************************************************************************
- **                                                                            **
- **                    NAME
- **/
-
-public:
-    virtual std::string getFullname() const; // Returns "FirstName LastName"
-    std::string     avString() const; // Frequently used string in log messages "Avatar '<full name'"
-protected:
-    static void     getAnimLabels(std::vector<std::string>* labels);
-    static void     getAnimNames(std::vector<std::string>* names);
-private:
-    bool            mNameIsSet;
-<<<<<<< HEAD
-	std::string  	mTitle;
-	bool	  		mNameAway;
-	bool	  		mNameDoNotDisturb;
-	bool	  		mNameMute;
-	bool      		mNameAppearance;
-	bool			mNameFriend;
-	bool			mNameCloud;
-	F32				mNameAlpha;
-	bool      		mRenderGroupTitles;
-
-	//--------------------------------------------------------------------
-	// Display the name (then optionally fade it out)
-	//--------------------------------------------------------------------
-=======
-    std::string     mTitle;
-    bool            mNameAway;
-    bool            mNameDoNotDisturb;
-    bool            mNameMute;
-    bool            mNameAppearance;
-    bool            mNameFriend;
-    bool            mNameCloud;
-    F32             mNameAlpha;
-    BOOL            mRenderGroupTitles;
-
-    //--------------------------------------------------------------------
-    // Display the name (then optionally fade it out)
-    //--------------------------------------------------------------------
->>>>>>> e1623bb2
-public:
-    LLFrameTimer    mChatTimer;
-    LLPointer<LLHUDNameTag> mNameText;
-private:
-<<<<<<< HEAD
-	LLFrameTimer	mTimeVisible;
-	std::deque<LLChat> mChats;
-	bool			mTyping;
-	LLFrameTimer	mTypingTimer;
-=======
-    LLFrameTimer    mTimeVisible;
-    std::deque<LLChat> mChats;
-    BOOL            mTyping;
-    LLFrameTimer    mTypingTimer;
->>>>>>> e1623bb2
-
-/**                    Name
- **                                                                            **
- *******************************************************************************/
-
-/********************************************************************************
- **                                                                            **
- **                    SOUNDS
- **/
-
-    //--------------------------------------------------------------------
-    // Voice visualizer
-    //--------------------------------------------------------------------
-public:
-    // Responsible for detecting the user's voice signal (and when the
-    // user speaks, it puts a voice symbol over the avatar's head) and gesticulations
-    LLPointer<LLVoiceVisualizer>  mVoiceVisualizer;
-    int                 mCurrentGesticulationLevel;
-
-    //--------------------------------------------------------------------
-    // Step sound
-    //--------------------------------------------------------------------
-protected:
-    const LLUUID&       getStepSound() const;
-private:
-    // Global table of sound ids per material, and the ground
-    const static LLUUID sStepSounds[LL_MCODE_END];
-    const static LLUUID sStepSoundOnLand;
-
-    //--------------------------------------------------------------------
-    // Foot step state (for generating sounds)
-    //--------------------------------------------------------------------
-public:
-    void                setFootPlane(const LLVector4 &plane) { mFootPlane = plane; }
-    LLVector4           mFootPlane;
-private:
-<<<<<<< HEAD
-	bool				mWasOnGroundLeft;
-	bool				mWasOnGroundRight;
-=======
-    BOOL                mWasOnGroundLeft;
-    BOOL                mWasOnGroundRight;
->>>>>>> e1623bb2
-
-/**                    Sounds
- **                                                                            **
- *******************************************************************************/
-
-/********************************************************************************
- **                                                                            **
- **                    DIAGNOSTICS
- **/
-
-    //--------------------------------------------------------------------
-    // General
-    //--------------------------------------------------------------------
-public:
-    void                getSortedJointNames(S32 joint_type, std::vector<std::string>& result) const;
-    void                dumpArchetypeXML(const std::string& prefix, bool group_by_wearables = false);
-    void                dumpAppearanceMsgParams( const std::string& dump_prefix,
-                                                 const LLAppearanceMessageContents& contents);
-    static void         dumpBakedStatus();
-    const std::string   getBakedStatusForPrintout() const;
-    void                dumpAvatarTEs(const std::string& context) const;
-
-    static F32          sUnbakedTime; // Total seconds with >=1 unbaked avatars
-    static F32          sUnbakedUpdateTime; // Last time stats were updated (to prevent multiple updates per frame)
-    static F32          sGreyTime; // Total seconds with >=1 grey avatars
-    static F32          sGreyUpdateTime; // Last time stats were updated (to prevent multiple updates per frame)
-protected:
-<<<<<<< HEAD
-	S32					getUnbakedPixelAreaRank();
-	bool				mHasGrey;
-=======
-    S32                 getUnbakedPixelAreaRank();
-    BOOL                mHasGrey;
->>>>>>> e1623bb2
-private:
-    F32                 mMinPixelArea;
-    F32                 mMaxPixelArea;
-    F32                 mAdjustedPixelArea;
-    std::string         mDebugText;
-    std::string         mBakedTextureDebugText;
-
-
-    //--------------------------------------------------------------------
-    // Avatar Rez Metrics
-    //--------------------------------------------------------------------
-public:
-    void            debugAvatarRezTime(std::string notification_name, std::string comment = "");
-    F32             debugGetExistenceTimeElapsedF32() const { return mDebugExistenceTimer.getElapsedTimeF32(); }
-
-protected:
-    LLFrameTimer    mRuthDebugTimer; // For tracking how long it takes for av to rez
-    LLFrameTimer    mDebugExistenceTimer; // Debugging for how long the avatar has been in memory.
-    LLFrameTimer    mLastAppearanceMessageTimer; // Time since last appearance message received.
-
-    //--------------------------------------------------------------------
-    // COF monitoring
-    //--------------------------------------------------------------------
-
-public:
-    // COF version of last viewer-initiated appearance update request. For non-self avs, this will remain at default.
-    S32 mLastUpdateRequestCOFVersion;
-
-    // COF version of last appearance message received for this av.
-    S32 mLastUpdateReceivedCOFVersion;
-
-/**                    Diagnostics
- **                                                                            **
- *******************************************************************************/
-
-/********************************************************************************
- **                                                                            **
- **                    SUPPORT CLASSES
- **/
-
-protected: // Shared with LLVOAvatarSelf
-
-
-/**                    Support classes
- **                                                                            **
- *******************************************************************************/
-
-}; // LLVOAvatar
-extern const F32 SELF_ADDITIONAL_PRI;
-extern const S32 MAX_TEXTURE_VIRTUAL_SIZE_RESET_INTERVAL;
-
-extern const F32 MAX_HOVER_Z;
-extern const F32 MIN_HOVER_Z;
-
-std::string get_sequential_numbered_file_name(const std::string& prefix,
-                                              const std::string& suffix);
-void dump_sequential_xml(const std::string outprefix, const LLSD& content);
-void dump_visual_param(apr_file_t* file, LLVisualParam* viewer_param, F32 value);
-
-#endif // LL_VOAVATAR_H
+/**
+ * @file llvoavatar.h
+ * @brief Declaration of LLVOAvatar class which is a derivation of
+ * LLViewerObject
+ *
+ * $LicenseInfo:firstyear=2001&license=viewerlgpl$
+ * Second Life Viewer Source Code
+ * Copyright (C) 2010, Linden Research, Inc.
+ *
+ * This library is free software; you can redistribute it and/or
+ * modify it under the terms of the GNU Lesser General Public
+ * License as published by the Free Software Foundation;
+ * version 2.1 of the License only.
+ *
+ * This library is distributed in the hope that it will be useful,
+ * but WITHOUT ANY WARRANTY; without even the implied warranty of
+ * MERCHANTABILITY or FITNESS FOR A PARTICULAR PURPOSE.  See the GNU
+ * Lesser General Public License for more details.
+ *
+ * You should have received a copy of the GNU Lesser General Public
+ * License along with this library; if not, write to the Free Software
+ * Foundation, Inc., 51 Franklin Street, Fifth Floor, Boston, MA  02110-1301  USA
+ *
+ * Linden Research, Inc., 945 Battery Street, San Francisco, CA  94111  USA
+ * $/LicenseInfo$
+ */
+
+#ifndef LL_VOAVATAR_H
+#define LL_VOAVATAR_H
+
+#include <map>
+#include <deque>
+#include <string>
+#include <vector>
+
+#include <boost/signals2/trackable.hpp>
+
+#include "llavatarappearance.h"
+#include "llchat.h"
+#include "lldrawpoolalpha.h"
+#include "llviewerobject.h"
+#include "llcharacter.h"
+#include "llcontrol.h"
+#include "llviewerjointmesh.h"
+#include "llviewerjointattachment.h"
+#include "llrendertarget.h"
+#include "llavatarappearancedefines.h"
+#include "lltexglobalcolor.h"
+#include "lldriverparam.h"
+#include "llviewertexlayer.h"
+#include "material_codes.h"     // LL_MCODE_END
+#include "llrigginginfo.h"
+#include "llviewerstats.h"
+#include "llvovolume.h"
+#include "llavatarrendernotifier.h"
+#include "llmodel.h"
+
+extern const LLUUID ANIM_AGENT_BODY_NOISE;
+extern const LLUUID ANIM_AGENT_BREATHE_ROT;
+extern const LLUUID ANIM_AGENT_PHYSICS_MOTION;
+extern const LLUUID ANIM_AGENT_EDITING;
+extern const LLUUID ANIM_AGENT_EYE;
+extern const LLUUID ANIM_AGENT_FLY_ADJUST;
+extern const LLUUID ANIM_AGENT_HAND_MOTION;
+extern const LLUUID ANIM_AGENT_HEAD_ROT;
+extern const LLUUID ANIM_AGENT_PELVIS_FIX;
+extern const LLUUID ANIM_AGENT_TARGET;
+extern const LLUUID ANIM_AGENT_WALK_ADJUST;
+
+class LLViewerWearable;
+class LLVoiceVisualizer;
+class LLHUDNameTag;
+class LLHUDEffectSpiral;
+class LLTexGlobalColor;
+
+struct LLAppearanceMessageContents;
+class LLViewerJointMesh;
+
+const F32 MAX_AVATAR_LOD_FACTOR = 1.0f;
+
+extern U32 gFrameCount;
+
+//~~~~~~~~~~~~~~~~~~~~~~~~~~~~~~~~~~~~~~~~~~~~~~~~~~~~~~~~~~~~~~~~~~~~~~~~~~~~~~~~
+// LLVOAvatar
+//
+//~~~~~~~~~~~~~~~~~~~~~~~~~~~~~~~~~~~~~~~~~~~~~~~~~~~~~~~~~~~~~~~~~~~~~~~~~~~~~~~~
+class LLVOAvatar :
+    public LLAvatarAppearance,
+    public LLViewerObject,
+    public boost::signals2::trackable
+{
+    LL_ALIGN_NEW;
+    LOG_CLASS(LLVOAvatar);
+
+public:
+    friend class LLVOAvatarSelf;
+    friend class LLAvatarCheckImpostorMode;
+
+/********************************************************************************
+ **                                                                            **
+ **                    INITIALIZATION
+ **/
+
+public:
+    LLVOAvatar(const LLUUID &id, const LLPCode pcode, LLViewerRegion *regionp);
+    virtual void        markDead();
+    static void         initClass(); // Initialize data that's only init'd once per class.
+    static void         cleanupClass(); // Cleanup data that's only init'd once per class.
+    virtual void        initInstance(); // Called after construction to initialize the class.
+protected:
+    virtual             ~LLVOAvatar();
+
+/**                    Initialization
+ **                                                                            **
+ *******************************************************************************/
+
+/********************************************************************************
+ **                                                                            **
+ **                    INHERITED
+ **/
+
+    //--------------------------------------------------------------------
+    // LLViewerObject interface and related
+    //--------------------------------------------------------------------
+public:
+    /*virtual*/ void            updateGL();
+    /*virtual*/ LLVOAvatar*     asAvatar();
+
+    virtual U32             processUpdateMessage(LLMessageSystem *mesgsys,
+                                                     void **user_data,
+                                                     U32 block_num,
+                                                     const EObjectUpdateType update_type,
+                                                     LLDataPacker *dp);
+    virtual void            idleUpdate(LLAgent &agent, const F64 &time);
+    /*virtual*/ bool            updateLOD();
+    bool                    updateJointLODs();
+    void                    updateLODRiggedAttachments( void );
+    /*virtual*/ bool            isActive() const; // Whether this object needs to do an idleUpdate.
+    S32Bytes                totalTextureMemForUUIDS(std::set<LLUUID>& ids);
+    bool                        allTexturesCompletelyDownloaded(std::set<LLUUID>& ids) const;
+    bool                        allLocalTexturesCompletelyDownloaded() const;
+    bool                        allBakedTexturesCompletelyDownloaded() const;
+    void                        bakedTextureOriginCounts(S32 &sb_count, S32 &host_count,
+                                                         S32 &both_count, S32 &neither_count);
+    std::string                 bakedTextureOriginInfo();
+    void                        collectLocalTextureUUIDs(std::set<LLUUID>& ids) const;
+    void                        collectBakedTextureUUIDs(std::set<LLUUID>& ids) const;
+    void                        collectTextureUUIDs(std::set<LLUUID>& ids);
+    void                        releaseOldTextures();
+    /*virtual*/ void            updateTextures();
+    LLViewerFetchedTexture*     getBakedTextureImage(const U8 te, const LLUUID& uuid);
+    /*virtual*/ S32             setTETexture(const U8 te, const LLUUID& uuid); // If setting a baked texture, need to request it from a non-local sim.
+    /*virtual*/ void            onShift(const LLVector4a& shift_vector);
+    /*virtual*/ U32             getPartitionType() const;
+    /*virtual*/ const           LLVector3 getRenderPosition() const;
+    /*virtual*/ void            updateDrawable(bool force_damped);
+    /*virtual*/ LLDrawable*     createDrawable(LLPipeline *pipeline);
+    /*virtual*/ bool            updateGeometry(LLDrawable *drawable);
+    /*virtual*/ void            setPixelAreaAndAngle(LLAgent &agent);
+    /*virtual*/ void            updateRegion(LLViewerRegion *regionp);
+    /*virtual*/ void            updateSpatialExtents(LLVector4a& newMin, LLVector4a &newMax);
+    void                        calculateSpatialExtents(LLVector4a& newMin, LLVector4a& newMax);
+    /*virtual*/ bool            lineSegmentIntersect(const LLVector4a& start, const LLVector4a& end,
+                                                 S32 face = -1,                    // which face to check, -1 = ALL_SIDES
+                                                 bool pick_transparent = false,
+                                                 bool pick_rigged = false,
+                                                 bool pick_unselectable = true,
+                                                 S32* face_hit = NULL,             // which face was hit
+                                                 LLVector4a* intersection = NULL,   // return the intersection point
+                                                 LLVector2* tex_coord = NULL,      // return the texture coordinates of the intersection point
+                                                 LLVector4a* normal = NULL,         // return the surface normal at the intersection point
+                                                 LLVector4a* tangent = NULL);     // return the surface tangent at the intersection point
+    virtual LLViewerObject* lineSegmentIntersectRiggedAttachments(
+                                                 const LLVector4a& start, const LLVector4a& end,
+                                                 S32 face = -1,                    // which face to check, -1 = ALL_SIDES
+                                                 bool pick_transparent = false,
+                                                 bool pick_rigged = false,
+                                                 bool pick_unselectable = true,
+                                                 S32* face_hit = NULL,             // which face was hit
+                                                 LLVector4a* intersection = NULL,   // return the intersection point
+                                                 LLVector2* tex_coord = NULL,      // return the texture coordinates of the intersection point
+                                                 LLVector4a* normal = NULL,         // return the surface normal at the intersection point
+                                                 LLVector4a* tangent = NULL);     // return the surface tangent at the intersection point
+
+    //--------------------------------------------------------------------
+    // LLCharacter interface and related
+    //--------------------------------------------------------------------
+public:
+    /*virtual*/ LLVector3       getCharacterPosition();
+    /*virtual*/ LLQuaternion    getCharacterRotation();
+    /*virtual*/ LLVector3       getCharacterVelocity();
+    /*virtual*/ LLVector3       getCharacterAngularVelocity();
+
+    /*virtual*/ LLUUID          remapMotionID(const LLUUID& id);
+    /*virtual*/ bool            startMotion(const LLUUID& id, F32 time_offset = 0.f);
+    /*virtual*/ bool            stopMotion(const LLUUID& id, bool stop_immediate = false);
+    virtual bool            hasMotionFromSource(const LLUUID& source_id);
+    virtual void            stopMotionFromSource(const LLUUID& source_id);
+    virtual void            requestStopMotion(LLMotion* motion);
+    LLMotion*               findMotion(const LLUUID& id) const;
+    void                    startDefaultMotions();
+    void                    dumpAnimationState();
+
+    virtual LLJoint*        getJoint(const std::string &name);
+    LLJoint*                getJoint(S32 num);
+
+    //if you KNOW joint_num is a valid animated joint index, use getSkeletonJoint for efficiency
+    inline LLJoint* getSkeletonJoint(S32 joint_num) { return mSkeleton[joint_num]; }
+    inline size_t getSkeletonJointCount() const { return mSkeleton.size(); }
+
+    void                    notifyAttachmentMeshLoaded();
+    void                    addAttachmentOverridesForObject(LLViewerObject *vo, std::set<LLUUID>* meshes_seen = NULL, bool recursive = true);
+    void                    removeAttachmentOverridesForObject(const LLUUID& mesh_id);
+    void                    removeAttachmentOverridesForObject(LLViewerObject *vo);
+    bool                    jointIsRiggedTo(const LLJoint *joint) const;
+    void                    clearAttachmentOverrides();
+    void                    rebuildAttachmentOverrides();
+    void                    updateAttachmentOverrides();
+    void                    showAttachmentOverrides(bool verbose = false) const;
+    void                    getAttachmentOverrideNames(std::set<std::string>& pos_names,
+                                                       std::set<std::string>& scale_names) const;
+
+    void                    getAssociatedVolumes(std::vector<LLVOVolume*>& volumes);
+
+    // virtual
+    void                    updateRiggingInfo();
+    // This encodes mesh id and LOD, so we can see whether display is up-to-date.
+    std::map<LLUUID,S32>    mLastRiggingInfoKey;
+
+    std::set<LLUUID>        mActiveOverrideMeshes;
+    virtual void            onActiveOverrideMeshesChanged();
+
+    /*virtual*/ const LLUUID&   getID() const;
+    /*virtual*/ void            addDebugText(const std::string& text);
+    /*virtual*/ F32             getTimeDilation();
+    /*virtual*/ void            getGround(const LLVector3 &inPos, LLVector3 &outPos, LLVector3 &outNorm);
+    /*virtual*/ F32             getPixelArea() const;
+    /*virtual*/ LLVector3d      getPosGlobalFromAgent(const LLVector3 &position);
+    /*virtual*/ LLVector3       getPosAgentFromGlobal(const LLVector3d &position);
+    virtual void                updateVisualParams();
+
+/**                    Inherited
+ **                                                                            **
+ *******************************************************************************/
+
+/********************************************************************************
+ **                                                                            **
+ **                    STATE
+ **/
+
+public:
+    virtual bool    isSelf() const { return false; } // True if this avatar is for this viewer's agent
+
+    virtual bool    isControlAvatar() const { return mIsControlAvatar; } // True if this avatar is a control av (no associated user)
+    virtual bool    isUIAvatar() const { return mIsUIAvatar; } // True if this avatar is a supplemental av used in some UI views (no associated user)
+    virtual bool    isBuddy() const;
+
+    // If this is an attachment, return the avatar it is attached to. Otherwise NULL.
+    virtual const LLVOAvatar *getAttachedAvatar() const { return NULL; }
+    virtual LLVOAvatar *getAttachedAvatar() { return NULL; }
+
+
+private: //aligned members
+    LL_ALIGN_16(LLVector4a  mImpostorExtents[2]);
+
+    //--------------------------------------------------------------------
+    // Updates
+    //--------------------------------------------------------------------
+public:
+    void            updateAppearanceMessageDebugText();
+    void            updateAnimationDebugText();
+    virtual void    updateDebugText();
+    virtual bool    computeNeedsUpdate();
+    virtual bool    updateCharacter(LLAgent &agent);
+    void            updateFootstepSounds();
+    void            computeUpdatePeriod();
+    void            updateOrientation(LLAgent &agent, F32 speed, F32 delta_time);
+    void            updateTimeStep();
+    void            updateRootPositionAndRotation(LLAgent &agent, F32 speed, bool was_sit_ground_constrained);
+
+    void            idleUpdateVoiceVisualizer(bool voice_enabled, const LLVector3 &position);
+    void            idleUpdateMisc(bool detailed_update);
+    virtual void    idleUpdateAppearanceAnimation();
+    void            idleUpdateLipSync(bool voice_enabled);
+    void            idleUpdateLoadingEffect();
+    void            idleUpdateWindEffect();
+    void            idleUpdateNameTag(const LLVector3& root_pos_last);
+    void            idleUpdateNameTagText(bool new_name);
+    void            idleUpdateNameTagAlpha(bool new_name, F32 alpha);
+    LLColor4        getNameTagColor(bool is_friend);
+    void            clearNameTag();
+    static void     invalidateNameTag(const LLUUID& agent_id);
+    // force all name tags to rebuild, useful when display names turned on/off
+    static void     invalidateNameTags();
+    void            addNameTagLine(const std::string& line, const LLColor4& color, S32 style, const LLFontGL* font, const bool use_ellipses = false);
+    void            idleUpdateRenderComplexity();
+    void            idleUpdateDebugInfo();
+    void            accountRenderComplexityForObject(LLViewerObject *attached_object,
+                                                     const F32 max_attachment_complexity,
+                                                     LLVOVolume::texture_cost_t& textures,
+                                                     U32& cost,
+                                                     hud_complexity_list_t& hud_complexity_list,
+                                                     object_complexity_list_t& object_complexity_list);
+    void            calculateUpdateRenderComplexity();
+    static const U32 VISUAL_COMPLEXITY_UNKNOWN;
+    void            updateVisualComplexity();
+
+    void placeProfileQuery();
+    void readProfileQuery(S32 retries);
+
+    // get the GPU time in ms of rendering this avatar including all attachments
+    // returns 0.f if this avatar has not been profiled using gPipeline.profileAvatar
+    // or the avatar is visually muted
+    F32             getGPURenderTime();
+
+    // get the total GPU render time in ms of all avatars that have been benched
+    static F32      getTotalGPURenderTime();
+
+    // get the max GPU render time in ms of all avatars that have been benched
+    static F32      getMaxGPURenderTime();
+
+    // get the average GPU render time in ms of all avatars that have been benched
+    static F32      getAverageGPURenderTime();
+
+    // get the CPU time in ms of rendering this avatar including all attachments
+    // return 0.f if this avatar has not been profiled using gPipeline.mProfileAvatar
+    F32             getCPURenderTime() { return mCPURenderTime; }
+
+
+    // avatar render cost
+    U32             getVisualComplexity()           { return mVisualComplexity;             };
+
+    // surface area calculation
+    F32             getAttachmentSurfaceArea()      { return mAttachmentSurfaceArea;        };
+
+    U32             getReportedVisualComplexity()                   { return mReportedVisualComplexity;             };  // Numbers as reported by the SL server
+    void            setReportedVisualComplexity(U32 value)          { mReportedVisualComplexity = value;            };
+
+    S32             getUpdatePeriod()               { return mUpdatePeriod;         };
+    const LLColor4 &  getMutedAVColor()             { return mMutedAVColor;         };
+    static void     updateImpostorRendering(U32 newMaxNonImpostorsValue);
+
+    void            idleUpdateBelowWater();
+
+    static void updateNearbyAvatarCount();
+
+    LLVector3 idleCalcNameTagPosition(const LLVector3 &root_pos_last);
+
+    //--------------------------------------------------------------------
+    // Static preferences (controlled by user settings/menus)
+    //--------------------------------------------------------------------
+public:
+    static S32      sRenderName;
+    static bool     sRenderGroupTitles;
+    static const U32 NON_IMPOSTORS_MAX_SLIDER; /* Must equal the maximum allowed the RenderAvatarMaxNonImpostors
+                                                * slider in panel_preferences_graphics1.xml */
+    static U32      sMaxNonImpostors; // affected by control "RenderAvatarMaxNonImpostors"
+    static bool     sLimitNonImpostors; // use impostors for far away avatars
+    static F32      sRenderDistance; // distance at which avatars will render.
+    static bool     sShowAnimationDebug; // show animation debug info
+    static bool     sShowCollisionVolumes;  // show skeletal collision volumes
+    static bool     sVisibleInFirstPerson;
+    static S32      sNumLODChangesThisFrame;
+    static S32      sNumVisibleChatBubbles;
+    static bool     sDebugInvisible;
+    static bool     sShowAttachmentPoints;
+    static F32      sLODFactor; // user-settable LOD factor
+    static F32      sPhysicsLODFactor; // user-settable physics LOD factor
+    static bool     sJointDebug; // output total number of joints being touched for each avatar
+
+    static LLPointer<LLViewerTexture>  sCloudTexture;
+
+    static std::vector<LLUUID> sAVsIgnoringARTLimit;
+    static S32 sAvatarsNearby;
+
+    //--------------------------------------------------------------------
+    // Region state
+    //--------------------------------------------------------------------
+public:
+    LLHost          getObjectHost() const;
+
+    //--------------------------------------------------------------------
+    // Loading state
+    //--------------------------------------------------------------------
+public:
+    bool            isFullyLoaded() const;
+    F32             getFirstDecloudTime() const {return mFirstDecloudTime;}
+
+    // check and return current state relative to limits
+    // default will test only the geometry (combined=false).
+    // this allows us to disable shadows separately on complex avatars.
+
+    inline bool     isTooSlowWithoutShadows() const {return mTooSlowWithoutShadows;};
+    bool    isTooSlow() const;
+
+    void            updateTooSlow();
+
+    bool            isTooComplex() const;
+    bool            visualParamWeightsAreDefault();
+    virtual bool    getIsCloud() const;
+    bool            isFullyTextured() const;
+    bool            hasGray() const;
+    S32             getRezzedStatus() const; // 0 = cloud, 1 = gray, 2 = textured, 3 = textured and fully downloaded.
+    void            updateRezzedStatusTimers(S32 status);
+
+    S32             mLastRezzedStatus;
+
+
+    void            startPhase(const std::string& phase_name);
+    void            stopPhase(const std::string& phase_name, bool err_check = true);
+    void            clearPhases();
+    void            logPendingPhases();
+    static void     logPendingPhasesAllAvatars();
+    void            logMetricsTimerRecord(const std::string& phase_name, F32 elapsed, bool completed);
+
+    void            calcMutedAVColor();
+
+protected:
+    LLViewerStats::PhaseMap& getPhases() { return mPhases; }
+    bool            updateIsFullyLoaded();
+    bool            processFullyLoadedChange(bool loading);
+    void            updateRuthTimer(bool loading);
+    F32             calcMorphAmount();
+
+private:
+    bool            mFirstFullyVisible;
+    F32             mFirstDecloudTime;
+    LLFrameTimer    mFirstAppearanceMessageTimer;
+
+    bool            mFullyLoaded;
+    bool            mPreviousFullyLoaded;
+    bool            mFullyLoadedInitialized;
+    S32             mFullyLoadedFrameCounter;
+    LLColor4        mMutedAVColor;
+    LLFrameTimer    mFullyLoadedTimer;
+    LLFrameTimer    mRuthTimer;
+
+    // variables to hold "slowness" status
+    bool            mTooSlow{false};
+    bool            mTooSlowWithoutShadows{false};
+
+    bool            mTuned{false};
+
+private:
+    LLViewerStats::PhaseMap mPhases;
+
+protected:
+    LLFrameTimer    mInvisibleTimer;
+
+/**                    State
+ **                                                                            **
+ *******************************************************************************/
+/********************************************************************************
+ **                                                                            **
+ **                    SKELETON
+ **/
+
+protected:
+    /*virtual*/ LLAvatarJoint*  createAvatarJoint(); // Returns LLViewerJoint
+    /*virtual*/ LLAvatarJoint*  createAvatarJoint(S32 joint_num); // Returns LLViewerJoint
+    /*virtual*/ LLAvatarJointMesh*  createAvatarJointMesh(); // Returns LLViewerJointMesh
+public:
+    void                updateHeadOffset();
+    void                debugBodySize() const;
+    void                postPelvisSetRecalc( void );
+
+    /*virtual*/ bool    loadSkeletonNode();
+    void                initAttachmentPoints(bool ignore_hud_joints = false);
+    /*virtual*/ void    buildCharacter();
+    void                resetVisualParams();
+    void                applyDefaultParams();
+    void                resetSkeleton(bool reset_animations);
+
+    LLVector3           mCurRootToHeadOffset;
+    LLVector3           mTargetRootToHeadOffset;
+
+    S32                 mLastSkeletonSerialNum;
+
+
+/**                    Skeleton
+ **                                                                            **
+ *******************************************************************************/
+
+/********************************************************************************
+ **                                                                            **
+ **                    RENDERING
+ **/
+
+public:
+    U32         renderImpostor(LLColor4U color = LLColor4U(255,255,255,255), S32 diffuse_channel = 0);
+    bool        isVisuallyMuted();
+    bool        isInMuteList() const;
+
+    // states for RenderAvatarComplexityMode
+    enum ERenderComplexityMode
+    {
+        AV_RENDER_LIMIT_BY_COMPLEXITY = 0,
+        AV_RENDER_ALWAYS_SHOW_FRIENDS = 1,
+        AV_RENDER_ONLY_SHOW_FRIENDS   = 2
+    };
+
+    // Visual Mute Setting is an input. Does not necessarily determine
+    // what the avatar looks like, because it interacts with other
+    // settings like muting, complexity threshold. Should be private or protected.
+    enum VisualMuteSettings
+    {
+        AV_RENDER_NORMALLY = 0,
+        AV_DO_NOT_RENDER   = 1,
+        AV_ALWAYS_RENDER   = 2
+    };
+    void        setVisualMuteSettings(VisualMuteSettings set);
+
+protected:
+    // If you think you need to access this outside LLVOAvatar, you probably want getOverallAppearance()
+    VisualMuteSettings  getVisualMuteSettings()                     { return mVisuallyMuteSetting;  };
+
+public:
+
+    // Overall Appearance is an output. Depending on whether the
+    // avatar is blocked/muted, whether it exceeds the complexity
+    // threshold, etc, avatar will want to be displayed in one of
+    // these ways. Rendering code that wants to know how to display an
+    // avatar should be looking at this value, NOT the visual mute
+    // settings
+    enum AvatarOverallAppearance
+    {
+        AOA_NORMAL,
+        AOA_JELLYDOLL,
+        AOA_INVISIBLE
+    };
+
+    AvatarOverallAppearance getOverallAppearance() const;
+    void setOverallAppearanceNormal();
+    void setOverallAppearanceJellyDoll();
+    void setOverallAppearanceInvisible();
+
+    void updateOverallAppearance();
+    void updateOverallAppearanceAnimations();
+
+    std::set<LLUUID> mJellyAnims;
+
+    U32         renderRigid();
+    U32         renderSkinned();
+    F32         getLastSkinTime() { return mLastSkinTime; }
+    U32         renderTransparent(bool first_pass);
+    void        renderCollisionVolumes();
+    void        renderBones(const std::string &selected_joint = std::string());
+    void        renderJoints();
+    static void deleteCachedImages(bool clearAll=true);
+    static void destroyGL();
+    static void restoreGL();
+    S32         mSpecialRenderMode; // special lighting
+
+private:
+    friend class LLPipeline;
+    AvatarOverallAppearance mOverallAppearance;
+    F32         mAttachmentSurfaceArea; //estimated surface area of attachments
+    U32         mAttachmentVisibleTriangleCount;
+    F32         mAttachmentEstTriangleCount;
+    bool        shouldAlphaMask();
+
+    bool        mNeedsSkin; // avatar has been animated and verts have not been updated
+    F32         mLastSkinTime; //value of gFrameTimeSeconds at last skin update
+
+    S32         mUpdatePeriod;
+    S32         mNumInitFaces; //number of faces generated when creating the avatar drawable, does not inculde splitted faces due to long vertex buffer.
+
+    // profile handle
+    U32 mGPUTimerQuery = 0;
+
+    // profile results
+
+    // GPU render time in ms
+    F32 mGPURenderTime = 0.f;
+    bool mGPUProfilePending = false;
+
+    // CPU render time in ms
+    F32 mCPURenderTime = 0.f;
+
+    // the isTooComplex method uses these mutable values to avoid recalculating too frequently
+    // DEPRECATED -- obsolete avatar render cost values
+    mutable U32  mVisualComplexity;
+    mutable bool mVisualComplexityStale;
+    U32          mReportedVisualComplexity; // from other viewers through the simulator
+
+    mutable bool        mCachedInMuteList;
+    mutable F64         mCachedMuteListUpdateTime;
+
+    VisualMuteSettings      mVisuallyMuteSetting;           // Always or never visually mute this AV
+
+    //--------------------------------------------------------------------
+    // animated object status
+    //--------------------------------------------------------------------
+public:
+    bool mIsControlAvatar;
+    bool mIsUIAvatar;
+    bool mEnableDefaultMotions;
+
+    //--------------------------------------------------------------------
+    // Morph masks
+    //--------------------------------------------------------------------
+public:
+    /*virtual*/ void    applyMorphMask(const U8* tex_data, S32 width, S32 height, S32 num_components, LLAvatarAppearanceDefines::EBakedTextureIndex index = LLAvatarAppearanceDefines::BAKED_NUM_INDICES);
+    bool        morphMaskNeedsUpdate(LLAvatarAppearanceDefines::EBakedTextureIndex index = LLAvatarAppearanceDefines::BAKED_NUM_INDICES);
+
+
+    //--------------------------------------------------------------------
+    // Global colors
+    //--------------------------------------------------------------------
+public:
+    /*virtual*/void onGlobalColorChanged(const LLTexGlobalColor* global_color);
+
+    //--------------------------------------------------------------------
+    // Visibility
+    //--------------------------------------------------------------------
+protected:
+    void        updateVisibility();
+private:
+    U32         mVisibilityRank;
+    bool        mVisible;
+
+    //--------------------------------------------------------------------
+    // Shadowing
+    //--------------------------------------------------------------------
+public:
+    void        updateShadowFaces();
+    LLDrawable* mShadow;
+private:
+    LLFace*     mShadow0Facep;
+    LLFace*     mShadow1Facep;
+    LLPointer<LLViewerTexture> mShadowImagep;
+
+    //--------------------------------------------------------------------
+    // Impostors
+    //--------------------------------------------------------------------
+public:
+    virtual bool isImpostor();
+    bool        shouldImpostor(const F32 rank_factor = 1.0);
+    bool        needsImpostorUpdate() const;
+    const LLVector3& getImpostorOffset() const;
+    const LLVector2& getImpostorDim() const;
+    void        getImpostorValues(LLVector4a* extents, LLVector3& angle, F32& distance) const;
+    void        cacheImpostorValues();
+    void        setImpostorDim(const LLVector2& dim);
+    static void resetImpostors();
+    static void updateImpostors();
+    LLRenderTarget mImpostor;
+    bool        mNeedsImpostorUpdate;
+    S32         mLastImpostorUpdateReason;
+    F32SecondsImplicit mLastImpostorUpdateFrameTime;
+    const LLVector3*  getLastAnimExtents() const { return mLastAnimExtents; }
+    void        setNeedsExtentUpdate(bool val) { mNeedsExtentUpdate = val; }
+
+private:
+    LLVector3   mImpostorOffset;
+    LLVector2   mImpostorDim;
+    // This becomes true in the constructor and false after the first
+    // idleUpdateMisc(). Not clear it serves any purpose.
+    bool        mNeedsAnimUpdate;
+    bool        mNeedsExtentUpdate;
+    LLVector3   mImpostorAngle;
+    F32         mImpostorDistance;
+    F32         mImpostorPixelArea;
+    LLVector3   mLastAnimExtents[2];
+    LLVector3   mLastAnimBasePos;
+
+    LLCachedControl<bool> mRenderUnloadedAvatar;
+
+    //--------------------------------------------------------------------
+    // Wind rippling in clothes
+    //--------------------------------------------------------------------
+public:
+    LLVector4   mWindVec;
+    F32         mRipplePhase;
+    bool        mBelowWater;
+private:
+    F32         mWindFreq;
+    LLFrameTimer mRippleTimer;
+    F32         mRippleTimeLast;
+    LLVector3   mRippleAccel;
+    LLVector3   mLastVel;
+
+    //--------------------------------------------------------------------
+    // Culling
+    //--------------------------------------------------------------------
+public:
+    static void cullAvatarsByPixelArea();
+    bool        isCulled() const { return mCulled; }
+private:
+    bool        mCulled;
+
+    //--------------------------------------------------------------------
+    // Constants
+    //--------------------------------------------------------------------
+public:
+    virtual LLViewerTexture::EBoostLevel    getAvatarBoostLevel() const { return LLGLTexture::BOOST_AVATAR; }
+    virtual LLViewerTexture::EBoostLevel    getAvatarBakedBoostLevel() const { return LLGLTexture::BOOST_AVATAR_BAKED; }
+    virtual S32                         getTexImageSize() const;
+    /*virtual*/ S32                     getTexImageArea() const { return getTexImageSize()*getTexImageSize(); }
+
+/**                    Rendering
+ **                                                                            **
+ *******************************************************************************/
+
+/********************************************************************************
+ **                                                                            **
+ **                    TEXTURES
+ **/
+
+    //--------------------------------------------------------------------
+    // Loading status
+    //--------------------------------------------------------------------
+public:
+    virtual bool    isTextureDefined(LLAvatarAppearanceDefines::ETextureIndex type, U32 index = 0) const;
+    virtual bool    isTextureVisible(LLAvatarAppearanceDefines::ETextureIndex type, U32 index = 0) const;
+    virtual bool    isTextureVisible(LLAvatarAppearanceDefines::ETextureIndex type, LLViewerWearable *wearable) const;
+
+    bool            isFullyBaked();
+    static bool     areAllNearbyInstancesBaked(S32& grey_avatars);
+    static void     getNearbyRezzedStats(std::vector<S32>& counts, F32& avg_cloud_time, S32& cloud_avatars);
+    static std::string rezStatusToString(S32 status);
+
+    //--------------------------------------------------------------------
+    // Baked textures
+    //--------------------------------------------------------------------
+public:
+    /*virtual*/ LLTexLayerSet*  createTexLayerSet(); // Return LLViewerTexLayerSet
+    void            releaseComponentTextures(); // ! BACKWARDS COMPATIBILITY !
+
+protected:
+    static void     onBakedTextureMasksLoaded(bool success, LLViewerFetchedTexture *src_vi, LLImageRaw* src, LLImageRaw* aux_src, S32 discard_level, bool final, void* userdata);
+    static void     onInitialBakedTextureLoaded(bool success, LLViewerFetchedTexture *src_vi, LLImageRaw* src, LLImageRaw* aux_src, S32 discard_level, bool final, void* userdata);
+    static void     onBakedTextureLoaded(bool success, LLViewerFetchedTexture *src_vi, LLImageRaw* src, LLImageRaw* aux_src, S32 discard_level, bool final, void* userdata);
+    virtual void    removeMissingBakedTextures();
+    void            useBakedTexture(const LLUUID& id);
+    LLViewerTexLayerSet*  getTexLayerSet(const U32 index) const { return dynamic_cast<LLViewerTexLayerSet*>(mBakedTextureDatas[index].mTexLayerSet);    }
+
+
+    LLLoadedCallbackEntry::source_callback_list_t mCallbackTextureList ;
+    bool mLoadedCallbacksPaused;
+    S32 mLoadedCallbackTextures; // count of 'loaded' baked textures, filled from mCallbackTextureList
+    LLFrameTimer mLastTexCallbackAddedTime;
+    std::set<LLUUID>    mTextureIDs;
+    //--------------------------------------------------------------------
+    // Local Textures
+    //--------------------------------------------------------------------
+protected:
+    virtual void    setLocalTexture(LLAvatarAppearanceDefines::ETextureIndex type, LLViewerTexture* tex, bool baked_version_exits, U32 index = 0);
+    virtual void    addLocalTextureStats(LLAvatarAppearanceDefines::ETextureIndex type, LLViewerFetchedTexture* imagep, F32 texel_area_ratio, bool rendered, bool covered_by_baked);
+    // MULTI-WEARABLE: make self-only?
+    virtual void    setBakedReady(LLAvatarAppearanceDefines::ETextureIndex type, bool baked_version_exists, U32 index = 0);
+
+    //--------------------------------------------------------------------
+    // Texture accessors
+    //--------------------------------------------------------------------
+private:
+    virtual void                setImage(const U8 te, LLViewerTexture *imagep, const U32 index);
+    virtual LLViewerTexture*    getImage(const U8 te, const U32 index) const;
+    const std::string           getImageURL(const U8 te, const LLUUID &uuid);
+
+    virtual const LLTextureEntry* getTexEntry(const U8 te_num) const;
+    virtual void setTexEntry(const U8 index, const LLTextureEntry &te);
+
+    void checkTextureLoading() ;
+    //--------------------------------------------------------------------
+    // Layers
+    //--------------------------------------------------------------------
+protected:
+    void            deleteLayerSetCaches(bool clearAll = true);
+    void            addBakedTextureStats(LLViewerFetchedTexture* imagep, F32 pixel_area, F32 texel_area_ratio, S32 boost_level);
+
+    //--------------------------------------------------------------------
+    // Composites
+    //--------------------------------------------------------------------
+public:
+    virtual void    invalidateComposite(LLTexLayerSet* layerset);
+    virtual void    invalidateAll();
+    virtual void    setCompositeUpdatesEnabled(bool b) {}
+    virtual void    setCompositeUpdatesEnabled(U32 index, bool b) {}
+    virtual bool    isCompositeUpdateEnabled(U32 index) { return false; }
+
+    //--------------------------------------------------------------------
+    // Static texture/mesh/baked dictionary
+    //--------------------------------------------------------------------
+public:
+    static bool     isIndexLocalTexture(LLAvatarAppearanceDefines::ETextureIndex i);
+    static bool     isIndexBakedTexture(LLAvatarAppearanceDefines::ETextureIndex i);
+
+    //--------------------------------------------------------------------
+    // Messaging
+    //--------------------------------------------------------------------
+public:
+    void            onFirstTEMessageReceived();
+private:
+    bool            mFirstTEMessageReceived;
+    bool            mFirstAppearanceMessageReceived;
+
+/**                    Textures
+ **                                                                            **
+ *******************************************************************************/
+
+/********************************************************************************
+ **                                                                            **
+ **                    MESHES
+ **/
+
+public:
+    void            debugColorizeSubMeshes(U32 i, const LLColor4& color);
+    virtual void    updateMeshTextures();
+    void            updateSexDependentLayerSets();
+    virtual void    dirtyMesh(); // Dirty the avatar mesh
+    void            updateMeshData();
+    void            updateMeshVisibility();
+    LLViewerTexture*        getBakedTexture(const U8 te);
+
+    // Matrix palette cache entry
+    class alignas(16) MatrixPaletteCache
+    {
+    public:
+        // Last frame this entry was updated
+        U32 mFrame;
+
+        // List of Matrix4a's for this entry
+        LLMeshSkinInfo::matrix_list_t mMatrixPalette;
+
+        // Float array ready to be sent to GL
+        std::vector<F32> mGLMp;
+
+        MatrixPaletteCache() :
+            mFrame(gFrameCount - 1)
+        {
+        }
+    };
+
+    // Accessor for Matrix Palette Cache
+    // Will do a map lookup for the entry associated with the given MeshSkinInfo
+    // Will update said entry if it hasn't been updated yet this frame
+    const MatrixPaletteCache& updateSkinInfoMatrixPalette(const LLMeshSkinInfo* skinInfo);
+
+    // Map of LLMeshSkinInfo::mHash to MatrixPaletteCache
+    typedef std::unordered_map<U64, MatrixPaletteCache> matrix_palette_cache_t;
+    matrix_palette_cache_t mMatrixPaletteCache;
+
+protected:
+    void            releaseMeshData();
+    virtual void restoreMeshData();
+private:
+    virtual void    dirtyMesh(S32 priority); // Dirty the avatar mesh, with priority
+    LLViewerJoint*  getViewerJoint(S32 idx);
+    S32             mDirtyMesh; // 0 -- not dirty, 1 -- morphed, 2 -- LOD
+    bool            mMeshTexturesDirty;
+
+    //--------------------------------------------------------------------
+    // Destroy invisible mesh
+    //--------------------------------------------------------------------
+protected:
+    bool            mMeshValid;
+    LLFrameTimer    mMeshInvisibleTime;
+
+/**                    Meshes
+ **                                                                            **
+ *******************************************************************************/
+
+/********************************************************************************
+ **                                                                            **
+ **                    APPEARANCE
+ **/
+
+    LLPointer<LLAppearanceMessageContents>  mLastProcessedAppearance;
+
+public:
+    void            parseAppearanceMessage(LLMessageSystem* mesgsys, LLAppearanceMessageContents& msg);
+    void            processAvatarAppearance(LLMessageSystem* mesgsys);
+    void            applyParsedAppearanceMessage(LLAppearanceMessageContents& contents, bool slam_params);
+    void            hideHair();
+    void            hideSkirt();
+    void            startAppearanceAnimation();
+
+    //--------------------------------------------------------------------
+    // Appearance morphing
+    //--------------------------------------------------------------------
+public:
+    bool            getIsAppearanceAnimating() const { return mAppearanceAnimating; }
+
+    // True if we are computing our appearance via local compositing
+    // instead of baked textures, as for example during wearable
+    // editing or when waiting for a subsequent server rebake.
+    /*virtual*/ bool    isUsingLocalAppearance() const { return mUseLocalAppearance; }
+
+    // True if we are currently in appearance editing mode. Often but
+    // not always the same as isUsingLocalAppearance().
+    /*virtual*/ bool    isEditingAppearance() const { return mIsEditingAppearance; }
+
+    // FIXME review isUsingLocalAppearance uses, some should be isEditing instead.
+
+private:
+    bool            mAppearanceAnimating;
+    LLFrameTimer    mAppearanceMorphTimer;
+    F32             mLastAppearanceBlendTime;
+    bool            mIsEditingAppearance; // flag for if we're actively in appearance editing mode
+    bool            mUseLocalAppearance; // flag for if we're using a local composite
+
+    //--------------------------------------------------------------------
+    // Visibility
+    //--------------------------------------------------------------------
+public:
+    bool            isVisible() const;
+    virtual bool    shouldRenderRigged() const;
+    void            setVisibilityRank(U32 rank);
+    U32             getVisibilityRank() const { return mVisibilityRank; }
+    static S32      sNumVisibleAvatars; // Number of instances of this class
+/**                    Appearance
+ **                                                                            **
+ *******************************************************************************/
+
+/********************************************************************************
+ **                                                                            **
+ **                    WEARABLES
+ **/
+
+    //--------------------------------------------------------------------
+    // Attachments
+    //--------------------------------------------------------------------
+public:
+    void                clampAttachmentPositions();
+    virtual const LLViewerJointAttachment* attachObject(LLViewerObject *viewer_object);
+    virtual bool        detachObject(LLViewerObject *viewer_object);
+    static bool         getRiggedMeshID( LLViewerObject* pVO, LLUUID& mesh_id );
+    void                cleanupAttachedMesh( LLViewerObject* pVO );
+    bool                hasPendingAttachedMeshes();
+    static LLVOAvatar*  findAvatarFromAttachment(LLViewerObject* obj);
+    /*virtual*/ bool    isWearingWearableType(LLWearableType::EType type ) const;
+    LLViewerObject *    findAttachmentByID( const LLUUID & target_id ) const;
+    LLViewerJointAttachment* getTargetAttachmentPoint(LLViewerObject* viewer_object);
+
+protected:
+    void                lazyAttach();
+    void                rebuildRiggedAttachments( void );
+
+    //--------------------------------------------------------------------
+    // Map of attachment points, by ID
+    //--------------------------------------------------------------------
+public:
+    S32                 getAttachmentCount() const; // Warning: order(N) not order(1)
+    typedef std::map<S32, LLViewerJointAttachment*> attachment_map_t;
+    attachment_map_t                                mAttachmentPoints;
+    std::vector<LLPointer<LLViewerObject> >         mPendingAttachment;
+
+    // List of attachments' ids with attach points from simulator.
+    // we need this info to know when all attachments are present.
+    std::map<LLUUID, S32>                           mSimAttachments;
+    S32                                             mLastCloudAttachmentCount;
+    LLFrameTimer                                    mLastCloudAttachmentChangeTime;
+
+    //--------------------------------------------------------------------
+    // HUD functions
+    //--------------------------------------------------------------------
+public:
+    bool                hasHUDAttachment() const;
+    LLBBox              getHUDBBox() const;
+    void                resetHUDAttachments();
+    S32                 getMaxAttachments() const;
+    bool                canAttachMoreObjects(U32 n=1) const;
+    S32                 getMaxAnimatedObjectAttachments() const;
+    bool                canAttachMoreAnimatedObjects(U32 n=1) const;
+protected:
+    U32                 getNumAttachments() const; // O(N), not O(1)
+    U32                 getNumAnimatedObjectAttachments() const; // O(N), not O(1)
+
+/**                    Wearables
+ **                                                                            **
+ *******************************************************************************/
+
+/********************************************************************************
+ **                                                                            **
+ **                    ACTIONS
+ **/
+
+    //--------------------------------------------------------------------
+    // Animations
+    //--------------------------------------------------------------------
+public:
+    bool            isAnyAnimationSignaled(const LLUUID *anim_array, const S32 num_anims) const;
+    void            processAnimationStateChanges();
+protected:
+    bool            processSingleAnimationStateChange(const LLUUID &anim_id, bool start);
+    void            resetAnimations();
+private:
+    LLTimer         mAnimTimer;
+    F32             mTimeLast;
+
+    //--------------------------------------------------------------------
+    // Animation state data
+    //--------------------------------------------------------------------
+public:
+    typedef std::map<LLUUID, S32>::iterator AnimIterator;
+    std::map<LLUUID, S32>                   mSignaledAnimations; // requested state of Animation name/value
+    std::map<LLUUID, S32>                   mPlayingAnimations; // current state of Animation name/value
+
+    typedef std::multimap<LLUUID, LLUUID>   AnimationSourceMap;
+    typedef AnimationSourceMap::iterator    AnimSourceIterator;
+    AnimationSourceMap                      mAnimationSources; // object ids that triggered anim ids
+
+    //--------------------------------------------------------------------
+    // Chat
+    //--------------------------------------------------------------------
+public:
+    void            addChat(const LLChat& chat);
+    void            clearChat();
+    void            startTyping() { mTyping = true; mTypingTimer.reset(); }
+    void            stopTyping() { mTyping = false; }
+private:
+    bool            mVisibleChat;
+
+    //--------------------------------------------------------------------
+    // Lip synch morphs
+    //--------------------------------------------------------------------
+private:
+    bool            mLipSyncActive; // we're morphing for lip sync
+    LLVisualParam*  mOohMorph; // cached pointers morphs for lip sync
+    LLVisualParam*  mAahMorph; // cached pointers morphs for lip sync
+
+    //--------------------------------------------------------------------
+    // Flight
+    //--------------------------------------------------------------------
+public:
+    bool            mInAir;
+    LLFrameTimer    mTimeInAir;
+
+/**                    Actions
+ **                                                                            **
+ *******************************************************************************/
+
+/********************************************************************************
+ **                                                                            **
+ **                    PHYSICS
+ **/
+
+private:
+    F32         mSpeedAccum; // measures speed (for diagnostics mostly).
+    bool        mTurning; // controls hysteresis on avatar rotation
+    F32         mSpeed; // misc. animation repeated state
+
+    //--------------------------------------------------------------------
+    // Dimensions
+    //--------------------------------------------------------------------
+public:
+    void        resolveHeightGlobal(const LLVector3d &inPos, LLVector3d &outPos, LLVector3 &outNorm);
+    bool        distanceToGround( const LLVector3d &startPoint, LLVector3d &collisionPoint, F32 distToIntersectionAlongRay );
+    void        resolveHeightAgent(const LLVector3 &inPos, LLVector3 &outPos, LLVector3 &outNorm);
+    void        resolveRayCollisionAgent(const LLVector3d start_pt, const LLVector3d end_pt, LLVector3d &out_pos, LLVector3 &out_norm);
+    void        slamPosition(); // Slam position to transmitted position (for teleport);
+protected:
+
+    //--------------------------------------------------------------------
+    // Material being stepped on
+    //--------------------------------------------------------------------
+private:
+    bool        mStepOnLand;
+    U8          mStepMaterial;
+    LLVector3   mStepObjectVelocity;
+
+/**                    Physics
+ **                                                                            **
+ *******************************************************************************/
+
+/********************************************************************************
+ **                                                                            **
+ **                    HIERARCHY
+ **/
+
+public:
+    /*virtual*/ bool    setParent(LLViewerObject* parent);
+    /*virtual*/ void    addChild(LLViewerObject *childp);
+    /*virtual*/ void    removeChild(LLViewerObject *childp);
+
+    //--------------------------------------------------------------------
+    // Sitting
+    //--------------------------------------------------------------------
+public:
+    void            sitDown(bool bSitting);
+    bool            isSitting(){return mIsSitting;}
+    void            sitOnObject(LLViewerObject *sit_object);
+    void            getOffObject();
+private:
+    // set this property only with LLVOAvatar::sitDown method
+    bool            mIsSitting;
+    // position backup in case of missing data
+    LLVector3       mLastRootPos;
+
+/**                    Hierarchy
+ **                                                                            **
+ *******************************************************************************/
+
+/********************************************************************************
+ **                                                                            **
+ **                    NAME
+ **/
+
+public:
+    virtual std::string getFullname() const; // Returns "FirstName LastName"
+    std::string     avString() const; // Frequently used string in log messages "Avatar '<full name'"
+protected:
+    static void     getAnimLabels(std::vector<std::string>* labels);
+    static void     getAnimNames(std::vector<std::string>* names);
+private:
+    bool            mNameIsSet;
+    std::string     mTitle;
+    bool            mNameAway;
+    bool            mNameDoNotDisturb;
+    bool            mNameMute;
+    bool            mNameAppearance;
+    bool            mNameFriend;
+    bool            mNameCloud;
+    F32             mNameAlpha;
+    bool            mRenderGroupTitles;
+
+    //--------------------------------------------------------------------
+    // Display the name (then optionally fade it out)
+    //--------------------------------------------------------------------
+public:
+    LLFrameTimer    mChatTimer;
+    LLPointer<LLHUDNameTag> mNameText;
+private:
+    LLFrameTimer    mTimeVisible;
+    std::deque<LLChat> mChats;
+    bool            mTyping;
+    LLFrameTimer    mTypingTimer;
+
+/**                    Name
+ **                                                                            **
+ *******************************************************************************/
+
+/********************************************************************************
+ **                                                                            **
+ **                    SOUNDS
+ **/
+
+    //--------------------------------------------------------------------
+    // Voice visualizer
+    //--------------------------------------------------------------------
+public:
+    // Responsible for detecting the user's voice signal (and when the
+    // user speaks, it puts a voice symbol over the avatar's head) and gesticulations
+    LLPointer<LLVoiceVisualizer>  mVoiceVisualizer;
+    int                 mCurrentGesticulationLevel;
+
+    //--------------------------------------------------------------------
+    // Step sound
+    //--------------------------------------------------------------------
+protected:
+    const LLUUID&       getStepSound() const;
+private:
+    // Global table of sound ids per material, and the ground
+    const static LLUUID sStepSounds[LL_MCODE_END];
+    const static LLUUID sStepSoundOnLand;
+
+    //--------------------------------------------------------------------
+    // Foot step state (for generating sounds)
+    //--------------------------------------------------------------------
+public:
+    void                setFootPlane(const LLVector4 &plane) { mFootPlane = plane; }
+    LLVector4           mFootPlane;
+private:
+    bool                mWasOnGroundLeft;
+    bool                mWasOnGroundRight;
+
+/**                    Sounds
+ **                                                                            **
+ *******************************************************************************/
+
+/********************************************************************************
+ **                                                                            **
+ **                    DIAGNOSTICS
+ **/
+
+    //--------------------------------------------------------------------
+    // General
+    //--------------------------------------------------------------------
+public:
+    void                getSortedJointNames(S32 joint_type, std::vector<std::string>& result) const;
+    void                dumpArchetypeXML(const std::string& prefix, bool group_by_wearables = false);
+    void                dumpAppearanceMsgParams( const std::string& dump_prefix,
+                                                 const LLAppearanceMessageContents& contents);
+    static void         dumpBakedStatus();
+    const std::string   getBakedStatusForPrintout() const;
+    void                dumpAvatarTEs(const std::string& context) const;
+
+    static F32          sUnbakedTime; // Total seconds with >=1 unbaked avatars
+    static F32          sUnbakedUpdateTime; // Last time stats were updated (to prevent multiple updates per frame)
+    static F32          sGreyTime; // Total seconds with >=1 grey avatars
+    static F32          sGreyUpdateTime; // Last time stats were updated (to prevent multiple updates per frame)
+protected:
+    S32                 getUnbakedPixelAreaRank();
+    bool                mHasGrey;
+private:
+    F32                 mMinPixelArea;
+    F32                 mMaxPixelArea;
+    F32                 mAdjustedPixelArea;
+    std::string         mDebugText;
+    std::string         mBakedTextureDebugText;
+
+
+    //--------------------------------------------------------------------
+    // Avatar Rez Metrics
+    //--------------------------------------------------------------------
+public:
+    void            debugAvatarRezTime(std::string notification_name, std::string comment = "");
+    F32             debugGetExistenceTimeElapsedF32() const { return mDebugExistenceTimer.getElapsedTimeF32(); }
+
+protected:
+    LLFrameTimer    mRuthDebugTimer; // For tracking how long it takes for av to rez
+    LLFrameTimer    mDebugExistenceTimer; // Debugging for how long the avatar has been in memory.
+    LLFrameTimer    mLastAppearanceMessageTimer; // Time since last appearance message received.
+
+    //--------------------------------------------------------------------
+    // COF monitoring
+    //--------------------------------------------------------------------
+
+public:
+    // COF version of last viewer-initiated appearance update request. For non-self avs, this will remain at default.
+    S32 mLastUpdateRequestCOFVersion;
+
+    // COF version of last appearance message received for this av.
+    S32 mLastUpdateReceivedCOFVersion;
+
+/**                    Diagnostics
+ **                                                                            **
+ *******************************************************************************/
+
+/********************************************************************************
+ **                                                                            **
+ **                    SUPPORT CLASSES
+ **/
+
+protected: // Shared with LLVOAvatarSelf
+
+
+/**                    Support classes
+ **                                                                            **
+ *******************************************************************************/
+
+}; // LLVOAvatar
+extern const F32 SELF_ADDITIONAL_PRI;
+extern const S32 MAX_TEXTURE_VIRTUAL_SIZE_RESET_INTERVAL;
+
+extern const F32 MAX_HOVER_Z;
+extern const F32 MIN_HOVER_Z;
+
+std::string get_sequential_numbered_file_name(const std::string& prefix,
+                                              const std::string& suffix);
+void dump_sequential_xml(const std::string outprefix, const LLSD& content);
+void dump_visual_param(apr_file_t* file, LLVisualParam* viewer_param, F32 value);
+
+#endif // LL_VOAVATAR_H
+