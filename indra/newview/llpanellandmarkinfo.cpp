/**
 * @file llpanellandmarkinfo.cpp
 * @brief Displays landmark info in Side Tray.
 *
 * $LicenseInfo:firstyear=2009&license=viewerlgpl$
 * Second Life Viewer Source Code
 * Copyright (C) 2010, Linden Research, Inc.
 *
 * This library is free software; you can redistribute it and/or
 * modify it under the terms of the GNU Lesser General Public
 * License as published by the Free Software Foundation;
 * version 2.1 of the License only.
 *
 * This library is distributed in the hope that it will be useful,
 * but WITHOUT ANY WARRANTY; without even the implied warranty of
 * MERCHANTABILITY or FITNESS FOR A PARTICULAR PURPOSE.  See the GNU
 * Lesser General Public License for more details.
 *
 * You should have received a copy of the GNU Lesser General Public
 * License along with this library; if not, write to the Free Software
 * Foundation, Inc., 51 Franklin Street, Fifth Floor, Boston, MA  02110-1301  USA
 *
 * Linden Research, Inc., 945 Battery Street, San Francisco, CA  94111  USA
 * $/LicenseInfo$
 */

#include "llviewerprecompiledheaders.h"

#include "llpanellandmarkinfo.h"

#include "llcombobox.h"
#include "lliconctrl.h"
#include "llinventoryfunctions.h"
#include "lllineeditor.h"
#include "lltextbox.h"
#include "lltexteditor.h"
#include "lltrans.h"

#include "llagent.h"
#include "llagentui.h"
#include "lllandmarkactions.h"
#include "llparcel.h"
#include "llslurl.h"
#include "llviewerinventory.h"
#include "llviewerparcelmgr.h"
#include "llviewerregion.h"

//----------------------------------------------------------------------------
// Aux types and methods
//----------------------------------------------------------------------------

typedef std::pair<LLUUID, std::string> folder_pair_t;

static bool cmp_folders(const folder_pair_t& left, const folder_pair_t& right);

static LLPanelInjector<LLPanelLandmarkInfo> t_landmark_info("panel_landmark_info");

// Statics for textures filenames
static std::string icon_pg;
static std::string icon_m;
static std::string icon_r;

LLPanelLandmarkInfo::LLPanelLandmarkInfo()
:   LLPanelPlaceInfo()
{}

// virtual
LLPanelLandmarkInfo::~LLPanelLandmarkInfo()
{}

// virtual
bool LLPanelLandmarkInfo::postBuild()
{
    LLPanelPlaceInfo::postBuild();

    mOwner = getChild<LLTextBox>("owner");
    mCreator = getChild<LLTextBox>("creator");
    mCreated = getChild<LLTextBox>("created");

    mLandmarkTitle = getChild<LLLineEditor>("title_value");
    mLandmarkTitleEditor = getChild<LLLineEditor>("title_editor");
    mNotesEditor = getChild<LLTextEditor>("notes_editor");
    mFolderCombo = getChild<LLComboBox>("folder_combo");

    icon_pg = getString("icon_PG");
    icon_m = getString("icon_M");
    icon_r = getString("icon_R");

<<<<<<< HEAD
	return true;
=======
    return TRUE;
>>>>>>> e1623bb2
}

// virtual
void LLPanelLandmarkInfo::resetLocation()
{
    LLPanelPlaceInfo::resetLocation();

    std::string loading = LLTrans::getString("LoadingData");
    mCreator->setText(loading);
    mOwner->setText(loading);
    mCreated->setText(loading);
    mLandmarkTitle->setText(LLStringUtil::null);
    mLandmarkTitleEditor->setText(LLStringUtil::null);
    mNotesEditor->setText(LLStringUtil::null);
}

// virtual
void LLPanelLandmarkInfo::setInfoType(EInfoType type)
{
    LLUUID dest_folder;
    setInfoType(type, dest_folder);
}

// Sets CREATE_LANDMARK infotype and creates landmark at desired folder
void LLPanelLandmarkInfo::setInfoAndCreateLandmark(const LLUUID& folder_id)
{
    setInfoType(CREATE_LANDMARK, folder_id);
}

void LLPanelLandmarkInfo::setInfoType(EInfoType type, const LLUUID &folder_id)
{
    LLPanel* landmark_info_panel = getChild<LLPanel>("landmark_info_panel");

    bool is_info_type_create_landmark = type == CREATE_LANDMARK;

    landmark_info_panel->setVisible(type == LANDMARK);

    getChild<LLTextBox>("folder_label")->setVisible(is_info_type_create_landmark);
    getChild<LLButton>("edit_btn")->setVisible(!is_info_type_create_landmark);
<<<<<<< HEAD
	mFolderCombo->setVisible(is_info_type_create_landmark);

	switch(type)
	{
		case CREATE_LANDMARK:
		{
			mCurrentTitle = getString("title_create_landmark");

			mLandmarkTitle->setVisible(false);
			mLandmarkTitleEditor->setVisible(true);
			mNotesEditor->setEnabled(true);

			LLViewerParcelMgr* parcel_mgr = LLViewerParcelMgr::getInstance();
			LLParcel* parcel = parcel_mgr->getAgentParcel();
			std::string name = parcel->getName();
			LLVector3 agent_pos = gAgent.getPositionAgent();
			
			if (name.empty())
			{
				S32 region_x = ll_round(agent_pos.mV[VX]);
				S32 region_y = ll_round(agent_pos.mV[VY]);
				S32 region_z = ll_round(agent_pos.mV[VZ]);

				std::string region_name;
				LLViewerRegion* region = parcel_mgr->getSelectionRegion();
				if (region)
				{
					region_name = region->getName();
				}
				else
				{
					std::string desc;
					LLAgentUI::buildLocationString(desc, LLAgentUI::LOCATION_FORMAT_NORMAL, agent_pos);
					region_name = desc;
				}

				mLandmarkTitleEditor->setText(llformat("%s (%d, %d, %d)",
									  region_name.c_str(), region_x, region_y, region_z));
			}
			else
			{
				mLandmarkTitleEditor->setText(name);
			}
=======
    mFolderCombo->setVisible(is_info_type_create_landmark);

    switch(type)
    {
        case CREATE_LANDMARK:
        {
            mCurrentTitle = getString("title_create_landmark");

            mLandmarkTitle->setVisible(FALSE);
            mLandmarkTitleEditor->setVisible(TRUE);
            mNotesEditor->setEnabled(TRUE);

            LLViewerParcelMgr* parcel_mgr = LLViewerParcelMgr::getInstance();
            LLParcel* parcel = parcel_mgr->getAgentParcel();
            std::string name = parcel->getName();
            LLVector3 agent_pos = gAgent.getPositionAgent();

            if (name.empty())
            {
                S32 region_x = ll_round(agent_pos.mV[VX]);
                S32 region_y = ll_round(agent_pos.mV[VY]);
                S32 region_z = ll_round(agent_pos.mV[VZ]);

                std::string region_name;
                LLViewerRegion* region = parcel_mgr->getSelectionRegion();
                if (region)
                {
                    region_name = region->getName();
                }
                else
                {
                    std::string desc;
                    LLAgentUI::buildLocationString(desc, LLAgentUI::LOCATION_FORMAT_NORMAL, agent_pos);
                    region_name = desc;
                }

                mLandmarkTitleEditor->setText(llformat("%s (%d, %d, %d)",
                                      region_name.c_str(), region_x, region_y, region_z));
            }
            else
            {
                mLandmarkTitleEditor->setText(name);
            }
>>>>>>> e1623bb2

            LLUUID owner_id = parcel->getOwnerID();
            if (owner_id.notNull())
            {
                if (parcel->getIsGroupOwned())
                {
                    std::string owner_name = LLSLURL("group", parcel->getGroupID(), "inspect").getSLURLString();
                    mParcelOwner->setText(owner_name);
                }
                else
                {
                    std::string owner_name = LLSLURL("agent", owner_id, "inspect").getSLURLString();
                    mParcelOwner->setText(owner_name);
                }
            }
            else
            {
                mParcelOwner->setText(getString("public"));
            }

            // Moved landmark creation here from LLPanelLandmarkInfo::processParcelInfo()
            // because we use only agent's current coordinates instead of waiting for
            // remote parcel request to complete.
            if (!LLLandmarkActions::landmarkAlreadyExists())
            {
                createLandmark(folder_id);
            }
        }
        break;

        case LANDMARK:
        default:
            mCurrentTitle = getString("title_landmark");

<<<<<<< HEAD
			mLandmarkTitle->setVisible(true);
			mLandmarkTitleEditor->setVisible(false);
			mNotesEditor->setEnabled(false);
		break;
	}
=======
            mLandmarkTitle->setVisible(TRUE);
            mLandmarkTitleEditor->setVisible(FALSE);
            mNotesEditor->setEnabled(FALSE);
        break;
    }
>>>>>>> e1623bb2

    populateFoldersList();

<<<<<<< HEAD
	// Prevent the floater from losing focus (if the sidepanel is undocked).
	setFocus(true);
=======
    // Prevent the floater from losing focus (if the sidepanel is undocked).
    setFocus(TRUE);
>>>>>>> e1623bb2

    LLPanelPlaceInfo::setInfoType(type);
}

// virtual
void LLPanelLandmarkInfo::processParcelInfo(const LLParcelData& parcel_data)
{
    LLPanelPlaceInfo::processParcelInfo(parcel_data);

    // HACK: Flag 0x2 == adult region,
    // Flag 0x1 == mature region, otherwise assume PG
    if (parcel_data.flags & 0x2)
    {
        mMaturityRatingIcon->setValue(icon_r);
        mMaturityRatingText->setText(LLViewerRegion::accessToString(SIM_ACCESS_ADULT));
    }
    else if (parcel_data.flags & 0x1)
    {
        mMaturityRatingIcon->setValue(icon_m);
        mMaturityRatingText->setText(LLViewerRegion::accessToString(SIM_ACCESS_MATURE));
    }
    else
    {
        mMaturityRatingIcon->setValue(icon_pg);
        mMaturityRatingText->setText(LLViewerRegion::accessToString(SIM_ACCESS_PG));
    }

    if (parcel_data.owner_id.notNull())
    {
        if (parcel_data.flags & 0x4) // depends onto DRTSIM-453
        {
            std::string owner_name = LLSLURL("group", parcel_data.owner_id, "inspect").getSLURLString();
            mParcelOwner->setText(owner_name);
        }
        else
        {
            std::string owner_name = LLSLURL("agent", parcel_data.owner_id, "inspect").getSLURLString();
            mParcelOwner->setText(owner_name);
        }
    }
    else
    {
        mParcelOwner->setText(getString("public"));
    }

    LLSD info;
    info["update_verbs"] = true;
    info["global_x"] = parcel_data.global_x;
    info["global_y"] = parcel_data.global_y;
    info["global_z"] = parcel_data.global_z;
    notifyParent(info);
}

void LLPanelLandmarkInfo::displayItemInfo(const LLInventoryItem* pItem)
{
    if (!pItem)
        return;

    if(!gCacheName)
        return;

    const LLPermissions& perm = pItem->getPermissions();

    //////////////////
    // CREATOR NAME //
    //////////////////
    if (pItem->getCreatorUUID().notNull())
    {
        // IDEVO
        LLUUID creator_id = pItem->getCreatorUUID();
        std::string name =
            LLSLURL("agent", creator_id, "inspect").getSLURLString();
        mCreator->setText(name);
    }
    else
    {
        mCreator->setText(getString("unknown"));
    }

    ////////////////
    // OWNER NAME //
    ////////////////
    if(perm.isOwned())
    {
        std::string name;
        if (perm.isGroupOwned())
        {
            LLUUID group_id = perm.getGroup();
            name = LLSLURL("group", group_id, "inspect").getSLURLString();
        }
        else
        {
            LLUUID owner_id = perm.getOwner();
            name = LLSLURL("agent", owner_id, "inspect").getSLURLString();
        }
        mOwner->setText(name);
    }
    else
    {
        std::string public_str = getString("public");
        mOwner->setText(public_str);
    }

    //////////////////
    // ACQUIRE DATE //
    //////////////////
    time_t time_utc = pItem->getCreationDate();
    if (0 == time_utc)
    {
        mCreated->setText(getString("unknown"));
    }
    else
    {
        std::string timeStr = getString("acquired_date");
        LLSD substitution;
        substitution["datetime"] = (S32) time_utc;
        LLStringUtil::format (timeStr, substitution);
        mCreated->setText(timeStr);
    }

    mLandmarkTitle->setText(pItem->getName());
    mLandmarkTitleEditor->setText(pItem->getName());
    mNotesEditor->setText(pItem->getDescription());
}

void LLPanelLandmarkInfo::toggleLandmarkEditMode(bool enabled)
{
<<<<<<< HEAD
	// If switching to edit mode while creating landmark
	// the "Create Landmark" title remains.
	if (enabled && mInfoType != CREATE_LANDMARK)
	{
		mTitle->setText(getString("title_edit_landmark"));
	}
	else
	{
		mTitle->setText(mCurrentTitle);

		mLandmarkTitle->setText(mLandmarkTitleEditor->getText());
	}

	if (mNotesEditor->getReadOnly() == enabled)
	{
		mLandmarkTitle->setVisible(!enabled);
		mLandmarkTitleEditor->setVisible(enabled);
		mNotesEditor->setReadOnly(!enabled);
		mFolderCombo->setVisible(enabled);
		getChild<LLTextBox>("folder_label")->setVisible(enabled);
		getChild<LLButton>("edit_btn")->setVisible(!enabled);

		// HACK: To change the text color in a text editor
		// when it was enabled/disabled we set the text once again.
		mNotesEditor->setText(mNotesEditor->getText());
	}

	// Prevent the floater from losing focus (if the sidepanel is undocked).
	setFocus(true);
=======
    // If switching to edit mode while creating landmark
    // the "Create Landmark" title remains.
    if (enabled && mInfoType != CREATE_LANDMARK)
    {
        mTitle->setText(getString("title_edit_landmark"));
    }
    else
    {
        mTitle->setText(mCurrentTitle);

        mLandmarkTitle->setText(mLandmarkTitleEditor->getText());
    }

    if (mNotesEditor->getReadOnly() ==  (enabled == TRUE))
    {
        mLandmarkTitle->setVisible(!enabled);
        mLandmarkTitleEditor->setVisible(enabled);
        mNotesEditor->setReadOnly(!enabled);
        mFolderCombo->setVisible(enabled);
        getChild<LLTextBox>("folder_label")->setVisible(enabled);
        getChild<LLButton>("edit_btn")->setVisible(!enabled);

        // HACK: To change the text color in a text editor
        // when it was enabled/disabled we set the text once again.
        mNotesEditor->setText(mNotesEditor->getText());
    }

    // Prevent the floater from losing focus (if the sidepanel is undocked).
    setFocus(TRUE);
>>>>>>> e1623bb2
}

void LLPanelLandmarkInfo::setCanEdit(bool enabled)
{
    getChild<LLButton>("edit_btn")->setEnabled(enabled);
}

const std::string& LLPanelLandmarkInfo::getLandmarkTitle() const
{
    return mLandmarkTitleEditor->getText();
}

const std::string LLPanelLandmarkInfo::getLandmarkNotes() const
{
    return mNotesEditor->getText();
}

const LLUUID LLPanelLandmarkInfo::getLandmarkFolder() const
{
    return mFolderCombo->getValue().asUUID();
}

bool LLPanelLandmarkInfo::setLandmarkFolder(const LLUUID& id)
{
    return mFolderCombo->setCurrentByID(id);
}

void LLPanelLandmarkInfo::createLandmark(const LLUUID& folder_id)
{
    std::string name = mLandmarkTitleEditor->getText();
    std::string desc = mNotesEditor->getText();

    LLStringUtil::trim(name);
    LLStringUtil::trim(desc);

    // If typed name is empty use the parcel name instead.
    if (name.empty())
    {
        name = mParcelName->getText();

        // If no parcel exists use the region name instead.
        if (name.empty())
        {
            name = mRegionTitle;
        }
    }

    LLStringUtil::replaceChar(desc, '\n', ' ');

    // If no folder chosen use the "Landmarks" folder.
    LLLandmarkActions::createLandmarkHere(name, desc,
        folder_id.notNull() ? folder_id : gInventory.findCategoryUUIDForType(LLFolderType::FT_LANDMARK));
}

// static
std::string LLPanelLandmarkInfo::getFullFolderName(const LLViewerInventoryCategory* cat)
{
    std::string name;
    LLUUID parent_id;

    llassert(cat);
    if (cat)
    {
        name = cat->getName();
        parent_id = cat->getParentUUID();
        bool is_under_root_category = parent_id == gInventory.getRootFolderID();

        // we don't want "My Inventory" to appear in the name
        while ((parent_id = cat->getParentUUID()).notNull())
        {
            cat = gInventory.getCategory(parent_id);
            llassert(cat);
            if (cat)
            {
                if (is_under_root_category || cat->getParentUUID() == gInventory.getRootFolderID())
                {
                    std::string localized_name;

                    // Looking for translation only for protected type categories
                    // to avoid warnings about non existent string in strings.xml.
                    bool is_protected_type = LLFolderType::lookupIsProtectedType(cat->getPreferredType());

                    if (is_under_root_category)
                    {
                        // translate category name, if it's right below the root
                        bool is_found = is_protected_type && LLTrans::findString(localized_name, "InvFolder " + name);
                        name = is_found ? localized_name : name;
                    }
                    else
                    {
                        bool is_found = is_protected_type && LLTrans::findString(localized_name, "InvFolder " + cat->getName());

                        // add translated category name to folder's full name
                        name = (is_found ? localized_name : cat->getName()) + "/" + name;
                    }

                    break;
                }
                else
                {
                    name = cat->getName() + "/" + name;
                }
            }
        }
    }

    return name;
}

void LLPanelLandmarkInfo::populateFoldersList()
{
    // Collect all folders that can contain landmarks.
    LLInventoryModel::cat_array_t cats;
    collectLandmarkFolders(cats);

    mFolderCombo->removeall();

    // Put the "Landmarks" folder first in list.
    LLUUID landmarks_id = gInventory.findCategoryUUIDForType(LLFolderType::FT_LANDMARK);
    const LLViewerInventoryCategory* lmcat = gInventory.getCategory(landmarks_id);
    if (!lmcat)
    {
        LL_WARNS() << "Cannot find the landmarks folder" << LL_ENDL;
    }
    else
    {
        std::string cat_full_name = getFullFolderName(lmcat);
        mFolderCombo->add(cat_full_name, lmcat->getUUID());
    }

    typedef std::vector<folder_pair_t> folder_vec_t;
    folder_vec_t folders;
    // Sort the folders by their full name.
    for (S32 i = 0; i < cats.size(); i++)
    {
        const LLViewerInventoryCategory* cat = cats.at(i);
        std::string cat_full_name = getFullFolderName(cat);
        folders.push_back(folder_pair_t(cat->getUUID(), cat_full_name));
    }
    sort(folders.begin(), folders.end(), cmp_folders);

    // Finally, populate the combobox.
    for (folder_vec_t::const_iterator it = folders.begin(); it != folders.end(); it++)
        mFolderCombo->add(it->second, LLSD(it->first));
}

static bool cmp_folders(const folder_pair_t& left, const folder_pair_t& right)
{
    return left.second < right.second;
}

void LLPanelLandmarkInfo::collectLandmarkFolders(LLInventoryModel::cat_array_t& cats)
{
    LLUUID landmarks_id = gInventory.findCategoryUUIDForType(LLFolderType::FT_LANDMARK);

    // Add descendent folders of the "Landmarks" category.
    LLInventoryModel::item_array_t items; // unused
    LLIsType is_category(LLAssetType::AT_CATEGORY);
    gInventory.collectDescendentsIf(
        landmarks_id,
        cats,
        items,
        LLInventoryModel::EXCLUDE_TRASH,
        is_category);
}

/* virtual */ void LLUpdateLandmarkParent::fire(const LLUUID& inv_item_id)
{
<<<<<<< HEAD
	LLInventoryModel::update_list_t update;
	LLInventoryModel::LLCategoryUpdate old_folder(mItem->getParentUUID(), -1);
	update.push_back(old_folder);
	LLInventoryModel::LLCategoryUpdate new_folder(mNewParentId, 1);
	update.push_back(new_folder);
	gInventory.accountForUpdate(update);

	mItem->setParent(mNewParentId);
	mItem->updateParentOnServer(false);

	gInventory.updateItem(mItem);
	gInventory.notifyObservers();
=======
    LLInventoryModel::update_list_t update;
    LLInventoryModel::LLCategoryUpdate old_folder(mItem->getParentUUID(), -1);
    update.push_back(old_folder);
    LLInventoryModel::LLCategoryUpdate new_folder(mNewParentId, 1);
    update.push_back(new_folder);
    gInventory.accountForUpdate(update);

    mItem->setParent(mNewParentId);
    mItem->updateParentOnServer(FALSE);

    gInventory.updateItem(mItem);
    gInventory.notifyObservers();
>>>>>>> e1623bb2
}<|MERGE_RESOLUTION|>--- conflicted
+++ resolved
@@ -1,662 +1,552 @@
-/**
- * @file llpanellandmarkinfo.cpp
- * @brief Displays landmark info in Side Tray.
- *
- * $LicenseInfo:firstyear=2009&license=viewerlgpl$
- * Second Life Viewer Source Code
- * Copyright (C) 2010, Linden Research, Inc.
- *
- * This library is free software; you can redistribute it and/or
- * modify it under the terms of the GNU Lesser General Public
- * License as published by the Free Software Foundation;
- * version 2.1 of the License only.
- *
- * This library is distributed in the hope that it will be useful,
- * but WITHOUT ANY WARRANTY; without even the implied warranty of
- * MERCHANTABILITY or FITNESS FOR A PARTICULAR PURPOSE.  See the GNU
- * Lesser General Public License for more details.
- *
- * You should have received a copy of the GNU Lesser General Public
- * License along with this library; if not, write to the Free Software
- * Foundation, Inc., 51 Franklin Street, Fifth Floor, Boston, MA  02110-1301  USA
- *
- * Linden Research, Inc., 945 Battery Street, San Francisco, CA  94111  USA
- * $/LicenseInfo$
- */
-
-#include "llviewerprecompiledheaders.h"
-
-#include "llpanellandmarkinfo.h"
-
-#include "llcombobox.h"
-#include "lliconctrl.h"
-#include "llinventoryfunctions.h"
-#include "lllineeditor.h"
-#include "lltextbox.h"
-#include "lltexteditor.h"
-#include "lltrans.h"
-
-#include "llagent.h"
-#include "llagentui.h"
-#include "lllandmarkactions.h"
-#include "llparcel.h"
-#include "llslurl.h"
-#include "llviewerinventory.h"
-#include "llviewerparcelmgr.h"
-#include "llviewerregion.h"
-
-//----------------------------------------------------------------------------
-// Aux types and methods
-//----------------------------------------------------------------------------
-
-typedef std::pair<LLUUID, std::string> folder_pair_t;
-
-static bool cmp_folders(const folder_pair_t& left, const folder_pair_t& right);
-
-static LLPanelInjector<LLPanelLandmarkInfo> t_landmark_info("panel_landmark_info");
-
-// Statics for textures filenames
-static std::string icon_pg;
-static std::string icon_m;
-static std::string icon_r;
-
-LLPanelLandmarkInfo::LLPanelLandmarkInfo()
-:   LLPanelPlaceInfo()
-{}
-
-// virtual
-LLPanelLandmarkInfo::~LLPanelLandmarkInfo()
-{}
-
-// virtual
-bool LLPanelLandmarkInfo::postBuild()
-{
-    LLPanelPlaceInfo::postBuild();
-
-    mOwner = getChild<LLTextBox>("owner");
-    mCreator = getChild<LLTextBox>("creator");
-    mCreated = getChild<LLTextBox>("created");
-
-    mLandmarkTitle = getChild<LLLineEditor>("title_value");
-    mLandmarkTitleEditor = getChild<LLLineEditor>("title_editor");
-    mNotesEditor = getChild<LLTextEditor>("notes_editor");
-    mFolderCombo = getChild<LLComboBox>("folder_combo");
-
-    icon_pg = getString("icon_PG");
-    icon_m = getString("icon_M");
-    icon_r = getString("icon_R");
-
-<<<<<<< HEAD
-	return true;
-=======
-    return TRUE;
->>>>>>> e1623bb2
-}
-
-// virtual
-void LLPanelLandmarkInfo::resetLocation()
-{
-    LLPanelPlaceInfo::resetLocation();
-
-    std::string loading = LLTrans::getString("LoadingData");
-    mCreator->setText(loading);
-    mOwner->setText(loading);
-    mCreated->setText(loading);
-    mLandmarkTitle->setText(LLStringUtil::null);
-    mLandmarkTitleEditor->setText(LLStringUtil::null);
-    mNotesEditor->setText(LLStringUtil::null);
-}
-
-// virtual
-void LLPanelLandmarkInfo::setInfoType(EInfoType type)
-{
-    LLUUID dest_folder;
-    setInfoType(type, dest_folder);
-}
-
-// Sets CREATE_LANDMARK infotype and creates landmark at desired folder
-void LLPanelLandmarkInfo::setInfoAndCreateLandmark(const LLUUID& folder_id)
-{
-    setInfoType(CREATE_LANDMARK, folder_id);
-}
-
-void LLPanelLandmarkInfo::setInfoType(EInfoType type, const LLUUID &folder_id)
-{
-    LLPanel* landmark_info_panel = getChild<LLPanel>("landmark_info_panel");
-
-    bool is_info_type_create_landmark = type == CREATE_LANDMARK;
-
-    landmark_info_panel->setVisible(type == LANDMARK);
-
-    getChild<LLTextBox>("folder_label")->setVisible(is_info_type_create_landmark);
-    getChild<LLButton>("edit_btn")->setVisible(!is_info_type_create_landmark);
-<<<<<<< HEAD
-	mFolderCombo->setVisible(is_info_type_create_landmark);
-
-	switch(type)
-	{
-		case CREATE_LANDMARK:
-		{
-			mCurrentTitle = getString("title_create_landmark");
-
-			mLandmarkTitle->setVisible(false);
-			mLandmarkTitleEditor->setVisible(true);
-			mNotesEditor->setEnabled(true);
-
-			LLViewerParcelMgr* parcel_mgr = LLViewerParcelMgr::getInstance();
-			LLParcel* parcel = parcel_mgr->getAgentParcel();
-			std::string name = parcel->getName();
-			LLVector3 agent_pos = gAgent.getPositionAgent();
-			
-			if (name.empty())
-			{
-				S32 region_x = ll_round(agent_pos.mV[VX]);
-				S32 region_y = ll_round(agent_pos.mV[VY]);
-				S32 region_z = ll_round(agent_pos.mV[VZ]);
-
-				std::string region_name;
-				LLViewerRegion* region = parcel_mgr->getSelectionRegion();
-				if (region)
-				{
-					region_name = region->getName();
-				}
-				else
-				{
-					std::string desc;
-					LLAgentUI::buildLocationString(desc, LLAgentUI::LOCATION_FORMAT_NORMAL, agent_pos);
-					region_name = desc;
-				}
-
-				mLandmarkTitleEditor->setText(llformat("%s (%d, %d, %d)",
-									  region_name.c_str(), region_x, region_y, region_z));
-			}
-			else
-			{
-				mLandmarkTitleEditor->setText(name);
-			}
-=======
-    mFolderCombo->setVisible(is_info_type_create_landmark);
-
-    switch(type)
-    {
-        case CREATE_LANDMARK:
-        {
-            mCurrentTitle = getString("title_create_landmark");
-
-            mLandmarkTitle->setVisible(FALSE);
-            mLandmarkTitleEditor->setVisible(TRUE);
-            mNotesEditor->setEnabled(TRUE);
-
-            LLViewerParcelMgr* parcel_mgr = LLViewerParcelMgr::getInstance();
-            LLParcel* parcel = parcel_mgr->getAgentParcel();
-            std::string name = parcel->getName();
-            LLVector3 agent_pos = gAgent.getPositionAgent();
-
-            if (name.empty())
-            {
-                S32 region_x = ll_round(agent_pos.mV[VX]);
-                S32 region_y = ll_round(agent_pos.mV[VY]);
-                S32 region_z = ll_round(agent_pos.mV[VZ]);
-
-                std::string region_name;
-                LLViewerRegion* region = parcel_mgr->getSelectionRegion();
-                if (region)
-                {
-                    region_name = region->getName();
-                }
-                else
-                {
-                    std::string desc;
-                    LLAgentUI::buildLocationString(desc, LLAgentUI::LOCATION_FORMAT_NORMAL, agent_pos);
-                    region_name = desc;
-                }
-
-                mLandmarkTitleEditor->setText(llformat("%s (%d, %d, %d)",
-                                      region_name.c_str(), region_x, region_y, region_z));
-            }
-            else
-            {
-                mLandmarkTitleEditor->setText(name);
-            }
->>>>>>> e1623bb2
-
-            LLUUID owner_id = parcel->getOwnerID();
-            if (owner_id.notNull())
-            {
-                if (parcel->getIsGroupOwned())
-                {
-                    std::string owner_name = LLSLURL("group", parcel->getGroupID(), "inspect").getSLURLString();
-                    mParcelOwner->setText(owner_name);
-                }
-                else
-                {
-                    std::string owner_name = LLSLURL("agent", owner_id, "inspect").getSLURLString();
-                    mParcelOwner->setText(owner_name);
-                }
-            }
-            else
-            {
-                mParcelOwner->setText(getString("public"));
-            }
-
-            // Moved landmark creation here from LLPanelLandmarkInfo::processParcelInfo()
-            // because we use only agent's current coordinates instead of waiting for
-            // remote parcel request to complete.
-            if (!LLLandmarkActions::landmarkAlreadyExists())
-            {
-                createLandmark(folder_id);
-            }
-        }
-        break;
-
-        case LANDMARK:
-        default:
-            mCurrentTitle = getString("title_landmark");
-
-<<<<<<< HEAD
-			mLandmarkTitle->setVisible(true);
-			mLandmarkTitleEditor->setVisible(false);
-			mNotesEditor->setEnabled(false);
-		break;
-	}
-=======
-            mLandmarkTitle->setVisible(TRUE);
-            mLandmarkTitleEditor->setVisible(FALSE);
-            mNotesEditor->setEnabled(FALSE);
-        break;
-    }
->>>>>>> e1623bb2
-
-    populateFoldersList();
-
-<<<<<<< HEAD
-	// Prevent the floater from losing focus (if the sidepanel is undocked).
-	setFocus(true);
-=======
-    // Prevent the floater from losing focus (if the sidepanel is undocked).
-    setFocus(TRUE);
->>>>>>> e1623bb2
-
-    LLPanelPlaceInfo::setInfoType(type);
-}
-
-// virtual
-void LLPanelLandmarkInfo::processParcelInfo(const LLParcelData& parcel_data)
-{
-    LLPanelPlaceInfo::processParcelInfo(parcel_data);
-
-    // HACK: Flag 0x2 == adult region,
-    // Flag 0x1 == mature region, otherwise assume PG
-    if (parcel_data.flags & 0x2)
-    {
-        mMaturityRatingIcon->setValue(icon_r);
-        mMaturityRatingText->setText(LLViewerRegion::accessToString(SIM_ACCESS_ADULT));
-    }
-    else if (parcel_data.flags & 0x1)
-    {
-        mMaturityRatingIcon->setValue(icon_m);
-        mMaturityRatingText->setText(LLViewerRegion::accessToString(SIM_ACCESS_MATURE));
-    }
-    else
-    {
-        mMaturityRatingIcon->setValue(icon_pg);
-        mMaturityRatingText->setText(LLViewerRegion::accessToString(SIM_ACCESS_PG));
-    }
-
-    if (parcel_data.owner_id.notNull())
-    {
-        if (parcel_data.flags & 0x4) // depends onto DRTSIM-453
-        {
-            std::string owner_name = LLSLURL("group", parcel_data.owner_id, "inspect").getSLURLString();
-            mParcelOwner->setText(owner_name);
-        }
-        else
-        {
-            std::string owner_name = LLSLURL("agent", parcel_data.owner_id, "inspect").getSLURLString();
-            mParcelOwner->setText(owner_name);
-        }
-    }
-    else
-    {
-        mParcelOwner->setText(getString("public"));
-    }
-
-    LLSD info;
-    info["update_verbs"] = true;
-    info["global_x"] = parcel_data.global_x;
-    info["global_y"] = parcel_data.global_y;
-    info["global_z"] = parcel_data.global_z;
-    notifyParent(info);
-}
-
-void LLPanelLandmarkInfo::displayItemInfo(const LLInventoryItem* pItem)
-{
-    if (!pItem)
-        return;
-
-    if(!gCacheName)
-        return;
-
-    const LLPermissions& perm = pItem->getPermissions();
-
-    //////////////////
-    // CREATOR NAME //
-    //////////////////
-    if (pItem->getCreatorUUID().notNull())
-    {
-        // IDEVO
-        LLUUID creator_id = pItem->getCreatorUUID();
-        std::string name =
-            LLSLURL("agent", creator_id, "inspect").getSLURLString();
-        mCreator->setText(name);
-    }
-    else
-    {
-        mCreator->setText(getString("unknown"));
-    }
-
-    ////////////////
-    // OWNER NAME //
-    ////////////////
-    if(perm.isOwned())
-    {
-        std::string name;
-        if (perm.isGroupOwned())
-        {
-            LLUUID group_id = perm.getGroup();
-            name = LLSLURL("group", group_id, "inspect").getSLURLString();
-        }
-        else
-        {
-            LLUUID owner_id = perm.getOwner();
-            name = LLSLURL("agent", owner_id, "inspect").getSLURLString();
-        }
-        mOwner->setText(name);
-    }
-    else
-    {
-        std::string public_str = getString("public");
-        mOwner->setText(public_str);
-    }
-
-    //////////////////
-    // ACQUIRE DATE //
-    //////////////////
-    time_t time_utc = pItem->getCreationDate();
-    if (0 == time_utc)
-    {
-        mCreated->setText(getString("unknown"));
-    }
-    else
-    {
-        std::string timeStr = getString("acquired_date");
-        LLSD substitution;
-        substitution["datetime"] = (S32) time_utc;
-        LLStringUtil::format (timeStr, substitution);
-        mCreated->setText(timeStr);
-    }
-
-    mLandmarkTitle->setText(pItem->getName());
-    mLandmarkTitleEditor->setText(pItem->getName());
-    mNotesEditor->setText(pItem->getDescription());
-}
-
-void LLPanelLandmarkInfo::toggleLandmarkEditMode(bool enabled)
-{
-<<<<<<< HEAD
-	// If switching to edit mode while creating landmark
-	// the "Create Landmark" title remains.
-	if (enabled && mInfoType != CREATE_LANDMARK)
-	{
-		mTitle->setText(getString("title_edit_landmark"));
-	}
-	else
-	{
-		mTitle->setText(mCurrentTitle);
-
-		mLandmarkTitle->setText(mLandmarkTitleEditor->getText());
-	}
-
-	if (mNotesEditor->getReadOnly() == enabled)
-	{
-		mLandmarkTitle->setVisible(!enabled);
-		mLandmarkTitleEditor->setVisible(enabled);
-		mNotesEditor->setReadOnly(!enabled);
-		mFolderCombo->setVisible(enabled);
-		getChild<LLTextBox>("folder_label")->setVisible(enabled);
-		getChild<LLButton>("edit_btn")->setVisible(!enabled);
-
-		// HACK: To change the text color in a text editor
-		// when it was enabled/disabled we set the text once again.
-		mNotesEditor->setText(mNotesEditor->getText());
-	}
-
-	// Prevent the floater from losing focus (if the sidepanel is undocked).
-	setFocus(true);
-=======
-    // If switching to edit mode while creating landmark
-    // the "Create Landmark" title remains.
-    if (enabled && mInfoType != CREATE_LANDMARK)
-    {
-        mTitle->setText(getString("title_edit_landmark"));
-    }
-    else
-    {
-        mTitle->setText(mCurrentTitle);
-
-        mLandmarkTitle->setText(mLandmarkTitleEditor->getText());
-    }
-
-    if (mNotesEditor->getReadOnly() ==  (enabled == TRUE))
-    {
-        mLandmarkTitle->setVisible(!enabled);
-        mLandmarkTitleEditor->setVisible(enabled);
-        mNotesEditor->setReadOnly(!enabled);
-        mFolderCombo->setVisible(enabled);
-        getChild<LLTextBox>("folder_label")->setVisible(enabled);
-        getChild<LLButton>("edit_btn")->setVisible(!enabled);
-
-        // HACK: To change the text color in a text editor
-        // when it was enabled/disabled we set the text once again.
-        mNotesEditor->setText(mNotesEditor->getText());
-    }
-
-    // Prevent the floater from losing focus (if the sidepanel is undocked).
-    setFocus(TRUE);
->>>>>>> e1623bb2
-}
-
-void LLPanelLandmarkInfo::setCanEdit(bool enabled)
-{
-    getChild<LLButton>("edit_btn")->setEnabled(enabled);
-}
-
-const std::string& LLPanelLandmarkInfo::getLandmarkTitle() const
-{
-    return mLandmarkTitleEditor->getText();
-}
-
-const std::string LLPanelLandmarkInfo::getLandmarkNotes() const
-{
-    return mNotesEditor->getText();
-}
-
-const LLUUID LLPanelLandmarkInfo::getLandmarkFolder() const
-{
-    return mFolderCombo->getValue().asUUID();
-}
-
-bool LLPanelLandmarkInfo::setLandmarkFolder(const LLUUID& id)
-{
-    return mFolderCombo->setCurrentByID(id);
-}
-
-void LLPanelLandmarkInfo::createLandmark(const LLUUID& folder_id)
-{
-    std::string name = mLandmarkTitleEditor->getText();
-    std::string desc = mNotesEditor->getText();
-
-    LLStringUtil::trim(name);
-    LLStringUtil::trim(desc);
-
-    // If typed name is empty use the parcel name instead.
-    if (name.empty())
-    {
-        name = mParcelName->getText();
-
-        // If no parcel exists use the region name instead.
-        if (name.empty())
-        {
-            name = mRegionTitle;
-        }
-    }
-
-    LLStringUtil::replaceChar(desc, '\n', ' ');
-
-    // If no folder chosen use the "Landmarks" folder.
-    LLLandmarkActions::createLandmarkHere(name, desc,
-        folder_id.notNull() ? folder_id : gInventory.findCategoryUUIDForType(LLFolderType::FT_LANDMARK));
-}
-
-// static
-std::string LLPanelLandmarkInfo::getFullFolderName(const LLViewerInventoryCategory* cat)
-{
-    std::string name;
-    LLUUID parent_id;
-
-    llassert(cat);
-    if (cat)
-    {
-        name = cat->getName();
-        parent_id = cat->getParentUUID();
-        bool is_under_root_category = parent_id == gInventory.getRootFolderID();
-
-        // we don't want "My Inventory" to appear in the name
-        while ((parent_id = cat->getParentUUID()).notNull())
-        {
-            cat = gInventory.getCategory(parent_id);
-            llassert(cat);
-            if (cat)
-            {
-                if (is_under_root_category || cat->getParentUUID() == gInventory.getRootFolderID())
-                {
-                    std::string localized_name;
-
-                    // Looking for translation only for protected type categories
-                    // to avoid warnings about non existent string in strings.xml.
-                    bool is_protected_type = LLFolderType::lookupIsProtectedType(cat->getPreferredType());
-
-                    if (is_under_root_category)
-                    {
-                        // translate category name, if it's right below the root
-                        bool is_found = is_protected_type && LLTrans::findString(localized_name, "InvFolder " + name);
-                        name = is_found ? localized_name : name;
-                    }
-                    else
-                    {
-                        bool is_found = is_protected_type && LLTrans::findString(localized_name, "InvFolder " + cat->getName());
-
-                        // add translated category name to folder's full name
-                        name = (is_found ? localized_name : cat->getName()) + "/" + name;
-                    }
-
-                    break;
-                }
-                else
-                {
-                    name = cat->getName() + "/" + name;
-                }
-            }
-        }
-    }
-
-    return name;
-}
-
-void LLPanelLandmarkInfo::populateFoldersList()
-{
-    // Collect all folders that can contain landmarks.
-    LLInventoryModel::cat_array_t cats;
-    collectLandmarkFolders(cats);
-
-    mFolderCombo->removeall();
-
-    // Put the "Landmarks" folder first in list.
-    LLUUID landmarks_id = gInventory.findCategoryUUIDForType(LLFolderType::FT_LANDMARK);
-    const LLViewerInventoryCategory* lmcat = gInventory.getCategory(landmarks_id);
-    if (!lmcat)
-    {
-        LL_WARNS() << "Cannot find the landmarks folder" << LL_ENDL;
-    }
-    else
-    {
-        std::string cat_full_name = getFullFolderName(lmcat);
-        mFolderCombo->add(cat_full_name, lmcat->getUUID());
-    }
-
-    typedef std::vector<folder_pair_t> folder_vec_t;
-    folder_vec_t folders;
-    // Sort the folders by their full name.
-    for (S32 i = 0; i < cats.size(); i++)
-    {
-        const LLViewerInventoryCategory* cat = cats.at(i);
-        std::string cat_full_name = getFullFolderName(cat);
-        folders.push_back(folder_pair_t(cat->getUUID(), cat_full_name));
-    }
-    sort(folders.begin(), folders.end(), cmp_folders);
-
-    // Finally, populate the combobox.
-    for (folder_vec_t::const_iterator it = folders.begin(); it != folders.end(); it++)
-        mFolderCombo->add(it->second, LLSD(it->first));
-}
-
-static bool cmp_folders(const folder_pair_t& left, const folder_pair_t& right)
-{
-    return left.second < right.second;
-}
-
-void LLPanelLandmarkInfo::collectLandmarkFolders(LLInventoryModel::cat_array_t& cats)
-{
-    LLUUID landmarks_id = gInventory.findCategoryUUIDForType(LLFolderType::FT_LANDMARK);
-
-    // Add descendent folders of the "Landmarks" category.
-    LLInventoryModel::item_array_t items; // unused
-    LLIsType is_category(LLAssetType::AT_CATEGORY);
-    gInventory.collectDescendentsIf(
-        landmarks_id,
-        cats,
-        items,
-        LLInventoryModel::EXCLUDE_TRASH,
-        is_category);
-}
-
-/* virtual */ void LLUpdateLandmarkParent::fire(const LLUUID& inv_item_id)
-{
-<<<<<<< HEAD
-	LLInventoryModel::update_list_t update;
-	LLInventoryModel::LLCategoryUpdate old_folder(mItem->getParentUUID(), -1);
-	update.push_back(old_folder);
-	LLInventoryModel::LLCategoryUpdate new_folder(mNewParentId, 1);
-	update.push_back(new_folder);
-	gInventory.accountForUpdate(update);
-
-	mItem->setParent(mNewParentId);
-	mItem->updateParentOnServer(false);
-
-	gInventory.updateItem(mItem);
-	gInventory.notifyObservers();
-=======
-    LLInventoryModel::update_list_t update;
-    LLInventoryModel::LLCategoryUpdate old_folder(mItem->getParentUUID(), -1);
-    update.push_back(old_folder);
-    LLInventoryModel::LLCategoryUpdate new_folder(mNewParentId, 1);
-    update.push_back(new_folder);
-    gInventory.accountForUpdate(update);
-
-    mItem->setParent(mNewParentId);
-    mItem->updateParentOnServer(FALSE);
-
-    gInventory.updateItem(mItem);
-    gInventory.notifyObservers();
->>>>>>> e1623bb2
-}+/**
+ * @file llpanellandmarkinfo.cpp
+ * @brief Displays landmark info in Side Tray.
+ *
+ * $LicenseInfo:firstyear=2009&license=viewerlgpl$
+ * Second Life Viewer Source Code
+ * Copyright (C) 2010, Linden Research, Inc.
+ *
+ * This library is free software; you can redistribute it and/or
+ * modify it under the terms of the GNU Lesser General Public
+ * License as published by the Free Software Foundation;
+ * version 2.1 of the License only.
+ *
+ * This library is distributed in the hope that it will be useful,
+ * but WITHOUT ANY WARRANTY; without even the implied warranty of
+ * MERCHANTABILITY or FITNESS FOR A PARTICULAR PURPOSE.  See the GNU
+ * Lesser General Public License for more details.
+ *
+ * You should have received a copy of the GNU Lesser General Public
+ * License along with this library; if not, write to the Free Software
+ * Foundation, Inc., 51 Franklin Street, Fifth Floor, Boston, MA  02110-1301  USA
+ *
+ * Linden Research, Inc., 945 Battery Street, San Francisco, CA  94111  USA
+ * $/LicenseInfo$
+ */
+
+#include "llviewerprecompiledheaders.h"
+
+#include "llpanellandmarkinfo.h"
+
+#include "llcombobox.h"
+#include "lliconctrl.h"
+#include "llinventoryfunctions.h"
+#include "lllineeditor.h"
+#include "lltextbox.h"
+#include "lltexteditor.h"
+#include "lltrans.h"
+
+#include "llagent.h"
+#include "llagentui.h"
+#include "lllandmarkactions.h"
+#include "llparcel.h"
+#include "llslurl.h"
+#include "llviewerinventory.h"
+#include "llviewerparcelmgr.h"
+#include "llviewerregion.h"
+
+//----------------------------------------------------------------------------
+// Aux types and methods
+//----------------------------------------------------------------------------
+
+typedef std::pair<LLUUID, std::string> folder_pair_t;
+
+static bool cmp_folders(const folder_pair_t& left, const folder_pair_t& right);
+
+static LLPanelInjector<LLPanelLandmarkInfo> t_landmark_info("panel_landmark_info");
+
+// Statics for textures filenames
+static std::string icon_pg;
+static std::string icon_m;
+static std::string icon_r;
+
+LLPanelLandmarkInfo::LLPanelLandmarkInfo()
+:   LLPanelPlaceInfo()
+{}
+
+// virtual
+LLPanelLandmarkInfo::~LLPanelLandmarkInfo()
+{}
+
+// virtual
+bool LLPanelLandmarkInfo::postBuild()
+{
+    LLPanelPlaceInfo::postBuild();
+
+    mOwner = getChild<LLTextBox>("owner");
+    mCreator = getChild<LLTextBox>("creator");
+    mCreated = getChild<LLTextBox>("created");
+
+    mLandmarkTitle = getChild<LLLineEditor>("title_value");
+    mLandmarkTitleEditor = getChild<LLLineEditor>("title_editor");
+    mNotesEditor = getChild<LLTextEditor>("notes_editor");
+    mFolderCombo = getChild<LLComboBox>("folder_combo");
+
+    icon_pg = getString("icon_PG");
+    icon_m = getString("icon_M");
+    icon_r = getString("icon_R");
+
+    return true;
+}
+
+// virtual
+void LLPanelLandmarkInfo::resetLocation()
+{
+    LLPanelPlaceInfo::resetLocation();
+
+    std::string loading = LLTrans::getString("LoadingData");
+    mCreator->setText(loading);
+    mOwner->setText(loading);
+    mCreated->setText(loading);
+    mLandmarkTitle->setText(LLStringUtil::null);
+    mLandmarkTitleEditor->setText(LLStringUtil::null);
+    mNotesEditor->setText(LLStringUtil::null);
+}
+
+// virtual
+void LLPanelLandmarkInfo::setInfoType(EInfoType type)
+{
+    LLUUID dest_folder;
+    setInfoType(type, dest_folder);
+}
+
+// Sets CREATE_LANDMARK infotype and creates landmark at desired folder
+void LLPanelLandmarkInfo::setInfoAndCreateLandmark(const LLUUID& folder_id)
+{
+    setInfoType(CREATE_LANDMARK, folder_id);
+}
+
+void LLPanelLandmarkInfo::setInfoType(EInfoType type, const LLUUID &folder_id)
+{
+    LLPanel* landmark_info_panel = getChild<LLPanel>("landmark_info_panel");
+
+    bool is_info_type_create_landmark = type == CREATE_LANDMARK;
+
+    landmark_info_panel->setVisible(type == LANDMARK);
+
+    getChild<LLTextBox>("folder_label")->setVisible(is_info_type_create_landmark);
+    getChild<LLButton>("edit_btn")->setVisible(!is_info_type_create_landmark);
+    mFolderCombo->setVisible(is_info_type_create_landmark);
+
+    switch(type)
+    {
+        case CREATE_LANDMARK:
+        {
+            mCurrentTitle = getString("title_create_landmark");
+
+            mLandmarkTitle->setVisible(false);
+            mLandmarkTitleEditor->setVisible(true);
+            mNotesEditor->setEnabled(true);
+
+            LLViewerParcelMgr* parcel_mgr = LLViewerParcelMgr::getInstance();
+            LLParcel* parcel = parcel_mgr->getAgentParcel();
+            std::string name = parcel->getName();
+            LLVector3 agent_pos = gAgent.getPositionAgent();
+
+            if (name.empty())
+            {
+                S32 region_x = ll_round(agent_pos.mV[VX]);
+                S32 region_y = ll_round(agent_pos.mV[VY]);
+                S32 region_z = ll_round(agent_pos.mV[VZ]);
+
+                std::string region_name;
+                LLViewerRegion* region = parcel_mgr->getSelectionRegion();
+                if (region)
+                {
+                    region_name = region->getName();
+                }
+                else
+                {
+                    std::string desc;
+                    LLAgentUI::buildLocationString(desc, LLAgentUI::LOCATION_FORMAT_NORMAL, agent_pos);
+                    region_name = desc;
+                }
+
+                mLandmarkTitleEditor->setText(llformat("%s (%d, %d, %d)",
+                                      region_name.c_str(), region_x, region_y, region_z));
+            }
+            else
+            {
+                mLandmarkTitleEditor->setText(name);
+            }
+
+            LLUUID owner_id = parcel->getOwnerID();
+            if (owner_id.notNull())
+            {
+                if (parcel->getIsGroupOwned())
+                {
+                    std::string owner_name = LLSLURL("group", parcel->getGroupID(), "inspect").getSLURLString();
+                    mParcelOwner->setText(owner_name);
+                }
+                else
+                {
+                    std::string owner_name = LLSLURL("agent", owner_id, "inspect").getSLURLString();
+                    mParcelOwner->setText(owner_name);
+                }
+            }
+            else
+            {
+                mParcelOwner->setText(getString("public"));
+            }
+
+            // Moved landmark creation here from LLPanelLandmarkInfo::processParcelInfo()
+            // because we use only agent's current coordinates instead of waiting for
+            // remote parcel request to complete.
+            if (!LLLandmarkActions::landmarkAlreadyExists())
+            {
+                createLandmark(folder_id);
+            }
+        }
+        break;
+
+        case LANDMARK:
+        default:
+            mCurrentTitle = getString("title_landmark");
+
+            mLandmarkTitle->setVisible(true);
+            mLandmarkTitleEditor->setVisible(false);
+            mNotesEditor->setEnabled(false);
+        break;
+    }
+
+    populateFoldersList();
+
+    // Prevent the floater from losing focus (if the sidepanel is undocked).
+    setFocus(true);
+
+    LLPanelPlaceInfo::setInfoType(type);
+}
+
+// virtual
+void LLPanelLandmarkInfo::processParcelInfo(const LLParcelData& parcel_data)
+{
+    LLPanelPlaceInfo::processParcelInfo(parcel_data);
+
+    // HACK: Flag 0x2 == adult region,
+    // Flag 0x1 == mature region, otherwise assume PG
+    if (parcel_data.flags & 0x2)
+    {
+        mMaturityRatingIcon->setValue(icon_r);
+        mMaturityRatingText->setText(LLViewerRegion::accessToString(SIM_ACCESS_ADULT));
+    }
+    else if (parcel_data.flags & 0x1)
+    {
+        mMaturityRatingIcon->setValue(icon_m);
+        mMaturityRatingText->setText(LLViewerRegion::accessToString(SIM_ACCESS_MATURE));
+    }
+    else
+    {
+        mMaturityRatingIcon->setValue(icon_pg);
+        mMaturityRatingText->setText(LLViewerRegion::accessToString(SIM_ACCESS_PG));
+    }
+
+    if (parcel_data.owner_id.notNull())
+    {
+        if (parcel_data.flags & 0x4) // depends onto DRTSIM-453
+        {
+            std::string owner_name = LLSLURL("group", parcel_data.owner_id, "inspect").getSLURLString();
+            mParcelOwner->setText(owner_name);
+        }
+        else
+        {
+            std::string owner_name = LLSLURL("agent", parcel_data.owner_id, "inspect").getSLURLString();
+            mParcelOwner->setText(owner_name);
+        }
+    }
+    else
+    {
+        mParcelOwner->setText(getString("public"));
+    }
+
+    LLSD info;
+    info["update_verbs"] = true;
+    info["global_x"] = parcel_data.global_x;
+    info["global_y"] = parcel_data.global_y;
+    info["global_z"] = parcel_data.global_z;
+    notifyParent(info);
+}
+
+void LLPanelLandmarkInfo::displayItemInfo(const LLInventoryItem* pItem)
+{
+    if (!pItem)
+        return;
+
+    if(!gCacheName)
+        return;
+
+    const LLPermissions& perm = pItem->getPermissions();
+
+    //////////////////
+    // CREATOR NAME //
+    //////////////////
+    if (pItem->getCreatorUUID().notNull())
+    {
+        // IDEVO
+        LLUUID creator_id = pItem->getCreatorUUID();
+        std::string name =
+            LLSLURL("agent", creator_id, "inspect").getSLURLString();
+        mCreator->setText(name);
+    }
+    else
+    {
+        mCreator->setText(getString("unknown"));
+    }
+
+    ////////////////
+    // OWNER NAME //
+    ////////////////
+    if(perm.isOwned())
+    {
+        std::string name;
+        if (perm.isGroupOwned())
+        {
+            LLUUID group_id = perm.getGroup();
+            name = LLSLURL("group", group_id, "inspect").getSLURLString();
+        }
+        else
+        {
+            LLUUID owner_id = perm.getOwner();
+            name = LLSLURL("agent", owner_id, "inspect").getSLURLString();
+        }
+        mOwner->setText(name);
+    }
+    else
+    {
+        std::string public_str = getString("public");
+        mOwner->setText(public_str);
+    }
+
+    //////////////////
+    // ACQUIRE DATE //
+    //////////////////
+    time_t time_utc = pItem->getCreationDate();
+    if (0 == time_utc)
+    {
+        mCreated->setText(getString("unknown"));
+    }
+    else
+    {
+        std::string timeStr = getString("acquired_date");
+        LLSD substitution;
+        substitution["datetime"] = (S32) time_utc;
+        LLStringUtil::format (timeStr, substitution);
+        mCreated->setText(timeStr);
+    }
+
+    mLandmarkTitle->setText(pItem->getName());
+    mLandmarkTitleEditor->setText(pItem->getName());
+    mNotesEditor->setText(pItem->getDescription());
+}
+
+void LLPanelLandmarkInfo::toggleLandmarkEditMode(bool enabled)
+{
+    // If switching to edit mode while creating landmark
+    // the "Create Landmark" title remains.
+    if (enabled && mInfoType != CREATE_LANDMARK)
+    {
+        mTitle->setText(getString("title_edit_landmark"));
+    }
+    else
+    {
+        mTitle->setText(mCurrentTitle);
+
+        mLandmarkTitle->setText(mLandmarkTitleEditor->getText());
+    }
+
+    if (mNotesEditor->getReadOnly() == enabled)
+    {
+        mLandmarkTitle->setVisible(!enabled);
+        mLandmarkTitleEditor->setVisible(enabled);
+        mNotesEditor->setReadOnly(!enabled);
+        mFolderCombo->setVisible(enabled);
+        getChild<LLTextBox>("folder_label")->setVisible(enabled);
+        getChild<LLButton>("edit_btn")->setVisible(!enabled);
+
+        // HACK: To change the text color in a text editor
+        // when it was enabled/disabled we set the text once again.
+        mNotesEditor->setText(mNotesEditor->getText());
+    }
+
+    // Prevent the floater from losing focus (if the sidepanel is undocked).
+    setFocus(true);
+}
+
+void LLPanelLandmarkInfo::setCanEdit(bool enabled)
+{
+    getChild<LLButton>("edit_btn")->setEnabled(enabled);
+}
+
+const std::string& LLPanelLandmarkInfo::getLandmarkTitle() const
+{
+    return mLandmarkTitleEditor->getText();
+}
+
+const std::string LLPanelLandmarkInfo::getLandmarkNotes() const
+{
+    return mNotesEditor->getText();
+}
+
+const LLUUID LLPanelLandmarkInfo::getLandmarkFolder() const
+{
+    return mFolderCombo->getValue().asUUID();
+}
+
+bool LLPanelLandmarkInfo::setLandmarkFolder(const LLUUID& id)
+{
+    return mFolderCombo->setCurrentByID(id);
+}
+
+void LLPanelLandmarkInfo::createLandmark(const LLUUID& folder_id)
+{
+    std::string name = mLandmarkTitleEditor->getText();
+    std::string desc = mNotesEditor->getText();
+
+    LLStringUtil::trim(name);
+    LLStringUtil::trim(desc);
+
+    // If typed name is empty use the parcel name instead.
+    if (name.empty())
+    {
+        name = mParcelName->getText();
+
+        // If no parcel exists use the region name instead.
+        if (name.empty())
+        {
+            name = mRegionTitle;
+        }
+    }
+
+    LLStringUtil::replaceChar(desc, '\n', ' ');
+
+    // If no folder chosen use the "Landmarks" folder.
+    LLLandmarkActions::createLandmarkHere(name, desc,
+        folder_id.notNull() ? folder_id : gInventory.findCategoryUUIDForType(LLFolderType::FT_LANDMARK));
+}
+
+// static
+std::string LLPanelLandmarkInfo::getFullFolderName(const LLViewerInventoryCategory* cat)
+{
+    std::string name;
+    LLUUID parent_id;
+
+    llassert(cat);
+    if (cat)
+    {
+        name = cat->getName();
+        parent_id = cat->getParentUUID();
+        bool is_under_root_category = parent_id == gInventory.getRootFolderID();
+
+        // we don't want "My Inventory" to appear in the name
+        while ((parent_id = cat->getParentUUID()).notNull())
+        {
+            cat = gInventory.getCategory(parent_id);
+            llassert(cat);
+            if (cat)
+            {
+                if (is_under_root_category || cat->getParentUUID() == gInventory.getRootFolderID())
+                {
+                    std::string localized_name;
+
+                    // Looking for translation only for protected type categories
+                    // to avoid warnings about non existent string in strings.xml.
+                    bool is_protected_type = LLFolderType::lookupIsProtectedType(cat->getPreferredType());
+
+                    if (is_under_root_category)
+                    {
+                        // translate category name, if it's right below the root
+                        bool is_found = is_protected_type && LLTrans::findString(localized_name, "InvFolder " + name);
+                        name = is_found ? localized_name : name;
+                    }
+                    else
+                    {
+                        bool is_found = is_protected_type && LLTrans::findString(localized_name, "InvFolder " + cat->getName());
+
+                        // add translated category name to folder's full name
+                        name = (is_found ? localized_name : cat->getName()) + "/" + name;
+                    }
+
+                    break;
+                }
+                else
+                {
+                    name = cat->getName() + "/" + name;
+                }
+            }
+        }
+    }
+
+    return name;
+}
+
+void LLPanelLandmarkInfo::populateFoldersList()
+{
+    // Collect all folders that can contain landmarks.
+    LLInventoryModel::cat_array_t cats;
+    collectLandmarkFolders(cats);
+
+    mFolderCombo->removeall();
+
+    // Put the "Landmarks" folder first in list.
+    LLUUID landmarks_id = gInventory.findCategoryUUIDForType(LLFolderType::FT_LANDMARK);
+    const LLViewerInventoryCategory* lmcat = gInventory.getCategory(landmarks_id);
+    if (!lmcat)
+    {
+        LL_WARNS() << "Cannot find the landmarks folder" << LL_ENDL;
+    }
+    else
+    {
+        std::string cat_full_name = getFullFolderName(lmcat);
+        mFolderCombo->add(cat_full_name, lmcat->getUUID());
+    }
+
+    typedef std::vector<folder_pair_t> folder_vec_t;
+    folder_vec_t folders;
+    // Sort the folders by their full name.
+    for (S32 i = 0; i < cats.size(); i++)
+    {
+        const LLViewerInventoryCategory* cat = cats.at(i);
+        std::string cat_full_name = getFullFolderName(cat);
+        folders.push_back(folder_pair_t(cat->getUUID(), cat_full_name));
+    }
+    sort(folders.begin(), folders.end(), cmp_folders);
+
+    // Finally, populate the combobox.
+    for (folder_vec_t::const_iterator it = folders.begin(); it != folders.end(); it++)
+        mFolderCombo->add(it->second, LLSD(it->first));
+}
+
+static bool cmp_folders(const folder_pair_t& left, const folder_pair_t& right)
+{
+    return left.second < right.second;
+}
+
+void LLPanelLandmarkInfo::collectLandmarkFolders(LLInventoryModel::cat_array_t& cats)
+{
+    LLUUID landmarks_id = gInventory.findCategoryUUIDForType(LLFolderType::FT_LANDMARK);
+
+    // Add descendent folders of the "Landmarks" category.
+    LLInventoryModel::item_array_t items; // unused
+    LLIsType is_category(LLAssetType::AT_CATEGORY);
+    gInventory.collectDescendentsIf(
+        landmarks_id,
+        cats,
+        items,
+        LLInventoryModel::EXCLUDE_TRASH,
+        is_category);
+}
+
+/* virtual */ void LLUpdateLandmarkParent::fire(const LLUUID& inv_item_id)
+{
+    LLInventoryModel::update_list_t update;
+    LLInventoryModel::LLCategoryUpdate old_folder(mItem->getParentUUID(), -1);
+    update.push_back(old_folder);
+    LLInventoryModel::LLCategoryUpdate new_folder(mNewParentId, 1);
+    update.push_back(new_folder);
+    gInventory.accountForUpdate(update);
+
+    mItem->setParent(mNewParentId);
+    mItem->updateParentOnServer(false);
+
+    gInventory.updateItem(mItem);
+    gInventory.notifyObservers();
+}