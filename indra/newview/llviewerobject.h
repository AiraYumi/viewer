
/**
 * @file llviewerobject.h
 * @brief Description of LLViewerObject class, which is the base class for most objects in the viewer.
 *
 * $LicenseInfo:firstyear=2001&license=viewerlgpl$
 * Second Life Viewer Source Code
 * Copyright (C) 2010, Linden Research, Inc.
 *
 * This library is free software; you can redistribute it and/or
 * modify it under the terms of the GNU Lesser General Public
 * License as published by the Free Software Foundation;
 * version 2.1 of the License only.
 *
 * This library is distributed in the hope that it will be useful,
 * but WITHOUT ANY WARRANTY; without even the implied warranty of
 * MERCHANTABILITY or FITNESS FOR A PARTICULAR PURPOSE.  See the GNU
 * Lesser General Public License for more details.
 *
 * You should have received a copy of the GNU Lesser General Public
 * License along with this library; if not, write to the Free Software
 * Foundation, Inc., 51 Franklin Street, Fifth Floor, Boston, MA  02110-1301  USA
 *
 * Linden Research, Inc., 945 Battery Street, San Francisco, CA  94111  USA
 * $/LicenseInfo$
 */

#ifndef LL_LLVIEWEROBJECT_H
#define LL_LLVIEWEROBJECT_H

#include <map>
#include <unordered_map>

#include "llassetstorage.h"
//#include "llhudicon.h"
#include "llinventory.h"
#include "llrefcount.h"
#include "llprimitive.h"
#include "lluuid.h"
#include "llvoinventorylistener.h"
#include "object_flags.h"
#include "llquaternion.h"
#include "v3dmath.h"
#include "v3math.h"
#include "llvertexbuffer.h"
#include "llbbox.h"
#include "llrigginginfo.h"
#include "llreflectionmap.h"

namespace LL
{
    namespace GLTF
    {
        class Asset;
    }
}

class LLAgent;          // TODO: Get rid of this.
class LLAudioSource;
class LLAudioSourceVO;
class LLColor4;
class LLControlAvatar;
class LLDataPacker;
class LLDataPackerBinaryBuffer;
class LLDrawable;
class LLHUDText;
class LLHost;
class LLMessageSystem;
class LLNameValue;
class LLPartSysData;
class LLPipeline;
class LLTextureEntry;
class LLVOAvatar;
class LLVOInventoryListener;
class LLViewerInventoryItem;
class LLViewerObject;
class LLViewerObjectMedia;
class LLViewerPartSourceScript;
class LLViewerRegion;
class LLViewerTexture;
class LLWorld;

class LLMeshCostData;

typedef enum e_object_update_type
{
    OUT_FULL,
    OUT_TERSE_IMPROVED,
    OUT_FULL_COMPRESSED,
    OUT_FULL_CACHED,
    OUT_UNKNOWN,
} EObjectUpdateType;


// callback typedef for inventory
typedef void (*inventory_callback)(LLViewerObject*,
                                   LLInventoryObject::object_list_t*,
                                   S32 serial_num,
                                   void*);

// for exporting textured materials from SL
struct LLMaterialExportInfo
{
public:
    LLMaterialExportInfo(S32 mat_index, S32 texture_index, LLColor4 color) :
      mMaterialIndex(mat_index), mTextureIndex(texture_index), mColor(color) {};

    S32         mMaterialIndex;
    S32         mTextureIndex;
    LLColor4    mColor;
};

struct PotentialReturnableObject
{
    LLBBox          box;
    LLViewerRegion* pRegion;
};

//============================================================================

class LLViewerObject
:   public LLPrimitive,
    public LLRefCount,
    public LLGLUpdate
{
protected:
    virtual ~LLViewerObject(); // use unref()

    // TomY: Provide for a list of extra parameter structures, mapped by structure name
    struct ExtraParameter
    {
        bool in_use;
        LLNetworkData *data;
    };
    std::unordered_map<U16, ExtraParameter*> mExtraParameterList;

public:
    typedef std::list<LLPointer<LLViewerObject> > child_list_t;
    typedef std::list<LLPointer<LLViewerObject> > vobj_list_t;

    typedef const child_list_t const_child_list_t;

    LLViewerObject(const LLUUID &id, const LLPCode pcode, LLViewerRegion *regionp, bool is_global = false);

    virtual void markDead();                // Mark this object as dead, and clean up its references
    bool isDead() const                                 {return mDead;}
    bool isOrphaned() const                             { return mOrphaned; }
    bool isParticleSource() const;

    virtual LLVOAvatar* asAvatar();

    LLVOAvatar* getAvatarAncestor();

    static void initVOClasses();
    static void cleanupVOClasses();

    void            addNVPair(const std::string& data);
    bool            removeNVPair(const std::string& name);
    LLNameValue*    getNVPair(const std::string& name) const;           // null if no name value pair by that name

    // Object create and update functions
    virtual void    idleUpdate(LLAgent &agent, const F64 &time);

    // Types of media we can associate
    enum { MEDIA_NONE = 0, MEDIA_SET = 1 };

    // Return codes for processUpdateMessage
    enum {
        MEDIA_URL_REMOVED = 0x1,
        MEDIA_URL_ADDED = 0x2,
        MEDIA_URL_UPDATED = 0x4,
        MEDIA_FLAGS_CHANGED = 0x8,
        INVALID_UPDATE = 0x80000000
    };

    static  U32     extractSpatialExtents(LLDataPackerBinaryBuffer *dp, LLVector3& pos, LLVector3& scale, LLQuaternion& rot);
    virtual U32     processUpdateMessage(LLMessageSystem *mesgsys,
                                        void **user_data,
                                        U32 block_num,
                                        const EObjectUpdateType update_type,
                                        LLDataPacker *dp);


    virtual bool    isActive() const; // Whether this object needs to do an idleUpdate.
    bool            onActiveList() const                {return mOnActiveList;}
    void            setOnActiveList(bool on_active)     { mOnActiveList = on_active; }

    virtual bool    isAttachment() const { return false; }
    const std::string& getAttachmentItemName() const;

    virtual LLVOAvatar* getAvatar() const;  //get the avatar this object is attached to, or NULL if object is not an attachment

    bool hasRenderMaterialParams() const;
    void setHasRenderMaterialParams(bool has_params);

    const LLUUID& getRenderMaterialID(U8 te) const;

    // set the RenderMaterialID for the given TextureEntry
    // te - TextureEntry index to set, or -1 for all TEs
    // id - asset id of material asset
    // update_server - if true, will send updates to server and clear most overrides
    void setRenderMaterialID(S32 te, const LLUUID& id, bool update_server = true, bool local_origin = true);
    void setRenderMaterialIDs(const LLUUID& id);

    virtual bool    isHUDAttachment() const { return false; }
    virtual bool    isTempAttachment() const;

    virtual bool isHiglightedOrBeacon() const;

    virtual void    updateRadius() {};
    virtual F32     getVObjRadius() const; // default implemenation is mDrawable->getRadius()

    // for jointed and other parent-relative hacks
    LLViewerObject* getSubParent();
    const LLViewerObject* getSubParent() const;

    // Object visiblility and GPW functions
    virtual void setPixelAreaAndAngle(LLAgent &agent); // Override to generate accurate apparent angle and area

    virtual U32 getNumVertices() const;
    virtual U32 getNumIndices() const;
    S32 getNumFaces() const { return mNumFaces; }

    // Graphical stuff for objects - maybe broken out into render class later?
    virtual void updateTextures();
    virtual void faceMappingChanged() {}
    virtual void boostTexturePriority(bool boost_children = true);  // When you just want to boost priority of this object

    virtual LLDrawable* createDrawable(LLPipeline *pipeline);
    virtual bool        updateGeometry(LLDrawable *drawable);
    virtual void        updateGL();
    virtual void        updateFaceSize(S32 idx);
    virtual bool        updateLOD();
    virtual bool        setDrawableParent(LLDrawable* parentp);
    F32                 getRotTime() { return mRotTime; }
private:
    void                resetRotTime();
    void                setRenderMaterialIDs(const LLRenderMaterialParams* material_params, bool local_origin);
    void                rebuildMaterial();
public:
    void                resetRot();
    void                applyAngularVelocity(F32 dt);

    void setLineWidthForWindowSize(S32 window_width);

    static void increaseArrowLength();              // makes axis arrows for selections longer
    static void decreaseArrowLength();              // makes axis arrows for selections shorter

    // Accessor functions
    LLViewerRegion* getRegion() const               { return mRegionp; }

    bool isSelected() const                         { return mUserSelected; }
    // Check whole linkset
    bool isAnySelected() const;
    virtual void setSelected(bool sel);

    const LLUUID &getID() const                     { return mID; }
    U32 getLocalID() const                          { return mLocalID; }
    U32 getCRC() const                              { return mTotalCRC; }
    S32 getListIndex() const                        { return mListIndex; }
    void setListIndex(S32 idx)                      { mListIndex = idx; }

    virtual bool isFlexible() const                 { return false; }
    virtual bool isSculpted() const                 { return false; }
    virtual bool isMesh() const                     { return false; }
    virtual bool isRiggedMesh() const               { return false; }
    virtual bool hasLightTexture() const            { return false; }
    virtual bool isReflectionProbe() const          { return false; }

    // This method returns true if the object is over land owned by
    // the agent, one of its groups, or it encroaches and
    // anti-encroachment is enabled
    bool isReturnable();

    void buildReturnablesForChildrenVO( std::vector<PotentialReturnableObject>& returnables, LLViewerObject* pChild, LLViewerRegion* pTargetRegion );
    void constructAndAddReturnable( std::vector<PotentialReturnableObject>& returnables, LLViewerObject* pChild, LLViewerRegion* pTargetRegion );

    // This method returns true if the object crosses
    // any parcel bounds in the region.
    bool crossesParcelBounds();

    /*
    // This method will scan through this object, and then query the
    // selection manager to see if the local agent probably has the
    // ability to modify the object. Since this calls into the
    // selection manager, you should avoid calling this method from
    // there.
    bool isProbablyModifiable() const;
    */

    virtual bool setParent(LLViewerObject* parent);
    virtual void onReparent(LLViewerObject *old_parent, LLViewerObject *new_parent);
    virtual void afterReparent();
    virtual void addChild(LLViewerObject *childp);
    virtual void removeChild(LLViewerObject *childp);
    const_child_list_t& getChildren() const {   return mChildList; }
    S32 numChildren() const { return mChildList.size(); }
    void addThisAndAllChildren(std::vector<LLViewerObject*>& objects);
    void addThisAndNonJointChildren(std::vector<LLViewerObject*>& objects);
    bool isChild(LLViewerObject *childp) const;
    bool isSeat() const;


    //detect if given line segment (in agent space) intersects with this viewer object.
    //returns true if intersection detected and returns information about intersection
    virtual bool lineSegmentIntersect(const LLVector4a& start, const LLVector4a& end,
                                      S32 face = -1,                          // which face to check, -1 = ALL_SIDES
                                      bool pick_transparent = false,
                                      bool pick_rigged = false,
                                      bool pick_unselectable = true,
                                      S32* face_hit = NULL,                   // which face was hit
                                      LLVector4a* intersection = NULL,         // return the intersection point
                                      LLVector2* tex_coord = NULL,            // return the texture coordinates of the intersection point
                                      LLVector4a* normal = NULL,               // return the surface normal at the intersection point
                                      LLVector4a* tangent = NULL             // return the surface tangent at the intersection point
        );

    virtual bool lineSegmentBoundingBox(const LLVector4a& start, const LLVector4a& end);

    virtual const LLVector3d getPositionGlobal() const;
    virtual const LLVector3 &getPositionRegion() const;
    virtual const LLVector3 getPositionEdit() const;
    virtual const LLVector3 &getPositionAgent() const;
    virtual const LLVector3 getRenderPosition() const;

    LLMatrix4a getAgentToGLTFAssetTransform() const;
    LLMatrix4a getGLTFAssetToAgentTransform() const;
    LLVector3 getGLTFNodePositionAgent(S32 node_index) const;
    LLMatrix4a getGLTFNodeTransformAgent(S32 node_index) const;
    void getGLTFNodeTransformAgent(S32 node_index, LLVector3* position, LLQuaternion* rotation, LLVector3* scale) const;

    // move the node at the given index by the given offset in agent space
    void moveGLTFNode(S32 node_index, const LLVector3& offset);

    // set the rotation in agent space of the given node
    void setGLTFNodeRotationAgent(S32 node_index, const LLQuaternion& rotation);

    virtual const LLVector3 getPivotPositionAgent() const; // Usually = to getPositionAgent, unless like flex objects it's not

    LLViewerObject* getRootEdit() const;

    const LLQuaternion getRotationRegion() const;
    const LLQuaternion getRotationEdit() const;
    const LLQuaternion getRenderRotation() const;
    virtual const LLMatrix4 getRenderMatrix() const;

    void setPosition(const LLVector3 &pos, bool damped = false);
    void setPositionGlobal(const LLVector3d &position, bool damped = false);
    void setPositionRegion(const LLVector3 &position, bool damped = false);
    void setPositionEdit(const LLVector3 &position, bool damped = false);
    void setPositionAgent(const LLVector3 &pos_agent, bool damped = false);
    void setPositionParent(const LLVector3 &pos_parent, bool damped = false);
    void setPositionAbsoluteGlobal( const LLVector3d &pos_global, bool damped = false );

    virtual const LLMatrix4& getWorldMatrix(LLXformMatrix* xform) const     { return xform->getWorldMatrix(); }

    inline void setRotation(const F32 x, const F32 y, const F32 z, bool damped = false);
    inline void setRotation(const LLQuaternion& quat, bool damped = false);

    /*virtual*/ void    setNumTEs(const U8 num_tes);
    /*virtual*/ void    setTE(const U8 te, const LLTextureEntry &texture_entry);
    void updateTEMaterialTextures(U8 te);
    /*virtual*/ S32     setTETexture(const U8 te, const LLUUID &uuid);
    /*virtual*/ S32     setTENormalMap(const U8 te, const LLUUID &uuid);
    /*virtual*/ S32     setTESpecularMap(const U8 te, const LLUUID &uuid);
    S32                 setTETextureCore(const U8 te, LLViewerTexture *image);
    S32 setTENormalMapCore(const U8 te, LLViewerTexture *image);
    S32 setTESpecularMapCore(const U8 te, LLViewerTexture *image);
    /*virtual*/ S32     setTEColor(const U8 te, const LLColor3 &color);
    /*virtual*/ S32     setTEColor(const U8 te, const LLColor4 &color);
    /*virtual*/ S32     setTEScale(const U8 te, const F32 s, const F32 t);
    /*virtual*/ S32     setTEScaleS(const U8 te, const F32 s);
    /*virtual*/ S32     setTEScaleT(const U8 te, const F32 t);
    /*virtual*/ S32     setTEOffset(const U8 te, const F32 s, const F32 t);
    /*virtual*/ S32     setTEOffsetS(const U8 te, const F32 s);
    /*virtual*/ S32     setTEOffsetT(const U8 te, const F32 t);
    /*virtual*/ S32     setTERotation(const U8 te, const F32 r);
    /*virtual*/ S32     setTEBumpmap(const U8 te, const U8 bump );
    /*virtual*/ S32     setTETexGen(const U8 te, const U8 texgen );
    /*virtual*/ S32     setTEMediaTexGen(const U8 te, const U8 media ); // *FIXME: this confusingly acts upon a superset of setTETexGen's flags without absorbing its semantics
    /*virtual*/ S32     setTEShiny(const U8 te, const U8 shiny );
    /*virtual*/ S32     setTEFullbright(const U8 te, const U8 fullbright );
    /*virtual*/ S32     setTEMediaFlags(const U8 te, const U8 media_flags );
    /*virtual*/ S32     setTEGlow(const U8 te, const F32 glow);
    /*virtual*/ S32     setTEMaterialID(const U8 te, const LLMaterialID& pMaterialID);
    /*virtual*/ S32     setTEMaterialParams(const U8 te, const LLMaterialPtr pMaterialParams);
    virtual     S32     setTEGLTFMaterialOverride(U8 te, LLGLTFMaterial* mat);

    // Used by Materials update functions to properly kick off rebuilds
    // of VBs etc when materials updates require changes.
    //
    void refreshMaterials();

    /*virtual*/ bool    setMaterial(const U8 material);
    virtual     void    setTEImage(const U8 te, LLViewerTexture *imagep); // Not derived from LLPrimitive
    virtual     void    changeTEImage(S32 index, LLViewerTexture* new_image)  ;
    virtual     void    changeTENormalMap(S32 index, LLViewerTexture* new_image)  ;
    virtual     void    changeTESpecularMap(S32 index, LLViewerTexture* new_image)  ;
    LLViewerTexture     *getTEImage(const U8 te) const;
    LLViewerTexture     *getTENormalMap(const U8 te) const;
    LLViewerTexture     *getTESpecularMap(const U8 te) const;

    bool                        isImageAlphaBlended(const U8 te) const;

    void fitFaceTexture(const U8 face);
    void sendTEUpdate() const;          // Sends packed representation of all texture entry information

    virtual void setScale(const LLVector3 &scale, bool damped = false);

    S32 getAnimatedObjectMaxTris() const;
    F32 recursiveGetEstTrianglesMax() const;
    virtual F32 getEstTrianglesMax() const;
    virtual F32 getEstTrianglesStreamingCost() const;
    virtual F32 getStreamingCost() const;
    virtual bool getCostData(LLMeshCostData& costs) const;
    virtual U32 getTriangleCount(S32* vcount = NULL) const;
    virtual U32 getHighLODTriangleCount();
    F32 recursiveGetScaledSurfaceArea() const;

    U32 recursiveGetTriangleCount(S32* vcount = NULL) const;

    void setObjectCost(F32 cost);
    F32 getObjectCost();

    void setLinksetCost(F32 cost);
    F32 getLinksetCost();

    void setPhysicsCost(F32 cost);
    F32 getPhysicsCost();

    void setLinksetPhysicsCost(F32 cost);
    F32 getLinksetPhysicsCost();

    void sendShapeUpdate();

    U8 getAttachmentState()                         { return mAttachmentState; }

    F32 getAppAngle() const                 { return mAppAngle; }
    F32 getPixelArea() const                { return mPixelArea; }
    void setPixelArea(F32 area)             { mPixelArea = area; }
    F32 getMaxScale() const;
    F32 getMidScale() const;
    F32 getMinScale() const;

    // Owner id is this object's owner
    void setAttachedSound(const LLUUID &audio_uuid, const LLUUID& owner_id, const F32 gain, const U8 flags);
    void adjustAudioGain(const F32 gain);
    F32  getSoundCutOffRadius() const { return mSoundCutOffRadius; }
    void clearAttachedSound()                               { mAudioSourcep = NULL; }

     // Create if necessary
    LLAudioSource *getAudioSource(const LLUUID& owner_id);
    bool isAudioSource() const {return mAudioSourcep != NULL;}

    U8 getMediaType() const;
    void setMediaType(U8 media_type);

    std::string getMediaURL() const;
    void setMediaURL(const std::string& media_url);

    bool getMediaPassedWhitelist() const;
    void setMediaPassedWhitelist(bool passed);

    void sendMaterialUpdate() const;

    void setDebugText(const std::string &utf8text, const LLColor4& color = LLColor4::white);
    void appendDebugText(const std::string &utf8text);
    void initHudText();
    void restoreHudText();
    void setIcon(LLViewerTexture* icon_image);
    void clearIcon();

    void recursiveMarkForUpdate();
    virtual void markForUpdate();
    void updateVolume(const LLVolumeParams& volume_params);
    virtual void updateSpatialExtents(LLVector4a& min, LLVector4a& max);
    virtual F32 getBinRadius();

    LLBBox              getBoundingBoxAgent() const;

    void updatePositionCaches() const; // Update the global and region position caches from the object (and parent's) xform.
    void updateText(); // update text label position
    virtual void updateDrawable(bool force_damped); // force updates on static objects

    bool isOwnerInMuteList(LLUUID item_id = LLUUID());

    void setDrawableState(U32 state, bool recursive = true);
    void clearDrawableState(U32 state, bool recursive = true);
    bool isDrawableState(U32 state, bool recursive = true) const;

    // Called when the drawable shifts
    virtual void onShift(const LLVector4a &shift_vector)    { }

    //////////////////////////////////////
    //
    // Inventory methods
    //

    // This function is called when someone is interested in a viewer
    // object's inventory. The callback is called as soon as the
    // viewer object has the inventory stored locally.
    void registerInventoryListener(LLVOInventoryListener* listener, void* user_data);
    void removeInventoryListener(LLVOInventoryListener* listener);
    bool isInventoryPending();
    void clearInventoryListeners();
    bool hasInventoryListeners();
    void requestInventory();
    static void processTaskInv(LLMessageSystem* msg, void** user_data);
    void removeInventory(const LLUUID& item_id);

    // The updateInventory() call potentially calls into the selection
    // manager, so do no call updateInventory() from the selection
    // manager until we have better iterators.
    void updateInventory(LLViewerInventoryItem* item, U8 key, bool is_new);
    void updateInventoryLocal(LLInventoryItem* item, U8 key); // Update without messaging.
    void updateMaterialInventory(LLViewerInventoryItem* item, U8 key, bool is_new);
    LLInventoryObject* getInventoryObject(const LLUUID& item_id);
    LLInventoryItem* getInventoryItem(const LLUUID& item_id);

    // Get content except for root category
    void getInventoryContents(LLInventoryObject::object_list_t& objects);
    LLInventoryObject* getInventoryRoot();
    LLViewerInventoryItem* getInventoryItemByAsset(const LLUUID& asset_id);
    LLViewerInventoryItem* getInventoryItemByAsset(const LLUUID& asset_id, LLAssetType::EType type);
    S16 getInventorySerial() const { return mInventorySerialNum; }

    // These functions does viewer-side only object inventory modifications
    void updateViewerInventoryAsset(
        const LLViewerInventoryItem* item,
        const LLUUID& new_asset);

    // This function will make sure that we refresh the inventory.
    void dirtyInventory();
    bool isInventoryDirty() { return mInventoryDirty; }

    // save a script, which involves removing the old one, and rezzing
    // in the new one. This method should be called with the asset id
    // of the new and old script AFTER the bytecode has been saved.
    void saveScript(const LLViewerInventoryItem* item, bool active, bool is_new);

    // move an inventory item out of the task and into agent
    // inventory. This operation is based on messaging. No permissions
    // checks are made on the viewer - the server will double check.
    void moveInventory(const LLUUID& agent_folder, const LLUUID& item_id);

    // Find the number of instances of this object's inventory that are of the given type
    S32 countInventoryContents( LLAssetType::EType type );

    bool            permAnyOwner() const;
    bool            permYouOwner() const;
    bool            permGroupOwner() const;
    bool            permOwnerModify() const;
    bool            permModify() const;
    bool            permCopy() const;
    bool            permMove() const;
    bool            permTransfer() const;
    inline bool     flagUsePhysics() const          { return ((mFlags & FLAGS_USE_PHYSICS) != 0); }
    inline bool     flagObjectAnyOwner() const      { return ((mFlags & FLAGS_OBJECT_ANY_OWNER) != 0); }
    inline bool     flagObjectYouOwner() const      { return ((mFlags & FLAGS_OBJECT_YOU_OWNER) != 0); }
    inline bool     flagObjectGroupOwned() const    { return ((mFlags & FLAGS_OBJECT_GROUP_OWNED) != 0); }
    inline bool     flagObjectOwnerModify() const   { return ((mFlags & FLAGS_OBJECT_OWNER_MODIFY) != 0); }
    inline bool     flagObjectModify() const        { return ((mFlags & FLAGS_OBJECT_MODIFY) != 0); }
    inline bool     flagObjectCopy() const          { return ((mFlags & FLAGS_OBJECT_COPY) != 0); }
    inline bool     flagObjectMove() const          { return ((mFlags & FLAGS_OBJECT_MOVE) != 0); }
    inline bool     flagObjectTransfer() const      { return ((mFlags & FLAGS_OBJECT_TRANSFER) != 0); }
    inline bool     flagObjectPermanent() const     { return ((mFlags & FLAGS_AFFECTS_NAVMESH) != 0); }
    inline bool     flagCharacter() const           { return ((mFlags & FLAGS_CHARACTER) != 0); }
    inline bool     flagVolumeDetect() const        { return ((mFlags & FLAGS_VOLUME_DETECT) != 0); }
    inline bool     flagIncludeInSearch() const     { return ((mFlags & FLAGS_INCLUDE_IN_SEARCH) != 0); }
    inline bool     flagScripted() const            { return ((mFlags & FLAGS_SCRIPTED) != 0); }
    inline bool     flagHandleTouch() const         { return ((mFlags & FLAGS_HANDLE_TOUCH) != 0); }
    inline bool     flagTakesMoney() const          { return ((mFlags & FLAGS_TAKES_MONEY) != 0); }
    inline bool     flagPhantom() const             { return ((mFlags & FLAGS_PHANTOM) != 0); }
    inline bool     flagInventoryEmpty() const      { return ((mFlags & FLAGS_INVENTORY_EMPTY) != 0); }
    inline bool     flagAllowInventoryAdd() const   { return ((mFlags & FLAGS_ALLOW_INVENTORY_DROP) != 0); }
    inline bool     flagTemporaryOnRez() const      { return ((mFlags & FLAGS_TEMPORARY_ON_REZ) != 0); }
    inline bool     flagAnimSource() const          { return ((mFlags & FLAGS_ANIM_SOURCE) != 0); }
    inline bool     flagCameraSource() const        { return ((mFlags & FLAGS_CAMERA_SOURCE) != 0); }
    inline bool     flagCameraDecoupled() const     { return ((mFlags & FLAGS_CAMERA_DECOUPLED) != 0); }

    U8       getPhysicsShapeType() const;
    inline F32      getPhysicsGravity() const       { return mPhysicsGravity; }
    inline F32      getPhysicsFriction() const      { return mPhysicsFriction; }
    inline F32      getPhysicsDensity() const       { return mPhysicsDensity; }
    inline F32      getPhysicsRestitution() const   { return mPhysicsRestitution; }

    bool            isPermanentEnforced() const;

    bool getIncludeInSearch() const;
    void setIncludeInSearch(bool include_in_search);

    // Does "open" object menu item apply?
    bool allowOpen() const;

    void setClickAction(U8 action) { mClickAction = action; }
    U8 getClickAction() const { return mClickAction; }
    bool specialHoverCursor() const;    // does it have a special hover cursor?

    void            setRegion(LLViewerRegion *regionp);
    virtual void    updateRegion(LLViewerRegion *regionp);

    void updateFlags(bool physics_changed = false);
    void loadFlags(U32 flags); //load flags from cache or from message
    bool setFlags(U32 flag, bool state);
    bool setFlagsWithoutUpdate(U32 flag, bool state);
    void setPhysicsShapeType(U8 type);
    void setPhysicsGravity(F32 gravity);
    void setPhysicsFriction(F32 friction);
    void setPhysicsDensity(F32 density);
    void setPhysicsRestitution(F32 restitution);

    virtual void dump() const;
    static U32      getNumZombieObjects()           { return sNumZombieObjects; }

    void printNameValuePairs() const;

    virtual S32 getLOD() const { return 3; }
    virtual U32 getPartitionType() const;
    void dirtySpatialGroup() const;
    virtual void dirtyMesh();

    virtual LLNetworkData* getParameterEntry(U16 param_type) const;
    virtual bool setParameterEntry(U16 param_type, const LLNetworkData& new_value, bool local_origin);
    virtual bool getParameterEntryInUse(U16 param_type) const;
    virtual bool setParameterEntryInUse(U16 param_type, bool in_use, bool local_origin);
    // Called when a parameter is changed
    virtual void parameterChanged(U16 param_type, bool local_origin);
    virtual void parameterChanged(U16 param_type, LLNetworkData* data, bool in_use, bool local_origin);

    bool isShrinkWrapped() const { return mShouldShrinkWrap; }

    // Used to improve performance.  If an object is likely to rebuild its vertex buffer often
    // as a side effect of some update (color update, scale, etc), setting this to true
    // will cause it to be pushed deeper into the octree and isolate it from other nodes
    // so that nearby objects won't attempt to share a vertex buffer with this object.
    void shrinkWrap();

    friend class LLViewerObjectList;
    friend class LLViewerMediaList;

public:
    LLViewerTexture* getBakedTextureForMagicId(const LLUUID& id);
    void updateAvatarMeshVisibility(const LLUUID& id, const LLUUID& old_id);
    void refreshBakeTexture();
public:
    static void unpackVector3(LLDataPackerBinaryBuffer* dp, LLVector3& value, std::string name);
    static void unpackUUID(LLDataPackerBinaryBuffer* dp, LLUUID& value, std::string name);
    static void unpackU32(LLDataPackerBinaryBuffer* dp, U32& value, std::string name);
    static void unpackU8(LLDataPackerBinaryBuffer* dp, U8& value, std::string name);
    static U32 unpackParentID(LLDataPackerBinaryBuffer* dp, U32& parent_id);

public:
    //counter-translation
    void resetChildrenPosition(const LLVector3& offset, bool simplified = false,  bool skip_avatar_child = false) ;
    //counter-rotation
    void resetChildrenRotationAndPosition(const std::vector<LLQuaternion>& rotations,
                                            const std::vector<LLVector3>& positions) ;
    void saveUnselectedChildrenRotation(std::vector<LLQuaternion>& rotations) ;
    void saveUnselectedChildrenPosition(std::vector<LLVector3>& positions) ;
    std::vector<LLVector3> mUnselectedChildrenPositions ;

private:
    void setObjectCostStale();
    bool isAssetInInventory(LLViewerInventoryItem* item, LLAssetType::EType type);

    ExtraParameter* createNewParameterEntry(U16 param_type);
    ExtraParameter* getExtraParameterEntry(U16 param_type) const;
    ExtraParameter* getExtraParameterEntryCreate(U16 param_type);
    bool unpackParameterEntry(U16 param_type, LLDataPacker *dp);

    // This function checks to see if the given media URL has changed its version
    // and the update wasn't due to this agent's last action.
    U32 checkMediaURL(const std::string &media_url);

    // Motion prediction between updates
    void interpolateLinearMotion(const F64SecondsImplicit & frame_time, const F32SecondsImplicit & dt);

    static void initObjectDataMap();

    // forms task inventory request if none are pending, marks request as pending
    void fetchInventoryFromServer();

    // forms task inventory request after some time passed, marks request as pending
    void fetchInventoryDelayed(const F64 &time_seconds);
    static void fetchInventoryDelayedCoro(const LLUUID task_inv, const F64 time_seconds);

public:
    //
    // Viewer-side only types - use the LL_PCODE_APP mask.
    //
    typedef enum e_vo_types
    {
        LL_VO_CLOUDS =              LL_PCODE_APP | 0x20, // no longer used
        LL_VO_SURFACE_PATCH =       LL_PCODE_APP | 0x30,
        LL_VO_WL_SKY =              LL_PCODE_APP | 0x40,
        LL_VO_SQUARE_TORUS =        LL_PCODE_APP | 0x50,
        LL_VO_SKY =                 LL_PCODE_APP | 0x60,
        LL_VO_VOID_WATER =          LL_PCODE_APP | 0x70,
        LL_VO_WATER =               LL_PCODE_APP | 0x80,
        LL_VO_PART_GROUP =          LL_PCODE_APP | 0xa0,
        LL_VO_TRIANGLE_TORUS =      LL_PCODE_APP | 0xb0,
        LL_VO_HUD_PART_GROUP =      LL_PCODE_APP | 0xc0,
    } EVOType;

    typedef enum e_physics_shape_types
    {
        PHYSICS_SHAPE_PRIM = 0,
        PHYSICS_SHAPE_NONE,
        PHYSICS_SHAPE_CONVEX_HULL,
    } EPhysicsShapeType;

    LLUUID          mID;
    LLUUID          mOwnerID; //null if unknown

    // unique within region, not unique across regions
    // Local ID = 0 is not used
    U32             mLocalID;

    // Last total CRC received from sim, used for caching
    U32             mTotalCRC;

    // index into LLViewerObjectList::mActiveObjects or -1 if not in list
    S32             mListIndex;

    LLPointer<LLViewerTexture> *mTEImages;
    LLPointer<LLViewerTexture> *mTENormalMaps;
    LLPointer<LLViewerTexture> *mTESpecularMaps;

    // true if user can select this object by clicking under any circumstances (even if pick_unselectable is true)
    // can likely be factored out
    bool            mbCanSelect;

private:
    // Grabbed from UPDATE_FLAGS
    U32             mFlags;

    static std::map<std::string, U32> sObjectDataMap;
public:
<<<<<<< HEAD
    // Sent to sim in UPDATE_FLAGS, received in ObjectPhysicsProperties
    U8              mPhysicsShapeType;
    F32             mPhysicsGravity;
    F32             mPhysicsFriction;
    F32             mPhysicsDensity;
    F32             mPhysicsRestitution;
=======
	// Sent to sim in UPDATE_FLAGS, received in ObjectPhysicsProperties
	U8              mPhysicsShapeType;
	F32             mPhysicsGravity;
	F32             mPhysicsFriction;
	F32             mPhysicsDensity;
	F32             mPhysicsRestitution;
	
    // set the GLTF asset for this LLViewerObject  to the specified asset id
    // id MUST be for a GLTF asset (LLAssetType::AT_GLTF)
    // will relesae any currently held references to a GLTF asset on id change
    void setGLTFAsset(const LLUUID& id);
>>>>>>> 03c4458b

    // Associated GLTF Asset
    std::shared_ptr<LL::GLTF::Asset> mGLTFAsset;

    // Pipeline classes
    LLPointer<LLDrawable> mDrawable;

    // Band-aid to select object after all creation initialization is done
    bool mCreateSelected;

    // Replace textures with web pages on this object while drawing
    bool mRenderMedia;

    bool mRiggedAttachedWarned;

    // In bits
    S32             mBestUpdatePrecision;

    // TODO: Make all this stuff private.  JC
    LLPointer<LLHUDText> mText;
    LLPointer<class LLHUDIcon> mIcon;

    std::string mHudText;
    LLColor4 mHudTextColor;

    static          bool        sUseSharedDrawables;

public:
    // Returns mControlAvatar for the edit root prim of this linkset
    LLControlAvatar *getControlAvatar();
    LLControlAvatar *getControlAvatar() const;

    // Create or connect to an existing control av as applicable
    void linkControlAvatar();
    // Remove any reference to control av for this prim
    void unlinkControlAvatar();
    // Link or unlink as needed
    void updateControlAvatar();

    virtual bool isAnimatedObject() const;

    // Flags for createObject
    static const S32 CO_FLAG_CONTROL_AVATAR = 1 << 0;
    static const S32 CO_FLAG_UI_AVATAR = 1 << 1;

protected:
    LLPointer<LLControlAvatar> mControlAvatar;

protected:
    // delete an item in the inventory, but don't tell the
    // server. This is used internally by remove, update, and
    // savescript.
    void deleteInventoryItem(const LLUUID& item_id);

    // do the update/caching logic. called by saveScript and
    // updateInventory.
    void doUpdateInventory(LLPointer<LLViewerInventoryItem>& item, U8 key, bool is_new);

    static LLViewerObject *createObject(const LLUUID &id, LLPCode pcode, LLViewerRegion *regionp, S32 flags = 0);

    // Hide or show HUD, icon and particles
    void    hideExtraDisplayItems( bool hidden );

    //////////////////////////
    //
    // inventory functionality
    //

    static void processTaskInvFile(void** user_data, S32 error_code, LLExtStat ext_status);
    bool loadTaskInvFile(const std::string& filename);
    void doInventoryCallback();

    bool isOnMap();

    void unpackParticleSource(const S32 block_num, const LLUUID& owner_id);
    void unpackParticleSource(LLDataPacker &dp, const LLUUID& owner_id, bool legacy);
    void deleteParticleSource();
    void setParticleSource(const LLPartSysData& particle_parameters, const LLUUID& owner_id);

private:
    void setNameValueList(const std::string& list);     // clears nv pairs and then individually adds \n separated NV pairs from \0 terminated string
    void deleteTEImages(); // correctly deletes list of images

protected:

    typedef std::map<char *, LLNameValue *> name_value_map_t;
    name_value_map_t mNameValuePairs;   // Any name-value pairs stored by script

    child_list_t    mChildList;

    F64Seconds      mLastInterpUpdateSecs;          // Last update for purposes of interpolation
    F64Seconds      mLastMessageUpdateSecs;         // Last update from a message from the simulator
    TPACKETID       mLatestRecvPacketID;            // Latest time stamp on message from simulator
    F64SecondsImplicit mRegionCrossExpire;      // frame time we detected region crossing in + wait time

    // extra data sent from the sim...currently only used for tree species info
    U8* mData;

    LLPointer<LLViewerPartSourceScript>     mPartSourcep;   // Particle source associated with this object.
    LLAudioSourceVO* mAudioSourcep;
    F32             mAudioGain;
    F32             mSoundCutOffRadius;

    F32             mAppAngle;  // Apparent visual arc in degrees
    F32             mPixelArea; // Apparent area in pixels

    // IDs of of all items in the object's content which are added to the object's content,
    // but not updated on the server yet. After item was updated, its ID will be removed from this list.
    std::list<LLUUID> mPendingInventoryItemsIDs;

    // This is the object's inventory from the viewer's perspective.
    LLInventoryObject::object_list_t* mInventory;
    class LLInventoryCallbackInfo
    {
    public:
        ~LLInventoryCallbackInfo();
        LLVOInventoryListener* mListener;
        void* mInventoryData;
    };
    typedef std::list<LLInventoryCallbackInfo*> callback_list_t;
    callback_list_t mInventoryCallbacks;
    S16 mInventorySerialNum;
    S16 mExpectedInventorySerialNum;

    enum EInventoryRequestState
    {
        INVENTORY_REQUEST_STOPPED,
        INVENTORY_REQUEST_WAIT,    // delay before requesting
        INVENTORY_REQUEST_PENDING, // just did fetchInventoryFromServer()
        INVENTORY_XFER             // processed response from 'fetch', now doing an xfer
    };
    EInventoryRequestState  mInvRequestState;
    U64                     mInvRequestXFerId;
    bool                    mInventoryDirty;

    LLViewerRegion  *mRegionp;                  // Region that this object belongs to.
    bool            mDead;
    bool            mOrphaned;                  // This is an orphaned child
    bool            mUserSelected;              // Cached user select information
    bool            mOnActiveList;
    bool            mOnMap;                     // On the map.
    bool            mStatic;                    // Object doesn't move.
    S32             mSeatCount;
    S32             mNumFaces;

    F32             mRotTime;                   // Amount (in seconds) that object has rotated according to angular velocity (llSetTargetOmega)
    LLQuaternion    mAngularVelocityRot;        // accumulated rotation from the angular velocity computations
    LLQuaternion    mPreviousRotation;

    U8              mAttachmentState;   // this encodes the attachment id in a somewhat complex way. 0 if not an attachment.
    LLViewerObjectMedia* mMedia;    // NULL if no media associated
    U8 mClickAction;
    F32 mObjectCost; //resource cost of this object or -1 if unknown
    F32 mLinksetCost;
    F32 mPhysicsCost;
    F32 mLinksetPhysicsCost;

    // If true, "shrink wrap" this volume in its spatial partition.  See "shrinkWrap"
    bool mShouldShrinkWrap = false;

    bool mCostStale;
    mutable bool mPhysicsShapeUnknown;

    static          U32         sNumZombieObjects;          // Objects which are dead, but not deleted

    static          bool        sMapDebug;                  // Map render mode
    static          LLColor4    sEditSelectColor;
    static          LLColor4    sNoEditSelectColor;
    static          F32         sCurrentPulse;
    static          bool        sPulseEnabled;

    static          S32         sAxisArrowLength;


    // These two caches are only correct for non-parented objects right now!
    mutable LLVector3       mPositionRegion;
    mutable LLVector3       mPositionAgent;

    static void setPhaseOutUpdateInterpolationTime(F32 value)   { sPhaseOutUpdateInterpolationTime = (F64Seconds) value;    }
    static void setMaxUpdateInterpolationTime(F32 value)        { sMaxUpdateInterpolationTime = (F64Seconds) value; }
    static void setMaxRegionCrossingInterpolationTime(F32 value)        { sMaxRegionCrossingInterpolationTime = (F64Seconds) value; }

    static void setVelocityInterpolate(bool value)      { sVelocityInterpolate = value; }
    static void setPingInterpolate(bool value)          { sPingInterpolate = value; }

private:
    static S32 sNumObjects;

    static F64Seconds sPhaseOutUpdateInterpolationTime; // For motion interpolation
    static F64Seconds sMaxUpdateInterpolationTime;          // For motion interpolation
    static F64Seconds sMaxRegionCrossingInterpolationTime;          // For motion interpolation

    static bool sVelocityInterpolate;
    static bool sPingInterpolate;

    bool mCachedOwnerInMuteList;
    F64 mCachedMuteListUpdateTime;

    //--------------------------------------------------------------------
    // For objects that are attachments
    //--------------------------------------------------------------------
public:
    const LLUUID &getAttachmentItemID() const;
    void setAttachmentItemID(const LLUUID &id);
    const LLUUID &extractAttachmentItemID(); // find&set the inventory item ID of the attached object
    EObjectUpdateType getLastUpdateType() const;
    void setLastUpdateType(EObjectUpdateType last_update_type);
    bool getLastUpdateCached() const;
    void setLastUpdateCached(bool last_update_cached);

    virtual void updateRiggingInfo() {}

    LLJointRiggingInfoTab mJointRiggingInfoTab;

private:
    LLUUID mAttachmentItemID; // ItemID of the associated object is in user inventory.
    EObjectUpdateType   mLastUpdateType;
    bool    mLastUpdateCached;

public:
    // reflection probe state
    bool mIsReflectionProbe = false;  // if true, this object should register itself with LLReflectionProbeManager
    LLPointer<LLReflectionMap> mReflectionProbe = nullptr; // reflection probe coupled to this viewer object.  If not null, should be deregistered when this object is destroyed
    bool mIsHeroProbe = false; // This is a special case for mirrors and other high resolution probes.

    // the amount of GPU time (in ms) it took to render this object according to LLPipeline::profileAvatar
    // -1.f if no profile data available
    F32 mGPURenderTime = -1.f;
};

///////////////////
//
// Inlines
//
//

inline void LLViewerObject::setRotation(const LLQuaternion& quat, bool damped)
{
    LLPrimitive::setRotation(quat);
    setChanged(ROTATED | SILHOUETTE);
    updateDrawable(damped);
}

inline void LLViewerObject::setRotation(const F32 x, const F32 y, const F32 z, bool damped)
{
    LLPrimitive::setRotation(x, y, z);
    setChanged(ROTATED | SILHOUETTE);
    updateDrawable(damped);
}

class LLViewerObjectMedia
{
public:
    LLViewerObjectMedia() : mMediaURL(), mPassedWhitelist(false), mMediaType(0) { }

    std::string mMediaURL;  // for web pages on surfaces, one per prim
    bool mPassedWhitelist;  // user has OK'd display
    U8 mMediaType;          // see LLTextureEntry::WEB_PAGE, etc.
};

// subclass of viewer object that can be added to particle partitions
class LLAlphaObject : public LLViewerObject
{
public:
    LLAlphaObject(const LLUUID &id, const LLPCode pcode, LLViewerRegion *regionp)
    : LLViewerObject(id,pcode,regionp)
    { mDepth = 0.f; }

    virtual F32 getPartSize(S32 idx);
    virtual void getGeometry(S32 idx,
                                LLStrider<LLVector4a>& verticesp,
                                LLStrider<LLVector3>& normalsp,
                                LLStrider<LLVector2>& texcoordsp,
                                LLStrider<LLColor4U>& colorsp,
                                LLStrider<LLColor4U>& emissivep,
                                LLStrider<U16>& indicesp) = 0;

    virtual void getBlendFunc(S32 face, LLRender::eBlendFactor& src, LLRender::eBlendFactor& dst);

    F32 mDepth;
};

class LLStaticViewerObject : public LLViewerObject
{
public:
    LLStaticViewerObject(const LLUUID& id, const LLPCode pcode, LLViewerRegion* regionp, bool is_global = false)
        : LLViewerObject(id,pcode,regionp, is_global)
    { }

    virtual void updateDrawable(bool force_damped);
};


#endif<|MERGE_RESOLUTION|>--- conflicted
+++ resolved
@@ -736,26 +736,17 @@
 
     static std::map<std::string, U32> sObjectDataMap;
 public:
-<<<<<<< HEAD
     // Sent to sim in UPDATE_FLAGS, received in ObjectPhysicsProperties
     U8              mPhysicsShapeType;
     F32             mPhysicsGravity;
     F32             mPhysicsFriction;
     F32             mPhysicsDensity;
     F32             mPhysicsRestitution;
-=======
-	// Sent to sim in UPDATE_FLAGS, received in ObjectPhysicsProperties
-	U8              mPhysicsShapeType;
-	F32             mPhysicsGravity;
-	F32             mPhysicsFriction;
-	F32             mPhysicsDensity;
-	F32             mPhysicsRestitution;
-	
+
     // set the GLTF asset for this LLViewerObject  to the specified asset id
     // id MUST be for a GLTF asset (LLAssetType::AT_GLTF)
     // will relesae any currently held references to a GLTF asset on id change
     void setGLTFAsset(const LLUUID& id);
->>>>>>> 03c4458b
 
     // Associated GLTF Asset
     std::shared_ptr<LL::GLTF::Asset> mGLTFAsset;
