--- conflicted
+++ resolved
@@ -43,10 +43,7 @@
 #include "v3dmath.h"
 #include "v3math.h"
 #include "llvertexbuffer.h"
-<<<<<<< HEAD
-=======
-#include "llaccountingquota.h"
->>>>>>> c7b6a257
+#include "llbbox.h"
 #include "llbbox.h"
 
 class LLAgent;			// TODO: Get rid of this.
@@ -246,6 +243,9 @@
 	void buildReturnablesForChildrenVO( std::vector<PotentialReturnableObject>& returnables, LLViewerObject* pChild, LLViewerRegion* pTargetRegion );
 	void constructAndAddReturnable( std::vector<PotentialReturnableObject>& returnables, LLViewerObject* pChild, LLViewerRegion* pTargetRegion );
 
+	void buildReturnablesForChildrenVO( std::vector<PotentialReturnableObject>& returnables, LLViewerObject* pChild, LLViewerRegion* pTargetRegion );
+	void constructAndAddReturnable( std::vector<PotentialReturnableObject>& returnables, LLViewerObject* pChild, LLViewerRegion* pTargetRegion );
+
 	/*
 	// This method will scan through this object, and then query the
 	// selection manager to see if the local agent probably has the
