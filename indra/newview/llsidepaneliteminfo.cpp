--- conflicted
+++ resolved
@@ -1,1713 +1,1199 @@
-/**
- * @file llsidepaneliteminfo.cpp
- * @brief A floater which shows an inventory item's properties.
- *
- * $LicenseInfo:firstyear=2002&license=viewerlgpl$
- * Second Life Viewer Source Code
- * Copyright (C) 2010, Linden Research, Inc.
- *
- * This library is free software; you can redistribute it and/or
- * modify it under the terms of the GNU Lesser General Public
- * License as published by the Free Software Foundation;
- * version 2.1 of the License only.
- *
- * This library is distributed in the hope that it will be useful,
- * but WITHOUT ANY WARRANTY; without even the implied warranty of
- * MERCHANTABILITY or FITNESS FOR A PARTICULAR PURPOSE.  See the GNU
- * Lesser General Public License for more details.
- *
- * You should have received a copy of the GNU Lesser General Public
- * License along with this library; if not, write to the Free Software
- * Foundation, Inc., 51 Franklin Street, Fifth Floor, Boston, MA  02110-1301  USA
- *
- * Linden Research, Inc., 945 Battery Street, San Francisco, CA  94111  USA
- * $/LicenseInfo$
- */
-
-#include "llviewerprecompiledheaders.h"
-#include "llsidepaneliteminfo.h"
-
-#include "roles_constants.h"
-
-#include "llagent.h"
-#include "llavataractions.h"
-#include "llavatarnamecache.h"
-#include "llbutton.h"
-#include "llcallbacklist.h"
-#include "llcombobox.h"
-#include "llfloater.h"
-#include "llfloaterreg.h"
-#include "llgroupactions.h"
-#include "llgroupmgr.h"
-#include "lliconctrl.h"
-#include "llinventorydefines.h"
-#include "llinventoryicon.h"
-#include "llinventorymodel.h"
-#include "llinventoryobserver.h"
-#include "lllineeditor.h"
-#include "llradiogroup.h"
-#include "llslurl.h"
-#include "lltexteditor.h"
-#include "llviewercontrol.h"
-#include "llviewerinventory.h"
-#include "llviewerobjectlist.h"
-#include "llexperiencecache.h"
-#include "lltrans.h"
-#include "llviewerregion.h"
-
-
-class PropertiesChangedCallback : public LLInventoryCallback
-{
-public:
-    PropertiesChangedCallback(LLHandle<LLPanel> sidepanel_handle, LLUUID &item_id, S32 id)
-        : mHandle(sidepanel_handle), mItemId(item_id), mId(id)
-    {}
-
-    void fire(const LLUUID &inv_item)
-    {
-        // inv_item can be null for some reason
-        LLSidepanelItemInfo* sidepanel = dynamic_cast<LLSidepanelItemInfo*>(mHandle.get());
-        if (sidepanel)
-        {
-            // sidepanel waits only for most recent update
-            sidepanel->onUpdateCallback(mItemId, mId);
-        }
-    }
-private:
-    LLHandle<LLPanel> mHandle;
-    LLUUID mItemId;
-    S32 mId;
-};
-
-//~~~~~~~~~~~~~~~~~~~~~~~~~~~~~~~~~~~~~~~~~~~~~~~~~~~~~~~~~~~~~~~~~~~~~~~~~~~~~
-// Class LLObjectInventoryObserver
-//
-// Helper class to watch for changes in an object inventory.
-// Used to update item properties in LLSidepanelItemInfo.
-//~~~~~~~~~~~~~~~~~~~~~~~~~~~~~~~~~~~~~~~~~~~~~~~~~~~~~~~~~~~~~~~~~~~~~~~~~~~~~
-class LLObjectInventoryObserver : public LLVOInventoryListener
-{
-public:
-    LLObjectInventoryObserver(LLSidepanelItemInfo* floater, LLViewerObject* object)
-        : mFloater(floater)
-    {
-        registerVOInventoryListener(object, NULL);
-    }
-    virtual ~LLObjectInventoryObserver()
-    {
-        removeVOInventoryListener();
-    }
-    /*virtual*/ void inventoryChanged(LLViewerObject* object,
-                                      LLInventoryObject::object_list_t* inventory,
-                                      S32 serial_num,
-                                      void* user_data);
-private:
-    LLSidepanelItemInfo* mFloater;  // Not a handle because LLSidepanelItemInfo is managing LLObjectInventoryObserver
-};
-
-/*virtual*/
-void LLObjectInventoryObserver::inventoryChanged(LLViewerObject* object,
-                                                 LLInventoryObject::object_list_t* inventory,
-                                                 S32 serial_num,
-                                                 void* user_data)
-{
-    mFloater->dirty();
-}
-
-///----------------------------------------------------------------------------
-/// Class LLSidepanelItemInfo
-///----------------------------------------------------------------------------
-
-static LLPanelInjector<LLSidepanelItemInfo> t_item_info("sidepanel_item_info");
-
-// Default constructor
-LLSidepanelItemInfo::LLSidepanelItemInfo(const LLPanel::Params& p)
-    : LLPanel(p)
-    , mItemID(LLUUID::null)
-    , mObjectInventoryObserver(NULL)
-    , mUpdatePendingId(-1)
-    , mIsDirty(false) /*Not ready*/
-    , mParentFloater(NULL)
-{
-    gInventory.addObserver(this);
-    gIdleCallbacks.addFunction(&LLSidepanelItemInfo::onIdle, (void*)this);
-}
-
-// Destroys the object
-LLSidepanelItemInfo::~LLSidepanelItemInfo()
-{
-    gInventory.removeObserver(this);
-    gIdleCallbacks.deleteFunction(&LLSidepanelItemInfo::onIdle, (void*)this);
-
-    stopObjectInventoryObserver();
-
-    if (mOwnerCacheConnection.connected())
-    {
-        mOwnerCacheConnection.disconnect();
-    }
-    if (mCreatorCacheConnection.connected())
-    {
-        mCreatorCacheConnection.disconnect();
-    }
-}
-
-// virtual
-bool LLSidepanelItemInfo::postBuild()
-{
-    mChangeThumbnailBtn = getChild<LLUICtrl>("change_thumbnail_btn");
-    mItemTypeIcon = getChild<LLIconCtrl>("item_type_icon");
-    mLabelOwnerName = getChild<LLTextBox>("LabelOwnerName");
-    mLabelCreatorName = getChild<LLTextBox>("LabelCreatorName");
-
-    getChild<LLLineEditor>("LabelItemName")->setPrevalidate(&LLTextValidate::validateASCIIPrintableNoPipe);
-    getChild<LLUICtrl>("LabelItemName")->setCommitCallback(boost::bind(&LLSidepanelItemInfo::onCommitName,this));
-    getChild<LLUICtrl>("LabelItemDesc")->setCommitCallback(boost::bind(&LLSidepanelItemInfo:: onCommitDescription, this));
-    // Thumnail edition
-    mChangeThumbnailBtn->setCommitCallback(boost::bind(&LLSidepanelItemInfo::onEditThumbnail, this));
-<<<<<<< HEAD
-	// acquired date
-	// owner permissions
-	// Permissions debug text
-	// group permissions
-	getChild<LLUICtrl>("CheckShareWithGroup")->setCommitCallback(boost::bind(&LLSidepanelItemInfo::onCommitPermissions, this, _1));
-	// everyone permissions
-	getChild<LLUICtrl>("CheckEveryoneCopy")->setCommitCallback(boost::bind(&LLSidepanelItemInfo::onCommitPermissions, this, _1));
-	// next owner permissions
-	getChild<LLUICtrl>("CheckNextOwnerModify")->setCommitCallback(boost::bind(&LLSidepanelItemInfo::onCommitPermissions, this, _1));
-	getChild<LLUICtrl>("CheckNextOwnerCopy")->setCommitCallback(boost::bind(&LLSidepanelItemInfo::onCommitPermissions, this, _1));
-	getChild<LLUICtrl>("CheckNextOwnerTransfer")->setCommitCallback(boost::bind(&LLSidepanelItemInfo::onCommitPermissions, this, _1));
-	// Mark for sale or not, and sale info
-	getChild<LLUICtrl>("CheckPurchase")->setCommitCallback(boost::bind(&LLSidepanelItemInfo::onCommitSaleInfo, this, _1));
-	// Change sale type, and sale info
-	getChild<LLUICtrl>("ComboBoxSaleType")->setCommitCallback(boost::bind(&LLSidepanelItemInfo::onCommitSaleInfo, this, _1));
-	// "Price" label for edit
-	getChild<LLUICtrl>("Edit Cost")->setCommitCallback(boost::bind(&LLSidepanelItemInfo::onCommitSaleInfo, this, _1));
-	refresh();
-	return true;
-=======
-    // acquired date
-    // owner permissions
-    // Permissions debug text
-    // group permissions
-    getChild<LLUICtrl>("CheckShareWithGroup")->setCommitCallback(boost::bind(&LLSidepanelItemInfo::onCommitPermissions, this, _1));
-    // everyone permissions
-    getChild<LLUICtrl>("CheckEveryoneCopy")->setCommitCallback(boost::bind(&LLSidepanelItemInfo::onCommitPermissions, this, _1));
-    // next owner permissions
-    getChild<LLUICtrl>("CheckNextOwnerModify")->setCommitCallback(boost::bind(&LLSidepanelItemInfo::onCommitPermissions, this, _1));
-    getChild<LLUICtrl>("CheckNextOwnerCopy")->setCommitCallback(boost::bind(&LLSidepanelItemInfo::onCommitPermissions, this, _1));
-    getChild<LLUICtrl>("CheckNextOwnerTransfer")->setCommitCallback(boost::bind(&LLSidepanelItemInfo::onCommitPermissions, this, _1));
-    // Mark for sale or not, and sale info
-    getChild<LLUICtrl>("CheckPurchase")->setCommitCallback(boost::bind(&LLSidepanelItemInfo::onCommitSaleInfo, this, _1));
-    // Change sale type, and sale info
-    getChild<LLUICtrl>("ComboBoxSaleType")->setCommitCallback(boost::bind(&LLSidepanelItemInfo::onCommitSaleInfo, this, _1));
-    // "Price" label for edit
-    getChild<LLUICtrl>("Edit Cost")->setCommitCallback(boost::bind(&LLSidepanelItemInfo::onCommitSaleInfo, this, _1));
-    refresh();
-    return TRUE;
->>>>>>> e1623bb2
-}
-
-void LLSidepanelItemInfo::setObjectID(const LLUUID& object_id)
-{
-    mObjectID = object_id;
-
-    // Start monitoring changes in the object inventory to update
-    // selected inventory item properties in Item Profile panel. See STORM-148.
-    startObjectInventoryObserver();
-    mUpdatePendingId = -1;
-}
-
-void LLSidepanelItemInfo::setItemID(const LLUUID& item_id)
-{
-    if (mItemID != item_id)
-    {
-        mItemID = item_id;
-        mUpdatePendingId = -1;
-    }
-    dirty();
-}
-
-void LLSidepanelItemInfo::setParentFloater(LLFloater* parent)
-{
-    mParentFloater = parent;
-}
-
-const LLUUID& LLSidepanelItemInfo::getObjectID() const
-{
-    return mObjectID;
-}
-
-const LLUUID& LLSidepanelItemInfo::getItemID() const
-{
-    return mItemID;
-}
-
-void LLSidepanelItemInfo::onUpdateCallback(const LLUUID& item_id, S32 received_update_id)
-{
-    if (mItemID == item_id && mUpdatePendingId == received_update_id)
-    {
-        mUpdatePendingId = -1;
-        refresh();
-    }
-}
-
-void LLSidepanelItemInfo::reset()
-{
-    mObjectID = LLUUID::null;
-    mItemID = LLUUID::null;
-
-    stopObjectInventoryObserver();
-    dirty();
-}
-
-void LLSidepanelItemInfo::refresh()
-{
-    LLViewerInventoryItem* item = findItem();
-    if(item)
-    {
-        const LLUUID trash_id = gInventory.findCategoryUUIDForType(LLFolderType::FT_TRASH);
-        bool in_trash = (item->getUUID() == trash_id) || gInventory.isObjectDescendentOf(item->getUUID(), trash_id);
-        if (in_trash && mParentFloater)
-        {
-            // Close properties when moving to trash
-            // Aren't supposed to view properties from trash
-            mParentFloater->closeFloater();
-        }
-        else
-        {
-            refreshFromItem(item);
-        }
-        return;
-    }
-
-    if (mObjectID.notNull())
-    {
-        LLViewerObject* object = gObjectList.findObject(mObjectID);
-        if (object)
-        {
-            // Object exists, but object's content is not nessesary
-            // loaded, so assume item exists as well
-            return;
-        }
-    }
-
-    if (mParentFloater)
-    {
-        // if we failed to get item, it likely no longer exists
-        mParentFloater->closeFloater();
-    }
-}
-
-void LLSidepanelItemInfo::refreshFromItem(LLViewerInventoryItem* item)
-{
-    ////////////////////////
-    // PERMISSIONS LOOKUP //
-    ////////////////////////
-
-    llassert(item);
-    if (!item) return;
-
-    if (mUpdatePendingId != -1)
-    {
-        return;
-    }
-
-<<<<<<< HEAD
-	// do not enable the UI for incomplete items.
-	bool is_complete = item->isFinished();
-	const bool cannot_restrict_permissions = LLInventoryType::cannotRestrictPermissions(item->getInventoryType());
-	const bool is_calling_card = (item->getInventoryType() == LLInventoryType::IT_CALLINGCARD);
-	const bool is_settings = (item->getInventoryType() == LLInventoryType::IT_SETTINGS);
-	const LLPermissions& perm = item->getPermissions();
-	const bool can_agent_manipulate = gAgent.allowOperation(PERM_OWNER, perm, 
-								GP_OBJECT_MANIPULATE);
-	const bool can_agent_sell = gAgent.allowOperation(PERM_OWNER, perm, 
-							  GP_OBJECT_SET_SALE) &&
-		!cannot_restrict_permissions;
-	const bool is_link = item->getIsLinkType();
-	
-	const LLUUID trash_id = gInventory.findCategoryUUIDForType(LLFolderType::FT_TRASH);
-	bool not_in_trash = (item->getUUID() != trash_id) && !gInventory.isObjectDescendentOf(item->getUUID(), trash_id);
-
-	// You need permission to modify the object to modify an inventory
-	// item in it.
-	LLViewerObject* object = NULL;
-	if(!mObjectID.isNull()) object = gObjectList.findObject(mObjectID);
-	bool is_obj_modify = true;
-	if(object)
-	{
-		is_obj_modify = object->permOwnerModify();
-	}
-=======
-    // do not enable the UI for incomplete items.
-    bool is_complete = item->isFinished();
-    const BOOL cannot_restrict_permissions = LLInventoryType::cannotRestrictPermissions(item->getInventoryType());
-    const BOOL is_calling_card = (item->getInventoryType() == LLInventoryType::IT_CALLINGCARD);
-    const BOOL is_settings = (item->getInventoryType() == LLInventoryType::IT_SETTINGS);
-    const LLPermissions& perm = item->getPermissions();
-    const BOOL can_agent_manipulate = gAgent.allowOperation(PERM_OWNER, perm,
-                                GP_OBJECT_MANIPULATE);
-    const BOOL can_agent_sell = gAgent.allowOperation(PERM_OWNER, perm,
-                              GP_OBJECT_SET_SALE) &&
-        !cannot_restrict_permissions;
-    const BOOL is_link = item->getIsLinkType();
-
-    const LLUUID trash_id = gInventory.findCategoryUUIDForType(LLFolderType::FT_TRASH);
-    bool not_in_trash = (item->getUUID() != trash_id) && !gInventory.isObjectDescendentOf(item->getUUID(), trash_id);
-
-    // You need permission to modify the object to modify an inventory
-    // item in it.
-    LLViewerObject* object = NULL;
-    if(!mObjectID.isNull()) object = gObjectList.findObject(mObjectID);
-    BOOL is_obj_modify = TRUE;
-    if(object)
-    {
-        is_obj_modify = object->permOwnerModify();
-    }
->>>>>>> e1623bb2
-
-    if(item->getInventoryType() == LLInventoryType::IT_LSL)
-    {
-        getChildView("LabelItemExperienceTitle")->setVisible(true);
-        LLTextBox* tb = getChild<LLTextBox>("LabelItemExperience");
-        tb->setText(getString("loading_experience"));
-        tb->setVisible(true);
-        std::string url = std::string();
-        if(object && object->getRegion())
-        {
-            url = object->getRegion()->getCapability("GetMetadata");
-        }
-        LLExperienceCache::instance().fetchAssociatedExperience(item->getParentUUID(), item->getUUID(), url,
-                boost::bind(&LLSidepanelItemInfo::setAssociatedExperience, getDerivedHandle<LLSidepanelItemInfo>(), _1));
-    }
-<<<<<<< HEAD
-    
-	//////////////////////
-	// ITEM NAME & DESC //
-	//////////////////////
-	bool is_modifiable = gAgent.allowOperation(PERM_MODIFY, perm,
-											   GP_OBJECT_MANIPULATE)
-		&& is_obj_modify && is_complete && not_in_trash;
-
-	getChildView("LabelItemNameTitle")->setEnabled(true);
-	getChildView("LabelItemName")->setEnabled(is_modifiable && !is_calling_card); // for now, don't allow rename of calling cards
-	getChild<LLUICtrl>("LabelItemName")->setValue(item->getName());
-	getChildView("LabelItemDescTitle")->setEnabled(true);
-	getChildView("LabelItemDesc")->setEnabled(is_modifiable);
-	getChild<LLUICtrl>("LabelItemDesc")->setValue(item->getDescription());
-=======
-
-    //////////////////////
-    // ITEM NAME & DESC //
-    //////////////////////
-    BOOL is_modifiable = gAgent.allowOperation(PERM_MODIFY, perm,
-                                               GP_OBJECT_MANIPULATE)
-        && is_obj_modify && is_complete && not_in_trash;
-
-    getChildView("LabelItemNameTitle")->setEnabled(TRUE);
-    getChildView("LabelItemName")->setEnabled(is_modifiable && !is_calling_card); // for now, don't allow rename of calling cards
-    getChild<LLUICtrl>("LabelItemName")->setValue(item->getName());
-    getChildView("LabelItemDescTitle")->setEnabled(TRUE);
-    getChildView("LabelItemDesc")->setEnabled(is_modifiable);
-    getChild<LLUICtrl>("LabelItemDesc")->setValue(item->getDescription());
->>>>>>> e1623bb2
-    getChild<LLUICtrl>("item_thumbnail")->setValue(item->getThumbnailUUID());
-
-    LLUIImagePtr icon_img = LLInventoryIcon::getIcon(item->getType(), item->getInventoryType(), item->getFlags(), false);
-    mItemTypeIcon->setImage(icon_img);
-
-    // Style for creator and owner links
-    LLStyle::Params style_params;
-    LLColor4 link_color = LLUIColorTable::instance().getColor("HTMLLinkColor");
-    style_params.color = link_color;
-    style_params.readonly_color = link_color;
-    style_params.is_link = true; // link will be added later
-    const LLFontGL* fontp = mLabelCreatorName->getFont();
-    style_params.font.name = LLFontGL::nameFromFont(fontp);
-    style_params.font.size = LLFontGL::sizeFromFont(fontp);
-    style_params.font.style = "UNDERLINE";
-
-    //////////////////
-    // CREATOR NAME //
-    //////////////////
-    if(!gCacheName) return;
-    if(!gAgent.getRegion()) return;
-
-    if (item->getCreatorUUID().notNull())
-    {
-        LLUUID creator_id = item->getCreatorUUID();
-        std::string slurl =
-            LLSLURL("agent", creator_id, "inspect").getSLURLString();
-
-        style_params.link_href = slurl;
-
-        LLAvatarName av_name;
-        if (LLAvatarNameCache::get(creator_id, &av_name))
-        {
-            updateCreatorName(creator_id, av_name, style_params);
-        }
-        else
-        {
-            if (mCreatorCacheConnection.connected())
-            {
-                mCreatorCacheConnection.disconnect();
-            }
-            mLabelCreatorName->setText(LLTrans::getString("None"));
-            mCreatorCacheConnection = LLAvatarNameCache::get(creator_id, boost::bind(&LLSidepanelItemInfo::updateCreatorName, this, _1, _2, style_params));
-        }
-<<<<<<< HEAD
-        
-		getChildView("LabelCreatorTitle")->setEnabled(true);
-        mLabelCreatorName->setEnabled(true);
-	}
-	else
-	{
-		getChildView("LabelCreatorTitle")->setEnabled(false);
-        mLabelCreatorName->setEnabled(false);
-=======
-
-        getChildView("LabelCreatorTitle")->setEnabled(TRUE);
-        mLabelCreatorName->setEnabled(TRUE);
-    }
-    else
-    {
-        getChildView("LabelCreatorTitle")->setEnabled(FALSE);
-        mLabelCreatorName->setEnabled(FALSE);
->>>>>>> e1623bb2
-        mLabelCreatorName->setValue(getString("unknown_multiple"));
-    }
-
-    ////////////////
-    // OWNER NAME //
-    ////////////////
-    if(perm.isOwned())
-    {
-        std::string slurl;
-        if (perm.isGroupOwned())
-        {
-            LLGroupMgrGroupData* group_data = LLGroupMgr::getInstance()->getGroupData(perm.getGroup());
-
-            slurl = LLSLURL("group", perm.getGroup(), "inspect").getSLURLString();
-            style_params.link_href = slurl;
-            if (group_data && group_data->isGroupPropertiesDataComplete())
-            {
-                mLabelOwnerName->setText(group_data->mName, style_params);
-            }
-            else
-            {
-                // Triggers refresh
-                LLGroupMgr::getInstance()->sendGroupPropertiesRequest(perm.getGroup());
-
-                std::string name;
-                gCacheName->getGroupName(perm.getGroup(), name);
-                mLabelOwnerName->setText(name, style_params);
-            }
-        }
-        else
-        {
-            LLUUID owner_id = perm.getOwner();
-            slurl = LLSLURL("agent", owner_id, "inspect").getSLURLString();
-
-            style_params.link_href = slurl;
-            LLAvatarName av_name;
-            if (LLAvatarNameCache::get(owner_id, &av_name))
-            {
-                updateOwnerName(owner_id, av_name, style_params);
-            }
-            else
-            {
-                if (mOwnerCacheConnection.connected())
-                {
-                    mOwnerCacheConnection.disconnect();
-                }
-                mLabelOwnerName->setText(LLTrans::getString("None"));
-                mOwnerCacheConnection = LLAvatarNameCache::get(owner_id, boost::bind(&LLSidepanelItemInfo::updateOwnerName, this, _1, _2, style_params));
-            }
-<<<<<<< HEAD
-		}
-		getChildView("LabelOwnerTitle")->setEnabled(true);
-        mLabelOwnerName->setEnabled(true);
-	}
-	else
-	{
-		getChildView("LabelOwnerTitle")->setEnabled(false);
-        mLabelOwnerName->setEnabled(false);
-=======
-        }
-        getChildView("LabelOwnerTitle")->setEnabled(TRUE);
-        mLabelOwnerName->setEnabled(TRUE);
-    }
-    else
-    {
-        getChildView("LabelOwnerTitle")->setEnabled(FALSE);
-        mLabelOwnerName->setEnabled(FALSE);
->>>>>>> e1623bb2
-        mLabelOwnerName->setValue(getString("public"));
-    }
-
-    // Not yet supported for task inventories
-    mChangeThumbnailBtn->setEnabled(mObjectID.isNull() && ALEXANDRIA_LINDEN_ID != perm.getOwner());
-<<<<<<< HEAD
-	
-	////////////
-	// ORIGIN //
-	////////////
-
-	if (object)
-	{
-		getChild<LLUICtrl>("origin")->setValue(getString("origin_inworld"));
-	}
-	else
-	{
-		getChild<LLUICtrl>("origin")->setValue(getString("origin_inventory"));
-	}
-
-	//////////////////
-	// ACQUIRE DATE //
-	//////////////////
-	
-	time_t time_utc = item->getCreationDate();
-	if (0 == time_utc)
-	{
-		getChild<LLUICtrl>("LabelAcquiredDate")->setValue(getString("unknown"));
-	}
-	else
-	{
-		std::string timeStr = getString("acquiredDate");
-		LLSD substitution;
-		substitution["datetime"] = (S32) time_utc;
-		LLStringUtil::format (timeStr, substitution);
-		getChild<LLUICtrl>("LabelAcquiredDate")->setValue(timeStr);
-	}
-	
-	//////////////////////////////////////
-	// PERMISSIONS AND SALE ITEM HIDING //
-	//////////////////////////////////////
-	
-	const std::string perm_and_sale_items[]={
-		"perms_inv",
-		"perm_modify",
-		"CheckOwnerModify",
-		"CheckOwnerCopy",
-		"CheckOwnerTransfer",
-		"GroupLabel",
-		"CheckShareWithGroup",
-		"AnyoneLabel",
-		"CheckEveryoneCopy",
-		"NextOwnerLabel",
-		"CheckNextOwnerModify",
-		"CheckNextOwnerCopy",
-		"CheckNextOwnerTransfer",
-		"CheckPurchase",
-		"ComboBoxSaleType",
-		"Edit Cost"
-	};
-	
-	const std::string debug_items[]={
-		"BaseMaskDebug",
-		"OwnerMaskDebug",
-		"GroupMaskDebug",
-		"EveryoneMaskDebug",
-		"NextMaskDebug"
-	};
-	
-	// Hide permissions checkboxes and labels and for sale info if in the trash
-	// or ui elements don't apply to these objects and return from function
-	if (!not_in_trash || cannot_restrict_permissions)
-	{
-		for(size_t t=0; t<LL_ARRAY_SIZE(perm_and_sale_items); ++t)
-		{
-			getChildView(perm_and_sale_items[t])->setVisible(false);
-		}
-		
-		for(size_t t=0; t<LL_ARRAY_SIZE(debug_items); ++t)
-		{
-			getChildView(debug_items[t])->setVisible(false);
-		}
-		return;
-	}
-	else // Make sure perms and sale ui elements are visible
-	{
-		for(size_t t=0; t<LL_ARRAY_SIZE(perm_and_sale_items); ++t)
-		{
-			getChildView(perm_and_sale_items[t])->setVisible(true);
-		}
-	}
-
-	///////////////////////
-	// OWNER PERMISSIONS //
-	///////////////////////
-
-	U32 base_mask		= perm.getMaskBase();
-	U32 owner_mask		= perm.getMaskOwner();
-	U32 group_mask		= perm.getMaskGroup();
-	U32 everyone_mask	= perm.getMaskEveryone();
-	U32 next_owner_mask	= perm.getMaskNextOwner();
-
-	getChildView("CheckOwnerModify")->setEnabled(false);
-	getChild<LLUICtrl>("CheckOwnerModify")->setValue(LLSD((bool)(owner_mask & PERM_MODIFY)));
-	getChildView("CheckOwnerCopy")->setEnabled(false);
-	getChild<LLUICtrl>("CheckOwnerCopy")->setValue(LLSD((bool)(owner_mask & PERM_COPY)));
-	getChildView("CheckOwnerTransfer")->setEnabled(false);
-	getChild<LLUICtrl>("CheckOwnerTransfer")->setValue(LLSD((bool)(owner_mask & PERM_TRANSFER)));
-
-	///////////////////////
-	// DEBUG PERMISSIONS //
-	///////////////////////
-
-	if( gSavedSettings.getBOOL("DebugPermissions") )
-	{
-        childSetVisible("layout_debug_permissions", true);
-        
-		bool slam_perm 			= false;
-		bool overwrite_group	= false;
-		bool overwrite_everyone	= false;
-
-		if (item->getType() == LLAssetType::AT_OBJECT)
-		{
-			U32 flags = item->getFlags();
-			slam_perm 			= flags & LLInventoryItemFlags::II_FLAGS_OBJECT_SLAM_PERM;
-			overwrite_everyone	= flags & LLInventoryItemFlags::II_FLAGS_OBJECT_PERM_OVERWRITE_EVERYONE;
-			overwrite_group		= flags & LLInventoryItemFlags::II_FLAGS_OBJECT_PERM_OVERWRITE_GROUP;
-		}
-		
-		std::string perm_string;
-
-		perm_string = "B: ";
-		perm_string += mask_to_string(base_mask);
-		getChild<LLUICtrl>("BaseMaskDebug")->setValue(perm_string);
-		
-		perm_string = "O: ";
-		perm_string += mask_to_string(owner_mask);
-		getChild<LLUICtrl>("OwnerMaskDebug")->setValue(perm_string);
-		
-		perm_string = "G";
-		perm_string += overwrite_group ? "*: " : ": ";
-		perm_string += mask_to_string(group_mask);
-		getChild<LLUICtrl>("GroupMaskDebug")->setValue(perm_string);
-		
-		perm_string = "E";
-		perm_string += overwrite_everyone ? "*: " : ": ";
-		perm_string += mask_to_string(everyone_mask);
-		getChild<LLUICtrl>("EveryoneMaskDebug")->setValue(perm_string);
-		
-		perm_string = "N";
-		perm_string += slam_perm ? "*: " : ": ";
-		perm_string += mask_to_string(next_owner_mask);
-		getChild<LLUICtrl>("NextMaskDebug")->setValue(perm_string);
-	}
-	else
-	{
-        childSetVisible("layout_debug_permissions", false);
-	}
-
-	/////////////
-	// SHARING //
-	/////////////
-
-	// Check for ability to change values.
-	if (is_link || cannot_restrict_permissions)
-	{
-		getChildView("CheckShareWithGroup")->setEnabled(false);
-		getChildView("CheckEveryoneCopy")->setEnabled(false);
-	}
-	else if (is_obj_modify && can_agent_manipulate)
-	{
-		getChildView("CheckShareWithGroup")->setEnabled(true);
-		getChildView("CheckEveryoneCopy")->setEnabled((owner_mask & PERM_COPY) && (owner_mask & PERM_TRANSFER));
-	}
-	else
-	{
-		getChildView("CheckShareWithGroup")->setEnabled(false);
-		getChildView("CheckEveryoneCopy")->setEnabled(false);
-	}
-
-	// Set values.
-	bool is_group_copy = group_mask & PERM_COPY;
-	bool is_group_modify = group_mask & PERM_MODIFY;
-	bool is_group_move = group_mask & PERM_MOVE;
-
-	if (is_group_copy && is_group_modify && is_group_move)
-	{
-		getChild<LLUICtrl>("CheckShareWithGroup")->setValue(LLSD((bool)true));
-		if (LLCheckBoxCtrl* ctl = getChild<LLCheckBoxCtrl>("CheckShareWithGroup"))
-		{
-			ctl->setTentative(false);
-		}
-	}
-	else if (!is_group_copy && !is_group_modify && !is_group_move)
-	{
-		getChild<LLUICtrl>("CheckShareWithGroup")->setValue(LLSD((bool)false));
-		if (LLCheckBoxCtrl* ctl = getChild<LLCheckBoxCtrl>("CheckShareWithGroup"))
-		{
-			ctl->setTentative(false);
-		}
-	}
-	else
-	{
-		if (LLCheckBoxCtrl* ctl = getChild<LLCheckBoxCtrl>("CheckShareWithGroup"))
-		{
-			ctl->setTentative(!ctl->getEnabled());
-			ctl->set(true);
-		}
-	}
-
-	getChild<LLUICtrl>("CheckEveryoneCopy")->setValue(LLSD((bool)(everyone_mask & PERM_COPY)));
-
-	///////////////
-	// SALE INFO //
-	///////////////
-
-	const LLSaleInfo& sale_info = item->getSaleInfo();
-	bool is_for_sale = sale_info.isForSale();
-	LLComboBox* combo_sale_type = getChild<LLComboBox>("ComboBoxSaleType");
-	LLUICtrl* edit_cost = getChild<LLUICtrl>("Edit Cost");
-
-	// Check for ability to change values.
-    if (is_obj_modify && can_agent_sell 
-		&& gAgent.allowOperation(PERM_TRANSFER, perm, GP_OBJECT_MANIPULATE))
-	{
-		getChildView("CheckPurchase")->setEnabled(is_complete);
-
-		getChildView("NextOwnerLabel")->setEnabled(true);
-		getChildView("CheckNextOwnerModify")->setEnabled((base_mask & PERM_MODIFY) && !cannot_restrict_permissions);
-		getChildView("CheckNextOwnerCopy")->setEnabled((base_mask & PERM_COPY) && !cannot_restrict_permissions && !is_settings);
-		getChildView("CheckNextOwnerTransfer")->setEnabled((next_owner_mask & PERM_COPY) && !cannot_restrict_permissions);
-
-		combo_sale_type->setEnabled(is_complete && is_for_sale);
-		edit_cost->setEnabled(is_complete && is_for_sale);
-	}
-	else
-	{
-		getChildView("CheckPurchase")->setEnabled(false);
-
-		getChildView("NextOwnerLabel")->setEnabled(false);
-		getChildView("CheckNextOwnerModify")->setEnabled(false);
-		getChildView("CheckNextOwnerCopy")->setEnabled(false);
-		getChildView("CheckNextOwnerTransfer")->setEnabled(false);
-
-		combo_sale_type->setEnabled(false);
-		edit_cost->setEnabled(false);
-	}
-=======
-
-    ////////////
-    // ORIGIN //
-    ////////////
-
-    if (object)
-    {
-        getChild<LLUICtrl>("origin")->setValue(getString("origin_inworld"));
-    }
-    else
-    {
-        getChild<LLUICtrl>("origin")->setValue(getString("origin_inventory"));
-    }
-
-    //////////////////
-    // ACQUIRE DATE //
-    //////////////////
-
-    time_t time_utc = item->getCreationDate();
-    if (0 == time_utc)
-    {
-        getChild<LLUICtrl>("LabelAcquiredDate")->setValue(getString("unknown"));
-    }
-    else
-    {
-        std::string timeStr = getString("acquiredDate");
-        LLSD substitution;
-        substitution["datetime"] = (S32) time_utc;
-        LLStringUtil::format (timeStr, substitution);
-        getChild<LLUICtrl>("LabelAcquiredDate")->setValue(timeStr);
-    }
-
-    //////////////////////////////////////
-    // PERMISSIONS AND SALE ITEM HIDING //
-    //////////////////////////////////////
-
-    const std::string perm_and_sale_items[]={
-        "perms_inv",
-        "perm_modify",
-        "CheckOwnerModify",
-        "CheckOwnerCopy",
-        "CheckOwnerTransfer",
-        "GroupLabel",
-        "CheckShareWithGroup",
-        "AnyoneLabel",
-        "CheckEveryoneCopy",
-        "NextOwnerLabel",
-        "CheckNextOwnerModify",
-        "CheckNextOwnerCopy",
-        "CheckNextOwnerTransfer",
-        "CheckPurchase",
-        "ComboBoxSaleType",
-        "Edit Cost"
-    };
-
-    const std::string debug_items[]={
-        "BaseMaskDebug",
-        "OwnerMaskDebug",
-        "GroupMaskDebug",
-        "EveryoneMaskDebug",
-        "NextMaskDebug"
-    };
-
-    // Hide permissions checkboxes and labels and for sale info if in the trash
-    // or ui elements don't apply to these objects and return from function
-    if (!not_in_trash || cannot_restrict_permissions)
-    {
-        for(size_t t=0; t<LL_ARRAY_SIZE(perm_and_sale_items); ++t)
-        {
-            getChildView(perm_and_sale_items[t])->setVisible(false);
-        }
-
-        for(size_t t=0; t<LL_ARRAY_SIZE(debug_items); ++t)
-        {
-            getChildView(debug_items[t])->setVisible(false);
-        }
-        return;
-    }
-    else // Make sure perms and sale ui elements are visible
-    {
-        for(size_t t=0; t<LL_ARRAY_SIZE(perm_and_sale_items); ++t)
-        {
-            getChildView(perm_and_sale_items[t])->setVisible(true);
-        }
-    }
-
-    ///////////////////////
-    // OWNER PERMISSIONS //
-    ///////////////////////
-
-    U32 base_mask       = perm.getMaskBase();
-    U32 owner_mask      = perm.getMaskOwner();
-    U32 group_mask      = perm.getMaskGroup();
-    U32 everyone_mask   = perm.getMaskEveryone();
-    U32 next_owner_mask = perm.getMaskNextOwner();
-
-    getChildView("CheckOwnerModify")->setEnabled(FALSE);
-    getChild<LLUICtrl>("CheckOwnerModify")->setValue(LLSD((BOOL)(owner_mask & PERM_MODIFY)));
-    getChildView("CheckOwnerCopy")->setEnabled(FALSE);
-    getChild<LLUICtrl>("CheckOwnerCopy")->setValue(LLSD((BOOL)(owner_mask & PERM_COPY)));
-    getChildView("CheckOwnerTransfer")->setEnabled(FALSE);
-    getChild<LLUICtrl>("CheckOwnerTransfer")->setValue(LLSD((BOOL)(owner_mask & PERM_TRANSFER)));
-
-    ///////////////////////
-    // DEBUG PERMISSIONS //
-    ///////////////////////
-
-    if( gSavedSettings.getBOOL("DebugPermissions") )
-    {
-        childSetVisible("layout_debug_permissions", true);
-
-        BOOL slam_perm          = FALSE;
-        BOOL overwrite_group    = FALSE;
-        BOOL overwrite_everyone = FALSE;
-
-        if (item->getType() == LLAssetType::AT_OBJECT)
-        {
-            U32 flags = item->getFlags();
-            slam_perm           = flags & LLInventoryItemFlags::II_FLAGS_OBJECT_SLAM_PERM;
-            overwrite_everyone  = flags & LLInventoryItemFlags::II_FLAGS_OBJECT_PERM_OVERWRITE_EVERYONE;
-            overwrite_group     = flags & LLInventoryItemFlags::II_FLAGS_OBJECT_PERM_OVERWRITE_GROUP;
-        }
-
-        std::string perm_string;
-
-        perm_string = "B: ";
-        perm_string += mask_to_string(base_mask);
-        getChild<LLUICtrl>("BaseMaskDebug")->setValue(perm_string);
-
-        perm_string = "O: ";
-        perm_string += mask_to_string(owner_mask);
-        getChild<LLUICtrl>("OwnerMaskDebug")->setValue(perm_string);
-
-        perm_string = "G";
-        perm_string += overwrite_group ? "*: " : ": ";
-        perm_string += mask_to_string(group_mask);
-        getChild<LLUICtrl>("GroupMaskDebug")->setValue(perm_string);
-
-        perm_string = "E";
-        perm_string += overwrite_everyone ? "*: " : ": ";
-        perm_string += mask_to_string(everyone_mask);
-        getChild<LLUICtrl>("EveryoneMaskDebug")->setValue(perm_string);
-
-        perm_string = "N";
-        perm_string += slam_perm ? "*: " : ": ";
-        perm_string += mask_to_string(next_owner_mask);
-        getChild<LLUICtrl>("NextMaskDebug")->setValue(perm_string);
-    }
-    else
-    {
-        childSetVisible("layout_debug_permissions", false);
-    }
-
-    /////////////
-    // SHARING //
-    /////////////
-
-    // Check for ability to change values.
-    if (is_link || cannot_restrict_permissions)
-    {
-        getChildView("CheckShareWithGroup")->setEnabled(FALSE);
-        getChildView("CheckEveryoneCopy")->setEnabled(FALSE);
-    }
-    else if (is_obj_modify && can_agent_manipulate)
-    {
-        getChildView("CheckShareWithGroup")->setEnabled(TRUE);
-        getChildView("CheckEveryoneCopy")->setEnabled((owner_mask & PERM_COPY) && (owner_mask & PERM_TRANSFER));
-    }
-    else
-    {
-        getChildView("CheckShareWithGroup")->setEnabled(FALSE);
-        getChildView("CheckEveryoneCopy")->setEnabled(FALSE);
-    }
-
-    // Set values.
-    BOOL is_group_copy = (group_mask & PERM_COPY) ? TRUE : FALSE;
-    BOOL is_group_modify = (group_mask & PERM_MODIFY) ? TRUE : FALSE;
-    BOOL is_group_move = (group_mask & PERM_MOVE) ? TRUE : FALSE;
-
-    if (is_group_copy && is_group_modify && is_group_move)
-    {
-        getChild<LLUICtrl>("CheckShareWithGroup")->setValue(LLSD((BOOL)TRUE));
-
-        LLCheckBoxCtrl* ctl = getChild<LLCheckBoxCtrl>("CheckShareWithGroup");
-        if(ctl)
-        {
-            ctl->setTentative(FALSE);
-        }
-    }
-    else if (!is_group_copy && !is_group_modify && !is_group_move)
-    {
-        getChild<LLUICtrl>("CheckShareWithGroup")->setValue(LLSD((BOOL)FALSE));
-        LLCheckBoxCtrl* ctl = getChild<LLCheckBoxCtrl>("CheckShareWithGroup");
-        if(ctl)
-        {
-            ctl->setTentative(FALSE);
-        }
-    }
-    else
-    {
-        LLCheckBoxCtrl* ctl = getChild<LLCheckBoxCtrl>("CheckShareWithGroup");
-        if(ctl)
-        {
-            ctl->setTentative(!ctl->getEnabled());
-            ctl->set(TRUE);
-        }
-    }
-
-    getChild<LLUICtrl>("CheckEveryoneCopy")->setValue(LLSD((BOOL)(everyone_mask & PERM_COPY)));
-
-    ///////////////
-    // SALE INFO //
-    ///////////////
-
-    const LLSaleInfo& sale_info = item->getSaleInfo();
-    BOOL is_for_sale = sale_info.isForSale();
-    LLComboBox* combo_sale_type = getChild<LLComboBox>("ComboBoxSaleType");
-    LLUICtrl* edit_cost = getChild<LLUICtrl>("Edit Cost");
-
-    // Check for ability to change values.
-    if (is_obj_modify && can_agent_sell
-        && gAgent.allowOperation(PERM_TRANSFER, perm, GP_OBJECT_MANIPULATE))
-    {
-        getChildView("CheckPurchase")->setEnabled(is_complete);
-
-        getChildView("NextOwnerLabel")->setEnabled(TRUE);
-        getChildView("CheckNextOwnerModify")->setEnabled((base_mask & PERM_MODIFY) && !cannot_restrict_permissions);
-        getChildView("CheckNextOwnerCopy")->setEnabled((base_mask & PERM_COPY) && !cannot_restrict_permissions && !is_settings);
-        getChildView("CheckNextOwnerTransfer")->setEnabled((next_owner_mask & PERM_COPY) && !cannot_restrict_permissions);
-
-        combo_sale_type->setEnabled(is_complete && is_for_sale);
-        edit_cost->setEnabled(is_complete && is_for_sale);
-    }
-    else
-    {
-        getChildView("CheckPurchase")->setEnabled(FALSE);
-
-        getChildView("NextOwnerLabel")->setEnabled(FALSE);
-        getChildView("CheckNextOwnerModify")->setEnabled(FALSE);
-        getChildView("CheckNextOwnerCopy")->setEnabled(FALSE);
-        getChildView("CheckNextOwnerTransfer")->setEnabled(FALSE);
-
-        combo_sale_type->setEnabled(FALSE);
-        edit_cost->setEnabled(FALSE);
-    }
->>>>>>> e1623bb2
-
-    // Hide any properties that are not relevant to settings
-    if (is_settings)
-    {
-        getChild<LLUICtrl>("GroupLabel")->setEnabled(false);
-        getChild<LLUICtrl>("GroupLabel")->setVisible(false);
-        getChild<LLUICtrl>("CheckShareWithGroup")->setEnabled(false);
-        getChild<LLUICtrl>("CheckShareWithGroup")->setVisible(false);
-        getChild<LLUICtrl>("AnyoneLabel")->setEnabled(false);
-        getChild<LLUICtrl>("AnyoneLabel")->setVisible(false);
-        getChild<LLUICtrl>("CheckEveryoneCopy")->setEnabled(false);
-        getChild<LLUICtrl>("CheckEveryoneCopy")->setVisible(false);
-        getChild<LLUICtrl>("CheckPurchase")->setEnabled(false);
-        getChild<LLUICtrl>("CheckPurchase")->setVisible(false);
-        getChild<LLUICtrl>("ComboBoxSaleType")->setEnabled(false);
-        getChild<LLUICtrl>("ComboBoxSaleType")->setVisible(false);
-        getChild<LLUICtrl>("Edit Cost")->setEnabled(false);
-        getChild<LLUICtrl>("Edit Cost")->setVisible(false);
-    }
-
-<<<<<<< HEAD
-	// Set values.
-	getChild<LLUICtrl>("CheckPurchase")->setValue(is_for_sale);
-	getChild<LLUICtrl>("CheckNextOwnerModify")->setValue(LLSD(bool(next_owner_mask & PERM_MODIFY)));
-	getChild<LLUICtrl>("CheckNextOwnerCopy")->setValue(LLSD(bool(next_owner_mask & PERM_COPY)));
-	getChild<LLUICtrl>("CheckNextOwnerTransfer")->setValue(LLSD(bool(next_owner_mask & PERM_TRANSFER)));
-
-	if (is_for_sale)
-	{
-		S32 numerical_price;
-		numerical_price = sale_info.getSalePrice();
-		edit_cost->setValue(llformat("%d",numerical_price));
-		combo_sale_type->setValue(sale_info.getSaleType());
-	}
-	else
-	{
-		edit_cost->setValue(llformat("%d",0));
-		combo_sale_type->setValue(LLSaleInfo::FS_COPY);
-	}
-=======
-    // Set values.
-    getChild<LLUICtrl>("CheckPurchase")->setValue(is_for_sale);
-    getChild<LLUICtrl>("CheckNextOwnerModify")->setValue(LLSD(BOOL(next_owner_mask & PERM_MODIFY)));
-    getChild<LLUICtrl>("CheckNextOwnerCopy")->setValue(LLSD(BOOL(next_owner_mask & PERM_COPY)));
-    getChild<LLUICtrl>("CheckNextOwnerTransfer")->setValue(LLSD(BOOL(next_owner_mask & PERM_TRANSFER)));
-
-    if (is_for_sale)
-    {
-        S32 numerical_price;
-        numerical_price = sale_info.getSalePrice();
-        edit_cost->setValue(llformat("%d",numerical_price));
-        combo_sale_type->setValue(sale_info.getSaleType());
-    }
-    else
-    {
-        edit_cost->setValue(llformat("%d",0));
-        combo_sale_type->setValue(LLSaleInfo::FS_COPY);
-    }
->>>>>>> e1623bb2
-}
-
-void LLSidepanelItemInfo::updateCreatorName(const LLUUID& creator_id, const LLAvatarName& creator_name, const LLStyle::Params& style_params)
-{
-    if (mCreatorCacheConnection.connected())
-    {
-        mCreatorCacheConnection.disconnect();
-    }
-    std::string name = creator_name.getCompleteName();
-    mLabelCreatorName->setText(name, style_params);
-}
-
-void LLSidepanelItemInfo::updateOwnerName(const LLUUID& owner_id, const LLAvatarName& owner_name, const LLStyle::Params& style_params)
-{
-    if (mOwnerCacheConnection.connected())
-    {
-        mOwnerCacheConnection.disconnect();
-    }
-    std::string name = owner_name.getCompleteName();
-    mLabelOwnerName->setText(name, style_params);
-}
-
-void LLSidepanelItemInfo::changed(U32 mask)
-{
-    const LLUUID& item_id = getItemID();
-    if (getObjectID().notNull() || item_id.isNull())
-    {
-        // Task inventory or not set up yet
-        return;
-    }
-
-    const std::set<LLUUID>& mChangedItemIDs = gInventory.getChangedIDs();
-    std::set<LLUUID>::const_iterator it;
-
-    for (it = mChangedItemIDs.begin(); it != mChangedItemIDs.end(); it++)
-    {
-        // set dirty for 'item profile panel' only if changed item is the item for which 'item profile panel' is shown (STORM-288)
-        if (*it == item_id)
-        {
-            // if there's a change we're interested in.
-            if((mask & (LLInventoryObserver::LABEL | LLInventoryObserver::INTERNAL | LLInventoryObserver::REMOVE)) != 0)
-            {
-                dirty();
-            }
-        }
-    }
-}
-
-void LLSidepanelItemInfo::dirty()
-{
-    mIsDirty = true;
-}
-
-// static
-void LLSidepanelItemInfo::onIdle( void* user_data )
-{
-    LLSidepanelItemInfo* self = reinterpret_cast<LLSidepanelItemInfo*>(user_data);
-
-    if( self->mIsDirty )
-    {
-        self->refresh();
-        self->mIsDirty = false;
-    }
-}
-
-void LLSidepanelItemInfo::setAssociatedExperience( LLHandle<LLSidepanelItemInfo> hInfo, const LLSD& experience )
-{
-    LLSidepanelItemInfo* info = hInfo.get();
-    if(info)
-    {
-        LLUUID id;
-        if(experience.has(LLExperienceCache::EXPERIENCE_ID))
-        {
-            id=experience[LLExperienceCache::EXPERIENCE_ID].asUUID();
-        }
-        if(id.notNull())
-        {
-            info->getChild<LLTextBox>("LabelItemExperience")->setText(LLSLURL("experience", id, "profile").getSLURLString());
-        }
-        else
-        {
-            info->getChild<LLTextBox>("LabelItemExperience")->setText(LLTrans::getString("ExperienceNameNull"));
-        }
-    }
-}
-
-
-void LLSidepanelItemInfo::startObjectInventoryObserver()
-{
-    if (!mObjectInventoryObserver)
-    {
-        stopObjectInventoryObserver();
-
-        // Previous object observer should be removed before starting to observe a new object.
-        llassert(mObjectInventoryObserver == NULL);
-    }
-
-    if (mObjectID.isNull())
-    {
-        LL_WARNS() << "Empty object id passed to inventory observer" << LL_ENDL;
-        return;
-    }
-
-    LLViewerObject* object = gObjectList.findObject(mObjectID);
-
-    mObjectInventoryObserver = new LLObjectInventoryObserver(this, object);
-}
-
-void LLSidepanelItemInfo::stopObjectInventoryObserver()
-{
-    delete mObjectInventoryObserver;
-    mObjectInventoryObserver = NULL;
-}
-
-void LLSidepanelItemInfo::setPropertiesFieldsEnabled(bool enabled)
-{
-    const std::string fields[] = {
-        "CheckOwnerModify",
-        "CheckOwnerCopy",
-        "CheckOwnerTransfer",
-        "CheckShareWithGroup",
-        "CheckEveryoneCopy",
-        "CheckNextOwnerModify",
-        "CheckNextOwnerCopy",
-        "CheckNextOwnerTransfer",
-        "CheckPurchase",
-        "Edit Cost"
-    };
-    for (size_t t = 0; t<LL_ARRAY_SIZE(fields); ++t)
-    {
-        getChildView(fields[t])->setEnabled(false);
-    }
-}
-
-void LLSidepanelItemInfo::onClickCreator()
-{
-    LLViewerInventoryItem* item = findItem();
-    if(!item) return;
-    if(!item->getCreatorUUID().isNull())
-    {
-        LLAvatarActions::showProfile(item->getCreatorUUID());
-    }
-}
-
-// static
-void LLSidepanelItemInfo::onClickOwner()
-{
-    LLViewerInventoryItem* item = findItem();
-    if(!item) return;
-    if(item->getPermissions().isGroupOwned())
-    {
-        LLGroupActions::show(item->getPermissions().getGroup());
-    }
-    else
-    {
-        LLAvatarActions::showProfile(item->getPermissions().getOwner());
-    }
-}
-
-// static
-void LLSidepanelItemInfo::onCommitName()
-{
-    //LL_INFOS() << "LLSidepanelItemInfo::onCommitName()" << LL_ENDL;
-    LLViewerInventoryItem* item = findItem();
-    if(!item)
-    {
-        return;
-    }
-    LLLineEditor* labelItemName = getChild<LLLineEditor>("LabelItemName");
-
-    if(labelItemName&&
-       (item->getName() != labelItemName->getText()) &&
-       (gAgent.allowOperation(PERM_MODIFY, item->getPermissions(), GP_OBJECT_MANIPULATE)) )
-    {
-        LLPointer<LLViewerInventoryItem> new_item = new LLViewerInventoryItem(item);
-        new_item->rename(labelItemName->getText());
-        onCommitChanges(new_item);
-    }
-}
-
-void LLSidepanelItemInfo::onCommitDescription()
-{
-    //LL_INFOS() << "LLSidepanelItemInfo::onCommitDescription()" << LL_ENDL;
-    LLViewerInventoryItem* item = findItem();
-    if(!item) return;
-
-    LLTextEditor* labelItemDesc = getChild<LLTextEditor>("LabelItemDesc");
-    if(!labelItemDesc)
-    {
-        return;
-    }
-    if((item->getDescription() != labelItemDesc->getText()) &&
-       (gAgent.allowOperation(PERM_MODIFY, item->getPermissions(), GP_OBJECT_MANIPULATE)))
-    {
-        LLPointer<LLViewerInventoryItem> new_item = new LLViewerInventoryItem(item);
-
-        new_item->setDescription(labelItemDesc->getText());
-        onCommitChanges(new_item);
-    }
-}
-
-void LLSidepanelItemInfo::onCommitPermissions(LLUICtrl* ctrl)
-{
-    if (ctrl)
-    {
-        // will be enabled by response from server
-        ctrl->setEnabled(false);
-    }
-    updatePermissions();
-}
-
-void LLSidepanelItemInfo::updatePermissions()
-{
-<<<<<<< HEAD
-	LLViewerInventoryItem* item = findItem();
-	if(!item) return;
-
-	bool is_group_owned;
-	LLUUID owner_id;
-	LLUUID group_id;
-	LLPermissions perm(item->getPermissions());
-	perm.getOwnership(owner_id, is_group_owned);
-
-	if (is_group_owned && gAgent.hasPowerInGroup(owner_id, GP_OBJECT_MANIPULATE))
-	{
-		group_id = owner_id;
-	}
-
-	LLCheckBoxCtrl* CheckShareWithGroup = getChild<LLCheckBoxCtrl>("CheckShareWithGroup");
-
-	if(CheckShareWithGroup)
-	{
-		perm.setGroupBits(gAgent.getID(), group_id,
-						CheckShareWithGroup->get(),
-						PERM_MODIFY | PERM_MOVE | PERM_COPY);
-	}
-	LLCheckBoxCtrl* CheckEveryoneCopy = getChild<LLCheckBoxCtrl>("CheckEveryoneCopy");
-	if(CheckEveryoneCopy)
-	{
-		perm.setEveryoneBits(gAgent.getID(), group_id,
-						 CheckEveryoneCopy->get(), PERM_COPY);
-	}
-
-	LLCheckBoxCtrl* CheckNextOwnerModify = getChild<LLCheckBoxCtrl>("CheckNextOwnerModify");
-	if(CheckNextOwnerModify)
-	{
-		perm.setNextOwnerBits(gAgent.getID(), group_id,
-							CheckNextOwnerModify->get(), PERM_MODIFY);
-	}
-	LLCheckBoxCtrl* CheckNextOwnerCopy = getChild<LLCheckBoxCtrl>("CheckNextOwnerCopy");
-	if(CheckNextOwnerCopy)
-	{
-		perm.setNextOwnerBits(gAgent.getID(), group_id,
-							CheckNextOwnerCopy->get(), PERM_COPY);
-	}
-	LLCheckBoxCtrl* CheckNextOwnerTransfer = getChild<LLCheckBoxCtrl>("CheckNextOwnerTransfer");
-	if(CheckNextOwnerTransfer)
-	{
-		perm.setNextOwnerBits(gAgent.getID(), group_id,
-							CheckNextOwnerTransfer->get(), PERM_TRANSFER);
-	}
-	if(perm != item->getPermissions()
-		&& item->isFinished())
-	{
-		LLPointer<LLViewerInventoryItem> new_item = new LLViewerInventoryItem(item);
-		new_item->setPermissions(perm);
-		U32 flags = new_item->getFlags();
-		// If next owner permissions have changed (and this is an object)
-		// then set the slam permissions flag so that they are applied on rez.
-		if((perm.getMaskNextOwner()!=item->getPermissions().getMaskNextOwner())
-		   && (item->getType() == LLAssetType::AT_OBJECT))
-		{
-			flags |= LLInventoryItemFlags::II_FLAGS_OBJECT_SLAM_PERM;
-		}
-		// If everyone permissions have changed (and this is an object)
-		// then set the overwrite everyone permissions flag so they
-		// are applied on rez.
-		if ((perm.getMaskEveryone()!=item->getPermissions().getMaskEveryone())
-			&& (item->getType() == LLAssetType::AT_OBJECT))
-		{
-			flags |= LLInventoryItemFlags::II_FLAGS_OBJECT_PERM_OVERWRITE_EVERYONE;
-		}
-		// If group permissions have changed (and this is an object)
-		// then set the overwrite group permissions flag so they
-		// are applied on rez.
-		if ((perm.getMaskGroup()!=item->getPermissions().getMaskGroup())
-			&& (item->getType() == LLAssetType::AT_OBJECT))
-		{
-			flags |= LLInventoryItemFlags::II_FLAGS_OBJECT_PERM_OVERWRITE_GROUP;
-		}
-		new_item->setFlags(flags);
-		onCommitChanges(new_item);
-	}
-	else
-	{
-		// need to make sure we don't just follow the click
-		refresh();
-	}
-=======
-    LLViewerInventoryItem* item = findItem();
-    if(!item) return;
-
-    BOOL is_group_owned;
-    LLUUID owner_id;
-    LLUUID group_id;
-    LLPermissions perm(item->getPermissions());
-    perm.getOwnership(owner_id, is_group_owned);
-
-    if (is_group_owned && gAgent.hasPowerInGroup(owner_id, GP_OBJECT_MANIPULATE))
-    {
-        group_id = owner_id;
-    }
-
-    LLCheckBoxCtrl* CheckShareWithGroup = getChild<LLCheckBoxCtrl>("CheckShareWithGroup");
-
-    if(CheckShareWithGroup)
-    {
-        perm.setGroupBits(gAgent.getID(), group_id,
-                        CheckShareWithGroup->get(),
-                        PERM_MODIFY | PERM_MOVE | PERM_COPY);
-    }
-    LLCheckBoxCtrl* CheckEveryoneCopy = getChild<LLCheckBoxCtrl>("CheckEveryoneCopy");
-    if(CheckEveryoneCopy)
-    {
-        perm.setEveryoneBits(gAgent.getID(), group_id,
-                         CheckEveryoneCopy->get(), PERM_COPY);
-    }
-
-    LLCheckBoxCtrl* CheckNextOwnerModify = getChild<LLCheckBoxCtrl>("CheckNextOwnerModify");
-    if(CheckNextOwnerModify)
-    {
-        perm.setNextOwnerBits(gAgent.getID(), group_id,
-                            CheckNextOwnerModify->get(), PERM_MODIFY);
-    }
-    LLCheckBoxCtrl* CheckNextOwnerCopy = getChild<LLCheckBoxCtrl>("CheckNextOwnerCopy");
-    if(CheckNextOwnerCopy)
-    {
-        perm.setNextOwnerBits(gAgent.getID(), group_id,
-                            CheckNextOwnerCopy->get(), PERM_COPY);
-    }
-    LLCheckBoxCtrl* CheckNextOwnerTransfer = getChild<LLCheckBoxCtrl>("CheckNextOwnerTransfer");
-    if(CheckNextOwnerTransfer)
-    {
-        perm.setNextOwnerBits(gAgent.getID(), group_id,
-                            CheckNextOwnerTransfer->get(), PERM_TRANSFER);
-    }
-    if(perm != item->getPermissions()
-        && item->isFinished())
-    {
-        LLPointer<LLViewerInventoryItem> new_item = new LLViewerInventoryItem(item);
-        new_item->setPermissions(perm);
-        U32 flags = new_item->getFlags();
-        // If next owner permissions have changed (and this is an object)
-        // then set the slam permissions flag so that they are applied on rez.
-        if((perm.getMaskNextOwner()!=item->getPermissions().getMaskNextOwner())
-           && (item->getType() == LLAssetType::AT_OBJECT))
-        {
-            flags |= LLInventoryItemFlags::II_FLAGS_OBJECT_SLAM_PERM;
-        }
-        // If everyone permissions have changed (and this is an object)
-        // then set the overwrite everyone permissions flag so they
-        // are applied on rez.
-        if ((perm.getMaskEveryone()!=item->getPermissions().getMaskEveryone())
-            && (item->getType() == LLAssetType::AT_OBJECT))
-        {
-            flags |= LLInventoryItemFlags::II_FLAGS_OBJECT_PERM_OVERWRITE_EVERYONE;
-        }
-        // If group permissions have changed (and this is an object)
-        // then set the overwrite group permissions flag so they
-        // are applied on rez.
-        if ((perm.getMaskGroup()!=item->getPermissions().getMaskGroup())
-            && (item->getType() == LLAssetType::AT_OBJECT))
-        {
-            flags |= LLInventoryItemFlags::II_FLAGS_OBJECT_PERM_OVERWRITE_GROUP;
-        }
-        new_item->setFlags(flags);
-        onCommitChanges(new_item);
-    }
-    else
-    {
-        // need to make sure we don't just follow the click
-        refresh();
-    }
->>>>>>> e1623bb2
-}
-
-void LLSidepanelItemInfo::onEditThumbnail()
-{
-    LLSD data;
-    data["task_id"] = mObjectID;
-    data["item_id"] = mItemID;
-    LLFloaterReg::showInstance("change_item_thumbnail", data);
-}
-
-void LLSidepanelItemInfo::onCommitSaleInfo(LLUICtrl* ctrl)
-{
-    if (ctrl)
-    {
-        // will be enabled by response from server
-        ctrl->setEnabled(false);
-    }
-    //LL_INFOS() << "LLSidepanelItemInfo::onCommitSaleInfo()" << LL_ENDL;
-    updateSaleInfo();
-}
-
-void LLSidepanelItemInfo::updateSaleInfo()
-{
-<<<<<<< HEAD
-	LLViewerInventoryItem* item = findItem();
-	if(!item) return;
-	LLSaleInfo sale_info(item->getSaleInfo());
-	if(!gAgent.allowOperation(PERM_TRANSFER, item->getPermissions(), GP_OBJECT_SET_SALE))
-	{
-		getChild<LLUICtrl>("CheckPurchase")->setValue(LLSD((bool)false));
-	}
-
-	if((bool)getChild<LLUICtrl>("CheckPurchase")->getValue())
-	{
-		// turn on sale info
-		LLSaleInfo::EForSale sale_type = LLSaleInfo::FS_COPY;
-	
-		LLComboBox* combo_sale_type = getChild<LLComboBox>("ComboBoxSaleType");
-		if (combo_sale_type)
-		{
-			sale_type = static_cast<LLSaleInfo::EForSale>(combo_sale_type->getValue().asInteger());
-		}
-
-		if (sale_type == LLSaleInfo::FS_COPY 
-			&& !gAgent.allowOperation(PERM_COPY, item->getPermissions(), 
-									  GP_OBJECT_SET_SALE))
-		{
-			sale_type = LLSaleInfo::FS_ORIGINAL;
-		}
-
-	     
-		
-		S32 price = -1;
-		price =  getChild<LLUICtrl>("Edit Cost")->getValue().asInteger();;
-
-		// Invalid data - turn off the sale
-		if (price < 0)
-		{
-			sale_type = LLSaleInfo::FS_NOT;
-			price = 0;
-		}
-
-		sale_info.setSaleType(sale_type);
-		sale_info.setSalePrice(price);
-	}
-	else
-	{
-		sale_info.setSaleType(LLSaleInfo::FS_NOT);
-	}
-	if(sale_info != item->getSaleInfo()
-		&& item->isFinished())
-	{
-		LLPointer<LLViewerInventoryItem> new_item = new LLViewerInventoryItem(item);
-
-		// Force an update on the sale price at rez
-		if (item->getType() == LLAssetType::AT_OBJECT)
-		{
-			U32 flags = new_item->getFlags();
-			flags |= LLInventoryItemFlags::II_FLAGS_OBJECT_SLAM_SALE;
-			new_item->setFlags(flags);
-		}
-
-		new_item->setSaleInfo(sale_info);
-		onCommitChanges(new_item);
-	}
-	else
-	{
-		// need to make sure we don't just follow the click
-		refresh();
-	}
-=======
-    LLViewerInventoryItem* item = findItem();
-    if(!item) return;
-    LLSaleInfo sale_info(item->getSaleInfo());
-    if(!gAgent.allowOperation(PERM_TRANSFER, item->getPermissions(), GP_OBJECT_SET_SALE))
-    {
-        getChild<LLUICtrl>("CheckPurchase")->setValue(LLSD((BOOL)FALSE));
-    }
-
-    if((BOOL)getChild<LLUICtrl>("CheckPurchase")->getValue())
-    {
-        // turn on sale info
-        LLSaleInfo::EForSale sale_type = LLSaleInfo::FS_COPY;
-
-        LLComboBox* combo_sale_type = getChild<LLComboBox>("ComboBoxSaleType");
-        if (combo_sale_type)
-        {
-            sale_type = static_cast<LLSaleInfo::EForSale>(combo_sale_type->getValue().asInteger());
-        }
-
-        if (sale_type == LLSaleInfo::FS_COPY
-            && !gAgent.allowOperation(PERM_COPY, item->getPermissions(),
-                                      GP_OBJECT_SET_SALE))
-        {
-            sale_type = LLSaleInfo::FS_ORIGINAL;
-        }
-
-
-
-        S32 price = -1;
-        price =  getChild<LLUICtrl>("Edit Cost")->getValue().asInteger();;
-
-        // Invalid data - turn off the sale
-        if (price < 0)
-        {
-            sale_type = LLSaleInfo::FS_NOT;
-            price = 0;
-        }
-
-        sale_info.setSaleType(sale_type);
-        sale_info.setSalePrice(price);
-    }
-    else
-    {
-        sale_info.setSaleType(LLSaleInfo::FS_NOT);
-    }
-    if(sale_info != item->getSaleInfo()
-        && item->isFinished())
-    {
-        LLPointer<LLViewerInventoryItem> new_item = new LLViewerInventoryItem(item);
-
-        // Force an update on the sale price at rez
-        if (item->getType() == LLAssetType::AT_OBJECT)
-        {
-            U32 flags = new_item->getFlags();
-            flags |= LLInventoryItemFlags::II_FLAGS_OBJECT_SLAM_SALE;
-            new_item->setFlags(flags);
-        }
-
-        new_item->setSaleInfo(sale_info);
-        onCommitChanges(new_item);
-    }
-    else
-    {
-        // need to make sure we don't just follow the click
-        refresh();
-    }
->>>>>>> e1623bb2
-}
-
-void LLSidepanelItemInfo::onCommitChanges(LLPointer<LLViewerInventoryItem> item)
-{
-    if (item.isNull())
-    {
-        return;
-    }
-
-    if (mObjectID.isNull())
-    {
-        // This is in the agent's inventory.
-        // Mark update as pending and wait only for most recent one in case user requested for couple
-        // Once update arrives or any of ids change drop pending id.
-        mUpdatePendingId++;
-        LLPointer<LLInventoryCallback> callback = new PropertiesChangedCallback(getHandle(), mItemID, mUpdatePendingId);
-        update_inventory_item(item.get(), callback);
-        //item->updateServer(false);
-        gInventory.updateItem(item);
-        gInventory.notifyObservers();
-    }
-    else
-    {
-        // This is in an object's contents.
-        LLViewerObject* object = gObjectList.findObject(mObjectID);
-        if (object)
-        {
-            object->updateInventory(
-                item,
-                TASK_INVENTORY_ITEM_KEY,
-                false);
-
-            if (object->isSelected())
-            {
-                // Since object is selected (build floater is open) object will
-                // receive properties update, detect serial mismatch, dirty and
-                // reload inventory, meanwhile some other updates will refresh it.
-                // So mark dirty early, this will prevent unnecessary changes
-                // and download will be triggered by LLPanelObjectInventory - it
-                // prevents flashing in content tab and some duplicated request.
-                object->dirtyInventory();
-            }
-            setPropertiesFieldsEnabled(false);
-        }
-    }
-}
-
-LLViewerInventoryItem* LLSidepanelItemInfo::findItem() const
-{
-    LLViewerInventoryItem* item = NULL;
-    if(mObjectID.isNull())
-    {
-        // it is in agent inventory
-        item = gInventory.getItem(mItemID);
-    }
-    else
-    {
-        LLViewerObject* object = gObjectList.findObject(mObjectID);
-        if(object)
-        {
-            item = static_cast<LLViewerInventoryItem*>(object->getInventoryObject(mItemID));
-        }
-    }
-    return item;
-}
-
-// virtual
-void LLSidepanelItemInfo::save()
-{
-    onCommitName();
-    onCommitDescription();
-    updatePermissions();
-    updateSaleInfo();
-}+/**
+ * @file llsidepaneliteminfo.cpp
+ * @brief A floater which shows an inventory item's properties.
+ *
+ * $LicenseInfo:firstyear=2002&license=viewerlgpl$
+ * Second Life Viewer Source Code
+ * Copyright (C) 2010, Linden Research, Inc.
+ *
+ * This library is free software; you can redistribute it and/or
+ * modify it under the terms of the GNU Lesser General Public
+ * License as published by the Free Software Foundation;
+ * version 2.1 of the License only.
+ *
+ * This library is distributed in the hope that it will be useful,
+ * but WITHOUT ANY WARRANTY; without even the implied warranty of
+ * MERCHANTABILITY or FITNESS FOR A PARTICULAR PURPOSE.  See the GNU
+ * Lesser General Public License for more details.
+ *
+ * You should have received a copy of the GNU Lesser General Public
+ * License along with this library; if not, write to the Free Software
+ * Foundation, Inc., 51 Franklin Street, Fifth Floor, Boston, MA  02110-1301  USA
+ *
+ * Linden Research, Inc., 945 Battery Street, San Francisco, CA  94111  USA
+ * $/LicenseInfo$
+ */
+
+#include "llviewerprecompiledheaders.h"
+#include "llsidepaneliteminfo.h"
+
+#include "roles_constants.h"
+
+#include "llagent.h"
+#include "llavataractions.h"
+#include "llavatarnamecache.h"
+#include "llbutton.h"
+#include "llcallbacklist.h"
+#include "llcombobox.h"
+#include "llfloater.h"
+#include "llfloaterreg.h"
+#include "llgroupactions.h"
+#include "llgroupmgr.h"
+#include "lliconctrl.h"
+#include "llinventorydefines.h"
+#include "llinventoryicon.h"
+#include "llinventorymodel.h"
+#include "llinventoryobserver.h"
+#include "lllineeditor.h"
+#include "llradiogroup.h"
+#include "llslurl.h"
+#include "lltexteditor.h"
+#include "llviewercontrol.h"
+#include "llviewerinventory.h"
+#include "llviewerobjectlist.h"
+#include "llexperiencecache.h"
+#include "lltrans.h"
+#include "llviewerregion.h"
+
+
+class PropertiesChangedCallback : public LLInventoryCallback
+{
+public:
+    PropertiesChangedCallback(LLHandle<LLPanel> sidepanel_handle, LLUUID &item_id, S32 id)
+        : mHandle(sidepanel_handle), mItemId(item_id), mId(id)
+    {}
+
+    void fire(const LLUUID &inv_item)
+    {
+        // inv_item can be null for some reason
+        LLSidepanelItemInfo* sidepanel = dynamic_cast<LLSidepanelItemInfo*>(mHandle.get());
+        if (sidepanel)
+        {
+            // sidepanel waits only for most recent update
+            sidepanel->onUpdateCallback(mItemId, mId);
+        }
+    }
+private:
+    LLHandle<LLPanel> mHandle;
+    LLUUID mItemId;
+    S32 mId;
+};
+
+//~~~~~~~~~~~~~~~~~~~~~~~~~~~~~~~~~~~~~~~~~~~~~~~~~~~~~~~~~~~~~~~~~~~~~~~~~~~~~
+// Class LLObjectInventoryObserver
+//
+// Helper class to watch for changes in an object inventory.
+// Used to update item properties in LLSidepanelItemInfo.
+//~~~~~~~~~~~~~~~~~~~~~~~~~~~~~~~~~~~~~~~~~~~~~~~~~~~~~~~~~~~~~~~~~~~~~~~~~~~~~
+class LLObjectInventoryObserver : public LLVOInventoryListener
+{
+public:
+    LLObjectInventoryObserver(LLSidepanelItemInfo* floater, LLViewerObject* object)
+        : mFloater(floater)
+    {
+        registerVOInventoryListener(object, NULL);
+    }
+    virtual ~LLObjectInventoryObserver()
+    {
+        removeVOInventoryListener();
+    }
+    /*virtual*/ void inventoryChanged(LLViewerObject* object,
+                                      LLInventoryObject::object_list_t* inventory,
+                                      S32 serial_num,
+                                      void* user_data);
+private:
+    LLSidepanelItemInfo* mFloater;  // Not a handle because LLSidepanelItemInfo is managing LLObjectInventoryObserver
+};
+
+/*virtual*/
+void LLObjectInventoryObserver::inventoryChanged(LLViewerObject* object,
+                                                 LLInventoryObject::object_list_t* inventory,
+                                                 S32 serial_num,
+                                                 void* user_data)
+{
+    mFloater->dirty();
+}
+
+///----------------------------------------------------------------------------
+/// Class LLSidepanelItemInfo
+///----------------------------------------------------------------------------
+
+static LLPanelInjector<LLSidepanelItemInfo> t_item_info("sidepanel_item_info");
+
+// Default constructor
+LLSidepanelItemInfo::LLSidepanelItemInfo(const LLPanel::Params& p)
+    : LLPanel(p)
+    , mItemID(LLUUID::null)
+    , mObjectInventoryObserver(NULL)
+    , mUpdatePendingId(-1)
+    , mIsDirty(false) /*Not ready*/
+    , mParentFloater(NULL)
+{
+    gInventory.addObserver(this);
+    gIdleCallbacks.addFunction(&LLSidepanelItemInfo::onIdle, (void*)this);
+}
+
+// Destroys the object
+LLSidepanelItemInfo::~LLSidepanelItemInfo()
+{
+    gInventory.removeObserver(this);
+    gIdleCallbacks.deleteFunction(&LLSidepanelItemInfo::onIdle, (void*)this);
+
+    stopObjectInventoryObserver();
+
+    if (mOwnerCacheConnection.connected())
+    {
+        mOwnerCacheConnection.disconnect();
+    }
+    if (mCreatorCacheConnection.connected())
+    {
+        mCreatorCacheConnection.disconnect();
+    }
+}
+
+// virtual
+bool LLSidepanelItemInfo::postBuild()
+{
+    mChangeThumbnailBtn = getChild<LLUICtrl>("change_thumbnail_btn");
+    mItemTypeIcon = getChild<LLIconCtrl>("item_type_icon");
+    mLabelOwnerName = getChild<LLTextBox>("LabelOwnerName");
+    mLabelCreatorName = getChild<LLTextBox>("LabelCreatorName");
+
+    getChild<LLLineEditor>("LabelItemName")->setPrevalidate(&LLTextValidate::validateASCIIPrintableNoPipe);
+    getChild<LLUICtrl>("LabelItemName")->setCommitCallback(boost::bind(&LLSidepanelItemInfo::onCommitName,this));
+    getChild<LLUICtrl>("LabelItemDesc")->setCommitCallback(boost::bind(&LLSidepanelItemInfo:: onCommitDescription, this));
+    // Thumnail edition
+    mChangeThumbnailBtn->setCommitCallback(boost::bind(&LLSidepanelItemInfo::onEditThumbnail, this));
+    // acquired date
+    // owner permissions
+    // Permissions debug text
+    // group permissions
+    getChild<LLUICtrl>("CheckShareWithGroup")->setCommitCallback(boost::bind(&LLSidepanelItemInfo::onCommitPermissions, this, _1));
+    // everyone permissions
+    getChild<LLUICtrl>("CheckEveryoneCopy")->setCommitCallback(boost::bind(&LLSidepanelItemInfo::onCommitPermissions, this, _1));
+    // next owner permissions
+    getChild<LLUICtrl>("CheckNextOwnerModify")->setCommitCallback(boost::bind(&LLSidepanelItemInfo::onCommitPermissions, this, _1));
+    getChild<LLUICtrl>("CheckNextOwnerCopy")->setCommitCallback(boost::bind(&LLSidepanelItemInfo::onCommitPermissions, this, _1));
+    getChild<LLUICtrl>("CheckNextOwnerTransfer")->setCommitCallback(boost::bind(&LLSidepanelItemInfo::onCommitPermissions, this, _1));
+    // Mark for sale or not, and sale info
+    getChild<LLUICtrl>("CheckPurchase")->setCommitCallback(boost::bind(&LLSidepanelItemInfo::onCommitSaleInfo, this, _1));
+    // Change sale type, and sale info
+    getChild<LLUICtrl>("ComboBoxSaleType")->setCommitCallback(boost::bind(&LLSidepanelItemInfo::onCommitSaleInfo, this, _1));
+    // "Price" label for edit
+    getChild<LLUICtrl>("Edit Cost")->setCommitCallback(boost::bind(&LLSidepanelItemInfo::onCommitSaleInfo, this, _1));
+    refresh();
+    return true;
+}
+
+void LLSidepanelItemInfo::setObjectID(const LLUUID& object_id)
+{
+    mObjectID = object_id;
+
+    // Start monitoring changes in the object inventory to update
+    // selected inventory item properties in Item Profile panel. See STORM-148.
+    startObjectInventoryObserver();
+    mUpdatePendingId = -1;
+}
+
+void LLSidepanelItemInfo::setItemID(const LLUUID& item_id)
+{
+    if (mItemID != item_id)
+    {
+        mItemID = item_id;
+        mUpdatePendingId = -1;
+    }
+    dirty();
+}
+
+void LLSidepanelItemInfo::setParentFloater(LLFloater* parent)
+{
+    mParentFloater = parent;
+}
+
+const LLUUID& LLSidepanelItemInfo::getObjectID() const
+{
+    return mObjectID;
+}
+
+const LLUUID& LLSidepanelItemInfo::getItemID() const
+{
+    return mItemID;
+}
+
+void LLSidepanelItemInfo::onUpdateCallback(const LLUUID& item_id, S32 received_update_id)
+{
+    if (mItemID == item_id && mUpdatePendingId == received_update_id)
+    {
+        mUpdatePendingId = -1;
+        refresh();
+    }
+}
+
+void LLSidepanelItemInfo::reset()
+{
+    mObjectID = LLUUID::null;
+    mItemID = LLUUID::null;
+
+    stopObjectInventoryObserver();
+    dirty();
+}
+
+void LLSidepanelItemInfo::refresh()
+{
+    LLViewerInventoryItem* item = findItem();
+    if(item)
+    {
+        const LLUUID trash_id = gInventory.findCategoryUUIDForType(LLFolderType::FT_TRASH);
+        bool in_trash = (item->getUUID() == trash_id) || gInventory.isObjectDescendentOf(item->getUUID(), trash_id);
+        if (in_trash && mParentFloater)
+        {
+            // Close properties when moving to trash
+            // Aren't supposed to view properties from trash
+            mParentFloater->closeFloater();
+        }
+        else
+        {
+            refreshFromItem(item);
+        }
+        return;
+    }
+
+    if (mObjectID.notNull())
+    {
+        LLViewerObject* object = gObjectList.findObject(mObjectID);
+        if (object)
+        {
+            // Object exists, but object's content is not nessesary
+            // loaded, so assume item exists as well
+            return;
+        }
+    }
+
+    if (mParentFloater)
+    {
+        // if we failed to get item, it likely no longer exists
+        mParentFloater->closeFloater();
+    }
+}
+
+void LLSidepanelItemInfo::refreshFromItem(LLViewerInventoryItem* item)
+{
+    ////////////////////////
+    // PERMISSIONS LOOKUP //
+    ////////////////////////
+
+    llassert(item);
+    if (!item) return;
+
+    if (mUpdatePendingId != -1)
+    {
+        return;
+    }
+
+    // do not enable the UI for incomplete items.
+    bool is_complete = item->isFinished();
+    const bool cannot_restrict_permissions = LLInventoryType::cannotRestrictPermissions(item->getInventoryType());
+    const bool is_calling_card = (item->getInventoryType() == LLInventoryType::IT_CALLINGCARD);
+    const bool is_settings = (item->getInventoryType() == LLInventoryType::IT_SETTINGS);
+    const LLPermissions& perm = item->getPermissions();
+    const bool can_agent_manipulate = gAgent.allowOperation(PERM_OWNER, perm,
+                                GP_OBJECT_MANIPULATE);
+    const bool can_agent_sell = gAgent.allowOperation(PERM_OWNER, perm,
+                              GP_OBJECT_SET_SALE) &&
+        !cannot_restrict_permissions;
+    const bool is_link = item->getIsLinkType();
+
+    const LLUUID trash_id = gInventory.findCategoryUUIDForType(LLFolderType::FT_TRASH);
+    bool not_in_trash = (item->getUUID() != trash_id) && !gInventory.isObjectDescendentOf(item->getUUID(), trash_id);
+
+    // You need permission to modify the object to modify an inventory
+    // item in it.
+    LLViewerObject* object = NULL;
+    if(!mObjectID.isNull()) object = gObjectList.findObject(mObjectID);
+    bool is_obj_modify = true;
+    if(object)
+    {
+        is_obj_modify = object->permOwnerModify();
+    }
+
+    if(item->getInventoryType() == LLInventoryType::IT_LSL)
+    {
+        getChildView("LabelItemExperienceTitle")->setVisible(true);
+        LLTextBox* tb = getChild<LLTextBox>("LabelItemExperience");
+        tb->setText(getString("loading_experience"));
+        tb->setVisible(true);
+        std::string url = std::string();
+        if(object && object->getRegion())
+        {
+            url = object->getRegion()->getCapability("GetMetadata");
+        }
+        LLExperienceCache::instance().fetchAssociatedExperience(item->getParentUUID(), item->getUUID(), url,
+                boost::bind(&LLSidepanelItemInfo::setAssociatedExperience, getDerivedHandle<LLSidepanelItemInfo>(), _1));
+    }
+
+    //////////////////////
+    // ITEM NAME & DESC //
+    //////////////////////
+    bool is_modifiable = gAgent.allowOperation(PERM_MODIFY, perm,
+                                               GP_OBJECT_MANIPULATE)
+        && is_obj_modify && is_complete && not_in_trash;
+
+    getChildView("LabelItemNameTitle")->setEnabled(true);
+    getChildView("LabelItemName")->setEnabled(is_modifiable && !is_calling_card); // for now, don't allow rename of calling cards
+    getChild<LLUICtrl>("LabelItemName")->setValue(item->getName());
+    getChildView("LabelItemDescTitle")->setEnabled(true);
+    getChildView("LabelItemDesc")->setEnabled(is_modifiable);
+    getChild<LLUICtrl>("LabelItemDesc")->setValue(item->getDescription());
+    getChild<LLUICtrl>("item_thumbnail")->setValue(item->getThumbnailUUID());
+
+    LLUIImagePtr icon_img = LLInventoryIcon::getIcon(item->getType(), item->getInventoryType(), item->getFlags(), false);
+    mItemTypeIcon->setImage(icon_img);
+
+    // Style for creator and owner links
+    LLStyle::Params style_params;
+    LLColor4 link_color = LLUIColorTable::instance().getColor("HTMLLinkColor");
+    style_params.color = link_color;
+    style_params.readonly_color = link_color;
+    style_params.is_link = true; // link will be added later
+    const LLFontGL* fontp = mLabelCreatorName->getFont();
+    style_params.font.name = LLFontGL::nameFromFont(fontp);
+    style_params.font.size = LLFontGL::sizeFromFont(fontp);
+    style_params.font.style = "UNDERLINE";
+
+    //////////////////
+    // CREATOR NAME //
+    //////////////////
+    if(!gCacheName) return;
+    if(!gAgent.getRegion()) return;
+
+    if (item->getCreatorUUID().notNull())
+    {
+        LLUUID creator_id = item->getCreatorUUID();
+        std::string slurl =
+            LLSLURL("agent", creator_id, "inspect").getSLURLString();
+
+        style_params.link_href = slurl;
+
+        LLAvatarName av_name;
+        if (LLAvatarNameCache::get(creator_id, &av_name))
+        {
+            updateCreatorName(creator_id, av_name, style_params);
+        }
+        else
+        {
+            if (mCreatorCacheConnection.connected())
+            {
+                mCreatorCacheConnection.disconnect();
+            }
+            mLabelCreatorName->setText(LLTrans::getString("None"));
+            mCreatorCacheConnection = LLAvatarNameCache::get(creator_id, boost::bind(&LLSidepanelItemInfo::updateCreatorName, this, _1, _2, style_params));
+        }
+
+        getChildView("LabelCreatorTitle")->setEnabled(true);
+        mLabelCreatorName->setEnabled(true);
+    }
+    else
+    {
+        getChildView("LabelCreatorTitle")->setEnabled(false);
+        mLabelCreatorName->setEnabled(false);
+        mLabelCreatorName->setValue(getString("unknown_multiple"));
+    }
+
+    ////////////////
+    // OWNER NAME //
+    ////////////////
+    if(perm.isOwned())
+    {
+        std::string slurl;
+        if (perm.isGroupOwned())
+        {
+            LLGroupMgrGroupData* group_data = LLGroupMgr::getInstance()->getGroupData(perm.getGroup());
+
+            slurl = LLSLURL("group", perm.getGroup(), "inspect").getSLURLString();
+            style_params.link_href = slurl;
+            if (group_data && group_data->isGroupPropertiesDataComplete())
+            {
+                mLabelOwnerName->setText(group_data->mName, style_params);
+            }
+            else
+            {
+                // Triggers refresh
+                LLGroupMgr::getInstance()->sendGroupPropertiesRequest(perm.getGroup());
+
+                std::string name;
+                gCacheName->getGroupName(perm.getGroup(), name);
+                mLabelOwnerName->setText(name, style_params);
+            }
+        }
+        else
+        {
+            LLUUID owner_id = perm.getOwner();
+            slurl = LLSLURL("agent", owner_id, "inspect").getSLURLString();
+
+            style_params.link_href = slurl;
+            LLAvatarName av_name;
+            if (LLAvatarNameCache::get(owner_id, &av_name))
+            {
+                updateOwnerName(owner_id, av_name, style_params);
+            }
+            else
+            {
+                if (mOwnerCacheConnection.connected())
+                {
+                    mOwnerCacheConnection.disconnect();
+                }
+                mLabelOwnerName->setText(LLTrans::getString("None"));
+                mOwnerCacheConnection = LLAvatarNameCache::get(owner_id, boost::bind(&LLSidepanelItemInfo::updateOwnerName, this, _1, _2, style_params));
+            }
+        }
+        getChildView("LabelOwnerTitle")->setEnabled(true);
+        mLabelOwnerName->setEnabled(true);
+    }
+    else
+    {
+        getChildView("LabelOwnerTitle")->setEnabled(false);
+        mLabelOwnerName->setEnabled(false);
+        mLabelOwnerName->setValue(getString("public"));
+    }
+
+    // Not yet supported for task inventories
+    mChangeThumbnailBtn->setEnabled(mObjectID.isNull() && ALEXANDRIA_LINDEN_ID != perm.getOwner());
+
+    ////////////
+    // ORIGIN //
+    ////////////
+
+    if (object)
+    {
+        getChild<LLUICtrl>("origin")->setValue(getString("origin_inworld"));
+    }
+    else
+    {
+        getChild<LLUICtrl>("origin")->setValue(getString("origin_inventory"));
+    }
+
+    //////////////////
+    // ACQUIRE DATE //
+    //////////////////
+
+    time_t time_utc = item->getCreationDate();
+    if (0 == time_utc)
+    {
+        getChild<LLUICtrl>("LabelAcquiredDate")->setValue(getString("unknown"));
+    }
+    else
+    {
+        std::string timeStr = getString("acquiredDate");
+        LLSD substitution;
+        substitution["datetime"] = (S32) time_utc;
+        LLStringUtil::format (timeStr, substitution);
+        getChild<LLUICtrl>("LabelAcquiredDate")->setValue(timeStr);
+    }
+
+    //////////////////////////////////////
+    // PERMISSIONS AND SALE ITEM HIDING //
+    //////////////////////////////////////
+
+    const std::string perm_and_sale_items[]={
+        "perms_inv",
+        "perm_modify",
+        "CheckOwnerModify",
+        "CheckOwnerCopy",
+        "CheckOwnerTransfer",
+        "GroupLabel",
+        "CheckShareWithGroup",
+        "AnyoneLabel",
+        "CheckEveryoneCopy",
+        "NextOwnerLabel",
+        "CheckNextOwnerModify",
+        "CheckNextOwnerCopy",
+        "CheckNextOwnerTransfer",
+        "CheckPurchase",
+        "ComboBoxSaleType",
+        "Edit Cost"
+    };
+
+    const std::string debug_items[]={
+        "BaseMaskDebug",
+        "OwnerMaskDebug",
+        "GroupMaskDebug",
+        "EveryoneMaskDebug",
+        "NextMaskDebug"
+    };
+
+    // Hide permissions checkboxes and labels and for sale info if in the trash
+    // or ui elements don't apply to these objects and return from function
+    if (!not_in_trash || cannot_restrict_permissions)
+    {
+        for(size_t t=0; t<LL_ARRAY_SIZE(perm_and_sale_items); ++t)
+        {
+            getChildView(perm_and_sale_items[t])->setVisible(false);
+        }
+
+        for(size_t t=0; t<LL_ARRAY_SIZE(debug_items); ++t)
+        {
+            getChildView(debug_items[t])->setVisible(false);
+        }
+        return;
+    }
+    else // Make sure perms and sale ui elements are visible
+    {
+        for(size_t t=0; t<LL_ARRAY_SIZE(perm_and_sale_items); ++t)
+        {
+            getChildView(perm_and_sale_items[t])->setVisible(true);
+        }
+    }
+
+    ///////////////////////
+    // OWNER PERMISSIONS //
+    ///////////////////////
+
+    U32 base_mask       = perm.getMaskBase();
+    U32 owner_mask      = perm.getMaskOwner();
+    U32 group_mask      = perm.getMaskGroup();
+    U32 everyone_mask   = perm.getMaskEveryone();
+    U32 next_owner_mask = perm.getMaskNextOwner();
+
+    getChildView("CheckOwnerModify")->setEnabled(false);
+    getChild<LLUICtrl>("CheckOwnerModify")->setValue(LLSD((bool)(owner_mask & PERM_MODIFY)));
+    getChildView("CheckOwnerCopy")->setEnabled(false);
+    getChild<LLUICtrl>("CheckOwnerCopy")->setValue(LLSD((bool)(owner_mask & PERM_COPY)));
+    getChildView("CheckOwnerTransfer")->setEnabled(false);
+    getChild<LLUICtrl>("CheckOwnerTransfer")->setValue(LLSD((bool)(owner_mask & PERM_TRANSFER)));
+
+    ///////////////////////
+    // DEBUG PERMISSIONS //
+    ///////////////////////
+
+    if( gSavedSettings.getBOOL("DebugPermissions") )
+    {
+        childSetVisible("layout_debug_permissions", true);
+
+        bool slam_perm          = false;
+        bool overwrite_group    = false;
+        bool overwrite_everyone = false;
+
+        if (item->getType() == LLAssetType::AT_OBJECT)
+        {
+            U32 flags = item->getFlags();
+            slam_perm           = flags & LLInventoryItemFlags::II_FLAGS_OBJECT_SLAM_PERM;
+            overwrite_everyone  = flags & LLInventoryItemFlags::II_FLAGS_OBJECT_PERM_OVERWRITE_EVERYONE;
+            overwrite_group     = flags & LLInventoryItemFlags::II_FLAGS_OBJECT_PERM_OVERWRITE_GROUP;
+        }
+
+        std::string perm_string;
+
+        perm_string = "B: ";
+        perm_string += mask_to_string(base_mask);
+        getChild<LLUICtrl>("BaseMaskDebug")->setValue(perm_string);
+
+        perm_string = "O: ";
+        perm_string += mask_to_string(owner_mask);
+        getChild<LLUICtrl>("OwnerMaskDebug")->setValue(perm_string);
+
+        perm_string = "G";
+        perm_string += overwrite_group ? "*: " : ": ";
+        perm_string += mask_to_string(group_mask);
+        getChild<LLUICtrl>("GroupMaskDebug")->setValue(perm_string);
+
+        perm_string = "E";
+        perm_string += overwrite_everyone ? "*: " : ": ";
+        perm_string += mask_to_string(everyone_mask);
+        getChild<LLUICtrl>("EveryoneMaskDebug")->setValue(perm_string);
+
+        perm_string = "N";
+        perm_string += slam_perm ? "*: " : ": ";
+        perm_string += mask_to_string(next_owner_mask);
+        getChild<LLUICtrl>("NextMaskDebug")->setValue(perm_string);
+    }
+    else
+    {
+        childSetVisible("layout_debug_permissions", false);
+    }
+
+    /////////////
+    // SHARING //
+    /////////////
+
+    // Check for ability to change values.
+    if (is_link || cannot_restrict_permissions)
+    {
+        getChildView("CheckShareWithGroup")->setEnabled(false);
+        getChildView("CheckEveryoneCopy")->setEnabled(false);
+    }
+    else if (is_obj_modify && can_agent_manipulate)
+    {
+        getChildView("CheckShareWithGroup")->setEnabled(true);
+        getChildView("CheckEveryoneCopy")->setEnabled((owner_mask & PERM_COPY) && (owner_mask & PERM_TRANSFER));
+    }
+    else
+    {
+        getChildView("CheckShareWithGroup")->setEnabled(false);
+        getChildView("CheckEveryoneCopy")->setEnabled(false);
+    }
+
+    // Set values.
+    bool is_group_copy = group_mask & PERM_COPY;
+    bool is_group_modify = group_mask & PERM_MODIFY;
+    bool is_group_move = group_mask & PERM_MOVE;
+
+    if (is_group_copy && is_group_modify && is_group_move)
+    {
+        getChild<LLUICtrl>("CheckShareWithGroup")->setValue(LLSD((bool)true));
+        if (LLCheckBoxCtrl* ctl = getChild<LLCheckBoxCtrl>("CheckShareWithGroup"))
+        {
+            ctl->setTentative(false);
+        }
+    }
+    else if (!is_group_copy && !is_group_modify && !is_group_move)
+    {
+        getChild<LLUICtrl>("CheckShareWithGroup")->setValue(LLSD((bool)false));
+        if (LLCheckBoxCtrl* ctl = getChild<LLCheckBoxCtrl>("CheckShareWithGroup"))
+        {
+            ctl->setTentative(false);
+        }
+    }
+    else
+    {
+        if (LLCheckBoxCtrl* ctl = getChild<LLCheckBoxCtrl>("CheckShareWithGroup"))
+        {
+            ctl->setTentative(!ctl->getEnabled());
+            ctl->set(true);
+        }
+    }
+
+    getChild<LLUICtrl>("CheckEveryoneCopy")->setValue(LLSD((bool)(everyone_mask & PERM_COPY)));
+
+    ///////////////
+    // SALE INFO //
+    ///////////////
+
+    const LLSaleInfo& sale_info = item->getSaleInfo();
+    bool is_for_sale = sale_info.isForSale();
+    LLComboBox* combo_sale_type = getChild<LLComboBox>("ComboBoxSaleType");
+    LLUICtrl* edit_cost = getChild<LLUICtrl>("Edit Cost");
+
+    // Check for ability to change values.
+    if (is_obj_modify && can_agent_sell
+        && gAgent.allowOperation(PERM_TRANSFER, perm, GP_OBJECT_MANIPULATE))
+    {
+        getChildView("CheckPurchase")->setEnabled(is_complete);
+
+        getChildView("NextOwnerLabel")->setEnabled(true);
+        getChildView("CheckNextOwnerModify")->setEnabled((base_mask & PERM_MODIFY) && !cannot_restrict_permissions);
+        getChildView("CheckNextOwnerCopy")->setEnabled((base_mask & PERM_COPY) && !cannot_restrict_permissions && !is_settings);
+        getChildView("CheckNextOwnerTransfer")->setEnabled((next_owner_mask & PERM_COPY) && !cannot_restrict_permissions);
+
+        combo_sale_type->setEnabled(is_complete && is_for_sale);
+        edit_cost->setEnabled(is_complete && is_for_sale);
+    }
+    else
+    {
+        getChildView("CheckPurchase")->setEnabled(false);
+
+        getChildView("NextOwnerLabel")->setEnabled(false);
+        getChildView("CheckNextOwnerModify")->setEnabled(false);
+        getChildView("CheckNextOwnerCopy")->setEnabled(false);
+        getChildView("CheckNextOwnerTransfer")->setEnabled(false);
+
+        combo_sale_type->setEnabled(false);
+        edit_cost->setEnabled(false);
+    }
+
+    // Hide any properties that are not relevant to settings
+    if (is_settings)
+    {
+        getChild<LLUICtrl>("GroupLabel")->setEnabled(false);
+        getChild<LLUICtrl>("GroupLabel")->setVisible(false);
+        getChild<LLUICtrl>("CheckShareWithGroup")->setEnabled(false);
+        getChild<LLUICtrl>("CheckShareWithGroup")->setVisible(false);
+        getChild<LLUICtrl>("AnyoneLabel")->setEnabled(false);
+        getChild<LLUICtrl>("AnyoneLabel")->setVisible(false);
+        getChild<LLUICtrl>("CheckEveryoneCopy")->setEnabled(false);
+        getChild<LLUICtrl>("CheckEveryoneCopy")->setVisible(false);
+        getChild<LLUICtrl>("CheckPurchase")->setEnabled(false);
+        getChild<LLUICtrl>("CheckPurchase")->setVisible(false);
+        getChild<LLUICtrl>("ComboBoxSaleType")->setEnabled(false);
+        getChild<LLUICtrl>("ComboBoxSaleType")->setVisible(false);
+        getChild<LLUICtrl>("Edit Cost")->setEnabled(false);
+        getChild<LLUICtrl>("Edit Cost")->setVisible(false);
+    }
+
+    // Set values.
+    getChild<LLUICtrl>("CheckPurchase")->setValue(is_for_sale);
+    getChild<LLUICtrl>("CheckNextOwnerModify")->setValue(LLSD(bool(next_owner_mask & PERM_MODIFY)));
+    getChild<LLUICtrl>("CheckNextOwnerCopy")->setValue(LLSD(bool(next_owner_mask & PERM_COPY)));
+    getChild<LLUICtrl>("CheckNextOwnerTransfer")->setValue(LLSD(bool(next_owner_mask & PERM_TRANSFER)));
+
+    if (is_for_sale)
+    {
+        S32 numerical_price;
+        numerical_price = sale_info.getSalePrice();
+        edit_cost->setValue(llformat("%d",numerical_price));
+        combo_sale_type->setValue(sale_info.getSaleType());
+    }
+    else
+    {
+        edit_cost->setValue(llformat("%d",0));
+        combo_sale_type->setValue(LLSaleInfo::FS_COPY);
+    }
+}
+
+void LLSidepanelItemInfo::updateCreatorName(const LLUUID& creator_id, const LLAvatarName& creator_name, const LLStyle::Params& style_params)
+{
+    if (mCreatorCacheConnection.connected())
+    {
+        mCreatorCacheConnection.disconnect();
+    }
+    std::string name = creator_name.getCompleteName();
+    mLabelCreatorName->setText(name, style_params);
+}
+
+void LLSidepanelItemInfo::updateOwnerName(const LLUUID& owner_id, const LLAvatarName& owner_name, const LLStyle::Params& style_params)
+{
+    if (mOwnerCacheConnection.connected())
+    {
+        mOwnerCacheConnection.disconnect();
+    }
+    std::string name = owner_name.getCompleteName();
+    mLabelOwnerName->setText(name, style_params);
+}
+
+void LLSidepanelItemInfo::changed(U32 mask)
+{
+    const LLUUID& item_id = getItemID();
+    if (getObjectID().notNull() || item_id.isNull())
+    {
+        // Task inventory or not set up yet
+        return;
+    }
+
+    const std::set<LLUUID>& mChangedItemIDs = gInventory.getChangedIDs();
+    std::set<LLUUID>::const_iterator it;
+
+    for (it = mChangedItemIDs.begin(); it != mChangedItemIDs.end(); it++)
+    {
+        // set dirty for 'item profile panel' only if changed item is the item for which 'item profile panel' is shown (STORM-288)
+        if (*it == item_id)
+        {
+            // if there's a change we're interested in.
+            if((mask & (LLInventoryObserver::LABEL | LLInventoryObserver::INTERNAL | LLInventoryObserver::REMOVE)) != 0)
+            {
+                dirty();
+            }
+        }
+    }
+}
+
+void LLSidepanelItemInfo::dirty()
+{
+    mIsDirty = true;
+}
+
+// static
+void LLSidepanelItemInfo::onIdle( void* user_data )
+{
+    LLSidepanelItemInfo* self = reinterpret_cast<LLSidepanelItemInfo*>(user_data);
+
+    if( self->mIsDirty )
+    {
+        self->refresh();
+        self->mIsDirty = false;
+    }
+}
+
+void LLSidepanelItemInfo::setAssociatedExperience( LLHandle<LLSidepanelItemInfo> hInfo, const LLSD& experience )
+{
+    LLSidepanelItemInfo* info = hInfo.get();
+    if(info)
+    {
+        LLUUID id;
+        if(experience.has(LLExperienceCache::EXPERIENCE_ID))
+        {
+            id=experience[LLExperienceCache::EXPERIENCE_ID].asUUID();
+        }
+        if(id.notNull())
+        {
+            info->getChild<LLTextBox>("LabelItemExperience")->setText(LLSLURL("experience", id, "profile").getSLURLString());
+        }
+        else
+        {
+            info->getChild<LLTextBox>("LabelItemExperience")->setText(LLTrans::getString("ExperienceNameNull"));
+        }
+    }
+}
+
+
+void LLSidepanelItemInfo::startObjectInventoryObserver()
+{
+    if (!mObjectInventoryObserver)
+    {
+        stopObjectInventoryObserver();
+
+        // Previous object observer should be removed before starting to observe a new object.
+        llassert(mObjectInventoryObserver == NULL);
+    }
+
+    if (mObjectID.isNull())
+    {
+        LL_WARNS() << "Empty object id passed to inventory observer" << LL_ENDL;
+        return;
+    }
+
+    LLViewerObject* object = gObjectList.findObject(mObjectID);
+
+    mObjectInventoryObserver = new LLObjectInventoryObserver(this, object);
+}
+
+void LLSidepanelItemInfo::stopObjectInventoryObserver()
+{
+    delete mObjectInventoryObserver;
+    mObjectInventoryObserver = NULL;
+}
+
+void LLSidepanelItemInfo::setPropertiesFieldsEnabled(bool enabled)
+{
+    const std::string fields[] = {
+        "CheckOwnerModify",
+        "CheckOwnerCopy",
+        "CheckOwnerTransfer",
+        "CheckShareWithGroup",
+        "CheckEveryoneCopy",
+        "CheckNextOwnerModify",
+        "CheckNextOwnerCopy",
+        "CheckNextOwnerTransfer",
+        "CheckPurchase",
+        "Edit Cost"
+    };
+    for (size_t t = 0; t<LL_ARRAY_SIZE(fields); ++t)
+    {
+        getChildView(fields[t])->setEnabled(false);
+    }
+}
+
+void LLSidepanelItemInfo::onClickCreator()
+{
+    LLViewerInventoryItem* item = findItem();
+    if(!item) return;
+    if(!item->getCreatorUUID().isNull())
+    {
+        LLAvatarActions::showProfile(item->getCreatorUUID());
+    }
+}
+
+// static
+void LLSidepanelItemInfo::onClickOwner()
+{
+    LLViewerInventoryItem* item = findItem();
+    if(!item) return;
+    if(item->getPermissions().isGroupOwned())
+    {
+        LLGroupActions::show(item->getPermissions().getGroup());
+    }
+    else
+    {
+        LLAvatarActions::showProfile(item->getPermissions().getOwner());
+    }
+}
+
+// static
+void LLSidepanelItemInfo::onCommitName()
+{
+    //LL_INFOS() << "LLSidepanelItemInfo::onCommitName()" << LL_ENDL;
+    LLViewerInventoryItem* item = findItem();
+    if(!item)
+    {
+        return;
+    }
+    LLLineEditor* labelItemName = getChild<LLLineEditor>("LabelItemName");
+
+    if(labelItemName&&
+       (item->getName() != labelItemName->getText()) &&
+       (gAgent.allowOperation(PERM_MODIFY, item->getPermissions(), GP_OBJECT_MANIPULATE)) )
+    {
+        LLPointer<LLViewerInventoryItem> new_item = new LLViewerInventoryItem(item);
+        new_item->rename(labelItemName->getText());
+        onCommitChanges(new_item);
+    }
+}
+
+void LLSidepanelItemInfo::onCommitDescription()
+{
+    //LL_INFOS() << "LLSidepanelItemInfo::onCommitDescription()" << LL_ENDL;
+    LLViewerInventoryItem* item = findItem();
+    if(!item) return;
+
+    LLTextEditor* labelItemDesc = getChild<LLTextEditor>("LabelItemDesc");
+    if(!labelItemDesc)
+    {
+        return;
+    }
+    if((item->getDescription() != labelItemDesc->getText()) &&
+       (gAgent.allowOperation(PERM_MODIFY, item->getPermissions(), GP_OBJECT_MANIPULATE)))
+    {
+        LLPointer<LLViewerInventoryItem> new_item = new LLViewerInventoryItem(item);
+
+        new_item->setDescription(labelItemDesc->getText());
+        onCommitChanges(new_item);
+    }
+}
+
+void LLSidepanelItemInfo::onCommitPermissions(LLUICtrl* ctrl)
+{
+    if (ctrl)
+    {
+        // will be enabled by response from server
+        ctrl->setEnabled(false);
+    }
+    updatePermissions();
+}
+
+void LLSidepanelItemInfo::updatePermissions()
+{
+    LLViewerInventoryItem* item = findItem();
+    if(!item) return;
+
+    bool is_group_owned;
+    LLUUID owner_id;
+    LLUUID group_id;
+    LLPermissions perm(item->getPermissions());
+    perm.getOwnership(owner_id, is_group_owned);
+
+    if (is_group_owned && gAgent.hasPowerInGroup(owner_id, GP_OBJECT_MANIPULATE))
+    {
+        group_id = owner_id;
+    }
+
+    LLCheckBoxCtrl* CheckShareWithGroup = getChild<LLCheckBoxCtrl>("CheckShareWithGroup");
+
+    if(CheckShareWithGroup)
+    {
+        perm.setGroupBits(gAgent.getID(), group_id,
+                        CheckShareWithGroup->get(),
+                        PERM_MODIFY | PERM_MOVE | PERM_COPY);
+    }
+    LLCheckBoxCtrl* CheckEveryoneCopy = getChild<LLCheckBoxCtrl>("CheckEveryoneCopy");
+    if(CheckEveryoneCopy)
+    {
+        perm.setEveryoneBits(gAgent.getID(), group_id,
+                         CheckEveryoneCopy->get(), PERM_COPY);
+    }
+
+    LLCheckBoxCtrl* CheckNextOwnerModify = getChild<LLCheckBoxCtrl>("CheckNextOwnerModify");
+    if(CheckNextOwnerModify)
+    {
+        perm.setNextOwnerBits(gAgent.getID(), group_id,
+                            CheckNextOwnerModify->get(), PERM_MODIFY);
+    }
+    LLCheckBoxCtrl* CheckNextOwnerCopy = getChild<LLCheckBoxCtrl>("CheckNextOwnerCopy");
+    if(CheckNextOwnerCopy)
+    {
+        perm.setNextOwnerBits(gAgent.getID(), group_id,
+                            CheckNextOwnerCopy->get(), PERM_COPY);
+    }
+    LLCheckBoxCtrl* CheckNextOwnerTransfer = getChild<LLCheckBoxCtrl>("CheckNextOwnerTransfer");
+    if(CheckNextOwnerTransfer)
+    {
+        perm.setNextOwnerBits(gAgent.getID(), group_id,
+                            CheckNextOwnerTransfer->get(), PERM_TRANSFER);
+    }
+    if(perm != item->getPermissions()
+        && item->isFinished())
+    {
+        LLPointer<LLViewerInventoryItem> new_item = new LLViewerInventoryItem(item);
+        new_item->setPermissions(perm);
+        U32 flags = new_item->getFlags();
+        // If next owner permissions have changed (and this is an object)
+        // then set the slam permissions flag so that they are applied on rez.
+        if((perm.getMaskNextOwner()!=item->getPermissions().getMaskNextOwner())
+           && (item->getType() == LLAssetType::AT_OBJECT))
+        {
+            flags |= LLInventoryItemFlags::II_FLAGS_OBJECT_SLAM_PERM;
+        }
+        // If everyone permissions have changed (and this is an object)
+        // then set the overwrite everyone permissions flag so they
+        // are applied on rez.
+        if ((perm.getMaskEveryone()!=item->getPermissions().getMaskEveryone())
+            && (item->getType() == LLAssetType::AT_OBJECT))
+        {
+            flags |= LLInventoryItemFlags::II_FLAGS_OBJECT_PERM_OVERWRITE_EVERYONE;
+        }
+        // If group permissions have changed (and this is an object)
+        // then set the overwrite group permissions flag so they
+        // are applied on rez.
+        if ((perm.getMaskGroup()!=item->getPermissions().getMaskGroup())
+            && (item->getType() == LLAssetType::AT_OBJECT))
+        {
+            flags |= LLInventoryItemFlags::II_FLAGS_OBJECT_PERM_OVERWRITE_GROUP;
+        }
+        new_item->setFlags(flags);
+        onCommitChanges(new_item);
+    }
+    else
+    {
+        // need to make sure we don't just follow the click
+        refresh();
+    }
+}
+
+void LLSidepanelItemInfo::onEditThumbnail()
+{
+    LLSD data;
+    data["task_id"] = mObjectID;
+    data["item_id"] = mItemID;
+    LLFloaterReg::showInstance("change_item_thumbnail", data);
+}
+
+void LLSidepanelItemInfo::onCommitSaleInfo(LLUICtrl* ctrl)
+{
+    if (ctrl)
+    {
+        // will be enabled by response from server
+        ctrl->setEnabled(false);
+    }
+    //LL_INFOS() << "LLSidepanelItemInfo::onCommitSaleInfo()" << LL_ENDL;
+    updateSaleInfo();
+}
+
+void LLSidepanelItemInfo::updateSaleInfo()
+{
+    LLViewerInventoryItem* item = findItem();
+    if(!item) return;
+    LLSaleInfo sale_info(item->getSaleInfo());
+    if(!gAgent.allowOperation(PERM_TRANSFER, item->getPermissions(), GP_OBJECT_SET_SALE))
+    {
+        getChild<LLUICtrl>("CheckPurchase")->setValue(LLSD((bool)false));
+    }
+
+    if((bool)getChild<LLUICtrl>("CheckPurchase")->getValue())
+    {
+        // turn on sale info
+        LLSaleInfo::EForSale sale_type = LLSaleInfo::FS_COPY;
+
+        LLComboBox* combo_sale_type = getChild<LLComboBox>("ComboBoxSaleType");
+        if (combo_sale_type)
+        {
+            sale_type = static_cast<LLSaleInfo::EForSale>(combo_sale_type->getValue().asInteger());
+        }
+
+        if (sale_type == LLSaleInfo::FS_COPY
+            && !gAgent.allowOperation(PERM_COPY, item->getPermissions(),
+                                      GP_OBJECT_SET_SALE))
+        {
+            sale_type = LLSaleInfo::FS_ORIGINAL;
+        }
+
+
+
+        S32 price = -1;
+        price =  getChild<LLUICtrl>("Edit Cost")->getValue().asInteger();;
+
+        // Invalid data - turn off the sale
+        if (price < 0)
+        {
+            sale_type = LLSaleInfo::FS_NOT;
+            price = 0;
+        }
+
+        sale_info.setSaleType(sale_type);
+        sale_info.setSalePrice(price);
+    }
+    else
+    {
+        sale_info.setSaleType(LLSaleInfo::FS_NOT);
+    }
+    if(sale_info != item->getSaleInfo()
+        && item->isFinished())
+    {
+        LLPointer<LLViewerInventoryItem> new_item = new LLViewerInventoryItem(item);
+
+        // Force an update on the sale price at rez
+        if (item->getType() == LLAssetType::AT_OBJECT)
+        {
+            U32 flags = new_item->getFlags();
+            flags |= LLInventoryItemFlags::II_FLAGS_OBJECT_SLAM_SALE;
+            new_item->setFlags(flags);
+        }
+
+        new_item->setSaleInfo(sale_info);
+        onCommitChanges(new_item);
+    }
+    else
+    {
+        // need to make sure we don't just follow the click
+        refresh();
+    }
+}
+
+void LLSidepanelItemInfo::onCommitChanges(LLPointer<LLViewerInventoryItem> item)
+{
+    if (item.isNull())
+    {
+        return;
+    }
+
+    if (mObjectID.isNull())
+    {
+        // This is in the agent's inventory.
+        // Mark update as pending and wait only for most recent one in case user requested for couple
+        // Once update arrives or any of ids change drop pending id.
+        mUpdatePendingId++;
+        LLPointer<LLInventoryCallback> callback = new PropertiesChangedCallback(getHandle(), mItemID, mUpdatePendingId);
+        update_inventory_item(item.get(), callback);
+        //item->updateServer(false);
+        gInventory.updateItem(item);
+        gInventory.notifyObservers();
+    }
+    else
+    {
+        // This is in an object's contents.
+        LLViewerObject* object = gObjectList.findObject(mObjectID);
+        if (object)
+        {
+            object->updateInventory(
+                item,
+                TASK_INVENTORY_ITEM_KEY,
+                false);
+
+            if (object->isSelected())
+            {
+                // Since object is selected (build floater is open) object will
+                // receive properties update, detect serial mismatch, dirty and
+                // reload inventory, meanwhile some other updates will refresh it.
+                // So mark dirty early, this will prevent unnecessary changes
+                // and download will be triggered by LLPanelObjectInventory - it
+                // prevents flashing in content tab and some duplicated request.
+                object->dirtyInventory();
+            }
+            setPropertiesFieldsEnabled(false);
+        }
+    }
+}
+
+LLViewerInventoryItem* LLSidepanelItemInfo::findItem() const
+{
+    LLViewerInventoryItem* item = NULL;
+    if(mObjectID.isNull())
+    {
+        // it is in agent inventory
+        item = gInventory.getItem(mItemID);
+    }
+    else
+    {
+        LLViewerObject* object = gObjectList.findObject(mObjectID);
+        if(object)
+        {
+            item = static_cast<LLViewerInventoryItem*>(object->getInventoryObject(mItemID));
+        }
+    }
+    return item;
+}
+
+// virtual
+void LLSidepanelItemInfo::save()
+{
+    onCommitName();
+    onCommitDescription();
+    updatePermissions();
+    updateSaleInfo();
+}