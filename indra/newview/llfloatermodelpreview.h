--- conflicted
+++ resolved
@@ -1,323 +1,239 @@
-/**
- * @file llfloatermodelpreview.h
- * @brief LLFloaterModelPreview class definition
- *
- * $LicenseInfo:firstyear=2004&license=viewerlgpl$
- * Second Life Viewer Source Code
- * Copyright (C) 2010, Linden Research, Inc.
- *
- * This library is free software; you can redistribute it and/or
- * modify it under the terms of the GNU Lesser General Public
- * License as published by the Free Software Foundation;
- * version 2.1 of the License only.
- *
- * This library is distributed in the hope that it will be useful,
- * but WITHOUT ANY WARRANTY; without even the implied warranty of
- * MERCHANTABILITY or FITNESS FOR A PARTICULAR PURPOSE.  See the GNU
- * Lesser General Public License for more details.
- *
- * You should have received a copy of the GNU Lesser General Public
- * License along with this library; if not, write to the Free Software
- * Foundation, Inc., 51 Franklin Street, Fifth Floor, Boston, MA  02110-1301  USA
- *
- * Linden Research, Inc., 945 Battery Street, San Francisco, CA  94111  USA
- * $/LicenseInfo$
- */
-
-#ifndef LL_LLFLOATERMODELPREVIEW_H
-#define LL_LLFLOATERMODELPREVIEW_H
-
-#include "llfloaternamedesc.h"
-#include "llfloatermodeluploadbase.h"
-#include "llmeshrepository.h"
-
-class LLComboBox;
-class LLJoint;
-class LLMeshFilePicker;
-class LLModelPreview;
-class LLTabContainer;
-class LLViewerTextEditor;
-
-
-class LLJointOverrideData
-{
-public:
-    LLJointOverrideData() : mHasConflicts(false) {};
-    std::map<std::string, LLVector3> mPosOverrides; // models with overrides
-    std::set<std::string> mModelsNoOverrides; // models without defined overrides
-    bool mHasConflicts;
-};
-typedef std::map<std::string, LLJointOverrideData> joint_override_data_map_t;
-
-class LLFloaterModelPreview : public LLFloaterModelUploadBase
-{
-public:
-<<<<<<< HEAD
-	
-	class DecompRequest : public LLPhysicsDecomp::Request
-	{
-	public:
-		S32 mContinue;
-		LLPointer<LLModel> mModel;
-		
-		DecompRequest(const std::string& stage, LLModel* mdl);
-		virtual S32 statusCallback(const char* status, S32 p1, S32 p2);
-		virtual void completed();
-		
-	};
-	static LLFloaterModelPreview* sInstance;
-	
-	LLFloaterModelPreview(const LLSD& key);
-	virtual ~LLFloaterModelPreview();
-	
-	virtual bool postBuild();
-    /*virtual*/ void reshape(S32 width, S32 height, bool called_from_parent = true);
-	
-	void initModelPreview();
-	static bool showModelPreview();
-
-	bool handleMouseDown(S32 x, S32 y, MASK mask);
-	bool handleMouseUp(S32 x, S32 y, MASK mask);
-	bool handleHover(S32 x, S32 y, MASK mask);
-	bool handleScrollWheel(S32 x, S32 y, S32 clicks);
-	
-	/*virtual*/ void onOpen(const LLSD& key);
-	/*virtual*/ void onClose(bool app_quitting);
-
-	static void onMouseCaptureLostModelPreview(LLMouseHandler*);
-	static void setUploadAmount(S32 amount) { sUploadAmount = amount; }
-	static void addStringToLog(const std::string& message, const LLSD& args, bool flash, S32 lod = -1);
-	static void addStringToLog(const std::string& str, bool flash);
-	static void addStringToLog(const std::ostringstream& strm, bool flash);
-	void clearAvatarTab(); // clears table
-	void updateAvatarTab(bool highlight_overrides); // populates table and data as nessesary
-
-	void setDetails(F32 x, F32 y, F32 z);
-	void setPreviewLOD(S32 lod);
-	
-	void onBrowseLOD(S32 lod);
-	
-	static void onReset(void* data);
-
-	static void onUpload(void* data);
-	
-	void refresh();
-	
-	void			loadModel(S32 lod);
-	void 			loadModel(S32 lod, const std::string& file_name, bool force_disable_slm = false);
-
-	void			loadHighLodModel();
-	
-	void onViewOptionChecked(LLUICtrl* ctrl);
-	void onUploadOptionChecked(LLUICtrl* ctrl);
-	bool isViewOptionChecked(const LLSD& userdata);
-	bool isViewOptionEnabled(const LLSD& userdata);
-	void setViewOptionEnabled(const std::string& option, bool enabled);
-	void enableViewOption(const std::string& option);
-	void disableViewOption(const std::string& option);
-	void onShowSkinWeightChecked(LLUICtrl* ctrl);
-
-	bool isModelLoading();
-
-	// shows warning message if agent has no permissions to upload model
-	/*virtual*/ void onPermissionsReceived(const LLSD& result);
-
-	// called when error occurs during permissions request
-	/*virtual*/ void setPermissonsErrorStatus(S32 status, const std::string& reason);
-
-	/*virtual*/ void onModelPhysicsFeeReceived(const LLSD& result, std::string upload_url);
-				void handleModelPhysicsFeeReceived();
-	/*virtual*/ void setModelPhysicsFeeErrorStatus(S32 status, const std::string& reason, const LLSD& result);
-
-	/*virtual*/ void onModelUploadSuccess();
-
-	/*virtual*/ void onModelUploadFailure();
-
-	bool isModelUploadAllowed();
-=======
-
-    class DecompRequest : public LLPhysicsDecomp::Request
-    {
-    public:
-        S32 mContinue;
-        LLPointer<LLModel> mModel;
-
-        DecompRequest(const std::string& stage, LLModel* mdl);
-        virtual S32 statusCallback(const char* status, S32 p1, S32 p2);
-        virtual void completed();
-
-    };
-    static LLFloaterModelPreview* sInstance;
-
-    LLFloaterModelPreview(const LLSD& key);
-    virtual ~LLFloaterModelPreview();
-
-    virtual BOOL postBuild();
-    /*virtual*/ void reshape(S32 width, S32 height, BOOL called_from_parent = TRUE);
-
-    void initModelPreview();
-    static bool showModelPreview();
-
-    BOOL handleMouseDown(S32 x, S32 y, MASK mask);
-    BOOL handleMouseUp(S32 x, S32 y, MASK mask);
-    BOOL handleHover(S32 x, S32 y, MASK mask);
-    BOOL handleScrollWheel(S32 x, S32 y, S32 clicks);
-
-    /*virtual*/ void onOpen(const LLSD& key);
-    /*virtual*/ void onClose(bool app_quitting);
-
-    static void onMouseCaptureLostModelPreview(LLMouseHandler*);
-    static void setUploadAmount(S32 amount) { sUploadAmount = amount; }
-    static void addStringToLog(const std::string& message, const LLSD& args, bool flash, S32 lod = -1);
-    static void addStringToLog(const std::string& str, bool flash);
-    static void addStringToLog(const std::ostringstream& strm, bool flash);
-    void clearAvatarTab(); // clears table
-    void updateAvatarTab(bool highlight_overrides); // populates table and data as nessesary
-
-    void setDetails(F32 x, F32 y, F32 z);
-    void setPreviewLOD(S32 lod);
-
-    void onBrowseLOD(S32 lod);
-
-    static void onReset(void* data);
-
-    static void onUpload(void* data);
-
-    void refresh();
-
-    void            loadModel(S32 lod);
-    void            loadModel(S32 lod, const std::string& file_name, bool force_disable_slm = false);
-
-    void            loadHighLodModel();
-
-    void onViewOptionChecked(LLUICtrl* ctrl);
-    void onUploadOptionChecked(LLUICtrl* ctrl);
-    bool isViewOptionChecked(const LLSD& userdata);
-    bool isViewOptionEnabled(const LLSD& userdata);
-    void setViewOptionEnabled(const std::string& option, bool enabled);
-    void enableViewOption(const std::string& option);
-    void disableViewOption(const std::string& option);
-    void onShowSkinWeightChecked(LLUICtrl* ctrl);
-
-    bool isModelLoading();
-
-    // shows warning message if agent has no permissions to upload model
-    /*virtual*/ void onPermissionsReceived(const LLSD& result);
-
-    // called when error occurs during permissions request
-    /*virtual*/ void setPermissonsErrorStatus(S32 status, const std::string& reason);
-
-    /*virtual*/ void onModelPhysicsFeeReceived(const LLSD& result, std::string upload_url);
-                void handleModelPhysicsFeeReceived();
-    /*virtual*/ void setModelPhysicsFeeErrorStatus(S32 status, const std::string& reason, const LLSD& result);
-
-    /*virtual*/ void onModelUploadSuccess();
-
-    /*virtual*/ void onModelUploadFailure();
-
-    bool isModelUploadAllowed();
->>>>>>> e1623bb2
-
-protected:
-    friend class LLModelPreview;
-    friend class LLMeshFilePicker;
-    friend class LLPhysicsDecomp;
-
-    void        onDescriptionKeystroke(LLUICtrl*);
-
-    static void     onImportScaleCommit(LLUICtrl*, void*);
-    static void     onPelvisOffsetCommit(LLUICtrl*, void*);
-
-    static void     onPreviewLODCommit(LLUICtrl*,void*);
-
-    static void     onGenerateNormalsCommit(LLUICtrl*,void*);
-
-    void toggleGenarateNormals();
-
-    static void     onAutoFillCommit(LLUICtrl*,void*);
-
-    void onLODParamCommit(S32 lod, bool enforce_tri_limit);
-    void draw3dPreview();
-
-    static void     onExplodeCommit(LLUICtrl*, void*);
-
-    static void onPhysicsParamCommit(LLUICtrl* ctrl, void* userdata);
-    static void onPhysicsStageExecute(LLUICtrl* ctrl, void* userdata);
-    static void onCancel(LLUICtrl* ctrl, void* userdata);
-    static void onPhysicsStageCancel(LLUICtrl* ctrl, void* userdata);
-
-    static void onPhysicsBrowse(LLUICtrl* ctrl, void* userdata);
-    static void onPhysicsUseLOD(LLUICtrl* ctrl, void* userdata);
-    static void onPhysicsOptimize(LLUICtrl* ctrl, void* userdata);
-    static void onPhysicsDecomposeBack(LLUICtrl* ctrl, void* userdata);
-    static void onPhysicsSimplifyBack(LLUICtrl* ctrl, void* userdata);
-
-    void            draw();
-
-    void initDecompControls();
-
-    // FIXME - this function and mStatusMessage have no visible effect, and the
-    // actual status messages are managed by directly manipulation of
-    // the UI element.
-    void setStatusMessage(const std::string& msg);
-    void addStringToLogTab(const std::string& str, bool flash);
-
-    void setCtrlLoadFromFile(S32 lod);
-
-    LLModelPreview* mModelPreview;
-
-    LLPhysicsDecomp::decomp_params mDecompParams;
-    LLPhysicsDecomp::decomp_params mDefaultDecompParams;
-
-    S32             mLastMouseX;
-    S32             mLastMouseY;
-    LLRect          mPreviewRect;
-    static S32      sUploadAmount;
-
-    std::set<LLPointer<DecompRequest> > mCurRequest;
-    std::string mStatusMessage;
-
-    //use "disabled" as false by default
-    std::map<std::string, bool> mViewOptionDisabled;
-
-    //store which lod mode each LOD is using
-    // See eLoDMode
-    S32 mLODMode[4];
-
-    LLMutex* mStatusLock;
-
-    LLSD mModelPhysicsFee;
-
-private:
-    void onClickCalculateBtn();
-    void onJointListSelection();
-
-    void onLoDSourceCommit(S32 lod);
-
-    void modelUpdated(bool calculate_visible);
-
-    // Toggles between "Calculate weights & fee" and "Upload" buttons.
-    void toggleCalculateButton();
-    void toggleCalculateButton(bool visible);
-
-    // resets display options of model preview to their defaults.
-    void resetDisplayOptions();
-
-    void resetUploadOptions();
-    void clearLogTab();
-    void prepareToLoadModel(S32 lod);
-
-    void createSmoothComboBox(LLComboBox* combo_box, float min, float max);
-
-    LLButton* mUploadBtn;
-    LLButton* mCalculateBtn;
-    LLViewerTextEditor* mUploadLogText;
-    LLTabContainer* mTabContainer;
-
-    S32         mAvatarTabIndex; // just to avoid any issues in case of xml changes
-    std::string mSelectedJointName;
-
-    joint_override_data_map_t mJointOverrides[LLModel::NUM_LODS];
-};
-
-#endif  // LL_LLFLOATERMODELPREVIEW_H+/**
+ * @file llfloatermodelpreview.h
+ * @brief LLFloaterModelPreview class definition
+ *
+ * $LicenseInfo:firstyear=2004&license=viewerlgpl$
+ * Second Life Viewer Source Code
+ * Copyright (C) 2010, Linden Research, Inc.
+ *
+ * This library is free software; you can redistribute it and/or
+ * modify it under the terms of the GNU Lesser General Public
+ * License as published by the Free Software Foundation;
+ * version 2.1 of the License only.
+ *
+ * This library is distributed in the hope that it will be useful,
+ * but WITHOUT ANY WARRANTY; without even the implied warranty of
+ * MERCHANTABILITY or FITNESS FOR A PARTICULAR PURPOSE.  See the GNU
+ * Lesser General Public License for more details.
+ *
+ * You should have received a copy of the GNU Lesser General Public
+ * License along with this library; if not, write to the Free Software
+ * Foundation, Inc., 51 Franklin Street, Fifth Floor, Boston, MA  02110-1301  USA
+ *
+ * Linden Research, Inc., 945 Battery Street, San Francisco, CA  94111  USA
+ * $/LicenseInfo$
+ */
+
+#ifndef LL_LLFLOATERMODELPREVIEW_H
+#define LL_LLFLOATERMODELPREVIEW_H
+
+#include "llfloaternamedesc.h"
+#include "llfloatermodeluploadbase.h"
+#include "llmeshrepository.h"
+
+class LLComboBox;
+class LLJoint;
+class LLMeshFilePicker;
+class LLModelPreview;
+class LLTabContainer;
+class LLViewerTextEditor;
+
+
+class LLJointOverrideData
+{
+public:
+    LLJointOverrideData() : mHasConflicts(false) {};
+    std::map<std::string, LLVector3> mPosOverrides; // models with overrides
+    std::set<std::string> mModelsNoOverrides; // models without defined overrides
+    bool mHasConflicts;
+};
+typedef std::map<std::string, LLJointOverrideData> joint_override_data_map_t;
+
+class LLFloaterModelPreview : public LLFloaterModelUploadBase
+{
+public:
+
+    class DecompRequest : public LLPhysicsDecomp::Request
+    {
+    public:
+        S32 mContinue;
+        LLPointer<LLModel> mModel;
+
+        DecompRequest(const std::string& stage, LLModel* mdl);
+        virtual S32 statusCallback(const char* status, S32 p1, S32 p2);
+        virtual void completed();
+
+    };
+    static LLFloaterModelPreview* sInstance;
+
+    LLFloaterModelPreview(const LLSD& key);
+    virtual ~LLFloaterModelPreview();
+
+    virtual bool postBuild();
+    /*virtual*/ void reshape(S32 width, S32 height, bool called_from_parent = true);
+
+    void initModelPreview();
+    static bool showModelPreview();
+
+    bool handleMouseDown(S32 x, S32 y, MASK mask);
+    bool handleMouseUp(S32 x, S32 y, MASK mask);
+    bool handleHover(S32 x, S32 y, MASK mask);
+    bool handleScrollWheel(S32 x, S32 y, S32 clicks);
+
+    /*virtual*/ void onOpen(const LLSD& key);
+    /*virtual*/ void onClose(bool app_quitting);
+
+    static void onMouseCaptureLostModelPreview(LLMouseHandler*);
+    static void setUploadAmount(S32 amount) { sUploadAmount = amount; }
+    static void addStringToLog(const std::string& message, const LLSD& args, bool flash, S32 lod = -1);
+    static void addStringToLog(const std::string& str, bool flash);
+    static void addStringToLog(const std::ostringstream& strm, bool flash);
+    void clearAvatarTab(); // clears table
+    void updateAvatarTab(bool highlight_overrides); // populates table and data as nessesary
+
+    void setDetails(F32 x, F32 y, F32 z);
+    void setPreviewLOD(S32 lod);
+
+    void onBrowseLOD(S32 lod);
+
+    static void onReset(void* data);
+
+    static void onUpload(void* data);
+
+    void refresh();
+
+    void            loadModel(S32 lod);
+    void            loadModel(S32 lod, const std::string& file_name, bool force_disable_slm = false);
+
+    void            loadHighLodModel();
+
+    void onViewOptionChecked(LLUICtrl* ctrl);
+    void onUploadOptionChecked(LLUICtrl* ctrl);
+    bool isViewOptionChecked(const LLSD& userdata);
+    bool isViewOptionEnabled(const LLSD& userdata);
+    void setViewOptionEnabled(const std::string& option, bool enabled);
+    void enableViewOption(const std::string& option);
+    void disableViewOption(const std::string& option);
+    void onShowSkinWeightChecked(LLUICtrl* ctrl);
+
+    bool isModelLoading();
+
+    // shows warning message if agent has no permissions to upload model
+    /*virtual*/ void onPermissionsReceived(const LLSD& result);
+
+    // called when error occurs during permissions request
+    /*virtual*/ void setPermissonsErrorStatus(S32 status, const std::string& reason);
+
+    /*virtual*/ void onModelPhysicsFeeReceived(const LLSD& result, std::string upload_url);
+                void handleModelPhysicsFeeReceived();
+    /*virtual*/ void setModelPhysicsFeeErrorStatus(S32 status, const std::string& reason, const LLSD& result);
+
+    /*virtual*/ void onModelUploadSuccess();
+
+    /*virtual*/ void onModelUploadFailure();
+
+    bool isModelUploadAllowed();
+
+protected:
+    friend class LLModelPreview;
+    friend class LLMeshFilePicker;
+    friend class LLPhysicsDecomp;
+
+    void        onDescriptionKeystroke(LLUICtrl*);
+
+    static void     onImportScaleCommit(LLUICtrl*, void*);
+    static void     onPelvisOffsetCommit(LLUICtrl*, void*);
+
+    static void     onPreviewLODCommit(LLUICtrl*,void*);
+
+    static void     onGenerateNormalsCommit(LLUICtrl*,void*);
+
+    void toggleGenarateNormals();
+
+    static void     onAutoFillCommit(LLUICtrl*,void*);
+
+    void onLODParamCommit(S32 lod, bool enforce_tri_limit);
+    void draw3dPreview();
+
+    static void     onExplodeCommit(LLUICtrl*, void*);
+
+    static void onPhysicsParamCommit(LLUICtrl* ctrl, void* userdata);
+    static void onPhysicsStageExecute(LLUICtrl* ctrl, void* userdata);
+    static void onCancel(LLUICtrl* ctrl, void* userdata);
+    static void onPhysicsStageCancel(LLUICtrl* ctrl, void* userdata);
+
+    static void onPhysicsBrowse(LLUICtrl* ctrl, void* userdata);
+    static void onPhysicsUseLOD(LLUICtrl* ctrl, void* userdata);
+    static void onPhysicsOptimize(LLUICtrl* ctrl, void* userdata);
+    static void onPhysicsDecomposeBack(LLUICtrl* ctrl, void* userdata);
+    static void onPhysicsSimplifyBack(LLUICtrl* ctrl, void* userdata);
+
+    void            draw();
+
+    void initDecompControls();
+
+    // FIXME - this function and mStatusMessage have no visible effect, and the
+    // actual status messages are managed by directly manipulation of
+    // the UI element.
+    void setStatusMessage(const std::string& msg);
+    void addStringToLogTab(const std::string& str, bool flash);
+
+    void setCtrlLoadFromFile(S32 lod);
+
+    LLModelPreview* mModelPreview;
+
+    LLPhysicsDecomp::decomp_params mDecompParams;
+    LLPhysicsDecomp::decomp_params mDefaultDecompParams;
+
+    S32             mLastMouseX;
+    S32             mLastMouseY;
+    LLRect          mPreviewRect;
+    static S32      sUploadAmount;
+
+    std::set<LLPointer<DecompRequest> > mCurRequest;
+    std::string mStatusMessage;
+
+    //use "disabled" as false by default
+    std::map<std::string, bool> mViewOptionDisabled;
+
+    //store which lod mode each LOD is using
+    // See eLoDMode
+    S32 mLODMode[4];
+
+    LLMutex* mStatusLock;
+
+    LLSD mModelPhysicsFee;
+
+private:
+    void onClickCalculateBtn();
+    void onJointListSelection();
+
+    void onLoDSourceCommit(S32 lod);
+
+    void modelUpdated(bool calculate_visible);
+
+    // Toggles between "Calculate weights & fee" and "Upload" buttons.
+    void toggleCalculateButton();
+    void toggleCalculateButton(bool visible);
+
+    // resets display options of model preview to their defaults.
+    void resetDisplayOptions();
+
+    void resetUploadOptions();
+    void clearLogTab();
+    void prepareToLoadModel(S32 lod);
+
+    void createSmoothComboBox(LLComboBox* combo_box, float min, float max);
+
+    LLButton* mUploadBtn;
+    LLButton* mCalculateBtn;
+    LLViewerTextEditor* mUploadLogText;
+    LLTabContainer* mTabContainer;
+
+    S32         mAvatarTabIndex; // just to avoid any issues in case of xml changes
+    std::string mSelectedJointName;
+
+    joint_override_data_map_t mJointOverrides[LLModel::NUM_LODS];
+};
+
+#endif  // LL_LLFLOATERMODELPREVIEW_H