/** 
 * @file llavataractions.cpp
 * @brief Friend-related actions (add, remove, offer teleport, etc)
 *
 * $LicenseInfo:firstyear=2009&license=viewergpl$
 * 
 * Copyright (c) 2009, Linden Research, Inc.
 * 
 * Second Life Viewer Source Code
 * The source code in this file ("Source Code") is provided by Linden Lab
 * to you under the terms of the GNU General Public License, version 2.0
 * ("GPL"), unless you have obtained a separate licensing agreement
 * ("Other License"), formally executed by you and Linden Lab.  Terms of
 * the GPL can be found in doc/GPL-license.txt in this distribution, or
 * online at http://secondlifegrid.net/programs/open_source/licensing/gplv2
 * 
 * There are special exceptions to the terms and conditions of the GPL as
 * it is applied to this Source Code. View the full text of the exception
 * in the file doc/FLOSS-exception.txt in this software distribution, or
 * online at
 * http://secondlifegrid.net/programs/open_source/licensing/flossexception
 * 
 * By copying, modifying or distributing this software, you acknowledge
 * that you have read and understood your obligations described above,
 * and agree to abide by those obligations.
 * 
 * ALL LINDEN LAB SOURCE CODE IS PROVIDED "AS IS." LINDEN LAB MAKES NO
 * WARRANTIES, EXPRESS, IMPLIED OR OTHERWISE, REGARDING ITS ACCURACY,
 * COMPLETENESS OR PERFORMANCE.
 * $/LicenseInfo$
 */


#include "llviewerprecompiledheaders.h"

#include "llavataractions.h"

#include "llsd.h"
#include "lldarray.h"
#include "llnotifications.h"
#include "llnotificationsutil.h"

#include "roles_constants.h"    // for GP_MEMBER_INVITE

#include "llagent.h"
#include "llappviewer.h"		// for gLastVersionChannel
#include "llcachename.h"
#include "llcallingcard.h"		// for LLAvatarTracker
#include "llfloatergroupinvite.h"
#include "llfloatergroups.h"
#include "llfloaterreg.h"
#include "llfloaterpay.h"
#include "llinventorymodel.h"	// for gInventory.findCategoryUUIDForType
#include "llimview.h"			// for gIMMgr
#include "llmutelist.h"
#include "llrecentpeople.h"
#include "llsidetray.h"
#include "lltrans.h"
#include "llviewerobjectlist.h"
#include "llviewermessage.h"	// for handle_lure
#include "llviewerregion.h"
#include "llimfloater.h"
#include "lltrans.h"
#include "llcallingcard.h"

// static
void LLAvatarActions::requestFriendshipDialog(const LLUUID& id, const std::string& name)
{
	if(id == gAgentID)
	{
		LLNotificationsUtil::add("AddSelfFriend");
		return;
	}

	LLSD args;
	args["NAME"] = name;
	LLSD payload;
	payload["id"] = id;
	payload["name"] = name;
    // Look for server versions like: Second Life Server 1.24.4.95600
	if (gLastVersionChannel.find(" 1.24.") != std::string::npos)
	{
		// Old and busted server version, doesn't support friend
		// requests with messages.
    	LLNotificationsUtil::add("AddFriend", args, payload, &callbackAddFriend);
	}
	else
	{
    	LLNotificationsUtil::add("AddFriendWithMessage", args, payload, &callbackAddFriendWithMessage);
	}

	// add friend to recent people list
	LLRecentPeople::instance().add(id);
}

// static
void LLAvatarActions::requestFriendshipDialog(const LLUUID& id)
{
	if(id.isNull())
	{
		return;
	}

	std::string full_name;
	gCacheName->getFullName(id, full_name);
	requestFriendshipDialog(id, full_name);
}

// static
void LLAvatarActions::removeFriendDialog(const LLUUID& id)
{
	if (id.isNull())
		return;

	std::vector<LLUUID> ids;
	ids.push_back(id);
	removeFriendsDialog(ids);
}

// static
void LLAvatarActions::removeFriendsDialog(const std::vector<LLUUID>& ids)
{
	if(ids.size() == 0)
		return;

	LLSD args;
	std::string msgType;
	if(ids.size() == 1)
	{
		LLUUID agent_id = ids[0];
		std::string first, last;
		if(gCacheName->getName(agent_id, first, last))
		{
			args["FIRST_NAME"] = first;
			args["LAST_NAME"] = last;	
		}

		msgType = "RemoveFromFriends";
	}
	else
	{
		msgType = "RemoveMultipleFromFriends";
	}

	LLSD payload;
	for (std::vector<LLUUID>::const_iterator it = ids.begin(); it != ids.end(); ++it)
	{
		payload["ids"].append(*it);
	}

	LLNotificationsUtil::add(msgType,
		args,
		payload,
		&handleRemove);
}

// static
void LLAvatarActions::offerTeleport(const LLUUID& invitee)
{
	if (invitee.isNull())
		return;

	LLDynamicArray<LLUUID> ids;
	ids.push_back(invitee);
	offerTeleport(ids);
}

// static
void LLAvatarActions::offerTeleport(const std::vector<LLUUID>& ids) 
{
	if (ids.size() == 0)
		return;

	handle_lure(ids);
}

// static
void LLAvatarActions::startIM(const LLUUID& id)
{
	if (id.isNull())
		return;

	std::string name;
	gCacheName->getFullName(id, name);
	LLUUID session_id = gIMMgr->addSession(name, IM_NOTHING_SPECIAL, id);
	if (session_id != LLUUID::null)
	{
		LLIMFloater::show(session_id);
	}
	make_ui_sound("UISndStartIM");
}

// static
void LLAvatarActions::endIM(const LLUUID& id)
{
	if (id.isNull())
		return;
	
	LLUUID session_id = gIMMgr->computeSessionID(IM_NOTHING_SPECIAL, id);
	if (session_id != LLUUID::null)
	{
		gIMMgr->leaveSession(session_id);
	}
}

// static
void LLAvatarActions::startCall(const LLUUID& id)
{
	if (id.isNull())
	{
		return;
	}

	std::string name;
	gCacheName->getFullName(id, name);
	LLUUID session_id = gIMMgr->addSession(name, IM_NOTHING_SPECIAL, id, true);
	if (session_id != LLUUID::null)
	{
		gIMMgr->startCall(session_id);
	}
	make_ui_sound("UISndStartIM");
}

// static
void LLAvatarActions::startAdhocCall(const std::vector<LLUUID>& ids)
{
	if (ids.size() == 0)
	{
		return;
	}

	// convert vector into LLDynamicArray for addSession
	LLDynamicArray<LLUUID> id_array;
	for (std::vector<LLUUID>::const_iterator it = ids.begin(); it != ids.end(); ++it)
	{
		id_array.push_back(*it);
	}

	// create the new ad hoc voice session
	const std::string title = LLTrans::getString("conference-title");
	LLUUID session_id = gIMMgr->addSession(title, IM_SESSION_CONFERENCE_START,
										   ids[0], id_array, true);
	if (session_id == LLUUID::null)
	{
		return;
	}

	gIMMgr->autoStartCallOnStartup(session_id);

	make_ui_sound("UISndStartIM");
}

// static
bool LLAvatarActions::isCalling(const LLUUID &id)
{
	if (id.isNull())
	{
		return false;
	}

	LLUUID session_id = gIMMgr->computeSessionID(IM_NOTHING_SPECIAL, id);
	return (LLIMModel::getInstance()->findIMSession(session_id) != NULL);
}

//static
bool LLAvatarActions::canCall()
{
<<<<<<< HEAD
	// For now we do not need to check whether passed UUID is ID of agent's friend.
	// Use common check of Voice Client state.
	{
		// don't need to check online/offline status because "usual resident" (resident that is not a friend)
		// can be only ONLINE. There is no way to see "usual resident" in OFFLINE status. If we see "usual
		// resident" it automatically means that the resident is ONLINE. So to make a call to the "usual resident"
		// we need to check only that "our" voice is enabled.
		return LLVoiceClient::getInstance()->voiceEnabled();
	}

=======
		return LLVoiceClient::voiceEnabled() && gVoiceClient->voiceWorking();
>>>>>>> ab0c9c67
}

// static
void LLAvatarActions::startConference(const std::vector<LLUUID>& ids)
{
	// *HACK: Copy into dynamic array
	LLDynamicArray<LLUUID> id_array;
	for (std::vector<LLUUID>::const_iterator it = ids.begin(); it != ids.end(); ++it)
	{
		id_array.push_back(*it);
	}
	const std::string title = LLTrans::getString("conference-title");
	LLUUID session_id = gIMMgr->addSession(title, IM_SESSION_CONFERENCE_START, ids[0], id_array);
	if (session_id != LLUUID::null)
	{
		LLIMFloater::show(session_id);
	}
	make_ui_sound("UISndStartIM");
}

// static
void LLAvatarActions::showProfile(const LLUUID& id)
{
	if (id.notNull())
	{
		LLSD params;
		params["id"] = id;
		params["open_tab_name"] = "panel_profile";

		//Show own profile
		if(gAgent.getID() == id)
		{
			LLSideTray::getInstance()->showPanel("panel_me", params);
		}
		//Show other user profile
		else
		{
			LLSideTray::getInstance()->showPanel("panel_profile_view", params);
		}
	}
}

// static
void LLAvatarActions::pay(const LLUUID& id)
{
	LLNotification::Params params("BusyModePay");
	params.functor.function(boost::bind(&LLAvatarActions::handlePay, _1, _2, id));

	if (gAgent.getBusy())
	{
		// warn users of being in busy mode during a transaction
		LLNotifications::instance().add(params);
	}
	else
	{
		LLNotifications::instance().forceResponse(params, 1);
	}
}

// static
void LLAvatarActions::kick(const LLUUID& id)
{
	LLSD payload;
	payload["avatar_id"] = id;
	LLNotifications::instance().add("KickUser", LLSD(), payload, handleKick);
}

// static
void LLAvatarActions::freeze(const LLUUID& id)
{
	LLSD payload;
	payload["avatar_id"] = id;
	LLNotifications::instance().add("FreezeUser", LLSD(), payload, handleFreeze);
}

// static
void LLAvatarActions::unfreeze(const LLUUID& id)
{
	LLSD payload;
	payload["avatar_id"] = id;
	LLNotifications::instance().add("UnFreezeUser", LLSD(), payload, handleUnfreeze);
}

//static 
void LLAvatarActions::csr(const LLUUID& id, std::string name)
{
	if (name.empty()) return;
	
	std::string url = "http://csr.lindenlab.com/agent/";
	
	// slow and stupid, but it's late
	S32 len = name.length();
	for (S32 i = 0; i < len; i++)
	{
		if (name[i] == ' ')
		{
			url += "%20";
		}
		else
		{
			url += name[i];
		}
	}
	
	LLWeb::loadURL(url);
}

//static 
void LLAvatarActions::share(const LLUUID& id)
{
	LLSD key;
	LLSideTray::getInstance()->showPanel("sidepanel_inventory", key);


	LLUUID session_id = gIMMgr->computeSessionID(IM_NOTHING_SPECIAL,id);

	if (!gIMMgr->hasSession(session_id))
	{
		startIM(id);
	}

	if (gIMMgr->hasSession(session_id))
	{
		// we should always get here, but check to verify anyways
		LLIMModel::getInstance()->addMessage(session_id, SYSTEM_FROM, LLUUID::null, LLTrans::getString("share_alert"), false);
	}
}

// static
void LLAvatarActions::toggleBlock(const LLUUID& id)
{
	std::string name;

	gCacheName->getFullName(id, name);
	LLMute mute(id, name, LLMute::AGENT);

	if (LLMuteList::getInstance()->isMuted(mute.mID, mute.mName))
	{
		LLMuteList::getInstance()->remove(mute);
	}
	else
	{
		LLMuteList::getInstance()->add(mute);
	}
}

void LLAvatarActions::inviteToGroup(const LLUUID& id)
{
	LLFloaterGroupPicker* widget = LLFloaterReg::showTypedInstance<LLFloaterGroupPicker>("group_picker", LLSD(id));
	if (widget)
	{
		widget->center();
		widget->setPowersMask(GP_MEMBER_INVITE);
		widget->removeNoneOption();
		widget->setSelectGroupCallback(boost::bind(callback_invite_to_group, _1, id));
	}
}

//== private methods ========================================================================================

// static
bool LLAvatarActions::handleRemove(const LLSD& notification, const LLSD& response)
{
	S32 option = LLNotificationsUtil::getSelectedOption(notification, response);

	const LLSD& ids = notification["payload"]["ids"];
	for (LLSD::array_const_iterator itr = ids.beginArray(); itr != ids.endArray(); ++itr)
	{
		LLUUID id = itr->asUUID();
		const LLRelationship* ip = LLAvatarTracker::instance().getBuddyInfo(id);
		if (ip)
		{
			switch (option)
			{
			case 0: // YES
				if( ip->isRightGrantedTo(LLRelationship::GRANT_MODIFY_OBJECTS))
				{
					LLAvatarTracker::instance().empower(id, FALSE);
					LLAvatarTracker::instance().notifyObservers();
				}
				LLAvatarTracker::instance().terminateBuddy(id);
				LLAvatarTracker::instance().notifyObservers();
				break;

			case 1: // NO
			default:
				llinfos << "No removal performed." << llendl;
				break;
			}
		}
	}
	return false;
}

// static
bool LLAvatarActions::handlePay(const LLSD& notification, const LLSD& response, LLUUID avatar_id)
{
	S32 option = LLNotificationsUtil::getSelectedOption(notification, response);
	if (option == 0)
	{
		gAgent.clearBusy();
	}

	LLFloaterPayUtil::payDirectly(&give_money, avatar_id, /*is_group=*/false);
	return false;
}

// static
void LLAvatarActions::callback_invite_to_group(LLUUID group_id, LLUUID id)
{
	std::vector<LLUUID> agent_ids;
	agent_ids.push_back(id);
	
	LLFloaterGroupInvite::showForGroup(group_id, &agent_ids);
}


// static
bool LLAvatarActions::callbackAddFriendWithMessage(const LLSD& notification, const LLSD& response)
{
	S32 option = LLNotificationsUtil::getSelectedOption(notification, response);
	if (option == 0)
	{
		requestFriendship(notification["payload"]["id"].asUUID(), 
		    notification["payload"]["name"].asString(),
		    response["message"].asString());
	}
	return false;
}

// static
bool LLAvatarActions::handleKick(const LLSD& notification, const LLSD& response)
{
	S32 option = LLNotification::getSelectedOption(notification, response);

	if (option == 0)
	{
		LLUUID avatar_id = notification["payload"]["avatar_id"].asUUID();
		LLMessageSystem* msg = gMessageSystem;

		msg->newMessageFast(_PREHASH_GodKickUser);
		msg->nextBlockFast(_PREHASH_UserInfo);
		msg->addUUIDFast(_PREHASH_GodID,		gAgent.getID() );
		msg->addUUIDFast(_PREHASH_GodSessionID, gAgent.getSessionID());
		msg->addUUIDFast(_PREHASH_AgentID,   avatar_id );
		msg->addU32("KickFlags", KICK_FLAGS_DEFAULT );
		msg->addStringFast(_PREHASH_Reason,    response["message"].asString() );
		gAgent.sendReliableMessage();
	}
	return false;
}
bool LLAvatarActions::handleFreeze(const LLSD& notification, const LLSD& response)
{
	S32 option = LLNotification::getSelectedOption(notification, response);

	if (option == 0)
	{
		LLUUID avatar_id = notification["payload"]["avatar_id"].asUUID();
		LLMessageSystem* msg = gMessageSystem;

		msg->newMessageFast(_PREHASH_GodKickUser);
		msg->nextBlockFast(_PREHASH_UserInfo);
		msg->addUUIDFast(_PREHASH_GodID,		gAgent.getID() );
		msg->addUUIDFast(_PREHASH_GodSessionID, gAgent.getSessionID());
		msg->addUUIDFast(_PREHASH_AgentID,   avatar_id );
		msg->addU32("KickFlags", KICK_FLAGS_FREEZE );
		msg->addStringFast(_PREHASH_Reason, response["message"].asString() );
		gAgent.sendReliableMessage();
	}
	return false;
}
bool LLAvatarActions::handleUnfreeze(const LLSD& notification, const LLSD& response)
{
	S32 option = LLNotification::getSelectedOption(notification, response);
	std::string text = response["message"].asString();
	if (option == 0)
	{
		LLUUID avatar_id = notification["payload"]["avatar_id"].asUUID();
		LLMessageSystem* msg = gMessageSystem;

		msg->newMessageFast(_PREHASH_GodKickUser);
		msg->nextBlockFast(_PREHASH_UserInfo);
		msg->addUUIDFast(_PREHASH_GodID,		gAgent.getID() );
		msg->addUUIDFast(_PREHASH_GodSessionID, gAgent.getSessionID());
		msg->addUUIDFast(_PREHASH_AgentID,   avatar_id );
		msg->addU32("KickFlags", KICK_FLAGS_UNFREEZE );
		msg->addStringFast(_PREHASH_Reason,    text );
		gAgent.sendReliableMessage();
	}
	return false;
}
// static
bool LLAvatarActions::callbackAddFriend(const LLSD& notification, const LLSD& response)
{
	S32 option = LLNotificationsUtil::getSelectedOption(notification, response);
	if (option == 0)
	{
		// Servers older than 1.25 require the text of the message to be the
		// calling card folder ID for the offering user. JC
		LLUUID calling_card_folder_id = 
			gInventory.findCategoryUUIDForType(LLFolderType::FT_CALLINGCARD);
		std::string message = calling_card_folder_id.asString();
		requestFriendship(notification["payload"]["id"].asUUID(), 
		    notification["payload"]["name"].asString(),
		    message);
	}
    return false;
}

// static
void LLAvatarActions::requestFriendship(const LLUUID& target_id, const std::string& target_name, const std::string& message)
{
	const LLUUID calling_card_folder_id = gInventory.findCategoryUUIDForType(LLFolderType::FT_CALLINGCARD);
	send_improved_im(target_id,
					 target_name,
					 message,
					 IM_ONLINE,
					 IM_FRIENDSHIP_OFFERED,
					 calling_card_folder_id);

	LLSD args;
	args["TO_NAME"] = target_name;

	LLSD payload;
	payload["from_id"] = target_id;
	payload["SESSION_NAME"] = target_name;
	payload["SUPPRESS_TOAST"] = true;
	LLNotificationsUtil::add("FriendshipOffered", args, payload);
}

//static
bool LLAvatarActions::isFriend(const LLUUID& id)
{
	return ( NULL != LLAvatarTracker::instance().getBuddyInfo(id) );
}

// static
bool LLAvatarActions::isBlocked(const LLUUID& id)
{
	std::string name;
	gCacheName->getFullName(id, name);
	return LLMuteList::getInstance()->isMuted(id, name);
}<|MERGE_RESOLUTION|>--- conflicted
+++ resolved
@@ -265,20 +265,7 @@
 //static
 bool LLAvatarActions::canCall()
 {
-<<<<<<< HEAD
-	// For now we do not need to check whether passed UUID is ID of agent's friend.
-	// Use common check of Voice Client state.
-	{
-		// don't need to check online/offline status because "usual resident" (resident that is not a friend)
-		// can be only ONLINE. There is no way to see "usual resident" in OFFLINE status. If we see "usual
-		// resident" it automatically means that the resident is ONLINE. So to make a call to the "usual resident"
-		// we need to check only that "our" voice is enabled.
-		return LLVoiceClient::getInstance()->voiceEnabled();
-	}
-
-=======
-		return LLVoiceClient::voiceEnabled() && gVoiceClient->voiceWorking();
->>>>>>> ab0c9c67
+		return LLVoiceClient::getInstance()->voiceEnabled() && LLVoiceClient::getInstance()->isVoiceWorking();
 }
 
 // static
