--- conflicted
+++ resolved
@@ -1,69 +1,56 @@
-/**
- * @file llinventoryicon.h
- * @brief Miscellaneous inventory-related functions and classes
- * class definition
- *
- * $LicenseInfo:firstyear=2001&license=viewerlgpl$
- * Second Life Viewer Source Code
- * Copyright (C) 2010, Linden Research, Inc.
- *
- * This library is free software; you can redistribute it and/or
- * modify it under the terms of the GNU Lesser General Public
- * License as published by the Free Software Foundation;
- * version 2.1 of the License only.
- *
- * This library is distributed in the hope that it will be useful,
- * but WITHOUT ANY WARRANTY; without even the implied warranty of
- * MERCHANTABILITY or FITNESS FOR A PARTICULAR PURPOSE.  See the GNU
- * Lesser General Public License for more details.
- *
- * You should have received a copy of the GNU Lesser General Public
- * License along with this library; if not, write to the Free Software
- * Foundation, Inc., 51 Franklin Street, Fifth Floor, Boston, MA  02110-1301  USA
- *
- * Linden Research, Inc., 945 Battery Street, San Francisco, CA  94111  USA
- * $/LicenseInfo$
- */
-
-#ifndef LL_LLINVENTORYICON_H
-#define LL_LLINVENTORYICON_H
-
-#include "llassettype.h"
-#include "llinventorytype.h"
-
-class LLInventoryIcon
-{
-public:
-<<<<<<< HEAD
-	static const std::string& getIconName(LLAssetType::EType asset_type,
-										  LLInventoryType::EType inventory_type = LLInventoryType::IT_NONE,
-										  U32 misc_flag = 0, // different meanings depending on item type
-										  bool item_is_multi = false);
-	static const std::string& getIconName(LLInventoryType::EIconName idx);
-
-	static LLPointer<class LLUIImage> getIcon(LLAssetType::EType asset_type,
-								LLInventoryType::EType inventory_type = LLInventoryType::IT_NONE,
-								U32 misc_flag = 0, // different meanings depending on item type
-								bool item_is_multi = false);
-	static LLPointer<class LLUIImage> getIcon(LLInventoryType::EIconName idx);
-=======
-    static const std::string& getIconName(LLAssetType::EType asset_type,
-                                          LLInventoryType::EType inventory_type = LLInventoryType::IT_NONE,
-                                          U32 misc_flag = 0, // different meanings depending on item type
-                                          BOOL item_is_multi = FALSE);
-    static const std::string& getIconName(LLInventoryType::EIconName idx);
-
-    static LLPointer<class LLUIImage> getIcon(LLAssetType::EType asset_type,
-                                LLInventoryType::EType inventory_type = LLInventoryType::IT_NONE,
-                                U32 misc_flag = 0, // different meanings depending on item type
-                                BOOL item_is_multi = FALSE);
-    static LLPointer<class LLUIImage> getIcon(LLInventoryType::EIconName idx);
->>>>>>> e1623bb2
-
-protected:
-    static LLInventoryType::EIconName assignWearableIcon(U32 misc_flag);
-    static LLInventoryType::EIconName assignSettingsIcon(U32 misc_flag);
-};
-#endif // LL_LLINVENTORYICON_H
-
-
+/**
+ * @file llinventoryicon.h
+ * @brief Miscellaneous inventory-related functions and classes
+ * class definition
+ *
+ * $LicenseInfo:firstyear=2001&license=viewerlgpl$
+ * Second Life Viewer Source Code
+ * Copyright (C) 2010, Linden Research, Inc.
+ *
+ * This library is free software; you can redistribute it and/or
+ * modify it under the terms of the GNU Lesser General Public
+ * License as published by the Free Software Foundation;
+ * version 2.1 of the License only.
+ *
+ * This library is distributed in the hope that it will be useful,
+ * but WITHOUT ANY WARRANTY; without even the implied warranty of
+ * MERCHANTABILITY or FITNESS FOR A PARTICULAR PURPOSE.  See the GNU
+ * Lesser General Public License for more details.
+ *
+ * You should have received a copy of the GNU Lesser General Public
+ * License along with this library; if not, write to the Free Software
+ * Foundation, Inc., 51 Franklin Street, Fifth Floor, Boston, MA  02110-1301  USA
+ *
+ * Linden Research, Inc., 945 Battery Street, San Francisco, CA  94111  USA
+ * $/LicenseInfo$
+ */
+
+#ifndef LL_LLINVENTORYICON_H
+#define LL_LLINVENTORYICON_H
+
+#include "llassettype.h"
+#include "llinventorytype.h"
+
+class LLInventoryIcon
+{
+public:
+    static const std::string& getIconName(LLAssetType::EType asset_type,
+                                          LLInventoryType::EType inventory_type = LLInventoryType::IT_NONE,
+                                          U32 misc_flag = 0, // different meanings depending on item type
+                                          bool item_is_multi = false);
+    static const std::string& getIconName(LLInventoryType::EIconName idx);
+
+    static LLPointer<class LLUIImage> getIcon(LLAssetType::EType asset_type,
+                                LLInventoryType::EType inventory_type = LLInventoryType::IT_NONE,
+                                U32 misc_flag = 0, // different meanings depending on item type
+                                bool item_is_multi = false);
+    static LLPointer<class LLUIImage> getIcon(LLInventoryType::EIconName idx);
+
+protected:
+    static LLInventoryType::EIconName assignWearableIcon(U32 misc_flag);
+    static LLInventoryType::EIconName assignSettingsIcon(U32 misc_flag);
+};
+#endif // LL_LLINVENTORYICON_H
+
+
+