--- conflicted
+++ resolved
@@ -60,7 +60,6 @@
 /*virtual*/
 bool LLOutfitTabNameComparator::compare(const LLAccordionCtrlTab* tab1, const LLAccordionCtrlTab* tab2) const
 {
-<<<<<<< HEAD
     return (LLStringUtil::compareDict(tab1->getTitle(), tab2->getTitle()) < 0);
 }
 
@@ -72,10 +71,6 @@
     {
         return taba->getFavorite();
     }
-=======
-    std::string name1 = tab1->getTitle();
-    std::string name2 = tab2->getTitle();
->>>>>>> d317454c
 
     return (LLStringUtil::compareDict(tab1->getTitle(), tab2->getTitle()) < 0);
 }
@@ -97,22 +92,9 @@
     {
         initialized = true;
 
-<<<<<<< HEAD
         LLOutfitAccordionCtrlTab::sFavoriteIcon = LLUI::getUIImage("Inv_Favorite_Star_Full");
         LLOutfitAccordionCtrlTab::sFgColor = LLUIColorTable::instance().getColor("MenuItemEnabledColor", LLColor4U(255, 255, 255));
 
-		LLXMLNodePtr xmlNode;
-		if (LLUICtrlFactory::getLayeredXMLNode("outfit_accordion_tab.xml", xmlNode))
-		{
-			LLXUIParser parser;
-			parser.readXUI(xmlNode, tab_params, "outfit_accordion_tab.xml");
-		}
-		else
-		{
-			LL_WARNS() << "Failed to read xml of Outfit's Accordion Tab from outfit_accordion_tab.xml" << LL_ENDL;
-		}
-	}
-=======
         LLXMLNodePtr xmlNode;
         if (LLUICtrlFactory::getLayeredXMLNode("outfit_accordion_tab.xml", xmlNode))
         {
@@ -124,7 +106,6 @@
             LL_WARNS() << "Failed to read xml of Outfit's Accordion Tab from outfit_accordion_tab.xml" << LL_ENDL;
         }
     }
->>>>>>> d317454c
 
     return tab_params;
 }
@@ -135,14 +116,9 @@
 LLOutfitsList::LLOutfitsList()
     :   LLOutfitListBase()
     ,   mAccordion(NULL)
-<<<<<<< HEAD
-	,	mListCommands(NULL)
-	,	mItemSelected(false)
-    ,   mSortMenu(nullptr)
-=======
     ,   mListCommands(NULL)
     ,   mItemSelected(false)
->>>>>>> d317454c
+    ,   mSortMenu(nullptr)
 {
     LLControlVariable* ctrl = gSavedSettings.getControl("InventoryFavoritesColorText");
     if (ctrl)
@@ -177,7 +153,7 @@
     }
     else
     {
-        mAccordion->setComparator(&OUTFIT_TAB_FAV_COMPARATOR);    
+        mAccordion->setComparator(&OUTFIT_TAB_FAV_COMPARATOR);
     }
     sortOutfits();
 }
@@ -318,16 +294,9 @@
         ((LLOutfitAccordionCtrlTab*)mOutfitsMap[prev_id])->setOutfitSelected(false);
     }
     if (mOutfitsMap[base_id])
-<<<<<<< HEAD
-	{
-		((LLOutfitAccordionCtrlTab*)mOutfitsMap[base_id])->setOutfitSelected(true);
-	}
-=======
-    {
-        mOutfitsMap[base_id]->setTitleFontStyle("BOLD");
-        mOutfitsMap[base_id]->setTitleColor(LLUIColorTable::instance().getColor("SelectedOutfitTextColor"));
-    }
->>>>>>> d317454c
+    {
+        ((LLOutfitAccordionCtrlTab*)mOutfitsMap[base_id])->setOutfitSelected(true);
+    }
 }
 
 void LLOutfitsList::onListSelectionChange(LLUICtrl* ctrl)
@@ -498,30 +467,17 @@
 void LLOutfitsList::updateChangedCategoryName(LLViewerInventoryCategory *cat, std::string name)
 {
     outfits_map_t::iterator outfits_iter = mOutfitsMap.find(cat->getUUID());
-<<<<<<< HEAD
-	if (outfits_iter != mOutfitsMap.end())
-	{
-		// Update tab name with the new category name.
+    if (outfits_iter != mOutfitsMap.end())
+    {
+        // Update tab name with the new category name.
         LLOutfitAccordionCtrlTab* tab = (LLOutfitAccordionCtrlTab*) outfits_iter->second;
-		if (tab)
-		{
-			tab->setName(name);
-			tab->setTitle(name);
-            tab->setFavorite(cat->getIsFavorite());
-		}
-	}
-=======
-    if (outfits_iter != mOutfitsMap.end())
-    {
-        // Update tab name with the new category name.
-        LLAccordionCtrlTab* tab = outfits_iter->second;
         if (tab)
         {
             tab->setName(name);
             tab->setTitle(name);
-        }
-    }
->>>>>>> d317454c
+            tab->setFavorite(cat->getIsFavorite());
+        }
+    }
 }
 
 void LLOutfitsList::resetItemSelection(LLWearableItemsList* list, const LLUUID& category_id)
@@ -608,19 +564,11 @@
         LLAccordionCtrlTab* tab = iter++->second;
         if (!tab) continue;
 
-<<<<<<< HEAD
-		LLWearableItemsList* list = dynamic_cast<LLWearableItemsList*>(tab->getAccordionView());
-		if (list)
-		{
-			list->setFilterSubString(new_string, true);
-		}
-=======
         LLWearableItemsList* list = dynamic_cast<LLWearableItemsList*>(tab->getAccordionView());
         if (list)
         {
-            list->setFilterSubString(new_string, tab->getDisplayChildren());
-        }
->>>>>>> d317454c
+            list->setFilterSubString(new_string, true);
+        }
 
         if (old_string.empty())
         {
