/**
 * @file lloutfitslist.cpp
 * @brief List of agent's outfits for My Appearance side panel.
 *
 * $LicenseInfo:firstyear=2010&license=viewerlgpl$
 * Second Life Viewer Source Code
 * Copyright (C) 2010, Linden Research, Inc.
 *
 * This library is free software; you can redistribute it and/or
 * modify it under the terms of the GNU Lesser General Public
 * License as published by the Free Software Foundation;
 * version 2.1 of the License only.
 *
 * This library is distributed in the hope that it will be useful,
 * but WITHOUT ANY WARRANTY; without even the implied warranty of
 * MERCHANTABILITY or FITNESS FOR A PARTICULAR PURPOSE.  See the GNU
 * Lesser General Public License for more details.
 *
 * You should have received a copy of the GNU Lesser General Public
 * License along with this library; if not, write to the Free Software
 * Foundation, Inc., 51 Franklin Street, Fifth Floor, Boston, MA  02110-1301  USA
 *
 * Linden Research, Inc., 945 Battery Street, San Francisco, CA  94111  USA
 * $/LicenseInfo$
 */

#include "llviewerprecompiledheaders.h"

#include "lloutfitslist.h"

// llcommon
#include "llcommonutils.h"

#include "llaccordionctrl.h"
#include "llaccordionctrltab.h"
#include "llagentwearables.h"
#include "llappearancemgr.h"
#include "llappviewer.h"
#include "llfloaterreg.h"
#include "llfloatersidepanelcontainer.h"
#include "llinspecttexture.h"
#include "llinventoryfunctions.h"
#include "llinventorymodel.h"
#include "llmenubutton.h"
#include "llnotificationsutil.h"
#include "lloutfitobserver.h"
#include "lltoggleablemenu.h"
#include "lltransutil.h"
#include "llviewercontrol.h"
#include "llviewermenu.h"
#include "llvoavatar.h"
#include "llvoavatarself.h"
#include "llwearableitemslist.h"

static bool is_tab_header_clicked(LLAccordionCtrlTab* tab, S32 y);

static const LLOutfitTabNameComparator OUTFIT_TAB_NAME_COMPARATOR;
static const LLOutfitTabFavComparator OUTFIT_TAB_FAV_COMPARATOR;

/*virtual*/
bool LLOutfitTabNameComparator::compare(const LLAccordionCtrlTab* tab1, const LLAccordionCtrlTab* tab2) const
{
    return (LLStringUtil::compareDict(tab1->getTitle(), tab2->getTitle()) < 0);
}

bool LLOutfitTabFavComparator::compare(const LLAccordionCtrlTab* tab1, const LLAccordionCtrlTab* tab2) const
{
    LLOutfitAccordionCtrlTab* taba = (LLOutfitAccordionCtrlTab*)tab1;
    LLOutfitAccordionCtrlTab* tabb = (LLOutfitAccordionCtrlTab*)tab2;
    if (taba->getFavorite() != tabb->getFavorite())
    {
        return taba->getFavorite();
    }

    return (LLStringUtil::compareDict(tab1->getTitle(), tab2->getTitle()) < 0);
}

struct outfit_accordion_tab_params : public LLInitParam::Block<outfit_accordion_tab_params, LLOutfitAccordionCtrlTab::Params>
{
    Mandatory<LLWearableItemsList::Params> wearable_list;

    outfit_accordion_tab_params()
    :   wearable_list("wearable_items_list")
    {}
};

const outfit_accordion_tab_params& get_accordion_tab_params()
{
    static outfit_accordion_tab_params tab_params;
    static bool initialized = false;
    if (!initialized)
    {
        initialized = true;

        LLOutfitAccordionCtrlTab::sFavoriteIcon = LLUI::getUIImage("Inv_Favorite_Star_Full");
        LLOutfitAccordionCtrlTab::sFgColor = LLUIColorTable::instance().getColor("MenuItemEnabledColor", LLColor4U(255, 255, 255));

        LLXMLNodePtr xmlNode;
        if (LLUICtrlFactory::getLayeredXMLNode("outfit_accordion_tab.xml", xmlNode))
        {
            LLXUIParser parser;
            parser.readXUI(xmlNode, tab_params, "outfit_accordion_tab.xml");
        }
        else
        {
            LL_WARNS() << "Failed to read xml of Outfit's Accordion Tab from outfit_accordion_tab.xml" << LL_ENDL;
        }
    }

    return tab_params;
}


static LLPanelInjector<LLOutfitsList> t_outfits_list("outfits_list");

LLOutfitsList::LLOutfitsList()
    :   LLOutfitListBase()
    ,   mAccordion(NULL)
    ,   mListCommands(NULL)
    ,   mItemSelected(false)
    ,   mSortMenu(nullptr)
{
    LLControlVariable* ctrl = gSavedSettings.getControl("InventoryFavoritesColorText");
    if (ctrl)
    {
        mSavedSettingInvFavColor = ctrl->getSignal()->connect(boost::bind(&LLOutfitsList::handleInvFavColorChange, this));
    }
}

LLOutfitsList::~LLOutfitsList()
{
    delete mSortMenu;
    mSavedSettingInvFavColor.disconnect();
    mGearMenuConnection.disconnect();
}

bool LLOutfitsList::postBuild()
{
    mAccordion = getChild<LLAccordionCtrl>("outfits_accordion");
    mAccordion->setComparator(&OUTFIT_TAB_NAME_COMPARATOR);

    initComparator();

    return LLOutfitListBase::postBuild();
}

void LLOutfitsList::initComparator()
{
    S32 mode = gSavedSettings.getS32("OutfitListSortOrder");
    if (mode == 0)
    {
        mAccordion->setComparator(&OUTFIT_TAB_NAME_COMPARATOR);
    }
    else
    {
        mAccordion->setComparator(&OUTFIT_TAB_FAV_COMPARATOR);
    }
    sortOutfits();
}

//virtual
void LLOutfitsList::onOpen(const LLSD& info)
{
    if (!mIsInitialized)
    {
        // Start observing changes in Current Outfit category.
        LLOutfitObserver::instance().addCOFChangedCallback(boost::bind(&LLOutfitsList::onCOFChanged, this));
    }

    LLOutfitListBase::onOpen(info);

    LLAccordionCtrlTab* selected_tab = mAccordion->getSelectedTab();
    if (!selected_tab) return;

    // Pass focus to the selected outfit tab.
    selected_tab->showAndFocusHeader();
}


void LLOutfitsList::updateAddedCategory(LLUUID cat_id)
{
    LLViewerInventoryCategory *cat = gInventory.getCategory(cat_id);
    if (!cat) return;

    std::string name = cat->getName();

    outfit_accordion_tab_params tab_params(get_accordion_tab_params());
    tab_params.cat_id = cat_id;
    LLOutfitAccordionCtrlTab *tab = LLUICtrlFactory::create<LLOutfitAccordionCtrlTab>(tab_params);
    if (!tab) return;
    LLWearableItemsList* wearable_list = LLUICtrlFactory::create<LLWearableItemsList>(tab_params.wearable_list);
    wearable_list->setShape(tab->getLocalRect());
    tab->addChild(wearable_list);

    tab->setName(name);
    tab->setTitle(name);
    tab->setFavorite(cat->getIsFavorite());

    // *TODO: LLUICtrlFactory::defaultBuilder does not use "display_children" from xml. Should be investigated.
    tab->setDisplayChildren(false);
    mAccordion->addCollapsibleCtrl(tab);

    // Start observing the new outfit category.
    LLWearableItemsList* list = tab->getChild<LLWearableItemsList>("wearable_items_list");
    if (!mCategoriesObserver->addCategory(cat_id, boost::bind(&LLWearableItemsList::updateList, list, cat_id)))
    {
        // Remove accordion tab if category could not be added to observer.
        mAccordion->removeCollapsibleCtrl(tab);

        // kill removed tab
        tab->die();
        return;
    }

    // Map the new tab with outfit category UUID.
    mOutfitsMap.insert(LLOutfitsList::outfits_map_value_t(cat_id, tab));

    tab->setRightMouseDownCallback(boost::bind(&LLOutfitListBase::outfitRightClickCallBack, this,
        _1, _2, _3, cat_id));

    // Setting tab focus callback to monitor currently selected outfit.
    tab->setFocusReceivedCallback(boost::bind(&LLOutfitListBase::ChangeOutfitSelection, this, list, cat_id));

    // Setting callback to reset items selection inside outfit on accordion collapsing and expanding (EXT-7875)
    tab->setDropDownStateChangedCallback(boost::bind(&LLOutfitsList::resetItemSelection, this, list, cat_id));

    // Depending on settings, force showing list items that don't match current filter(EXT-7158)
<<<<<<< HEAD
    LLCachedControl<bool> list_filter(gSavedSettings, "OutfitListFilterFullList");
=======
    static LLCachedControl<bool> list_filter(gSavedSettings, "OutfitListFilterFullList");
>>>>>>> 7ae63daf
    list->setForceShowingUnmatchedItems(list_filter(), false);

    // Setting list commit callback to monitor currently selected wearable item.
    list->setCommitCallback(boost::bind(&LLOutfitsList::onListSelectionChange, this, _1));

    // Setting list refresh callback to apply filter on list change.
    list->setRefreshCompleteCallback(boost::bind(&LLOutfitsList::onRefreshComplete, this, _1));

    list->setRightMouseDownCallback(boost::bind(&LLOutfitsList::onWearableItemsListRightClick, this, _1, _2, _3));

    // Fetch the new outfit contents.
    cat->fetch();

    // Refresh the list of outfit items after fetch().
    // Further list updates will be triggered by the category observer.
    list->updateList(cat_id);

    // If filter is currently applied we store the initial tab state.
    if (!getFilterSubString().empty())
    {
        tab->notifyChildren(LLSD().with("action", "store_state"));

        // Setting mForceRefresh flag will make the list refresh its contents
        // even if it is not currently visible. This is required to apply the
        // filter to the newly added list.
        list->setForceRefresh(true);

        list->setFilterSubString(getFilterSubString(), false);
    }
}

void LLOutfitsList::updateRemovedCategory(LLUUID cat_id)
{
    outfits_map_t::iterator outfits_iter = mOutfitsMap.find(cat_id);
    if (outfits_iter != mOutfitsMap.end())
    {
        const LLUUID& outfit_id = outfits_iter->first;
        LLAccordionCtrlTab* tab = outfits_iter->second;

        // An outfit is removed from the list. Do the following:
        // 1. Remove outfit category from observer to stop monitoring its changes.
        mCategoriesObserver->removeCategory(outfit_id);

        // 2. Remove the outfit from selection.
        deselectOutfit(outfit_id);

        // 3. Remove category UUID to accordion tab mapping.
        mOutfitsMap.erase(outfits_iter);

        // 4. Remove outfit tab from accordion.
        mAccordion->removeCollapsibleCtrl(tab);

        // kill removed tab
        if (tab != NULL)
        {
            tab->die();
        }
    }
}

//virtual
void LLOutfitsList::onHighlightBaseOutfit(LLUUID base_id, LLUUID prev_id)
{
    if (mOutfitsMap[prev_id])
    {
        ((LLOutfitAccordionCtrlTab*)mOutfitsMap[prev_id])->setOutfitSelected(false);
    }
    if (mOutfitsMap[base_id])
    {
        ((LLOutfitAccordionCtrlTab*)mOutfitsMap[base_id])->setOutfitSelected(true);
    }
}

void LLOutfitsList::onListSelectionChange(LLUICtrl* ctrl)
{
    LLWearableItemsList* list = dynamic_cast<LLWearableItemsList*>(ctrl);
    if (!list) return;

    LLViewerInventoryItem *item = gInventory.getItem(list->getSelectedUUID());
    if (!item) return;

    ChangeOutfitSelection(list, item->getParentUUID());
}

void LLOutfitListBase::performAction(std::string action)
{
    if (mSelectedOutfitUUID.isNull()) return;

    LLViewerInventoryCategory* cat = gInventory.getCategory(mSelectedOutfitUUID);
    if (!cat) return;

    if ("replaceoutfit" == action)
    {
        LLAppearanceMgr::instance().wearInventoryCategory( cat, false, false );
    }
    else if ("addtooutfit" == action)
    {
        LLAppearanceMgr::instance().wearInventoryCategory( cat, false, true );
    }
    else if ("rename_outfit" == action)
    {
        LLAppearanceMgr::instance().renameOutfit(mSelectedOutfitUUID);
    }
}

void LLOutfitsList::onSetSelectedOutfitByUUID(const LLUUID& outfit_uuid)
{
    for (outfits_map_t::iterator iter = mOutfitsMap.begin();
            iter != mOutfitsMap.end();
            ++iter)
    {
        if (outfit_uuid == iter->first)
        {
            LLAccordionCtrlTab* tab = iter->second;
            if (!tab) continue;

            LLWearableItemsList* list = dynamic_cast<LLWearableItemsList*>(tab->getAccordionView());
            if (!list) continue;

            tab->setFocus(true);
            ChangeOutfitSelection(list, outfit_uuid);

            tab->changeOpenClose(false);
        }
    }
}

void LLOutfitListBase::onAction(const LLSD& userdata)
{
    performAction(userdata.asString());
}

// virtual
bool LLOutfitListBase::isActionEnabled(const LLSD& userdata)
{
    if (mSelectedOutfitUUID.isNull()) return false;

    const std::string command_name = userdata.asString();
    if (command_name == "delete")
    {
        return !hasItemSelected() && LLAppearanceMgr::instance().getCanRemoveOutfit(mSelectedOutfitUUID);
    }
    if (command_name == "rename")
    {
        return get_is_category_renameable(&gInventory, mSelectedOutfitUUID);
    }
    if (command_name == "save_outfit")
    {
        bool outfit_locked = LLAppearanceMgr::getInstance()->isOutfitLocked();
        bool outfit_dirty = LLAppearanceMgr::getInstance()->isOutfitDirty();
        // allow save only if outfit isn't locked and is dirty
        return !outfit_locked && outfit_dirty;
    }
    if (command_name == "wear")
    {
        if (gAgentWearables.isCOFChangeInProgress())
        {
            return false;
        }

        if (hasItemSelected())
        {
            return canWearSelected();
        }

        // outfit selected
        return LLAppearanceMgr::instance().getCanReplaceCOF(mSelectedOutfitUUID);
    }
    if (command_name == "take_off")
    {
        // Enable "Take Off" if any of selected items can be taken off
        // or the selected outfit contains items that can be taken off.
        return ( hasItemSelected() && canTakeOffSelected() )
                || ( !hasItemSelected() && LLAppearanceMgr::getCanRemoveFromCOF(mSelectedOutfitUUID) );
    }

    if (command_name == "wear_add")
    {
        // *TODO: do we ever get here?
        return LLAppearanceMgr::getCanAddToCOF(mSelectedOutfitUUID);
    }

    return false;
}

void LLOutfitsList::getSelectedItemsUUIDs(uuid_vec_t& selected_uuids) const
{
    // Collect selected items from all selected lists.
    for (wearables_lists_map_t::const_iterator iter = mSelectedListsMap.begin();
            iter != mSelectedListsMap.end();
            ++iter)
    {
        uuid_vec_t uuids;
        (*iter).second->getSelectedUUIDs(uuids);

        auto prev_size = selected_uuids.size();
        selected_uuids.resize(prev_size + uuids.size());
        std::copy(uuids.begin(), uuids.end(), selected_uuids.begin() + prev_size);
    }
}

void LLOutfitsList::onCollapseAllFolders()
{
    for (outfits_map_t::iterator iter = mOutfitsMap.begin();
            iter != mOutfitsMap.end();
            ++iter)
    {
        LLAccordionCtrlTab* tab = iter->second;
        if(tab && tab->isExpanded())
        {
            tab->changeOpenClose(true);
        }
    }
}

void LLOutfitsList::onExpandAllFolders()
{
    for (outfits_map_t::iterator iter = mOutfitsMap.begin();
            iter != mOutfitsMap.end();
            ++iter)
    {
        LLAccordionCtrlTab* tab = iter->second;
        if(tab && !tab->isExpanded())
        {
            tab->changeOpenClose(false);
        }
    }
}

bool LLOutfitsList::hasItemSelected()
{
    return mItemSelected;
}

//////////////////////////////////////////////////////////////////////////
// Private methods
//////////////////////////////////////////////////////////////////////////

void LLOutfitsList::updateChangedCategoryName(LLViewerInventoryCategory *cat, std::string name)
{
    outfits_map_t::iterator outfits_iter = mOutfitsMap.find(cat->getUUID());
    if (outfits_iter != mOutfitsMap.end())
    {
        // Update tab name with the new category name.
        LLOutfitAccordionCtrlTab* tab = (LLOutfitAccordionCtrlTab*) outfits_iter->second;
        if (tab)
        {
            tab->setName(name);
            tab->setTitle(name);
            tab->setFavorite(cat->getIsFavorite());
        }
    }
}

void LLOutfitsList::resetItemSelection(LLWearableItemsList* list, const LLUUID& category_id)
{
    list->resetSelection();
    mItemSelected = false;
    signalSelectionOutfitUUID(category_id);
}

void LLOutfitsList::onChangeOutfitSelection(LLWearableItemsList* list, const LLUUID& category_id)
{
    MASK mask = gKeyboard->currentMask(true);

    // Reset selection in all previously selected tabs except for the current
    // if new selection is started.
    if (list && !(mask & MASK_CONTROL))
    {
        for (wearables_lists_map_t::iterator iter = mSelectedListsMap.begin();
                iter != mSelectedListsMap.end();
                ++iter)
        {
            LLWearableItemsList* selected_list = (*iter).second;
            if (selected_list != list)
            {
                selected_list->resetSelection();
            }
        }

        // Clear current selection.
        mSelectedListsMap.clear();
    }

    mItemSelected = list && (list->getSelectedItem() != NULL);

    mSelectedListsMap.insert(wearables_lists_map_value_t(category_id, list));
}

void LLOutfitsList::deselectOutfit(const LLUUID& category_id)
{
    // Remove selected lists map entry.
    mSelectedListsMap.erase(category_id);

    LLOutfitListBase::deselectOutfit(category_id);
}

void LLOutfitsList::restoreOutfitSelection(LLAccordionCtrlTab* tab, const LLUUID& category_id)
{
    // Try restoring outfit selection after filtering.
    if (mAccordion->getSelectedTab() == tab)
    {
        signalSelectionOutfitUUID(category_id);
    }
}

void LLOutfitsList::onRefreshComplete(LLUICtrl* ctrl)
{
    if (!ctrl || getFilterSubString().empty())
        return;

    for (outfits_map_t::iterator
             iter = mOutfitsMap.begin(),
             iter_end = mOutfitsMap.end();
         iter != iter_end; ++iter)
    {
        LLAccordionCtrlTab* tab = iter->second;
        if (!tab) continue;

        LLWearableItemsList* list = dynamic_cast<LLWearableItemsList*>(tab->getAccordionView());
        if (list != ctrl) continue;

        applyFilterToTab(iter->first, tab, getFilterSubString());
    }
}

// virtual
void LLOutfitsList::onFilterSubStringChanged(const std::string& new_string, const std::string& old_string)
{
    mAccordion->setFilterSubString(new_string);

    outfits_map_t::iterator iter = mOutfitsMap.begin(), iter_end = mOutfitsMap.end();
    while (iter != iter_end)
    {
        const LLUUID& category_id = iter->first;
        LLAccordionCtrlTab* tab = iter++->second;
        if (!tab) continue;

        LLWearableItemsList* list = dynamic_cast<LLWearableItemsList*>(tab->getAccordionView());
        if (list)
        {
            list->setFilterSubString(new_string, true);
        }

        if (old_string.empty())
        {
            // Store accordion tab state when filter is not empty
            tab->notifyChildren(LLSD().with("action", "store_state"));
        }

        if (!new_string.empty())
        {
            applyFilterToTab(category_id, tab, new_string);
        }
        else
        {
            tab->setVisible(true);

            // Restore tab title when filter is empty
            tab->setTitle(tab->getTitle());

            // Restore accordion state after all those accodrion tab manipulations
            tab->notifyChildren(LLSD().with("action", "restore_state"));

            // Try restoring the tab selection.
            restoreOutfitSelection(tab, category_id);
        }
    }

    mAccordion->arrange();
}

void LLOutfitsList::applyFilterToTab(
    const LLUUID&       category_id,
    LLAccordionCtrlTab* tab,
    const std::string&  filter_substring)
{
    if (!tab) return;
    LLWearableItemsList* list = dynamic_cast<LLWearableItemsList*>(tab->getAccordionView());
    if (!list) return;

    std::string title = tab->getTitle();
    LLStringUtil::toUpper(title);

    std::string cur_filter = filter_substring;
    LLStringUtil::toUpper(cur_filter);

    tab->setTitle(tab->getTitle(), cur_filter);

    if (std::string::npos == title.find(cur_filter))
    {
        // Hide tab if its title doesn't pass filter
        // and it has no matched items
        tab->setVisible(list->hasMatchedItems());

        // Remove title highlighting because it might
        // have been previously highlighted by less restrictive filter
        tab->setTitle(tab->getTitle());

        // Remove the tab from selection.
        deselectOutfit(category_id);
    }
    else
    {
        // Try restoring the tab selection.
        restoreOutfitSelection(tab, category_id);
    }
}

bool LLOutfitsList::canWearSelected()
{
    if (!isAgentAvatarValid())
    {
        return false;
    }

    uuid_vec_t selected_items;
    getSelectedItemsUUIDs(selected_items);
    S32 nonreplacable_objects = 0;

    for (uuid_vec_t::const_iterator it = selected_items.begin(); it != selected_items.end(); ++it)
    {
        const LLUUID& id = *it;

        // Check whether the item is worn.
        if (!get_can_item_be_worn(id))
        {
            return false;
        }

        const LLViewerInventoryItem* item = gInventory.getItem(id);
        if (!item)
        {
            return false;
        }

        if (item->getType() == LLAssetType::AT_OBJECT)
        {
            nonreplacable_objects++;
        }
    }

    // All selected items can be worn. But do we have enough space for them?
    return nonreplacable_objects == 0 || gAgentAvatarp->canAttachMoreObjects(nonreplacable_objects);
}

void LLOutfitsList::wearSelectedItems()
{
    uuid_vec_t selected_uuids;
    getSelectedItemsUUIDs(selected_uuids);

    if(selected_uuids.empty())
    {
        return;
    }

    wear_multiple(selected_uuids, false);
}

void LLOutfitsList::onWearableItemsListRightClick(LLUICtrl* ctrl, S32 x, S32 y)
{
    LLWearableItemsList* list = dynamic_cast<LLWearableItemsList*>(ctrl);
    if (!list) return;

    uuid_vec_t selected_uuids;

    getSelectedItemsUUIDs(selected_uuids);

    LLWearableItemsList::ContextMenu::instance().show(list, selected_uuids, x, y);
}

void LLOutfitsList::onCOFChanged()
{
    LLInventoryModel::cat_array_t cat_array;
    LLInventoryModel::item_array_t item_array;

    // Collect current COF items
    gInventory.collectDescendents(
        LLAppearanceMgr::instance().getCOF(),
        cat_array,
        item_array,
        LLInventoryModel::EXCLUDE_TRASH);

    uuid_vec_t vnew;
    uuid_vec_t vadded;
    uuid_vec_t vremoved;

    // From gInventory we get the UUIDs of links that are currently in COF.
    // These links UUIDs are not the same UUIDs that we have in each wearable items list.
    // So we collect base items' UUIDs to find them or links that point to them in wearable
    // items lists and update their worn state there.
    LLInventoryModel::item_array_t::const_iterator array_iter = item_array.begin(), array_end = item_array.end();
    while (array_iter < array_end)
    {
        vnew.push_back((*(array_iter++))->getLinkedUUID());
    }

    // We need to update only items that were added or removed from COF.
    LLCommonUtils::computeDifference(vnew, mCOFLinkedItems, vadded, vremoved);

    // Store the ids of items currently linked from COF.
    mCOFLinkedItems = vnew;

    // Append removed ids to added ids because we should update all of them.
    vadded.reserve(vadded.size() + vremoved.size());
    vadded.insert(vadded.end(), vremoved.begin(), vremoved.end());
    vremoved.clear();

    outfits_map_t::iterator map_iter = mOutfitsMap.begin(), map_end = mOutfitsMap.end();
    while (map_iter != map_end)
    {
        LLAccordionCtrlTab* tab = (map_iter++)->second;
        if (!tab) continue;

        LLWearableItemsList* list = dynamic_cast<LLWearableItemsList*>(tab->getAccordionView());
        if (!list) continue;

        // Every list updates the labels of changed items  or
        // the links that point to these items.
        list->updateChangedItems(vadded);
    }
}

void LLOutfitsList::getCurrentCategories(uuid_vec_t& vcur)
{
    // Creating a vector of currently displayed sub-categories UUIDs.
    for (outfits_map_t::const_iterator iter = mOutfitsMap.begin();
        iter != mOutfitsMap.end();
        iter++)
    {
        vcur.push_back((*iter).first);
    }
}


void LLOutfitsList::sortOutfits()
{
    mAccordion->sort();
}

void LLOutfitsList::onOutfitRightClick(LLUICtrl* ctrl, S32 x, S32 y, const LLUUID& cat_id)
{
    LLAccordionCtrlTab* tab = dynamic_cast<LLAccordionCtrlTab*>(ctrl);
    if (mOutfitMenu && is_tab_header_clicked(tab, y) && cat_id.notNull())
    {
        // Focus tab header to trigger tab selection change.
        LLUICtrl* header = tab->findChild<LLUICtrl>("dd_header");
        if (header)
        {
            header->setFocus(true);
        }

        uuid_vec_t selected_uuids;
        selected_uuids.push_back(cat_id);
        mOutfitMenu->show(ctrl, selected_uuids, x, y);
    }
}

void LLOutfitsList::handleInvFavColorChange()
{
    for (outfits_map_t::iterator iter = mOutfitsMap.begin();
        iter != mOutfitsMap.end();
        ++iter)
    {
        if (!iter->second) continue;
        LLOutfitAccordionCtrlTab* tab = (LLOutfitAccordionCtrlTab*)iter->second;

        // refresh font color
        tab->setFavorite(tab->getFavorite());
    }
}

void LLOutfitsList::onChangeSortOrder(const LLSD& userdata)
{
    std::string sort_data = userdata.asString();
    if (sort_data == "favorites_to_top")
    {
        // at the moment this is a toggle
        S32 val = gSavedSettings.getS32("OutfitListSortOrder");
        gSavedSettings.setS32("OutfitListSortOrder", (val ? 0 : 1));

        initComparator();
    }
    else if (sort_data == "show_entire_outfit")
    {
        bool new_val = !gSavedSettings.getBOOL("OutfitListFilterFullList");
        gSavedSettings.setBOOL("OutfitListFilterFullList", new_val);

        if (!getFilterSubString().empty())
        {
            for (outfits_map_t::value_type& outfit : mOutfitsMap)
            {
                LLAccordionCtrlTab* tab = outfit.second;
                const LLUUID& category_id = outfit.first;
                if (!tab) continue;

                LLWearableItemsList* list = dynamic_cast<LLWearableItemsList*>(tab->getAccordionView());
                if (list)
                {
                    list->setForceRefresh(true);
                    list->setForceShowingUnmatchedItems(new_val, tab->getDisplayChildren());
                }
                applyFilterToTab(category_id, tab, getFilterSubString());
            }
            mAccordion->arrange();
        }
    }
}

LLToggleableMenu* LLOutfitsList::getSortMenu()
{
    if (!mSortMenu)
    {
        mSortMenu = new LLOutfitListSortMenu(this);
    }
    return mSortMenu->getMenu();
}

void LLOutfitsList::updateMenuItemsVisibility()
{
    if (mSortMenu)
    {
        mSortMenu->updateItemsVisibility();
    }
    LLOutfitListBase::updateMenuItemsVisibility();
}

LLOutfitListGearMenuBase* LLOutfitsList::createGearMenu()
{
    return new LLOutfitListGearMenu(this);
}


bool is_tab_header_clicked(LLAccordionCtrlTab* tab, S32 y)
{
    if(!tab || !tab->getHeaderVisible()) return false;

    S32 header_bottom = tab->getLocalRect().getHeight() - tab->getHeaderHeight();
    return y >= header_bottom;
}

LLOutfitListBase::LLOutfitListBase()
    :   LLPanelAppearanceTab()
    ,   mIsInitialized(false)
    ,   mGearMenu(nullptr)
{
    mCategoriesObserver = new LLInventoryCategoriesObserver();
    mOutfitMenu = new LLOutfitContextMenu(this);
}

LLOutfitListBase::~LLOutfitListBase()
{
    delete mOutfitMenu;
    delete mGearMenu;

    if (gInventory.containsObserver(mCategoriesObserver))
    {
        gInventory.removeObserver(mCategoriesObserver);
    }
    delete mCategoriesObserver;
}

void LLOutfitListBase::onOpen(const LLSD& info)
{
    if (!mIsInitialized)
    {
        // *TODO: I'm not sure is this check necessary but it never match while developing.
        if (!gInventory.isInventoryUsable())
            return;

        const LLUUID outfits = gInventory.findCategoryUUIDForType(LLFolderType::FT_MY_OUTFITS);

        // *TODO: I'm not sure is this check necessary but it never match while developing.
        LLViewerInventoryCategory* category = gInventory.getCategory(outfits);
        if (!category)
            return;

        gInventory.addObserver(mCategoriesObserver);

        // Start observing changes in "My Outfits" category.
        mCategoriesObserver->addCategory(outfits,
            boost::bind(&LLOutfitListBase::observerCallback, this, outfits));

        //const LLUUID cof = gInventory.findCategoryUUIDForType(LLFolderType::FT_CURRENT_OUTFIT);
        // Start observing changes in Current Outfit category.
        //mCategoriesObserver->addCategory(cof, boost::bind(&LLOutfitsList::onCOFChanged, this));

        LLOutfitObserver::instance().addBOFChangedCallback(boost::bind(&LLOutfitListBase::highlightBaseOutfit, this));
        LLOutfitObserver::instance().addBOFReplacedCallback(boost::bind(&LLOutfitListBase::highlightBaseOutfit, this));

        // Fetch "My Outfits" contents and refresh the list to display
        // initially fetched items. If not all items are fetched now
        // the observer will refresh the list as soon as the new items
        // arrive.
        category->fetch();
        refreshList(outfits);

        mIsInitialized = true;
    }
}

void LLOutfitListBase::observerCallback(const LLUUID& category_id)
{
    const LLInventoryModel::changed_items_t& changed_items = gInventory.getChangedIDs();
    mChangedItems.insert(changed_items.begin(), changed_items.end());
    refreshList(category_id);
}

void LLOutfitListBase::refreshList(const LLUUID& category_id)
{
    if (LLAppViewer::instance()->quitRequested())
    {
        return;
    }
    bool wasNull = mRefreshListState.CategoryUUID.isNull();
    mRefreshListState.CategoryUUID.setNull();

    LLInventoryModel::cat_array_t cat_array;
    LLInventoryModel::item_array_t item_array;

    // Collect all sub-categories of a given category.
    LLIsType is_category(LLAssetType::AT_CATEGORY);
    gInventory.collectDescendentsIf(
        category_id,
        cat_array,
        item_array,
        LLInventoryModel::EXCLUDE_TRASH,
        is_category);

    // Memorize item names for each UUID
    std::map<LLUUID, std::string> names;
    for (const LLPointer<LLViewerInventoryCategory>& cat : cat_array)
    {
        names.emplace(std::make_pair(cat->getUUID(), cat->getName()));
    }

    // Fill added and removed items vectors.
    mRefreshListState.Added.clear();
    mRefreshListState.Removed.clear();
    computeDifference(cat_array, mRefreshListState.Added, mRefreshListState.Removed);
    // Sort added items vector by item name.
    std::sort(mRefreshListState.Added.begin(), mRefreshListState.Added.end(),
        [names](const LLUUID& a, const LLUUID& b)
        {
            return LLStringUtil::compareDict(names.at(a), names.at(b)) < 0;
        });
    // Initialize iterators for added and removed items vectors.
    mRefreshListState.AddedIterator = mRefreshListState.Added.begin();
    mRefreshListState.RemovedIterator = mRefreshListState.Removed.begin();

    LL_INFOS() << "added: " << mRefreshListState.Added.size() <<
        ", removed: " << mRefreshListState.Removed.size() <<
        ", changed: " << gInventory.getChangedIDs().size() <<
        LL_ENDL;

    mRefreshListState.CategoryUUID = category_id;
    if (wasNull)
    {
        gIdleCallbacks.addFunction(onIdle, this);
    }
}

// static
void LLOutfitListBase::onIdle(void* userdata)
{
    LLOutfitListBase* self = (LLOutfitListBase*)userdata;

    self->onIdleRefreshList();
}

void LLOutfitListBase::onIdleRefreshList()
{
    if (LLAppViewer::instance()->quitRequested())
    {
        mRefreshListState.CategoryUUID.setNull();
        gIdleCallbacks.deleteFunction(onIdle, this);
        return;
    }
    if (mRefreshListState.CategoryUUID.isNull())
    {
        LL_WARNS() << "Called onIdleRefreshList without id" << LL_ENDL;
        gIdleCallbacks.deleteFunction(onIdle, this);
        return;
    }

    const F64 MAX_TIME = 0.05f;
    F64 curent_time = LLTimer::getTotalSeconds();
    const F64 end_time = curent_time + MAX_TIME;

    // Handle added tabs.
    while (mRefreshListState.AddedIterator < mRefreshListState.Added.end())
    {
        const LLUUID cat_id = (*mRefreshListState.AddedIterator++);
        updateAddedCategory(cat_id);

        curent_time = LLTimer::getTotalSeconds();
        if (curent_time >= end_time)
            return;
    }
    mRefreshListState.Added.clear();
    mRefreshListState.AddedIterator = mRefreshListState.Added.end();

    // Handle removed tabs.
    while (mRefreshListState.RemovedIterator < mRefreshListState.Removed.end())
    {
        const LLUUID cat_id = (*mRefreshListState.RemovedIterator++);
        updateRemovedCategory(cat_id);

        curent_time = LLTimer::getTotalSeconds();
        if (curent_time >= end_time)
            return;
    }
    mRefreshListState.Removed.clear();
    mRefreshListState.RemovedIterator = mRefreshListState.Removed.end();

    // Get changed items from inventory model and update outfit tabs
    // which might have been renamed.
    while (!mChangedItems.empty())
    {
        std::set<LLUUID>::const_iterator items_iter = mChangedItems.begin();
        LLViewerInventoryCategory *cat = gInventory.getCategory(*items_iter);
        mChangedItems.erase(items_iter);

        // Links aren't supposed to be allowed here, check only cats
        if (cat)
        {
            std::string name = cat->getName();
            updateChangedCategoryName(cat, name);
        }

        curent_time = LLTimer::getTotalSeconds();
        if (curent_time >= end_time)
            return;
    }

    sortOutfits();
    highlightBaseOutfit();

    gIdleCallbacks.deleteFunction(onIdle, this);
    mRefreshListState.CategoryUUID.setNull();

    LL_INFOS() << "done" << LL_ENDL;
}

void LLOutfitListBase::computeDifference(
    const LLInventoryModel::cat_array_t& vcats,
    uuid_vec_t& vadded,
    uuid_vec_t& vremoved)
{
    uuid_vec_t vnew;
    // Creating a vector of newly collected sub-categories UUIDs.
    for (LLInventoryModel::cat_array_t::const_iterator iter = vcats.begin();
        iter != vcats.end();
        iter++)
    {
        vnew.push_back((*iter)->getUUID());
    }

    uuid_vec_t vcur;
    getCurrentCategories(vcur);

    LLCommonUtils::computeDifference(vnew, vcur, vadded, vremoved);
}

void LLOutfitListBase::sortOutfits()
{
}

void LLOutfitListBase::highlightBaseOutfit()
{
    // id of base outfit
    LLUUID base_id = LLAppearanceMgr::getInstance()->getBaseOutfitUUID();
    if (base_id != mHighlightedOutfitUUID)
    {
        LLUUID prev_id = mHighlightedOutfitUUID;
        mHighlightedOutfitUUID = base_id;
        onHighlightBaseOutfit(base_id, prev_id);
    }
}

void LLOutfitListBase::removeSelected()
{
    LLNotificationsUtil::add("DeleteOutfits", LLSD(), LLSD(), boost::bind(&LLOutfitListBase::onOutfitsRemovalConfirmation, this, _1, _2));
}

void LLOutfitListBase::onOutfitsRemovalConfirmation(const LLSD& notification, const LLSD& response)
{
    S32 option = LLNotificationsUtil::getSelectedOption(notification, response);
    if (option != 0) return; // canceled

    if (mSelectedOutfitUUID.notNull())
    {
        gInventory.removeCategory(mSelectedOutfitUUID);
    }
}

void LLOutfitListBase::setSelectedOutfitByUUID(const LLUUID& outfit_uuid)
{
    onSetSelectedOutfitByUUID(outfit_uuid);
}

boost::signals2::connection LLOutfitListBase::setSelectionChangeCallback(selection_change_callback_t cb)
{
    return mSelectionChangeSignal.connect(cb);
}

void LLOutfitListBase::signalSelectionOutfitUUID(const LLUUID& category_id)
{
    mSelectionChangeSignal(category_id);
}

void LLOutfitListBase::outfitRightClickCallBack(LLUICtrl* ctrl, S32 x, S32 y, const LLUUID& cat_id)
{
    onOutfitRightClick(ctrl, x, y, cat_id);
}

void LLOutfitListBase::ChangeOutfitSelection(LLWearableItemsList* list, const LLUUID& category_id)
{
    onChangeOutfitSelection(list, category_id);
    mSelectedOutfitUUID = category_id;
    signalSelectionOutfitUUID(category_id);
}

bool LLOutfitListBase::postBuild()
{
<<<<<<< HEAD
    mGearMenu = createGearMenu();

    LLMenuButton* menu_gear_btn = getChild<LLMenuButton>("options_gear_btn");

    menu_gear_btn->setMouseDownCallback(boost::bind(&LLOutfitListGearMenuBase::updateItemsVisibility, mGearMenu));
    menu_gear_btn->setMenu(mGearMenu->getMenu());
    return true;
=======
    return TRUE;
>>>>>>> 7ae63daf
}

void LLOutfitListBase::collapseAllFolders()
{
    onCollapseAllFolders();
}

void LLOutfitListBase::expandAllFolders()
{
    onExpandAllFolders();
}

void LLOutfitListBase::updateMenuItemsVisibility()
{
    mGearMenu->updateItemsVisibility();
}

LLToggleableMenu* LLOutfitListBase::getGearMenu()
{
    if (!mGearMenu)
    {
        mGearMenu = createGearMenu();
    }
    return mGearMenu->getMenu();
};

void LLOutfitListBase::deselectOutfit(const LLUUID& category_id)
{
    // Reset selection if the outfit is selected.
    if (category_id == mSelectedOutfitUUID)
    {
        mSelectedOutfitUUID = LLUUID::null;
        signalSelectionOutfitUUID(mSelectedOutfitUUID);
    }
}

LLContextMenu* LLOutfitContextMenu::createMenu()
{
    LLUICtrl::ScopedRegistrarHelper registrar;
    LLUICtrl::EnableCallbackRegistry::ScopedRegistrar enable_registrar;
    LLUUID selected_id = mUUIDs.front();

    registrar.add("Outfit.WearReplace",
        boost::bind(&LLAppearanceMgr::replaceCurrentOutfit, &LLAppearanceMgr::instance(), selected_id));
    registrar.add("Outfit.WearAdd",
        boost::bind(&LLAppearanceMgr::addCategoryToCurrentOutfit, &LLAppearanceMgr::instance(), selected_id));
    registrar.add("Outfit.TakeOff",
        boost::bind(&LLAppearanceMgr::takeOffOutfit, &LLAppearanceMgr::instance(), selected_id));
    registrar.add("Outfit.Edit", boost::bind(editOutfit));
    registrar.add("Outfit.Rename", boost::bind(renameOutfit, selected_id), LLUICtrl::cb_info::UNTRUSTED_BLOCK);
    registrar.add("Outfit.Delete", boost::bind(&LLOutfitListBase::removeSelected, mOutfitList), LLUICtrl::cb_info::UNTRUSTED_BLOCK);
    registrar.add("Outfit.Thumbnail", boost::bind(&LLOutfitContextMenu::onThumbnail, this, selected_id));
    registrar.add("Outfit.Favorite", boost::bind(&LLOutfitContextMenu::onFavorite, this, selected_id));
    registrar.add("Outfit.Save", boost::bind(&LLOutfitContextMenu::onSave, this, selected_id));

    enable_registrar.add("Outfit.OnEnable", boost::bind(&LLOutfitContextMenu::onEnable, this, _2));
    enable_registrar.add("Outfit.OnVisible", boost::bind(&LLOutfitContextMenu::onVisible, this, _2));

    return createFromFile("menu_outfit_tab.xml");

}

bool LLOutfitContextMenu::onEnable(LLSD::String param)
{
    LLUUID outfit_cat_id = mUUIDs.back();

    if ("rename" == param)
    {
        return get_is_category_renameable(&gInventory, outfit_cat_id);
    }
    else if ("wear_replace" == param)
    {
        return LLAppearanceMgr::instance().getCanReplaceCOF(outfit_cat_id);
    }
    else if ("wear_add" == param)
    {
        return LLAppearanceMgr::getCanAddToCOF(outfit_cat_id);
    }
    else if ("take_off" == param)
    {
        return LLAppearanceMgr::getCanRemoveFromCOF(outfit_cat_id);
    }

    return true;
}

bool LLOutfitContextMenu::onVisible(LLSD::String param)
{
    LLUUID outfit_cat_id = mUUIDs.back();

    if ("edit" == param)
    {
        bool is_worn = LLAppearanceMgr::instance().getBaseOutfitUUID() == outfit_cat_id;
        return is_worn;
    }
    else if ("wear_replace" == param)
    {
        return true;
    }
    else if ("delete" == param)
    {
        return LLAppearanceMgr::instance().getCanRemoveOutfit(outfit_cat_id);
    }
    else if ("favorites_add" == param)
    {
        LLViewerInventoryCategory* cat = gInventory.getCategory(outfit_cat_id);
        return cat && !cat->getIsFavorite();
    }
    else if ("favorites_remove" == param)
    {
        LLViewerInventoryCategory* cat = gInventory.getCategory(outfit_cat_id);
        return cat && cat->getIsFavorite();
    }

    return true;
}

//static
void LLOutfitContextMenu::editOutfit()
{
    LLFloaterSidePanelContainer::showPanel("appearance", LLSD().with("type", "edit_outfit"));
}

void LLOutfitContextMenu::renameOutfit(const LLUUID& outfit_cat_id)
{
    LLAppearanceMgr::instance().renameOutfit(outfit_cat_id);
}

void LLOutfitContextMenu::onThumbnail(const LLUUID &outfit_cat_id)
{
    if (outfit_cat_id.notNull())
    {
        LLSD data(outfit_cat_id);
        LLFloaterReg::showInstance("change_item_thumbnail", data);
    }
}

void LLOutfitContextMenu::onFavorite(const LLUUID& outfit_cat_id)
{
    if (outfit_cat_id.notNull())
    {
        toggle_favorite(outfit_cat_id);
    }
}

void LLOutfitContextMenu::onSave(const LLUUID &outfit_cat_id)
{
    if (outfit_cat_id.notNull())
    {
        LLNotificationsUtil::add("ConfirmOverwriteOutfit", LLSD(), LLSD(),
            [outfit_cat_id](const LLSD &notif, const LLSD &resp)
        {
            S32 opt = LLNotificationsUtil::getSelectedOption(notif, resp);
            if (opt == 0)
            {
                LLAppearanceMgr::getInstance()->onOutfitFolderCreated(outfit_cat_id, true);
            }
        });
    }
}

LLOutfitListGearMenuBase::LLOutfitListGearMenuBase(LLOutfitListBase* olist)
    :   mOutfitList(olist),
        mMenu(NULL)
{
    llassert_always(mOutfitList);

    LLUICtrl::ScopedRegistrarHelper registrar;
    LLUICtrl::EnableCallbackRegistry::ScopedRegistrar enable_registrar;

    registrar.add("Gear.Wear", boost::bind(&LLOutfitListGearMenuBase::onWear, this));
    registrar.add("Gear.TakeOff", boost::bind(&LLOutfitListGearMenuBase::onTakeOff, this));
    registrar.add("Gear.Rename", boost::bind(&LLOutfitListGearMenuBase::onRename, this));
    registrar.add("Gear.Delete", boost::bind(&LLOutfitListBase::removeSelected, mOutfitList));
    registrar.add("Gear.Create", boost::bind(&LLOutfitListGearMenuBase::onCreate, this, _2));

    registrar.add("Gear.WearAdd", boost::bind(&LLOutfitListGearMenuBase::onAdd, this));
    registrar.add("Gear.Save", boost::bind(&LLOutfitListGearMenuBase::onSave, this));

    registrar.add("Gear.Thumbnail", boost::bind(&LLOutfitListGearMenuBase::onThumbnail, this));
    registrar.add("Gear.Favorite", boost::bind(&LLOutfitListGearMenuBase::onFavorite, this));
    registrar.add("Gear.SortByImage", boost::bind(&LLOutfitListGearMenuBase::onChangeSortOrder, this));

    enable_registrar.add("Gear.OnEnable", boost::bind(&LLOutfitListGearMenuBase::onEnable, this, _2));
    enable_registrar.add("Gear.OnVisible", boost::bind(&LLOutfitListGearMenuBase::onVisible, this, _2));

    mMenu = LLUICtrlFactory::getInstance()->createFromFile<LLToggleableMenu>(
        "menu_outfit_gear.xml", gMenuHolder, LLViewerMenuHolderGL::child_registry_t::instance());
    llassert(mMenu);
}

LLOutfitListGearMenuBase::~LLOutfitListGearMenuBase()
{}

void LLOutfitListGearMenuBase::updateItemsVisibility()
{
    onUpdateItemsVisibility();
}

void LLOutfitListGearMenuBase::onUpdateItemsVisibility()
{
    if (!mMenu) return;

    bool have_selection = getSelectedOutfitID().notNull();
    mMenu->setItemVisible("wear_separator", have_selection);
    mMenu->arrangeAndClear(); // update menu height
}

LLToggleableMenu* LLOutfitListGearMenuBase::getMenu()
{
    return mMenu;
}
const LLUUID& LLOutfitListGearMenuBase::getSelectedOutfitID()
{
    return mOutfitList->getSelectedOutfitUUID();
}

LLViewerInventoryCategory* LLOutfitListGearMenuBase::getSelectedOutfit()
{
    const LLUUID& selected_outfit_id = getSelectedOutfitID();
    if (selected_outfit_id.isNull())
    {
        return NULL;
    }

    LLViewerInventoryCategory* cat = gInventory.getCategory(selected_outfit_id);
    return cat;
}

void LLOutfitListGearMenuBase::onWear()
{
    LLViewerInventoryCategory* selected_outfit = getSelectedOutfit();
    if (selected_outfit)
    {
        LLAppearanceMgr::instance().wearInventoryCategory(
            selected_outfit, /*copy=*/ false, /*append=*/ false);
    }
}

void LLOutfitListGearMenuBase::onAdd()
{
    const LLUUID& selected_id = getSelectedOutfitID();

    if (selected_id.notNull())
    {
        LLAppearanceMgr::getInstance()->addCategoryToCurrentOutfit(selected_id);
    }
}

void LLOutfitListGearMenuBase::onSave()
{
    const LLUUID &selected_id = getSelectedOutfitID();
    LLNotificationsUtil::add("ConfirmOverwriteOutfit", LLSD(), LLSD(),
        [selected_id](const LLSD &notif, const LLSD &resp)
    {
        S32 opt = LLNotificationsUtil::getSelectedOption(notif, resp);
        if (opt == 0)
        {
            LLAppearanceMgr::getInstance()->onOutfitFolderCreated(selected_id, true);
        }
    });
}

void LLOutfitListGearMenuBase::onTakeOff()
{
    // Take off selected outfit.
    const LLUUID& selected_outfit_id = getSelectedOutfitID();
    if (selected_outfit_id.notNull())
    {
        LLAppearanceMgr::instance().takeOffOutfit(selected_outfit_id);
    }
}

void LLOutfitListGearMenuBase::onRename()
{
    const LLUUID& selected_outfit_id = getSelectedOutfitID();
    if (selected_outfit_id.notNull())
    {
        LLAppearanceMgr::instance().renameOutfit(selected_outfit_id);
    }
}

void LLOutfitListGearMenuBase::onCreate(const LLSD& data)
{
    LLWearableType::EType type = LLWearableType::getInstance()->typeNameToType(data.asString());
    if (type == LLWearableType::WT_NONE)
    {
        LL_WARNS() << "Invalid wearable type" << LL_ENDL;
        return;
    }

    LLAgentWearables::createWearable(type, true);
}

bool LLOutfitListGearMenuBase::onEnable(LLSD::String param)
{
    // Handle the "Wear - Replace Current Outfit" menu option specially
    // because LLOutfitList::isActionEnabled() checks whether it's allowed
    // to wear selected outfit OR selected items, while we're only
    // interested in the outfit (STORM-183).
    if ("wear" == param)
    {
        return LLAppearanceMgr::instance().getCanReplaceCOF(mOutfitList->getSelectedOutfitUUID());
    }

    return mOutfitList->isActionEnabled(param);
}

bool LLOutfitListGearMenuBase::onVisible(LLSD::String param)
{
    const LLUUID& selected_outfit_id = getSelectedOutfitID();
    if (selected_outfit_id.isNull()) // no selection or invalid outfit selected
    {
        return false;
    }
    else if ("favorites_add" == param)
    {
        LLViewerInventoryCategory* cat = gInventory.getCategory(selected_outfit_id);
        return cat && !cat->getIsFavorite();
    }
    else if ("favorites_remove" == param)
    {
        LLViewerInventoryCategory* cat = gInventory.getCategory(selected_outfit_id);
        return cat && cat->getIsFavorite();
    }

    return true;
}

void LLOutfitListGearMenuBase::onThumbnail()
{
    const LLUUID& selected_outfit_id = getSelectedOutfitID();
    LLSD data(selected_outfit_id);
    LLFloaterReg::showInstance("change_item_thumbnail", data);
}

void LLOutfitListGearMenuBase::onFavorite()
{
    const LLUUID& selected_outfit_id = getSelectedOutfitID();
    toggle_favorite(selected_outfit_id);
}

void LLOutfitListGearMenuBase::onChangeSortOrder()
{

}

LLOutfitListGearMenu::LLOutfitListGearMenu(LLOutfitListBase* olist)
    : LLOutfitListGearMenuBase(olist)
{}

LLOutfitListGearMenu::~LLOutfitListGearMenu()
{}

void LLOutfitListGearMenu::onUpdateItemsVisibility()
{
    if (!mMenu) return;
<<<<<<< HEAD
    mMenu->setItemVisible("expand", true);
    mMenu->setItemVisible("collapse", true);
    mMenu->setItemVisible("thumbnail", getSelectedOutfitID().notNull());
    mMenu->setItemVisible("favorite", getSelectedOutfitID().notNull());
    mMenu->setItemVisible("inventory_settings", true);
    mMenu->setItemVisible("inv_settings_separator", true);
    mMenu->setItemVisible("sort_order_separator", false);
    mMenu->setItemVisible("sort_order_by_image", false);
    mMenu->setItemVisible("sepatator3", false);
    mMenu->setItemVisible("sort_folders_by_name", false);
=======
    mMenu->setItemVisible("thumbnail", getSelectedOutfitID().notNull());
    mMenu->setItemVisible("favorite", getSelectedOutfitID().notNull());
>>>>>>> 7ae63daf
    LLOutfitListGearMenuBase::onUpdateItemsVisibility();
}

//////////////////// LLOutfitListSortMenu ////////////////////

LLOutfitListSortMenu::LLOutfitListSortMenu(LLOutfitListBase* parent_panel)
    : mPanelHandle(parent_panel->getHandle())
{
    LLUICtrl::CommitCallbackRegistry::ScopedRegistrar registrar;
    LLUICtrl::EnableCallbackRegistry::ScopedRegistrar enable_registrar;

<<<<<<< HEAD
    registrar.add("Sort.Collapse", { boost::bind(&LLOutfitListBase::onCollapseAllFolders, parent_panel) });
    registrar.add("Sort.Expand", { boost::bind(&LLOutfitListBase::onExpandAllFolders, parent_panel) });
    registrar.add("Sort.OnSort", { boost::bind(&LLOutfitListBase::onChangeSortOrder, parent_panel, _2) });
=======
    registrar.add("Sort.Collapse", boost::bind(&LLOutfitListBase::onCollapseAllFolders, parent_panel));
    registrar.add("Sort.Expand", boost::bind(&LLOutfitListBase::onExpandAllFolders, parent_panel));
    registrar.add("Sort.OnSort", boost::bind(&LLOutfitListBase::onChangeSortOrder, parent_panel, _2));
>>>>>>> 7ae63daf
    enable_registrar.add("Sort.OnEnable", boost::bind(&LLOutfitListSortMenu::onEnable, this, _2));

    mMenu = LLUICtrlFactory::getInstance()->createFromFile<LLToggleableMenu>(
        "menu_outfit_list_sort.xml", gMenuHolder, LLViewerMenuHolderGL::child_registry_t::instance());
    llassert(mMenu);
}


LLToggleableMenu* LLOutfitListSortMenu::getMenu()
{
    return mMenu;
}

void LLOutfitListSortMenu::updateItemsVisibility()
{
    onUpdateItemsVisibility();
}

void LLOutfitListSortMenu::onUpdateItemsVisibility()
{
    if (!mMenu) return;
    mMenu->setItemVisible("expand", true);
    mMenu->setItemVisible("collapse", true);
    mMenu->setItemVisible("sort_favorites_to_top", true);
    mMenu->setItemVisible("show_entire_outfit_in_search", true);
}

bool LLOutfitListSortMenu::onEnable(LLSD::String param)
{
    if ("favorites_to_top" == param)
    {
<<<<<<< HEAD
        LLCachedControl<S32> sort_order(gSavedSettings, "OutfitListSortOrder", 0);
=======
        static LLCachedControl<S32> sort_order(gSavedSettings, "OutfitListSortOrder", 0);
>>>>>>> 7ae63daf
        return sort_order == 1;
    }
    else if ("show_entire_outfit" == param)
    {
<<<<<<< HEAD
        LLCachedControl<bool> filter_mode(gSavedSettings, "OutfitListFilterFullList", 0);
=======
        static LLCachedControl<bool> filter_mode(gSavedSettings, "OutfitListFilterFullList", 0);
>>>>>>> 7ae63daf
        return filter_mode;
    }

    return false;
}


//////////////////// LLOutfitAccordionCtrlTab ////////////////////

LLUIImage* LLOutfitAccordionCtrlTab::sFavoriteIcon;
LLUIColor LLOutfitAccordionCtrlTab::sFgColor;

void LLOutfitAccordionCtrlTab::draw()
{
    LLAccordionCtrlTab::draw();
    drawFavoriteIcon();
}

<<<<<<< HEAD
bool LLOutfitAccordionCtrlTab::handleToolTip(S32 x, S32 y, MASK mask)
=======
BOOL LLOutfitAccordionCtrlTab::handleToolTip(S32 x, S32 y, MASK mask)
>>>>>>> 7ae63daf
{
    if (y >= getLocalRect().getHeight() - getHeaderHeight())
    {
        LLSD params;
        params["inv_type"] = LLInventoryType::IT_CATEGORY;
        params["thumbnail_id"] = gInventory.getCategory(mFolderID)->getThumbnailUUID();
        params["item_id"] = mFolderID;

        LLToolTipMgr::instance().show(LLToolTip::Params()
                                    .message(getToolTip())
                                    .sticky_rect(calcScreenRect())
                                    .delay_time(LLView::getTooltipTimeout())
                                    .create_callback(boost::bind(&LLInspectTextureUtil::createInventoryToolTip, _1))
                                    .create_params(params));
        return true;
    }

    return LLAccordionCtrlTab::handleToolTip(x, y, mask);
}

void LLOutfitAccordionCtrlTab::setFavorite(bool is_favorite)
{
    mIsFavorite = is_favorite;
    static LLUICachedControl<bool> highlight_color("InventoryFavoritesColorText", true);
    if (!mIsSelected && mIsFavorite && highlight_color())
    {
        setTitleColor(LLUIColorTable::instance().getColor("InventoryFavoriteColor"));
    }
    else
    {
        setTitleColor(LLUIColorTable::instance().getColor("AccordionHeaderTextColor"));
    }
}

void LLOutfitAccordionCtrlTab::setOutfitSelected(bool val)
{
    mIsSelected = val;
    if (val)
    {
        setTitleFontStyle("BOLD");
        setTitleColor(LLUIColorTable::instance().getColor("SelectedOutfitTextColor"));
    }
    else
    {
        setTitleFontStyle("NORMAL");
        static LLUICachedControl<bool> highlight_color("InventoryFavoritesColorText", true);
        if (mIsFavorite && highlight_color())
        {
            setTitleColor(LLUIColorTable::instance().getColor("InventoryFavoriteColor"));
        }
        else
        {
            setTitleColor(LLUIColorTable::instance().getColor("AccordionHeaderTextColor"));
        }
    }
}

void LLOutfitAccordionCtrlTab::drawFavoriteIcon()
{
    if (!mIsFavorite)
    {
        return;
    }
    static LLUICachedControl<bool> draw_star("InventoryFavoritesUseStar", true);
    if (!draw_star)
    {
        return;
    }

    const S32 PAD = 2;
    const S32 image_size = 18;

    gl_draw_scaled_image(
        getRect().getWidth() - image_size - PAD, getRect().getHeight() - image_size - PAD,
        image_size, image_size, sFavoriteIcon->getImage(), sFgColor);
}
// EOF<|MERGE_RESOLUTION|>--- conflicted
+++ resolved
@@ -225,11 +225,7 @@
     tab->setDropDownStateChangedCallback(boost::bind(&LLOutfitsList::resetItemSelection, this, list, cat_id));
 
     // Depending on settings, force showing list items that don't match current filter(EXT-7158)
-<<<<<<< HEAD
-    LLCachedControl<bool> list_filter(gSavedSettings, "OutfitListFilterFullList");
-=======
     static LLCachedControl<bool> list_filter(gSavedSettings, "OutfitListFilterFullList");
->>>>>>> 7ae63daf
     list->setForceShowingUnmatchedItems(list_filter(), false);
 
     // Setting list commit callback to monitor currently selected wearable item.
@@ -1155,7 +1151,6 @@
 
 bool LLOutfitListBase::postBuild()
 {
-<<<<<<< HEAD
     mGearMenu = createGearMenu();
 
     LLMenuButton* menu_gear_btn = getChild<LLMenuButton>("options_gear_btn");
@@ -1163,9 +1158,6 @@
     menu_gear_btn->setMouseDownCallback(boost::bind(&LLOutfitListGearMenuBase::updateItemsVisibility, mGearMenu));
     menu_gear_btn->setMenu(mGearMenu->getMenu());
     return true;
-=======
-    return TRUE;
->>>>>>> 7ae63daf
 }
 
 void LLOutfitListBase::collapseAllFolders()
@@ -1523,7 +1515,6 @@
 void LLOutfitListGearMenu::onUpdateItemsVisibility()
 {
     if (!mMenu) return;
-<<<<<<< HEAD
     mMenu->setItemVisible("expand", true);
     mMenu->setItemVisible("collapse", true);
     mMenu->setItemVisible("thumbnail", getSelectedOutfitID().notNull());
@@ -1534,10 +1525,6 @@
     mMenu->setItemVisible("sort_order_by_image", false);
     mMenu->setItemVisible("sepatator3", false);
     mMenu->setItemVisible("sort_folders_by_name", false);
-=======
-    mMenu->setItemVisible("thumbnail", getSelectedOutfitID().notNull());
-    mMenu->setItemVisible("favorite", getSelectedOutfitID().notNull());
->>>>>>> 7ae63daf
     LLOutfitListGearMenuBase::onUpdateItemsVisibility();
 }
 
@@ -1549,15 +1536,9 @@
     LLUICtrl::CommitCallbackRegistry::ScopedRegistrar registrar;
     LLUICtrl::EnableCallbackRegistry::ScopedRegistrar enable_registrar;
 
-<<<<<<< HEAD
     registrar.add("Sort.Collapse", { boost::bind(&LLOutfitListBase::onCollapseAllFolders, parent_panel) });
     registrar.add("Sort.Expand", { boost::bind(&LLOutfitListBase::onExpandAllFolders, parent_panel) });
     registrar.add("Sort.OnSort", { boost::bind(&LLOutfitListBase::onChangeSortOrder, parent_panel, _2) });
-=======
-    registrar.add("Sort.Collapse", boost::bind(&LLOutfitListBase::onCollapseAllFolders, parent_panel));
-    registrar.add("Sort.Expand", boost::bind(&LLOutfitListBase::onExpandAllFolders, parent_panel));
-    registrar.add("Sort.OnSort", boost::bind(&LLOutfitListBase::onChangeSortOrder, parent_panel, _2));
->>>>>>> 7ae63daf
     enable_registrar.add("Sort.OnEnable", boost::bind(&LLOutfitListSortMenu::onEnable, this, _2));
 
     mMenu = LLUICtrlFactory::getInstance()->createFromFile<LLToggleableMenu>(
@@ -1589,20 +1570,12 @@
 {
     if ("favorites_to_top" == param)
     {
-<<<<<<< HEAD
-        LLCachedControl<S32> sort_order(gSavedSettings, "OutfitListSortOrder", 0);
-=======
         static LLCachedControl<S32> sort_order(gSavedSettings, "OutfitListSortOrder", 0);
->>>>>>> 7ae63daf
         return sort_order == 1;
     }
     else if ("show_entire_outfit" == param)
     {
-<<<<<<< HEAD
-        LLCachedControl<bool> filter_mode(gSavedSettings, "OutfitListFilterFullList", 0);
-=======
         static LLCachedControl<bool> filter_mode(gSavedSettings, "OutfitListFilterFullList", 0);
->>>>>>> 7ae63daf
         return filter_mode;
     }
 
@@ -1621,11 +1594,7 @@
     drawFavoriteIcon();
 }
 
-<<<<<<< HEAD
 bool LLOutfitAccordionCtrlTab::handleToolTip(S32 x, S32 y, MASK mask)
-=======
-BOOL LLOutfitAccordionCtrlTab::handleToolTip(S32 x, S32 y, MASK mask)
->>>>>>> 7ae63daf
 {
     if (y >= getLocalRect().getHeight() - getHeaderHeight())
     {
