/**
 * @file lloutfitslist.cpp
 * @brief List of agent's outfits for My Appearance side panel.
 *
 * $LicenseInfo:firstyear=2010&license=viewerlgpl$
 * Second Life Viewer Source Code
 * Copyright (C) 2010, Linden Research, Inc.
 *
 * This library is free software; you can redistribute it and/or
 * modify it under the terms of the GNU Lesser General Public
 * License as published by the Free Software Foundation;
 * version 2.1 of the License only.
 *
 * This library is distributed in the hope that it will be useful,
 * but WITHOUT ANY WARRANTY; without even the implied warranty of
 * MERCHANTABILITY or FITNESS FOR A PARTICULAR PURPOSE.  See the GNU
 * Lesser General Public License for more details.
 *
 * You should have received a copy of the GNU Lesser General Public
 * License along with this library; if not, write to the Free Software
 * Foundation, Inc., 51 Franklin Street, Fifth Floor, Boston, MA  02110-1301  USA
 *
 * Linden Research, Inc., 945 Battery Street, San Francisco, CA  94111  USA
 * $/LicenseInfo$
 */

#include "llviewerprecompiledheaders.h"

#include "lloutfitslist.h"

// llcommon
#include "llcommonutils.h"

#include "llaccordionctrl.h"
#include "llaccordionctrltab.h"
#include "llagentwearables.h"
#include "llappearancemgr.h"
#include "llfloaterreg.h"
#include "llfloatersidepanelcontainer.h"
#include "llinspecttexture.h"
#include "llinventoryfunctions.h"
#include "llinventorymodel.h"
#include "llmenubutton.h"
#include "llnotificationsutil.h"
#include "lloutfitobserver.h"
#include "lltoggleablemenu.h"
#include "lltransutil.h"
#include "llviewermenu.h"
#include "llvoavatar.h"
#include "llvoavatarself.h"
#include "llwearableitemslist.h"

static bool is_tab_header_clicked(LLAccordionCtrlTab* tab, S32 y);

static const LLOutfitTabNameComparator OUTFIT_TAB_NAME_COMPARATOR;

/*virtual*/
bool LLOutfitTabNameComparator::compare(const LLAccordionCtrlTab* tab1, const LLAccordionCtrlTab* tab2) const
{
    std::string name1 = tab1->getTitle();
    std::string name2 = tab2->getTitle();

    return (LLStringUtil::compareDict(name1, name2) < 0);
}

struct outfit_accordion_tab_params : public LLInitParam::Block<outfit_accordion_tab_params, LLOutfitAccordionCtrlTab::Params>
{
    Mandatory<LLWearableItemsList::Params> wearable_list;

    outfit_accordion_tab_params()
    :   wearable_list("wearable_items_list")
    {}
};

const outfit_accordion_tab_params& get_accordion_tab_params()
{
    static outfit_accordion_tab_params tab_params;
    static bool initialized = false;
    if (!initialized)
    {
        initialized = true;

        LLXMLNodePtr xmlNode;
        if (LLUICtrlFactory::getLayeredXMLNode("outfit_accordion_tab.xml", xmlNode))
        {
            LLXUIParser parser;
            parser.readXUI(xmlNode, tab_params, "outfit_accordion_tab.xml");
        }
        else
        {
            LL_WARNS() << "Failed to read xml of Outfit's Accordion Tab from outfit_accordion_tab.xml" << LL_ENDL;
        }
    }

    return tab_params;
}


static LLPanelInjector<LLOutfitsList> t_outfits_list("outfits_list");

LLOutfitsList::LLOutfitsList()
    :   LLOutfitListBase()
    ,   mAccordion(NULL)
    ,   mListCommands(NULL)
    ,   mItemSelected(false)
{
}

LLOutfitsList::~LLOutfitsList()
{
}

bool LLOutfitsList::postBuild()
{
    mAccordion = getChild<LLAccordionCtrl>("outfits_accordion");
    mAccordion->setComparator(&OUTFIT_TAB_NAME_COMPARATOR);

    return LLOutfitListBase::postBuild();
}

//virtual
void LLOutfitsList::onOpen(const LLSD& info)
{
    if (!mIsInitialized)
    {
        // Start observing changes in Current Outfit category.
        LLOutfitObserver::instance().addCOFChangedCallback(boost::bind(&LLOutfitsList::onCOFChanged, this));
    }

    LLOutfitListBase::onOpen(info);

    LLAccordionCtrlTab* selected_tab = mAccordion->getSelectedTab();
    if (!selected_tab) return;

    // Pass focus to the selected outfit tab.
    selected_tab->showAndFocusHeader();
}


void LLOutfitsList::updateAddedCategory(LLUUID cat_id)
{
    LLViewerInventoryCategory *cat = gInventory.getCategory(cat_id);
    if (!cat) return;

    std::string name = cat->getName();

    outfit_accordion_tab_params tab_params(get_accordion_tab_params());
    tab_params.cat_id = cat_id;
    LLOutfitAccordionCtrlTab *tab = LLUICtrlFactory::create<LLOutfitAccordionCtrlTab>(tab_params);
    if (!tab) return;
    LLWearableItemsList* wearable_list = LLUICtrlFactory::create<LLWearableItemsList>(tab_params.wearable_list);
    wearable_list->setShape(tab->getLocalRect());
    tab->addChild(wearable_list);

    tab->setName(name);
    tab->setTitle(name);

    // *TODO: LLUICtrlFactory::defaultBuilder does not use "display_children" from xml. Should be investigated.
    tab->setDisplayChildren(false);
    mAccordion->addCollapsibleCtrl(tab);

    // Start observing the new outfit category.
    LLWearableItemsList* list = tab->getChild<LLWearableItemsList>("wearable_items_list");
    if (!mCategoriesObserver->addCategory(cat_id, boost::bind(&LLWearableItemsList::updateList, list, cat_id)))
    {
        // Remove accordion tab if category could not be added to observer.
        mAccordion->removeCollapsibleCtrl(tab);

        // kill removed tab
        tab->die();
        return;
    }

    // Map the new tab with outfit category UUID.
    mOutfitsMap.insert(LLOutfitsList::outfits_map_value_t(cat_id, tab));

    tab->setRightMouseDownCallback(boost::bind(&LLOutfitListBase::outfitRightClickCallBack, this,
        _1, _2, _3, cat_id));

    // Setting tab focus callback to monitor currently selected outfit.
    tab->setFocusReceivedCallback(boost::bind(&LLOutfitListBase::ChangeOutfitSelection, this, list, cat_id));

    // Setting callback to reset items selection inside outfit on accordion collapsing and expanding (EXT-7875)
    tab->setDropDownStateChangedCallback(boost::bind(&LLOutfitsList::resetItemSelection, this, list, cat_id));

    // force showing list items that don't match current filter(EXT-7158)
    list->setForceShowingUnmatchedItems(true);

    // Setting list commit callback to monitor currently selected wearable item.
    list->setCommitCallback(boost::bind(&LLOutfitsList::onListSelectionChange, this, _1));

    // Setting list refresh callback to apply filter on list change.
    list->setRefreshCompleteCallback(boost::bind(&LLOutfitsList::onRefreshComplete, this, _1));

    list->setRightMouseDownCallback(boost::bind(&LLOutfitsList::onWearableItemsListRightClick, this, _1, _2, _3));

    // Fetch the new outfit contents.
    cat->fetch();

    // Refresh the list of outfit items after fetch().
    // Further list updates will be triggered by the category observer.
    list->updateList(cat_id);

    // If filter is currently applied we store the initial tab state.
    if (!getFilterSubString().empty())
    {
        tab->notifyChildren(LLSD().with("action", "store_state"));

        // Setting mForceRefresh flag will make the list refresh its contents
        // even if it is not currently visible. This is required to apply the
        // filter to the newly added list.
        list->setForceRefresh(true);

        list->setFilterSubString(getFilterSubString(), false);
    }
}

void LLOutfitsList::updateRemovedCategory(LLUUID cat_id)
{
    outfits_map_t::iterator outfits_iter = mOutfitsMap.find(cat_id);
    if (outfits_iter != mOutfitsMap.end())
    {
        const LLUUID& outfit_id = outfits_iter->first;
        LLAccordionCtrlTab* tab = outfits_iter->second;

        // An outfit is removed from the list. Do the following:
        // 1. Remove outfit category from observer to stop monitoring its changes.
        mCategoriesObserver->removeCategory(outfit_id);

        // 2. Remove the outfit from selection.
        deselectOutfit(outfit_id);

        // 3. Remove category UUID to accordion tab mapping.
        mOutfitsMap.erase(outfits_iter);

        // 4. Remove outfit tab from accordion.
        mAccordion->removeCollapsibleCtrl(tab);

        // kill removed tab
        if (tab != NULL)
        {
            tab->die();
        }
    }
}

//virtual
void LLOutfitsList::onHighlightBaseOutfit(LLUUID base_id, LLUUID prev_id)
{
    if (mOutfitsMap[prev_id])
    {
        mOutfitsMap[prev_id]->setTitleFontStyle("NORMAL");
        mOutfitsMap[prev_id]->setTitleColor(LLUIColorTable::instance().getColor("AccordionHeaderTextColor"));
    }
    if (mOutfitsMap[base_id])
    {
        mOutfitsMap[base_id]->setTitleFontStyle("BOLD");
        mOutfitsMap[base_id]->setTitleColor(LLUIColorTable::instance().getColor("SelectedOutfitTextColor"));
    }
}

void LLOutfitsList::onListSelectionChange(LLUICtrl* ctrl)
{
    LLWearableItemsList* list = dynamic_cast<LLWearableItemsList*>(ctrl);
    if (!list) return;

    LLViewerInventoryItem *item = gInventory.getItem(list->getSelectedUUID());
    if (!item) return;

    ChangeOutfitSelection(list, item->getParentUUID());
}

void LLOutfitListBase::performAction(std::string action)
{
    if (mSelectedOutfitUUID.isNull()) return;

    LLViewerInventoryCategory* cat = gInventory.getCategory(mSelectedOutfitUUID);
    if (!cat) return;

<<<<<<< HEAD
	if ("replaceoutfit" == action)
	{
		LLAppearanceMgr::instance().wearInventoryCategory( cat, false, false );
	}
	else if ("addtooutfit" == action)
	{
		LLAppearanceMgr::instance().wearInventoryCategory( cat, false, true );
	}
	else if ("rename_outfit" == action)
	{
		LLAppearanceMgr::instance().renameOutfit(mSelectedOutfitUUID);
	}
=======
    if ("replaceoutfit" == action)
    {
        LLAppearanceMgr::instance().wearInventoryCategory( cat, FALSE, FALSE );
    }
    else if ("addtooutfit" == action)
    {
        LLAppearanceMgr::instance().wearInventoryCategory( cat, FALSE, TRUE );
    }
    else if ("rename_outfit" == action)
    {
        LLAppearanceMgr::instance().renameOutfit(mSelectedOutfitUUID);
    }
>>>>>>> e1623bb2
}

void LLOutfitsList::onSetSelectedOutfitByUUID(const LLUUID& outfit_uuid)
{
    for (outfits_map_t::iterator iter = mOutfitsMap.begin();
            iter != mOutfitsMap.end();
            ++iter)
    {
        if (outfit_uuid == iter->first)
        {
            LLAccordionCtrlTab* tab = iter->second;
            if (!tab) continue;

            LLWearableItemsList* list = dynamic_cast<LLWearableItemsList*>(tab->getAccordionView());
            if (!list) continue;

<<<<<<< HEAD
			tab->setFocus(true);
			ChangeOutfitSelection(list, outfit_uuid);
=======
            tab->setFocus(TRUE);
            ChangeOutfitSelection(list, outfit_uuid);
>>>>>>> e1623bb2

            tab->changeOpenClose(false);
        }
    }
}

// virtual
bool LLOutfitListBase::isActionEnabled(const LLSD& userdata)
{
    if (mSelectedOutfitUUID.isNull()) return false;

    const std::string command_name = userdata.asString();
    if (command_name == "delete")
    {
        return !hasItemSelected() && LLAppearanceMgr::instance().getCanRemoveOutfit(mSelectedOutfitUUID);
    }
    if (command_name == "rename")
    {
        return get_is_category_renameable(&gInventory, mSelectedOutfitUUID);
    }
    if (command_name == "save_outfit")
    {
        bool outfit_locked = LLAppearanceMgr::getInstance()->isOutfitLocked();
        bool outfit_dirty = LLAppearanceMgr::getInstance()->isOutfitDirty();
        // allow save only if outfit isn't locked and is dirty
        return !outfit_locked && outfit_dirty;
    }
    if (command_name == "wear")
    {
        if (gAgentWearables.isCOFChangeInProgress())
        {
            return false;
        }

        if (hasItemSelected())
        {
            return canWearSelected();
        }

        // outfit selected
        return LLAppearanceMgr::instance().getCanReplaceCOF(mSelectedOutfitUUID);
    }
    if (command_name == "take_off")
    {
        // Enable "Take Off" if any of selected items can be taken off
        // or the selected outfit contains items that can be taken off.
        return ( hasItemSelected() && canTakeOffSelected() )
                || ( !hasItemSelected() && LLAppearanceMgr::getCanRemoveFromCOF(mSelectedOutfitUUID) );
    }

    if (command_name == "wear_add")
    {
        // *TODO: do we ever get here?
        return LLAppearanceMgr::getCanAddToCOF(mSelectedOutfitUUID);
    }

    return false;
}

void LLOutfitsList::getSelectedItemsUUIDs(uuid_vec_t& selected_uuids) const
{
    // Collect selected items from all selected lists.
    for (wearables_lists_map_t::const_iterator iter = mSelectedListsMap.begin();
            iter != mSelectedListsMap.end();
            ++iter)
    {
        uuid_vec_t uuids;
        (*iter).second->getSelectedUUIDs(uuids);

        S32 prev_size = selected_uuids.size();
        selected_uuids.resize(prev_size + uuids.size());
        std::copy(uuids.begin(), uuids.end(), selected_uuids.begin() + prev_size);
    }
}

void LLOutfitsList::onCollapseAllFolders()
{
    for (outfits_map_t::iterator iter = mOutfitsMap.begin();
            iter != mOutfitsMap.end();
            ++iter)
    {
        LLAccordionCtrlTab* tab = iter->second;
        if(tab && tab->isExpanded())
        {
            tab->changeOpenClose(true);
        }
    }
}

void LLOutfitsList::onExpandAllFolders()
{
    for (outfits_map_t::iterator iter = mOutfitsMap.begin();
            iter != mOutfitsMap.end();
            ++iter)
    {
        LLAccordionCtrlTab* tab = iter->second;
        if(tab && !tab->isExpanded())
        {
            tab->changeOpenClose(false);
        }
    }
}

bool LLOutfitsList::hasItemSelected()
{
    return mItemSelected;
}

//////////////////////////////////////////////////////////////////////////
// Private methods
//////////////////////////////////////////////////////////////////////////

void LLOutfitsList::updateChangedCategoryName(LLViewerInventoryCategory *cat, std::string name)
{
    outfits_map_t::iterator outfits_iter = mOutfitsMap.find(cat->getUUID());
    if (outfits_iter != mOutfitsMap.end())
    {
        // Update tab name with the new category name.
        LLAccordionCtrlTab* tab = outfits_iter->second;
        if (tab)
        {
            tab->setName(name);
            tab->setTitle(name);
        }
    }
}

void LLOutfitsList::resetItemSelection(LLWearableItemsList* list, const LLUUID& category_id)
{
    list->resetSelection();
    mItemSelected = false;
    signalSelectionOutfitUUID(category_id);
}

void LLOutfitsList::onChangeOutfitSelection(LLWearableItemsList* list, const LLUUID& category_id)
{
<<<<<<< HEAD
	MASK mask = gKeyboard->currentMask(true);
=======
    MASK mask = gKeyboard->currentMask(TRUE);
>>>>>>> e1623bb2

    // Reset selection in all previously selected tabs except for the current
    // if new selection is started.
    if (list && !(mask & MASK_CONTROL))
    {
        for (wearables_lists_map_t::iterator iter = mSelectedListsMap.begin();
                iter != mSelectedListsMap.end();
                ++iter)
        {
            LLWearableItemsList* selected_list = (*iter).second;
            if (selected_list != list)
            {
                selected_list->resetSelection();
            }
        }

        // Clear current selection.
        mSelectedListsMap.clear();
    }

    mItemSelected = list && (list->getSelectedItem() != NULL);

    mSelectedListsMap.insert(wearables_lists_map_value_t(category_id, list));
}

void LLOutfitsList::deselectOutfit(const LLUUID& category_id)
{
    // Remove selected lists map entry.
    mSelectedListsMap.erase(category_id);

    LLOutfitListBase::deselectOutfit(category_id);
}

void LLOutfitsList::restoreOutfitSelection(LLAccordionCtrlTab* tab, const LLUUID& category_id)
{
    // Try restoring outfit selection after filtering.
    if (mAccordion->getSelectedTab() == tab)
    {
        signalSelectionOutfitUUID(category_id);
    }
}

void LLOutfitsList::onRefreshComplete(LLUICtrl* ctrl)
{
    if (!ctrl || getFilterSubString().empty())
        return;

    for (outfits_map_t::iterator
             iter = mOutfitsMap.begin(),
             iter_end = mOutfitsMap.end();
         iter != iter_end; ++iter)
    {
        LLAccordionCtrlTab* tab = iter->second;
        if (!tab) continue;

        LLWearableItemsList* list = dynamic_cast<LLWearableItemsList*>(tab->getAccordionView());
        if (list != ctrl) continue;

        applyFilterToTab(iter->first, tab, getFilterSubString());
    }
}

// virtual
void LLOutfitsList::onFilterSubStringChanged(const std::string& new_string, const std::string& old_string)
{
    mAccordion->setFilterSubString(new_string);

    outfits_map_t::iterator iter = mOutfitsMap.begin(), iter_end = mOutfitsMap.end();
    while (iter != iter_end)
    {
        const LLUUID& category_id = iter->first;
        LLAccordionCtrlTab* tab = iter++->second;
        if (!tab) continue;

        LLWearableItemsList* list = dynamic_cast<LLWearableItemsList*>(tab->getAccordionView());
        if (list)
        {
            list->setFilterSubString(new_string, tab->getDisplayChildren());
        }

        if (old_string.empty())
        {
            // Store accordion tab state when filter is not empty
            tab->notifyChildren(LLSD().with("action", "store_state"));
        }

<<<<<<< HEAD
		if (!new_string.empty())
		{
			applyFilterToTab(category_id, tab, new_string);
		}
		else
		{
			tab->setVisible(true);
=======
        if (!new_string.empty())
        {
            applyFilterToTab(category_id, tab, new_string);
        }
        else
        {
            tab->setVisible(TRUE);
>>>>>>> e1623bb2

            // Restore tab title when filter is empty
            tab->setTitle(tab->getTitle());

            // Restore accordion state after all those accodrion tab manipulations
            tab->notifyChildren(LLSD().with("action", "restore_state"));

            // Try restoring the tab selection.
            restoreOutfitSelection(tab, category_id);
        }
    }

    mAccordion->arrange();
}

void LLOutfitsList::applyFilterToTab(
    const LLUUID&       category_id,
    LLAccordionCtrlTab* tab,
    const std::string&  filter_substring)
{
    if (!tab) return;
    LLWearableItemsList* list = dynamic_cast<LLWearableItemsList*>(tab->getAccordionView());
    if (!list) return;

    std::string title = tab->getTitle();
    LLStringUtil::toUpper(title);

    std::string cur_filter = filter_substring;
    LLStringUtil::toUpper(cur_filter);

    tab->setTitle(tab->getTitle(), cur_filter);

    if (std::string::npos == title.find(cur_filter))
    {
        // Hide tab if its title doesn't pass filter
        // and it has no matched items
        tab->setVisible(list->hasMatchedItems());

        // Remove title highlighting because it might
        // have been previously highlighted by less restrictive filter
        tab->setTitle(tab->getTitle());

        // Remove the tab from selection.
        deselectOutfit(category_id);
    }
    else
    {
        // Try restoring the tab selection.
        restoreOutfitSelection(tab, category_id);
    }
}

bool LLOutfitsList::canWearSelected()
{
    if (!isAgentAvatarValid())
    {
        return false;
    }

    uuid_vec_t selected_items;
    getSelectedItemsUUIDs(selected_items);
    S32 nonreplacable_objects = 0;

    for (uuid_vec_t::const_iterator it = selected_items.begin(); it != selected_items.end(); ++it)
    {
        const LLUUID& id = *it;

        // Check whether the item is worn.
        if (!get_can_item_be_worn(id))
        {
            return false;
        }

        const LLViewerInventoryItem* item = gInventory.getItem(id);
        if (!item)
        {
            return false;
        }

        if (item->getType() == LLAssetType::AT_OBJECT)
        {
            nonreplacable_objects++;
        }
    }

    // All selected items can be worn. But do we have enough space for them?
    return nonreplacable_objects == 0 || gAgentAvatarp->canAttachMoreObjects(nonreplacable_objects);
}

void LLOutfitsList::wearSelectedItems()
{
    uuid_vec_t selected_uuids;
    getSelectedItemsUUIDs(selected_uuids);

    if(selected_uuids.empty())
    {
        return;
    }

    wear_multiple(selected_uuids, false);
}

void LLOutfitsList::onWearableItemsListRightClick(LLUICtrl* ctrl, S32 x, S32 y)
{
    LLWearableItemsList* list = dynamic_cast<LLWearableItemsList*>(ctrl);
    if (!list) return;

    uuid_vec_t selected_uuids;

    getSelectedItemsUUIDs(selected_uuids);

    LLWearableItemsList::ContextMenu::instance().show(list, selected_uuids, x, y);
}

void LLOutfitsList::onCOFChanged()
{
    LLInventoryModel::cat_array_t cat_array;
    LLInventoryModel::item_array_t item_array;

    // Collect current COF items
    gInventory.collectDescendents(
        LLAppearanceMgr::instance().getCOF(),
        cat_array,
        item_array,
        LLInventoryModel::EXCLUDE_TRASH);

    uuid_vec_t vnew;
    uuid_vec_t vadded;
    uuid_vec_t vremoved;

    // From gInventory we get the UUIDs of links that are currently in COF.
    // These links UUIDs are not the same UUIDs that we have in each wearable items list.
    // So we collect base items' UUIDs to find them or links that point to them in wearable
    // items lists and update their worn state there.
    LLInventoryModel::item_array_t::const_iterator array_iter = item_array.begin(), array_end = item_array.end();
    while (array_iter < array_end)
    {
        vnew.push_back((*(array_iter++))->getLinkedUUID());
    }

    // We need to update only items that were added or removed from COF.
    LLCommonUtils::computeDifference(vnew, mCOFLinkedItems, vadded, vremoved);

    // Store the ids of items currently linked from COF.
    mCOFLinkedItems = vnew;

    // Append removed ids to added ids because we should update all of them.
    vadded.reserve(vadded.size() + vremoved.size());
    vadded.insert(vadded.end(), vremoved.begin(), vremoved.end());
    vremoved.clear();

    outfits_map_t::iterator map_iter = mOutfitsMap.begin(), map_end = mOutfitsMap.end();
    while (map_iter != map_end)
    {
        LLAccordionCtrlTab* tab = (map_iter++)->second;
        if (!tab) continue;

        LLWearableItemsList* list = dynamic_cast<LLWearableItemsList*>(tab->getAccordionView());
        if (!list) continue;

        // Every list updates the labels of changed items  or
        // the links that point to these items.
        list->updateChangedItems(vadded);
    }
}

void LLOutfitsList::getCurrentCategories(uuid_vec_t& vcur)
{
    // Creating a vector of currently displayed sub-categories UUIDs.
    for (outfits_map_t::const_iterator iter = mOutfitsMap.begin();
        iter != mOutfitsMap.end();
        iter++)
    {
        vcur.push_back((*iter).first);
    }
}


void LLOutfitsList::sortOutfits()
{
    mAccordion->sort();
}

void LLOutfitsList::onOutfitRightClick(LLUICtrl* ctrl, S32 x, S32 y, const LLUUID& cat_id)
{
    LLAccordionCtrlTab* tab = dynamic_cast<LLAccordionCtrlTab*>(ctrl);
    if (mOutfitMenu && is_tab_header_clicked(tab, y) && cat_id.notNull())
    {
        // Focus tab header to trigger tab selection change.
        LLUICtrl* header = tab->findChild<LLUICtrl>("dd_header");
        if (header)
        {
            header->setFocus(true);
        }

        uuid_vec_t selected_uuids;
        selected_uuids.push_back(cat_id);
        mOutfitMenu->show(ctrl, selected_uuids, x, y);
    }
}

LLOutfitListGearMenuBase* LLOutfitsList::createGearMenu()
{
    return new LLOutfitListGearMenu(this);
}


bool is_tab_header_clicked(LLAccordionCtrlTab* tab, S32 y)
{
    if(!tab || !tab->getHeaderVisible()) return false;

    S32 header_bottom = tab->getLocalRect().getHeight() - tab->getHeaderHeight();
    return y >= header_bottom;
}

LLOutfitListBase::LLOutfitListBase()
    :   LLPanelAppearanceTab()
    ,   mIsInitialized(false)
{
    mCategoriesObserver = new LLInventoryCategoriesObserver();
    mOutfitMenu = new LLOutfitContextMenu(this);
    //mGearMenu = createGearMenu();
}

LLOutfitListBase::~LLOutfitListBase()
{
    delete mOutfitMenu;
    delete mGearMenu;

    if (gInventory.containsObserver(mCategoriesObserver))
    {
        gInventory.removeObserver(mCategoriesObserver);
    }
    delete mCategoriesObserver;
}

void LLOutfitListBase::onOpen(const LLSD& info)
{
    if (!mIsInitialized)
    {
        // *TODO: I'm not sure is this check necessary but it never match while developing.
        if (!gInventory.isInventoryUsable())
            return;

        const LLUUID outfits = gInventory.findCategoryUUIDForType(LLFolderType::FT_MY_OUTFITS);

        // *TODO: I'm not sure is this check necessary but it never match while developing.
        LLViewerInventoryCategory* category = gInventory.getCategory(outfits);
        if (!category)
            return;

        gInventory.addObserver(mCategoriesObserver);

        // Start observing changes in "My Outfits" category.
        mCategoriesObserver->addCategory(outfits,
            boost::bind(&LLOutfitListBase::observerCallback, this, outfits));

        //const LLUUID cof = gInventory.findCategoryUUIDForType(LLFolderType::FT_CURRENT_OUTFIT);
        // Start observing changes in Current Outfit category.
        //mCategoriesObserver->addCategory(cof, boost::bind(&LLOutfitsList::onCOFChanged, this));

        LLOutfitObserver::instance().addBOFChangedCallback(boost::bind(&LLOutfitListBase::highlightBaseOutfit, this));
        LLOutfitObserver::instance().addBOFReplacedCallback(boost::bind(&LLOutfitListBase::highlightBaseOutfit, this));

        // Fetch "My Outfits" contents and refresh the list to display
        // initially fetched items. If not all items are fetched now
        // the observer will refresh the list as soon as the new items
        // arrive.
        category->fetch();
        refreshList(outfits);

        mIsInitialized = true;
    }
}

void LLOutfitListBase::observerCallback(const LLUUID& category_id)
{
    const LLInventoryModel::changed_items_t& changed_items = gInventory.getChangedIDs();
    mChangedItems.insert(changed_items.begin(), changed_items.end());
    refreshList(category_id);
}

void LLOutfitListBase::refreshList(const LLUUID& category_id)
{
    bool wasNull = mRefreshListState.CategoryUUID.isNull();
    mRefreshListState.CategoryUUID.setNull();

    LLInventoryModel::cat_array_t cat_array;
    LLInventoryModel::item_array_t item_array;

    // Collect all sub-categories of a given category.
    LLIsType is_category(LLAssetType::AT_CATEGORY);
    gInventory.collectDescendentsIf(
        category_id,
        cat_array,
        item_array,
        LLInventoryModel::EXCLUDE_TRASH,
        is_category);

    // Memorize item names for each UUID
    std::map<LLUUID, std::string> names;
    for (const LLPointer<LLViewerInventoryCategory>& cat : cat_array)
    {
        names.emplace(std::make_pair(cat->getUUID(), cat->getName()));
    }

    // Fill added and removed items vectors.
    mRefreshListState.Added.clear();
    mRefreshListState.Removed.clear();
    computeDifference(cat_array, mRefreshListState.Added, mRefreshListState.Removed);
    // Sort added items vector by item name.
    std::sort(mRefreshListState.Added.begin(), mRefreshListState.Added.end(),
        [names](const LLUUID& a, const LLUUID& b)
        {
            return LLStringUtil::compareDict(names.at(a), names.at(b)) < 0;
        });
    // Initialize iterators for added and removed items vectors.
    mRefreshListState.AddedIterator = mRefreshListState.Added.begin();
    mRefreshListState.RemovedIterator = mRefreshListState.Removed.begin();

    LL_INFOS() << "added: " << mRefreshListState.Added.size() <<
        ", removed: " << mRefreshListState.Removed.size() <<
        ", changed: " << gInventory.getChangedIDs().size() <<
        LL_ENDL;

    mRefreshListState.CategoryUUID = category_id;
    if (wasNull)
    {
        gIdleCallbacks.addFunction(onIdle, this);
    }
}

// static
void LLOutfitListBase::onIdle(void* userdata)
{
    LLOutfitListBase* self = (LLOutfitListBase*)userdata;

    self->onIdleRefreshList();
}

void LLOutfitListBase::onIdleRefreshList()
{
    if (mRefreshListState.CategoryUUID.isNull())
        return;

    const F64 MAX_TIME = 0.05f;
    F64 curent_time = LLTimer::getTotalSeconds();
    const F64 end_time = curent_time + MAX_TIME;

    // Handle added tabs.
    while (mRefreshListState.AddedIterator < mRefreshListState.Added.end())
    {
        const LLUUID cat_id = (*mRefreshListState.AddedIterator++);
        updateAddedCategory(cat_id);

        curent_time = LLTimer::getTotalSeconds();
        if (curent_time >= end_time)
            return;
    }
    mRefreshListState.Added.clear();
    mRefreshListState.AddedIterator = mRefreshListState.Added.end();

    // Handle removed tabs.
    while (mRefreshListState.RemovedIterator < mRefreshListState.Removed.end())
    {
        const LLUUID cat_id = (*mRefreshListState.RemovedIterator++);
        updateRemovedCategory(cat_id);

        curent_time = LLTimer::getTotalSeconds();
        if (curent_time >= end_time)
            return;
    }
    mRefreshListState.Removed.clear();
    mRefreshListState.RemovedIterator = mRefreshListState.Removed.end();

    // Get changed items from inventory model and update outfit tabs
    // which might have been renamed.
    while (!mChangedItems.empty())
    {
        std::set<LLUUID>::const_iterator items_iter = mChangedItems.begin();
        LLViewerInventoryCategory *cat = gInventory.getCategory(*items_iter);
        mChangedItems.erase(items_iter);

        // Links aren't supposed to be allowed here, check only cats
        if (cat)
        {
            std::string name = cat->getName();
            updateChangedCategoryName(cat, name);
        }

        curent_time = LLTimer::getTotalSeconds();
        if (curent_time >= end_time)
            return;
    }

    sortOutfits();
    highlightBaseOutfit();

    gIdleCallbacks.deleteFunction(onIdle, this);
    mRefreshListState.CategoryUUID.setNull();

    LL_INFOS() << "done" << LL_ENDL;
}

void LLOutfitListBase::computeDifference(
    const LLInventoryModel::cat_array_t& vcats,
    uuid_vec_t& vadded,
    uuid_vec_t& vremoved)
{
    uuid_vec_t vnew;
    // Creating a vector of newly collected sub-categories UUIDs.
    for (LLInventoryModel::cat_array_t::const_iterator iter = vcats.begin();
        iter != vcats.end();
        iter++)
    {
        vnew.push_back((*iter)->getUUID());
    }

    uuid_vec_t vcur;
    getCurrentCategories(vcur);

    LLCommonUtils::computeDifference(vnew, vcur, vadded, vremoved);
}

void LLOutfitListBase::sortOutfits()
{
}

void LLOutfitListBase::highlightBaseOutfit()
{
    // id of base outfit
    LLUUID base_id = LLAppearanceMgr::getInstance()->getBaseOutfitUUID();
    if (base_id != mHighlightedOutfitUUID)
    {
        LLUUID prev_id = mHighlightedOutfitUUID;
        mHighlightedOutfitUUID = base_id;
        onHighlightBaseOutfit(base_id, prev_id);
    }
}

void LLOutfitListBase::removeSelected()
{
    LLNotificationsUtil::add("DeleteOutfits", LLSD(), LLSD(), boost::bind(&LLOutfitListBase::onOutfitsRemovalConfirmation, this, _1, _2));
}

void LLOutfitListBase::onOutfitsRemovalConfirmation(const LLSD& notification, const LLSD& response)
{
    S32 option = LLNotificationsUtil::getSelectedOption(notification, response);
    if (option != 0) return; // canceled

    if (mSelectedOutfitUUID.notNull())
    {
        gInventory.removeCategory(mSelectedOutfitUUID);
    }
}

void LLOutfitListBase::setSelectedOutfitByUUID(const LLUUID& outfit_uuid)
{
    onSetSelectedOutfitByUUID(outfit_uuid);
}

boost::signals2::connection LLOutfitListBase::setSelectionChangeCallback(selection_change_callback_t cb)
{
    return mSelectionChangeSignal.connect(cb);
}

void LLOutfitListBase::signalSelectionOutfitUUID(const LLUUID& category_id)
{
    mSelectionChangeSignal(category_id);
}

void LLOutfitListBase::outfitRightClickCallBack(LLUICtrl* ctrl, S32 x, S32 y, const LLUUID& cat_id)
{
    onOutfitRightClick(ctrl, x, y, cat_id);
}

void LLOutfitListBase::ChangeOutfitSelection(LLWearableItemsList* list, const LLUUID& category_id)
{
    onChangeOutfitSelection(list, category_id);
    mSelectedOutfitUUID = category_id;
    signalSelectionOutfitUUID(category_id);
}

bool LLOutfitListBase::postBuild()
{
    mGearMenu = createGearMenu();

    LLMenuButton* menu_gear_btn = getChild<LLMenuButton>("options_gear_btn");

    menu_gear_btn->setMouseDownCallback(boost::bind(&LLOutfitListGearMenuBase::updateItemsVisibility, mGearMenu));
    menu_gear_btn->setMenu(mGearMenu->getMenu());
    return true;
}

void LLOutfitListBase::collapseAllFolders()
{
    onCollapseAllFolders();
}

void LLOutfitListBase::expandAllFolders()
{
    onExpandAllFolders();
}

void LLOutfitListBase::deselectOutfit(const LLUUID& category_id)
{
    // Reset selection if the outfit is selected.
    if (category_id == mSelectedOutfitUUID)
    {
        mSelectedOutfitUUID = LLUUID::null;
        signalSelectionOutfitUUID(mSelectedOutfitUUID);
    }
}

LLContextMenu* LLOutfitContextMenu::createMenu()
{
    LLUICtrl::CommitCallbackRegistry::ScopedRegistrar registrar;
    LLUICtrl::EnableCallbackRegistry::ScopedRegistrar enable_registrar;
    LLUUID selected_id = mUUIDs.front();

    registrar.add("Outfit.WearReplace",
        boost::bind(&LLAppearanceMgr::replaceCurrentOutfit, &LLAppearanceMgr::instance(), selected_id));
    registrar.add("Outfit.WearAdd",
        boost::bind(&LLAppearanceMgr::addCategoryToCurrentOutfit, &LLAppearanceMgr::instance(), selected_id));
    registrar.add("Outfit.TakeOff",
        boost::bind(&LLAppearanceMgr::takeOffOutfit, &LLAppearanceMgr::instance(), selected_id));
    registrar.add("Outfit.Edit", boost::bind(editOutfit));
    registrar.add("Outfit.Rename", boost::bind(renameOutfit, selected_id));
    registrar.add("Outfit.Delete", boost::bind(&LLOutfitListBase::removeSelected, mOutfitList));
    registrar.add("Outfit.Thumbnail", boost::bind(&LLOutfitContextMenu::onThumbnail, this, selected_id));
    registrar.add("Outfit.Save", boost::bind(&LLOutfitContextMenu::onSave, this, selected_id));

    enable_registrar.add("Outfit.OnEnable", boost::bind(&LLOutfitContextMenu::onEnable, this, _2));
    enable_registrar.add("Outfit.OnVisible", boost::bind(&LLOutfitContextMenu::onVisible, this, _2));

    return createFromFile("menu_outfit_tab.xml");

}

bool LLOutfitContextMenu::onEnable(LLSD::String param)
{
    LLUUID outfit_cat_id = mUUIDs.back();

    if ("rename" == param)
    {
        return get_is_category_renameable(&gInventory, outfit_cat_id);
    }
    else if ("wear_replace" == param)
    {
        return LLAppearanceMgr::instance().getCanReplaceCOF(outfit_cat_id);
    }
    else if ("wear_add" == param)
    {
        return LLAppearanceMgr::getCanAddToCOF(outfit_cat_id);
    }
    else if ("take_off" == param)
    {
        return LLAppearanceMgr::getCanRemoveFromCOF(outfit_cat_id);
    }

    return true;
}

bool LLOutfitContextMenu::onVisible(LLSD::String param)
{
    LLUUID outfit_cat_id = mUUIDs.back();

    if ("edit" == param)
    {
        bool is_worn = LLAppearanceMgr::instance().getBaseOutfitUUID() == outfit_cat_id;
        return is_worn;
    }
    else if ("wear_replace" == param)
    {
        return true;
    }
    else if ("delete" == param)
    {
        return LLAppearanceMgr::instance().getCanRemoveOutfit(outfit_cat_id);
    }

    return true;
}

//static
void LLOutfitContextMenu::editOutfit()
{
    LLFloaterSidePanelContainer::showPanel("appearance", LLSD().with("type", "edit_outfit"));
}

void LLOutfitContextMenu::renameOutfit(const LLUUID& outfit_cat_id)
{
    LLAppearanceMgr::instance().renameOutfit(outfit_cat_id);
}

void LLOutfitContextMenu::onThumbnail(const LLUUID &outfit_cat_id)
{
    if (outfit_cat_id.notNull())
    {
        LLSD data(outfit_cat_id);
        LLFloaterReg::showInstance("change_item_thumbnail", data);
    }
}

void LLOutfitContextMenu::onSave(const LLUUID &outfit_cat_id)
{
    if (outfit_cat_id.notNull())
    {
        LLNotificationsUtil::add("ConfirmOverwriteOutfit", LLSD(), LLSD(),
            [outfit_cat_id](const LLSD &notif, const LLSD &resp)
        {
            S32 opt = LLNotificationsUtil::getSelectedOption(notif, resp);
            if (opt == 0)
            {
                LLAppearanceMgr::getInstance()->onOutfitFolderCreated(outfit_cat_id, true);
            }
        });
    }
}

LLOutfitListGearMenuBase::LLOutfitListGearMenuBase(LLOutfitListBase* olist)
    :   mOutfitList(olist),
        mMenu(NULL)
{
    llassert_always(mOutfitList);

    LLUICtrl::CommitCallbackRegistry::ScopedRegistrar registrar;
    LLUICtrl::EnableCallbackRegistry::ScopedRegistrar enable_registrar;

    registrar.add("Gear.Wear", boost::bind(&LLOutfitListGearMenuBase::onWear, this));
    registrar.add("Gear.TakeOff", boost::bind(&LLOutfitListGearMenuBase::onTakeOff, this));
    registrar.add("Gear.Rename", boost::bind(&LLOutfitListGearMenuBase::onRename, this));
    registrar.add("Gear.Delete", boost::bind(&LLOutfitListBase::removeSelected, mOutfitList));
    registrar.add("Gear.Create", boost::bind(&LLOutfitListGearMenuBase::onCreate, this, _2));
    registrar.add("Gear.Collapse", boost::bind(&LLOutfitListBase::onCollapseAllFolders, mOutfitList));
    registrar.add("Gear.Expand", boost::bind(&LLOutfitListBase::onExpandAllFolders, mOutfitList));

    registrar.add("Gear.WearAdd", boost::bind(&LLOutfitListGearMenuBase::onAdd, this));
    registrar.add("Gear.Save", boost::bind(&LLOutfitListGearMenuBase::onSave, this));

    registrar.add("Gear.Thumbnail", boost::bind(&LLOutfitListGearMenuBase::onThumbnail, this));
    registrar.add("Gear.SortByName", boost::bind(&LLOutfitListGearMenuBase::onChangeSortOrder, this));

    enable_registrar.add("Gear.OnEnable", boost::bind(&LLOutfitListGearMenuBase::onEnable, this, _2));
    enable_registrar.add("Gear.OnVisible", boost::bind(&LLOutfitListGearMenuBase::onVisible, this, _2));

    mMenu = LLUICtrlFactory::getInstance()->createFromFile<LLToggleableMenu>(
        "menu_outfit_gear.xml", gMenuHolder, LLViewerMenuHolderGL::child_registry_t::instance());
    llassert(mMenu);
}

LLOutfitListGearMenuBase::~LLOutfitListGearMenuBase()
{}

void LLOutfitListGearMenuBase::updateItemsVisibility()
{
    onUpdateItemsVisibility();
}

void LLOutfitListGearMenuBase::onUpdateItemsVisibility()
{
    if (!mMenu) return;

    bool have_selection = getSelectedOutfitID().notNull();
    mMenu->setItemVisible("wear_separator", have_selection);
    mMenu->arrangeAndClear(); // update menu height
}

LLToggleableMenu* LLOutfitListGearMenuBase::getMenu()
{
    return mMenu;
}
const LLUUID& LLOutfitListGearMenuBase::getSelectedOutfitID()
{
    return mOutfitList->getSelectedOutfitUUID();
}

LLViewerInventoryCategory* LLOutfitListGearMenuBase::getSelectedOutfit()
{
    const LLUUID& selected_outfit_id = getSelectedOutfitID();
    if (selected_outfit_id.isNull())
    {
        return NULL;
    }

    LLViewerInventoryCategory* cat = gInventory.getCategory(selected_outfit_id);
    return cat;
}

void LLOutfitListGearMenuBase::onWear()
{
    LLViewerInventoryCategory* selected_outfit = getSelectedOutfit();
    if (selected_outfit)
    {
        LLAppearanceMgr::instance().wearInventoryCategory(
            selected_outfit, /*copy=*/ false, /*append=*/ false);
    }
}

void LLOutfitListGearMenuBase::onAdd()
{
    const LLUUID& selected_id = getSelectedOutfitID();

    if (selected_id.notNull())
    {
        LLAppearanceMgr::getInstance()->addCategoryToCurrentOutfit(selected_id);
    }
}

void LLOutfitListGearMenuBase::onSave()
{
    const LLUUID &selected_id = getSelectedOutfitID();
    LLNotificationsUtil::add("ConfirmOverwriteOutfit", LLSD(), LLSD(),
        [selected_id](const LLSD &notif, const LLSD &resp)
    {
        S32 opt = LLNotificationsUtil::getSelectedOption(notif, resp);
        if (opt == 0)
        {
            LLAppearanceMgr::getInstance()->onOutfitFolderCreated(selected_id, true);
        }
    });
}

void LLOutfitListGearMenuBase::onTakeOff()
{
    // Take off selected outfit.
    const LLUUID& selected_outfit_id = getSelectedOutfitID();
    if (selected_outfit_id.notNull())
    {
        LLAppearanceMgr::instance().takeOffOutfit(selected_outfit_id);
    }
}

void LLOutfitListGearMenuBase::onRename()
{
    const LLUUID& selected_outfit_id = getSelectedOutfitID();
    if (selected_outfit_id.notNull())
    {
        LLAppearanceMgr::instance().renameOutfit(selected_outfit_id);
    }
}

void LLOutfitListGearMenuBase::onCreate(const LLSD& data)
{
    LLWearableType::EType type = LLWearableType::getInstance()->typeNameToType(data.asString());
    if (type == LLWearableType::WT_NONE)
    {
        LL_WARNS() << "Invalid wearable type" << LL_ENDL;
        return;
    }

    LLAgentWearables::createWearable(type, true);
}

bool LLOutfitListGearMenuBase::onEnable(LLSD::String param)
{
    // Handle the "Wear - Replace Current Outfit" menu option specially
    // because LLOutfitList::isActionEnabled() checks whether it's allowed
    // to wear selected outfit OR selected items, while we're only
    // interested in the outfit (STORM-183).
    if ("wear" == param)
    {
        return LLAppearanceMgr::instance().getCanReplaceCOF(mOutfitList->getSelectedOutfitUUID());
    }

    return mOutfitList->isActionEnabled(param);
}

bool LLOutfitListGearMenuBase::onVisible(LLSD::String param)
{
    const LLUUID& selected_outfit_id = getSelectedOutfitID();
    if (selected_outfit_id.isNull()) // no selection or invalid outfit selected
    {
        return false;
    }

    return true;
}

void LLOutfitListGearMenuBase::onThumbnail()
{
    const LLUUID& selected_outfit_id = getSelectedOutfitID();
    LLSD data(selected_outfit_id);
    LLFloaterReg::showInstance("change_item_thumbnail", data);
}

void LLOutfitListGearMenuBase::onChangeSortOrder()
{

}

LLOutfitListGearMenu::LLOutfitListGearMenu(LLOutfitListBase* olist)
    : LLOutfitListGearMenuBase(olist)
{}

LLOutfitListGearMenu::~LLOutfitListGearMenu()
{}

void LLOutfitListGearMenu::onUpdateItemsVisibility()
{
    if (!mMenu) return;
    mMenu->setItemVisible("expand", true);
    mMenu->setItemVisible("collapse", true);
    mMenu->setItemVisible("thumbnail", getSelectedOutfitID().notNull());
    mMenu->setItemVisible("sepatator3", false);
    mMenu->setItemVisible("sort_folders_by_name", false);
    LLOutfitListGearMenuBase::onUpdateItemsVisibility();
}

bool LLOutfitAccordionCtrlTab::handleToolTip(S32 x, S32 y, MASK mask)
{
    if (y >= getLocalRect().getHeight() - getHeaderHeight())
    {
        LLSD params;
        params["inv_type"] = LLInventoryType::IT_CATEGORY;
        params["thumbnail_id"] = gInventory.getCategory(mFolderID)->getThumbnailUUID();
        params["item_id"] = mFolderID;

        LLToolTipMgr::instance().show(LLToolTip::Params()
                                    .message(getToolTip())
                                    .sticky_rect(calcScreenRect())
                                    .delay_time(LLView::getTooltipTimeout())
                                    .create_callback(boost::bind(&LLInspectTextureUtil::createInventoryToolTip, _1))
                                    .create_params(params));
        return true;
    }

    return LLAccordionCtrlTab::handleToolTip(x, y, mask);
}
// EOF<|MERGE_RESOLUTION|>--- conflicted
+++ resolved
@@ -1,1403 +1,1369 @@
-/**
- * @file lloutfitslist.cpp
- * @brief List of agent's outfits for My Appearance side panel.
- *
- * $LicenseInfo:firstyear=2010&license=viewerlgpl$
- * Second Life Viewer Source Code
- * Copyright (C) 2010, Linden Research, Inc.
- *
- * This library is free software; you can redistribute it and/or
- * modify it under the terms of the GNU Lesser General Public
- * License as published by the Free Software Foundation;
- * version 2.1 of the License only.
- *
- * This library is distributed in the hope that it will be useful,
- * but WITHOUT ANY WARRANTY; without even the implied warranty of
- * MERCHANTABILITY or FITNESS FOR A PARTICULAR PURPOSE.  See the GNU
- * Lesser General Public License for more details.
- *
- * You should have received a copy of the GNU Lesser General Public
- * License along with this library; if not, write to the Free Software
- * Foundation, Inc., 51 Franklin Street, Fifth Floor, Boston, MA  02110-1301  USA
- *
- * Linden Research, Inc., 945 Battery Street, San Francisco, CA  94111  USA
- * $/LicenseInfo$
- */
-
-#include "llviewerprecompiledheaders.h"
-
-#include "lloutfitslist.h"
-
-// llcommon
-#include "llcommonutils.h"
-
-#include "llaccordionctrl.h"
-#include "llaccordionctrltab.h"
-#include "llagentwearables.h"
-#include "llappearancemgr.h"
-#include "llfloaterreg.h"
-#include "llfloatersidepanelcontainer.h"
-#include "llinspecttexture.h"
-#include "llinventoryfunctions.h"
-#include "llinventorymodel.h"
-#include "llmenubutton.h"
-#include "llnotificationsutil.h"
-#include "lloutfitobserver.h"
-#include "lltoggleablemenu.h"
-#include "lltransutil.h"
-#include "llviewermenu.h"
-#include "llvoavatar.h"
-#include "llvoavatarself.h"
-#include "llwearableitemslist.h"
-
-static bool is_tab_header_clicked(LLAccordionCtrlTab* tab, S32 y);
-
-static const LLOutfitTabNameComparator OUTFIT_TAB_NAME_COMPARATOR;
-
-/*virtual*/
-bool LLOutfitTabNameComparator::compare(const LLAccordionCtrlTab* tab1, const LLAccordionCtrlTab* tab2) const
-{
-    std::string name1 = tab1->getTitle();
-    std::string name2 = tab2->getTitle();
-
-    return (LLStringUtil::compareDict(name1, name2) < 0);
-}
-
-struct outfit_accordion_tab_params : public LLInitParam::Block<outfit_accordion_tab_params, LLOutfitAccordionCtrlTab::Params>
-{
-    Mandatory<LLWearableItemsList::Params> wearable_list;
-
-    outfit_accordion_tab_params()
-    :   wearable_list("wearable_items_list")
-    {}
-};
-
-const outfit_accordion_tab_params& get_accordion_tab_params()
-{
-    static outfit_accordion_tab_params tab_params;
-    static bool initialized = false;
-    if (!initialized)
-    {
-        initialized = true;
-
-        LLXMLNodePtr xmlNode;
-        if (LLUICtrlFactory::getLayeredXMLNode("outfit_accordion_tab.xml", xmlNode))
-        {
-            LLXUIParser parser;
-            parser.readXUI(xmlNode, tab_params, "outfit_accordion_tab.xml");
-        }
-        else
-        {
-            LL_WARNS() << "Failed to read xml of Outfit's Accordion Tab from outfit_accordion_tab.xml" << LL_ENDL;
-        }
-    }
-
-    return tab_params;
-}
-
-
-static LLPanelInjector<LLOutfitsList> t_outfits_list("outfits_list");
-
-LLOutfitsList::LLOutfitsList()
-    :   LLOutfitListBase()
-    ,   mAccordion(NULL)
-    ,   mListCommands(NULL)
-    ,   mItemSelected(false)
-{
-}
-
-LLOutfitsList::~LLOutfitsList()
-{
-}
-
-bool LLOutfitsList::postBuild()
-{
-    mAccordion = getChild<LLAccordionCtrl>("outfits_accordion");
-    mAccordion->setComparator(&OUTFIT_TAB_NAME_COMPARATOR);
-
-    return LLOutfitListBase::postBuild();
-}
-
-//virtual
-void LLOutfitsList::onOpen(const LLSD& info)
-{
-    if (!mIsInitialized)
-    {
-        // Start observing changes in Current Outfit category.
-        LLOutfitObserver::instance().addCOFChangedCallback(boost::bind(&LLOutfitsList::onCOFChanged, this));
-    }
-
-    LLOutfitListBase::onOpen(info);
-
-    LLAccordionCtrlTab* selected_tab = mAccordion->getSelectedTab();
-    if (!selected_tab) return;
-
-    // Pass focus to the selected outfit tab.
-    selected_tab->showAndFocusHeader();
-}
-
-
-void LLOutfitsList::updateAddedCategory(LLUUID cat_id)
-{
-    LLViewerInventoryCategory *cat = gInventory.getCategory(cat_id);
-    if (!cat) return;
-
-    std::string name = cat->getName();
-
-    outfit_accordion_tab_params tab_params(get_accordion_tab_params());
-    tab_params.cat_id = cat_id;
-    LLOutfitAccordionCtrlTab *tab = LLUICtrlFactory::create<LLOutfitAccordionCtrlTab>(tab_params);
-    if (!tab) return;
-    LLWearableItemsList* wearable_list = LLUICtrlFactory::create<LLWearableItemsList>(tab_params.wearable_list);
-    wearable_list->setShape(tab->getLocalRect());
-    tab->addChild(wearable_list);
-
-    tab->setName(name);
-    tab->setTitle(name);
-
-    // *TODO: LLUICtrlFactory::defaultBuilder does not use "display_children" from xml. Should be investigated.
-    tab->setDisplayChildren(false);
-    mAccordion->addCollapsibleCtrl(tab);
-
-    // Start observing the new outfit category.
-    LLWearableItemsList* list = tab->getChild<LLWearableItemsList>("wearable_items_list");
-    if (!mCategoriesObserver->addCategory(cat_id, boost::bind(&LLWearableItemsList::updateList, list, cat_id)))
-    {
-        // Remove accordion tab if category could not be added to observer.
-        mAccordion->removeCollapsibleCtrl(tab);
-
-        // kill removed tab
-        tab->die();
-        return;
-    }
-
-    // Map the new tab with outfit category UUID.
-    mOutfitsMap.insert(LLOutfitsList::outfits_map_value_t(cat_id, tab));
-
-    tab->setRightMouseDownCallback(boost::bind(&LLOutfitListBase::outfitRightClickCallBack, this,
-        _1, _2, _3, cat_id));
-
-    // Setting tab focus callback to monitor currently selected outfit.
-    tab->setFocusReceivedCallback(boost::bind(&LLOutfitListBase::ChangeOutfitSelection, this, list, cat_id));
-
-    // Setting callback to reset items selection inside outfit on accordion collapsing and expanding (EXT-7875)
-    tab->setDropDownStateChangedCallback(boost::bind(&LLOutfitsList::resetItemSelection, this, list, cat_id));
-
-    // force showing list items that don't match current filter(EXT-7158)
-    list->setForceShowingUnmatchedItems(true);
-
-    // Setting list commit callback to monitor currently selected wearable item.
-    list->setCommitCallback(boost::bind(&LLOutfitsList::onListSelectionChange, this, _1));
-
-    // Setting list refresh callback to apply filter on list change.
-    list->setRefreshCompleteCallback(boost::bind(&LLOutfitsList::onRefreshComplete, this, _1));
-
-    list->setRightMouseDownCallback(boost::bind(&LLOutfitsList::onWearableItemsListRightClick, this, _1, _2, _3));
-
-    // Fetch the new outfit contents.
-    cat->fetch();
-
-    // Refresh the list of outfit items after fetch().
-    // Further list updates will be triggered by the category observer.
-    list->updateList(cat_id);
-
-    // If filter is currently applied we store the initial tab state.
-    if (!getFilterSubString().empty())
-    {
-        tab->notifyChildren(LLSD().with("action", "store_state"));
-
-        // Setting mForceRefresh flag will make the list refresh its contents
-        // even if it is not currently visible. This is required to apply the
-        // filter to the newly added list.
-        list->setForceRefresh(true);
-
-        list->setFilterSubString(getFilterSubString(), false);
-    }
-}
-
-void LLOutfitsList::updateRemovedCategory(LLUUID cat_id)
-{
-    outfits_map_t::iterator outfits_iter = mOutfitsMap.find(cat_id);
-    if (outfits_iter != mOutfitsMap.end())
-    {
-        const LLUUID& outfit_id = outfits_iter->first;
-        LLAccordionCtrlTab* tab = outfits_iter->second;
-
-        // An outfit is removed from the list. Do the following:
-        // 1. Remove outfit category from observer to stop monitoring its changes.
-        mCategoriesObserver->removeCategory(outfit_id);
-
-        // 2. Remove the outfit from selection.
-        deselectOutfit(outfit_id);
-
-        // 3. Remove category UUID to accordion tab mapping.
-        mOutfitsMap.erase(outfits_iter);
-
-        // 4. Remove outfit tab from accordion.
-        mAccordion->removeCollapsibleCtrl(tab);
-
-        // kill removed tab
-        if (tab != NULL)
-        {
-            tab->die();
-        }
-    }
-}
-
-//virtual
-void LLOutfitsList::onHighlightBaseOutfit(LLUUID base_id, LLUUID prev_id)
-{
-    if (mOutfitsMap[prev_id])
-    {
-        mOutfitsMap[prev_id]->setTitleFontStyle("NORMAL");
-        mOutfitsMap[prev_id]->setTitleColor(LLUIColorTable::instance().getColor("AccordionHeaderTextColor"));
-    }
-    if (mOutfitsMap[base_id])
-    {
-        mOutfitsMap[base_id]->setTitleFontStyle("BOLD");
-        mOutfitsMap[base_id]->setTitleColor(LLUIColorTable::instance().getColor("SelectedOutfitTextColor"));
-    }
-}
-
-void LLOutfitsList::onListSelectionChange(LLUICtrl* ctrl)
-{
-    LLWearableItemsList* list = dynamic_cast<LLWearableItemsList*>(ctrl);
-    if (!list) return;
-
-    LLViewerInventoryItem *item = gInventory.getItem(list->getSelectedUUID());
-    if (!item) return;
-
-    ChangeOutfitSelection(list, item->getParentUUID());
-}
-
-void LLOutfitListBase::performAction(std::string action)
-{
-    if (mSelectedOutfitUUID.isNull()) return;
-
-    LLViewerInventoryCategory* cat = gInventory.getCategory(mSelectedOutfitUUID);
-    if (!cat) return;
-
-<<<<<<< HEAD
-	if ("replaceoutfit" == action)
-	{
-		LLAppearanceMgr::instance().wearInventoryCategory( cat, false, false );
-	}
-	else if ("addtooutfit" == action)
-	{
-		LLAppearanceMgr::instance().wearInventoryCategory( cat, false, true );
-	}
-	else if ("rename_outfit" == action)
-	{
-		LLAppearanceMgr::instance().renameOutfit(mSelectedOutfitUUID);
-	}
-=======
-    if ("replaceoutfit" == action)
-    {
-        LLAppearanceMgr::instance().wearInventoryCategory( cat, FALSE, FALSE );
-    }
-    else if ("addtooutfit" == action)
-    {
-        LLAppearanceMgr::instance().wearInventoryCategory( cat, FALSE, TRUE );
-    }
-    else if ("rename_outfit" == action)
-    {
-        LLAppearanceMgr::instance().renameOutfit(mSelectedOutfitUUID);
-    }
->>>>>>> e1623bb2
-}
-
-void LLOutfitsList::onSetSelectedOutfitByUUID(const LLUUID& outfit_uuid)
-{
-    for (outfits_map_t::iterator iter = mOutfitsMap.begin();
-            iter != mOutfitsMap.end();
-            ++iter)
-    {
-        if (outfit_uuid == iter->first)
-        {
-            LLAccordionCtrlTab* tab = iter->second;
-            if (!tab) continue;
-
-            LLWearableItemsList* list = dynamic_cast<LLWearableItemsList*>(tab->getAccordionView());
-            if (!list) continue;
-
-<<<<<<< HEAD
-			tab->setFocus(true);
-			ChangeOutfitSelection(list, outfit_uuid);
-=======
-            tab->setFocus(TRUE);
-            ChangeOutfitSelection(list, outfit_uuid);
->>>>>>> e1623bb2
-
-            tab->changeOpenClose(false);
-        }
-    }
-}
-
-// virtual
-bool LLOutfitListBase::isActionEnabled(const LLSD& userdata)
-{
-    if (mSelectedOutfitUUID.isNull()) return false;
-
-    const std::string command_name = userdata.asString();
-    if (command_name == "delete")
-    {
-        return !hasItemSelected() && LLAppearanceMgr::instance().getCanRemoveOutfit(mSelectedOutfitUUID);
-    }
-    if (command_name == "rename")
-    {
-        return get_is_category_renameable(&gInventory, mSelectedOutfitUUID);
-    }
-    if (command_name == "save_outfit")
-    {
-        bool outfit_locked = LLAppearanceMgr::getInstance()->isOutfitLocked();
-        bool outfit_dirty = LLAppearanceMgr::getInstance()->isOutfitDirty();
-        // allow save only if outfit isn't locked and is dirty
-        return !outfit_locked && outfit_dirty;
-    }
-    if (command_name == "wear")
-    {
-        if (gAgentWearables.isCOFChangeInProgress())
-        {
-            return false;
-        }
-
-        if (hasItemSelected())
-        {
-            return canWearSelected();
-        }
-
-        // outfit selected
-        return LLAppearanceMgr::instance().getCanReplaceCOF(mSelectedOutfitUUID);
-    }
-    if (command_name == "take_off")
-    {
-        // Enable "Take Off" if any of selected items can be taken off
-        // or the selected outfit contains items that can be taken off.
-        return ( hasItemSelected() && canTakeOffSelected() )
-                || ( !hasItemSelected() && LLAppearanceMgr::getCanRemoveFromCOF(mSelectedOutfitUUID) );
-    }
-
-    if (command_name == "wear_add")
-    {
-        // *TODO: do we ever get here?
-        return LLAppearanceMgr::getCanAddToCOF(mSelectedOutfitUUID);
-    }
-
-    return false;
-}
-
-void LLOutfitsList::getSelectedItemsUUIDs(uuid_vec_t& selected_uuids) const
-{
-    // Collect selected items from all selected lists.
-    for (wearables_lists_map_t::const_iterator iter = mSelectedListsMap.begin();
-            iter != mSelectedListsMap.end();
-            ++iter)
-    {
-        uuid_vec_t uuids;
-        (*iter).second->getSelectedUUIDs(uuids);
-
-        S32 prev_size = selected_uuids.size();
-        selected_uuids.resize(prev_size + uuids.size());
-        std::copy(uuids.begin(), uuids.end(), selected_uuids.begin() + prev_size);
-    }
-}
-
-void LLOutfitsList::onCollapseAllFolders()
-{
-    for (outfits_map_t::iterator iter = mOutfitsMap.begin();
-            iter != mOutfitsMap.end();
-            ++iter)
-    {
-        LLAccordionCtrlTab* tab = iter->second;
-        if(tab && tab->isExpanded())
-        {
-            tab->changeOpenClose(true);
-        }
-    }
-}
-
-void LLOutfitsList::onExpandAllFolders()
-{
-    for (outfits_map_t::iterator iter = mOutfitsMap.begin();
-            iter != mOutfitsMap.end();
-            ++iter)
-    {
-        LLAccordionCtrlTab* tab = iter->second;
-        if(tab && !tab->isExpanded())
-        {
-            tab->changeOpenClose(false);
-        }
-    }
-}
-
-bool LLOutfitsList::hasItemSelected()
-{
-    return mItemSelected;
-}
-
-//////////////////////////////////////////////////////////////////////////
-// Private methods
-//////////////////////////////////////////////////////////////////////////
-
-void LLOutfitsList::updateChangedCategoryName(LLViewerInventoryCategory *cat, std::string name)
-{
-    outfits_map_t::iterator outfits_iter = mOutfitsMap.find(cat->getUUID());
-    if (outfits_iter != mOutfitsMap.end())
-    {
-        // Update tab name with the new category name.
-        LLAccordionCtrlTab* tab = outfits_iter->second;
-        if (tab)
-        {
-            tab->setName(name);
-            tab->setTitle(name);
-        }
-    }
-}
-
-void LLOutfitsList::resetItemSelection(LLWearableItemsList* list, const LLUUID& category_id)
-{
-    list->resetSelection();
-    mItemSelected = false;
-    signalSelectionOutfitUUID(category_id);
-}
-
-void LLOutfitsList::onChangeOutfitSelection(LLWearableItemsList* list, const LLUUID& category_id)
-{
-<<<<<<< HEAD
-	MASK mask = gKeyboard->currentMask(true);
-=======
-    MASK mask = gKeyboard->currentMask(TRUE);
->>>>>>> e1623bb2
-
-    // Reset selection in all previously selected tabs except for the current
-    // if new selection is started.
-    if (list && !(mask & MASK_CONTROL))
-    {
-        for (wearables_lists_map_t::iterator iter = mSelectedListsMap.begin();
-                iter != mSelectedListsMap.end();
-                ++iter)
-        {
-            LLWearableItemsList* selected_list = (*iter).second;
-            if (selected_list != list)
-            {
-                selected_list->resetSelection();
-            }
-        }
-
-        // Clear current selection.
-        mSelectedListsMap.clear();
-    }
-
-    mItemSelected = list && (list->getSelectedItem() != NULL);
-
-    mSelectedListsMap.insert(wearables_lists_map_value_t(category_id, list));
-}
-
-void LLOutfitsList::deselectOutfit(const LLUUID& category_id)
-{
-    // Remove selected lists map entry.
-    mSelectedListsMap.erase(category_id);
-
-    LLOutfitListBase::deselectOutfit(category_id);
-}
-
-void LLOutfitsList::restoreOutfitSelection(LLAccordionCtrlTab* tab, const LLUUID& category_id)
-{
-    // Try restoring outfit selection after filtering.
-    if (mAccordion->getSelectedTab() == tab)
-    {
-        signalSelectionOutfitUUID(category_id);
-    }
-}
-
-void LLOutfitsList::onRefreshComplete(LLUICtrl* ctrl)
-{
-    if (!ctrl || getFilterSubString().empty())
-        return;
-
-    for (outfits_map_t::iterator
-             iter = mOutfitsMap.begin(),
-             iter_end = mOutfitsMap.end();
-         iter != iter_end; ++iter)
-    {
-        LLAccordionCtrlTab* tab = iter->second;
-        if (!tab) continue;
-
-        LLWearableItemsList* list = dynamic_cast<LLWearableItemsList*>(tab->getAccordionView());
-        if (list != ctrl) continue;
-
-        applyFilterToTab(iter->first, tab, getFilterSubString());
-    }
-}
-
-// virtual
-void LLOutfitsList::onFilterSubStringChanged(const std::string& new_string, const std::string& old_string)
-{
-    mAccordion->setFilterSubString(new_string);
-
-    outfits_map_t::iterator iter = mOutfitsMap.begin(), iter_end = mOutfitsMap.end();
-    while (iter != iter_end)
-    {
-        const LLUUID& category_id = iter->first;
-        LLAccordionCtrlTab* tab = iter++->second;
-        if (!tab) continue;
-
-        LLWearableItemsList* list = dynamic_cast<LLWearableItemsList*>(tab->getAccordionView());
-        if (list)
-        {
-            list->setFilterSubString(new_string, tab->getDisplayChildren());
-        }
-
-        if (old_string.empty())
-        {
-            // Store accordion tab state when filter is not empty
-            tab->notifyChildren(LLSD().with("action", "store_state"));
-        }
-
-<<<<<<< HEAD
-		if (!new_string.empty())
-		{
-			applyFilterToTab(category_id, tab, new_string);
-		}
-		else
-		{
-			tab->setVisible(true);
-=======
-        if (!new_string.empty())
-        {
-            applyFilterToTab(category_id, tab, new_string);
-        }
-        else
-        {
-            tab->setVisible(TRUE);
->>>>>>> e1623bb2
-
-            // Restore tab title when filter is empty
-            tab->setTitle(tab->getTitle());
-
-            // Restore accordion state after all those accodrion tab manipulations
-            tab->notifyChildren(LLSD().with("action", "restore_state"));
-
-            // Try restoring the tab selection.
-            restoreOutfitSelection(tab, category_id);
-        }
-    }
-
-    mAccordion->arrange();
-}
-
-void LLOutfitsList::applyFilterToTab(
-    const LLUUID&       category_id,
-    LLAccordionCtrlTab* tab,
-    const std::string&  filter_substring)
-{
-    if (!tab) return;
-    LLWearableItemsList* list = dynamic_cast<LLWearableItemsList*>(tab->getAccordionView());
-    if (!list) return;
-
-    std::string title = tab->getTitle();
-    LLStringUtil::toUpper(title);
-
-    std::string cur_filter = filter_substring;
-    LLStringUtil::toUpper(cur_filter);
-
-    tab->setTitle(tab->getTitle(), cur_filter);
-
-    if (std::string::npos == title.find(cur_filter))
-    {
-        // Hide tab if its title doesn't pass filter
-        // and it has no matched items
-        tab->setVisible(list->hasMatchedItems());
-
-        // Remove title highlighting because it might
-        // have been previously highlighted by less restrictive filter
-        tab->setTitle(tab->getTitle());
-
-        // Remove the tab from selection.
-        deselectOutfit(category_id);
-    }
-    else
-    {
-        // Try restoring the tab selection.
-        restoreOutfitSelection(tab, category_id);
-    }
-}
-
-bool LLOutfitsList::canWearSelected()
-{
-    if (!isAgentAvatarValid())
-    {
-        return false;
-    }
-
-    uuid_vec_t selected_items;
-    getSelectedItemsUUIDs(selected_items);
-    S32 nonreplacable_objects = 0;
-
-    for (uuid_vec_t::const_iterator it = selected_items.begin(); it != selected_items.end(); ++it)
-    {
-        const LLUUID& id = *it;
-
-        // Check whether the item is worn.
-        if (!get_can_item_be_worn(id))
-        {
-            return false;
-        }
-
-        const LLViewerInventoryItem* item = gInventory.getItem(id);
-        if (!item)
-        {
-            return false;
-        }
-
-        if (item->getType() == LLAssetType::AT_OBJECT)
-        {
-            nonreplacable_objects++;
-        }
-    }
-
-    // All selected items can be worn. But do we have enough space for them?
-    return nonreplacable_objects == 0 || gAgentAvatarp->canAttachMoreObjects(nonreplacable_objects);
-}
-
-void LLOutfitsList::wearSelectedItems()
-{
-    uuid_vec_t selected_uuids;
-    getSelectedItemsUUIDs(selected_uuids);
-
-    if(selected_uuids.empty())
-    {
-        return;
-    }
-
-    wear_multiple(selected_uuids, false);
-}
-
-void LLOutfitsList::onWearableItemsListRightClick(LLUICtrl* ctrl, S32 x, S32 y)
-{
-    LLWearableItemsList* list = dynamic_cast<LLWearableItemsList*>(ctrl);
-    if (!list) return;
-
-    uuid_vec_t selected_uuids;
-
-    getSelectedItemsUUIDs(selected_uuids);
-
-    LLWearableItemsList::ContextMenu::instance().show(list, selected_uuids, x, y);
-}
-
-void LLOutfitsList::onCOFChanged()
-{
-    LLInventoryModel::cat_array_t cat_array;
-    LLInventoryModel::item_array_t item_array;
-
-    // Collect current COF items
-    gInventory.collectDescendents(
-        LLAppearanceMgr::instance().getCOF(),
-        cat_array,
-        item_array,
-        LLInventoryModel::EXCLUDE_TRASH);
-
-    uuid_vec_t vnew;
-    uuid_vec_t vadded;
-    uuid_vec_t vremoved;
-
-    // From gInventory we get the UUIDs of links that are currently in COF.
-    // These links UUIDs are not the same UUIDs that we have in each wearable items list.
-    // So we collect base items' UUIDs to find them or links that point to them in wearable
-    // items lists and update their worn state there.
-    LLInventoryModel::item_array_t::const_iterator array_iter = item_array.begin(), array_end = item_array.end();
-    while (array_iter < array_end)
-    {
-        vnew.push_back((*(array_iter++))->getLinkedUUID());
-    }
-
-    // We need to update only items that were added or removed from COF.
-    LLCommonUtils::computeDifference(vnew, mCOFLinkedItems, vadded, vremoved);
-
-    // Store the ids of items currently linked from COF.
-    mCOFLinkedItems = vnew;
-
-    // Append removed ids to added ids because we should update all of them.
-    vadded.reserve(vadded.size() + vremoved.size());
-    vadded.insert(vadded.end(), vremoved.begin(), vremoved.end());
-    vremoved.clear();
-
-    outfits_map_t::iterator map_iter = mOutfitsMap.begin(), map_end = mOutfitsMap.end();
-    while (map_iter != map_end)
-    {
-        LLAccordionCtrlTab* tab = (map_iter++)->second;
-        if (!tab) continue;
-
-        LLWearableItemsList* list = dynamic_cast<LLWearableItemsList*>(tab->getAccordionView());
-        if (!list) continue;
-
-        // Every list updates the labels of changed items  or
-        // the links that point to these items.
-        list->updateChangedItems(vadded);
-    }
-}
-
-void LLOutfitsList::getCurrentCategories(uuid_vec_t& vcur)
-{
-    // Creating a vector of currently displayed sub-categories UUIDs.
-    for (outfits_map_t::const_iterator iter = mOutfitsMap.begin();
-        iter != mOutfitsMap.end();
-        iter++)
-    {
-        vcur.push_back((*iter).first);
-    }
-}
-
-
-void LLOutfitsList::sortOutfits()
-{
-    mAccordion->sort();
-}
-
-void LLOutfitsList::onOutfitRightClick(LLUICtrl* ctrl, S32 x, S32 y, const LLUUID& cat_id)
-{
-    LLAccordionCtrlTab* tab = dynamic_cast<LLAccordionCtrlTab*>(ctrl);
-    if (mOutfitMenu && is_tab_header_clicked(tab, y) && cat_id.notNull())
-    {
-        // Focus tab header to trigger tab selection change.
-        LLUICtrl* header = tab->findChild<LLUICtrl>("dd_header");
-        if (header)
-        {
-            header->setFocus(true);
-        }
-
-        uuid_vec_t selected_uuids;
-        selected_uuids.push_back(cat_id);
-        mOutfitMenu->show(ctrl, selected_uuids, x, y);
-    }
-}
-
-LLOutfitListGearMenuBase* LLOutfitsList::createGearMenu()
-{
-    return new LLOutfitListGearMenu(this);
-}
-
-
-bool is_tab_header_clicked(LLAccordionCtrlTab* tab, S32 y)
-{
-    if(!tab || !tab->getHeaderVisible()) return false;
-
-    S32 header_bottom = tab->getLocalRect().getHeight() - tab->getHeaderHeight();
-    return y >= header_bottom;
-}
-
-LLOutfitListBase::LLOutfitListBase()
-    :   LLPanelAppearanceTab()
-    ,   mIsInitialized(false)
-{
-    mCategoriesObserver = new LLInventoryCategoriesObserver();
-    mOutfitMenu = new LLOutfitContextMenu(this);
-    //mGearMenu = createGearMenu();
-}
-
-LLOutfitListBase::~LLOutfitListBase()
-{
-    delete mOutfitMenu;
-    delete mGearMenu;
-
-    if (gInventory.containsObserver(mCategoriesObserver))
-    {
-        gInventory.removeObserver(mCategoriesObserver);
-    }
-    delete mCategoriesObserver;
-}
-
-void LLOutfitListBase::onOpen(const LLSD& info)
-{
-    if (!mIsInitialized)
-    {
-        // *TODO: I'm not sure is this check necessary but it never match while developing.
-        if (!gInventory.isInventoryUsable())
-            return;
-
-        const LLUUID outfits = gInventory.findCategoryUUIDForType(LLFolderType::FT_MY_OUTFITS);
-
-        // *TODO: I'm not sure is this check necessary but it never match while developing.
-        LLViewerInventoryCategory* category = gInventory.getCategory(outfits);
-        if (!category)
-            return;
-
-        gInventory.addObserver(mCategoriesObserver);
-
-        // Start observing changes in "My Outfits" category.
-        mCategoriesObserver->addCategory(outfits,
-            boost::bind(&LLOutfitListBase::observerCallback, this, outfits));
-
-        //const LLUUID cof = gInventory.findCategoryUUIDForType(LLFolderType::FT_CURRENT_OUTFIT);
-        // Start observing changes in Current Outfit category.
-        //mCategoriesObserver->addCategory(cof, boost::bind(&LLOutfitsList::onCOFChanged, this));
-
-        LLOutfitObserver::instance().addBOFChangedCallback(boost::bind(&LLOutfitListBase::highlightBaseOutfit, this));
-        LLOutfitObserver::instance().addBOFReplacedCallback(boost::bind(&LLOutfitListBase::highlightBaseOutfit, this));
-
-        // Fetch "My Outfits" contents and refresh the list to display
-        // initially fetched items. If not all items are fetched now
-        // the observer will refresh the list as soon as the new items
-        // arrive.
-        category->fetch();
-        refreshList(outfits);
-
-        mIsInitialized = true;
-    }
-}
-
-void LLOutfitListBase::observerCallback(const LLUUID& category_id)
-{
-    const LLInventoryModel::changed_items_t& changed_items = gInventory.getChangedIDs();
-    mChangedItems.insert(changed_items.begin(), changed_items.end());
-    refreshList(category_id);
-}
-
-void LLOutfitListBase::refreshList(const LLUUID& category_id)
-{
-    bool wasNull = mRefreshListState.CategoryUUID.isNull();
-    mRefreshListState.CategoryUUID.setNull();
-
-    LLInventoryModel::cat_array_t cat_array;
-    LLInventoryModel::item_array_t item_array;
-
-    // Collect all sub-categories of a given category.
-    LLIsType is_category(LLAssetType::AT_CATEGORY);
-    gInventory.collectDescendentsIf(
-        category_id,
-        cat_array,
-        item_array,
-        LLInventoryModel::EXCLUDE_TRASH,
-        is_category);
-
-    // Memorize item names for each UUID
-    std::map<LLUUID, std::string> names;
-    for (const LLPointer<LLViewerInventoryCategory>& cat : cat_array)
-    {
-        names.emplace(std::make_pair(cat->getUUID(), cat->getName()));
-    }
-
-    // Fill added and removed items vectors.
-    mRefreshListState.Added.clear();
-    mRefreshListState.Removed.clear();
-    computeDifference(cat_array, mRefreshListState.Added, mRefreshListState.Removed);
-    // Sort added items vector by item name.
-    std::sort(mRefreshListState.Added.begin(), mRefreshListState.Added.end(),
-        [names](const LLUUID& a, const LLUUID& b)
-        {
-            return LLStringUtil::compareDict(names.at(a), names.at(b)) < 0;
-        });
-    // Initialize iterators for added and removed items vectors.
-    mRefreshListState.AddedIterator = mRefreshListState.Added.begin();
-    mRefreshListState.RemovedIterator = mRefreshListState.Removed.begin();
-
-    LL_INFOS() << "added: " << mRefreshListState.Added.size() <<
-        ", removed: " << mRefreshListState.Removed.size() <<
-        ", changed: " << gInventory.getChangedIDs().size() <<
-        LL_ENDL;
-
-    mRefreshListState.CategoryUUID = category_id;
-    if (wasNull)
-    {
-        gIdleCallbacks.addFunction(onIdle, this);
-    }
-}
-
-// static
-void LLOutfitListBase::onIdle(void* userdata)
-{
-    LLOutfitListBase* self = (LLOutfitListBase*)userdata;
-
-    self->onIdleRefreshList();
-}
-
-void LLOutfitListBase::onIdleRefreshList()
-{
-    if (mRefreshListState.CategoryUUID.isNull())
-        return;
-
-    const F64 MAX_TIME = 0.05f;
-    F64 curent_time = LLTimer::getTotalSeconds();
-    const F64 end_time = curent_time + MAX_TIME;
-
-    // Handle added tabs.
-    while (mRefreshListState.AddedIterator < mRefreshListState.Added.end())
-    {
-        const LLUUID cat_id = (*mRefreshListState.AddedIterator++);
-        updateAddedCategory(cat_id);
-
-        curent_time = LLTimer::getTotalSeconds();
-        if (curent_time >= end_time)
-            return;
-    }
-    mRefreshListState.Added.clear();
-    mRefreshListState.AddedIterator = mRefreshListState.Added.end();
-
-    // Handle removed tabs.
-    while (mRefreshListState.RemovedIterator < mRefreshListState.Removed.end())
-    {
-        const LLUUID cat_id = (*mRefreshListState.RemovedIterator++);
-        updateRemovedCategory(cat_id);
-
-        curent_time = LLTimer::getTotalSeconds();
-        if (curent_time >= end_time)
-            return;
-    }
-    mRefreshListState.Removed.clear();
-    mRefreshListState.RemovedIterator = mRefreshListState.Removed.end();
-
-    // Get changed items from inventory model and update outfit tabs
-    // which might have been renamed.
-    while (!mChangedItems.empty())
-    {
-        std::set<LLUUID>::const_iterator items_iter = mChangedItems.begin();
-        LLViewerInventoryCategory *cat = gInventory.getCategory(*items_iter);
-        mChangedItems.erase(items_iter);
-
-        // Links aren't supposed to be allowed here, check only cats
-        if (cat)
-        {
-            std::string name = cat->getName();
-            updateChangedCategoryName(cat, name);
-        }
-
-        curent_time = LLTimer::getTotalSeconds();
-        if (curent_time >= end_time)
-            return;
-    }
-
-    sortOutfits();
-    highlightBaseOutfit();
-
-    gIdleCallbacks.deleteFunction(onIdle, this);
-    mRefreshListState.CategoryUUID.setNull();
-
-    LL_INFOS() << "done" << LL_ENDL;
-}
-
-void LLOutfitListBase::computeDifference(
-    const LLInventoryModel::cat_array_t& vcats,
-    uuid_vec_t& vadded,
-    uuid_vec_t& vremoved)
-{
-    uuid_vec_t vnew;
-    // Creating a vector of newly collected sub-categories UUIDs.
-    for (LLInventoryModel::cat_array_t::const_iterator iter = vcats.begin();
-        iter != vcats.end();
-        iter++)
-    {
-        vnew.push_back((*iter)->getUUID());
-    }
-
-    uuid_vec_t vcur;
-    getCurrentCategories(vcur);
-
-    LLCommonUtils::computeDifference(vnew, vcur, vadded, vremoved);
-}
-
-void LLOutfitListBase::sortOutfits()
-{
-}
-
-void LLOutfitListBase::highlightBaseOutfit()
-{
-    // id of base outfit
-    LLUUID base_id = LLAppearanceMgr::getInstance()->getBaseOutfitUUID();
-    if (base_id != mHighlightedOutfitUUID)
-    {
-        LLUUID prev_id = mHighlightedOutfitUUID;
-        mHighlightedOutfitUUID = base_id;
-        onHighlightBaseOutfit(base_id, prev_id);
-    }
-}
-
-void LLOutfitListBase::removeSelected()
-{
-    LLNotificationsUtil::add("DeleteOutfits", LLSD(), LLSD(), boost::bind(&LLOutfitListBase::onOutfitsRemovalConfirmation, this, _1, _2));
-}
-
-void LLOutfitListBase::onOutfitsRemovalConfirmation(const LLSD& notification, const LLSD& response)
-{
-    S32 option = LLNotificationsUtil::getSelectedOption(notification, response);
-    if (option != 0) return; // canceled
-
-    if (mSelectedOutfitUUID.notNull())
-    {
-        gInventory.removeCategory(mSelectedOutfitUUID);
-    }
-}
-
-void LLOutfitListBase::setSelectedOutfitByUUID(const LLUUID& outfit_uuid)
-{
-    onSetSelectedOutfitByUUID(outfit_uuid);
-}
-
-boost::signals2::connection LLOutfitListBase::setSelectionChangeCallback(selection_change_callback_t cb)
-{
-    return mSelectionChangeSignal.connect(cb);
-}
-
-void LLOutfitListBase::signalSelectionOutfitUUID(const LLUUID& category_id)
-{
-    mSelectionChangeSignal(category_id);
-}
-
-void LLOutfitListBase::outfitRightClickCallBack(LLUICtrl* ctrl, S32 x, S32 y, const LLUUID& cat_id)
-{
-    onOutfitRightClick(ctrl, x, y, cat_id);
-}
-
-void LLOutfitListBase::ChangeOutfitSelection(LLWearableItemsList* list, const LLUUID& category_id)
-{
-    onChangeOutfitSelection(list, category_id);
-    mSelectedOutfitUUID = category_id;
-    signalSelectionOutfitUUID(category_id);
-}
-
-bool LLOutfitListBase::postBuild()
-{
-    mGearMenu = createGearMenu();
-
-    LLMenuButton* menu_gear_btn = getChild<LLMenuButton>("options_gear_btn");
-
-    menu_gear_btn->setMouseDownCallback(boost::bind(&LLOutfitListGearMenuBase::updateItemsVisibility, mGearMenu));
-    menu_gear_btn->setMenu(mGearMenu->getMenu());
-    return true;
-}
-
-void LLOutfitListBase::collapseAllFolders()
-{
-    onCollapseAllFolders();
-}
-
-void LLOutfitListBase::expandAllFolders()
-{
-    onExpandAllFolders();
-}
-
-void LLOutfitListBase::deselectOutfit(const LLUUID& category_id)
-{
-    // Reset selection if the outfit is selected.
-    if (category_id == mSelectedOutfitUUID)
-    {
-        mSelectedOutfitUUID = LLUUID::null;
-        signalSelectionOutfitUUID(mSelectedOutfitUUID);
-    }
-}
-
-LLContextMenu* LLOutfitContextMenu::createMenu()
-{
-    LLUICtrl::CommitCallbackRegistry::ScopedRegistrar registrar;
-    LLUICtrl::EnableCallbackRegistry::ScopedRegistrar enable_registrar;
-    LLUUID selected_id = mUUIDs.front();
-
-    registrar.add("Outfit.WearReplace",
-        boost::bind(&LLAppearanceMgr::replaceCurrentOutfit, &LLAppearanceMgr::instance(), selected_id));
-    registrar.add("Outfit.WearAdd",
-        boost::bind(&LLAppearanceMgr::addCategoryToCurrentOutfit, &LLAppearanceMgr::instance(), selected_id));
-    registrar.add("Outfit.TakeOff",
-        boost::bind(&LLAppearanceMgr::takeOffOutfit, &LLAppearanceMgr::instance(), selected_id));
-    registrar.add("Outfit.Edit", boost::bind(editOutfit));
-    registrar.add("Outfit.Rename", boost::bind(renameOutfit, selected_id));
-    registrar.add("Outfit.Delete", boost::bind(&LLOutfitListBase::removeSelected, mOutfitList));
-    registrar.add("Outfit.Thumbnail", boost::bind(&LLOutfitContextMenu::onThumbnail, this, selected_id));
-    registrar.add("Outfit.Save", boost::bind(&LLOutfitContextMenu::onSave, this, selected_id));
-
-    enable_registrar.add("Outfit.OnEnable", boost::bind(&LLOutfitContextMenu::onEnable, this, _2));
-    enable_registrar.add("Outfit.OnVisible", boost::bind(&LLOutfitContextMenu::onVisible, this, _2));
-
-    return createFromFile("menu_outfit_tab.xml");
-
-}
-
-bool LLOutfitContextMenu::onEnable(LLSD::String param)
-{
-    LLUUID outfit_cat_id = mUUIDs.back();
-
-    if ("rename" == param)
-    {
-        return get_is_category_renameable(&gInventory, outfit_cat_id);
-    }
-    else if ("wear_replace" == param)
-    {
-        return LLAppearanceMgr::instance().getCanReplaceCOF(outfit_cat_id);
-    }
-    else if ("wear_add" == param)
-    {
-        return LLAppearanceMgr::getCanAddToCOF(outfit_cat_id);
-    }
-    else if ("take_off" == param)
-    {
-        return LLAppearanceMgr::getCanRemoveFromCOF(outfit_cat_id);
-    }
-
-    return true;
-}
-
-bool LLOutfitContextMenu::onVisible(LLSD::String param)
-{
-    LLUUID outfit_cat_id = mUUIDs.back();
-
-    if ("edit" == param)
-    {
-        bool is_worn = LLAppearanceMgr::instance().getBaseOutfitUUID() == outfit_cat_id;
-        return is_worn;
-    }
-    else if ("wear_replace" == param)
-    {
-        return true;
-    }
-    else if ("delete" == param)
-    {
-        return LLAppearanceMgr::instance().getCanRemoveOutfit(outfit_cat_id);
-    }
-
-    return true;
-}
-
-//static
-void LLOutfitContextMenu::editOutfit()
-{
-    LLFloaterSidePanelContainer::showPanel("appearance", LLSD().with("type", "edit_outfit"));
-}
-
-void LLOutfitContextMenu::renameOutfit(const LLUUID& outfit_cat_id)
-{
-    LLAppearanceMgr::instance().renameOutfit(outfit_cat_id);
-}
-
-void LLOutfitContextMenu::onThumbnail(const LLUUID &outfit_cat_id)
-{
-    if (outfit_cat_id.notNull())
-    {
-        LLSD data(outfit_cat_id);
-        LLFloaterReg::showInstance("change_item_thumbnail", data);
-    }
-}
-
-void LLOutfitContextMenu::onSave(const LLUUID &outfit_cat_id)
-{
-    if (outfit_cat_id.notNull())
-    {
-        LLNotificationsUtil::add("ConfirmOverwriteOutfit", LLSD(), LLSD(),
-            [outfit_cat_id](const LLSD &notif, const LLSD &resp)
-        {
-            S32 opt = LLNotificationsUtil::getSelectedOption(notif, resp);
-            if (opt == 0)
-            {
-                LLAppearanceMgr::getInstance()->onOutfitFolderCreated(outfit_cat_id, true);
-            }
-        });
-    }
-}
-
-LLOutfitListGearMenuBase::LLOutfitListGearMenuBase(LLOutfitListBase* olist)
-    :   mOutfitList(olist),
-        mMenu(NULL)
-{
-    llassert_always(mOutfitList);
-
-    LLUICtrl::CommitCallbackRegistry::ScopedRegistrar registrar;
-    LLUICtrl::EnableCallbackRegistry::ScopedRegistrar enable_registrar;
-
-    registrar.add("Gear.Wear", boost::bind(&LLOutfitListGearMenuBase::onWear, this));
-    registrar.add("Gear.TakeOff", boost::bind(&LLOutfitListGearMenuBase::onTakeOff, this));
-    registrar.add("Gear.Rename", boost::bind(&LLOutfitListGearMenuBase::onRename, this));
-    registrar.add("Gear.Delete", boost::bind(&LLOutfitListBase::removeSelected, mOutfitList));
-    registrar.add("Gear.Create", boost::bind(&LLOutfitListGearMenuBase::onCreate, this, _2));
-    registrar.add("Gear.Collapse", boost::bind(&LLOutfitListBase::onCollapseAllFolders, mOutfitList));
-    registrar.add("Gear.Expand", boost::bind(&LLOutfitListBase::onExpandAllFolders, mOutfitList));
-
-    registrar.add("Gear.WearAdd", boost::bind(&LLOutfitListGearMenuBase::onAdd, this));
-    registrar.add("Gear.Save", boost::bind(&LLOutfitListGearMenuBase::onSave, this));
-
-    registrar.add("Gear.Thumbnail", boost::bind(&LLOutfitListGearMenuBase::onThumbnail, this));
-    registrar.add("Gear.SortByName", boost::bind(&LLOutfitListGearMenuBase::onChangeSortOrder, this));
-
-    enable_registrar.add("Gear.OnEnable", boost::bind(&LLOutfitListGearMenuBase::onEnable, this, _2));
-    enable_registrar.add("Gear.OnVisible", boost::bind(&LLOutfitListGearMenuBase::onVisible, this, _2));
-
-    mMenu = LLUICtrlFactory::getInstance()->createFromFile<LLToggleableMenu>(
-        "menu_outfit_gear.xml", gMenuHolder, LLViewerMenuHolderGL::child_registry_t::instance());
-    llassert(mMenu);
-}
-
-LLOutfitListGearMenuBase::~LLOutfitListGearMenuBase()
-{}
-
-void LLOutfitListGearMenuBase::updateItemsVisibility()
-{
-    onUpdateItemsVisibility();
-}
-
-void LLOutfitListGearMenuBase::onUpdateItemsVisibility()
-{
-    if (!mMenu) return;
-
-    bool have_selection = getSelectedOutfitID().notNull();
-    mMenu->setItemVisible("wear_separator", have_selection);
-    mMenu->arrangeAndClear(); // update menu height
-}
-
-LLToggleableMenu* LLOutfitListGearMenuBase::getMenu()
-{
-    return mMenu;
-}
-const LLUUID& LLOutfitListGearMenuBase::getSelectedOutfitID()
-{
-    return mOutfitList->getSelectedOutfitUUID();
-}
-
-LLViewerInventoryCategory* LLOutfitListGearMenuBase::getSelectedOutfit()
-{
-    const LLUUID& selected_outfit_id = getSelectedOutfitID();
-    if (selected_outfit_id.isNull())
-    {
-        return NULL;
-    }
-
-    LLViewerInventoryCategory* cat = gInventory.getCategory(selected_outfit_id);
-    return cat;
-}
-
-void LLOutfitListGearMenuBase::onWear()
-{
-    LLViewerInventoryCategory* selected_outfit = getSelectedOutfit();
-    if (selected_outfit)
-    {
-        LLAppearanceMgr::instance().wearInventoryCategory(
-            selected_outfit, /*copy=*/ false, /*append=*/ false);
-    }
-}
-
-void LLOutfitListGearMenuBase::onAdd()
-{
-    const LLUUID& selected_id = getSelectedOutfitID();
-
-    if (selected_id.notNull())
-    {
-        LLAppearanceMgr::getInstance()->addCategoryToCurrentOutfit(selected_id);
-    }
-}
-
-void LLOutfitListGearMenuBase::onSave()
-{
-    const LLUUID &selected_id = getSelectedOutfitID();
-    LLNotificationsUtil::add("ConfirmOverwriteOutfit", LLSD(), LLSD(),
-        [selected_id](const LLSD &notif, const LLSD &resp)
-    {
-        S32 opt = LLNotificationsUtil::getSelectedOption(notif, resp);
-        if (opt == 0)
-        {
-            LLAppearanceMgr::getInstance()->onOutfitFolderCreated(selected_id, true);
-        }
-    });
-}
-
-void LLOutfitListGearMenuBase::onTakeOff()
-{
-    // Take off selected outfit.
-    const LLUUID& selected_outfit_id = getSelectedOutfitID();
-    if (selected_outfit_id.notNull())
-    {
-        LLAppearanceMgr::instance().takeOffOutfit(selected_outfit_id);
-    }
-}
-
-void LLOutfitListGearMenuBase::onRename()
-{
-    const LLUUID& selected_outfit_id = getSelectedOutfitID();
-    if (selected_outfit_id.notNull())
-    {
-        LLAppearanceMgr::instance().renameOutfit(selected_outfit_id);
-    }
-}
-
-void LLOutfitListGearMenuBase::onCreate(const LLSD& data)
-{
-    LLWearableType::EType type = LLWearableType::getInstance()->typeNameToType(data.asString());
-    if (type == LLWearableType::WT_NONE)
-    {
-        LL_WARNS() << "Invalid wearable type" << LL_ENDL;
-        return;
-    }
-
-    LLAgentWearables::createWearable(type, true);
-}
-
-bool LLOutfitListGearMenuBase::onEnable(LLSD::String param)
-{
-    // Handle the "Wear - Replace Current Outfit" menu option specially
-    // because LLOutfitList::isActionEnabled() checks whether it's allowed
-    // to wear selected outfit OR selected items, while we're only
-    // interested in the outfit (STORM-183).
-    if ("wear" == param)
-    {
-        return LLAppearanceMgr::instance().getCanReplaceCOF(mOutfitList->getSelectedOutfitUUID());
-    }
-
-    return mOutfitList->isActionEnabled(param);
-}
-
-bool LLOutfitListGearMenuBase::onVisible(LLSD::String param)
-{
-    const LLUUID& selected_outfit_id = getSelectedOutfitID();
-    if (selected_outfit_id.isNull()) // no selection or invalid outfit selected
-    {
-        return false;
-    }
-
-    return true;
-}
-
-void LLOutfitListGearMenuBase::onThumbnail()
-{
-    const LLUUID& selected_outfit_id = getSelectedOutfitID();
-    LLSD data(selected_outfit_id);
-    LLFloaterReg::showInstance("change_item_thumbnail", data);
-}
-
-void LLOutfitListGearMenuBase::onChangeSortOrder()
-{
-
-}
-
-LLOutfitListGearMenu::LLOutfitListGearMenu(LLOutfitListBase* olist)
-    : LLOutfitListGearMenuBase(olist)
-{}
-
-LLOutfitListGearMenu::~LLOutfitListGearMenu()
-{}
-
-void LLOutfitListGearMenu::onUpdateItemsVisibility()
-{
-    if (!mMenu) return;
-    mMenu->setItemVisible("expand", true);
-    mMenu->setItemVisible("collapse", true);
-    mMenu->setItemVisible("thumbnail", getSelectedOutfitID().notNull());
-    mMenu->setItemVisible("sepatator3", false);
-    mMenu->setItemVisible("sort_folders_by_name", false);
-    LLOutfitListGearMenuBase::onUpdateItemsVisibility();
-}
-
-bool LLOutfitAccordionCtrlTab::handleToolTip(S32 x, S32 y, MASK mask)
-{
-    if (y >= getLocalRect().getHeight() - getHeaderHeight())
-    {
-        LLSD params;
-        params["inv_type"] = LLInventoryType::IT_CATEGORY;
-        params["thumbnail_id"] = gInventory.getCategory(mFolderID)->getThumbnailUUID();
-        params["item_id"] = mFolderID;
-
-        LLToolTipMgr::instance().show(LLToolTip::Params()
-                                    .message(getToolTip())
-                                    .sticky_rect(calcScreenRect())
-                                    .delay_time(LLView::getTooltipTimeout())
-                                    .create_callback(boost::bind(&LLInspectTextureUtil::createInventoryToolTip, _1))
-                                    .create_params(params));
-        return true;
-    }
-
-    return LLAccordionCtrlTab::handleToolTip(x, y, mask);
-}
-// EOF+/**
+ * @file lloutfitslist.cpp
+ * @brief List of agent's outfits for My Appearance side panel.
+ *
+ * $LicenseInfo:firstyear=2010&license=viewerlgpl$
+ * Second Life Viewer Source Code
+ * Copyright (C) 2010, Linden Research, Inc.
+ *
+ * This library is free software; you can redistribute it and/or
+ * modify it under the terms of the GNU Lesser General Public
+ * License as published by the Free Software Foundation;
+ * version 2.1 of the License only.
+ *
+ * This library is distributed in the hope that it will be useful,
+ * but WITHOUT ANY WARRANTY; without even the implied warranty of
+ * MERCHANTABILITY or FITNESS FOR A PARTICULAR PURPOSE.  See the GNU
+ * Lesser General Public License for more details.
+ *
+ * You should have received a copy of the GNU Lesser General Public
+ * License along with this library; if not, write to the Free Software
+ * Foundation, Inc., 51 Franklin Street, Fifth Floor, Boston, MA  02110-1301  USA
+ *
+ * Linden Research, Inc., 945 Battery Street, San Francisco, CA  94111  USA
+ * $/LicenseInfo$
+ */
+
+#include "llviewerprecompiledheaders.h"
+
+#include "lloutfitslist.h"
+
+// llcommon
+#include "llcommonutils.h"
+
+#include "llaccordionctrl.h"
+#include "llaccordionctrltab.h"
+#include "llagentwearables.h"
+#include "llappearancemgr.h"
+#include "llfloaterreg.h"
+#include "llfloatersidepanelcontainer.h"
+#include "llinspecttexture.h"
+#include "llinventoryfunctions.h"
+#include "llinventorymodel.h"
+#include "llmenubutton.h"
+#include "llnotificationsutil.h"
+#include "lloutfitobserver.h"
+#include "lltoggleablemenu.h"
+#include "lltransutil.h"
+#include "llviewermenu.h"
+#include "llvoavatar.h"
+#include "llvoavatarself.h"
+#include "llwearableitemslist.h"
+
+static bool is_tab_header_clicked(LLAccordionCtrlTab* tab, S32 y);
+
+static const LLOutfitTabNameComparator OUTFIT_TAB_NAME_COMPARATOR;
+
+/*virtual*/
+bool LLOutfitTabNameComparator::compare(const LLAccordionCtrlTab* tab1, const LLAccordionCtrlTab* tab2) const
+{
+    std::string name1 = tab1->getTitle();
+    std::string name2 = tab2->getTitle();
+
+    return (LLStringUtil::compareDict(name1, name2) < 0);
+}
+
+struct outfit_accordion_tab_params : public LLInitParam::Block<outfit_accordion_tab_params, LLOutfitAccordionCtrlTab::Params>
+{
+    Mandatory<LLWearableItemsList::Params> wearable_list;
+
+    outfit_accordion_tab_params()
+    :   wearable_list("wearable_items_list")
+    {}
+};
+
+const outfit_accordion_tab_params& get_accordion_tab_params()
+{
+    static outfit_accordion_tab_params tab_params;
+    static bool initialized = false;
+    if (!initialized)
+    {
+        initialized = true;
+
+        LLXMLNodePtr xmlNode;
+        if (LLUICtrlFactory::getLayeredXMLNode("outfit_accordion_tab.xml", xmlNode))
+        {
+            LLXUIParser parser;
+            parser.readXUI(xmlNode, tab_params, "outfit_accordion_tab.xml");
+        }
+        else
+        {
+            LL_WARNS() << "Failed to read xml of Outfit's Accordion Tab from outfit_accordion_tab.xml" << LL_ENDL;
+        }
+    }
+
+    return tab_params;
+}
+
+
+static LLPanelInjector<LLOutfitsList> t_outfits_list("outfits_list");
+
+LLOutfitsList::LLOutfitsList()
+    :   LLOutfitListBase()
+    ,   mAccordion(NULL)
+    ,   mListCommands(NULL)
+    ,   mItemSelected(false)
+{
+}
+
+LLOutfitsList::~LLOutfitsList()
+{
+}
+
+bool LLOutfitsList::postBuild()
+{
+    mAccordion = getChild<LLAccordionCtrl>("outfits_accordion");
+    mAccordion->setComparator(&OUTFIT_TAB_NAME_COMPARATOR);
+
+    return LLOutfitListBase::postBuild();
+}
+
+//virtual
+void LLOutfitsList::onOpen(const LLSD& info)
+{
+    if (!mIsInitialized)
+    {
+        // Start observing changes in Current Outfit category.
+        LLOutfitObserver::instance().addCOFChangedCallback(boost::bind(&LLOutfitsList::onCOFChanged, this));
+    }
+
+    LLOutfitListBase::onOpen(info);
+
+    LLAccordionCtrlTab* selected_tab = mAccordion->getSelectedTab();
+    if (!selected_tab) return;
+
+    // Pass focus to the selected outfit tab.
+    selected_tab->showAndFocusHeader();
+}
+
+
+void LLOutfitsList::updateAddedCategory(LLUUID cat_id)
+{
+    LLViewerInventoryCategory *cat = gInventory.getCategory(cat_id);
+    if (!cat) return;
+
+    std::string name = cat->getName();
+
+    outfit_accordion_tab_params tab_params(get_accordion_tab_params());
+    tab_params.cat_id = cat_id;
+    LLOutfitAccordionCtrlTab *tab = LLUICtrlFactory::create<LLOutfitAccordionCtrlTab>(tab_params);
+    if (!tab) return;
+    LLWearableItemsList* wearable_list = LLUICtrlFactory::create<LLWearableItemsList>(tab_params.wearable_list);
+    wearable_list->setShape(tab->getLocalRect());
+    tab->addChild(wearable_list);
+
+    tab->setName(name);
+    tab->setTitle(name);
+
+    // *TODO: LLUICtrlFactory::defaultBuilder does not use "display_children" from xml. Should be investigated.
+    tab->setDisplayChildren(false);
+    mAccordion->addCollapsibleCtrl(tab);
+
+    // Start observing the new outfit category.
+    LLWearableItemsList* list = tab->getChild<LLWearableItemsList>("wearable_items_list");
+    if (!mCategoriesObserver->addCategory(cat_id, boost::bind(&LLWearableItemsList::updateList, list, cat_id)))
+    {
+        // Remove accordion tab if category could not be added to observer.
+        mAccordion->removeCollapsibleCtrl(tab);
+
+        // kill removed tab
+        tab->die();
+        return;
+    }
+
+    // Map the new tab with outfit category UUID.
+    mOutfitsMap.insert(LLOutfitsList::outfits_map_value_t(cat_id, tab));
+
+    tab->setRightMouseDownCallback(boost::bind(&LLOutfitListBase::outfitRightClickCallBack, this,
+        _1, _2, _3, cat_id));
+
+    // Setting tab focus callback to monitor currently selected outfit.
+    tab->setFocusReceivedCallback(boost::bind(&LLOutfitListBase::ChangeOutfitSelection, this, list, cat_id));
+
+    // Setting callback to reset items selection inside outfit on accordion collapsing and expanding (EXT-7875)
+    tab->setDropDownStateChangedCallback(boost::bind(&LLOutfitsList::resetItemSelection, this, list, cat_id));
+
+    // force showing list items that don't match current filter(EXT-7158)
+    list->setForceShowingUnmatchedItems(true);
+
+    // Setting list commit callback to monitor currently selected wearable item.
+    list->setCommitCallback(boost::bind(&LLOutfitsList::onListSelectionChange, this, _1));
+
+    // Setting list refresh callback to apply filter on list change.
+    list->setRefreshCompleteCallback(boost::bind(&LLOutfitsList::onRefreshComplete, this, _1));
+
+    list->setRightMouseDownCallback(boost::bind(&LLOutfitsList::onWearableItemsListRightClick, this, _1, _2, _3));
+
+    // Fetch the new outfit contents.
+    cat->fetch();
+
+    // Refresh the list of outfit items after fetch().
+    // Further list updates will be triggered by the category observer.
+    list->updateList(cat_id);
+
+    // If filter is currently applied we store the initial tab state.
+    if (!getFilterSubString().empty())
+    {
+        tab->notifyChildren(LLSD().with("action", "store_state"));
+
+        // Setting mForceRefresh flag will make the list refresh its contents
+        // even if it is not currently visible. This is required to apply the
+        // filter to the newly added list.
+        list->setForceRefresh(true);
+
+        list->setFilterSubString(getFilterSubString(), false);
+    }
+}
+
+void LLOutfitsList::updateRemovedCategory(LLUUID cat_id)
+{
+    outfits_map_t::iterator outfits_iter = mOutfitsMap.find(cat_id);
+    if (outfits_iter != mOutfitsMap.end())
+    {
+        const LLUUID& outfit_id = outfits_iter->first;
+        LLAccordionCtrlTab* tab = outfits_iter->second;
+
+        // An outfit is removed from the list. Do the following:
+        // 1. Remove outfit category from observer to stop monitoring its changes.
+        mCategoriesObserver->removeCategory(outfit_id);
+
+        // 2. Remove the outfit from selection.
+        deselectOutfit(outfit_id);
+
+        // 3. Remove category UUID to accordion tab mapping.
+        mOutfitsMap.erase(outfits_iter);
+
+        // 4. Remove outfit tab from accordion.
+        mAccordion->removeCollapsibleCtrl(tab);
+
+        // kill removed tab
+        if (tab != NULL)
+        {
+            tab->die();
+        }
+    }
+}
+
+//virtual
+void LLOutfitsList::onHighlightBaseOutfit(LLUUID base_id, LLUUID prev_id)
+{
+    if (mOutfitsMap[prev_id])
+    {
+        mOutfitsMap[prev_id]->setTitleFontStyle("NORMAL");
+        mOutfitsMap[prev_id]->setTitleColor(LLUIColorTable::instance().getColor("AccordionHeaderTextColor"));
+    }
+    if (mOutfitsMap[base_id])
+    {
+        mOutfitsMap[base_id]->setTitleFontStyle("BOLD");
+        mOutfitsMap[base_id]->setTitleColor(LLUIColorTable::instance().getColor("SelectedOutfitTextColor"));
+    }
+}
+
+void LLOutfitsList::onListSelectionChange(LLUICtrl* ctrl)
+{
+    LLWearableItemsList* list = dynamic_cast<LLWearableItemsList*>(ctrl);
+    if (!list) return;
+
+    LLViewerInventoryItem *item = gInventory.getItem(list->getSelectedUUID());
+    if (!item) return;
+
+    ChangeOutfitSelection(list, item->getParentUUID());
+}
+
+void LLOutfitListBase::performAction(std::string action)
+{
+    if (mSelectedOutfitUUID.isNull()) return;
+
+    LLViewerInventoryCategory* cat = gInventory.getCategory(mSelectedOutfitUUID);
+    if (!cat) return;
+
+    if ("replaceoutfit" == action)
+    {
+        LLAppearanceMgr::instance().wearInventoryCategory( cat, false, false );
+    }
+    else if ("addtooutfit" == action)
+    {
+        LLAppearanceMgr::instance().wearInventoryCategory( cat, false, true );
+    }
+    else if ("rename_outfit" == action)
+    {
+        LLAppearanceMgr::instance().renameOutfit(mSelectedOutfitUUID);
+    }
+}
+
+void LLOutfitsList::onSetSelectedOutfitByUUID(const LLUUID& outfit_uuid)
+{
+    for (outfits_map_t::iterator iter = mOutfitsMap.begin();
+            iter != mOutfitsMap.end();
+            ++iter)
+    {
+        if (outfit_uuid == iter->first)
+        {
+            LLAccordionCtrlTab* tab = iter->second;
+            if (!tab) continue;
+
+            LLWearableItemsList* list = dynamic_cast<LLWearableItemsList*>(tab->getAccordionView());
+            if (!list) continue;
+
+            tab->setFocus(true);
+            ChangeOutfitSelection(list, outfit_uuid);
+
+            tab->changeOpenClose(false);
+        }
+    }
+}
+
+// virtual
+bool LLOutfitListBase::isActionEnabled(const LLSD& userdata)
+{
+    if (mSelectedOutfitUUID.isNull()) return false;
+
+    const std::string command_name = userdata.asString();
+    if (command_name == "delete")
+    {
+        return !hasItemSelected() && LLAppearanceMgr::instance().getCanRemoveOutfit(mSelectedOutfitUUID);
+    }
+    if (command_name == "rename")
+    {
+        return get_is_category_renameable(&gInventory, mSelectedOutfitUUID);
+    }
+    if (command_name == "save_outfit")
+    {
+        bool outfit_locked = LLAppearanceMgr::getInstance()->isOutfitLocked();
+        bool outfit_dirty = LLAppearanceMgr::getInstance()->isOutfitDirty();
+        // allow save only if outfit isn't locked and is dirty
+        return !outfit_locked && outfit_dirty;
+    }
+    if (command_name == "wear")
+    {
+        if (gAgentWearables.isCOFChangeInProgress())
+        {
+            return false;
+        }
+
+        if (hasItemSelected())
+        {
+            return canWearSelected();
+        }
+
+        // outfit selected
+        return LLAppearanceMgr::instance().getCanReplaceCOF(mSelectedOutfitUUID);
+    }
+    if (command_name == "take_off")
+    {
+        // Enable "Take Off" if any of selected items can be taken off
+        // or the selected outfit contains items that can be taken off.
+        return ( hasItemSelected() && canTakeOffSelected() )
+                || ( !hasItemSelected() && LLAppearanceMgr::getCanRemoveFromCOF(mSelectedOutfitUUID) );
+    }
+
+    if (command_name == "wear_add")
+    {
+        // *TODO: do we ever get here?
+        return LLAppearanceMgr::getCanAddToCOF(mSelectedOutfitUUID);
+    }
+
+    return false;
+}
+
+void LLOutfitsList::getSelectedItemsUUIDs(uuid_vec_t& selected_uuids) const
+{
+    // Collect selected items from all selected lists.
+    for (wearables_lists_map_t::const_iterator iter = mSelectedListsMap.begin();
+            iter != mSelectedListsMap.end();
+            ++iter)
+    {
+        uuid_vec_t uuids;
+        (*iter).second->getSelectedUUIDs(uuids);
+
+        S32 prev_size = selected_uuids.size();
+        selected_uuids.resize(prev_size + uuids.size());
+        std::copy(uuids.begin(), uuids.end(), selected_uuids.begin() + prev_size);
+    }
+}
+
+void LLOutfitsList::onCollapseAllFolders()
+{
+    for (outfits_map_t::iterator iter = mOutfitsMap.begin();
+            iter != mOutfitsMap.end();
+            ++iter)
+    {
+        LLAccordionCtrlTab* tab = iter->second;
+        if(tab && tab->isExpanded())
+        {
+            tab->changeOpenClose(true);
+        }
+    }
+}
+
+void LLOutfitsList::onExpandAllFolders()
+{
+    for (outfits_map_t::iterator iter = mOutfitsMap.begin();
+            iter != mOutfitsMap.end();
+            ++iter)
+    {
+        LLAccordionCtrlTab* tab = iter->second;
+        if(tab && !tab->isExpanded())
+        {
+            tab->changeOpenClose(false);
+        }
+    }
+}
+
+bool LLOutfitsList::hasItemSelected()
+{
+    return mItemSelected;
+}
+
+//////////////////////////////////////////////////////////////////////////
+// Private methods
+//////////////////////////////////////////////////////////////////////////
+
+void LLOutfitsList::updateChangedCategoryName(LLViewerInventoryCategory *cat, std::string name)
+{
+    outfits_map_t::iterator outfits_iter = mOutfitsMap.find(cat->getUUID());
+    if (outfits_iter != mOutfitsMap.end())
+    {
+        // Update tab name with the new category name.
+        LLAccordionCtrlTab* tab = outfits_iter->second;
+        if (tab)
+        {
+            tab->setName(name);
+            tab->setTitle(name);
+        }
+    }
+}
+
+void LLOutfitsList::resetItemSelection(LLWearableItemsList* list, const LLUUID& category_id)
+{
+    list->resetSelection();
+    mItemSelected = false;
+    signalSelectionOutfitUUID(category_id);
+}
+
+void LLOutfitsList::onChangeOutfitSelection(LLWearableItemsList* list, const LLUUID& category_id)
+{
+    MASK mask = gKeyboard->currentMask(true);
+
+    // Reset selection in all previously selected tabs except for the current
+    // if new selection is started.
+    if (list && !(mask & MASK_CONTROL))
+    {
+        for (wearables_lists_map_t::iterator iter = mSelectedListsMap.begin();
+                iter != mSelectedListsMap.end();
+                ++iter)
+        {
+            LLWearableItemsList* selected_list = (*iter).second;
+            if (selected_list != list)
+            {
+                selected_list->resetSelection();
+            }
+        }
+
+        // Clear current selection.
+        mSelectedListsMap.clear();
+    }
+
+    mItemSelected = list && (list->getSelectedItem() != NULL);
+
+    mSelectedListsMap.insert(wearables_lists_map_value_t(category_id, list));
+}
+
+void LLOutfitsList::deselectOutfit(const LLUUID& category_id)
+{
+    // Remove selected lists map entry.
+    mSelectedListsMap.erase(category_id);
+
+    LLOutfitListBase::deselectOutfit(category_id);
+}
+
+void LLOutfitsList::restoreOutfitSelection(LLAccordionCtrlTab* tab, const LLUUID& category_id)
+{
+    // Try restoring outfit selection after filtering.
+    if (mAccordion->getSelectedTab() == tab)
+    {
+        signalSelectionOutfitUUID(category_id);
+    }
+}
+
+void LLOutfitsList::onRefreshComplete(LLUICtrl* ctrl)
+{
+    if (!ctrl || getFilterSubString().empty())
+        return;
+
+    for (outfits_map_t::iterator
+             iter = mOutfitsMap.begin(),
+             iter_end = mOutfitsMap.end();
+         iter != iter_end; ++iter)
+    {
+        LLAccordionCtrlTab* tab = iter->second;
+        if (!tab) continue;
+
+        LLWearableItemsList* list = dynamic_cast<LLWearableItemsList*>(tab->getAccordionView());
+        if (list != ctrl) continue;
+
+        applyFilterToTab(iter->first, tab, getFilterSubString());
+    }
+}
+
+// virtual
+void LLOutfitsList::onFilterSubStringChanged(const std::string& new_string, const std::string& old_string)
+{
+    mAccordion->setFilterSubString(new_string);
+
+    outfits_map_t::iterator iter = mOutfitsMap.begin(), iter_end = mOutfitsMap.end();
+    while (iter != iter_end)
+    {
+        const LLUUID& category_id = iter->first;
+        LLAccordionCtrlTab* tab = iter++->second;
+        if (!tab) continue;
+
+        LLWearableItemsList* list = dynamic_cast<LLWearableItemsList*>(tab->getAccordionView());
+        if (list)
+        {
+            list->setFilterSubString(new_string, tab->getDisplayChildren());
+        }
+
+        if (old_string.empty())
+        {
+            // Store accordion tab state when filter is not empty
+            tab->notifyChildren(LLSD().with("action", "store_state"));
+        }
+
+        if (!new_string.empty())
+        {
+            applyFilterToTab(category_id, tab, new_string);
+        }
+        else
+        {
+            tab->setVisible(true);
+
+            // Restore tab title when filter is empty
+            tab->setTitle(tab->getTitle());
+
+            // Restore accordion state after all those accodrion tab manipulations
+            tab->notifyChildren(LLSD().with("action", "restore_state"));
+
+            // Try restoring the tab selection.
+            restoreOutfitSelection(tab, category_id);
+        }
+    }
+
+    mAccordion->arrange();
+}
+
+void LLOutfitsList::applyFilterToTab(
+    const LLUUID&       category_id,
+    LLAccordionCtrlTab* tab,
+    const std::string&  filter_substring)
+{
+    if (!tab) return;
+    LLWearableItemsList* list = dynamic_cast<LLWearableItemsList*>(tab->getAccordionView());
+    if (!list) return;
+
+    std::string title = tab->getTitle();
+    LLStringUtil::toUpper(title);
+
+    std::string cur_filter = filter_substring;
+    LLStringUtil::toUpper(cur_filter);
+
+    tab->setTitle(tab->getTitle(), cur_filter);
+
+    if (std::string::npos == title.find(cur_filter))
+    {
+        // Hide tab if its title doesn't pass filter
+        // and it has no matched items
+        tab->setVisible(list->hasMatchedItems());
+
+        // Remove title highlighting because it might
+        // have been previously highlighted by less restrictive filter
+        tab->setTitle(tab->getTitle());
+
+        // Remove the tab from selection.
+        deselectOutfit(category_id);
+    }
+    else
+    {
+        // Try restoring the tab selection.
+        restoreOutfitSelection(tab, category_id);
+    }
+}
+
+bool LLOutfitsList::canWearSelected()
+{
+    if (!isAgentAvatarValid())
+    {
+        return false;
+    }
+
+    uuid_vec_t selected_items;
+    getSelectedItemsUUIDs(selected_items);
+    S32 nonreplacable_objects = 0;
+
+    for (uuid_vec_t::const_iterator it = selected_items.begin(); it != selected_items.end(); ++it)
+    {
+        const LLUUID& id = *it;
+
+        // Check whether the item is worn.
+        if (!get_can_item_be_worn(id))
+        {
+            return false;
+        }
+
+        const LLViewerInventoryItem* item = gInventory.getItem(id);
+        if (!item)
+        {
+            return false;
+        }
+
+        if (item->getType() == LLAssetType::AT_OBJECT)
+        {
+            nonreplacable_objects++;
+        }
+    }
+
+    // All selected items can be worn. But do we have enough space for them?
+    return nonreplacable_objects == 0 || gAgentAvatarp->canAttachMoreObjects(nonreplacable_objects);
+}
+
+void LLOutfitsList::wearSelectedItems()
+{
+    uuid_vec_t selected_uuids;
+    getSelectedItemsUUIDs(selected_uuids);
+
+    if(selected_uuids.empty())
+    {
+        return;
+    }
+
+    wear_multiple(selected_uuids, false);
+}
+
+void LLOutfitsList::onWearableItemsListRightClick(LLUICtrl* ctrl, S32 x, S32 y)
+{
+    LLWearableItemsList* list = dynamic_cast<LLWearableItemsList*>(ctrl);
+    if (!list) return;
+
+    uuid_vec_t selected_uuids;
+
+    getSelectedItemsUUIDs(selected_uuids);
+
+    LLWearableItemsList::ContextMenu::instance().show(list, selected_uuids, x, y);
+}
+
+void LLOutfitsList::onCOFChanged()
+{
+    LLInventoryModel::cat_array_t cat_array;
+    LLInventoryModel::item_array_t item_array;
+
+    // Collect current COF items
+    gInventory.collectDescendents(
+        LLAppearanceMgr::instance().getCOF(),
+        cat_array,
+        item_array,
+        LLInventoryModel::EXCLUDE_TRASH);
+
+    uuid_vec_t vnew;
+    uuid_vec_t vadded;
+    uuid_vec_t vremoved;
+
+    // From gInventory we get the UUIDs of links that are currently in COF.
+    // These links UUIDs are not the same UUIDs that we have in each wearable items list.
+    // So we collect base items' UUIDs to find them or links that point to them in wearable
+    // items lists and update their worn state there.
+    LLInventoryModel::item_array_t::const_iterator array_iter = item_array.begin(), array_end = item_array.end();
+    while (array_iter < array_end)
+    {
+        vnew.push_back((*(array_iter++))->getLinkedUUID());
+    }
+
+    // We need to update only items that were added or removed from COF.
+    LLCommonUtils::computeDifference(vnew, mCOFLinkedItems, vadded, vremoved);
+
+    // Store the ids of items currently linked from COF.
+    mCOFLinkedItems = vnew;
+
+    // Append removed ids to added ids because we should update all of them.
+    vadded.reserve(vadded.size() + vremoved.size());
+    vadded.insert(vadded.end(), vremoved.begin(), vremoved.end());
+    vremoved.clear();
+
+    outfits_map_t::iterator map_iter = mOutfitsMap.begin(), map_end = mOutfitsMap.end();
+    while (map_iter != map_end)
+    {
+        LLAccordionCtrlTab* tab = (map_iter++)->second;
+        if (!tab) continue;
+
+        LLWearableItemsList* list = dynamic_cast<LLWearableItemsList*>(tab->getAccordionView());
+        if (!list) continue;
+
+        // Every list updates the labels of changed items  or
+        // the links that point to these items.
+        list->updateChangedItems(vadded);
+    }
+}
+
+void LLOutfitsList::getCurrentCategories(uuid_vec_t& vcur)
+{
+    // Creating a vector of currently displayed sub-categories UUIDs.
+    for (outfits_map_t::const_iterator iter = mOutfitsMap.begin();
+        iter != mOutfitsMap.end();
+        iter++)
+    {
+        vcur.push_back((*iter).first);
+    }
+}
+
+
+void LLOutfitsList::sortOutfits()
+{
+    mAccordion->sort();
+}
+
+void LLOutfitsList::onOutfitRightClick(LLUICtrl* ctrl, S32 x, S32 y, const LLUUID& cat_id)
+{
+    LLAccordionCtrlTab* tab = dynamic_cast<LLAccordionCtrlTab*>(ctrl);
+    if (mOutfitMenu && is_tab_header_clicked(tab, y) && cat_id.notNull())
+    {
+        // Focus tab header to trigger tab selection change.
+        LLUICtrl* header = tab->findChild<LLUICtrl>("dd_header");
+        if (header)
+        {
+            header->setFocus(true);
+        }
+
+        uuid_vec_t selected_uuids;
+        selected_uuids.push_back(cat_id);
+        mOutfitMenu->show(ctrl, selected_uuids, x, y);
+    }
+}
+
+LLOutfitListGearMenuBase* LLOutfitsList::createGearMenu()
+{
+    return new LLOutfitListGearMenu(this);
+}
+
+
+bool is_tab_header_clicked(LLAccordionCtrlTab* tab, S32 y)
+{
+    if(!tab || !tab->getHeaderVisible()) return false;
+
+    S32 header_bottom = tab->getLocalRect().getHeight() - tab->getHeaderHeight();
+    return y >= header_bottom;
+}
+
+LLOutfitListBase::LLOutfitListBase()
+    :   LLPanelAppearanceTab()
+    ,   mIsInitialized(false)
+{
+    mCategoriesObserver = new LLInventoryCategoriesObserver();
+    mOutfitMenu = new LLOutfitContextMenu(this);
+    //mGearMenu = createGearMenu();
+}
+
+LLOutfitListBase::~LLOutfitListBase()
+{
+    delete mOutfitMenu;
+    delete mGearMenu;
+
+    if (gInventory.containsObserver(mCategoriesObserver))
+    {
+        gInventory.removeObserver(mCategoriesObserver);
+    }
+    delete mCategoriesObserver;
+}
+
+void LLOutfitListBase::onOpen(const LLSD& info)
+{
+    if (!mIsInitialized)
+    {
+        // *TODO: I'm not sure is this check necessary but it never match while developing.
+        if (!gInventory.isInventoryUsable())
+            return;
+
+        const LLUUID outfits = gInventory.findCategoryUUIDForType(LLFolderType::FT_MY_OUTFITS);
+
+        // *TODO: I'm not sure is this check necessary but it never match while developing.
+        LLViewerInventoryCategory* category = gInventory.getCategory(outfits);
+        if (!category)
+            return;
+
+        gInventory.addObserver(mCategoriesObserver);
+
+        // Start observing changes in "My Outfits" category.
+        mCategoriesObserver->addCategory(outfits,
+            boost::bind(&LLOutfitListBase::observerCallback, this, outfits));
+
+        //const LLUUID cof = gInventory.findCategoryUUIDForType(LLFolderType::FT_CURRENT_OUTFIT);
+        // Start observing changes in Current Outfit category.
+        //mCategoriesObserver->addCategory(cof, boost::bind(&LLOutfitsList::onCOFChanged, this));
+
+        LLOutfitObserver::instance().addBOFChangedCallback(boost::bind(&LLOutfitListBase::highlightBaseOutfit, this));
+        LLOutfitObserver::instance().addBOFReplacedCallback(boost::bind(&LLOutfitListBase::highlightBaseOutfit, this));
+
+        // Fetch "My Outfits" contents and refresh the list to display
+        // initially fetched items. If not all items are fetched now
+        // the observer will refresh the list as soon as the new items
+        // arrive.
+        category->fetch();
+        refreshList(outfits);
+
+        mIsInitialized = true;
+    }
+}
+
+void LLOutfitListBase::observerCallback(const LLUUID& category_id)
+{
+    const LLInventoryModel::changed_items_t& changed_items = gInventory.getChangedIDs();
+    mChangedItems.insert(changed_items.begin(), changed_items.end());
+    refreshList(category_id);
+}
+
+void LLOutfitListBase::refreshList(const LLUUID& category_id)
+{
+    bool wasNull = mRefreshListState.CategoryUUID.isNull();
+    mRefreshListState.CategoryUUID.setNull();
+
+    LLInventoryModel::cat_array_t cat_array;
+    LLInventoryModel::item_array_t item_array;
+
+    // Collect all sub-categories of a given category.
+    LLIsType is_category(LLAssetType::AT_CATEGORY);
+    gInventory.collectDescendentsIf(
+        category_id,
+        cat_array,
+        item_array,
+        LLInventoryModel::EXCLUDE_TRASH,
+        is_category);
+
+    // Memorize item names for each UUID
+    std::map<LLUUID, std::string> names;
+    for (const LLPointer<LLViewerInventoryCategory>& cat : cat_array)
+    {
+        names.emplace(std::make_pair(cat->getUUID(), cat->getName()));
+    }
+
+    // Fill added and removed items vectors.
+    mRefreshListState.Added.clear();
+    mRefreshListState.Removed.clear();
+    computeDifference(cat_array, mRefreshListState.Added, mRefreshListState.Removed);
+    // Sort added items vector by item name.
+    std::sort(mRefreshListState.Added.begin(), mRefreshListState.Added.end(),
+        [names](const LLUUID& a, const LLUUID& b)
+        {
+            return LLStringUtil::compareDict(names.at(a), names.at(b)) < 0;
+        });
+    // Initialize iterators for added and removed items vectors.
+    mRefreshListState.AddedIterator = mRefreshListState.Added.begin();
+    mRefreshListState.RemovedIterator = mRefreshListState.Removed.begin();
+
+    LL_INFOS() << "added: " << mRefreshListState.Added.size() <<
+        ", removed: " << mRefreshListState.Removed.size() <<
+        ", changed: " << gInventory.getChangedIDs().size() <<
+        LL_ENDL;
+
+    mRefreshListState.CategoryUUID = category_id;
+    if (wasNull)
+    {
+        gIdleCallbacks.addFunction(onIdle, this);
+    }
+}
+
+// static
+void LLOutfitListBase::onIdle(void* userdata)
+{
+    LLOutfitListBase* self = (LLOutfitListBase*)userdata;
+
+    self->onIdleRefreshList();
+}
+
+void LLOutfitListBase::onIdleRefreshList()
+{
+    if (mRefreshListState.CategoryUUID.isNull())
+        return;
+
+    const F64 MAX_TIME = 0.05f;
+    F64 curent_time = LLTimer::getTotalSeconds();
+    const F64 end_time = curent_time + MAX_TIME;
+
+    // Handle added tabs.
+    while (mRefreshListState.AddedIterator < mRefreshListState.Added.end())
+    {
+        const LLUUID cat_id = (*mRefreshListState.AddedIterator++);
+        updateAddedCategory(cat_id);
+
+        curent_time = LLTimer::getTotalSeconds();
+        if (curent_time >= end_time)
+            return;
+    }
+    mRefreshListState.Added.clear();
+    mRefreshListState.AddedIterator = mRefreshListState.Added.end();
+
+    // Handle removed tabs.
+    while (mRefreshListState.RemovedIterator < mRefreshListState.Removed.end())
+    {
+        const LLUUID cat_id = (*mRefreshListState.RemovedIterator++);
+        updateRemovedCategory(cat_id);
+
+        curent_time = LLTimer::getTotalSeconds();
+        if (curent_time >= end_time)
+            return;
+    }
+    mRefreshListState.Removed.clear();
+    mRefreshListState.RemovedIterator = mRefreshListState.Removed.end();
+
+    // Get changed items from inventory model and update outfit tabs
+    // which might have been renamed.
+    while (!mChangedItems.empty())
+    {
+        std::set<LLUUID>::const_iterator items_iter = mChangedItems.begin();
+        LLViewerInventoryCategory *cat = gInventory.getCategory(*items_iter);
+        mChangedItems.erase(items_iter);
+
+        // Links aren't supposed to be allowed here, check only cats
+        if (cat)
+        {
+            std::string name = cat->getName();
+        updateChangedCategoryName(cat, name);
+    }
+
+        curent_time = LLTimer::getTotalSeconds();
+        if (curent_time >= end_time)
+            return;
+    }
+
+    sortOutfits();
+    highlightBaseOutfit();
+
+    gIdleCallbacks.deleteFunction(onIdle, this);
+    mRefreshListState.CategoryUUID.setNull();
+
+    LL_INFOS() << "done" << LL_ENDL;
+}
+
+void LLOutfitListBase::computeDifference(
+    const LLInventoryModel::cat_array_t& vcats,
+    uuid_vec_t& vadded,
+    uuid_vec_t& vremoved)
+{
+    uuid_vec_t vnew;
+    // Creating a vector of newly collected sub-categories UUIDs.
+    for (LLInventoryModel::cat_array_t::const_iterator iter = vcats.begin();
+        iter != vcats.end();
+        iter++)
+    {
+        vnew.push_back((*iter)->getUUID());
+    }
+
+    uuid_vec_t vcur;
+    getCurrentCategories(vcur);
+
+    LLCommonUtils::computeDifference(vnew, vcur, vadded, vremoved);
+}
+
+void LLOutfitListBase::sortOutfits()
+{
+}
+
+void LLOutfitListBase::highlightBaseOutfit()
+{
+    // id of base outfit
+    LLUUID base_id = LLAppearanceMgr::getInstance()->getBaseOutfitUUID();
+    if (base_id != mHighlightedOutfitUUID)
+    {
+        LLUUID prev_id = mHighlightedOutfitUUID;
+        mHighlightedOutfitUUID = base_id;
+        onHighlightBaseOutfit(base_id, prev_id);
+    }
+}
+
+void LLOutfitListBase::removeSelected()
+{
+    LLNotificationsUtil::add("DeleteOutfits", LLSD(), LLSD(), boost::bind(&LLOutfitListBase::onOutfitsRemovalConfirmation, this, _1, _2));
+}
+
+void LLOutfitListBase::onOutfitsRemovalConfirmation(const LLSD& notification, const LLSD& response)
+{
+    S32 option = LLNotificationsUtil::getSelectedOption(notification, response);
+    if (option != 0) return; // canceled
+
+    if (mSelectedOutfitUUID.notNull())
+    {
+        gInventory.removeCategory(mSelectedOutfitUUID);
+    }
+}
+
+void LLOutfitListBase::setSelectedOutfitByUUID(const LLUUID& outfit_uuid)
+{
+    onSetSelectedOutfitByUUID(outfit_uuid);
+}
+
+boost::signals2::connection LLOutfitListBase::setSelectionChangeCallback(selection_change_callback_t cb)
+{
+    return mSelectionChangeSignal.connect(cb);
+}
+
+void LLOutfitListBase::signalSelectionOutfitUUID(const LLUUID& category_id)
+{
+    mSelectionChangeSignal(category_id);
+}
+
+void LLOutfitListBase::outfitRightClickCallBack(LLUICtrl* ctrl, S32 x, S32 y, const LLUUID& cat_id)
+{
+    onOutfitRightClick(ctrl, x, y, cat_id);
+}
+
+void LLOutfitListBase::ChangeOutfitSelection(LLWearableItemsList* list, const LLUUID& category_id)
+{
+    onChangeOutfitSelection(list, category_id);
+    mSelectedOutfitUUID = category_id;
+    signalSelectionOutfitUUID(category_id);
+}
+
+bool LLOutfitListBase::postBuild()
+{
+    mGearMenu = createGearMenu();
+
+    LLMenuButton* menu_gear_btn = getChild<LLMenuButton>("options_gear_btn");
+
+    menu_gear_btn->setMouseDownCallback(boost::bind(&LLOutfitListGearMenuBase::updateItemsVisibility, mGearMenu));
+    menu_gear_btn->setMenu(mGearMenu->getMenu());
+    return true;
+}
+
+void LLOutfitListBase::collapseAllFolders()
+{
+    onCollapseAllFolders();
+}
+
+void LLOutfitListBase::expandAllFolders()
+{
+    onExpandAllFolders();
+}
+
+void LLOutfitListBase::deselectOutfit(const LLUUID& category_id)
+{
+    // Reset selection if the outfit is selected.
+    if (category_id == mSelectedOutfitUUID)
+    {
+        mSelectedOutfitUUID = LLUUID::null;
+        signalSelectionOutfitUUID(mSelectedOutfitUUID);
+    }
+}
+
+LLContextMenu* LLOutfitContextMenu::createMenu()
+{
+    LLUICtrl::CommitCallbackRegistry::ScopedRegistrar registrar;
+    LLUICtrl::EnableCallbackRegistry::ScopedRegistrar enable_registrar;
+    LLUUID selected_id = mUUIDs.front();
+
+    registrar.add("Outfit.WearReplace",
+        boost::bind(&LLAppearanceMgr::replaceCurrentOutfit, &LLAppearanceMgr::instance(), selected_id));
+    registrar.add("Outfit.WearAdd",
+        boost::bind(&LLAppearanceMgr::addCategoryToCurrentOutfit, &LLAppearanceMgr::instance(), selected_id));
+    registrar.add("Outfit.TakeOff",
+        boost::bind(&LLAppearanceMgr::takeOffOutfit, &LLAppearanceMgr::instance(), selected_id));
+    registrar.add("Outfit.Edit", boost::bind(editOutfit));
+    registrar.add("Outfit.Rename", boost::bind(renameOutfit, selected_id));
+    registrar.add("Outfit.Delete", boost::bind(&LLOutfitListBase::removeSelected, mOutfitList));
+    registrar.add("Outfit.Thumbnail", boost::bind(&LLOutfitContextMenu::onThumbnail, this, selected_id));
+    registrar.add("Outfit.Save", boost::bind(&LLOutfitContextMenu::onSave, this, selected_id));
+
+    enable_registrar.add("Outfit.OnEnable", boost::bind(&LLOutfitContextMenu::onEnable, this, _2));
+    enable_registrar.add("Outfit.OnVisible", boost::bind(&LLOutfitContextMenu::onVisible, this, _2));
+
+    return createFromFile("menu_outfit_tab.xml");
+
+}
+
+bool LLOutfitContextMenu::onEnable(LLSD::String param)
+{
+    LLUUID outfit_cat_id = mUUIDs.back();
+
+    if ("rename" == param)
+    {
+        return get_is_category_renameable(&gInventory, outfit_cat_id);
+    }
+    else if ("wear_replace" == param)
+    {
+        return LLAppearanceMgr::instance().getCanReplaceCOF(outfit_cat_id);
+    }
+    else if ("wear_add" == param)
+    {
+        return LLAppearanceMgr::getCanAddToCOF(outfit_cat_id);
+    }
+    else if ("take_off" == param)
+    {
+        return LLAppearanceMgr::getCanRemoveFromCOF(outfit_cat_id);
+    }
+
+    return true;
+}
+
+bool LLOutfitContextMenu::onVisible(LLSD::String param)
+{
+    LLUUID outfit_cat_id = mUUIDs.back();
+
+    if ("edit" == param)
+    {
+        bool is_worn = LLAppearanceMgr::instance().getBaseOutfitUUID() == outfit_cat_id;
+        return is_worn;
+    }
+    else if ("wear_replace" == param)
+    {
+        return true;
+    }
+    else if ("delete" == param)
+    {
+        return LLAppearanceMgr::instance().getCanRemoveOutfit(outfit_cat_id);
+    }
+
+    return true;
+}
+
+//static
+void LLOutfitContextMenu::editOutfit()
+{
+    LLFloaterSidePanelContainer::showPanel("appearance", LLSD().with("type", "edit_outfit"));
+}
+
+void LLOutfitContextMenu::renameOutfit(const LLUUID& outfit_cat_id)
+{
+    LLAppearanceMgr::instance().renameOutfit(outfit_cat_id);
+}
+
+void LLOutfitContextMenu::onThumbnail(const LLUUID &outfit_cat_id)
+{
+    if (outfit_cat_id.notNull())
+    {
+        LLSD data(outfit_cat_id);
+        LLFloaterReg::showInstance("change_item_thumbnail", data);
+    }
+}
+
+void LLOutfitContextMenu::onSave(const LLUUID &outfit_cat_id)
+{
+    if (outfit_cat_id.notNull())
+    {
+        LLNotificationsUtil::add("ConfirmOverwriteOutfit", LLSD(), LLSD(),
+            [outfit_cat_id](const LLSD &notif, const LLSD &resp)
+        {
+            S32 opt = LLNotificationsUtil::getSelectedOption(notif, resp);
+            if (opt == 0)
+            {
+                LLAppearanceMgr::getInstance()->onOutfitFolderCreated(outfit_cat_id, true);
+            }
+        });
+    }
+}
+
+LLOutfitListGearMenuBase::LLOutfitListGearMenuBase(LLOutfitListBase* olist)
+    :   mOutfitList(olist),
+        mMenu(NULL)
+{
+    llassert_always(mOutfitList);
+
+    LLUICtrl::CommitCallbackRegistry::ScopedRegistrar registrar;
+    LLUICtrl::EnableCallbackRegistry::ScopedRegistrar enable_registrar;
+
+    registrar.add("Gear.Wear", boost::bind(&LLOutfitListGearMenuBase::onWear, this));
+    registrar.add("Gear.TakeOff", boost::bind(&LLOutfitListGearMenuBase::onTakeOff, this));
+    registrar.add("Gear.Rename", boost::bind(&LLOutfitListGearMenuBase::onRename, this));
+    registrar.add("Gear.Delete", boost::bind(&LLOutfitListBase::removeSelected, mOutfitList));
+    registrar.add("Gear.Create", boost::bind(&LLOutfitListGearMenuBase::onCreate, this, _2));
+    registrar.add("Gear.Collapse", boost::bind(&LLOutfitListBase::onCollapseAllFolders, mOutfitList));
+    registrar.add("Gear.Expand", boost::bind(&LLOutfitListBase::onExpandAllFolders, mOutfitList));
+
+    registrar.add("Gear.WearAdd", boost::bind(&LLOutfitListGearMenuBase::onAdd, this));
+    registrar.add("Gear.Save", boost::bind(&LLOutfitListGearMenuBase::onSave, this));
+
+    registrar.add("Gear.Thumbnail", boost::bind(&LLOutfitListGearMenuBase::onThumbnail, this));
+    registrar.add("Gear.SortByName", boost::bind(&LLOutfitListGearMenuBase::onChangeSortOrder, this));
+
+    enable_registrar.add("Gear.OnEnable", boost::bind(&LLOutfitListGearMenuBase::onEnable, this, _2));
+    enable_registrar.add("Gear.OnVisible", boost::bind(&LLOutfitListGearMenuBase::onVisible, this, _2));
+
+    mMenu = LLUICtrlFactory::getInstance()->createFromFile<LLToggleableMenu>(
+        "menu_outfit_gear.xml", gMenuHolder, LLViewerMenuHolderGL::child_registry_t::instance());
+    llassert(mMenu);
+}
+
+LLOutfitListGearMenuBase::~LLOutfitListGearMenuBase()
+{}
+
+void LLOutfitListGearMenuBase::updateItemsVisibility()
+{
+    onUpdateItemsVisibility();
+}
+
+void LLOutfitListGearMenuBase::onUpdateItemsVisibility()
+{
+    if (!mMenu) return;
+
+    bool have_selection = getSelectedOutfitID().notNull();
+    mMenu->setItemVisible("wear_separator", have_selection);
+    mMenu->arrangeAndClear(); // update menu height
+}
+
+LLToggleableMenu* LLOutfitListGearMenuBase::getMenu()
+{
+    return mMenu;
+}
+const LLUUID& LLOutfitListGearMenuBase::getSelectedOutfitID()
+{
+    return mOutfitList->getSelectedOutfitUUID();
+}
+
+LLViewerInventoryCategory* LLOutfitListGearMenuBase::getSelectedOutfit()
+{
+    const LLUUID& selected_outfit_id = getSelectedOutfitID();
+    if (selected_outfit_id.isNull())
+    {
+        return NULL;
+    }
+
+    LLViewerInventoryCategory* cat = gInventory.getCategory(selected_outfit_id);
+    return cat;
+}
+
+void LLOutfitListGearMenuBase::onWear()
+{
+    LLViewerInventoryCategory* selected_outfit = getSelectedOutfit();
+    if (selected_outfit)
+    {
+        LLAppearanceMgr::instance().wearInventoryCategory(
+            selected_outfit, /*copy=*/ false, /*append=*/ false);
+    }
+}
+
+void LLOutfitListGearMenuBase::onAdd()
+{
+    const LLUUID& selected_id = getSelectedOutfitID();
+
+    if (selected_id.notNull())
+    {
+        LLAppearanceMgr::getInstance()->addCategoryToCurrentOutfit(selected_id);
+    }
+}
+
+void LLOutfitListGearMenuBase::onSave()
+{
+    const LLUUID &selected_id = getSelectedOutfitID();
+    LLNotificationsUtil::add("ConfirmOverwriteOutfit", LLSD(), LLSD(),
+        [selected_id](const LLSD &notif, const LLSD &resp)
+    {
+        S32 opt = LLNotificationsUtil::getSelectedOption(notif, resp);
+        if (opt == 0)
+        {
+            LLAppearanceMgr::getInstance()->onOutfitFolderCreated(selected_id, true);
+        }
+    });
+}
+
+void LLOutfitListGearMenuBase::onTakeOff()
+{
+    // Take off selected outfit.
+    const LLUUID& selected_outfit_id = getSelectedOutfitID();
+    if (selected_outfit_id.notNull())
+    {
+        LLAppearanceMgr::instance().takeOffOutfit(selected_outfit_id);
+    }
+}
+
+void LLOutfitListGearMenuBase::onRename()
+{
+    const LLUUID& selected_outfit_id = getSelectedOutfitID();
+    if (selected_outfit_id.notNull())
+    {
+        LLAppearanceMgr::instance().renameOutfit(selected_outfit_id);
+    }
+}
+
+void LLOutfitListGearMenuBase::onCreate(const LLSD& data)
+{
+    LLWearableType::EType type = LLWearableType::getInstance()->typeNameToType(data.asString());
+    if (type == LLWearableType::WT_NONE)
+    {
+        LL_WARNS() << "Invalid wearable type" << LL_ENDL;
+        return;
+    }
+
+    LLAgentWearables::createWearable(type, true);
+}
+
+bool LLOutfitListGearMenuBase::onEnable(LLSD::String param)
+{
+    // Handle the "Wear - Replace Current Outfit" menu option specially
+    // because LLOutfitList::isActionEnabled() checks whether it's allowed
+    // to wear selected outfit OR selected items, while we're only
+    // interested in the outfit (STORM-183).
+    if ("wear" == param)
+    {
+        return LLAppearanceMgr::instance().getCanReplaceCOF(mOutfitList->getSelectedOutfitUUID());
+    }
+
+    return mOutfitList->isActionEnabled(param);
+}
+
+bool LLOutfitListGearMenuBase::onVisible(LLSD::String param)
+{
+    const LLUUID& selected_outfit_id = getSelectedOutfitID();
+    if (selected_outfit_id.isNull()) // no selection or invalid outfit selected
+    {
+        return false;
+    }
+
+    return true;
+}
+
+void LLOutfitListGearMenuBase::onThumbnail()
+{
+    const LLUUID& selected_outfit_id = getSelectedOutfitID();
+    LLSD data(selected_outfit_id);
+    LLFloaterReg::showInstance("change_item_thumbnail", data);
+}
+
+void LLOutfitListGearMenuBase::onChangeSortOrder()
+{
+
+}
+
+LLOutfitListGearMenu::LLOutfitListGearMenu(LLOutfitListBase* olist)
+    : LLOutfitListGearMenuBase(olist)
+{}
+
+LLOutfitListGearMenu::~LLOutfitListGearMenu()
+{}
+
+void LLOutfitListGearMenu::onUpdateItemsVisibility()
+{
+    if (!mMenu) return;
+    mMenu->setItemVisible("expand", true);
+    mMenu->setItemVisible("collapse", true);
+    mMenu->setItemVisible("thumbnail", getSelectedOutfitID().notNull());
+    mMenu->setItemVisible("sepatator3", false);
+    mMenu->setItemVisible("sort_folders_by_name", false);
+    LLOutfitListGearMenuBase::onUpdateItemsVisibility();
+}
+
+bool LLOutfitAccordionCtrlTab::handleToolTip(S32 x, S32 y, MASK mask)
+{
+    if (y >= getLocalRect().getHeight() - getHeaderHeight())
+    {
+        LLSD params;
+        params["inv_type"] = LLInventoryType::IT_CATEGORY;
+        params["thumbnail_id"] = gInventory.getCategory(mFolderID)->getThumbnailUUID();
+        params["item_id"] = mFolderID;
+
+        LLToolTipMgr::instance().show(LLToolTip::Params()
+                                    .message(getToolTip())
+                                    .sticky_rect(calcScreenRect())
+                                    .delay_time(LLView::getTooltipTimeout())
+                                    .create_callback(boost::bind(&LLInspectTextureUtil::createInventoryToolTip, _1))
+                                    .create_params(params));
+        return true;
+    }
+
+    return LLAccordionCtrlTab::handleToolTip(x, y, mask);
+}
+// EOF