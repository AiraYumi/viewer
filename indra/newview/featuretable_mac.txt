--- conflicted
+++ resolved
@@ -250,13 +250,8 @@
 RenderReflectionProbeDetail	1	1
 RenderScreenSpaceReflections 1  0
 RenderReflectionProbeLevel  1   1
-<<<<<<< HEAD
-RenderMirrors				1	0
-RenderHeroProbeResolution	1	1024
-=======
 RenderMirrors				1	1
 RenderHeroProbeResolution	1	512
->>>>>>> 1e9e5a7b
 RenderHeroProbeDistance		1	8
 RenderHeroProbeUpdateRate	1	2
 RenderHeroProbeConservativeUpdateMultiplier 1 8
@@ -291,13 +286,8 @@
 RenderReflectionProbeDetail	1	1
 RenderScreenSpaceReflections 1  0
 RenderReflectionProbeLevel  1   2
-<<<<<<< HEAD
-RenderMirrors				1	0
-RenderHeroProbeResolution	1	1024
-=======
 RenderMirrors				1	1
 RenderHeroProbeResolution	1	512
->>>>>>> 1e9e5a7b
 RenderHeroProbeDistance		1	16
 RenderHeroProbeUpdateRate	1	1
 RenderHeroProbeConservativeUpdateMultiplier 1 4
@@ -333,11 +323,7 @@
 RenderScreenSpaceReflections 1  0
 RenderReflectionProbeLevel  1   3
 RenderMirrors				1	1
-<<<<<<< HEAD
-RenderHeroProbeResolution	1	2048
-=======
 RenderHeroProbeResolution	1	1024
->>>>>>> 1e9e5a7b
 RenderHeroProbeDistance		1	16
 RenderHeroProbeUpdateRate	1	1
 RenderHeroProbeConservativeUpdateMultiplier 1 4
