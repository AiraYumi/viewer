--- conflicted
+++ resolved
@@ -1,95 +1,81 @@
-/**
- * @file llpanelmarketplaceinbox.h
- * @brief Panel for marketplace inbox
- *
-* $LicenseInfo:firstyear=2011&license=viewerlgpl$
- * Second Life Viewer Source Code
- * Copyright (C) 2010, Linden Research, Inc.
- *
- * This library is free software; you can redistribute it and/or
- * modify it under the terms of the GNU Lesser General Public
- * License as published by the Free Software Foundation;
- * version 2.1 of the License only.
- *
- * This library is distributed in the hope that it will be useful,
- * but WITHOUT ANY WARRANTY; without even the implied warranty of
- * MERCHANTABILITY or FITNESS FOR A PARTICULAR PURPOSE.  See the GNU
- * Lesser General Public License for more details.
- *
- * You should have received a copy of the GNU Lesser General Public
- * License along with this library; if not, write to the Free Software
- * Foundation, Inc., 51 Franklin Street, Fifth Floor, Boston, MA  02110-1301  USA
- *
- * Linden Research, Inc., 945 Battery Street, San Francisco, CA  94111  USA
- * $/LicenseInfo$
- */
-
-#ifndef LL_LLPANELMARKETPLACEINBOX_H
-#define LL_LLPANELMARKETPLACEINBOX_H
-
-#include "llpanel.h"
-#include "llfolderview.h"
-class LLButton;
-class LLInventoryPanel;
-class LLUICtrl;
-
-class LLPanelMarketplaceInbox : public LLPanel
-{
-public:
-
-    struct Params : public LLInitParam::Block<Params, LLPanel::Params>
-    {};
-
-    LOG_CLASS(LLPanelMarketplaceInbox);
-
-    // RN: for some reason you can't just use LLUICtrlFactory::getDefaultParams as a default argument in VC8
-    static const LLPanelMarketplaceInbox::Params& getDefaultParams();
-
-    LLPanelMarketplaceInbox(const Params& p = getDefaultParams());
-    ~LLPanelMarketplaceInbox();
-
-    /*virtual*/ BOOL postBuild();
-
-    /*virtual*/ BOOL handleDragAndDrop(S32 x, S32 y, MASK mask, BOOL drop, EDragAndDropType cargo_type, void *cargo_data, EAcceptance *accept, std::string& tooltip_msg);
-
-<<<<<<< HEAD
-	bool postBuild() override;
-	
-	bool handleDragAndDrop(S32 x, S32 y, MASK mask, bool drop, EDragAndDropType cargo_type, void *cargo_data, EAcceptance *accept, std::string& tooltip_msg) override;
-
-	void draw() override;
-	
-	LLInventoryPanel * setupInventoryPanel();
-=======
-    /*virtual*/ void draw();
-
-    LLInventoryPanel * setupInventoryPanel();
->>>>>>> e1623bb2
-
-    void onClearSearch();
-    void onFilterEdit(const std::string& search_string);
-
-    U32 getFreshItemCount() const;
-    U32 getTotalItemCount() const;
-
-    std::string getBadgeString() const;
-
-private:
-
-    void onSelectionChange();
-
-<<<<<<< HEAD
-	void onFocusReceived() override;
-=======
-    void onFocusReceived();
->>>>>>> e1623bb2
-
-private:
-    LLUICtrl *          mFreshCountCtrl;
-    LLButton *          mInboxButton;
-    LLInventoryPanel *  mInventoryPanel;
-    LLSaveFolderState*          mSavedFolderState;
-};
-
-
-#endif //LL_LLPANELMARKETPLACEINBOX_H+/**
+ * @file llpanelmarketplaceinbox.h
+ * @brief Panel for marketplace inbox
+ *
+* $LicenseInfo:firstyear=2011&license=viewerlgpl$
+ * Second Life Viewer Source Code
+ * Copyright (C) 2010, Linden Research, Inc.
+ *
+ * This library is free software; you can redistribute it and/or
+ * modify it under the terms of the GNU Lesser General Public
+ * License as published by the Free Software Foundation;
+ * version 2.1 of the License only.
+ *
+ * This library is distributed in the hope that it will be useful,
+ * but WITHOUT ANY WARRANTY; without even the implied warranty of
+ * MERCHANTABILITY or FITNESS FOR A PARTICULAR PURPOSE.  See the GNU
+ * Lesser General Public License for more details.
+ *
+ * You should have received a copy of the GNU Lesser General Public
+ * License along with this library; if not, write to the Free Software
+ * Foundation, Inc., 51 Franklin Street, Fifth Floor, Boston, MA  02110-1301  USA
+ *
+ * Linden Research, Inc., 945 Battery Street, San Francisco, CA  94111  USA
+ * $/LicenseInfo$
+ */
+
+#ifndef LL_LLPANELMARKETPLACEINBOX_H
+#define LL_LLPANELMARKETPLACEINBOX_H
+
+#include "llpanel.h"
+#include "llfolderview.h"
+class LLButton;
+class LLInventoryPanel;
+class LLUICtrl;
+
+class LLPanelMarketplaceInbox : public LLPanel
+{
+public:
+
+    struct Params : public LLInitParam::Block<Params, LLPanel::Params>
+    {};
+
+    LOG_CLASS(LLPanelMarketplaceInbox);
+
+    // RN: for some reason you can't just use LLUICtrlFactory::getDefaultParams as a default argument in VC8
+    static const LLPanelMarketplaceInbox::Params& getDefaultParams();
+
+    LLPanelMarketplaceInbox(const Params& p = getDefaultParams());
+    ~LLPanelMarketplaceInbox();
+
+    bool postBuild() override;
+
+    bool handleDragAndDrop(S32 x, S32 y, MASK mask, bool drop, EDragAndDropType cargo_type, void *cargo_data, EAcceptance *accept, std::string& tooltip_msg) override;
+
+    void draw() override;
+
+    LLInventoryPanel * setupInventoryPanel();
+
+    void onClearSearch();
+    void onFilterEdit(const std::string& search_string);
+
+    U32 getFreshItemCount() const;
+    U32 getTotalItemCount() const;
+
+    std::string getBadgeString() const;
+
+private:
+
+    void onSelectionChange();
+
+    void onFocusReceived() override;
+
+private:
+    LLUICtrl *          mFreshCountCtrl;
+    LLButton *          mInboxButton;
+    LLInventoryPanel *  mInventoryPanel;
+    LLSaveFolderState*          mSavedFolderState;
+};
+
+
+#endif //LL_LLPANELMARKETPLACEINBOX_H