--- conflicted
+++ resolved
@@ -1,248 +1,244 @@
-/**
- * @file llfloatereditextdaycycle.h
- * @brief Floater to create or edit a day cycle
- *
- * $LicenseInfo:firstyear=2011&license=viewerlgpl$
- * Second Life Viewer Source Code
- * Copyright (C) 2011, Linden Research, Inc.
- *
- * This library is free software; you can redistribute it and/or
- * modify it under the terms of the GNU Lesser General Public
- * License as published by the Free Software Foundation;
- * version 2.1 of the License only.
- *
- * This library is distributed in the hope that it will be useful,
- * but WITHOUT ANY WARRANTY; without even the implied warranty of
- * MERCHANTABILITY or FITNESS FOR A PARTICULAR PURPOSE.  See the GNU
- * Lesser General Public License for more details.
- *
- * You should have received a copy of the GNU Lesser General Public
- * License along with this library; if not, write to the Free Software
- * Foundation, Inc., 51 Franklin Street, Fifth Floor, Boston, MA  02110-1301  USA
- *
- * Linden Research, Inc., 945 Battery Street, San Francisco, CA  94111  USA
- * $/LicenseInfo$
- */
-
-#ifndef LL_LLFLOATEREDITEXTDAYCYCLE_H
-#define LL_LLFLOATEREDITEXTDAYCYCLE_H
-
-#include "llfloater.h"
-#include "llsettingsdaycycle.h"
-#include <boost/signals2.hpp>
-
-#include "llenvironment.h"
-#include "llfloatereditenvironmentbase.h"
-
-class LLCheckBoxCtrl;
-class LLComboBox;
-class LLFlyoutComboBtnCtrl;
-class LLLineEditor;
-class LLMultiSliderCtrl;
-class LLTextBox;
-class LLTimeCtrl;
-class LLTabContainer;
-
-class LLInventoryItem;
-class LLDaySettingCopiedCallback;
-
-typedef std::shared_ptr<LLSettingsBase> LLSettingsBasePtr_t;
-
-/**
- * Floater for creating or editing a day cycle.
- */
-class LLFloaterEditExtDayCycle : public LLFloaterEditEnvironmentBase
-{
-    LOG_CLASS(LLFloaterEditExtDayCycle);
-
-    friend class LLDaySettingCopiedCallback;
-
-public:
-    static const std::string    KEY_EDIT_CONTEXT;
-    static const std::string    KEY_DAY_LENGTH;
-    static const std::string    KEY_CANMOD;
-
-    static const std::string    VALUE_CONTEXT_INVENTORY;
-    static const std::string    VALUE_CONTEXT_PARCEL;
-    static const std::string    VALUE_CONTEXT_REGION;
-
-    enum edit_context_t {
-        CONTEXT_UNKNOWN,
-        CONTEXT_INVENTORY,
-        CONTEXT_PARCEL,
-        CONTEXT_REGION
-    };
-
-    typedef boost::signals2::signal<void(LLSettingsDay::ptr_t)> edit_commit_signal_t;
-    typedef boost::signals2::connection connection_t;
-
-                                LLFloaterEditExtDayCycle(const LLSD &key);
-    virtual                     ~LLFloaterEditExtDayCycle();
-
-    virtual bool                postBuild() override;
-    virtual void                onOpen(const LLSD& key) override;
-    virtual void                onClose(bool app_quitting) override;
-    //virtual void                onFocusReceived() override;
-    //virtual void                onFocusLost() override;
-    virtual void                onVisibilityChange(bool new_visibility) override;
-
-    connection_t                setEditCommitSignal(edit_commit_signal_t::slot_type cb);
-
-    virtual void                refresh() override;
-
-    void                        setEditDayCycle(const LLSettingsDay::ptr_t &pday);
-    void                        setEditDefaultDayCycle();
-    std::string                 getEditName() const;
-    void                        setEditName(const std::string &name);
-    LLUUID                      getEditingAssetId() { return mEditDay ? mEditDay->getAssetId() : LLUUID::null; }
-    LLUUID                      getEditingInventoryId() { return mInventoryId; }
-
-    virtual LLSettingsBase::ptr_t getEditSettings()   const override { return mEditDay; }
-
-
-<<<<<<< HEAD
-    bool			            handleKeyUp(KEY key, MASK mask, bool called_from_parent) override;
-=======
-    BOOL                        handleKeyUp(KEY key, MASK mask, BOOL called_from_parent) override;
->>>>>>> e1623bb2
-
-protected:
-    virtual void                setEditSettingsAndUpdate(const LLSettingsBase::ptr_t &settings) override;
-
-private:
-    typedef std::function<void()> on_confirm_fn;
-    F32 getCurrentFrame() const;
-
-    // flyout response/click
-    void                        onButtonApply(LLUICtrl *ctrl, const LLSD &data);
-    //virtual void                onClickCloseBtn(bool app_quitting = false) override;
-    //void                        onButtonImport();
-    void                        onButtonLoadFrame();
-    void                        onAddFrame();
-    void                        onRemoveFrame();
-    void                        onCloneTrack();
-    void                        onLoadTrack();
-    void                        onClearTrack();
-    void                        onCommitName(class LLLineEditor* caller, void* user_data);
-    void                        onTrackSelectionCallback(const LLSD& user_data);
-    void                        onPlayActionCallback(const LLSD& user_data);
-    // time slider clicked
-    void                        onTimeSliderCallback();
-    // a frame moved or frame selection changed
-    void                        onFrameSliderCallback(const LLSD &);
-    void                        onFrameSliderDoubleClick(S32 x, S32 y, MASK mask);
-    void                        onFrameSliderMouseDown(S32 x, S32 y, MASK mask);
-    void                        onFrameSliderMouseUp(S32 x, S32 y, MASK mask);
-
-    void                        cloneTrack(U32 source_index, U32 dest_index);
-    void                        cloneTrack(const LLSettingsDay::ptr_t &source_day, U32 source_index, U32 dest_index);
-    void                        selectTrack(U32 track_index, bool force = false);
-    void                        selectFrame(F32 frame, F32 slop_factor);
-    void                        clearTabs();
-    void                        updateTabs();
-    void                        updateWaterTabs(const LLSettingsWaterPtr_t &p_water);
-    void                        updateSkyTabs(const LLSettingsSkyPtr_t &p_sky);
-    void                        updateButtons();
-    void                        updateLabels();
-    void                        updateSlider(); //generate sliders from current track
-    void                        updateTimeAndLabel();
-    void                        addSliderFrame(F32 frame, const LLSettingsBase::ptr_t &setting, bool update_ui = true);
-    void                        removeCurrentSliderFrame();
-    void                        removeSliderFrame(F32 frame);
-
-    virtual void                doImportFromDisk() override;
-    void                        loadSettingFromFile(const std::vector<std::string>& filenames);
-    void                        doApplyCommit(LLSettingsDay::ptr_t day);
-    void                        onInventoryCreated(LLUUID asset_id, LLUUID inventory_id);
-    void                        onInventoryCreated(LLUUID asset_id, LLUUID inventory_id, LLSD results);
-    void                        onInventoryUpdated(LLUUID asset_id, LLUUID inventory_id, LLSD results);
-
-
-    void                        doOpenTrackFloater(const LLSD &args);
-    void                        doCloseTrackFloater(bool quitting = false);
-    virtual LLFloaterSettingsPicker* getSettingsPicker() override;
-    void                        onPickerCommitTrackId(U32 track_id);
-
-    void                        doOpenInventoryFloater(LLSettingsType::type_e type, LLUUID curritem);
-    //void                        doCloseInventoryFloater(bool quitting = false);
-    void                        onPickerCommitSetting(LLUUID item_id, S32 track);
-    void                        onAssetLoadedForInsertion(LLUUID item_id,
-                                                          LLUUID asset_id,
-                                                          LLSettingsBase::ptr_t settings,
-                                                          S32 status,
-                                                          S32 source_track,
-                                                          S32 dest_track,
-                                                          LLSettingsBase::TrackPosition dest_frame);
-
-    virtual void                updateEditEnvironment() override;
-    void                        synchronizeTabs();
-    void                        reblendSettings();
-
-    void                        setTabsData(LLTabContainer * tabcontainer, const LLSettingsBase::ptr_t &settings, bool editable);
-
-    // play functions
-    void                        startPlay();
-    void                        stopPlay();
-    static void                 onIdlePlay(void *);
-
-    bool                        getIsDirty() const  { return mIsDirty; }
-    void                        setDirtyFlag()      { mIsDirty = true; }
-    virtual void                clearDirtyFlag() override;
-
-    bool                        isRemovingFrameAllowed();
-    bool                        isAddingFrameAllowed();
-
-    void                        showHDRNotification(const LLSettingsDay::ptr_t &pday);
-
-    LLSettingsDay::ptr_t        mEditDay; // edited copy
-    LLSettingsDay::Seconds      mDayLength;
-    U32                         mCurrentTrack;
-    std::string                 mLastFrameSlider;
-    bool                        mShiftCopyEnabled;
-
-    LLButton*                   mAddFrameButton;
-    LLButton*                   mDeleteFrameButton;
-    LLButton*                   mImportButton;
-    LLButton*                   mLoadFrame;
-    LLButton *                  mCloneTrack;
-    LLButton *                  mLoadTrack;
-    LLButton *                  mClearTrack;
-    LLMultiSliderCtrl*          mTimeSlider;
-    LLMultiSliderCtrl*          mFramesSlider;
-    LLView*                     mSkyTabLayoutContainer;
-    LLView*                     mWaterTabLayoutContainer;
-    LLTextBox*                  mCurrentTimeLabel;
-    LLFlyoutComboBtnCtrl *      mFlyoutControl;
-
-    LLHandle<LLFloater>         mTrackFloater;
-
-    LLTrackBlenderLoopingManual::ptr_t  mSkyBlender;
-    LLTrackBlenderLoopingManual::ptr_t  mWaterBlender;
-    LLSettingsSky::ptr_t        mScratchSky;
-    LLSettingsWater::ptr_t      mScratchWater;
-    LLSettingsBase::ptr_t       mCurrentEdit;
-    LLSettingsSky::ptr_t        mEditSky;
-    LLSettingsWater::ptr_t      mEditWater;
-
-    LLFrameTimer                mPlayTimer;
-    F32                         mPlayStartFrame; // an env frame
-    bool                        mIsPlaying;
-
-    edit_commit_signal_t        mCommitSignal;
-
-    edit_context_t              mEditContext;
-
-    // For map of sliders to parameters
-    class FrameData
-    {
-    public:
-        FrameData() : mFrame(0) {};
-        FrameData(F32 frame, LLSettingsBase::ptr_t settings) : mFrame(frame), pSettings(settings) {};
-        F32 mFrame;
-        LLSettingsBase::ptr_t pSettings;
-    };
-    typedef std::map<std::string, FrameData> keymap_t;
-    keymap_t mSliderKeyMap; //slider's keys vs old_frames&settings, shadows mFramesSlider
-};
-
-#endif // LL_LLFloaterEditExtDayCycle_H+/**
+ * @file llfloatereditextdaycycle.h
+ * @brief Floater to create or edit a day cycle
+ *
+ * $LicenseInfo:firstyear=2011&license=viewerlgpl$
+ * Second Life Viewer Source Code
+ * Copyright (C) 2011, Linden Research, Inc.
+ *
+ * This library is free software; you can redistribute it and/or
+ * modify it under the terms of the GNU Lesser General Public
+ * License as published by the Free Software Foundation;
+ * version 2.1 of the License only.
+ *
+ * This library is distributed in the hope that it will be useful,
+ * but WITHOUT ANY WARRANTY; without even the implied warranty of
+ * MERCHANTABILITY or FITNESS FOR A PARTICULAR PURPOSE.  See the GNU
+ * Lesser General Public License for more details.
+ *
+ * You should have received a copy of the GNU Lesser General Public
+ * License along with this library; if not, write to the Free Software
+ * Foundation, Inc., 51 Franklin Street, Fifth Floor, Boston, MA  02110-1301  USA
+ *
+ * Linden Research, Inc., 945 Battery Street, San Francisco, CA  94111  USA
+ * $/LicenseInfo$
+ */
+
+#ifndef LL_LLFLOATEREDITEXTDAYCYCLE_H
+#define LL_LLFLOATEREDITEXTDAYCYCLE_H
+
+#include "llfloater.h"
+#include "llsettingsdaycycle.h"
+#include <boost/signals2.hpp>
+
+#include "llenvironment.h"
+#include "llfloatereditenvironmentbase.h"
+
+class LLCheckBoxCtrl;
+class LLComboBox;
+class LLFlyoutComboBtnCtrl;
+class LLLineEditor;
+class LLMultiSliderCtrl;
+class LLTextBox;
+class LLTimeCtrl;
+class LLTabContainer;
+
+class LLInventoryItem;
+class LLDaySettingCopiedCallback;
+
+typedef std::shared_ptr<LLSettingsBase> LLSettingsBasePtr_t;
+
+/**
+ * Floater for creating or editing a day cycle.
+ */
+class LLFloaterEditExtDayCycle : public LLFloaterEditEnvironmentBase
+{
+    LOG_CLASS(LLFloaterEditExtDayCycle);
+
+    friend class LLDaySettingCopiedCallback;
+
+public:
+    static const std::string    KEY_EDIT_CONTEXT;
+    static const std::string    KEY_DAY_LENGTH;
+    static const std::string    KEY_CANMOD;
+
+    static const std::string    VALUE_CONTEXT_INVENTORY;
+    static const std::string    VALUE_CONTEXT_PARCEL;
+    static const std::string    VALUE_CONTEXT_REGION;
+
+    enum edit_context_t {
+        CONTEXT_UNKNOWN,
+        CONTEXT_INVENTORY,
+        CONTEXT_PARCEL,
+        CONTEXT_REGION
+    };
+
+    typedef boost::signals2::signal<void(LLSettingsDay::ptr_t)> edit_commit_signal_t;
+    typedef boost::signals2::connection connection_t;
+
+                                LLFloaterEditExtDayCycle(const LLSD &key);
+    virtual                     ~LLFloaterEditExtDayCycle();
+
+    virtual bool                postBuild() override;
+    virtual void                onOpen(const LLSD& key) override;
+    virtual void                onClose(bool app_quitting) override;
+    //virtual void                onFocusReceived() override;
+    //virtual void                onFocusLost() override;
+    virtual void                onVisibilityChange(bool new_visibility) override;
+
+    connection_t                setEditCommitSignal(edit_commit_signal_t::slot_type cb);
+
+    virtual void                refresh() override;
+
+    void                        setEditDayCycle(const LLSettingsDay::ptr_t &pday);
+    void                        setEditDefaultDayCycle();
+    std::string                 getEditName() const;
+    void                        setEditName(const std::string &name);
+    LLUUID                      getEditingAssetId() { return mEditDay ? mEditDay->getAssetId() : LLUUID::null; }
+    LLUUID                      getEditingInventoryId() { return mInventoryId; }
+
+    virtual LLSettingsBase::ptr_t getEditSettings()   const override { return mEditDay; }
+
+
+    bool                        handleKeyUp(KEY key, MASK mask, bool called_from_parent) override;
+
+protected:
+    virtual void                setEditSettingsAndUpdate(const LLSettingsBase::ptr_t &settings) override;
+
+private:
+    typedef std::function<void()> on_confirm_fn;
+    F32 getCurrentFrame() const;
+
+    // flyout response/click
+    void                        onButtonApply(LLUICtrl *ctrl, const LLSD &data);
+    //virtual void                onClickCloseBtn(bool app_quitting = false) override;
+    //void                        onButtonImport();
+    void                        onButtonLoadFrame();
+    void                        onAddFrame();
+    void                        onRemoveFrame();
+    void                        onCloneTrack();
+    void                        onLoadTrack();
+    void                        onClearTrack();
+    void                        onCommitName(class LLLineEditor* caller, void* user_data);
+    void                        onTrackSelectionCallback(const LLSD& user_data);
+    void                        onPlayActionCallback(const LLSD& user_data);
+    // time slider clicked
+    void                        onTimeSliderCallback();
+    // a frame moved or frame selection changed
+    void                        onFrameSliderCallback(const LLSD &);
+    void                        onFrameSliderDoubleClick(S32 x, S32 y, MASK mask);
+    void                        onFrameSliderMouseDown(S32 x, S32 y, MASK mask);
+    void                        onFrameSliderMouseUp(S32 x, S32 y, MASK mask);
+
+    void                        cloneTrack(U32 source_index, U32 dest_index);
+    void                        cloneTrack(const LLSettingsDay::ptr_t &source_day, U32 source_index, U32 dest_index);
+    void                        selectTrack(U32 track_index, bool force = false);
+    void                        selectFrame(F32 frame, F32 slop_factor);
+    void                        clearTabs();
+    void                        updateTabs();
+    void                        updateWaterTabs(const LLSettingsWaterPtr_t &p_water);
+    void                        updateSkyTabs(const LLSettingsSkyPtr_t &p_sky);
+    void                        updateButtons();
+    void                        updateLabels();
+    void                        updateSlider(); //generate sliders from current track
+    void                        updateTimeAndLabel();
+    void                        addSliderFrame(F32 frame, const LLSettingsBase::ptr_t &setting, bool update_ui = true);
+    void                        removeCurrentSliderFrame();
+    void                        removeSliderFrame(F32 frame);
+
+    virtual void                doImportFromDisk() override;
+    void                        loadSettingFromFile(const std::vector<std::string>& filenames);
+    void                        doApplyCommit(LLSettingsDay::ptr_t day);
+    void                        onInventoryCreated(LLUUID asset_id, LLUUID inventory_id);
+    void                        onInventoryCreated(LLUUID asset_id, LLUUID inventory_id, LLSD results);
+    void                        onInventoryUpdated(LLUUID asset_id, LLUUID inventory_id, LLSD results);
+
+
+    void                        doOpenTrackFloater(const LLSD &args);
+    void                        doCloseTrackFloater(bool quitting = false);
+    virtual LLFloaterSettingsPicker* getSettingsPicker() override;
+    void                        onPickerCommitTrackId(U32 track_id);
+
+    void                        doOpenInventoryFloater(LLSettingsType::type_e type, LLUUID curritem);
+    //void                        doCloseInventoryFloater(bool quitting = false);
+    void                        onPickerCommitSetting(LLUUID item_id, S32 track);
+    void                        onAssetLoadedForInsertion(LLUUID item_id,
+                                                          LLUUID asset_id,
+                                                          LLSettingsBase::ptr_t settings,
+                                                          S32 status,
+                                                          S32 source_track,
+                                                          S32 dest_track,
+                                                          LLSettingsBase::TrackPosition dest_frame);
+
+    virtual void                updateEditEnvironment() override;
+    void                        synchronizeTabs();
+    void                        reblendSettings();
+
+    void                        setTabsData(LLTabContainer * tabcontainer, const LLSettingsBase::ptr_t &settings, bool editable);
+
+    // play functions
+    void                        startPlay();
+    void                        stopPlay();
+    static void                 onIdlePlay(void *);
+
+    bool                        getIsDirty() const  { return mIsDirty; }
+    void                        setDirtyFlag()      { mIsDirty = true; }
+    virtual void                clearDirtyFlag() override;
+
+    bool                        isRemovingFrameAllowed();
+    bool                        isAddingFrameAllowed();
+
+    void                        showHDRNotification(const LLSettingsDay::ptr_t &pday);
+
+    LLSettingsDay::ptr_t        mEditDay; // edited copy
+    LLSettingsDay::Seconds      mDayLength;
+    U32                         mCurrentTrack;
+    std::string                 mLastFrameSlider;
+    bool                        mShiftCopyEnabled;
+
+    LLButton*                   mAddFrameButton;
+    LLButton*                   mDeleteFrameButton;
+    LLButton*                   mImportButton;
+    LLButton*                   mLoadFrame;
+    LLButton *                  mCloneTrack;
+    LLButton *                  mLoadTrack;
+    LLButton *                  mClearTrack;
+    LLMultiSliderCtrl*          mTimeSlider;
+    LLMultiSliderCtrl*          mFramesSlider;
+    LLView*                     mSkyTabLayoutContainer;
+    LLView*                     mWaterTabLayoutContainer;
+    LLTextBox*                  mCurrentTimeLabel;
+    LLFlyoutComboBtnCtrl *      mFlyoutControl;
+
+    LLHandle<LLFloater>         mTrackFloater;
+
+    LLTrackBlenderLoopingManual::ptr_t  mSkyBlender;
+    LLTrackBlenderLoopingManual::ptr_t  mWaterBlender;
+    LLSettingsSky::ptr_t        mScratchSky;
+    LLSettingsWater::ptr_t      mScratchWater;
+    LLSettingsBase::ptr_t       mCurrentEdit;
+    LLSettingsSky::ptr_t        mEditSky;
+    LLSettingsWater::ptr_t      mEditWater;
+
+    LLFrameTimer                mPlayTimer;
+    F32                         mPlayStartFrame; // an env frame
+    bool                        mIsPlaying;
+
+    edit_commit_signal_t        mCommitSignal;
+
+    edit_context_t              mEditContext;
+
+    // For map of sliders to parameters
+    class FrameData
+    {
+    public:
+        FrameData() : mFrame(0) {};
+        FrameData(F32 frame, LLSettingsBase::ptr_t settings) : mFrame(frame), pSettings(settings) {};
+        F32 mFrame;
+        LLSettingsBase::ptr_t pSettings;
+    };
+    typedef std::map<std::string, FrameData> keymap_t;
+    keymap_t mSliderKeyMap; //slider's keys vs old_frames&settings, shadows mFramesSlider
+};
+
+#endif // LL_LLFloaterEditExtDayCycle_H