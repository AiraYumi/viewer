--- conflicted
+++ resolved
@@ -445,12 +445,9 @@
 		RENDER_DEBUG_AVATAR_VOLUME      = 0x0100000,
 		RENDER_DEBUG_BUILD_QUEUE		= 0x0200000,
 		RENDER_DEBUG_AGENT_TARGET       = 0x0400000,
-<<<<<<< HEAD
-		RENDER_DEBUG_PHYSICS_SHAPES     = 0x0800000,
-		RENDER_DEBUG_NORMALS	        = 0x1000000,
-=======
 		RENDER_DEBUG_UPDATE_TYPE		= 0x0800000,
->>>>>>> 939e8d8f
+		RENDER_DEBUG_PHYSICS_SHAPES     = 0x1000000,
+		RENDER_DEBUG_NORMALS	        = 0x2000000,
 	};
 
 public:
