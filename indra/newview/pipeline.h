/** 
 * @file pipeline.h
 * @brief Rendering pipeline definitions
 *
 * $LicenseInfo:firstyear=2001&license=viewerlgpl$
 * Second Life Viewer Source Code
 * Copyright (C) 2010, Linden Research, Inc.
 * 
 * This library is free software; you can redistribute it and/or
 * modify it under the terms of the GNU Lesser General Public
 * License as published by the Free Software Foundation;
 * version 2.1 of the License only.
 * 
 * This library is distributed in the hope that it will be useful,
 * but WITHOUT ANY WARRANTY; without even the implied warranty of
 * MERCHANTABILITY or FITNESS FOR A PARTICULAR PURPOSE.  See the GNU
 * Lesser General Public License for more details.
 * 
 * You should have received a copy of the GNU Lesser General Public
 * License along with this library; if not, write to the Free Software
 * Foundation, Inc., 51 Franklin Street, Fifth Floor, Boston, MA  02110-1301  USA
 * 
 * Linden Research, Inc., 945 Battery Street, San Francisco, CA  94111  USA
 * $/LicenseInfo$
 */

#ifndef LL_PIPELINE_H
#define LL_PIPELINE_H

#include "llcamera.h"
#include "llerror.h"
#include "lldarrayptr.h"
#include "lldqueueptr.h"
#include "lldrawpool.h"
#include "llspatialpartition.h"
#include "m4math.h"
#include "llpointer.h"
#include "lldrawpool.h"
#include "llgl.h"
#include "lldrawable.h"
#include "llrendertarget.h"

#include <stack>

#include <stack>

#include <stack>

class LLViewerTexture;
class LLEdge;
class LLFace;
class LLViewerObject;
class LLAgent;
class LLDisplayPrimitive;
class LLTextureEntry;
class LLRenderFunc;
class LLCubeMap;
class LLCullResult;
class LLVOAvatar;
class LLGLSLShader;
class LLCurlRequest;

class LLMeshResponder;

typedef enum e_avatar_skinning_method
{
	SKIN_METHOD_SOFTWARE,
	SKIN_METHOD_VERTEX_PROGRAM
} EAvatarSkinningMethod;

BOOL compute_min_max(LLMatrix4& box, LLVector2& min, LLVector2& max); // Shouldn't be defined here!
bool LLRayAABB(const LLVector3 &center, const LLVector3 &size, const LLVector3& origin, const LLVector3& dir, LLVector3 &coord, F32 epsilon = 0);
BOOL setup_hud_matrices(); // use whole screen to render hud
BOOL setup_hud_matrices(const LLRect& screen_region); // specify portion of screen (in pixels) to render hud attachments from (for picking)
glh::matrix4f glh_copy_matrix(GLdouble* src);
glh::matrix4f glh_get_current_modelview();
void glh_set_current_modelview(const glh::matrix4f& mat);
glh::matrix4f glh_get_current_projection();
void glh_set_current_projection(glh::matrix4f& mat);
glh::matrix4f gl_ortho(GLfloat left, GLfloat right, GLfloat bottom, GLfloat top, GLfloat znear, GLfloat zfar);
glh::matrix4f gl_perspective(GLfloat fovy, GLfloat aspect, GLfloat zNear, GLfloat zFar);
glh::matrix4f gl_lookat(LLVector3 eye, LLVector3 center, LLVector3 up);

extern LLFastTimer::DeclareTimer FTM_RENDER_GEOMETRY;
extern LLFastTimer::DeclareTimer FTM_RENDER_GRASS;
extern LLFastTimer::DeclareTimer FTM_RENDER_INVISIBLE;
extern LLFastTimer::DeclareTimer FTM_RENDER_OCCLUSION;
extern LLFastTimer::DeclareTimer FTM_RENDER_SHINY;
extern LLFastTimer::DeclareTimer FTM_RENDER_SIMPLE;
extern LLFastTimer::DeclareTimer FTM_RENDER_TERRAIN;
extern LLFastTimer::DeclareTimer FTM_RENDER_TREES;
extern LLFastTimer::DeclareTimer FTM_RENDER_UI;
extern LLFastTimer::DeclareTimer FTM_RENDER_WATER;
extern LLFastTimer::DeclareTimer FTM_RENDER_WL_SKY;
extern LLFastTimer::DeclareTimer FTM_RENDER_ALPHA;
extern LLFastTimer::DeclareTimer FTM_RENDER_CHARACTERS;
extern LLFastTimer::DeclareTimer FTM_RENDER_BUMP;
extern LLFastTimer::DeclareTimer FTM_RENDER_FULLBRIGHT;
extern LLFastTimer::DeclareTimer FTM_RENDER_GLOW;
extern LLFastTimer::DeclareTimer FTM_STATESORT;
extern LLFastTimer::DeclareTimer FTM_PIPELINE;
extern LLFastTimer::DeclareTimer FTM_CLIENT_COPY;


class LLPipeline
{
public:
	LLPipeline();
	~LLPipeline();

	void destroyGL();
	void restoreGL();
	void resetVertexBuffers();
	void resizeScreenTexture();
	void releaseGLBuffers();
	void createGLBuffers();

	void allocateScreenBuffer(U32 resX, U32 resY);
	void allocatePhysicsBuffer();
	
	void resetVertexBuffers(LLDrawable* drawable);
	void generateImpostor(LLVOAvatar* avatar);
	void bindScreenToTexture();
	void renderBloom(BOOL for_snapshot, F32 zoom_factor = 1.f, int subfield = 0);

	void init();
	void cleanup();
	BOOL isInit() { return mInitialized; };

	/// @brief Get a draw pool from pool type (POOL_SIMPLE, POOL_MEDIA) and texture.
	/// @return Draw pool, or NULL if not found.
	LLDrawPool *findPool(const U32 pool_type, LLViewerTexture *tex0 = NULL);

	/// @brief Get a draw pool for faces of the appropriate type and texture.  Create if necessary.
	/// @return Always returns a draw pool.
	LLDrawPool *getPool(const U32 pool_type, LLViewerTexture *tex0 = NULL);

	/// @brief Figures out draw pool type from texture entry. Creates pool if necessary.
	static LLDrawPool* getPoolFromTE(const LLTextureEntry* te, LLViewerTexture* te_image);
	static U32 getPoolTypeFromTE(const LLTextureEntry* te, LLViewerTexture* imagep);

	void		 addPool(LLDrawPool *poolp);	// Only to be used by LLDrawPool classes for splitting pools!
	void		 removePool( LLDrawPool* poolp );

	void		 allocDrawable(LLViewerObject *obj);

	void		 unlinkDrawable(LLDrawable*);

	// Object related methods
	void        markVisible(LLDrawable *drawablep, LLCamera& camera);
	void		markOccluder(LLSpatialGroup* group);
	void		doOcclusion(LLCamera& camera);
	void		markNotCulled(LLSpatialGroup* group, LLCamera &camera);
	void        markMoved(LLDrawable *drawablep, BOOL damped_motion = FALSE);
	void        markShift(LLDrawable *drawablep);
	void        markTextured(LLDrawable *drawablep);
	void		markGLRebuild(LLGLUpdate* glu);
	void		markRebuild(LLSpatialGroup* group, BOOL priority = FALSE);
	void        markRebuild(LLDrawable *drawablep, LLDrawable::EDrawableFlags flag = LLDrawable::REBUILD_ALL, BOOL priority = FALSE);
	void		markPartitionMove(LLDrawable* drawablep);

	//get the object between start and end that's closest to start.
	LLViewerObject* lineSegmentIntersectInWorld(const LLVector3& start, const LLVector3& end,
												BOOL pick_transparent,
												S32* face_hit,                          // return the face hit
												LLVector3* intersection = NULL,         // return the intersection point
												LLVector2* tex_coord = NULL,            // return the texture coordinates of the intersection point
												LLVector3* normal = NULL,               // return the surface normal at the intersection point
												LLVector3* bi_normal = NULL             // return the surface bi-normal at the intersection point  
		);
	LLViewerObject* lineSegmentIntersectInHUD(const LLVector3& start, const LLVector3& end,
											  BOOL pick_transparent,
											  S32* face_hit,                          // return the face hit
											  LLVector3* intersection = NULL,         // return the intersection point
											  LLVector2* tex_coord = NULL,            // return the texture coordinates of the intersection point
											  LLVector3* normal = NULL,               // return the surface normal at the intersection point
											  LLVector3* bi_normal = NULL             // return the surface bi-normal at the intersection point
		);

	// Something about these textures has changed.  Dirty them.
	void        dirtyPoolObjectTextures(const std::set<LLViewerFetchedTexture*>& textures);

	void        resetDrawOrders();

	U32         addObject(LLViewerObject *obj);

	void		enableShadows(const BOOL enable_shadows);

// 	void		setLocalLighting(const BOOL local_lighting);
// 	BOOL		isLocalLightingEnabled() const;
	S32			setLightingDetail(S32 level);
	S32			getLightingDetail() const { return mLightingDetail; }
	S32			getMaxLightingDetail() const;
		
	void		setUseVertexShaders(BOOL use_shaders);
	BOOL		getUseVertexShaders() const { return mVertexShadersEnabled; }
	BOOL		canUseVertexShaders();
	BOOL		canUseWindLightShaders() const;
	BOOL		canUseWindLightShadersOnObjects() const;
	BOOL		canUseAntiAliasing() const;

	// phases
	void resetFrameStats();

	void updateMoveDampedAsync(LLDrawable* drawablep);
	void updateMoveNormalAsync(LLDrawable* drawablep);
	void updateMovedList(LLDrawable::drawable_vector_t& move_list);
	void updateMove();
	BOOL visibleObjectsInFrustum(LLCamera& camera);
	BOOL getVisibleExtents(LLCamera& camera, LLVector3 &min, LLVector3& max);
	BOOL getVisiblePointCloud(LLCamera& camera, LLVector3 &min, LLVector3& max, std::vector<LLVector3>& fp, LLVector3 light_dir = LLVector3(0,0,0));
	void updateCull(LLCamera& camera, LLCullResult& result, S32 water_clip = 0, LLPlane* plane = NULL);  //if water_clip is 0, ignore water plane, 1, cull to above plane, -1, cull to below plane
	void createObjects(F32 max_dtime);
	void createObject(LLViewerObject* vobj);
	void processPartitionQ();
	void updateGeom(F32 max_dtime);
	void updateGL();
	void rebuildPriorityGroups();
	void rebuildGroups();

	//calculate pixel area of given box from vantage point of given camera
	static F32 calcPixelArea(LLVector3 center, LLVector3 size, LLCamera& camera);
	static F32 calcPixelArea(const LLVector4a& center, const LLVector4a& size, LLCamera &camera);

	void stateSort(LLCamera& camera, LLCullResult& result);
	void stateSort(LLSpatialGroup* group, LLCamera& camera);
	void stateSort(LLSpatialBridge* bridge, LLCamera& camera);
	void stateSort(LLDrawable* drawablep, LLCamera& camera);
	void postSort(LLCamera& camera);
	void forAllVisibleDrawables(void (*func)(LLDrawable*));

	void renderObjects(U32 type, U32 mask, BOOL texture = TRUE);
	void renderGroups(LLRenderPass* pass, U32 type, U32 mask, BOOL texture);

	void grabReferences(LLCullResult& result);
	void clearReferences();

	//check references will assert that there are no references in sCullResult to the provided data
	void checkReferences(LLFace* face);
	void checkReferences(LLDrawable* drawable);
	void checkReferences(LLDrawInfo* draw_info);
	void checkReferences(LLSpatialGroup* group);


	void renderGeom(LLCamera& camera, BOOL forceVBOUpdate = FALSE);
	void renderGeomDeferred(LLCamera& camera);
	void renderGeomPostDeferred(LLCamera& camera);
	void renderGeomShadow(LLCamera& camera);
	void bindDeferredShader(LLGLSLShader& shader, U32 light_index = 0, LLRenderTarget* gi_source = NULL, LLRenderTarget* last_gi_post = NULL, U32 noise_map = 0xFFFFFFFF);
	void setupSpotLight(LLGLSLShader& shader, LLDrawable* drawablep);

	void unbindDeferredShader(LLGLSLShader& shader);
	void renderDeferredLighting();
	
	void generateWaterReflection(LLCamera& camera);
	void generateSunShadow(LLCamera& camera);
	void generateHighlight(LLCamera& camera);
	void renderHighlight(const LLViewerObject* obj, F32 fade);
	void setHighlightObject(LLDrawable* obj) { mHighlightObject = obj; }


	void renderShadow(glh::matrix4f& view, glh::matrix4f& proj, LLCamera& camera, LLCullResult& result, BOOL use_shader = TRUE, BOOL use_occlusion = TRUE);
	void generateGI(LLCamera& camera, LLVector3& lightDir, std::vector<LLVector3>& vpc);
	void renderHighlights();
	void renderDebug();
	void renderPhysicsDisplay();

	void rebuildPools(); // Rebuild pools

	void findReferences(LLDrawable *drawablep);	// Find the lists which have references to this object
	BOOL verify();						// Verify that all data in the pipeline is "correct"

	S32  getLightCount() const { return mLights.size(); }

	void calcNearbyLights(LLCamera& camera);
	void setupHWLights(LLDrawPool* pool);
	void setupAvatarLights(BOOL for_edit = FALSE);
	void enableLights(U32 mask);
	void enableLightsStatic();
	void enableLightsDynamic();
	void enableLightsAvatar();
	void enableLightsPreview();
	void enableLightsAvatarEdit(const LLColor4& color);
	void enableLightsFullbright(const LLColor4& color);
	void disableLights();

	void shiftObjects(const LLVector3 &offset);

	void setLight(LLDrawable *drawablep, BOOL is_light);
	
	BOOL hasRenderBatches(const U32 type) const;
	LLCullResult::drawinfo_list_t::iterator beginRenderMap(U32 type);
	LLCullResult::drawinfo_list_t::iterator endRenderMap(U32 type);
	LLCullResult::sg_list_t::iterator beginAlphaGroups();
	LLCullResult::sg_list_t::iterator endAlphaGroups();
	

	void addTrianglesDrawn(S32 index_count, U32 render_type = LLRender::TRIANGLES);

	BOOL hasRenderDebugFeatureMask(const U32 mask) const	{ return (mRenderDebugFeatureMask & mask) ? TRUE : FALSE; }
	BOOL hasRenderDebugMask(const U32 mask) const			{ return (mRenderDebugMask & mask) ? TRUE : FALSE; }
	


	BOOL hasRenderType(const U32 type) const;
	BOOL hasAnyRenderType(const U32 type, ...) const;

	void setRenderTypeMask(U32 type, ...);
	void orRenderTypeMask(U32 type, ...);
	void andRenderTypeMask(U32 type, ...);
	void clearRenderTypeMask(U32 type, ...);
	
	void pushRenderTypeMask();
	void popRenderTypeMask();

	static void toggleRenderType(U32 type);

	// For UI control of render features
	static BOOL hasRenderTypeControl(void* data);
	static void toggleRenderDebug(void* data);
	static void toggleRenderDebugFeature(void* data);
	static void toggleRenderTypeControl(void* data);
	static BOOL toggleRenderTypeControlNegated(void* data);
	static BOOL toggleRenderDebugControl(void* data);
	static BOOL toggleRenderDebugFeatureControl(void* data);
	static void setRenderDebugFeatureControl(U32 bit, bool value);

	static void setRenderParticleBeacons(BOOL val);
	static void toggleRenderParticleBeacons(void* data);
	static BOOL getRenderParticleBeacons(void* data);

	static void setRenderSoundBeacons(BOOL val);
	static void toggleRenderSoundBeacons(void* data);
	static BOOL getRenderSoundBeacons(void* data);

	static void setRenderMOAPBeacons(BOOL val);
	static void toggleRenderMOAPBeacons(void * data);
	static BOOL getRenderMOAPBeacons(void * data);

	static void setRenderPhysicalBeacons(BOOL val);
	static void toggleRenderPhysicalBeacons(void* data);
	static BOOL getRenderPhysicalBeacons(void* data);

	static void setRenderScriptedBeacons(BOOL val);
	static void toggleRenderScriptedBeacons(void* data);
	static BOOL getRenderScriptedBeacons(void* data);

	static void setRenderScriptedTouchBeacons(BOOL val);
	static void toggleRenderScriptedTouchBeacons(void* data);
	static BOOL getRenderScriptedTouchBeacons(void* data);

	static void setRenderBeacons(BOOL val);
	static void toggleRenderBeacons(void* data);
	static BOOL getRenderBeacons(void* data);

	static void setRenderHighlights(BOOL val);
	static void toggleRenderHighlights(void* data);
	static BOOL getRenderHighlights(void* data);

	static void updateRenderDeferred();
	static void refreshRenderDeferred();

	void addDebugBlip(const LLVector3& position, const LLColor4& color);

	static void throttleNewMemoryAllocation(BOOL disable);

private:
	void unloadShaders();
	void addToQuickLookup( LLDrawPool* new_poolp );
	void removeFromQuickLookup( LLDrawPool* poolp );
	BOOL updateDrawableGeom(LLDrawable* drawable, BOOL priority);
	void assertInitializedDoError();
	bool assertInitialized() { const bool is_init = isInit(); if (!is_init) assertInitializedDoError(); return is_init; };
	
public:
	enum {GPU_CLASS_MAX = 3 };

	enum LLRenderTypeMask
	{
		// Following are pool types (some are also object types)
		RENDER_TYPE_SKY							= LLDrawPool::POOL_SKY,
		RENDER_TYPE_WL_SKY						= LLDrawPool::POOL_WL_SKY,
		RENDER_TYPE_GROUND						= LLDrawPool::POOL_GROUND,	
		RENDER_TYPE_TERRAIN						= LLDrawPool::POOL_TERRAIN,
		RENDER_TYPE_SIMPLE						= LLDrawPool::POOL_SIMPLE,
		RENDER_TYPE_GRASS						= LLDrawPool::POOL_GRASS,
		RENDER_TYPE_FULLBRIGHT					= LLDrawPool::POOL_FULLBRIGHT,
		RENDER_TYPE_BUMP						= LLDrawPool::POOL_BUMP,
		RENDER_TYPE_AVATAR						= LLDrawPool::POOL_AVATAR,
		RENDER_TYPE_TREE						= LLDrawPool::POOL_TREE,
		RENDER_TYPE_INVISIBLE					= LLDrawPool::POOL_INVISIBLE,
		RENDER_TYPE_VOIDWATER					= LLDrawPool::POOL_VOIDWATER,
		RENDER_TYPE_WATER						= LLDrawPool::POOL_WATER,
 		RENDER_TYPE_ALPHA						= LLDrawPool::POOL_ALPHA,
		RENDER_TYPE_GLOW						= LLDrawPool::POOL_GLOW,
		RENDER_TYPE_PASS_SIMPLE 				= LLRenderPass::PASS_SIMPLE,
		RENDER_TYPE_PASS_GRASS					= LLRenderPass::PASS_GRASS,
		RENDER_TYPE_PASS_FULLBRIGHT				= LLRenderPass::PASS_FULLBRIGHT,
		RENDER_TYPE_PASS_INVISIBLE				= LLRenderPass::PASS_INVISIBLE,
		RENDER_TYPE_PASS_INVISI_SHINY			= LLRenderPass::PASS_INVISI_SHINY,
		RENDER_TYPE_PASS_FULLBRIGHT_SHINY		= LLRenderPass::PASS_FULLBRIGHT_SHINY,
		RENDER_TYPE_PASS_SHINY					= LLRenderPass::PASS_SHINY,
		RENDER_TYPE_PASS_BUMP					= LLRenderPass::PASS_BUMP,
		RENDER_TYPE_PASS_POST_BUMP				= LLRenderPass::PASS_POST_BUMP,
		RENDER_TYPE_PASS_GLOW					= LLRenderPass::PASS_GLOW,
		RENDER_TYPE_PASS_ALPHA					= LLRenderPass::PASS_ALPHA,
		RENDER_TYPE_PASS_ALPHA_MASK				= LLRenderPass::PASS_ALPHA_MASK,
		RENDER_TYPE_PASS_FULLBRIGHT_ALPHA_MASK	= LLRenderPass::PASS_FULLBRIGHT_ALPHA_MASK,
		RENDER_TYPE_PASS_ALPHA_SHADOW = LLRenderPass::PASS_ALPHA_SHADOW,
		// Following are object types (only used in drawable mRenderType)
		RENDER_TYPE_HUD = LLRenderPass::NUM_RENDER_TYPES,
		RENDER_TYPE_VOLUME,
		RENDER_TYPE_PARTICLES,
		RENDER_TYPE_CLOUDS,
		RENDER_TYPE_HUD_PARTICLES,
		NUM_RENDER_TYPES,
		END_RENDER_TYPES = NUM_RENDER_TYPES
	};

	enum LLRenderDebugFeatureMask
	{
		RENDER_DEBUG_FEATURE_UI					= 0x0001,
		RENDER_DEBUG_FEATURE_SELECTED			= 0x0002,
		RENDER_DEBUG_FEATURE_HIGHLIGHTED		= 0x0004,
		RENDER_DEBUG_FEATURE_DYNAMIC_TEXTURES	= 0x0008,
// 		RENDER_DEBUG_FEATURE_HW_LIGHTING		= 0x0010,
		RENDER_DEBUG_FEATURE_FLEXIBLE			= 0x0010,
		RENDER_DEBUG_FEATURE_FOG				= 0x0020,
		RENDER_DEBUG_FEATURE_FR_INFO			= 0x0080,
		RENDER_DEBUG_FEATURE_FOOT_SHADOWS		= 0x0100,
	};

	enum LLRenderDebugMask
	{
		RENDER_DEBUG_COMPOSITION		= 0x0000001,
		RENDER_DEBUG_VERIFY				= 0x0000002,
		RENDER_DEBUG_BBOXES				= 0x0000004,
		RENDER_DEBUG_OCTREE				= 0x0000008,
		RENDER_DEBUG_PICKING			= 0x0000010,
		RENDER_DEBUG_OCCLUSION			= 0x0000020,
		RENDER_DEBUG_POINTS				= 0x0000040,
		RENDER_DEBUG_TEXTURE_PRIORITY	= 0x0000080,
		RENDER_DEBUG_TEXTURE_AREA		= 0x0000100,
		RENDER_DEBUG_FACE_AREA			= 0x0000200,
		RENDER_DEBUG_PARTICLES			= 0x0000400,
		RENDER_DEBUG_GLOW				= 0x0000800,
		RENDER_DEBUG_TEXTURE_ANIM		= 0x0001000,
		RENDER_DEBUG_LIGHTS				= 0x0002000,
		RENDER_DEBUG_BATCH_SIZE			= 0x0004000,
		RENDER_DEBUG_ALPHA_BINS			= 0x0008000,
		RENDER_DEBUG_RAYCAST            = 0x0010000,
		RENDER_DEBUG_SHAME				= 0x0020000,
		RENDER_DEBUG_SHADOW_FRUSTA		= 0x0040000,
		RENDER_DEBUG_SCULPTED           = 0x0080000,
		RENDER_DEBUG_AVATAR_VOLUME      = 0x0100000,
		RENDER_DEBUG_BUILD_QUEUE		= 0x0200000,
		RENDER_DEBUG_AGENT_TARGET       = 0x0400000,
		RENDER_DEBUG_UPDATE_TYPE		= 0x0800000,
		RENDER_DEBUG_PHYSICS_SHAPES     = 0x1000000,
		RENDER_DEBUG_NORMALS	        = 0x2000000,
		RENDER_DEBUG_LOD_INFO	        = 0x4000000,
	};

public:
	
	LLSpatialPartition* getSpatialPartition(LLViewerObject* vobj);

	void updateCamera(BOOL reset = FALSE);
	
	LLVector3				mFlyCamPosition;
	LLQuaternion			mFlyCamRotation;

	BOOL					 mBackfaceCull;
	S32						 mBatchCount;
	S32						 mMatrixOpCount;
	S32						 mTextureMatrixOps;
	S32						 mMaxBatchSize;
	S32						 mMinBatchSize;
	S32						 mMeanBatchSize;
	S32						 mTrianglesDrawn;
	S32						 mNumVisibleNodes;
	S32						 mVerticesRelit;

	S32						 mDebugTextureUploadCost;
	S32						 mDebugSculptUploadCost;
	S32						 mDebugMeshUploadCost;

	S32						 mLightingChanges;
	S32						 mGeometryChanges;

	S32						 mNumVisibleFaces;

	static S32				sCompiles;

	static BOOL				sShowHUDAttachments;
	static BOOL				sForceOldBakedUpload; // If true will not use capabilities to upload baked textures.
	static S32				sUseOcclusion;  // 0 = no occlusion, 1 = read only, 2 = read/write
	static BOOL				sDelayVBUpdate;
	static BOOL				sAutoMaskAlphaDeferred;
	static BOOL				sAutoMaskAlphaNonDeferred;
	static BOOL				sDisableShaders; // if TRUE, rendering will be done without shaders
	static BOOL				sRenderBump;
	static BOOL				sBakeSunlight;
	static BOOL				sNoAlpha;
	static BOOL				sUseTriStrips;
	static BOOL				sUseFarClip;
	static BOOL				sShadowRender;
	static BOOL				sWaterReflections;
	static BOOL				sDynamicLOD;
	static BOOL				sPickAvatar;
	static BOOL				sReflectionRender;
	static BOOL				sImpostorRender;
	static BOOL				sUnderWaterRender;
	static BOOL				sRenderGlow;
	static BOOL				sTextureBindTest;
	static BOOL				sRenderFrameTest;
	static BOOL				sRenderAttachedLights;
	static BOOL				sRenderAttachedParticles;
	static BOOL				sRenderDeferred;
<<<<<<< HEAD
	static BOOL             sAllowRebuildPriorityGroup;
	static BOOL             sMemAllocationThrottled;
=======
>>>>>>> 44c7c6fe
	static S32				sVisibleLightCount;
	static F32				sMinRenderSize;	

	//screen texture
	U32 					mScreenWidth;
	U32 					mScreenHeight;
	
	LLRenderTarget			mScreen;
	LLRenderTarget			mUIScreen;
	LLRenderTarget			mDeferredScreen;
	LLRenderTarget			mEdgeMap;
	LLRenderTarget			mDeferredDepth;
	LLRenderTarget			mDeferredLight[3];
	LLRenderTarget			mGIMap;
	LLRenderTarget			mGIMapPost[2];
	LLRenderTarget			mLuminanceMap;
	LLRenderTarget			mHighlight;
	LLRenderTarget			mPhysicsDisplay;

	//sun shadow map
	LLRenderTarget			mShadow[6];
	std::vector<LLVector3>	mShadowFrustPoints[4];
	LLVector4				mShadowError;
	LLVector4				mShadowFOV;
	LLVector3				mShadowFrustOrigin[4];
	LLCamera				mShadowCamera[8];
	LLVector3				mShadowExtents[4][2];
	glh::matrix4f			mSunShadowMatrix[6];
	glh::matrix4f			mShadowModelview[6];
	glh::matrix4f			mShadowProjection[6];
	glh::matrix4f			mGIMatrix;
	glh::matrix4f			mGIMatrixProj;
	glh::matrix4f			mGIModelview;
	glh::matrix4f			mGIProjection;
	glh::matrix4f			mGINormalMatrix;
	glh::matrix4f			mGIInvProj;
	LLVector2				mGIRange;
	F32						mGILightRadius;
	
	LLPointer<LLDrawable>				mShadowSpotLight[2];
	F32									mSpotLightFade[2];
	LLPointer<LLDrawable>				mTargetShadowSpotLight[2];

	LLVector4				mSunClipPlanes;
	LLVector4				mSunOrthoClipPlanes;

	LLVector2				mScreenScale;

	//water reflection texture
	LLRenderTarget				mWaterRef;

	//water distortion texture (refraction)
	LLRenderTarget				mWaterDis;

	//texture for making the glow
	LLRenderTarget				mGlow[3];

	//noise map
	U32					mNoiseMap;
	U32					mTrueNoiseMap;
	U32					mLightFunc;

	LLColor4				mSunDiffuse;
	LLVector3				mSunDir;

	BOOL					mInitialized;
	BOOL					mVertexShadersEnabled;
	S32						mVertexShadersLoaded; // 0 = no, 1 = yes, -1 = failed

protected:
	BOOL					mRenderTypeEnabled[NUM_RENDER_TYPES];
	std::stack<std::string> mRenderTypeEnableStack;

	U32						mRenderDebugFeatureMask;
	U32						mRenderDebugMask;

	U32						mOldRenderDebugMask;
	
	/////////////////////////////////////////////
	//
	//
	LLDrawable::drawable_vector_t	mMovedList;
	LLDrawable::drawable_vector_t mMovedBridge;
	LLDrawable::drawable_vector_t	mShiftList;

	/////////////////////////////////////////////
	//
	//
	struct Light
	{
		Light(LLDrawable* ptr, F32 d, F32 f = 0.0f)
			: drawable(ptr),
			  dist(d),
			  fade(f)
		{}
		LLPointer<LLDrawable> drawable;
		F32 dist;
		F32 fade;
		struct compare
		{
			bool operator()(const Light& a, const Light& b) const
			{
				if ( a.dist < b.dist )
					return true;
				else if ( a.dist > b.dist )
					return false;
				else
					return a.drawable < b.drawable;
			}
		};
	};
	typedef std::set< Light, Light::compare > light_set_t;
	
	LLDrawable::drawable_set_t		mLights;
	light_set_t						mNearbyLights; // lights near camera
	LLColor4						mHWLightColors[8];
	
	/////////////////////////////////////////////
	//
	// Different queues of drawables being processed.
	//
	LLDrawable::drawable_list_t 	mBuildQ1; // priority
	LLDrawable::drawable_list_t 	mBuildQ2; // non-priority
	LLSpatialGroup::sg_vector_t		mGroupQ1; //priority
	LLSpatialGroup::sg_vector_t		mGroupQ2; // non-priority

	LLDrawable::drawable_list_t		mPartitionQ; //drawables that need to update their spatial partition radius 

	bool mGroupQ2Locked;
	bool mGroupQ1Locked;

	LLViewerObject::vobj_list_t		mCreateQ;
		
	LLDrawable::drawable_set_t		mRetexturedList;

	class HighlightItem
	{
	public:
		const LLPointer<LLDrawable> mItem;
		mutable F32 mFade;

		HighlightItem(LLDrawable* item)
		: mItem(item), mFade(0)
		{
		}

		bool operator<(const HighlightItem& rhs) const
		{
			return mItem < rhs.mItem;
		}

		bool operator==(const HighlightItem& rhs) const
		{
			return mItem == rhs.mItem;
		}

		void incrFade(F32 val) const
		{
			mFade = llclamp(mFade+val, 0.f, 1.f);
		}
	};

	std::set<HighlightItem> mHighlightSet;
	LLPointer<LLDrawable> mHighlightObject;

	//////////////////////////////////////////////////
	//
	// Draw pools are responsible for storing all rendered data,
	// and performing the actual rendering of objects.
	//
	struct compare_pools
	{
		bool operator()(const LLDrawPool* a, const LLDrawPool* b) const
		{
			if (!a)
				return true;
			else if (!b)
				return false;
			else
			{
				S32 atype = a->getType();
				S32 btype = b->getType();
				if (atype < btype)
					return true;
				else if (atype > btype)
					return false;
				else
					return a->getId() < b->getId();
			}
		}
	};
 	typedef std::set<LLDrawPool*, compare_pools > pool_set_t;
	pool_set_t mPools;
	LLDrawPool*	mLastRebuildPool;
	
	// For quick-lookups into mPools (mapped by texture pointer)
	std::map<uintptr_t, LLDrawPool*>	mTerrainPools;
	std::map<uintptr_t, LLDrawPool*>	mTreePools;
	LLDrawPool*					mAlphaPool;
	LLDrawPool*					mSkyPool;
	LLDrawPool*					mTerrainPool;
	LLDrawPool*					mWaterPool;
	LLDrawPool*					mGroundPool;
	LLRenderPass*				mSimplePool;
	LLRenderPass*				mGrassPool;
	LLRenderPass*				mFullbrightPool;
	LLDrawPool*					mInvisiblePool;
	LLDrawPool*					mGlowPool;
	LLDrawPool*					mBumpPool;
	LLDrawPool*					mWLSkyPool;
	// Note: no need to keep an quick-lookup to avatar pools, since there's only one per avatar
	
public:
	std::vector<LLFace*>		mHighlightFaces;	// highlight faces on physical objects
protected:
	std::vector<LLFace*>		mSelectedFaces;

	class DebugBlip
	{
	public:
		LLColor4 mColor;
		LLVector3 mPosition;
		F32 mAge;

		DebugBlip(const LLVector3& position, const LLColor4& color)
			: mColor(color), mPosition(position), mAge(0.f)
		{ }
	};

	std::list<DebugBlip> mDebugBlips;

	LLPointer<LLViewerFetchedTexture>	mFaceSelectImagep;
	
	U32						mLightMask;
	U32						mLightMovingMask;
	S32						mLightingDetail;
		
	static BOOL				sRenderPhysicalBeacons;
	static BOOL				sRenderMOAPBeacons;
	static BOOL				sRenderScriptedTouchBeacons;
	static BOOL				sRenderScriptedBeacons;
	static BOOL				sRenderParticleBeacons;
	static BOOL				sRenderSoundBeacons;
public:
	static BOOL				sRenderBeacons;
	static BOOL				sRenderHighlight;

	//debug use
	static U32              sCurRenderPoolType ;
};

void render_bbox(const LLVector3 &min, const LLVector3 &max);
void render_hud_elements();

extern LLPipeline gPipeline;
extern BOOL gDebugPipeline;
extern const LLMatrix4* gGLLastMatrix;

#endif<|MERGE_RESOLUTION|>--- conflicted
+++ resolved
@@ -360,9 +360,9 @@
 	static void updateRenderDeferred();
 	static void refreshRenderDeferred();
 
+	static void throttleNewMemoryAllocation(BOOL disable);
+
 	void addDebugBlip(const LLVector3& position, const LLColor4& color);
-
-	static void throttleNewMemoryAllocation(BOOL disable);
 
 private:
 	void unloadShaders();
@@ -517,11 +517,7 @@
 	static BOOL				sRenderAttachedLights;
 	static BOOL				sRenderAttachedParticles;
 	static BOOL				sRenderDeferred;
-<<<<<<< HEAD
-	static BOOL             sAllowRebuildPriorityGroup;
 	static BOOL             sMemAllocationThrottled;
-=======
->>>>>>> 44c7c6fe
 	static S32				sVisibleLightCount;
 	static F32				sMinRenderSize;	
 
