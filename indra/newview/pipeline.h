--- conflicted
+++ resolved
@@ -1,1084 +1,1059 @@
-/**
- * @file pipeline.h
- * @brief Rendering pipeline definitions
- *
- * $LicenseInfo:firstyear=2001&license=viewerlgpl$
- * Second Life Viewer Source Code
- * Copyright (C) 2010, Linden Research, Inc.
- *
- * This library is free software; you can redistribute it and/or
- * modify it under the terms of the GNU Lesser General Public
- * License as published by the Free Software Foundation;
- * version 2.1 of the License only.
- *
- * This library is distributed in the hope that it will be useful,
- * but WITHOUT ANY WARRANTY; without even the implied warranty of
- * MERCHANTABILITY or FITNESS FOR A PARTICULAR PURPOSE.  See the GNU
- * Lesser General Public License for more details.
- *
- * You should have received a copy of the GNU Lesser General Public
- * License along with this library; if not, write to the Free Software
- * Foundation, Inc., 51 Franklin Street, Fifth Floor, Boston, MA  02110-1301  USA
- *
- * Linden Research, Inc., 945 Battery Street, San Francisco, CA  94111  USA
- * $/LicenseInfo$
- */
-
-#ifndef LL_PIPELINE_H
-#define LL_PIPELINE_H
-
-#include "llcamera.h"
-#include "llerror.h"
-#include "lldrawpool.h"
-#include "llspatialpartition.h"
-#include "m4math.h"
-#include "llpointer.h"
-#include "lldrawpoolalpha.h"
-#include "lldrawpoolmaterials.h"
-#include "llgl.h"
-#include "lldrawable.h"
-#include "llrendertarget.h"
-#include "llreflectionmapmanager.h"
-
-#include <stack>
-
-class LLViewerTexture;
-class LLFace;
-class LLViewerObject;
-class LLTextureEntry;
-class LLCullResult;
-class LLVOAvatar;
-class LLVOPartGroup;
-class LLGLSLShader;
-class LLDrawPoolAlpha;
-class LLSettingsSky;
-
-typedef enum e_avatar_skinning_method
-{
-    SKIN_METHOD_SOFTWARE,
-    SKIN_METHOD_VERTEX_PROGRAM
-} EAvatarSkinningMethod;
-
-bool compute_min_max(LLMatrix4& box, LLVector2& min, LLVector2& max); // Shouldn't be defined here!
-bool LLRayAABB(const LLVector3 &center, const LLVector3 &size, const LLVector3& origin, const LLVector3& dir, LLVector3 &coord, F32 epsilon = 0);
-bool setup_hud_matrices(); // use whole screen to render hud
-bool setup_hud_matrices(const LLRect& screen_region); // specify portion of screen (in pixels) to render hud attachments from (for picking)
-
-
-extern LLTrace::BlockTimerStatHandle FTM_RENDER_GEOMETRY;
-extern LLTrace::BlockTimerStatHandle FTM_RENDER_GRASS;
-extern LLTrace::BlockTimerStatHandle FTM_RENDER_INVISIBLE;
-extern LLTrace::BlockTimerStatHandle FTM_RENDER_SHINY;
-extern LLTrace::BlockTimerStatHandle FTM_RENDER_SIMPLE;
-extern LLTrace::BlockTimerStatHandle FTM_RENDER_TERRAIN;
-extern LLTrace::BlockTimerStatHandle FTM_RENDER_TREES;
-extern LLTrace::BlockTimerStatHandle FTM_RENDER_UI;
-extern LLTrace::BlockTimerStatHandle FTM_RENDER_WATER;
-extern LLTrace::BlockTimerStatHandle FTM_RENDER_WL_SKY;
-extern LLTrace::BlockTimerStatHandle FTM_RENDER_ALPHA;
-extern LLTrace::BlockTimerStatHandle FTM_RENDER_CHARACTERS;
-extern LLTrace::BlockTimerStatHandle FTM_RENDER_BUMP;
-extern LLTrace::BlockTimerStatHandle FTM_RENDER_MATERIALS;
-extern LLTrace::BlockTimerStatHandle FTM_RENDER_FULLBRIGHT;
-extern LLTrace::BlockTimerStatHandle FTM_RENDER_GLOW;
-extern LLTrace::BlockTimerStatHandle FTM_STATESORT;
-extern LLTrace::BlockTimerStatHandle FTM_PIPELINE;
-extern LLTrace::BlockTimerStatHandle FTM_CLIENT_COPY;
-
-extern LLTrace::BlockTimerStatHandle FTM_RENDER_UI_HUD;
-extern LLTrace::BlockTimerStatHandle FTM_RENDER_UI_3D;
-extern LLTrace::BlockTimerStatHandle FTM_RENDER_UI_2D;
-
-class LLPipeline
-{
-public:
-    LLPipeline();
-    ~LLPipeline();
-
-    void destroyGL();
-    void restoreGL();
-    void requestResizeScreenTexture(); // set flag only, no work, safer for callbacks...
-    void requestResizeShadowTexture(); // set flag only, no work, safer for callbacks...
-
-    void resizeScreenTexture();
-    void resizeShadowTexture();
-
-    void releaseGLBuffers();
-    void releaseLUTBuffers();
-    void releaseScreenBuffers();
-    void releaseShadowBuffers();
-
-    void createGLBuffers();
-    void createLUTBuffers();
-
-    //allocate the largest screen buffer possible up to resX, resY
-    //returns true if full size buffer allocated, false if some other size is allocated
-    bool allocateScreenBuffer(U32 resX, U32 resY);
-
-    typedef enum {
-        FBO_SUCCESS_FULLRES = 0,
-        FBO_SUCCESS_LOWRES,
-        FBO_FAILURE
-    } eFBOStatus;
-
-private:
-    //implementation of above, wrapped for easy error handling
-    eFBOStatus doAllocateScreenBuffer(U32 resX, U32 resY);
-public:
-
-    //attempt to allocate screen buffers at resX, resY
-    //returns true if allocation successful, false otherwise
-    bool allocateScreenBuffer(U32 resX, U32 resY, U32 samples);
-    bool allocateShadowBuffer(U32 resX, U32 resY);
-
-    // rebuild all LLVOVolume render batches
-    void rebuildDrawInfo();
-
-    // Clear LLFace mVertexBuffer pointers
-    void resetVertexBuffers(LLDrawable* drawable);
-
-    // perform a profile of the given avatar
-    // if profile_attachments is true, run a profile for each attachment
-    void profileAvatar(LLVOAvatar* avatar, bool profile_attachments = false);
-
-    // generate an impostor for the given avatar
-    //  preview_avatar - if true, a preview window render is being performed
-    //  for_profile - if true, a profile is being performed, do not update actual impostor
-    //  specific_attachment - specific attachment to profile, or nullptr to profile entire avatar
-    void generateImpostor(LLVOAvatar* avatar, bool preview_avatar = false, bool for_profile = false, LLViewerObject* specific_attachment = nullptr);
-
-    void bindScreenToTexture();
-    void renderFinalize();
-    void copyScreenSpaceReflections(LLRenderTarget* src, LLRenderTarget* dst);
-    void generateLuminance(LLRenderTarget* src, LLRenderTarget* dst);
-    void generateExposure(LLRenderTarget* src, LLRenderTarget* dst);
-    void gammaCorrect(LLRenderTarget* src, LLRenderTarget* dst);
-    void generateGlow(LLRenderTarget* src);
-    void applyFXAA(LLRenderTarget* src, LLRenderTarget* dst);
-    void renderDoF(LLRenderTarget* src, LLRenderTarget* dst);
-    void copyRenderTarget(LLRenderTarget* src, LLRenderTarget* dst);
-    void combineGlow(LLRenderTarget* src, LLRenderTarget* dst);
-    void visualizeBuffers(LLRenderTarget* src, LLRenderTarget* dst, U32 bufferIndex);
-
-    void init();
-    void cleanup();
-    bool isInit() { return mInitialized; };
-
-    /// @brief Get a draw pool from pool type (POOL_SIMPLE, POOL_MEDIA) and texture.
-    /// @return Draw pool, or NULL if not found.
-    LLDrawPool *findPool(const U32 pool_type, LLViewerTexture *tex0 = NULL);
-
-    /// @brief Get a draw pool for faces of the appropriate type and texture.  Create if necessary.
-    /// @return Always returns a draw pool.
-    LLDrawPool *getPool(const U32 pool_type, LLViewerTexture *tex0 = NULL);
-
-    /// @brief Figures out draw pool type from texture entry. Creates pool if necessary.
-    static LLDrawPool* getPoolFromTE(const LLTextureEntry* te, LLViewerTexture* te_image);
-    static U32 getPoolTypeFromTE(const LLTextureEntry* te, LLViewerTexture* imagep);
-
-    void         addPool(LLDrawPool *poolp);    // Only to be used by LLDrawPool classes for splitting pools!
-    void         removePool( LLDrawPool* poolp );
-
-    void         allocDrawable(LLViewerObject *obj);
-
-    void         unlinkDrawable(LLDrawable*);
-
-    static void removeMutedAVsLights(LLVOAvatar*);
-
-    // Object related methods
-    void        markVisible(LLDrawable *drawablep, LLCamera& camera);
-    void        markOccluder(LLSpatialGroup* group);
-
-    void        doOcclusion(LLCamera& camera);
-    void        markNotCulled(LLSpatialGroup* group, LLCamera &camera);
-    void        markMoved(LLDrawable *drawablep, bool damped_motion = false);
-    void        markShift(LLDrawable *drawablep);
-    void        markTextured(LLDrawable *drawablep);
-    void        markGLRebuild(LLGLUpdate* glu);
-    void        markRebuild(LLSpatialGroup* group);
-    void        markRebuild(LLDrawable *drawablep, LLDrawable::EDrawableFlags flag = LLDrawable::REBUILD_ALL);
-    void        markPartitionMove(LLDrawable* drawablep);
-    void        markMeshDirty(LLSpatialGroup* group);
-
-    //get the object between start and end that's closest to start.
-    LLViewerObject* lineSegmentIntersectInWorld(const LLVector4a& start, const LLVector4a& end,
-                                                bool pick_transparent,
-                                                bool pick_rigged,
-                                                bool pick_unselectable,
-                                                bool pick_reflection_probe,
-                                                S32* face_hit,                          // return the face hit
-                                                LLVector4a* intersection = NULL,         // return the intersection point
-                                                LLVector2* tex_coord = NULL,            // return the texture coordinates of the intersection point
-                                                LLVector4a* normal = NULL,               // return the surface normal at the intersection point
-                                                LLVector4a* tangent = NULL             // return the surface tangent at the intersection point
-        );
-
-    //get the closest particle to start between start and end, returns the LLVOPartGroup and particle index
-    LLVOPartGroup* lineSegmentIntersectParticle(const LLVector4a& start, const LLVector4a& end, LLVector4a* intersection,
-                                                        S32* face_hit);
-
-
-    LLViewerObject* lineSegmentIntersectInHUD(const LLVector4a& start, const LLVector4a& end,
-                                              bool pick_transparent,
-                                              S32* face_hit,                          // return the face hit
-                                              LLVector4a* intersection = NULL,         // return the intersection point
-                                              LLVector2* tex_coord = NULL,            // return the texture coordinates of the intersection point
-                                              LLVector4a* normal = NULL,               // return the surface normal at the intersection point
-                                              LLVector4a* tangent = NULL             // return the surface tangent at the intersection point
-        );
-
-    // Something about these textures has changed.  Dirty them.
-    void        dirtyPoolObjectTextures(const std::set<LLViewerFetchedTexture*>& textures);
-
-    void        resetDrawOrders();
-
-    U32         addObject(LLViewerObject *obj);
-
-    void        enableShadows(const bool enable_shadows);
-    void        releaseSpotShadowTargets();
-    void        releaseSunShadowTargets();
-    void        releaseSunShadowTarget(U32 index);
-
-    bool        shadersLoaded();
-    bool        canUseWindLightShaders() const;
-    bool        canUseAntiAliasing() const;
-
-    // phases
-    void resetFrameStats();
-
-    void updateMoveDampedAsync(LLDrawable* drawablep);
-    void updateMoveNormalAsync(LLDrawable* drawablep);
-    void updateMovedList(LLDrawable::drawable_vector_t& move_list);
-    void updateMove();
-    bool visibleObjectsInFrustum(LLCamera& camera);
-    bool getVisibleExtents(LLCamera& camera, LLVector3 &min, LLVector3& max);
-    bool getVisiblePointCloud(LLCamera& camera, LLVector3 &min, LLVector3& max, std::vector<LLVector3>& fp, LLVector3 light_dir = LLVector3(0,0,0));
-
-    // Populate given LLCullResult with results of a frustum cull of the entire scene against the given LLCamera
-<<<<<<< HEAD
-	void updateCull(LLCamera& camera, LLCullResult& result);
-	void createObjects(F32 max_dtime);
-	void createObject(LLViewerObject* vobj);
-	void processPartitionQ();
-	void updateGeom(F32 max_dtime);
-	void updateGL();
-	void rebuildPriorityGroups();
-	void rebuildGroups();
-	void clearRebuildGroups();
-	void clearRebuildDrawables();
-
-	//calculate pixel area of given box from vantage point of given camera
-	static F32 calcPixelArea(LLVector3 center, LLVector3 size, LLCamera& camera);
-	static F32 calcPixelArea(const LLVector4a& center, const LLVector4a& size, LLCamera &camera);
-
-	void stateSort(LLCamera& camera, LLCullResult& result);
-	void stateSort(LLSpatialGroup* group, LLCamera& camera);
-	void stateSort(LLSpatialBridge* bridge, LLCamera& camera, bool fov_changed = false);
-	void stateSort(LLDrawable* drawablep, LLCamera& camera);
-	void postSort(LLCamera& camera);
-    
-	void forAllVisibleDrawables(void (*func)(LLDrawable*));
-=======
-    void updateCull(LLCamera& camera, LLCullResult& result);
-    void createObjects(F32 max_dtime);
-    void createObject(LLViewerObject* vobj);
-    void processPartitionQ();
-    void updateGeom(F32 max_dtime);
-    void updateGL();
-    void rebuildPriorityGroups();
-    void rebuildGroups();
-    void clearRebuildGroups();
-    void clearRebuildDrawables();
-
-    //calculate pixel area of given box from vantage point of given camera
-    static F32 calcPixelArea(LLVector3 center, LLVector3 size, LLCamera& camera);
-    static F32 calcPixelArea(const LLVector4a& center, const LLVector4a& size, LLCamera &camera);
-
-    void stateSort(LLCamera& camera, LLCullResult& result);
-    void stateSort(LLSpatialGroup* group, LLCamera& camera);
-    void stateSort(LLSpatialBridge* bridge, LLCamera& camera, BOOL fov_changed = FALSE);
-    void stateSort(LLDrawable* drawablep, LLCamera& camera);
-    void postSort(LLCamera& camera);
-
-    void forAllVisibleDrawables(void (*func)(LLDrawable*));
->>>>>>> e1623bb2
-
-    void renderObjects(U32 type, bool texture = true, bool batch_texture = false, bool rigged = false);
-    void renderGLTFObjects(U32 type, bool texture = true, bool rigged = false);
-
-    void renderAlphaObjects(bool rigged = false);
-    void renderMaskedObjects(U32 type, bool texture = true, bool batch_texture = false, bool rigged = false);
-    void renderFullbrightMaskedObjects(U32 type, bool texture = true, bool batch_texture = false, bool rigged = false);
-
-    void renderGroups(LLRenderPass* pass, U32 type, bool texture);
-    void renderRiggedGroups(LLRenderPass* pass, U32 type, bool texture);
-
-    void grabReferences(LLCullResult& result);
-    void clearReferences();
-
-    //check references will assert that there are no references in sCullResult to the provided data
-    void checkReferences(LLFace* face);
-    void checkReferences(LLDrawable* drawable);
-    void checkReferences(LLDrawInfo* draw_info);
-    void checkReferences(LLSpatialGroup* group);
-
-    void renderGeomDeferred(LLCamera& camera, bool do_occlusion = false);
-    void renderGeomPostDeferred(LLCamera& camera);
-    void renderGeomShadow(LLCamera& camera);
-    void bindLightFunc(LLGLSLShader& shader);
-
-    // bind shadow maps
-    // if setup is true, wil lset texture compare mode function and filtering options
-    void bindShadowMaps(LLGLSLShader& shader);
-    void bindDeferredShaderFast(LLGLSLShader& shader);
-    void bindDeferredShader(LLGLSLShader& shader, LLRenderTarget* light_target = nullptr, LLRenderTarget* depth_target = nullptr);
-    void setupSpotLight(LLGLSLShader& shader, LLDrawable* drawablep);
-
-    void unbindDeferredShader(LLGLSLShader& shader);
-
-    // set env_mat parameter in given shader
-    void setEnvMat(LLGLSLShader& shader);
-
-    void bindReflectionProbes(LLGLSLShader& shader);
-    void unbindReflectionProbes(LLGLSLShader& shader);
-
-    void renderDeferredLighting();
-
-    // apply atmospheric haze based on contents of color and depth buffer
-    // should be called just before rendering water when camera is under water
-    // and just before rendering alpha when camera is above water
-    void doAtmospherics();
-
-    // apply water haze based on contents of color and depth buffer
-    // should be called just before rendering pre-water alpha objects
-    void doWaterHaze();
-
-    void postDeferredGammaCorrect(LLRenderTarget* screen_target);
-
-    void generateSunShadow(LLCamera& camera);
-    LLRenderTarget* getSunShadowTarget(U32 i);
-    LLRenderTarget* getSpotShadowTarget(U32 i);
-
-    void renderHighlight(const LLViewerObject* obj, F32 fade);
-
-    void renderShadow(glh::matrix4f& view, glh::matrix4f& proj, LLCamera& camera, LLCullResult& result, bool depth_clamp);
-    void renderHighlights();
-    void renderDebug();
-    void renderPhysicsDisplay();
-
-    void rebuildPools(); // Rebuild pools
-
-    void findReferences(LLDrawable *drawablep); // Find the lists which have references to this object
-    bool verify();                      // Verify that all data in the pipeline is "correct"
-
-    S32  getLightCount() const { return mLights.size(); }
-
-    void calcNearbyLights(LLCamera& camera);
-    void setupHWLights();
-    void setupAvatarLights(bool for_edit = false);
-    void enableLights(U32 mask);
-    void enableLightsDynamic();
-    void enableLightsAvatar();
-    void enableLightsPreview();
-    void enableLightsAvatarEdit(const LLColor4& color);
-    void enableLightsFullbright();
-    void disableLights();
-
-    void shiftObjects(const LLVector3 &offset);
-
-    void setLight(LLDrawable *drawablep, bool is_light);
-
-    bool hasRenderBatches(const U32 type) const;
-    LLCullResult::drawinfo_iterator beginRenderMap(U32 type);
-    LLCullResult::drawinfo_iterator endRenderMap(U32 type);
-    LLCullResult::sg_iterator beginAlphaGroups();
-    LLCullResult::sg_iterator endAlphaGroups();
-    LLCullResult::sg_iterator beginRiggedAlphaGroups();
-    LLCullResult::sg_iterator endRiggedAlphaGroups();
-
-    void addTrianglesDrawn(S32 index_count);
-    void recordTrianglesDrawn();
-
-    bool hasRenderDebugFeatureMask(const U32 mask) const    { return bool(mRenderDebugFeatureMask & mask); }
-    bool hasRenderDebugMask(const U64 mask) const           { return bool(mRenderDebugMask & mask); }
-    void setAllRenderDebugFeatures() { mRenderDebugFeatureMask = 0xffffffff; }
-    void clearAllRenderDebugFeatures() { mRenderDebugFeatureMask = 0x0; }
-    void setAllRenderDebugDisplays() { mRenderDebugMask = 0xffffffffffffffff; }
-    void clearAllRenderDebugDisplays() { mRenderDebugMask = 0x0; }
-
-    bool hasRenderType(const U32 type) const;
-    bool hasAnyRenderType(const U32 type, ...) const;
-
-    static bool isWaterClip();
-
-    void setRenderTypeMask(U32 type, ...);
-    // This is equivalent to 'setRenderTypeMask'
-    //void orRenderTypeMask(U32 type, ...);
-    void andRenderTypeMask(U32 type, ...);
-    void clearRenderTypeMask(U32 type, ...);
-    void setAllRenderTypes();
-    void clearAllRenderTypes();
-
-    void pushRenderTypeMask();
-    void popRenderTypeMask();
-
-    void pushRenderDebugFeatureMask();
-    void popRenderDebugFeatureMask();
-
-    static void toggleRenderType(U32 type);
-
-    // For UI control of render features
-    static bool hasRenderTypeControl(U32 data);
-    static void toggleRenderDebug(U64 data);
-    static void toggleRenderDebugFeature(U32 data);
-    static void toggleRenderTypeControl(U32 data);
-    static bool toggleRenderTypeControlNegated(S32 data);
-    static bool toggleRenderDebugControl(U64 data);
-    static bool toggleRenderDebugFeatureControl(U32 data);
-    static void setRenderDebugFeatureControl(U32 bit, bool value);
-
-    static void setRenderParticleBeacons(bool val);
-    static void toggleRenderParticleBeacons();
-    static bool getRenderParticleBeacons();
-
-    static void setRenderSoundBeacons(bool val);
-    static void toggleRenderSoundBeacons();
-    static bool getRenderSoundBeacons();
-
-    static void setRenderMOAPBeacons(bool val);
-    static void toggleRenderMOAPBeacons();
-    static bool getRenderMOAPBeacons();
-
-    static void setRenderPhysicalBeacons(bool val);
-    static void toggleRenderPhysicalBeacons();
-    static bool getRenderPhysicalBeacons();
-
-    static void setRenderScriptedBeacons(bool val);
-    static void toggleRenderScriptedBeacons();
-    static bool getRenderScriptedBeacons();
-
-    static void setRenderScriptedTouchBeacons(bool val);
-    static void toggleRenderScriptedTouchBeacons();
-    static bool getRenderScriptedTouchBeacons();
-
-    static void setRenderBeacons(bool val);
-    static void toggleRenderBeacons();
-    static bool getRenderBeacons();
-
-    static void setRenderHighlights(bool val);
-    static void toggleRenderHighlights();
-    static bool getRenderHighlights();
-    static void setRenderHighlightTextureChannel(LLRender::eTexIndex channel); // sets which UV setup to display in highlight overlay
-
-    static void updateRenderTransparentWater();
-    static void refreshCachedSettings();
-
-    void addDebugBlip(const LLVector3& position, const LLColor4& color);
-
-    void hidePermanentObjects( std::vector<U32>& restoreList );
-    void restorePermanentObjects( const std::vector<U32>& restoreList );
-    void skipRenderingOfTerrain( bool flag );
-    void hideObject( const LLUUID& id );
-    void restoreHiddenObject( const LLUUID& id );
-    void handleShadowDetailChanged();
-
-    LLReflectionMapManager mReflectionMapManager;
-
-private:
-    void unloadShaders();
-    void addToQuickLookup( LLDrawPool* new_poolp );
-    void removeFromQuickLookup( LLDrawPool* poolp );
-    bool updateDrawableGeom(LLDrawable* drawable);
-    void assertInitializedDoError();
-    bool assertInitialized() { const bool is_init = isInit(); if (!is_init) assertInitializedDoError(); return is_init; };
-    void connectRefreshCachedSettingsSafe(const std::string name);
-    void hideDrawable( LLDrawable *pDrawable );
-    void unhideDrawable( LLDrawable *pDrawable );
-    void skipRenderingShadows();
-public:
-    enum {GPU_CLASS_MAX = 3 };
-
-    enum LLRenderTypeMask
-    {
-        // Following are pool types (some are also object types)
-        RENDER_TYPE_SKY                         = LLDrawPool::POOL_SKY,
-        RENDER_TYPE_WL_SKY                      = LLDrawPool::POOL_WL_SKY,
-        RENDER_TYPE_TERRAIN                     = LLDrawPool::POOL_TERRAIN,
-        RENDER_TYPE_SIMPLE                      = LLDrawPool::POOL_SIMPLE,
-        RENDER_TYPE_GRASS                       = LLDrawPool::POOL_GRASS,
-        RENDER_TYPE_ALPHA_MASK                  = LLDrawPool::POOL_ALPHA_MASK,
-        RENDER_TYPE_FULLBRIGHT_ALPHA_MASK       = LLDrawPool::POOL_FULLBRIGHT_ALPHA_MASK,
-        RENDER_TYPE_FULLBRIGHT                  = LLDrawPool::POOL_FULLBRIGHT,
-        RENDER_TYPE_BUMP                        = LLDrawPool::POOL_BUMP,
-        RENDER_TYPE_MATERIALS                   = LLDrawPool::POOL_MATERIALS,
-        RENDER_TYPE_AVATAR                      = LLDrawPool::POOL_AVATAR,
-        RENDER_TYPE_CONTROL_AV                  = LLDrawPool::POOL_CONTROL_AV, // Animesh
-        RENDER_TYPE_TREE                        = LLDrawPool::POOL_TREE,
-        RENDER_TYPE_VOIDWATER                   = LLDrawPool::POOL_VOIDWATER,
-        RENDER_TYPE_WATER                       = LLDrawPool::POOL_WATER,
-        RENDER_TYPE_GLTF_PBR                    = LLDrawPool::POOL_GLTF_PBR,
-        RENDER_TYPE_GLTF_PBR_ALPHA_MASK         = LLDrawPool::POOL_GLTF_PBR_ALPHA_MASK,
-        RENDER_TYPE_ALPHA                       = LLDrawPool::POOL_ALPHA,
-        RENDER_TYPE_ALPHA_PRE_WATER             = LLDrawPool::POOL_ALPHA_PRE_WATER,
-        RENDER_TYPE_ALPHA_POST_WATER            = LLDrawPool::POOL_ALPHA_POST_WATER,
-        RENDER_TYPE_GLOW                        = LLDrawPool::POOL_GLOW,
-        RENDER_TYPE_PASS_SIMPLE                 = LLRenderPass::PASS_SIMPLE,
-        RENDER_TYPE_PASS_SIMPLE_RIGGED = LLRenderPass::PASS_SIMPLE_RIGGED,
-        RENDER_TYPE_PASS_GRASS                  = LLRenderPass::PASS_GRASS,
-        RENDER_TYPE_PASS_FULLBRIGHT             = LLRenderPass::PASS_FULLBRIGHT,
-        RENDER_TYPE_PASS_FULLBRIGHT_RIGGED = LLRenderPass::PASS_FULLBRIGHT_RIGGED,
-        RENDER_TYPE_PASS_INVISIBLE              = LLRenderPass::PASS_INVISIBLE,
-        RENDER_TYPE_PASS_INVISIBLE_RIGGED = LLRenderPass::PASS_INVISIBLE_RIGGED,
-        RENDER_TYPE_PASS_INVISI_SHINY           = LLRenderPass::PASS_INVISI_SHINY,
-        RENDER_TYPE_PASS_INVISI_SHINY_RIGGED = LLRenderPass::PASS_INVISI_SHINY_RIGGED,
-        RENDER_TYPE_PASS_FULLBRIGHT_SHINY       = LLRenderPass::PASS_FULLBRIGHT_SHINY,
-        RENDER_TYPE_PASS_FULLBRIGHT_SHINY_RIGGED = LLRenderPass::PASS_FULLBRIGHT_SHINY_RIGGED,
-        RENDER_TYPE_PASS_SHINY                  = LLRenderPass::PASS_SHINY,
-        RENDER_TYPE_PASS_SHINY_RIGGED = LLRenderPass::PASS_SHINY_RIGGED,
-        RENDER_TYPE_PASS_BUMP                   = LLRenderPass::PASS_BUMP,
-        RENDER_TYPE_PASS_BUMP_RIGGED = LLRenderPass::PASS_BUMP_RIGGED,
-        RENDER_TYPE_PASS_POST_BUMP              = LLRenderPass::PASS_POST_BUMP,
-        RENDER_TYPE_PASS_POST_BUMP_RIGGED = LLRenderPass::PASS_POST_BUMP_RIGGED,
-        RENDER_TYPE_PASS_GLOW                   = LLRenderPass::PASS_GLOW,
-        RENDER_TYPE_PASS_GLOW_RIGGED = LLRenderPass::PASS_GLOW_RIGGED,
-        RENDER_TYPE_PASS_GLTF_GLOW = LLRenderPass::PASS_GLTF_GLOW,
-        RENDER_TYPE_PASS_GLTF_GLOW_RIGGED = LLRenderPass::PASS_GLTF_GLOW_RIGGED,
-        RENDER_TYPE_PASS_ALPHA                  = LLRenderPass::PASS_ALPHA,
-        RENDER_TYPE_PASS_ALPHA_MASK             = LLRenderPass::PASS_ALPHA_MASK,
-        RENDER_TYPE_PASS_ALPHA_MASK_RIGGED = LLRenderPass::PASS_ALPHA_MASK_RIGGED,
-        RENDER_TYPE_PASS_FULLBRIGHT_ALPHA_MASK  = LLRenderPass::PASS_FULLBRIGHT_ALPHA_MASK,
-        RENDER_TYPE_PASS_FULLBRIGHT_ALPHA_MASK_RIGGED = LLRenderPass::PASS_FULLBRIGHT_ALPHA_MASK_RIGGED,
-        RENDER_TYPE_PASS_MATERIAL               = LLRenderPass::PASS_MATERIAL,
-        RENDER_TYPE_PASS_MATERIAL_RIGGED = LLRenderPass::PASS_MATERIAL_RIGGED,
-        RENDER_TYPE_PASS_MATERIAL_ALPHA         = LLRenderPass::PASS_MATERIAL_ALPHA,
-        RENDER_TYPE_PASS_MATERIAL_ALPHA_RIGGED = LLRenderPass::PASS_MATERIAL_ALPHA_RIGGED,
-        RENDER_TYPE_PASS_MATERIAL_ALPHA_MASK    = LLRenderPass::PASS_MATERIAL_ALPHA_MASK,
-        RENDER_TYPE_PASS_MATERIAL_ALPHA_MASK_RIGGED = LLRenderPass::PASS_MATERIAL_ALPHA_MASK_RIGGED,
-        RENDER_TYPE_PASS_MATERIAL_ALPHA_EMISSIVE= LLRenderPass::PASS_MATERIAL_ALPHA_EMISSIVE,
-        RENDER_TYPE_PASS_MATERIAL_ALPHA_EMISSIVE_RIGGED = LLRenderPass::PASS_MATERIAL_ALPHA_EMISSIVE_RIGGED,
-        RENDER_TYPE_PASS_SPECMAP                = LLRenderPass::PASS_SPECMAP,
-        RENDER_TYPE_PASS_SPECMAP_RIGGED = LLRenderPass::PASS_SPECMAP_RIGGED,
-        RENDER_TYPE_PASS_SPECMAP_BLEND          = LLRenderPass::PASS_SPECMAP_BLEND,
-        RENDER_TYPE_PASS_SPECMAP_BLEND_RIGGED = LLRenderPass::PASS_SPECMAP_BLEND_RIGGED,
-        RENDER_TYPE_PASS_SPECMAP_MASK           = LLRenderPass::PASS_SPECMAP_MASK,
-        RENDER_TYPE_PASS_SPECMAP_MASK_RIGGED = LLRenderPass::PASS_SPECMAP_MASK_RIGGED,
-        RENDER_TYPE_PASS_SPECMAP_EMISSIVE       = LLRenderPass::PASS_SPECMAP_EMISSIVE,
-        RENDER_TYPE_PASS_SPECMAP_EMISSIVE_RIGGED = LLRenderPass::PASS_SPECMAP_EMISSIVE_RIGGED,
-        RENDER_TYPE_PASS_NORMMAP                = LLRenderPass::PASS_NORMMAP,
-        RENDER_TYPE_PASS_NORMMAP_RIGGED = LLRenderPass::PASS_NORMMAP_RIGGED,
-        RENDER_TYPE_PASS_NORMMAP_BLEND          = LLRenderPass::PASS_NORMMAP_BLEND,
-        RENDER_TYPE_PASS_NORMMAP_BLEND_RIGGED = LLRenderPass::PASS_NORMMAP_BLEND_RIGGED,
-        RENDER_TYPE_PASS_NORMMAP_MASK           = LLRenderPass::PASS_NORMMAP_MASK,
-        RENDER_TYPE_PASS_NORMMAP_MASK_RIGGED = LLRenderPass::PASS_NORMMAP_MASK_RIGGED,
-        RENDER_TYPE_PASS_NORMMAP_EMISSIVE       = LLRenderPass::PASS_NORMMAP_EMISSIVE,
-        RENDER_TYPE_PASS_NORMMAP_EMISSIVE_RIGGED = LLRenderPass::PASS_NORMMAP_EMISSIVE_RIGGED,
-        RENDER_TYPE_PASS_NORMSPEC               = LLRenderPass::PASS_NORMSPEC,
-        RENDER_TYPE_PASS_NORMSPEC_RIGGED = LLRenderPass::PASS_NORMSPEC_RIGGED,
-        RENDER_TYPE_PASS_NORMSPEC_BLEND         = LLRenderPass::PASS_NORMSPEC_BLEND,
-        RENDER_TYPE_PASS_NORMSPEC_BLEND_RIGGED = LLRenderPass::PASS_NORMSPEC_BLEND_RIGGED,
-        RENDER_TYPE_PASS_NORMSPEC_MASK          = LLRenderPass::PASS_NORMSPEC_MASK,
-        RENDER_TYPE_PASS_NORMSPEC_MASK_RIGGED = LLRenderPass::PASS_NORMSPEC_MASK_RIGGED,
-        RENDER_TYPE_PASS_NORMSPEC_EMISSIVE      = LLRenderPass::PASS_NORMSPEC_EMISSIVE,
-        RENDER_TYPE_PASS_NORMSPEC_EMISSIVE_RIGGED = LLRenderPass::PASS_NORMSPEC_EMISSIVE_RIGGED,
-        RENDER_TYPE_PASS_GLTF_PBR                 = LLRenderPass::PASS_GLTF_PBR,
-        RENDER_TYPE_PASS_GLTF_PBR_RIGGED         = LLRenderPass::PASS_GLTF_PBR_RIGGED,
-        RENDER_TYPE_PASS_GLTF_PBR_ALPHA_MASK        = LLRenderPass::PASS_GLTF_PBR_ALPHA_MASK,
-        RENDER_TYPE_PASS_GLTF_PBR_ALPHA_MASK_RIGGED = LLRenderPass::PASS_GLTF_PBR_ALPHA_MASK_RIGGED,
-        // Following are object types (only used in drawable mRenderType)
-        RENDER_TYPE_HUD = LLRenderPass::NUM_RENDER_TYPES,
-        RENDER_TYPE_VOLUME,
-        RENDER_TYPE_PARTICLES,
-        RENDER_TYPE_CLOUDS,
-        RENDER_TYPE_HUD_PARTICLES,
-        NUM_RENDER_TYPES,
-        END_RENDER_TYPES = NUM_RENDER_TYPES
-    };
-
-    enum LLRenderDebugFeatureMask
-    {
-        RENDER_DEBUG_FEATURE_UI                 = 0x0001,
-        RENDER_DEBUG_FEATURE_SELECTED           = 0x0002,
-        RENDER_DEBUG_FEATURE_HIGHLIGHTED        = 0x0004,
-        RENDER_DEBUG_FEATURE_DYNAMIC_TEXTURES   = 0x0008,
-//      RENDER_DEBUG_FEATURE_HW_LIGHTING        = 0x0010,
-        RENDER_DEBUG_FEATURE_FLEXIBLE           = 0x0010,
-        RENDER_DEBUG_FEATURE_FOG                = 0x0020,
-        RENDER_DEBUG_FEATURE_FR_INFO            = 0x0080,
-        RENDER_DEBUG_FEATURE_FOOT_SHADOWS       = 0x0100,
-    };
-
-    enum LLRenderDebugMask: U64
-    {
-        RENDER_DEBUG_COMPOSITION        =  0x00000001,
-        RENDER_DEBUG_VERIFY             =  0x00000002,
-        RENDER_DEBUG_BBOXES             =  0x00000004,
-        RENDER_DEBUG_OCTREE             =  0x00000008,
-        RENDER_DEBUG_WIND_VECTORS       =  0x00000010,
-        RENDER_DEBUG_OCCLUSION          =  0x00000020,
-        RENDER_DEBUG_POINTS             =  0x00000040,
-        RENDER_DEBUG_TEXTURE_PRIORITY   =  0x00000080,
-        RENDER_DEBUG_TEXTURE_AREA       =  0x00000100,
-        RENDER_DEBUG_FACE_AREA          =  0x00000200,
-        RENDER_DEBUG_PARTICLES          =  0x00000400,
-        RENDER_DEBUG_GLOW               =  0x00000800, // not used
-        RENDER_DEBUG_TEXTURE_ANIM       =  0x00001000,
-        RENDER_DEBUG_LIGHTS             =  0x00002000,
-        RENDER_DEBUG_BATCH_SIZE         =  0x00004000,
-        RENDER_DEBUG_ALPHA_BINS         =  0x00008000, // not used
-        RENDER_DEBUG_RAYCAST            =  0x00010000,
-        RENDER_DEBUG_AVATAR_DRAW_INFO   =  0x00020000,
-        RENDER_DEBUG_SHADOW_FRUSTA      =  0x00040000,
-        RENDER_DEBUG_SCULPTED           =  0x00080000,
-        RENDER_DEBUG_AVATAR_VOLUME      =  0x00100000,
-        RENDER_DEBUG_AVATAR_JOINTS      =  0x00200000,
-        RENDER_DEBUG_AGENT_TARGET       =  0x00800000,
-        RENDER_DEBUG_UPDATE_TYPE        =  0x01000000,
-        RENDER_DEBUG_PHYSICS_SHAPES     =  0x02000000,
-        RENDER_DEBUG_NORMALS            =  0x04000000,
-        RENDER_DEBUG_LOD_INFO           =  0x08000000,
-        RENDER_DEBUG_ATTACHMENT_BYTES   =  0x20000000, // not used
-        RENDER_DEBUG_TEXEL_DENSITY      =  0x40000000,
-        RENDER_DEBUG_TRIANGLE_COUNT     =  0x80000000,
-        RENDER_DEBUG_IMPOSTORS          = 0x100000000,
-        RENDER_DEBUG_REFLECTION_PROBES  = 0x200000000,
-        RENDER_DEBUG_PROBE_UPDATES      = 0x400000000
-    };
-
-public:
-
-    LLSpatialPartition* getSpatialPartition(LLViewerObject* vobj);
-
-    void updateCamera(bool reset = false);
-
-    LLVector3               mFlyCamPosition;
-    LLQuaternion            mFlyCamRotation;
-
-    bool                     mBackfaceCull;
-    S32                      mMatrixOpCount;
-    S32                      mTextureMatrixOps;
-    S32                      mNumVisibleNodes;
-
-    S32                      mDebugTextureUploadCost;
-    S32                      mDebugSculptUploadCost;
-    S32                      mDebugMeshUploadCost;
-
-    S32                      mNumVisibleFaces;
-
-    S32                     mPoissonOffset;
-
-    static S32              sCompiles;
-
-    static bool             sShowHUDAttachments;
-    static bool             sForceOldBakedUpload; // If true will not use capabilities to upload baked textures.
-    static S32              sUseOcclusion;  // 0 = no occlusion, 1 = read only, 2 = read/write
-    static bool             sAutoMaskAlphaDeferred;
-    static bool             sAutoMaskAlphaNonDeferred;
-    static bool             sRenderTransparentWater;
-    static bool             sBakeSunlight;
-    static bool             sNoAlpha;
-    static bool             sUseFarClip;
-    static bool             sShadowRender;
-    static bool             sDynamicLOD;
-    static bool             sPickAvatar;
-    static bool             sReflectionRender;
-    static bool             sDistortionRender;
-    static bool             sImpostorRender;
-    static bool             sImpostorRenderAlphaDepthPass;
-    static bool             sUnderWaterRender;
-    static bool             sRenderGlow;
-    static bool             sTextureBindTest;
-    static bool             sRenderAttachedLights;
-    static bool             sRenderAttachedParticles;
-    static bool             sRenderDeferred;
-    static bool             sReflectionProbesEnabled;
-    static S32              sVisibleLightCount;
-    static bool             sRenderingHUDs;
-    static F32              sDistortionWaterClipPlaneMargin;
-
-    static LLTrace::EventStatHandle<S64> sStatBatchSize;
-
-    class RenderTargetPack
-    {
-    public:
-        U32                     width = 0;
-        U32                     height = 0;
-
-        //screen texture
-        LLRenderTarget          screen;
-        LLRenderTarget          uiScreen;
-        LLRenderTarget          deferredScreen;
-        LLRenderTarget          fxaaBuffer;
-        LLRenderTarget          edgeMap;
-        LLRenderTarget          deferredLight;
-
-        //sun shadow map
-        LLRenderTarget          shadow[4];
-    };
-
-    // main full resoltuion render target
-    RenderTargetPack mMainRT;
-
-    // auxillary 512x512 render target pack
-    RenderTargetPack mAuxillaryRT;
-
-    // currently used render target pack
-    RenderTargetPack* mRT;
-
-    LLRenderTarget          mSpotShadow[2];
-
-    LLRenderTarget          mPbrBrdfLut;
-
-    // copy of the color/depth buffer just before gamma correction
-    // for use by SSR
-    LLRenderTarget          mSceneMap;
-
-    // exposure map for getting average color in scene
-    LLRenderTarget          mLuminanceMap;
-    LLRenderTarget          mExposureMap;
-    LLRenderTarget          mLastExposure;
-
-    // tonemapped and gamma corrected render ready for post
-    LLRenderTarget          mPostMap;
-
-    LLCullResult            mSky;
-    LLCullResult            mReflectedObjects;
-    LLCullResult            mRefractedObjects;
-
-    //utility buffers for rendering post effects
-    LLPointer<LLVertexBuffer> mDeferredVB;
-
-    // a single triangle that covers the whole screen
-    LLPointer<LLVertexBuffer> mScreenTriangleVB;
-
-    //utility buffer for rendering cubes, 8 vertices are corners of a cube [-1, 1]
-    LLPointer<LLVertexBuffer> mCubeVB;
-
-    //list of currently bound reflection maps
-    std::vector<LLReflectionMap*> mReflectionMaps;
-
-    std::vector<LLVector3>  mShadowFrustPoints[4];
-    LLVector4               mShadowError;
-    LLVector4               mShadowFOV;
-    LLVector3               mShadowFrustOrigin[4];
-    LLCamera                mShadowCamera[8];
-    LLVector3               mShadowExtents[4][2];
-    // TODO : separate Sun Shadow and Spot Shadow matrices
-    glh::matrix4f           mSunShadowMatrix[6];
-    glh::matrix4f           mShadowModelview[6];
-    glh::matrix4f           mShadowProjection[6];
-    glh::matrix4f           mReflectionModelView;
-
-    LLPointer<LLDrawable>   mShadowSpotLight[2];
-    F32                     mSpotLightFade[2];
-    LLPointer<LLDrawable>   mTargetShadowSpotLight[2];
-
-    LLVector4               mSunClipPlanes;
-    LLVector4               mSunOrthoClipPlanes;
-    LLVector2               mScreenScale;
-
-    //water distortion texture (refraction)
-    LLRenderTarget              mWaterDis;
-
-    LLRenderTarget              mBake;
-
-    //texture for making the glow
-    LLRenderTarget              mGlow[3];
-
-    //noise map
-    U32                 mNoiseMap;
-    U32                 mTrueNoiseMap;
-    U32                 mLightFunc;
-
-    LLColor4            mSunDiffuse;
-    LLColor4            mMoonDiffuse;
-    LLVector4           mSunDir;
-    LLVector4           mMoonDir;
-    bool                mNeedsShadowTargetClear;
-
-    LLVector4           mTransformedSunDir;
-    LLVector4           mTransformedMoonDir;
-
-    bool                    mInitialized;
-    bool                    mShadersLoaded;
-
-    U32                     mTransformFeedbackPrimitives; //number of primitives expected to be generated by transform feedback
-protected:
-    bool                    mRenderTypeEnabled[NUM_RENDER_TYPES];
-    std::stack<std::string> mRenderTypeEnableStack;
-
-    U32                     mRenderDebugFeatureMask;
-    U64                     mRenderDebugMask;
-    U64                     mOldRenderDebugMask;
-    std::stack<U32>         mRenderDebugFeatureStack;
-
-    /////////////////////////////////////////////
-    //
-    //
-    LLDrawable::drawable_vector_t   mMovedList;
-    LLDrawable::drawable_vector_t mMovedBridge;
-    LLDrawable::drawable_vector_t   mShiftList;
-
-    /////////////////////////////////////////////
-    //
-    //
-    struct Light
-    {
-        Light(LLDrawable* ptr, F32 d, F32 f = 0.0f)
-            : drawable(ptr),
-              dist(d),
-              fade(f)
-        {}
-        LLPointer<LLDrawable> drawable;
-        F32 dist;
-        F32 fade;
-        struct compare
-        {
-            bool operator()(const Light& a, const Light& b) const
-            {
-                if ( a.dist < b.dist )
-                    return true;
-                else if ( a.dist > b.dist )
-                    return false;
-                else
-                    return a.drawable < b.drawable;
-            }
-        };
-    };
-    typedef std::set< Light, Light::compare > light_set_t;
-
-    LLDrawable::ordered_drawable_set_t  mLights;
-    light_set_t                     mNearbyLights; // lights near camera
-    LLColor4                        mHWLightColors[8];
-
-    /////////////////////////////////////////////
-    //
-    // Different queues of drawables being processed.
-    //
-    LLDrawable::drawable_list_t     mBuildQ1; // priority
-    LLSpatialGroup::sg_vector_t     mGroupQ1; //priority
-
-    LLSpatialGroup::sg_vector_t     mGroupSaveQ1; // a place to save mGroupQ1 until it is safe to unref
-
-    LLSpatialGroup::sg_vector_t     mMeshDirtyGroup; //groups that need rebuildMesh called
-    U32 mMeshDirtyQueryObject;
-
-    LLDrawable::drawable_list_t     mPartitionQ; //drawables that need to update their spatial partition radius
-
-    bool mGroupQ1Locked;
-
-    bool mResetVertexBuffers; //if true, clear vertex buffers on next update
-
-    LLViewerObject::vobj_list_t     mCreateQ;
-
-    LLDrawable::drawable_set_t      mRetexturedList;
-
-    class HighlightItem
-    {
-    public:
-        const LLPointer<LLDrawable> mItem;
-        mutable F32 mFade;
-
-        HighlightItem(LLDrawable* item)
-        : mItem(item), mFade(0)
-        {
-        }
-
-        bool operator<(const HighlightItem& rhs) const
-        {
-            return mItem < rhs.mItem;
-        }
-
-        bool operator==(const HighlightItem& rhs) const
-        {
-            return mItem == rhs.mItem;
-        }
-
-        void incrFade(F32 val) const
-        {
-            mFade = llclamp(mFade+val, 0.f, 1.f);
-        }
-    };
-
-    //////////////////////////////////////////////////
-    //
-    // Draw pools are responsible for storing all rendered data,
-    // and performing the actual rendering of objects.
-    //
-    struct compare_pools
-    {
-        bool operator()(const LLDrawPool* a, const LLDrawPool* b) const
-        {
-            if (!a)
-                return true;
-            else if (!b)
-                return false;
-            else
-            {
-                S32 atype = a->getType();
-                S32 btype = b->getType();
-                if (atype < btype)
-                    return true;
-                else if (atype > btype)
-                    return false;
-                else
-                    return a->getId() < b->getId();
-            }
-        }
-    };
-    typedef std::set<LLDrawPool*, compare_pools > pool_set_t;
-    pool_set_t mPools;
-    LLDrawPool* mLastRebuildPool;
-
-    // For quick-lookups into mPools (mapped by texture pointer)
-    std::map<uintptr_t, LLDrawPool*>    mTerrainPools;
-    std::map<uintptr_t, LLDrawPool*>    mTreePools;
-    LLDrawPoolAlpha*            mAlphaPoolPreWater = nullptr;
-    LLDrawPoolAlpha*            mAlphaPoolPostWater = nullptr;
-    LLDrawPool*                 mSkyPool = nullptr;
-    LLDrawPool*                 mTerrainPool = nullptr;
-    LLDrawPool*                 mWaterPool = nullptr;
-    LLRenderPass*               mSimplePool = nullptr;
-    LLRenderPass*               mGrassPool = nullptr;
-    LLRenderPass*               mAlphaMaskPool = nullptr;
-    LLRenderPass*               mFullbrightAlphaMaskPool = nullptr;
-    LLRenderPass*               mFullbrightPool = nullptr;
-    LLDrawPool*                 mGlowPool = nullptr;
-    LLDrawPool*                 mBumpPool = nullptr;
-    LLDrawPool*                 mMaterialsPool = nullptr;
-    LLDrawPool*                 mWLSkyPool = nullptr;
-    LLDrawPool*                 mPBROpaquePool = nullptr;
-    LLDrawPool*                 mPBRAlphaMaskPool = nullptr;
-
-    // Note: no need to keep an quick-lookup to avatar pools, since there's only one per avatar
-
-public:
-    std::vector<LLFace*>        mHighlightFaces;    // highlight faces on physical objects
-protected:
-    std::vector<LLFace*>        mSelectedFaces;
-
-    class DebugBlip
-    {
-    public:
-        LLColor4 mColor;
-        LLVector3 mPosition;
-        F32 mAge;
-
-        DebugBlip(const LLVector3& position, const LLColor4& color)
-            : mColor(color), mPosition(position), mAge(0.f)
-        { }
-    };
-
-    std::list<DebugBlip> mDebugBlips;
-
-    LLPointer<LLViewerFetchedTexture>   mFaceSelectImagep;
-
-    U32                     mLightMask;
-    U32                     mLightMovingMask;
-
-    static bool             sRenderPhysicalBeacons;
-    static bool             sRenderMOAPBeacons;
-    static bool             sRenderScriptedTouchBeacons;
-    static bool             sRenderScriptedBeacons;
-    static bool             sRenderParticleBeacons;
-    static bool             sRenderSoundBeacons;
-public:
-    static bool             sRenderBeacons;
-    static bool             sRenderHighlight;
-
-    // Determines which set of UVs to use in highlight display
-    //
-    static LLRender::eTexIndex sRenderHighlightTextureChannel;
-
-    //debug use
-    static U32              sCurRenderPoolType ;
-
-    //cached settings
-    static bool WindLightUseAtmosShaders;
-    static bool RenderDeferred;
-    static F32 RenderDeferredSunWash;
-    static U32 RenderFSAASamples;
-    static U32 RenderResolutionDivisor;
-    static bool RenderUIBuffer;
-    static S32 RenderShadowDetail;
-    static S32 RenderShadowSplits;
-    static bool RenderDeferredSSAO;
-    static F32 RenderShadowResolutionScale;
-    static bool RenderDelayCreation;
-    static bool RenderAnimateRes;
-    static bool FreezeTime;
-    static S32 DebugBeaconLineWidth;
-    static F32 RenderHighlightBrightness;
-    static LLColor4 RenderHighlightColor;
-    static F32 RenderHighlightThickness;
-    static bool RenderSpotLightsInNondeferred;
-    static LLColor4 PreviewAmbientColor;
-    static LLColor4 PreviewDiffuse0;
-    static LLColor4 PreviewSpecular0;
-    static LLColor4 PreviewDiffuse1;
-    static LLColor4 PreviewSpecular1;
-    static LLColor4 PreviewDiffuse2;
-    static LLColor4 PreviewSpecular2;
-    static LLVector3 PreviewDirection0;
-    static LLVector3 PreviewDirection1;
-    static LLVector3 PreviewDirection2;
-    static F32 RenderGlowMinLuminance;
-    static F32 RenderGlowMaxExtractAlpha;
-    static F32 RenderGlowWarmthAmount;
-    static LLVector3 RenderGlowLumWeights;
-    static LLVector3 RenderGlowWarmthWeights;
-    static S32 RenderGlowResolutionPow;
-    static S32 RenderGlowIterations;
-    static F32 RenderGlowWidth;
-    static F32 RenderGlowStrength;
-    static bool RenderGlowNoise;
-    static bool RenderDepthOfField;
-    static bool RenderDepthOfFieldInEditMode;
-    static F32 CameraFocusTransitionTime;
-    static F32 CameraFNumber;
-    static F32 CameraFocalLength;
-    static F32 CameraFieldOfView;
-    static F32 RenderShadowNoise;
-    static F32 RenderShadowBlurSize;
-    static F32 RenderSSAOScale;
-    static U32 RenderSSAOMaxScale;
-    static F32 RenderSSAOFactor;
-    static LLVector3 RenderSSAOEffect;
-    static F32 RenderShadowOffsetError;
-    static F32 RenderShadowBiasError;
-    static F32 RenderShadowOffset;
-    static F32 RenderShadowBias;
-    static F32 RenderSpotShadowOffset;
-    static F32 RenderSpotShadowBias;
-    static LLDrawable* RenderSpotLight;
-    static F32 RenderEdgeDepthCutoff;
-    static F32 RenderEdgeNormCutoff;
-    static LLVector3 RenderShadowGaussian;
-    static F32 RenderShadowBlurDistFactor;
-    static bool RenderDeferredAtmospheric;
-    static F32 RenderHighlightFadeTime;
-    static F32 RenderFarClip;
-    static LLVector3 RenderShadowSplitExponent;
-    static F32 RenderShadowErrorCutoff;
-    static F32 RenderShadowFOVCutoff;
-    static bool CameraOffset;
-    static F32 CameraMaxCoF;
-    static F32 CameraDoFResScale;
-    static F32 RenderAutoHideSurfaceAreaLimit;
-    static bool RenderScreenSpaceReflections;
-    static S32 RenderScreenSpaceReflectionIterations;
-    static F32 RenderScreenSpaceReflectionRayStep;
-    static F32 RenderScreenSpaceReflectionDistanceBias;
-    static F32 RenderScreenSpaceReflectionDepthRejectBias;
-    static F32 RenderScreenSpaceReflectionAdaptiveStepMultiplier;
-    static S32 RenderScreenSpaceReflectionGlossySamples;
-    static S32 RenderBufferVisualization;
-};
-
-void render_bbox(const LLVector3 &min, const LLVector3 &max);
-void render_hud_elements();
-
-extern LLPipeline gPipeline;
-extern bool gDebugPipeline;
-extern const LLMatrix4* gGLLastMatrix;
-
-#endif+/**
+ * @file pipeline.h
+ * @brief Rendering pipeline definitions
+ *
+ * $LicenseInfo:firstyear=2001&license=viewerlgpl$
+ * Second Life Viewer Source Code
+ * Copyright (C) 2010, Linden Research, Inc.
+ *
+ * This library is free software; you can redistribute it and/or
+ * modify it under the terms of the GNU Lesser General Public
+ * License as published by the Free Software Foundation;
+ * version 2.1 of the License only.
+ *
+ * This library is distributed in the hope that it will be useful,
+ * but WITHOUT ANY WARRANTY; without even the implied warranty of
+ * MERCHANTABILITY or FITNESS FOR A PARTICULAR PURPOSE.  See the GNU
+ * Lesser General Public License for more details.
+ *
+ * You should have received a copy of the GNU Lesser General Public
+ * License along with this library; if not, write to the Free Software
+ * Foundation, Inc., 51 Franklin Street, Fifth Floor, Boston, MA  02110-1301  USA
+ *
+ * Linden Research, Inc., 945 Battery Street, San Francisco, CA  94111  USA
+ * $/LicenseInfo$
+ */
+
+#ifndef LL_PIPELINE_H
+#define LL_PIPELINE_H
+
+#include "llcamera.h"
+#include "llerror.h"
+#include "lldrawpool.h"
+#include "llspatialpartition.h"
+#include "m4math.h"
+#include "llpointer.h"
+#include "lldrawpoolalpha.h"
+#include "lldrawpoolmaterials.h"
+#include "llgl.h"
+#include "lldrawable.h"
+#include "llrendertarget.h"
+#include "llreflectionmapmanager.h"
+
+#include <stack>
+
+class LLViewerTexture;
+class LLFace;
+class LLViewerObject;
+class LLTextureEntry;
+class LLCullResult;
+class LLVOAvatar;
+class LLVOPartGroup;
+class LLGLSLShader;
+class LLDrawPoolAlpha;
+class LLSettingsSky;
+
+typedef enum e_avatar_skinning_method
+{
+    SKIN_METHOD_SOFTWARE,
+    SKIN_METHOD_VERTEX_PROGRAM
+} EAvatarSkinningMethod;
+
+bool compute_min_max(LLMatrix4& box, LLVector2& min, LLVector2& max); // Shouldn't be defined here!
+bool LLRayAABB(const LLVector3 &center, const LLVector3 &size, const LLVector3& origin, const LLVector3& dir, LLVector3 &coord, F32 epsilon = 0);
+bool setup_hud_matrices(); // use whole screen to render hud
+bool setup_hud_matrices(const LLRect& screen_region); // specify portion of screen (in pixels) to render hud attachments from (for picking)
+
+
+extern LLTrace::BlockTimerStatHandle FTM_RENDER_GEOMETRY;
+extern LLTrace::BlockTimerStatHandle FTM_RENDER_GRASS;
+extern LLTrace::BlockTimerStatHandle FTM_RENDER_INVISIBLE;
+extern LLTrace::BlockTimerStatHandle FTM_RENDER_SHINY;
+extern LLTrace::BlockTimerStatHandle FTM_RENDER_SIMPLE;
+extern LLTrace::BlockTimerStatHandle FTM_RENDER_TERRAIN;
+extern LLTrace::BlockTimerStatHandle FTM_RENDER_TREES;
+extern LLTrace::BlockTimerStatHandle FTM_RENDER_UI;
+extern LLTrace::BlockTimerStatHandle FTM_RENDER_WATER;
+extern LLTrace::BlockTimerStatHandle FTM_RENDER_WL_SKY;
+extern LLTrace::BlockTimerStatHandle FTM_RENDER_ALPHA;
+extern LLTrace::BlockTimerStatHandle FTM_RENDER_CHARACTERS;
+extern LLTrace::BlockTimerStatHandle FTM_RENDER_BUMP;
+extern LLTrace::BlockTimerStatHandle FTM_RENDER_MATERIALS;
+extern LLTrace::BlockTimerStatHandle FTM_RENDER_FULLBRIGHT;
+extern LLTrace::BlockTimerStatHandle FTM_RENDER_GLOW;
+extern LLTrace::BlockTimerStatHandle FTM_STATESORT;
+extern LLTrace::BlockTimerStatHandle FTM_PIPELINE;
+extern LLTrace::BlockTimerStatHandle FTM_CLIENT_COPY;
+
+extern LLTrace::BlockTimerStatHandle FTM_RENDER_UI_HUD;
+extern LLTrace::BlockTimerStatHandle FTM_RENDER_UI_3D;
+extern LLTrace::BlockTimerStatHandle FTM_RENDER_UI_2D;
+
+class LLPipeline
+{
+public:
+    LLPipeline();
+    ~LLPipeline();
+
+    void destroyGL();
+    void restoreGL();
+    void requestResizeScreenTexture(); // set flag only, no work, safer for callbacks...
+    void requestResizeShadowTexture(); // set flag only, no work, safer for callbacks...
+
+    void resizeScreenTexture();
+    void resizeShadowTexture();
+
+    void releaseGLBuffers();
+    void releaseLUTBuffers();
+    void releaseScreenBuffers();
+    void releaseShadowBuffers();
+
+    void createGLBuffers();
+    void createLUTBuffers();
+
+    //allocate the largest screen buffer possible up to resX, resY
+    //returns true if full size buffer allocated, false if some other size is allocated
+    bool allocateScreenBuffer(U32 resX, U32 resY);
+
+    typedef enum {
+        FBO_SUCCESS_FULLRES = 0,
+        FBO_SUCCESS_LOWRES,
+        FBO_FAILURE
+    } eFBOStatus;
+
+private:
+    //implementation of above, wrapped for easy error handling
+    eFBOStatus doAllocateScreenBuffer(U32 resX, U32 resY);
+public:
+
+    //attempt to allocate screen buffers at resX, resY
+    //returns true if allocation successful, false otherwise
+    bool allocateScreenBuffer(U32 resX, U32 resY, U32 samples);
+    bool allocateShadowBuffer(U32 resX, U32 resY);
+
+    // rebuild all LLVOVolume render batches
+    void rebuildDrawInfo();
+
+    // Clear LLFace mVertexBuffer pointers
+    void resetVertexBuffers(LLDrawable* drawable);
+
+    // perform a profile of the given avatar
+    // if profile_attachments is true, run a profile for each attachment
+    void profileAvatar(LLVOAvatar* avatar, bool profile_attachments = false);
+
+    // generate an impostor for the given avatar
+    //  preview_avatar - if true, a preview window render is being performed
+    //  for_profile - if true, a profile is being performed, do not update actual impostor
+    //  specific_attachment - specific attachment to profile, or nullptr to profile entire avatar
+    void generateImpostor(LLVOAvatar* avatar, bool preview_avatar = false, bool for_profile = false, LLViewerObject* specific_attachment = nullptr);
+
+    void bindScreenToTexture();
+    void renderFinalize();
+    void copyScreenSpaceReflections(LLRenderTarget* src, LLRenderTarget* dst);
+    void generateLuminance(LLRenderTarget* src, LLRenderTarget* dst);
+    void generateExposure(LLRenderTarget* src, LLRenderTarget* dst);
+    void gammaCorrect(LLRenderTarget* src, LLRenderTarget* dst);
+    void generateGlow(LLRenderTarget* src);
+    void applyFXAA(LLRenderTarget* src, LLRenderTarget* dst);
+    void renderDoF(LLRenderTarget* src, LLRenderTarget* dst);
+    void copyRenderTarget(LLRenderTarget* src, LLRenderTarget* dst);
+    void combineGlow(LLRenderTarget* src, LLRenderTarget* dst);
+    void visualizeBuffers(LLRenderTarget* src, LLRenderTarget* dst, U32 bufferIndex);
+
+    void init();
+    void cleanup();
+    bool isInit() { return mInitialized; };
+
+    /// @brief Get a draw pool from pool type (POOL_SIMPLE, POOL_MEDIA) and texture.
+    /// @return Draw pool, or NULL if not found.
+    LLDrawPool *findPool(const U32 pool_type, LLViewerTexture *tex0 = NULL);
+
+    /// @brief Get a draw pool for faces of the appropriate type and texture.  Create if necessary.
+    /// @return Always returns a draw pool.
+    LLDrawPool *getPool(const U32 pool_type, LLViewerTexture *tex0 = NULL);
+
+    /// @brief Figures out draw pool type from texture entry. Creates pool if necessary.
+    static LLDrawPool* getPoolFromTE(const LLTextureEntry* te, LLViewerTexture* te_image);
+    static U32 getPoolTypeFromTE(const LLTextureEntry* te, LLViewerTexture* imagep);
+
+    void         addPool(LLDrawPool *poolp);    // Only to be used by LLDrawPool classes for splitting pools!
+    void         removePool( LLDrawPool* poolp );
+
+    void         allocDrawable(LLViewerObject *obj);
+
+    void         unlinkDrawable(LLDrawable*);
+
+    static void removeMutedAVsLights(LLVOAvatar*);
+
+    // Object related methods
+    void        markVisible(LLDrawable *drawablep, LLCamera& camera);
+    void        markOccluder(LLSpatialGroup* group);
+
+    void        doOcclusion(LLCamera& camera);
+    void        markNotCulled(LLSpatialGroup* group, LLCamera &camera);
+    void        markMoved(LLDrawable *drawablep, bool damped_motion = false);
+    void        markShift(LLDrawable *drawablep);
+    void        markTextured(LLDrawable *drawablep);
+    void        markGLRebuild(LLGLUpdate* glu);
+    void        markRebuild(LLSpatialGroup* group);
+    void        markRebuild(LLDrawable *drawablep, LLDrawable::EDrawableFlags flag = LLDrawable::REBUILD_ALL);
+    void        markPartitionMove(LLDrawable* drawablep);
+    void        markMeshDirty(LLSpatialGroup* group);
+
+    //get the object between start and end that's closest to start.
+    LLViewerObject* lineSegmentIntersectInWorld(const LLVector4a& start, const LLVector4a& end,
+                                                bool pick_transparent,
+                                                bool pick_rigged,
+                                                bool pick_unselectable,
+                                                bool pick_reflection_probe,
+                                                S32* face_hit,                          // return the face hit
+                                                LLVector4a* intersection = NULL,         // return the intersection point
+                                                LLVector2* tex_coord = NULL,            // return the texture coordinates of the intersection point
+                                                LLVector4a* normal = NULL,               // return the surface normal at the intersection point
+                                                LLVector4a* tangent = NULL             // return the surface tangent at the intersection point
+        );
+
+    //get the closest particle to start between start and end, returns the LLVOPartGroup and particle index
+    LLVOPartGroup* lineSegmentIntersectParticle(const LLVector4a& start, const LLVector4a& end, LLVector4a* intersection,
+                                                        S32* face_hit);
+
+
+    LLViewerObject* lineSegmentIntersectInHUD(const LLVector4a& start, const LLVector4a& end,
+                                              bool pick_transparent,
+                                              S32* face_hit,                          // return the face hit
+                                              LLVector4a* intersection = NULL,         // return the intersection point
+                                              LLVector2* tex_coord = NULL,            // return the texture coordinates of the intersection point
+                                              LLVector4a* normal = NULL,               // return the surface normal at the intersection point
+                                              LLVector4a* tangent = NULL             // return the surface tangent at the intersection point
+        );
+
+    // Something about these textures has changed.  Dirty them.
+    void        dirtyPoolObjectTextures(const std::set<LLViewerFetchedTexture*>& textures);
+
+    void        resetDrawOrders();
+
+    U32         addObject(LLViewerObject *obj);
+
+    void        enableShadows(const bool enable_shadows);
+    void        releaseSpotShadowTargets();
+    void        releaseSunShadowTargets();
+    void        releaseSunShadowTarget(U32 index);
+
+    bool        shadersLoaded();
+    bool        canUseWindLightShaders() const;
+    bool        canUseAntiAliasing() const;
+
+    // phases
+    void resetFrameStats();
+
+    void updateMoveDampedAsync(LLDrawable* drawablep);
+    void updateMoveNormalAsync(LLDrawable* drawablep);
+    void updateMovedList(LLDrawable::drawable_vector_t& move_list);
+    void updateMove();
+    bool visibleObjectsInFrustum(LLCamera& camera);
+    bool getVisibleExtents(LLCamera& camera, LLVector3 &min, LLVector3& max);
+    bool getVisiblePointCloud(LLCamera& camera, LLVector3 &min, LLVector3& max, std::vector<LLVector3>& fp, LLVector3 light_dir = LLVector3(0,0,0));
+
+    // Populate given LLCullResult with results of a frustum cull of the entire scene against the given LLCamera
+    void updateCull(LLCamera& camera, LLCullResult& result);
+    void createObjects(F32 max_dtime);
+    void createObject(LLViewerObject* vobj);
+    void processPartitionQ();
+    void updateGeom(F32 max_dtime);
+    void updateGL();
+    void rebuildPriorityGroups();
+    void rebuildGroups();
+    void clearRebuildGroups();
+    void clearRebuildDrawables();
+
+    //calculate pixel area of given box from vantage point of given camera
+    static F32 calcPixelArea(LLVector3 center, LLVector3 size, LLCamera& camera);
+    static F32 calcPixelArea(const LLVector4a& center, const LLVector4a& size, LLCamera &camera);
+
+    void stateSort(LLCamera& camera, LLCullResult& result);
+    void stateSort(LLSpatialGroup* group, LLCamera& camera);
+    void stateSort(LLSpatialBridge* bridge, LLCamera& camera, bool fov_changed = false);
+    void stateSort(LLDrawable* drawablep, LLCamera& camera);
+    void postSort(LLCamera& camera);
+
+    void forAllVisibleDrawables(void (*func)(LLDrawable*));
+
+    void renderObjects(U32 type, bool texture = true, bool batch_texture = false, bool rigged = false);
+    void renderGLTFObjects(U32 type, bool texture = true, bool rigged = false);
+
+    void renderAlphaObjects(bool rigged = false);
+    void renderMaskedObjects(U32 type, bool texture = true, bool batch_texture = false, bool rigged = false);
+    void renderFullbrightMaskedObjects(U32 type, bool texture = true, bool batch_texture = false, bool rigged = false);
+
+    void renderGroups(LLRenderPass* pass, U32 type, bool texture);
+    void renderRiggedGroups(LLRenderPass* pass, U32 type, bool texture);
+
+    void grabReferences(LLCullResult& result);
+    void clearReferences();
+
+    //check references will assert that there are no references in sCullResult to the provided data
+    void checkReferences(LLFace* face);
+    void checkReferences(LLDrawable* drawable);
+    void checkReferences(LLDrawInfo* draw_info);
+    void checkReferences(LLSpatialGroup* group);
+
+    void renderGeomDeferred(LLCamera& camera, bool do_occlusion = false);
+    void renderGeomPostDeferred(LLCamera& camera);
+    void renderGeomShadow(LLCamera& camera);
+    void bindLightFunc(LLGLSLShader& shader);
+
+    // bind shadow maps
+    // if setup is true, wil lset texture compare mode function and filtering options
+    void bindShadowMaps(LLGLSLShader& shader);
+    void bindDeferredShaderFast(LLGLSLShader& shader);
+    void bindDeferredShader(LLGLSLShader& shader, LLRenderTarget* light_target = nullptr, LLRenderTarget* depth_target = nullptr);
+    void setupSpotLight(LLGLSLShader& shader, LLDrawable* drawablep);
+
+    void unbindDeferredShader(LLGLSLShader& shader);
+
+    // set env_mat parameter in given shader
+    void setEnvMat(LLGLSLShader& shader);
+
+    void bindReflectionProbes(LLGLSLShader& shader);
+    void unbindReflectionProbes(LLGLSLShader& shader);
+
+    void renderDeferredLighting();
+
+    // apply atmospheric haze based on contents of color and depth buffer
+    // should be called just before rendering water when camera is under water
+    // and just before rendering alpha when camera is above water
+    void doAtmospherics();
+
+    // apply water haze based on contents of color and depth buffer
+    // should be called just before rendering pre-water alpha objects
+    void doWaterHaze();
+
+    void postDeferredGammaCorrect(LLRenderTarget* screen_target);
+
+    void generateSunShadow(LLCamera& camera);
+    LLRenderTarget* getSunShadowTarget(U32 i);
+    LLRenderTarget* getSpotShadowTarget(U32 i);
+
+    void renderHighlight(const LLViewerObject* obj, F32 fade);
+
+    void renderShadow(glh::matrix4f& view, glh::matrix4f& proj, LLCamera& camera, LLCullResult& result, bool depth_clamp);
+    void renderHighlights();
+    void renderDebug();
+    void renderPhysicsDisplay();
+
+    void rebuildPools(); // Rebuild pools
+
+    void findReferences(LLDrawable *drawablep); // Find the lists which have references to this object
+    bool verify();                      // Verify that all data in the pipeline is "correct"
+
+    S32  getLightCount() const { return mLights.size(); }
+
+    void calcNearbyLights(LLCamera& camera);
+    void setupHWLights();
+    void setupAvatarLights(bool for_edit = false);
+    void enableLights(U32 mask);
+    void enableLightsDynamic();
+    void enableLightsAvatar();
+    void enableLightsPreview();
+    void enableLightsAvatarEdit(const LLColor4& color);
+    void enableLightsFullbright();
+    void disableLights();
+
+    void shiftObjects(const LLVector3 &offset);
+
+    void setLight(LLDrawable *drawablep, bool is_light);
+
+    bool hasRenderBatches(const U32 type) const;
+    LLCullResult::drawinfo_iterator beginRenderMap(U32 type);
+    LLCullResult::drawinfo_iterator endRenderMap(U32 type);
+    LLCullResult::sg_iterator beginAlphaGroups();
+    LLCullResult::sg_iterator endAlphaGroups();
+    LLCullResult::sg_iterator beginRiggedAlphaGroups();
+    LLCullResult::sg_iterator endRiggedAlphaGroups();
+
+    void addTrianglesDrawn(S32 index_count);
+    void recordTrianglesDrawn();
+
+    bool hasRenderDebugFeatureMask(const U32 mask) const    { return bool(mRenderDebugFeatureMask & mask); }
+    bool hasRenderDebugMask(const U64 mask) const           { return bool(mRenderDebugMask & mask); }
+    void setAllRenderDebugFeatures() { mRenderDebugFeatureMask = 0xffffffff; }
+    void clearAllRenderDebugFeatures() { mRenderDebugFeatureMask = 0x0; }
+    void setAllRenderDebugDisplays() { mRenderDebugMask = 0xffffffffffffffff; }
+    void clearAllRenderDebugDisplays() { mRenderDebugMask = 0x0; }
+
+    bool hasRenderType(const U32 type) const;
+    bool hasAnyRenderType(const U32 type, ...) const;
+
+    static bool isWaterClip();
+
+    void setRenderTypeMask(U32 type, ...);
+    // This is equivalent to 'setRenderTypeMask'
+    //void orRenderTypeMask(U32 type, ...);
+    void andRenderTypeMask(U32 type, ...);
+    void clearRenderTypeMask(U32 type, ...);
+    void setAllRenderTypes();
+    void clearAllRenderTypes();
+
+    void pushRenderTypeMask();
+    void popRenderTypeMask();
+
+    void pushRenderDebugFeatureMask();
+    void popRenderDebugFeatureMask();
+
+    static void toggleRenderType(U32 type);
+
+    // For UI control of render features
+    static bool hasRenderTypeControl(U32 data);
+    static void toggleRenderDebug(U64 data);
+    static void toggleRenderDebugFeature(U32 data);
+    static void toggleRenderTypeControl(U32 data);
+    static bool toggleRenderTypeControlNegated(S32 data);
+    static bool toggleRenderDebugControl(U64 data);
+    static bool toggleRenderDebugFeatureControl(U32 data);
+    static void setRenderDebugFeatureControl(U32 bit, bool value);
+
+    static void setRenderParticleBeacons(bool val);
+    static void toggleRenderParticleBeacons();
+    static bool getRenderParticleBeacons();
+
+    static void setRenderSoundBeacons(bool val);
+    static void toggleRenderSoundBeacons();
+    static bool getRenderSoundBeacons();
+
+    static void setRenderMOAPBeacons(bool val);
+    static void toggleRenderMOAPBeacons();
+    static bool getRenderMOAPBeacons();
+
+    static void setRenderPhysicalBeacons(bool val);
+    static void toggleRenderPhysicalBeacons();
+    static bool getRenderPhysicalBeacons();
+
+    static void setRenderScriptedBeacons(bool val);
+    static void toggleRenderScriptedBeacons();
+    static bool getRenderScriptedBeacons();
+
+    static void setRenderScriptedTouchBeacons(bool val);
+    static void toggleRenderScriptedTouchBeacons();
+    static bool getRenderScriptedTouchBeacons();
+
+    static void setRenderBeacons(bool val);
+    static void toggleRenderBeacons();
+    static bool getRenderBeacons();
+
+    static void setRenderHighlights(bool val);
+    static void toggleRenderHighlights();
+    static bool getRenderHighlights();
+    static void setRenderHighlightTextureChannel(LLRender::eTexIndex channel); // sets which UV setup to display in highlight overlay
+
+    static void updateRenderTransparentWater();
+    static void refreshCachedSettings();
+
+    void addDebugBlip(const LLVector3& position, const LLColor4& color);
+
+    void hidePermanentObjects( std::vector<U32>& restoreList );
+    void restorePermanentObjects( const std::vector<U32>& restoreList );
+    void skipRenderingOfTerrain( bool flag );
+    void hideObject( const LLUUID& id );
+    void restoreHiddenObject( const LLUUID& id );
+    void handleShadowDetailChanged();
+
+    LLReflectionMapManager mReflectionMapManager;
+
+private:
+    void unloadShaders();
+    void addToQuickLookup( LLDrawPool* new_poolp );
+    void removeFromQuickLookup( LLDrawPool* poolp );
+    bool updateDrawableGeom(LLDrawable* drawable);
+    void assertInitializedDoError();
+    bool assertInitialized() { const bool is_init = isInit(); if (!is_init) assertInitializedDoError(); return is_init; };
+    void connectRefreshCachedSettingsSafe(const std::string name);
+    void hideDrawable( LLDrawable *pDrawable );
+    void unhideDrawable( LLDrawable *pDrawable );
+    void skipRenderingShadows();
+public:
+    enum {GPU_CLASS_MAX = 3 };
+
+    enum LLRenderTypeMask
+    {
+        // Following are pool types (some are also object types)
+        RENDER_TYPE_SKY                         = LLDrawPool::POOL_SKY,
+        RENDER_TYPE_WL_SKY                      = LLDrawPool::POOL_WL_SKY,
+        RENDER_TYPE_TERRAIN                     = LLDrawPool::POOL_TERRAIN,
+        RENDER_TYPE_SIMPLE                      = LLDrawPool::POOL_SIMPLE,
+        RENDER_TYPE_GRASS                       = LLDrawPool::POOL_GRASS,
+        RENDER_TYPE_ALPHA_MASK                  = LLDrawPool::POOL_ALPHA_MASK,
+        RENDER_TYPE_FULLBRIGHT_ALPHA_MASK       = LLDrawPool::POOL_FULLBRIGHT_ALPHA_MASK,
+        RENDER_TYPE_FULLBRIGHT                  = LLDrawPool::POOL_FULLBRIGHT,
+        RENDER_TYPE_BUMP                        = LLDrawPool::POOL_BUMP,
+        RENDER_TYPE_MATERIALS                   = LLDrawPool::POOL_MATERIALS,
+        RENDER_TYPE_AVATAR                      = LLDrawPool::POOL_AVATAR,
+        RENDER_TYPE_CONTROL_AV                  = LLDrawPool::POOL_CONTROL_AV, // Animesh
+        RENDER_TYPE_TREE                        = LLDrawPool::POOL_TREE,
+        RENDER_TYPE_VOIDWATER                   = LLDrawPool::POOL_VOIDWATER,
+        RENDER_TYPE_WATER                       = LLDrawPool::POOL_WATER,
+        RENDER_TYPE_GLTF_PBR                    = LLDrawPool::POOL_GLTF_PBR,
+        RENDER_TYPE_GLTF_PBR_ALPHA_MASK         = LLDrawPool::POOL_GLTF_PBR_ALPHA_MASK,
+        RENDER_TYPE_ALPHA                       = LLDrawPool::POOL_ALPHA,
+        RENDER_TYPE_ALPHA_PRE_WATER             = LLDrawPool::POOL_ALPHA_PRE_WATER,
+        RENDER_TYPE_ALPHA_POST_WATER            = LLDrawPool::POOL_ALPHA_POST_WATER,
+        RENDER_TYPE_GLOW                        = LLDrawPool::POOL_GLOW,
+        RENDER_TYPE_PASS_SIMPLE                 = LLRenderPass::PASS_SIMPLE,
+        RENDER_TYPE_PASS_SIMPLE_RIGGED = LLRenderPass::PASS_SIMPLE_RIGGED,
+        RENDER_TYPE_PASS_GRASS                  = LLRenderPass::PASS_GRASS,
+        RENDER_TYPE_PASS_FULLBRIGHT             = LLRenderPass::PASS_FULLBRIGHT,
+        RENDER_TYPE_PASS_FULLBRIGHT_RIGGED = LLRenderPass::PASS_FULLBRIGHT_RIGGED,
+        RENDER_TYPE_PASS_INVISIBLE              = LLRenderPass::PASS_INVISIBLE,
+        RENDER_TYPE_PASS_INVISIBLE_RIGGED = LLRenderPass::PASS_INVISIBLE_RIGGED,
+        RENDER_TYPE_PASS_INVISI_SHINY           = LLRenderPass::PASS_INVISI_SHINY,
+        RENDER_TYPE_PASS_INVISI_SHINY_RIGGED = LLRenderPass::PASS_INVISI_SHINY_RIGGED,
+        RENDER_TYPE_PASS_FULLBRIGHT_SHINY       = LLRenderPass::PASS_FULLBRIGHT_SHINY,
+        RENDER_TYPE_PASS_FULLBRIGHT_SHINY_RIGGED = LLRenderPass::PASS_FULLBRIGHT_SHINY_RIGGED,
+        RENDER_TYPE_PASS_SHINY                  = LLRenderPass::PASS_SHINY,
+        RENDER_TYPE_PASS_SHINY_RIGGED = LLRenderPass::PASS_SHINY_RIGGED,
+        RENDER_TYPE_PASS_BUMP                   = LLRenderPass::PASS_BUMP,
+        RENDER_TYPE_PASS_BUMP_RIGGED = LLRenderPass::PASS_BUMP_RIGGED,
+        RENDER_TYPE_PASS_POST_BUMP              = LLRenderPass::PASS_POST_BUMP,
+        RENDER_TYPE_PASS_POST_BUMP_RIGGED = LLRenderPass::PASS_POST_BUMP_RIGGED,
+        RENDER_TYPE_PASS_GLOW                   = LLRenderPass::PASS_GLOW,
+        RENDER_TYPE_PASS_GLOW_RIGGED = LLRenderPass::PASS_GLOW_RIGGED,
+        RENDER_TYPE_PASS_GLTF_GLOW = LLRenderPass::PASS_GLTF_GLOW,
+        RENDER_TYPE_PASS_GLTF_GLOW_RIGGED = LLRenderPass::PASS_GLTF_GLOW_RIGGED,
+        RENDER_TYPE_PASS_ALPHA                  = LLRenderPass::PASS_ALPHA,
+        RENDER_TYPE_PASS_ALPHA_MASK             = LLRenderPass::PASS_ALPHA_MASK,
+        RENDER_TYPE_PASS_ALPHA_MASK_RIGGED = LLRenderPass::PASS_ALPHA_MASK_RIGGED,
+        RENDER_TYPE_PASS_FULLBRIGHT_ALPHA_MASK  = LLRenderPass::PASS_FULLBRIGHT_ALPHA_MASK,
+        RENDER_TYPE_PASS_FULLBRIGHT_ALPHA_MASK_RIGGED = LLRenderPass::PASS_FULLBRIGHT_ALPHA_MASK_RIGGED,
+        RENDER_TYPE_PASS_MATERIAL               = LLRenderPass::PASS_MATERIAL,
+        RENDER_TYPE_PASS_MATERIAL_RIGGED = LLRenderPass::PASS_MATERIAL_RIGGED,
+        RENDER_TYPE_PASS_MATERIAL_ALPHA         = LLRenderPass::PASS_MATERIAL_ALPHA,
+        RENDER_TYPE_PASS_MATERIAL_ALPHA_RIGGED = LLRenderPass::PASS_MATERIAL_ALPHA_RIGGED,
+        RENDER_TYPE_PASS_MATERIAL_ALPHA_MASK    = LLRenderPass::PASS_MATERIAL_ALPHA_MASK,
+        RENDER_TYPE_PASS_MATERIAL_ALPHA_MASK_RIGGED = LLRenderPass::PASS_MATERIAL_ALPHA_MASK_RIGGED,
+        RENDER_TYPE_PASS_MATERIAL_ALPHA_EMISSIVE= LLRenderPass::PASS_MATERIAL_ALPHA_EMISSIVE,
+        RENDER_TYPE_PASS_MATERIAL_ALPHA_EMISSIVE_RIGGED = LLRenderPass::PASS_MATERIAL_ALPHA_EMISSIVE_RIGGED,
+        RENDER_TYPE_PASS_SPECMAP                = LLRenderPass::PASS_SPECMAP,
+        RENDER_TYPE_PASS_SPECMAP_RIGGED = LLRenderPass::PASS_SPECMAP_RIGGED,
+        RENDER_TYPE_PASS_SPECMAP_BLEND          = LLRenderPass::PASS_SPECMAP_BLEND,
+        RENDER_TYPE_PASS_SPECMAP_BLEND_RIGGED = LLRenderPass::PASS_SPECMAP_BLEND_RIGGED,
+        RENDER_TYPE_PASS_SPECMAP_MASK           = LLRenderPass::PASS_SPECMAP_MASK,
+        RENDER_TYPE_PASS_SPECMAP_MASK_RIGGED = LLRenderPass::PASS_SPECMAP_MASK_RIGGED,
+        RENDER_TYPE_PASS_SPECMAP_EMISSIVE       = LLRenderPass::PASS_SPECMAP_EMISSIVE,
+        RENDER_TYPE_PASS_SPECMAP_EMISSIVE_RIGGED = LLRenderPass::PASS_SPECMAP_EMISSIVE_RIGGED,
+        RENDER_TYPE_PASS_NORMMAP                = LLRenderPass::PASS_NORMMAP,
+        RENDER_TYPE_PASS_NORMMAP_RIGGED = LLRenderPass::PASS_NORMMAP_RIGGED,
+        RENDER_TYPE_PASS_NORMMAP_BLEND          = LLRenderPass::PASS_NORMMAP_BLEND,
+        RENDER_TYPE_PASS_NORMMAP_BLEND_RIGGED = LLRenderPass::PASS_NORMMAP_BLEND_RIGGED,
+        RENDER_TYPE_PASS_NORMMAP_MASK           = LLRenderPass::PASS_NORMMAP_MASK,
+        RENDER_TYPE_PASS_NORMMAP_MASK_RIGGED = LLRenderPass::PASS_NORMMAP_MASK_RIGGED,
+        RENDER_TYPE_PASS_NORMMAP_EMISSIVE       = LLRenderPass::PASS_NORMMAP_EMISSIVE,
+        RENDER_TYPE_PASS_NORMMAP_EMISSIVE_RIGGED = LLRenderPass::PASS_NORMMAP_EMISSIVE_RIGGED,
+        RENDER_TYPE_PASS_NORMSPEC               = LLRenderPass::PASS_NORMSPEC,
+        RENDER_TYPE_PASS_NORMSPEC_RIGGED = LLRenderPass::PASS_NORMSPEC_RIGGED,
+        RENDER_TYPE_PASS_NORMSPEC_BLEND         = LLRenderPass::PASS_NORMSPEC_BLEND,
+        RENDER_TYPE_PASS_NORMSPEC_BLEND_RIGGED = LLRenderPass::PASS_NORMSPEC_BLEND_RIGGED,
+        RENDER_TYPE_PASS_NORMSPEC_MASK          = LLRenderPass::PASS_NORMSPEC_MASK,
+        RENDER_TYPE_PASS_NORMSPEC_MASK_RIGGED = LLRenderPass::PASS_NORMSPEC_MASK_RIGGED,
+        RENDER_TYPE_PASS_NORMSPEC_EMISSIVE      = LLRenderPass::PASS_NORMSPEC_EMISSIVE,
+        RENDER_TYPE_PASS_NORMSPEC_EMISSIVE_RIGGED = LLRenderPass::PASS_NORMSPEC_EMISSIVE_RIGGED,
+        RENDER_TYPE_PASS_GLTF_PBR                 = LLRenderPass::PASS_GLTF_PBR,
+        RENDER_TYPE_PASS_GLTF_PBR_RIGGED         = LLRenderPass::PASS_GLTF_PBR_RIGGED,
+        RENDER_TYPE_PASS_GLTF_PBR_ALPHA_MASK        = LLRenderPass::PASS_GLTF_PBR_ALPHA_MASK,
+        RENDER_TYPE_PASS_GLTF_PBR_ALPHA_MASK_RIGGED = LLRenderPass::PASS_GLTF_PBR_ALPHA_MASK_RIGGED,
+        // Following are object types (only used in drawable mRenderType)
+        RENDER_TYPE_HUD = LLRenderPass::NUM_RENDER_TYPES,
+        RENDER_TYPE_VOLUME,
+        RENDER_TYPE_PARTICLES,
+        RENDER_TYPE_CLOUDS,
+        RENDER_TYPE_HUD_PARTICLES,
+        NUM_RENDER_TYPES,
+        END_RENDER_TYPES = NUM_RENDER_TYPES
+    };
+
+    enum LLRenderDebugFeatureMask
+    {
+        RENDER_DEBUG_FEATURE_UI                 = 0x0001,
+        RENDER_DEBUG_FEATURE_SELECTED           = 0x0002,
+        RENDER_DEBUG_FEATURE_HIGHLIGHTED        = 0x0004,
+        RENDER_DEBUG_FEATURE_DYNAMIC_TEXTURES   = 0x0008,
+//      RENDER_DEBUG_FEATURE_HW_LIGHTING        = 0x0010,
+        RENDER_DEBUG_FEATURE_FLEXIBLE           = 0x0010,
+        RENDER_DEBUG_FEATURE_FOG                = 0x0020,
+        RENDER_DEBUG_FEATURE_FR_INFO            = 0x0080,
+        RENDER_DEBUG_FEATURE_FOOT_SHADOWS       = 0x0100,
+    };
+
+    enum LLRenderDebugMask: U64
+    {
+        RENDER_DEBUG_COMPOSITION        =  0x00000001,
+        RENDER_DEBUG_VERIFY             =  0x00000002,
+        RENDER_DEBUG_BBOXES             =  0x00000004,
+        RENDER_DEBUG_OCTREE             =  0x00000008,
+        RENDER_DEBUG_WIND_VECTORS       =  0x00000010,
+        RENDER_DEBUG_OCCLUSION          =  0x00000020,
+        RENDER_DEBUG_POINTS             =  0x00000040,
+        RENDER_DEBUG_TEXTURE_PRIORITY   =  0x00000080,
+        RENDER_DEBUG_TEXTURE_AREA       =  0x00000100,
+        RENDER_DEBUG_FACE_AREA          =  0x00000200,
+        RENDER_DEBUG_PARTICLES          =  0x00000400,
+        RENDER_DEBUG_GLOW               =  0x00000800, // not used
+        RENDER_DEBUG_TEXTURE_ANIM       =  0x00001000,
+        RENDER_DEBUG_LIGHTS             =  0x00002000,
+        RENDER_DEBUG_BATCH_SIZE         =  0x00004000,
+        RENDER_DEBUG_ALPHA_BINS         =  0x00008000, // not used
+        RENDER_DEBUG_RAYCAST            =  0x00010000,
+        RENDER_DEBUG_AVATAR_DRAW_INFO   =  0x00020000,
+        RENDER_DEBUG_SHADOW_FRUSTA      =  0x00040000,
+        RENDER_DEBUG_SCULPTED           =  0x00080000,
+        RENDER_DEBUG_AVATAR_VOLUME      =  0x00100000,
+        RENDER_DEBUG_AVATAR_JOINTS      =  0x00200000,
+        RENDER_DEBUG_AGENT_TARGET       =  0x00800000,
+        RENDER_DEBUG_UPDATE_TYPE        =  0x01000000,
+        RENDER_DEBUG_PHYSICS_SHAPES     =  0x02000000,
+        RENDER_DEBUG_NORMALS            =  0x04000000,
+        RENDER_DEBUG_LOD_INFO           =  0x08000000,
+        RENDER_DEBUG_ATTACHMENT_BYTES   =  0x20000000, // not used
+        RENDER_DEBUG_TEXEL_DENSITY      =  0x40000000,
+        RENDER_DEBUG_TRIANGLE_COUNT     =  0x80000000,
+        RENDER_DEBUG_IMPOSTORS          = 0x100000000,
+        RENDER_DEBUG_REFLECTION_PROBES  = 0x200000000,
+        RENDER_DEBUG_PROBE_UPDATES      = 0x400000000
+    };
+
+public:
+
+    LLSpatialPartition* getSpatialPartition(LLViewerObject* vobj);
+
+    void updateCamera(bool reset = false);
+
+    LLVector3               mFlyCamPosition;
+    LLQuaternion            mFlyCamRotation;
+
+    bool                     mBackfaceCull;
+    S32                      mMatrixOpCount;
+    S32                      mTextureMatrixOps;
+    S32                      mNumVisibleNodes;
+
+    S32                      mDebugTextureUploadCost;
+    S32                      mDebugSculptUploadCost;
+    S32                      mDebugMeshUploadCost;
+
+    S32                      mNumVisibleFaces;
+
+    S32                     mPoissonOffset;
+
+    static S32              sCompiles;
+
+    static bool             sShowHUDAttachments;
+    static bool             sForceOldBakedUpload; // If true will not use capabilities to upload baked textures.
+    static S32              sUseOcclusion;  // 0 = no occlusion, 1 = read only, 2 = read/write
+    static bool             sAutoMaskAlphaDeferred;
+    static bool             sAutoMaskAlphaNonDeferred;
+    static bool             sRenderTransparentWater;
+    static bool             sBakeSunlight;
+    static bool             sNoAlpha;
+    static bool             sUseFarClip;
+    static bool             sShadowRender;
+    static bool             sDynamicLOD;
+    static bool             sPickAvatar;
+    static bool             sReflectionRender;
+    static bool             sDistortionRender;
+    static bool             sImpostorRender;
+    static bool             sImpostorRenderAlphaDepthPass;
+    static bool             sUnderWaterRender;
+    static bool             sRenderGlow;
+    static bool             sTextureBindTest;
+    static bool             sRenderAttachedLights;
+    static bool             sRenderAttachedParticles;
+    static bool             sRenderDeferred;
+    static bool             sReflectionProbesEnabled;
+    static S32              sVisibleLightCount;
+    static bool             sRenderingHUDs;
+    static F32              sDistortionWaterClipPlaneMargin;
+
+    static LLTrace::EventStatHandle<S64> sStatBatchSize;
+
+    class RenderTargetPack
+    {
+    public:
+        U32                     width = 0;
+        U32                     height = 0;
+
+        //screen texture
+        LLRenderTarget          screen;
+        LLRenderTarget          uiScreen;
+        LLRenderTarget          deferredScreen;
+        LLRenderTarget          fxaaBuffer;
+        LLRenderTarget          edgeMap;
+        LLRenderTarget          deferredLight;
+
+        //sun shadow map
+        LLRenderTarget          shadow[4];
+    };
+
+    // main full resoltuion render target
+    RenderTargetPack mMainRT;
+
+    // auxillary 512x512 render target pack
+    RenderTargetPack mAuxillaryRT;
+
+    // currently used render target pack
+    RenderTargetPack* mRT;
+
+    LLRenderTarget          mSpotShadow[2];
+
+    LLRenderTarget          mPbrBrdfLut;
+
+    // copy of the color/depth buffer just before gamma correction
+    // for use by SSR
+    LLRenderTarget          mSceneMap;
+
+    // exposure map for getting average color in scene
+    LLRenderTarget          mLuminanceMap;
+    LLRenderTarget          mExposureMap;
+    LLRenderTarget          mLastExposure;
+
+    // tonemapped and gamma corrected render ready for post
+    LLRenderTarget          mPostMap;
+
+    LLCullResult            mSky;
+    LLCullResult            mReflectedObjects;
+    LLCullResult            mRefractedObjects;
+
+    //utility buffers for rendering post effects
+    LLPointer<LLVertexBuffer> mDeferredVB;
+
+    // a single triangle that covers the whole screen
+    LLPointer<LLVertexBuffer> mScreenTriangleVB;
+
+    //utility buffer for rendering cubes, 8 vertices are corners of a cube [-1, 1]
+    LLPointer<LLVertexBuffer> mCubeVB;
+
+    //list of currently bound reflection maps
+    std::vector<LLReflectionMap*> mReflectionMaps;
+
+    std::vector<LLVector3>  mShadowFrustPoints[4];
+    LLVector4               mShadowError;
+    LLVector4               mShadowFOV;
+    LLVector3               mShadowFrustOrigin[4];
+    LLCamera                mShadowCamera[8];
+    LLVector3               mShadowExtents[4][2];
+    // TODO : separate Sun Shadow and Spot Shadow matrices
+    glh::matrix4f           mSunShadowMatrix[6];
+    glh::matrix4f           mShadowModelview[6];
+    glh::matrix4f           mShadowProjection[6];
+    glh::matrix4f           mReflectionModelView;
+
+    LLPointer<LLDrawable>   mShadowSpotLight[2];
+    F32                     mSpotLightFade[2];
+    LLPointer<LLDrawable>   mTargetShadowSpotLight[2];
+
+    LLVector4               mSunClipPlanes;
+    LLVector4               mSunOrthoClipPlanes;
+    LLVector2               mScreenScale;
+
+    //water distortion texture (refraction)
+    LLRenderTarget              mWaterDis;
+
+    LLRenderTarget              mBake;
+
+    //texture for making the glow
+    LLRenderTarget              mGlow[3];
+
+    //noise map
+    U32                 mNoiseMap;
+    U32                 mTrueNoiseMap;
+    U32                 mLightFunc;
+
+    LLColor4            mSunDiffuse;
+    LLColor4            mMoonDiffuse;
+    LLVector4           mSunDir;
+    LLVector4           mMoonDir;
+    bool                mNeedsShadowTargetClear;
+
+    LLVector4           mTransformedSunDir;
+    LLVector4           mTransformedMoonDir;
+
+    bool                    mInitialized;
+    bool                    mShadersLoaded;
+
+    U32                     mTransformFeedbackPrimitives; //number of primitives expected to be generated by transform feedback
+protected:
+    bool                    mRenderTypeEnabled[NUM_RENDER_TYPES];
+    std::stack<std::string> mRenderTypeEnableStack;
+
+    U32                     mRenderDebugFeatureMask;
+    U64                     mRenderDebugMask;
+    U64                     mOldRenderDebugMask;
+    std::stack<U32>         mRenderDebugFeatureStack;
+
+    /////////////////////////////////////////////
+    //
+    //
+    LLDrawable::drawable_vector_t   mMovedList;
+    LLDrawable::drawable_vector_t mMovedBridge;
+    LLDrawable::drawable_vector_t   mShiftList;
+
+    /////////////////////////////////////////////
+    //
+    //
+    struct Light
+    {
+        Light(LLDrawable* ptr, F32 d, F32 f = 0.0f)
+            : drawable(ptr),
+              dist(d),
+              fade(f)
+        {}
+        LLPointer<LLDrawable> drawable;
+        F32 dist;
+        F32 fade;
+        struct compare
+        {
+            bool operator()(const Light& a, const Light& b) const
+            {
+                if ( a.dist < b.dist )
+                    return true;
+                else if ( a.dist > b.dist )
+                    return false;
+                else
+                    return a.drawable < b.drawable;
+            }
+        };
+    };
+    typedef std::set< Light, Light::compare > light_set_t;
+
+    LLDrawable::ordered_drawable_set_t  mLights;
+    light_set_t                     mNearbyLights; // lights near camera
+    LLColor4                        mHWLightColors[8];
+
+    /////////////////////////////////////////////
+    //
+    // Different queues of drawables being processed.
+    //
+    LLDrawable::drawable_list_t     mBuildQ1; // priority
+    LLSpatialGroup::sg_vector_t     mGroupQ1; //priority
+
+    LLSpatialGroup::sg_vector_t     mGroupSaveQ1; // a place to save mGroupQ1 until it is safe to unref
+
+    LLSpatialGroup::sg_vector_t     mMeshDirtyGroup; //groups that need rebuildMesh called
+    U32 mMeshDirtyQueryObject;
+
+    LLDrawable::drawable_list_t     mPartitionQ; //drawables that need to update their spatial partition radius
+
+    bool mGroupQ1Locked;
+
+    bool mResetVertexBuffers; //if true, clear vertex buffers on next update
+
+    LLViewerObject::vobj_list_t     mCreateQ;
+
+    LLDrawable::drawable_set_t      mRetexturedList;
+
+    class HighlightItem
+    {
+    public:
+        const LLPointer<LLDrawable> mItem;
+        mutable F32 mFade;
+
+        HighlightItem(LLDrawable* item)
+        : mItem(item), mFade(0)
+        {
+        }
+
+        bool operator<(const HighlightItem& rhs) const
+        {
+            return mItem < rhs.mItem;
+        }
+
+        bool operator==(const HighlightItem& rhs) const
+        {
+            return mItem == rhs.mItem;
+        }
+
+        void incrFade(F32 val) const
+        {
+            mFade = llclamp(mFade+val, 0.f, 1.f);
+        }
+    };
+
+    //////////////////////////////////////////////////
+    //
+    // Draw pools are responsible for storing all rendered data,
+    // and performing the actual rendering of objects.
+    //
+    struct compare_pools
+    {
+        bool operator()(const LLDrawPool* a, const LLDrawPool* b) const
+        {
+            if (!a)
+                return true;
+            else if (!b)
+                return false;
+            else
+            {
+                S32 atype = a->getType();
+                S32 btype = b->getType();
+                if (atype < btype)
+                    return true;
+                else if (atype > btype)
+                    return false;
+                else
+                    return a->getId() < b->getId();
+            }
+        }
+    };
+    typedef std::set<LLDrawPool*, compare_pools > pool_set_t;
+    pool_set_t mPools;
+    LLDrawPool* mLastRebuildPool;
+
+    // For quick-lookups into mPools (mapped by texture pointer)
+    std::map<uintptr_t, LLDrawPool*>    mTerrainPools;
+    std::map<uintptr_t, LLDrawPool*>    mTreePools;
+    LLDrawPoolAlpha*            mAlphaPoolPreWater = nullptr;
+    LLDrawPoolAlpha*            mAlphaPoolPostWater = nullptr;
+    LLDrawPool*                 mSkyPool = nullptr;
+    LLDrawPool*                 mTerrainPool = nullptr;
+    LLDrawPool*                 mWaterPool = nullptr;
+    LLRenderPass*               mSimplePool = nullptr;
+    LLRenderPass*               mGrassPool = nullptr;
+    LLRenderPass*               mAlphaMaskPool = nullptr;
+    LLRenderPass*               mFullbrightAlphaMaskPool = nullptr;
+    LLRenderPass*               mFullbrightPool = nullptr;
+    LLDrawPool*                 mGlowPool = nullptr;
+    LLDrawPool*                 mBumpPool = nullptr;
+    LLDrawPool*                 mMaterialsPool = nullptr;
+    LLDrawPool*                 mWLSkyPool = nullptr;
+    LLDrawPool*                 mPBROpaquePool = nullptr;
+    LLDrawPool*                 mPBRAlphaMaskPool = nullptr;
+
+    // Note: no need to keep an quick-lookup to avatar pools, since there's only one per avatar
+
+public:
+    std::vector<LLFace*>        mHighlightFaces;    // highlight faces on physical objects
+protected:
+    std::vector<LLFace*>        mSelectedFaces;
+
+    class DebugBlip
+    {
+    public:
+        LLColor4 mColor;
+        LLVector3 mPosition;
+        F32 mAge;
+
+        DebugBlip(const LLVector3& position, const LLColor4& color)
+            : mColor(color), mPosition(position), mAge(0.f)
+        { }
+    };
+
+    std::list<DebugBlip> mDebugBlips;
+
+    LLPointer<LLViewerFetchedTexture>   mFaceSelectImagep;
+
+    U32                     mLightMask;
+    U32                     mLightMovingMask;
+
+    static bool             sRenderPhysicalBeacons;
+    static bool             sRenderMOAPBeacons;
+    static bool             sRenderScriptedTouchBeacons;
+    static bool             sRenderScriptedBeacons;
+    static bool             sRenderParticleBeacons;
+    static bool             sRenderSoundBeacons;
+public:
+    static bool             sRenderBeacons;
+    static bool             sRenderHighlight;
+
+    // Determines which set of UVs to use in highlight display
+    //
+    static LLRender::eTexIndex sRenderHighlightTextureChannel;
+
+    //debug use
+    static U32              sCurRenderPoolType ;
+
+    //cached settings
+    static bool WindLightUseAtmosShaders;
+    static bool RenderDeferred;
+    static F32 RenderDeferredSunWash;
+    static U32 RenderFSAASamples;
+    static U32 RenderResolutionDivisor;
+    static bool RenderUIBuffer;
+    static S32 RenderShadowDetail;
+    static S32 RenderShadowSplits;
+    static bool RenderDeferredSSAO;
+    static F32 RenderShadowResolutionScale;
+    static bool RenderDelayCreation;
+    static bool RenderAnimateRes;
+    static bool FreezeTime;
+    static S32 DebugBeaconLineWidth;
+    static F32 RenderHighlightBrightness;
+    static LLColor4 RenderHighlightColor;
+    static F32 RenderHighlightThickness;
+    static bool RenderSpotLightsInNondeferred;
+    static LLColor4 PreviewAmbientColor;
+    static LLColor4 PreviewDiffuse0;
+    static LLColor4 PreviewSpecular0;
+    static LLColor4 PreviewDiffuse1;
+    static LLColor4 PreviewSpecular1;
+    static LLColor4 PreviewDiffuse2;
+    static LLColor4 PreviewSpecular2;
+    static LLVector3 PreviewDirection0;
+    static LLVector3 PreviewDirection1;
+    static LLVector3 PreviewDirection2;
+    static F32 RenderGlowMinLuminance;
+    static F32 RenderGlowMaxExtractAlpha;
+    static F32 RenderGlowWarmthAmount;
+    static LLVector3 RenderGlowLumWeights;
+    static LLVector3 RenderGlowWarmthWeights;
+    static S32 RenderGlowResolutionPow;
+    static S32 RenderGlowIterations;
+    static F32 RenderGlowWidth;
+    static F32 RenderGlowStrength;
+    static bool RenderGlowNoise;
+    static bool RenderDepthOfField;
+    static bool RenderDepthOfFieldInEditMode;
+    static F32 CameraFocusTransitionTime;
+    static F32 CameraFNumber;
+    static F32 CameraFocalLength;
+    static F32 CameraFieldOfView;
+    static F32 RenderShadowNoise;
+    static F32 RenderShadowBlurSize;
+    static F32 RenderSSAOScale;
+    static U32 RenderSSAOMaxScale;
+    static F32 RenderSSAOFactor;
+    static LLVector3 RenderSSAOEffect;
+    static F32 RenderShadowOffsetError;
+    static F32 RenderShadowBiasError;
+    static F32 RenderShadowOffset;
+    static F32 RenderShadowBias;
+    static F32 RenderSpotShadowOffset;
+    static F32 RenderSpotShadowBias;
+    static LLDrawable* RenderSpotLight;
+    static F32 RenderEdgeDepthCutoff;
+    static F32 RenderEdgeNormCutoff;
+    static LLVector3 RenderShadowGaussian;
+    static F32 RenderShadowBlurDistFactor;
+    static bool RenderDeferredAtmospheric;
+    static F32 RenderHighlightFadeTime;
+    static F32 RenderFarClip;
+    static LLVector3 RenderShadowSplitExponent;
+    static F32 RenderShadowErrorCutoff;
+    static F32 RenderShadowFOVCutoff;
+    static bool CameraOffset;
+    static F32 CameraMaxCoF;
+    static F32 CameraDoFResScale;
+    static F32 RenderAutoHideSurfaceAreaLimit;
+    static bool RenderScreenSpaceReflections;
+    static S32 RenderScreenSpaceReflectionIterations;
+    static F32 RenderScreenSpaceReflectionRayStep;
+    static F32 RenderScreenSpaceReflectionDistanceBias;
+    static F32 RenderScreenSpaceReflectionDepthRejectBias;
+    static F32 RenderScreenSpaceReflectionAdaptiveStepMultiplier;
+    static S32 RenderScreenSpaceReflectionGlossySamples;
+    static S32 RenderBufferVisualization;
+};
+
+void render_bbox(const LLVector3 &min, const LLVector3 &max);
+void render_hud_elements();
+
+extern LLPipeline gPipeline;
+extern bool gDebugPipeline;
+extern const LLMatrix4* gGLLastMatrix;
+
+#endif