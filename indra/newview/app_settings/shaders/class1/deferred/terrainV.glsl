/** 
 * @file class1\environment\terrainV.glsl
 *
 * $LicenseInfo:firstyear=2007&license=viewerlgpl$
 * Second Life Viewer Source Code
 * Copyright (C) 2007, Linden Research, Inc.
 * 
 * This library is free software; you can redistribute it and/or
 * modify it under the terms of the GNU Lesser General Public
 * License as published by the Free Software Foundation;
 * version 2.1 of the License only.
 * 
 * This library is distributed in the hope that it will be useful,
 * but WITHOUT ANY WARRANTY; without even the implied warranty of
 * MERCHANTABILITY or FITNESS FOR A PARTICULAR PURPOSE.  See the GNU
 * Lesser General Public License for more details.
 * 
 * You should have received a copy of the GNU Lesser General Public
 * License along with this library; if not, write to the Free Software
 * Foundation, Inc., 51 Franklin Street, Fifth Floor, Boston, MA  02110-1301  USA
 * 
 * Linden Research, Inc., 945 Battery Street, San Francisco, CA  94111  USA
 * $/LicenseInfo$
 */

uniform mat3 normal_matrix;
uniform mat4 texture_matrix0;
uniform mat4 modelview_matrix;
uniform mat4 modelview_projection_matrix;

in vec3 position;
in vec3 normal;
in vec4 diffuse_color;
in vec2 texcoord1;

out vec3 pos;
out vec3 vary_normal;
out vec4 vary_texcoord0;
out vec4 vary_texcoord1;

uniform vec4 object_plane_s;
uniform vec4 object_plane_t;

vec2 texgen_object(vec4 vpos, mat4 mat, vec4 tp0, vec4 tp1)
{
    vec4 tcoord;
    
    tcoord.x = dot(vpos, tp0);
    tcoord.y = dot(vpos, tp1);
<<<<<<< HEAD
    
=======
    tcoord.z = 0;
    tcoord.w = 1;

>>>>>>> 9f97ff72
    tcoord = mat * tcoord; 
    
    return tcoord.xy; 
}

void main()
{
    //transform vertex
    vec4 pre_pos = vec4(position.xyz, 1.0);
    vec4 t_pos = modelview_projection_matrix * pre_pos;

    gl_Position = t_pos;
    pos = (modelview_matrix*pre_pos).xyz;

    vary_normal = normalize(normal_matrix * normal);
    
    // Transform and pass tex coords
    vary_texcoord0.xy = texgen_object(vec4(position, 1.0), texture_matrix0, object_plane_s, object_plane_t);
    
    vec4 t = vec4(texcoord1,0,1);
    
    vary_texcoord0.zw = t.xy;
    vary_texcoord1.xy = t.xy-vec2(2.0, 0.0);
    vary_texcoord1.zw = t.xy-vec2(1.0, 0.0);
}<|MERGE_RESOLUTION|>--- conflicted
+++ resolved
@@ -47,13 +47,9 @@
     
     tcoord.x = dot(vpos, tp0);
     tcoord.y = dot(vpos, tp1);
-<<<<<<< HEAD
-    
-=======
     tcoord.z = 0;
     tcoord.w = 1;
 
->>>>>>> 9f97ff72
     tcoord = mat * tcoord; 
     
     return tcoord.xy; 
