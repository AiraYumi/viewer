/** 
 * @file waterF.glsl
 *
 * $LicenseInfo:firstyear=2007&license=viewerlgpl$
 * Second Life Viewer Source Code
 * Copyright (C) 2007, Linden Research, Inc.
 * 
 * This library is free software; you can redistribute it and/or
 * modify it under the terms of the GNU Lesser General Public
 * License as published by the Free Software Foundation;
 * version 2.1 of the License only.
 * 
 * This library is distributed in the hope that it will be useful,
 * but WITHOUT ANY WARRANTY; without even the implied warranty of
 * MERCHANTABILITY or FITNESS FOR A PARTICULAR PURPOSE.  See the GNU
 * Lesser General Public License for more details.
 * 
 * You should have received a copy of the GNU Lesser General Public
 * License along with this library; if not, write to the Free Software
 * Foundation, Inc., 51 Franklin Street, Fifth Floor, Boston, MA  02110-1301  USA
 * 
 * Linden Research, Inc., 945 Battery Street, San Francisco, CA  94111  USA
 * $/LicenseInfo$
 */
 
#extension GL_ARB_texture_rectangle : enable

#ifdef DEFINE_GL_FRAGCOLOR
out vec4 frag_data[3];
#else
#define frag_data gl_FragData
#endif

vec3 scaleSoftClip(vec3 inColor);
vec3 atmosTransport(vec3 inColor);

uniform sampler2D bumpMap;   
uniform sampler2D screenTex;
uniform sampler2D refTex;
uniform sampler2DRectShadow shadowMap0;
uniform sampler2DRectShadow shadowMap1;
uniform sampler2DRectShadow shadowMap2;
uniform sampler2DRectShadow shadowMap3;
uniform sampler2D noiseMap;

uniform mat4 shadow_matrix[6];
uniform vec4 shadow_clip;

uniform float sunAngle;
uniform float sunAngle2;
uniform vec3 lightDir;
uniform vec3 specular;
uniform float lightExp;
uniform float refScale;
uniform float kd;
uniform vec2 screenRes;
uniform vec3 normScale;
uniform float fresnelScale;
uniform float fresnelOffset;
uniform float blurMultiplier;
uniform vec2 screen_res;
uniform mat4 norm_mat; //region space to screen space

//bigWave is (refCoord.w, view.w);
VARYING vec4 refCoord;
VARYING vec4 littleWave;
VARYING vec4 view;
VARYING vec4 vary_position;

void main() 
{
	vec4 color;
	float dist = length(view.xy);
	
	//normalize view vector
	vec3 viewVec = normalize(view.xyz);
	
	//get wave normals
	vec3 wave1 = texture2D(bumpMap, vec2(refCoord.w, view.w)).xyz*2.0-1.0;
	vec3 wave2 = texture2D(bumpMap, littleWave.xy).xyz*2.0-1.0;
	vec3 wave3 = texture2D(bumpMap, littleWave.zw).xyz*2.0-1.0;
	//get base fresnel components	
	
	vec3 df = vec3(
					dot(viewVec, wave1),
					dot(viewVec, (wave2 + wave3) * 0.5),
					dot(viewVec, wave3)
				 ) * fresnelScale + fresnelOffset;
	df *= df;
		    
	vec2 distort = (refCoord.xy/refCoord.z) * 0.5 + 0.5;
	
	float dist2 = dist;
	dist = max(dist, 5.0);
	
	float dmod = sqrt(dist);
	
	vec2 dmod_scale = vec2(dmod*dmod, dmod);
	
	//get reflected color
	vec2 refdistort1 = wave1.xy*normScale.x;
	vec2 refvec1 = distort+refdistort1/dmod_scale;
	vec4 refcol1 = texture2D(refTex, refvec1);
	
	vec2 refdistort2 = wave2.xy*normScale.y;
	vec2 refvec2 = distort+refdistort2/dmod_scale;
	vec4 refcol2 = texture2D(refTex, refvec2);
	
	vec2 refdistort3 = wave3.xy*normScale.z;
	vec2 refvec3 = distort+refdistort3/dmod_scale;
	vec4 refcol3 = texture2D(refTex, refvec3);

	vec4 refcol = refcol1 + refcol2 + refcol3;
	float df1 = df.x + df.y + df.z;
	refcol *= df1 * 0.333;
	
	vec3 wavef = (wave1 + wave2 * 0.4 + wave3 * 0.6) * 0.5;
	//wavef.z *= max(-viewVec.z, 0.1);
	wavef = normalize(wavef);
	
	float df2 = dot(viewVec, wavef) * fresnelScale+fresnelOffset;
	
	vec2 refdistort4 = wavef.xy*0.125;
	refdistort4.y -= abs(refdistort4.y);
	vec2 refvec4 = distort+refdistort4/dmod;
	float dweight = min(dist2*blurMultiplier, 1.0);
	vec4 baseCol = texture2D(refTex, refvec4);
	refcol = mix(baseCol*df2, refcol, dweight);

	//get specular component
	//float spec = clamp(dot(lightDir, (reflect(viewVec,wavef))),0.0,1.0);
		
	//harden specular
	//spec = pow(spec, 128.0);

	//figure out distortion vector (ripply)   
	vec2 distort2 = distort+wavef.xy*refScale/max(dmod*df1, 1.0);
		
	vec4 fb = texture2D(screenTex, distort2);
	
	//mix with reflection
	// Note we actually want to use just df1, but multiplying by 0.999999 gets around an nvidia compiler bug
	color.rgb = mix(fb.rgb, refcol.rgb, df1 * 0.99999);
	
	float shadow = 1.0;
	vec4 pos = vary_position;
	
	//vec3 nz = texture2D(noiseMap, gl_FragCoord.xy/128.0).xyz;
	vec4 spos = pos;
		
	//spec *= shadow;
	//color.rgb += spec * specular;
	
	//color.rgb = atmosTransport(color.rgb);
	//color.rgb = scaleSoftClip(color.rgb);
	//color.a = spec * sunAngle2;

	//wavef.z *= 0.1f;
	//wavef = normalize(wavef);
	vec3 screenspacewavef = (norm_mat*vec4(wavef, 1.0)).xyz;
	
<<<<<<< HEAD
	frag_data[0] = vec4(color.rgb, 0.5); // diffuse
	frag_data[1] = vec4(0.5,0.5,0.5, 0.95); // speccolor*spec, spec
	frag_data[2] = vec4(screenspacewavef.xy*0.5+0.5, screenspacewavef.z, screenspacewavef.z*0.5); // normalxyz, displace
=======
	gl_FragData[0] = vec4(color.rgb, 0.5); // diffuse
	gl_FragData[1] = vec4(0.5,0.5,0.5, 0.95); // speccolor*spec, spec
	gl_FragData[2] = vec4(screenspacewavef.xyz*0.5+0.5, screenspacewavef.z*0.5); // normalxyz, displace
>>>>>>> a4f27c1b
}<|MERGE_RESOLUTION|>--- conflicted
+++ resolved
@@ -159,13 +159,7 @@
 	//wavef = normalize(wavef);
 	vec3 screenspacewavef = (norm_mat*vec4(wavef, 1.0)).xyz;
 	
-<<<<<<< HEAD
 	frag_data[0] = vec4(color.rgb, 0.5); // diffuse
 	frag_data[1] = vec4(0.5,0.5,0.5, 0.95); // speccolor*spec, spec
-	frag_data[2] = vec4(screenspacewavef.xy*0.5+0.5, screenspacewavef.z, screenspacewavef.z*0.5); // normalxyz, displace
-=======
-	gl_FragData[0] = vec4(color.rgb, 0.5); // diffuse
-	gl_FragData[1] = vec4(0.5,0.5,0.5, 0.95); // speccolor*spec, spec
-	gl_FragData[2] = vec4(screenspacewavef.xyz*0.5+0.5, screenspacewavef.z*0.5); // normalxyz, displace
->>>>>>> a4f27c1b
+	frag_data[2] = vec4(screenspacewavef.xyz*0.5+0.5, screenspacewavef.z*0.5); // normalxyz, displace
 }