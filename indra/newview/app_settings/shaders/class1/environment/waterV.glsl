--- conflicted
+++ resolved
@@ -80,12 +80,8 @@
 	d *= d;
 		
 	oPosition = vec4(position, 1.0);
-<<<<<<< HEAD
-	oPosition.z = mix(oPosition.z, max(eyeVec.z*0.75, 0.0), d);
+//	oPosition.z = mix(oPosition.z, max(eyeVec.z*0.75, 0.0), d); // SL-11589 remove "U" shaped horizon
 
-=======
-//	oPosition.z = mix(oPosition.z, max(eyeVec.z*0.75, 0.0), d); // SL-11589 remove "U" shaped horizon
->>>>>>> 0b188ac0
 	oPosition = modelViewProj * oPosition;
 	
 	refCoord.xyz = oPosition.xyz + vec3(0,0,0.2);
