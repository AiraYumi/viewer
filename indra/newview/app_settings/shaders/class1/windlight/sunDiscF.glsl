/** 
 * @file sunDiscF.glsl
 *
 * $LicenseInfo:firstyear=2005&license=viewerlgpl$
 * Second Life Viewer Source Code
 * Copyright (C) 2005, Linden Research, Inc.
 * 
 * This library is free software; you can redistribute it and/or
 * modify it under the terms of the GNU Lesser General Public
 * License as published by the Free Software Foundation;
 * version 2.1 of the License only.
 * 
 * This library is distributed in the hope that it will be useful,
 * but WITHOUT ANY WARRANTY; without even the implied warranty of
 * MERCHANTABILITY or FITNESS FOR A PARTICULAR PURPOSE.  See the GNU
 * Lesser General Public License for more details.
 * 
 * You should have received a copy of the GNU Lesser General Public
 * License along with this library; if not, write to the Free Software
 * Foundation, Inc., 51 Franklin Street, Fifth Floor, Boston, MA  02110-1301  USA
 * 
 * Linden Research, Inc., 945 Battery Street, San Francisco, CA  94111  USA
 * $/LicenseInfo$
 */
 
#extension GL_ARB_texture_rectangle : enable

/*[EXTRA_CODE_HERE]*/

#ifdef DEFINE_GL_FRAGCOLOR
out vec4 frag_color;
#else
#define frag_color gl_FragColor
#endif

vec3 fullbrightAtmosTransport(vec3 light);
vec3 fullbrightScaleSoftClip(vec3 light);

uniform sampler2D diffuseMap;
uniform sampler2D altDiffuseMap;
uniform float blend_factor; // interp factor between sun A/B
VARYING vec2 vary_texcoord0;
VARYING float sun_fade;

void main() 
{
    vec4 sunA = texture2D(diffuseMap, vary_texcoord0.xy);
    vec4 sunB = texture2D(altDiffuseMap, vary_texcoord0.xy);
    vec4 c     = mix(sunA, sunB, blend_factor);

<<<<<<< HEAD
// SL-9806
=======
// SL-9806 stars poke through
>>>>>>> b6d08e48
//    c.a *= sun_fade;

    c.rgb = pow(c.rgb, vec3(0.7f));
    c.rgb = fullbrightAtmosTransport(c.rgb);
    c.rgb = fullbrightScaleSoftClip(c.rgb);
    frag_color = c;
}
<|MERGE_RESOLUTION|>--- conflicted
+++ resolved
@@ -48,11 +48,7 @@
     vec4 sunB = texture2D(altDiffuseMap, vary_texcoord0.xy);
     vec4 c     = mix(sunA, sunB, blend_factor);
 
-<<<<<<< HEAD
-// SL-9806
-=======
 // SL-9806 stars poke through
->>>>>>> b6d08e48
 //    c.a *= sun_fade;
 
     c.rgb = pow(c.rgb, vec3(0.7f));
