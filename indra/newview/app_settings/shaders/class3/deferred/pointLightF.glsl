--- conflicted
+++ resolved
@@ -42,11 +42,7 @@
 uniform vec2 screen_res;
 
 uniform mat4 inv_proj;
-<<<<<<< HEAD
-=======
-uniform vec4 viewport;
 uniform int classic_mode;
->>>>>>> 3f6d55f4
 
 void calcHalfVectors(vec3 lv, vec3 n, vec3 v, out vec3 h, out vec3 l, out float nh, out float nl, out float nv, out float vh, out float lightDist);
 float calcLegacyDistanceAttenuation(float distance, float falloff);
