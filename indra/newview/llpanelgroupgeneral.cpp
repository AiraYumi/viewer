/**
 * @file llpanelgroupgeneral.cpp
 * @brief General information about a group.
 *
 * $LicenseInfo:firstyear=2006&license=viewerlgpl$
 * Second Life Viewer Source Code
 * Copyright (C) 2010, Linden Research, Inc.
 *
 * This library is free software; you can redistribute it and/or
 * modify it under the terms of the GNU Lesser General Public
 * License as published by the Free Software Foundation;
 * version 2.1 of the License only.
 *
 * This library is distributed in the hope that it will be useful,
 * but WITHOUT ANY WARRANTY; without even the implied warranty of
 * MERCHANTABILITY or FITNESS FOR A PARTICULAR PURPOSE.  See the GNU
 * Lesser General Public License for more details.
 *
 * You should have received a copy of the GNU Lesser General Public
 * License along with this library; if not, write to the Free Software
 * Foundation, Inc., 51 Franklin Street, Fifth Floor, Boston, MA  02110-1301  USA
 *
 * Linden Research, Inc., 945 Battery Street, San Francisco, CA  94111  USA
 * $/LicenseInfo$
 */

#include "llviewerprecompiledheaders.h"

#include "llpanelgroupgeneral.h"

#include "llavatarnamecache.h"
#include "llagent.h"
#include "llagentbenefits.h"
#include "llsdparam.h"
#include "lluictrlfactory.h"
#include "roles_constants.h"

// UI elements
#include "llbutton.h"
#include "llcheckboxctrl.h"
#include "llcombobox.h"
#include "lldbstrings.h"
#include "llavataractions.h"
#include "llgroupactions.h"
#include "lllineeditor.h"
#include "llnamelistctrl.h"
#include "llnotificationsutil.h"
#include "llscrolllistitem.h"
#include "llspinctrl.h"
#include "llslurl.h"
#include "lltextbox.h"
#include "lltexteditor.h"
#include "lltexturectrl.h"
#include "lltrans.h"
#include "llviewerwindow.h"

static LLPanelInjector<LLPanelGroupGeneral> t_panel_group_general("panel_group_general");

// consts
const S32 MATURE_CONTENT = 1;
const S32 NON_MATURE_CONTENT = 2;
const S32 DECLINE_TO_STATE = 0;


LLPanelGroupGeneral::LLPanelGroupGeneral()
:   LLPanelGroupTab(),
    mChanged(false),
    mFirstUse(true),
    mGroupNameEditor(NULL),
    mFounderName(NULL),
    mInsignia(NULL),
    mEditCharter(NULL),
    mCtrlShowInGroupList(NULL),
    mComboMature(NULL),
    mCtrlOpenEnrollment(NULL),
    mCtrlEnrollmentFee(NULL),
    mSpinEnrollmentFee(NULL),
    mCtrlReceiveNotices(NULL),
    mCtrlListGroup(NULL),
    mActiveTitleLabel(NULL),
    mComboActiveTitle(NULL)
{

}

LLPanelGroupGeneral::~LLPanelGroupGeneral()
{
}

bool LLPanelGroupGeneral::postBuild()
{
    constexpr bool recurse = true;

    mEditCharter = getChild<LLTextEditor>("charter", recurse);
    if(mEditCharter)
    {
        mEditCharter->setCommitCallback(onCommitAny, this);
        mEditCharter->setFocusReceivedCallback(boost::bind(onFocusEdit, _1, this));
        mEditCharter->setFocusChangedCallback(boost::bind(onFocusEdit, _1, this));
        mEditCharter->setContentTrusted(false);
    }

    // Options
    mCtrlShowInGroupList = getChild<LLCheckBoxCtrl>("show_in_group_list", recurse);
    if (mCtrlShowInGroupList)
    {
        mCtrlShowInGroupList->setCommitCallback(onCommitAny, this);
    }

    mComboMature = getChild<LLComboBox>("group_mature_check", recurse);
    if(mComboMature)
    {
        mComboMature->setCurrentByIndex(0);
        mComboMature->setCommitCallback(onCommitAny, this);
        if (gAgent.isTeen())
        {
            // Teens don't get to set mature flag. JC
            mComboMature->setVisible(false);
            mComboMature->setCurrentByIndex(NON_MATURE_CONTENT);
        }
    }
    mCtrlOpenEnrollment = getChild<LLCheckBoxCtrl>("open_enrollement", recurse);
    if (mCtrlOpenEnrollment)
    {
        mCtrlOpenEnrollment->setCommitCallback(onCommitAny, this);
    }

    mCtrlEnrollmentFee = getChild<LLCheckBoxCtrl>("check_enrollment_fee", recurse);
    if (mCtrlEnrollmentFee)
    {
        mCtrlEnrollmentFee->setCommitCallback(onCommitEnrollment, this);
    }

    mSpinEnrollmentFee = getChild<LLSpinCtrl>("spin_enrollment_fee", recurse);
    if (mSpinEnrollmentFee)
    {
        mSpinEnrollmentFee->setCommitCallback(onCommitAny, this);
        mSpinEnrollmentFee->setPrecision(0);
        mSpinEnrollmentFee->resetDirty();
    }

    bool accept_notices = false;
    bool list_in_profile = false;
    LLGroupData data;
    if(gAgent.getGroupData(mGroupID,data))
    {
        accept_notices = data.mAcceptNotices;
        list_in_profile = data.mListInProfile;
    }
    mCtrlReceiveNotices = getChild<LLCheckBoxCtrl>("receive_notices", recurse);
    if (mCtrlReceiveNotices)
    {
        mCtrlReceiveNotices->setCommitCallback(onCommitUserOnly, this);
        mCtrlReceiveNotices->set(accept_notices);
        mCtrlReceiveNotices->setEnabled(data.mID.notNull());
    }

    mCtrlListGroup = getChild<LLCheckBoxCtrl>("list_groups_in_profile", recurse);
    if (mCtrlListGroup)
    {
        mCtrlListGroup->setCommitCallback(onCommitUserOnly, this);
        mCtrlListGroup->set(list_in_profile);
        mCtrlListGroup->setEnabled(data.mID.notNull());
        mCtrlListGroup->resetDirty();
    }

    mActiveTitleLabel = getChild<LLTextBox>("active_title_label", recurse);

    mComboActiveTitle = getChild<LLComboBox>("active_title", recurse);
    if (mComboActiveTitle)
    {
        mComboActiveTitle->setCommitCallback(onCommitAny, this);
    }

    mIncompleteMemberDataStr = getString("incomplete_member_data_str");

    // If the group_id is null, then we are creating a new group
    if (mGroupID.isNull())
    {
        mEditCharter->setEnabled(true);

        mCtrlShowInGroupList->setEnabled(true);
        mComboMature->setEnabled(true);
        mCtrlOpenEnrollment->setEnabled(true);
        mCtrlEnrollmentFee->setEnabled(true);
        mSpinEnrollmentFee->setEnabled(true);

    }

    return LLPanelGroupTab::postBuild();
}

void LLPanelGroupGeneral::setupCtrls(LLPanel* panel_group)
{
    mInsignia = getChild<LLTextureCtrl>("insignia");
    if (mInsignia)
    {
        mInsignia->setCommitCallback(onCommitAny, this);
<<<<<<< HEAD
        mInsignia->setAllowLocalTexture(false);
=======
        mInsignia->setAllowLocalTexture(FALSE);
        mInsignia->setBakeTextureEnabled(FALSE);
>>>>>>> 9e24b300
    }
    mFounderName = getChild<LLTextBox>("founder_name");


    mGroupNameEditor = panel_group->getChild<LLLineEditor>("group_name_editor");
    mGroupNameEditor->setPrevalidate( LLTextValidate::validateASCIINoLeadingSpace );


}

// static
void LLPanelGroupGeneral::onFocusEdit(LLFocusableElement* ctrl, void* data)
{
    LLPanelGroupGeneral* self = (LLPanelGroupGeneral*)data;
    self->updateChanged();
    self->notifyObservers();
}

// static
void LLPanelGroupGeneral::onCommitAny(LLUICtrl* ctrl, void* data)
{
    LLPanelGroupGeneral* self = (LLPanelGroupGeneral*)data;
    self->updateChanged();
    self->notifyObservers();
}

// static
void LLPanelGroupGeneral::onCommitUserOnly(LLUICtrl* ctrl, void* data)
{
    LLPanelGroupGeneral* self = (LLPanelGroupGeneral*)data;
    self->mChanged = true;
    self->notifyObservers();
}


// static
void LLPanelGroupGeneral::onCommitEnrollment(LLUICtrl* ctrl, void* data)
{
    onCommitAny(ctrl, data);

    LLPanelGroupGeneral* self = (LLPanelGroupGeneral*)data;
    // Make sure both enrollment related widgets are there.
    if (!self->mCtrlEnrollmentFee || !self->mSpinEnrollmentFee)
    {
        return;
    }

    // Make sure the agent can change enrollment info.
    if (!gAgent.hasPowerInGroup(self->mGroupID,GP_MEMBER_OPTIONS)
        || !self->mAllowEdit)
    {
        return;
    }

    if (self->mCtrlEnrollmentFee->get())
    {
        self->mSpinEnrollmentFee->setEnabled(true);
    }
    else
    {
        self->mSpinEnrollmentFee->setEnabled(false);
        self->mSpinEnrollmentFee->set(0);
    }
}

// static
void LLPanelGroupGeneral::onClickInfo(void *userdata)
{
    LLPanelGroupGeneral *self = (LLPanelGroupGeneral *)userdata;

    if ( !self ) return;

    LL_DEBUGS() << "open group info: " << self->mGroupID << LL_ENDL;

    LLGroupActions::show(self->mGroupID);

}

bool LLPanelGroupGeneral::needsApply(std::string& mesg)
{
    updateChanged();
    mesg = getString("group_info_unchanged");
    return mChanged || mGroupID.isNull();
}

void LLPanelGroupGeneral::activate()
{
    LLGroupMgrGroupData* gdatap = LLGroupMgr::getInstance()->getGroupData(mGroupID);
    if (mGroupID.notNull()
        && (!gdatap || mFirstUse))
    {
        LLGroupMgr::getInstance()->sendGroupTitlesRequest(mGroupID);
        LLGroupMgr::getInstance()->sendGroupPropertiesRequest(mGroupID);

        mFirstUse = false;
    }
    mChanged = false;

    update(GC_ALL);
}

void LLPanelGroupGeneral::draw()
{
    LLPanelGroupTab::draw();
}

bool LLPanelGroupGeneral::apply(std::string& mesg)
{
    if (mGroupID.isNull())
    {
        return false;
    }

    if (!mGroupID.isNull() && mAllowEdit && mComboActiveTitle && mComboActiveTitle->isDirty())
    {
        LLGroupMgr::getInstance()->sendGroupTitleUpdate(mGroupID,mComboActiveTitle->getCurrentID());
        update(GC_TITLES);
        mComboActiveTitle->resetDirty();
    }

    bool has_power_in_group = gAgent.hasPowerInGroup(mGroupID,GP_GROUP_CHANGE_IDENTITY);

    if (has_power_in_group)
    {
        LL_INFOS() << "LLPanelGroupGeneral::apply" << LL_ENDL;

        // Check to make sure mature has been set
        if(mComboMature &&
           mComboMature->getCurrentIndex() == DECLINE_TO_STATE)
        {
            LLNotificationsUtil::add("SetGroupMature", LLSD(), LLSD(),
                                            boost::bind(&LLPanelGroupGeneral::confirmMatureApply, this, _1, _2));
            return false;
        }

        LLGroupMgrGroupData* gdatap = LLGroupMgr::getInstance()->getGroupData(mGroupID);
        if (!gdatap)
        {
            mesg = LLTrans::getString("NoGroupDataFound");
            mesg.append(mGroupID.asString());
            return false;
        }
        bool can_change_ident = false;
        bool can_change_member_opts = false;
        can_change_ident = gAgent.hasPowerInGroup(mGroupID,GP_GROUP_CHANGE_IDENTITY);
        can_change_member_opts = gAgent.hasPowerInGroup(mGroupID,GP_MEMBER_OPTIONS);

        if (can_change_ident)
        {
            if (mEditCharter) gdatap->mCharter = mEditCharter->getText();
            if (mInsignia) gdatap->mInsigniaID = mInsignia->getImageAssetID();
            if (mComboMature)
            {
                if (!gAgent.isTeen())
                {
                    gdatap->mMaturePublish =
                        mComboMature->getCurrentIndex() == MATURE_CONTENT;
                }
                else
                {
                    gdatap->mMaturePublish = false;
                }
            }
            if (mCtrlShowInGroupList) gdatap->mShowInList = mCtrlShowInGroupList->get();
        }

        if (can_change_member_opts)
        {
            if (mCtrlOpenEnrollment) gdatap->mOpenEnrollment = mCtrlOpenEnrollment->get();
            if (mCtrlEnrollmentFee && mSpinEnrollmentFee)
            {
                gdatap->mMembershipFee = (mCtrlEnrollmentFee->get()) ?
                    (S32) mSpinEnrollmentFee->get() : 0;
                // Set to the used value, and reset initial value used for isdirty check
                mSpinEnrollmentFee->set( (F32)gdatap->mMembershipFee );
            }
        }

        if (can_change_ident || can_change_member_opts)
        {
            LLGroupMgr::getInstance()->sendUpdateGroupInfo(mGroupID);
        }
    }

    bool receive_notices = false;
    bool list_in_profile = false;
    if (mCtrlReceiveNotices)
        receive_notices = mCtrlReceiveNotices->get();
    if (mCtrlListGroup)
        list_in_profile = mCtrlListGroup->get();

    gAgent.setUserGroupFlags(mGroupID, receive_notices, list_in_profile);

    resetDirty();

    mChanged = false;

    return true;
}

void LLPanelGroupGeneral::cancel()
{
    mChanged = false;

    //cancel out all of the click changes to, although since we are
    //shifting tabs or closing the floater, this need not be done...yet
    notifyObservers();
}

// invoked from callbackConfirmMature
bool LLPanelGroupGeneral::confirmMatureApply(const LLSD& notification, const LLSD& response)
{
    S32 option = LLNotificationsUtil::getSelectedOption(notification, response);
    // 0 == Yes
    // 1 == No
    // 2 == Cancel
    switch(option)
    {
    case 0:
        mComboMature->setCurrentByIndex(MATURE_CONTENT);
        break;
    case 1:
        mComboMature->setCurrentByIndex(NON_MATURE_CONTENT);
        break;
    default:
        return false;
    }

    // If we got here it means they set a valid value
    std::string mesg = "";
    bool ret = apply(mesg);
    if ( !mesg.empty() )
    {
        LLSD args;
        args["MESSAGE"] = mesg;
        LLNotificationsUtil::add("GenericAlert", args);
    }

    return ret;
}

// virtual
void LLPanelGroupGeneral::update(LLGroupChange gc)
{
    if (mGroupID.isNull()) return;

    LLGroupMgrGroupData* gdatap = LLGroupMgr::getInstance()->getGroupData(mGroupID);

    if (!gdatap) return;

    LLGroupData agent_gdatap;
    bool is_member = false;
    if (gAgent.getGroupData(mGroupID,agent_gdatap)) is_member = true;

    if (mComboActiveTitle)
    {
        mComboActiveTitle->setVisible(is_member);
        mComboActiveTitle->setEnabled(mAllowEdit);

        if ( mActiveTitleLabel) mActiveTitleLabel->setVisible(is_member);

        if (is_member)
        {
            LLUUID current_title_role;

            mComboActiveTitle->clear();
            mComboActiveTitle->removeall();
            bool has_selected_title = false;

            if (1 == gdatap->mTitles.size())
            {
                // Only the everyone title.  Don't bother letting them try changing this.
                mComboActiveTitle->setEnabled(false);
            }
            else
            {
                mComboActiveTitle->setEnabled(true);
            }

            std::vector<LLGroupTitle>::const_iterator citer = gdatap->mTitles.begin();
            std::vector<LLGroupTitle>::const_iterator end = gdatap->mTitles.end();

            for ( ; citer != end; ++citer)
            {
                mComboActiveTitle->add(citer->mTitle,citer->mRoleID, (citer->mSelected ? ADD_TOP : ADD_BOTTOM));
                if (citer->mSelected)
                {
                    mComboActiveTitle->setCurrentByID(citer->mRoleID);
                    has_selected_title = true;
                }
            }

            if (!has_selected_title)
            {
                mComboActiveTitle->setCurrentByID(LLUUID::null);
            }
        }

    }

    // After role member data was changed in Roles->Members
    // need to update role titles. See STORM-918.
    if (gc == GC_ROLE_MEMBER_DATA)
        LLGroupMgr::getInstance()->sendGroupTitlesRequest(mGroupID);

    // If this was just a titles update, we are done.
    if (gc == GC_TITLES) return;

    bool can_change_ident = false;
    bool can_change_member_opts = false;
    can_change_ident = gAgent.hasPowerInGroup(mGroupID,GP_GROUP_CHANGE_IDENTITY);
    can_change_member_opts = gAgent.hasPowerInGroup(mGroupID,GP_MEMBER_OPTIONS);

    if (mCtrlShowInGroupList)
    {
        mCtrlShowInGroupList->set(gdatap->mShowInList);
        mCtrlShowInGroupList->setEnabled(mAllowEdit && can_change_ident);
    }
    if (mComboMature)
    {
        if(gdatap->mMaturePublish)
        {
            mComboMature->setCurrentByIndex(MATURE_CONTENT);
        }
        else
        {
            mComboMature->setCurrentByIndex(NON_MATURE_CONTENT);
        }
        mComboMature->setEnabled(mAllowEdit && can_change_ident);
        mComboMature->setVisible( !gAgent.isTeen() );
    }
    if (mCtrlOpenEnrollment)
    {
        mCtrlOpenEnrollment->set(gdatap->mOpenEnrollment);
        mCtrlOpenEnrollment->setEnabled(mAllowEdit && can_change_member_opts);
    }
    if (mCtrlEnrollmentFee)
    {
        mCtrlEnrollmentFee->set(gdatap->mMembershipFee > 0);
        mCtrlEnrollmentFee->setEnabled(mAllowEdit && can_change_member_opts);
    }

    if (mSpinEnrollmentFee)
    {
        S32 fee = gdatap->mMembershipFee;
        mSpinEnrollmentFee->set((F32)fee);
        mSpinEnrollmentFee->setEnabled( mAllowEdit &&
                        (fee > 0) &&
                        can_change_member_opts);
    }
    if (mCtrlReceiveNotices)
    {
        mCtrlReceiveNotices->setVisible(is_member);
        if (is_member)
        {
            mCtrlReceiveNotices->setEnabled(mAllowEdit);
        }
    }


    if (mInsignia) mInsignia->setEnabled(mAllowEdit && can_change_ident);
    if (mEditCharter) mEditCharter->setEnabled(mAllowEdit && can_change_ident);

    if (mGroupNameEditor) mGroupNameEditor->setVisible(false);
    if (mFounderName) mFounderName->setText(LLSLURL("agent", gdatap->mFounderID, "inspect").getSLURLString());
    if (mInsignia)
    {
        if (gdatap->mInsigniaID.notNull())
        {
            mInsignia->setImageAssetID(gdatap->mInsigniaID);
        }
        else
        {
            mInsignia->setImageAssetName(mInsignia->getDefaultImageName());
        }
    }

    if (mEditCharter)
    {
        mEditCharter->setParseURLs(!mAllowEdit || !can_change_ident);
        mEditCharter->setText(gdatap->mCharter);
    }

    resetDirty();
}

void LLPanelGroupGeneral::updateChanged()
{
    // List all the controls we want to check for changes...
    LLUICtrl *check_list[] =
    {
        mGroupNameEditor,
        mFounderName,
        mInsignia,
        mEditCharter,
        mCtrlShowInGroupList,
        mComboMature,
        mCtrlOpenEnrollment,
        mCtrlEnrollmentFee,
        mSpinEnrollmentFee,
        mCtrlReceiveNotices,
        mCtrlListGroup,
        mActiveTitleLabel,
        mComboActiveTitle
    };

    mChanged = false;

    for( size_t i=0; i<LL_ARRAY_SIZE(check_list); i++ )
    {
        if( check_list[i] && check_list[i]->isDirty() )
        {
            mChanged = true;
            break;
        }
    }
}

void LLPanelGroupGeneral::reset()
{
    mFounderName->setVisible(false);


    mCtrlReceiveNotices->set(false);


    mCtrlListGroup->set(true);

    mCtrlReceiveNotices->setEnabled(false);
    mCtrlReceiveNotices->setVisible(true);

    mCtrlListGroup->setEnabled(false);

    mGroupNameEditor->setEnabled(true);
    mEditCharter->setEnabled(true);

    mCtrlShowInGroupList->setEnabled(false);
    mComboMature->setEnabled(true);

    mCtrlOpenEnrollment->setEnabled(true);

    mCtrlEnrollmentFee->setEnabled(true);

    mSpinEnrollmentFee->setEnabled(true);
    mSpinEnrollmentFee->set((F32)0);

    mGroupNameEditor->setVisible(true);

    mComboActiveTitle->setVisible(false);

    mInsignia->setImageAssetID(LLUUID::null);

    mInsignia->setEnabled(true);

    mInsignia->setImageAssetName(mInsignia->getDefaultImageName());

    {
        std::string empty_str = "";
        mEditCharter->setText(empty_str);
        mGroupNameEditor->setText(empty_str);
    }

    {
        mComboMature->setEnabled(true);
        mComboMature->setVisible( !gAgent.isTeen() );
        mComboMature->selectFirstItem();
    }


    resetDirty();
}

void    LLPanelGroupGeneral::resetDirty()
{
    // List all the controls we want to check for changes...
    LLUICtrl *check_list[] =
    {
        mGroupNameEditor,
        mFounderName,
        mInsignia,
        mEditCharter,
        mCtrlShowInGroupList,
        mComboMature,
        mCtrlOpenEnrollment,
        mCtrlEnrollmentFee,
        mSpinEnrollmentFee,
        mCtrlReceiveNotices,
        mCtrlListGroup,
        mActiveTitleLabel,
        mComboActiveTitle
    };

    for( size_t i=0; i<LL_ARRAY_SIZE(check_list); i++ )
    {
        if( check_list[i] )
            check_list[i]->resetDirty() ;
    }


}

void LLPanelGroupGeneral::setGroupID(const LLUUID& id)
{
    LLPanelGroupTab::setGroupID(id);

    if(id == LLUUID::null)
    {
        reset();
        return;
    }

    bool accept_notices = false;
    bool list_in_profile = false;
    LLGroupData data;
    if(gAgent.getGroupData(mGroupID,data))
    {
        accept_notices = data.mAcceptNotices;
        list_in_profile = data.mListInProfile;
    }
    mCtrlReceiveNotices = getChild<LLCheckBoxCtrl>("receive_notices");
    if (mCtrlReceiveNotices)
    {
        mCtrlReceiveNotices->set(accept_notices);
        mCtrlReceiveNotices->setEnabled(data.mID.notNull());
    }

    mCtrlListGroup = getChild<LLCheckBoxCtrl>("list_groups_in_profile");
    if (mCtrlListGroup)
    {
        mCtrlListGroup->set(list_in_profile);
        mCtrlListGroup->setEnabled(data.mID.notNull());
    }

    mCtrlShowInGroupList->setEnabled(data.mID.notNull());

    mActiveTitleLabel = getChild<LLTextBox>("active_title_label");

    mComboActiveTitle = getChild<LLComboBox>("active_title");

    mFounderName->setVisible(true);

    mInsignia->setImageAssetID(LLUUID::null);

    resetDirty();

    activate();
}<|MERGE_RESOLUTION|>--- conflicted
+++ resolved
@@ -196,12 +196,8 @@
     if (mInsignia)
     {
         mInsignia->setCommitCallback(onCommitAny, this);
-<<<<<<< HEAD
         mInsignia->setAllowLocalTexture(false);
-=======
-        mInsignia->setAllowLocalTexture(FALSE);
-        mInsignia->setBakeTextureEnabled(FALSE);
->>>>>>> 9e24b300
+        mInsignia->setBakeTextureEnabled(false);
     }
     mFounderName = getChild<LLTextBox>("founder_name");
 
