--- conflicted
+++ resolved
@@ -732,18 +732,12 @@
 		else
 		{
 			// If name is not cached, onNameCache() should be called when it is cached and add this member to list.
-<<<<<<< HEAD
 			// *TODO : Use a callback per member, not for the panel group.
 			if (mAvatarNameCacheConnection.connected())
 			{
 				mAvatarNameCacheConnection.disconnect();
 			}
-			mAvatarNameCacheConnection = LLAvatarNameCache::get(mMemberProgress->first, boost::bind(&LLPanelGroupGeneral::onNameCache, this, mUdpateSessionID, member, _1, _2));
-=======
-			LLAvatarNameCache::get(mMemberProgress->first, 
-									boost::bind(&LLPanelGroupGeneral::onNameCache,
-												this, gdatap->getMemberVersion(), member, _2));
->>>>>>> f8b51f40
+			mAvatarNameCacheConnection = LLAvatarNameCache::get(mMemberProgress->first, boost::bind(&LLPanelGroupGeneral::onNameCache, this, gdatap->getMemberVersion(), member, _2));
 		}
 	}
 
@@ -783,15 +777,11 @@
 
 void LLPanelGroupGeneral::onNameCache(const LLUUID& update_id, LLGroupMemberData* member, const LLAvatarName& av_name)
 {
-<<<<<<< HEAD
-	if (!member || update_id != mUdpateSessionID)
-=======
 	LLGroupMgrGroupData* gdatap = LLGroupMgr::getInstance()->getGroupData(mGroupID);
 
 	if (!gdatap
 		|| !gdatap->isMemberDataComplete()
 		|| gdatap->getMemberVersion() != update_id)
->>>>>>> f8b51f40
 	{
 		// Stale data
 		return;
