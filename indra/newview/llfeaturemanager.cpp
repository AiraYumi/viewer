--- conflicted
+++ resolved
@@ -627,9 +627,6 @@
     if (gGLManager.mIsIntel)
     {
         maskFeatures("Intel");
-<<<<<<< HEAD
-        if (gGLManager.mGLVersion < 4.59f)
-=======
 
         static constexpr F32 TARGET_GL_VERSION =
 #if LL_DARWIN
@@ -640,7 +637,6 @@
 
         // check against 3.33 to avoid applying this fallback twice
         if (gGLManager.mGLVersion < TARGET_GL_VERSION && gGLManager.mGLVersion > 3.33f)
->>>>>>> 16cc5fc3
         {
             // if we don't have OpenGL 4.6 on intel, set it to OpenGL 3.3
             // we also want to trigger the GL3 fallbacks on these chipsets
@@ -650,19 +646,12 @@
             // https://docs.blender.org/manual/en/latest/troubleshooting/gpu/windows/intel.html#legacy-intel-hd-4000-5000
             // https://www.intel.com/content/www/us/en/support/articles/000005524/graphics.html
             // this will disable things like reflection probes, HDR, FXAA and SMAA
-<<<<<<< HEAD
-            gGLManager.mGLVersion = llmin(gGLManager.mGLVersion, 3.33f);
-            // and select GLSL version for OpenGL 3.3
-            gGLManager.mGLSLVersionMajor = 3;
-            gGLManager.mGLSLVersionMinor = 30;
-=======
             LL_INFOS("RenderInit") << "Applying Intel integrated pre-Haswell fallback.  Downgrading feature usage to OpenGL 3.3" << LL_ENDL;
             gGLManager.mGLVersion = llmin(gGLManager.mGLVersion, 3.33f);
             gGLManager.mGLVersionString += " 3.3 fallback";  // for ViewerStats reporting
             // and select GLSL version for OpenGL 3.2
             gGLManager.mGLSLVersionMajor = 3;
             gGLManager.mGLSLVersionMinor = 20;
->>>>>>> 16cc5fc3
         }
     }
     if (gGLManager.mIsApple)
