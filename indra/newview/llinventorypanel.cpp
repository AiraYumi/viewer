/* 
 * @file llinventorypanel.cpp
 * @brief Implementation of the inventory panel and associated stuff.
 *
 * $LicenseInfo:firstyear=2001&license=viewerlgpl$
 * Second Life Viewer Source Code
 * Copyright (C) 2010, Linden Research, Inc.
 * 
 * This library is free software; you can redistribute it and/or
 * modify it under the terms of the GNU Lesser General Public
 * License as published by the Free Software Foundation;
 * version 2.1 of the License only.
 * 
 * This library is distributed in the hope that it will be useful,
 * but WITHOUT ANY WARRANTY; without even the implied warranty of
 * MERCHANTABILITY or FITNESS FOR A PARTICULAR PURPOSE.  See the GNU
 * Lesser General Public License for more details.
 * 
 * You should have received a copy of the GNU Lesser General Public
 * License along with this library; if not, write to the Free Software
 * Foundation, Inc., 51 Franklin Street, Fifth Floor, Boston, MA  02110-1301  USA
 * 
 * Linden Research, Inc., 945 Battery Street, San Francisco, CA  94111  USA
 * $/LicenseInfo$
 */

#include "llviewerprecompiledheaders.h"
#include "llinventorypanel.h"

#include <utility> // for std::pair<>

#include "llagent.h"
#include "llagentwearables.h"
#include "llappearancemgr.h"
#include "llavataractions.h"
#include "llclipboard.h"
#include "llfloaterinventory.h"
#include "llfloaterreg.h"
#include "llfloatersidepanelcontainer.h"
#include "llfolderview.h"
#include "llfolderviewitem.h"
#include "llfloaterimcontainer.h"
#include "llimview.h"
#include "llinventorybridge.h"
#include "llinventoryfunctions.h"
#include "llinventorymodelbackgroundfetch.h"
#include "llpreview.h"
#include "llsidepanelinventory.h"
#include "lltrans.h"
#include "llviewerattachmenu.h"
#include "llviewerfoldertype.h"
#include "llvoavatarself.h"

static LLDefaultChildRegistry::Register<LLInventoryPanel> r("inventory_panel");

const std::string LLInventoryPanel::DEFAULT_SORT_ORDER = std::string("InventorySortOrder");
const std::string LLInventoryPanel::RECENTITEMS_SORT_ORDER = std::string("RecentItemsSortOrder");
const std::string LLInventoryPanel::INHERIT_SORT_ORDER = std::string("");
static const LLInventoryFolderViewModelBuilder INVENTORY_BRIDGE_BUILDER;

// statics 
bool LLInventoryPanel::sColorSetInitialized = false;
LLUIColor LLInventoryPanel::sDefaultColor;
LLUIColor LLInventoryPanel::sDefaultHighlightColor;
LLUIColor LLInventoryPanel::sLibraryColor;
LLUIColor LLInventoryPanel::sLinkColor;

const LLColor4U DEFAULT_WHITE(255, 255, 255);

//~~~~~~~~~~~~~~~~~~~~~~~~~~~~~~~~~~~~~~~~~~~~~~~~~~~~~~~~~~~~~~~~~~~~~~~~~~~~~
// Class LLInventoryPanelObserver
//
// Bridge to support knowing when the inventory has changed.
//~~~~~~~~~~~~~~~~~~~~~~~~~~~~~~~~~~~~~~~~~~~~~~~~~~~~~~~~~~~~~~~~~~~~~~~~~~~~~

class LLInventoryPanelObserver : public LLInventoryObserver
{
public:
	LLInventoryPanelObserver(LLInventoryPanel* ip) : mIP(ip) {}
	virtual ~LLInventoryPanelObserver() {}
	virtual void changed(U32 mask) 
	{
		mIP->modelChanged(mask);
	}
protected:
	LLInventoryPanel* mIP;
};

//~~~~~~~~~~~~~~~~~~~~~~~~~~~~~~~~~~~~~~~~~~~~~~~~~~~~~~~~~~~~~~~~~~~~~~~~~~~~~
// Class LLInvPanelComplObserver
//
// Calls specified callback when all specified items become complete.
//
// Usage:
// observer = new LLInvPanelComplObserver(boost::bind(onComplete));
// inventory->addObserver(observer);
// observer->reset(); // (optional)
// observer->watchItem(incomplete_item1_id);
// observer->watchItem(incomplete_item2_id);
//~~~~~~~~~~~~~~~~~~~~~~~~~~~~~~~~~~~~~~~~~~~~~~~~~~~~~~~~~~~~~~~~~~~~~~~~~~~~~

class LLInvPanelComplObserver : public LLInventoryCompletionObserver
{
public:
	typedef boost::function<void()> callback_t;

	LLInvPanelComplObserver(callback_t cb)
	:	mCallback(cb)
	{
	}

	void reset();

private:
	/*virtual*/ void done();

	/// Called when all the items are complete.
	callback_t	mCallback;
};

void LLInvPanelComplObserver::reset()
{
	mIncomplete.clear();
	mComplete.clear();
}

void LLInvPanelComplObserver::done()
{
	mCallback();
}

//~~~~~~~~~~~~~~~~~~~~~~~~~~~~~~~~~~~~~~~~~~~~~~~~~~~~~~~~~~~~~~~~~~~~~~~~~~~~~
// Class LLInventoryPanel
//~~~~~~~~~~~~~~~~~~~~~~~~~~~~~~~~~~~~~~~~~~~~~~~~~~~~~~~~~~~~~~~~~~~~~~~~~~~~~

LLInventoryPanel::LLInventoryPanel(const LLInventoryPanel::Params& p) :	
	LLPanel(p),
	mInventoryObserver(NULL),
	mCompletionObserver(NULL),
	mScroller(NULL),
	mSortOrderSetting(p.sort_order_setting),
	mInventory(p.inventory),
	mAcceptsDragAndDrop(p.accepts_drag_and_drop),
	mAllowMultiSelect(p.allow_multi_select),
	mShowItemLinkOverlays(p.show_item_link_overlays),
	mShowEmptyMessage(p.show_empty_message),
	mViewsInitialized(false),
	mInvFVBridgeBuilder(NULL)
{
	mInvFVBridgeBuilder = &INVENTORY_BRIDGE_BUILDER;

	if (!sColorSetInitialized)
	{
		sDefaultColor = LLUIColorTable::instance().getColor("MenuItemEnabledColor", DEFAULT_WHITE);
		sDefaultHighlightColor = LLUIColorTable::instance().getColor("MenuItemHighlightFgColor", DEFAULT_WHITE);
		sLibraryColor = LLUIColorTable::instance().getColor("InventoryItemLibraryColor", DEFAULT_WHITE);
		sLinkColor = LLUIColorTable::instance().getColor("InventoryItemLinkColor", DEFAULT_WHITE);
		sColorSetInitialized = true;
	}
	
	// context menu callbacks
	mCommitCallbackRegistrar.add("Inventory.DoToSelected", boost::bind(&LLInventoryPanel::doToSelected, this, _2));
	mCommitCallbackRegistrar.add("Inventory.EmptyTrash", boost::bind(&LLInventoryModel::emptyFolderType, &gInventory, "ConfirmEmptyTrash", LLFolderType::FT_TRASH));
	mCommitCallbackRegistrar.add("Inventory.EmptyLostAndFound", boost::bind(&LLInventoryModel::emptyFolderType, &gInventory, "ConfirmEmptyLostAndFound", LLFolderType::FT_LOST_AND_FOUND));
	mCommitCallbackRegistrar.add("Inventory.DoCreate", boost::bind(&LLInventoryPanel::doCreate, this, _2));
	mCommitCallbackRegistrar.add("Inventory.AttachObject", boost::bind(&LLInventoryPanel::attachObject, this, _2));
	mCommitCallbackRegistrar.add("Inventory.BeginIMSession", boost::bind(&LLInventoryPanel::beginIMSession, this));
	mCommitCallbackRegistrar.add("Inventory.Share",  boost::bind(&LLAvatarActions::shareWithAvatars, this));

}

LLFolderView * LLInventoryPanel::createFolderRoot(LLUUID root_id )
{
    LLFolderView::Params p(mParams.folder_view);
    p.name = getName();
    p.title = getLabel();
    p.rect = LLRect(0, 0, getRect().getWidth(), 0);
    p.parent_panel = this;
    p.tool_tip = p.name;
    p.listener = mInvFVBridgeBuilder->createBridge(	LLAssetType::AT_CATEGORY,
																	LLAssetType::AT_CATEGORY,
																	LLInventoryType::IT_CATEGORY,
																	this,
																	&mInventoryViewModel,
																	NULL,
																	root_id);
    p.view_model = &mInventoryViewModel;
    p.use_label_suffix = mParams.use_label_suffix;
    p.allow_multiselect = mAllowMultiSelect;
    p.show_empty_message = mShowEmptyMessage;
    p.show_item_link_overlays = mShowItemLinkOverlays;
    p.root = NULL;
    p.options_menu = "menu_inventory.xml";

    return LLUICtrlFactory::create<LLFolderView>(p);
}

void LLInventoryPanel::clearFolderRoot()
{
	gIdleCallbacks.deleteFunction(idle, this);
    gIdleCallbacks.deleteFunction(onIdle, this);
    
    if (mInventoryObserver)
    {
        mInventory->removeObserver(mInventoryObserver);
        delete mInventoryObserver;
        mInventoryObserver = NULL;
    }
    if (mCompletionObserver)
    {
        mInventory->removeObserver(mCompletionObserver);
        delete mCompletionObserver;
        mCompletionObserver = NULL;
    }
    
    if (mScroller)
    {
        removeChild(mScroller);
        delete mScroller;
        mScroller = NULL;
    }
}

void LLInventoryPanel::initFromParams(const LLInventoryPanel::Params& params)
{
	// save off copy of params
	mParams = params;
	// Clear up the root view
	// Note: This needs to be done *before* we build the new folder view 
	LLUUID root_id = getRootFolderID();
	if (mFolderRoot.get())
	{
		removeItemID(root_id);
		mFolderRoot.get()->destroyView();
	}

	mCommitCallbackRegistrar.pushScope(); // registered as a widget; need to push callback scope ourselves
	{
		// Determine the root folder in case specified, and
		// build the views starting with that folder.
        LLFolderView* folder_view = createFolderRoot(root_id);
		mFolderRoot = folder_view->getHandle();
	
		addItemID(root_id, mFolderRoot.get());
	}
	mCommitCallbackRegistrar.popScope();
	mFolderRoot.get()->setCallbackRegistrar(&mCommitCallbackRegistrar);
	
	// Scroller
		LLRect scroller_view_rect = getRect();
		scroller_view_rect.translate(-scroller_view_rect.mLeft, -scroller_view_rect.mBottom);
	LLScrollContainer::Params scroller_params(mParams.scroll());
		scroller_params.rect(scroller_view_rect);
		mScroller = LLUICtrlFactory::create<LLFolderViewScrollContainer>(scroller_params);
		addChild(mScroller);
		mScroller->addChild(mFolderRoot.get());
		mFolderRoot.get()->setScrollContainer(mScroller);
		mFolderRoot.get()->setFollowsAll();
		mFolderRoot.get()->addChild(mFolderRoot.get()->mStatusTextBox);

	// Set up the callbacks from the inventory we're viewing, and then build everything.
	mInventoryObserver = new LLInventoryPanelObserver(this);
	mInventory->addObserver(mInventoryObserver);

	mCompletionObserver = new LLInvPanelComplObserver(boost::bind(&LLInventoryPanel::onItemsCompletion, this));
	mInventory->addObserver(mCompletionObserver);

	// Build view of inventory if we need default full hierarchy and inventory ready,
	// otherwise wait for idle callback.
	if (mInventory->isInventoryUsable() && !mViewsInitialized)
	{
		initializeViews();
	}
	
	gIdleCallbacks.addFunction(onIdle, (void*)this);

	if (mSortOrderSetting != INHERIT_SORT_ORDER)
	{
		setSortOrder(gSavedSettings.getU32(mSortOrderSetting));
	}
	else
	{
		setSortOrder(gSavedSettings.getU32(DEFAULT_SORT_ORDER));
	}

	// hide inbox
	if (!gSavedSettings.getBOOL("InventoryOutboxMakeVisible"))
	{
		getFilter().setFilterCategoryTypes(getFilter().getFilterCategoryTypes() & ~(1ULL << LLFolderType::FT_INBOX));
		getFilter().setFilterCategoryTypes(getFilter().getFilterCategoryTypes() & ~(1ULL << LLFolderType::FT_OUTBOX));
	}

	// set the filter for the empty folder if the debug setting is on
	if (gSavedSettings.getBOOL("DebugHideEmptySystemFolders"))
	{
		getFilter().setFilterEmptySystemFolders();
	}
	
	// keep track of the clipboard state so that we avoid filtering too much
	mClipboardState = LLClipboard::instance().getGeneration();
	
	// Initialize base class params.
	LLPanel::initFromParams(mParams);
}

LLInventoryPanel::~LLInventoryPanel()
{
	U32 sort_order = getFolderViewModel()->getSorter().getSortOrder();
    if (mSortOrderSetting != INHERIT_SORT_ORDER)
    {
        gSavedSettings.setU32(mSortOrderSetting, sort_order);
    }
    
    clearFolderRoot();
}

void LLInventoryPanel::draw()
{
	// Select the desired item (in case it wasn't loaded when the selection was requested)
	updateSelection();
	
	LLPanel::draw();
}

const LLInventoryFilter& LLInventoryPanel::getFilter() const
{
	return getFolderViewModel()->getFilter();
}

LLInventoryFilter& LLInventoryPanel::getFilter()
{
	return getFolderViewModel()->getFilter();
}

void LLInventoryPanel::setFilterTypes(U64 types, LLInventoryFilter::EFilterType filter_type)
{
	if (filter_type == LLInventoryFilter::FILTERTYPE_OBJECT)
		getFilter().setFilterObjectTypes(types);
	if (filter_type == LLInventoryFilter::FILTERTYPE_CATEGORY)
		getFilter().setFilterCategoryTypes(types);
}

U32 LLInventoryPanel::getFilterObjectTypes() const 
{ 
	return getFilter().getFilterObjectTypes();
}

U32 LLInventoryPanel::getFilterPermMask() const 
{ 
	return getFilter().getFilterPermissions();
}


void LLInventoryPanel::setFilterPermMask(PermissionMask filter_perm_mask)
{
	getFilter().setFilterPermissions(filter_perm_mask);
}

void LLInventoryPanel::setFilterWearableTypes(U64 types)
{
	getFilter().setFilterWearableTypes(types);
}

void LLInventoryPanel::setFilterSubString(const std::string& string)
{
	getFilter().setFilterSubString(string);
}

const std::string LLInventoryPanel::getFilterSubString() 
{ 
	return getFilter().getFilterSubString();
}


void LLInventoryPanel::setSortOrder(U32 order)
{
    LLInventorySort sorter(order);
	if (order != getFolderViewModel()->getSorter().getSortOrder())
	{
		getFolderViewModel()->setSorter(sorter);
		mFolderRoot.get()->arrangeAll();
		// try to keep selection onscreen, even if it wasn't to start with
		mFolderRoot.get()->scrollToShowSelection();
	}
}

U32 LLInventoryPanel::getSortOrder() const 
{ 
	return getFolderViewModel()->getSorter().getSortOrder();
}

void LLInventoryPanel::setSinceLogoff(BOOL sl)
{
	getFilter().setDateRangeLastLogoff(sl);
}

void LLInventoryPanel::setHoursAgo(U32 hours)
{
	getFilter().setHoursAgo(hours);
}

void LLInventoryPanel::setFilterLinks(U64 filter_links)
{
	getFilter().setFilterLinks(filter_links);
}

void LLInventoryPanel::setShowFolderState(LLInventoryFilter::EFolderShow show)
{
	getFilter().setShowFolderState(show);
}

LLInventoryFilter::EFolderShow LLInventoryPanel::getShowFolderState()
{
	return getFilter().getShowFolderState();
}

// Called when something changed in the global model (new item, item coming through the wire, rename, move, etc...) (CHUI-849)
static LLTrace::BlockTimerStatHandle FTM_REFRESH("Inventory Refresh");
void LLInventoryPanel::modelChanged(U32 mask)
{
	LL_RECORD_BLOCK_TIME(FTM_REFRESH);

	if (!mViewsInitialized) return;
	
	const LLInventoryModel* model = getModel();
	if (!model) return;

	const LLInventoryModel::changed_items_t& changed_items = model->getChangedIDs();
	if (changed_items.empty()) return;

	for (LLInventoryModel::changed_items_t::const_iterator items_iter = changed_items.begin();
		 items_iter != changed_items.end();
		 ++items_iter)
	{
		const LLUUID& item_id = (*items_iter);
		const LLInventoryObject* model_item = model->getObject(item_id);
		LLFolderViewItem* view_item = getItemByID(item_id);
		LLFolderViewModelItemInventory* viewmodel_item = 
			static_cast<LLFolderViewModelItemInventory*>(view_item ? view_item->getViewModelItem() : NULL);

		// LLFolderViewFolder is derived from LLFolderViewItem so dynamic_cast from item
		// to folder is the fast way to get a folder without searching through folders tree.
		LLFolderViewFolder* view_folder = NULL;

		// Check requires as this item might have already been deleted
		// as a child of its deleted parent.
		if (model_item && view_item)
		{
			view_folder = dynamic_cast<LLFolderViewFolder*>(view_item);
		}

		//////////////////////////////
		// LABEL Operation
		// Empty out the display name for relabel.
		if (mask & LLInventoryObserver::LABEL)
		{
			if (view_item)
			{
				// Request refresh on this item (also flags for filtering)
				LLInvFVBridge* bridge = (LLInvFVBridge*)view_item->getViewModelItem();
				if(bridge)
				{	// Clear the display name first, so it gets properly re-built during refresh()
					bridge->clearDisplayName();

					view_item->refresh();
				}
			}
		}

		//////////////////////////////
		// REBUILD Operation
		// Destroy and regenerate the UI.
		if (mask & LLInventoryObserver::REBUILD)
		{
			if (model_item && view_item && viewmodel_item)
			{
				const LLUUID& idp = viewmodel_item->getUUID();
				view_item->destroyView();
				removeItemID(idp);
			}
			view_item = buildNewViews(item_id);
			viewmodel_item = 
				static_cast<LLFolderViewModelItemInventory*>(view_item ? view_item->getViewModelItem() : NULL);
			view_folder = dynamic_cast<LLFolderViewFolder *>(view_item);
		}

		//////////////////////////////
		// INTERNAL Operation
		// This could be anything.  For now, just refresh the item.
		if (mask & LLInventoryObserver::INTERNAL)
		{
			if (view_item)
			{
				view_item->refresh();
			}
		}

		//////////////////////////////
		// SORT Operation
		// Sort the folder.
		if (mask & LLInventoryObserver::SORT)
		{
			if (view_folder)
			{
				view_folder->getViewModelItem()->requestSort();
			}
		}	

		// We don't typically care which of these masks the item is actually flagged with, since the masks
		// may not be accurate (e.g. in the main inventory panel, I move an item from My Inventory into
		// Landmarks; this is a STRUCTURE change for that panel but is an ADD change for the Landmarks
		// panel).  What's relevant is that the item and UI are probably out of sync and thus need to be
		// resynchronized.
		if (mask & (LLInventoryObserver::STRUCTURE |
					LLInventoryObserver::ADD |
					LLInventoryObserver::REMOVE))
		{
			//////////////////////////////
			// ADD Operation
			// Item exists in memory but a UI element hasn't been created for it.
			if (model_item && !view_item)
			{
				// Add the UI element for this item.
				buildNewViews(item_id);
				// Select any newly created object that has the auto rename at top of folder root set.
				if(mFolderRoot.get()->getRoot()->needsAutoRename())
				{
					setSelection(item_id, FALSE);
				}
			}

			//////////////////////////////
			// STRUCTURE Operation
			// This item already exists in both memory and UI.  It was probably reparented.
			else if (model_item && view_item)
			{
				// Don't process the item if it is the root
				if (view_item->getParentFolder())
				{
					LLFolderViewFolder* new_parent =   (LLFolderViewFolder*)getItemByID(model_item->getParentUUID());
					// Item has been moved.
					if (view_item->getParentFolder() != new_parent)
					{
						if (new_parent != NULL)
						{
							// Item is to be moved and we found its new parent in the panel's directory, so move the item's UI.
							view_item->addToFolder(new_parent);
							addItemID(viewmodel_item->getUUID(), view_item);
						}
						else 
						{
							// Remove the item ID before destroying the view because the view-model-item gets
							// destroyed when the view is destroyed
                            removeItemID(viewmodel_item->getUUID());

							// Item is to be moved outside the panel's directory (e.g. moved to trash for a panel that 
							// doesn't include trash).  Just remove the item's UI.
							view_item->destroyView();
						}
					}
				}
			}
			
			//////////////////////////////
			// REMOVE Operation
			// This item has been removed from memory, but its associated UI element still exists.
			else if (!model_item && view_item && viewmodel_item)
			{
				// Remove the item's UI.
                removeItemID(viewmodel_item->getUUID());
				view_item->destroyView();
			}
		}
	}
}

LLUUID LLInventoryPanel::getRootFolderID()
{
	if (mFolderRoot.get() && mFolderRoot.get()->getViewModelItem())
	{
		return static_cast<LLFolderViewModelItemInventory*>(mFolderRoot.get()->getViewModelItem())->getUUID();
	}
	else
	{
		LLUUID root_id;
		if (mParams.start_folder.id.isChosen())
		{
			root_id = mParams.start_folder.id;
		}
		else
		{
			const LLFolderType::EType preferred_type = mParams.start_folder.type.isChosen() 
				? mParams.start_folder.type
				: LLViewerFolderType::lookupTypeFromNewCategoryName(mParams.start_folder.name);

			if ("LIBRARY" == mParams.start_folder.name())
			{
				root_id = gInventory.getLibraryRootFolderID();
			}
			else if (preferred_type != LLFolderType::FT_NONE)
			{
                LLStringExplicit label(mParams.start_folder.name());
                setLabel(label);
                
				root_id = gInventory.findCategoryUUIDForType(preferred_type, false);
				if (root_id.isNull())
				{
					LL_WARNS() << "Could not find folder of type " << preferred_type << LL_ENDL;
					root_id.generateNewID();
				}
			}
		}
		return root_id;
	}
}

// static
void LLInventoryPanel::onIdle(void *userdata)
{
	if (!gInventory.isInventoryUsable())
		return;

	LLInventoryPanel *self = (LLInventoryPanel*)userdata;
	// Inventory just initialized, do complete build
	if (!self->mViewsInitialized)
	{
		self->initializeViews();
	}
	if (self->mViewsInitialized)
	{
		gIdleCallbacks.deleteFunction(onIdle, (void*)self);
	}
}

struct DirtyFilterFunctor : public LLFolderViewFunctor
{
	/*virtual*/ void doFolder(LLFolderViewFolder* folder)
	{
		folder->getViewModelItem()->dirtyFilter();
	}
	/*virtual*/ void doItem(LLFolderViewItem* item)
	{
		item->getViewModelItem()->dirtyFilter();
	}
};

void LLInventoryPanel::idle(void* user_data)
{
	LLInventoryPanel* panel = (LLInventoryPanel*)user_data;
	// Nudge the filter if the clipboard state changed
	if (panel->mClipboardState != LLClipboard::instance().getGeneration())
	{
		panel->mClipboardState = LLClipboard::instance().getGeneration();
		const LLUUID trash_id = gInventory.findCategoryUUIDForType(LLFolderType::FT_TRASH);
		LLFolderViewFolder* trash_folder = panel->getFolderByID(trash_id);
		if (trash_folder)
		{
            DirtyFilterFunctor dirtyFilterFunctor;
			trash_folder->applyFunctorToChildren(dirtyFilterFunctor);
		}

	}

<<<<<<< HEAD
	panel->mFolderRoot->update();
	// while dragging, update selection rendering to reflect single/multi drag status
	if (LLToolDragAndDrop::getInstance()->hasMouseCapture())
	{
		EAcceptance last_accept = LLToolDragAndDrop::getInstance()->getLastAccept();
		if (last_accept == ACCEPT_YES_SINGLE || last_accept == ACCEPT_YES_COPY_SINGLE)
		{
			panel->mFolderRoot->setShowSingleSelection(true);
		}
		else
		{
			panel->mFolderRoot->setShowSingleSelection(false);
		}
}
	else
	{
		panel->mFolderRoot->setShowSingleSelection(false);
	}
=======
    // Take into account the fact that the root folder might be invalidated
    if (panel->mFolderRoot.get())
    {
        panel->mFolderRoot.get()->update();
        // while dragging, update selection rendering to reflect single/multi drag status
        if (LLToolDragAndDrop::getInstance()->hasMouseCapture())
        {
            EAcceptance last_accept = LLToolDragAndDrop::getInstance()->getLastAccept();
            if (last_accept == ACCEPT_YES_SINGLE || last_accept == ACCEPT_YES_COPY_SINGLE)
            {
                panel->mFolderRoot.get()->setShowSingleSelection(TRUE);
            }
            else
            {
                panel->mFolderRoot.get()->setShowSingleSelection(FALSE);
            }
        }
        else
        {
            panel->mFolderRoot.get()->setShowSingleSelection(FALSE);
        }
    }
    else
    {
        llwarns << "Inventory : Deleted folder root detected on panel" << llendl;
        panel->clearFolderRoot();
    }
>>>>>>> c71e459b
}


void LLInventoryPanel::initializeViews()
{
	if (!gInventory.isInventoryUsable()) return;

	LLUUID root_id = getRootFolderID();
	if (root_id.notNull())
	{
		buildNewViews(getRootFolderID());
	}
	else
	{
		// Default case: always add "My Inventory" first, "Library" second
		buildNewViews(gInventory.getRootFolderID());		// My Inventory
		buildNewViews(gInventory.getLibraryRootFolderID());	// Library
	}

	gIdleCallbacks.addFunction(idle, this);

	mViewsInitialized = true;
	
	openStartFolderOrMyInventory();
	
	// Special case for new user login
	if (gAgent.isFirstLogin())
	{
		// Auto open the user's library
		LLFolderViewFolder* lib_folder =   getFolderByID(gInventory.getLibraryRootFolderID());
		if (lib_folder)
		{
			lib_folder->setOpen(TRUE);
		}
		
		// Auto close the user's my inventory folder
		LLFolderViewFolder* my_inv_folder =   getFolderByID(gInventory.getRootFolderID());
		if (my_inv_folder)
		{
			my_inv_folder->setOpenArrangeRecursively(FALSE, LLFolderViewFolder::RECURSE_DOWN);
		}
	}
}


LLFolderViewFolder * LLInventoryPanel::createFolderViewFolder(LLInvFVBridge * bridge)
{
	LLFolderViewFolder::Params params(mParams.folder);

	params.name = bridge->getDisplayName();
	params.root = mFolderRoot.get();
	params.listener = bridge;
	params.tool_tip = params.name;

	params.font_color = (bridge->isLibraryItem() ? sLibraryColor : (bridge->isLink() ? sLinkColor : sDefaultColor));
	params.font_highlight_color = (bridge->isLibraryItem() ? sLibraryColor : (bridge->isLink() ? sLinkColor : sDefaultHighlightColor));
	
	return LLUICtrlFactory::create<LLFolderViewFolder>(params);
}

LLFolderViewItem * LLInventoryPanel::createFolderViewItem(LLInvFVBridge * bridge)
{
	LLFolderViewItem::Params params(mParams.item);
	
	params.name = bridge->getDisplayName();
	params.creation_date = bridge->getCreationDate();
	params.root = mFolderRoot.get();
	params.listener = bridge;
	params.rect = LLRect (0, 0, 0, 0);
	params.tool_tip = params.name;

	params.font_color = (bridge->isLibraryItem() ? sLibraryColor : (bridge->isLink() ? sLinkColor : sDefaultColor));
	params.font_highlight_color = (bridge->isLibraryItem() ? sLibraryColor : (bridge->isLink() ? sLinkColor : sDefaultHighlightColor));
	
	return LLUICtrlFactory::create<LLFolderViewItem>(params);
}

LLFolderViewItem* LLInventoryPanel::buildNewViews(const LLUUID& id)
{
 	LLInventoryObject const* objectp = gInventory.getObject(id);
	
	if (!objectp) return NULL;

	LLFolderViewItem* folder_view_item = getItemByID(id);

 		const LLUUID &parent_id = objectp->getParentUUID();
	LLFolderViewFolder* parent_folder = (LLFolderViewFolder*)getItemByID(parent_id);
  		
 	if (!folder_view_item && parent_folder)
  		{
  			if (objectp->getType() <= LLAssetType::AT_NONE ||
  				objectp->getType() >= LLAssetType::AT_COUNT)
  			{
  				LL_WARNS() << "LLInventoryPanel::buildNewViews called with invalid objectp->mType : "
  						<< ((S32) objectp->getType()) << " name " << objectp->getName() << " UUID " << objectp->getUUID()
  						<< LL_ENDL;
  				return NULL;
  			}
  		
  			if ((objectp->getType() == LLAssetType::AT_CATEGORY) &&
  				(objectp->getActualType() != LLAssetType::AT_LINK_FOLDER))
  			{
  				LLInvFVBridge* new_listener = mInvFVBridgeBuilder->createBridge(objectp->getType(),
  																				objectp->getType(),
  																				LLInventoryType::IT_CATEGORY,
  																				this,
																			&mInventoryViewModel,
  																				mFolderRoot.get(),
  																				objectp->getUUID());
  				if (new_listener)
  				{
				folder_view_item = createFolderViewFolder(new_listener);
  				}
  			}
  			else
  			{
  				// Build new view for item.
  				LLInventoryItem* item = (LLInventoryItem*)objectp;
  				LLInvFVBridge* new_listener = mInvFVBridgeBuilder->createBridge(item->getType(),
  																				item->getActualType(),
  																				item->getInventoryType(),
  																				this,
																			&mInventoryViewModel,
  																				mFolderRoot.get(),
  																				item->getUUID(),
  																				item->getFlags());
 
  				if (new_listener)
  				{
				folder_view_item = createFolderViewItem(new_listener);
  				}
  			}
 
  	    if (folder_view_item)
  			{
            llassert(parent_folder != NULL);
            folder_view_item->addToFolder(parent_folder);
			addItemID(id, folder_view_item);
		}
	}

	// If this is a folder, add the children of the folder and recursively add any 
	// child folders.
	if (folder_view_item && objectp->getType() == LLAssetType::AT_CATEGORY)
	{
		LLViewerInventoryCategory::cat_array_t* categories;
		LLViewerInventoryItem::item_array_t* items;
		mInventory->lockDirectDescendentArrays(id, categories, items);
		
		if(categories)
		{
			for (LLViewerInventoryCategory::cat_array_t::const_iterator cat_iter = categories->begin();
				 cat_iter != categories->end();
				 ++cat_iter)
			{
				const LLViewerInventoryCategory* cat = (*cat_iter);
				buildNewViews(cat->getUUID());
			}
		}
		
		if(items)
		{
			for (LLViewerInventoryItem::item_array_t::const_iterator item_iter = items->begin();
				 item_iter != items->end();
				 ++item_iter)
			{
				const LLViewerInventoryItem* item = (*item_iter);
				buildNewViews(item->getUUID());
			}
		}
		mInventory->unlockDirectDescendentArrays(id);
	}
	
	return folder_view_item;
}

// bit of a hack to make sure the inventory is open.
void LLInventoryPanel::openStartFolderOrMyInventory()
{
	// Find My Inventory folder and open it up by name
	for (LLView *child = mFolderRoot.get()->getFirstChild(); child; child = mFolderRoot.get()->findNextSibling(child))
	{
		LLFolderViewFolder *fchild = dynamic_cast<LLFolderViewFolder*>(child);
		if (fchild
			&& fchild->getViewModelItem()
			&& fchild->getViewModelItem()->getName() == "My Inventory")
		{
			fchild->setOpen(TRUE);
			break;
		}
	}
}

void LLInventoryPanel::onItemsCompletion()
{
	if (mFolderRoot.get()) mFolderRoot.get()->updateMenu();
}

void LLInventoryPanel::openSelected()
{
	LLFolderViewItem* folder_item = mFolderRoot.get()->getCurSelectedItem();
	if(!folder_item) return;
	LLInvFVBridge* bridge = (LLInvFVBridge*)folder_item->getViewModelItem();
	if(!bridge) return;
	bridge->openItem();
}

void LLInventoryPanel::unSelectAll()	
{ 
	mFolderRoot.get()->setSelection(NULL, FALSE, FALSE);
}


BOOL LLInventoryPanel::handleHover(S32 x, S32 y, MASK mask)
{
	BOOL handled = LLView::handleHover(x, y, mask);
	if(handled)
	{
		ECursorType cursor = getWindow()->getCursor();
		if (LLInventoryModelBackgroundFetch::instance().folderFetchActive() && cursor == UI_CURSOR_ARROW)
		{
			// replace arrow cursor with arrow and hourglass cursor
			getWindow()->setCursor(UI_CURSOR_WORKING);
		}
	}
	else
	{
		getWindow()->setCursor(UI_CURSOR_ARROW);
	}
	return TRUE;
}

BOOL LLInventoryPanel::handleDragAndDrop(S32 x, S32 y, MASK mask, BOOL drop,
								   EDragAndDropType cargo_type,
								   void* cargo_data,
								   EAcceptance* accept,
								   std::string& tooltip_msg)
{
	BOOL handled = FALSE;

	if (mAcceptsDragAndDrop)
	{
		handled = LLPanel::handleDragAndDrop(x, y, mask, drop, cargo_type, cargo_data, accept, tooltip_msg);

		// If folder view is empty the (x, y) point won't be in its rect
		// so the handler must be called explicitly.
		// but only if was not handled before. See EXT-6746.
		if (!handled && !mFolderRoot.get()->hasVisibleChildren())
		{
			handled = mFolderRoot.get()->handleDragAndDrop(x, y, mask, drop, cargo_type, cargo_data, accept, tooltip_msg);
		}

		if (handled)
		{
			mFolderRoot.get()->setDragAndDropThisFrame();
		}
	}

	return handled;
}

void LLInventoryPanel::onFocusLost()
{
	// inventory no longer handles cut/copy/paste/delete
	if (LLEditMenuHandler::gEditMenuHandler == mFolderRoot.get())
	{
		LLEditMenuHandler::gEditMenuHandler = NULL;
	}

	LLPanel::onFocusLost();
}

void LLInventoryPanel::onFocusReceived()
{
	// inventory now handles cut/copy/paste/delete
	LLEditMenuHandler::gEditMenuHandler = mFolderRoot.get();

	LLPanel::onFocusReceived();
}

bool LLInventoryPanel::addBadge(LLBadge * badge)
{
	bool badge_added = false;

	if (acceptsBadge())
	{
		badge_added = badge->addToView(mFolderRoot.get());
	}

	return badge_added;
}

void LLInventoryPanel::openAllFolders()
{
	mFolderRoot.get()->setOpenArrangeRecursively(TRUE, LLFolderViewFolder::RECURSE_DOWN);
	mFolderRoot.get()->arrangeAll();
}

void LLInventoryPanel::setSelection(const LLUUID& obj_id, BOOL take_keyboard_focus)
{
	// Don't select objects in COF (e.g. to prevent refocus when items are worn).
	const LLInventoryObject *obj = gInventory.getObject(obj_id);
	if (obj && obj->getParentUUID() == LLAppearanceMgr::instance().getCOF())
	{
		return;
	}
	setSelectionByID(obj_id, take_keyboard_focus);
}

void LLInventoryPanel::setSelectCallback(const boost::function<void (const std::deque<LLFolderViewItem*>& items, BOOL user_action)>& cb) 
{ 
	if (mFolderRoot.get())
	{
		mFolderRoot.get()->setSelectCallback(cb);
	}
}

void LLInventoryPanel::clearSelection()
{
	mSelectThisID.setNull();
}

void LLInventoryPanel::onSelectionChange(const std::deque<LLFolderViewItem*>& items, BOOL user_action)
{
	// Schedule updating the folder view context menu when all selected items become complete (STORM-373).
	mCompletionObserver->reset();
	for (std::deque<LLFolderViewItem*>::const_iterator it = items.begin(); it != items.end(); ++it)
	{
		LLUUID id = static_cast<LLFolderViewModelItemInventory*>((*it)->getViewModelItem())->getUUID();
		LLViewerInventoryItem* inv_item = mInventory->getItem(id);

		if (inv_item && !inv_item->isFinished())
		{
			mCompletionObserver->watchItem(id);
		}
	}

	LLFolderView* fv = mFolderRoot.get();
	if (fv->needsAutoRename()) // auto-selecting a new user-created asset and preparing to rename
	{
		fv->setNeedsAutoRename(FALSE);
		if (items.size()) // new asset is visible and selected
		{
			fv->startRenamingSelectedItem();
		}
	}
}

void LLInventoryPanel::doCreate(const LLSD& userdata)
{
	reset_inventory_filter();
	menu_create_inventory_item(this, LLFolderBridge::sSelf.get(), userdata);
}

bool LLInventoryPanel::beginIMSession()
{
	std::set<LLFolderViewItem*> selected_items =   mFolderRoot.get()->getSelectionList();

	std::string name;

	std::vector<LLUUID> members;
	EInstantMessage type = IM_SESSION_CONFERENCE_START;

	std::set<LLFolderViewItem*>::const_iterator iter;
	for (iter = selected_items.begin(); iter != selected_items.end(); iter++)
	{

		LLFolderViewItem* folder_item = (*iter);
			
		if(folder_item) 
		{
			LLFolderViewModelItemInventory* fve_listener = static_cast<LLFolderViewModelItemInventory*>(folder_item->getViewModelItem());
			if (fve_listener && (fve_listener->getInventoryType() == LLInventoryType::IT_CATEGORY))
			{

				LLFolderBridge* bridge = (LLFolderBridge*)folder_item->getViewModelItem();
				if(!bridge) return true;
				LLViewerInventoryCategory* cat = bridge->getCategory();
				if(!cat) return true;
				name = cat->getName();
				LLUniqueBuddyCollector is_buddy;
				LLInventoryModel::cat_array_t cat_array;
				LLInventoryModel::item_array_t item_array;
				gInventory.collectDescendentsIf(bridge->getUUID(),
												cat_array,
												item_array,
												LLInventoryModel::EXCLUDE_TRASH,
												is_buddy);
				S32 count = item_array.size();
				if(count > 0)
				{
					//*TODO by what to replace that?
					//LLFloaterReg::showInstance("communicate");

					// create the session
					LLAvatarTracker& at = LLAvatarTracker::instance();
					LLUUID id;
					for(S32 i = 0; i < count; ++i)
					{
						id = item_array.at(i)->getCreatorUUID();
						if(at.isBuddyOnline(id))
						{
							members.push_back(id);
						}
					}
				}
			}
			else
			{
				LLInvFVBridge* listenerp = (LLInvFVBridge*)folder_item->getViewModelItem();

				if (listenerp->getInventoryType() == LLInventoryType::IT_CALLINGCARD)
				{
					LLInventoryItem* inv_item = gInventory.getItem(listenerp->getUUID());

					if (inv_item)
					{
						LLAvatarTracker& at = LLAvatarTracker::instance();
						LLUUID id = inv_item->getCreatorUUID();

						if(at.isBuddyOnline(id))
						{
							members.push_back(id);
						}
					}
				} //if IT_CALLINGCARD
			} //if !IT_CATEGORY
		}
	} //for selected_items	

	// the session_id is randomly generated UUID which will be replaced later
	// with a server side generated number

	if (name.empty())
	{
		name = LLTrans::getString("conference-title");
	}

	LLUUID session_id = gIMMgr->addSession(name, type, members[0], members);
	if (session_id != LLUUID::null)
	{
		LLFloaterIMContainer::getInstance()->showConversation(session_id);
	}
		
	return true;
}

bool LLInventoryPanel::attachObject(const LLSD& userdata)
{
	// Copy selected item UUIDs to a vector.
	std::set<LLFolderViewItem*> selected_items = mFolderRoot.get()->getSelectionList();
	uuid_vec_t items;
	for (std::set<LLFolderViewItem*>::const_iterator set_iter = selected_items.begin();
		 set_iter != selected_items.end(); 
		 ++set_iter)
	{
		items.push_back(static_cast<LLFolderViewModelItemInventory*>((*set_iter)->getViewModelItem())->getUUID());
	}

	// Attach selected items.
	LLViewerAttachMenu::attachObjects(items, userdata.asString());

	gFocusMgr.setKeyboardFocus(NULL);

	return true;
}

BOOL LLInventoryPanel::getSinceLogoff()
{
	return getFilter().isSinceLogoff();
}

// DEBUG ONLY
// static 
void LLInventoryPanel::dumpSelectionInformation(void* user_data)
{
	LLInventoryPanel* iv = (LLInventoryPanel*)user_data;
	iv->mFolderRoot.get()->dumpSelectionInformation();
}

BOOL is_inventorysp_active()
{
	LLSidepanelInventory *sidepanel_inventory =	LLFloaterSidePanelContainer::getPanel<LLSidepanelInventory>("inventory");
	if (!sidepanel_inventory || !sidepanel_inventory->isInVisibleChain()) return FALSE;
	return sidepanel_inventory->isMainInventoryPanelActive();
}

// static
LLInventoryPanel* LLInventoryPanel::getActiveInventoryPanel(BOOL auto_open)
{
	S32 z_min = S32_MAX;
	LLInventoryPanel* res = NULL;
	LLFloater* active_inv_floaterp = NULL;

	LLFloater* floater_inventory = LLFloaterReg::getInstance("inventory");
	if (!floater_inventory)
	{
		LL_WARNS() << "Could not find My Inventory floater" << LL_ENDL;
		return FALSE;
	}

	LLSidepanelInventory *inventory_panel =	LLFloaterSidePanelContainer::getPanel<LLSidepanelInventory>("inventory");

	// Iterate through the inventory floaters and return whichever is on top.
	LLFloaterReg::const_instance_list_t& inst_list = LLFloaterReg::getFloaterList("inventory");
	for (LLFloaterReg::const_instance_list_t::const_iterator iter = inst_list.begin(); iter != inst_list.end(); ++iter)
	{
		LLFloaterSidePanelContainer* inventory_floater = dynamic_cast<LLFloaterSidePanelContainer*>(*iter);
		inventory_panel = inventory_floater->findChild<LLSidepanelInventory>("main_panel");

		if (inventory_floater && inventory_panel && inventory_floater->getVisible())
		{
			S32 z_order = gFloaterView->getZOrder(inventory_floater);
			if (z_order < z_min)
			{
				res = inventory_panel->getActivePanel();
				z_min = z_order;
				active_inv_floaterp = inventory_floater;
			}
		}
	}

	if (res)
	{
		// Make sure the floater is not minimized (STORM-438).
		if (active_inv_floaterp && active_inv_floaterp->isMinimized())
		{
			active_inv_floaterp->setMinimized(FALSE);
		}
	}	
	else if (auto_open)
	{
		floater_inventory->openFloater();

		res = inventory_panel->getActivePanel();
	}

	return res;
}

//static
void LLInventoryPanel::openInventoryPanelAndSetSelection(BOOL auto_open, const LLUUID& obj_id)
{
	LLInventoryPanel *active_panel = LLInventoryPanel::getActiveInventoryPanel(auto_open);

	if (active_panel)
	{
		LL_DEBUGS("Messaging") << "Highlighting" << obj_id  << LL_ENDL;
		
		LLViewerInventoryItem * item = gInventory.getItem(obj_id);
		LLViewerInventoryCategory * cat = gInventory.getCategory(obj_id);
		
		bool in_inbox = false;
		
		LLViewerInventoryCategory * parent_cat = NULL;
		
		if (item)
		{
			parent_cat = gInventory.getCategory(item->getParentUUID());
		}
		else if (cat)
		{
			parent_cat = gInventory.getCategory(cat->getParentUUID());
		}
		
		if (parent_cat)
		{
			in_inbox = (LLFolderType::FT_INBOX == parent_cat->getPreferredType());
		}
		
		if (in_inbox)
		{
			LLSidepanelInventory * sidepanel_inventory =	LLFloaterSidePanelContainer::getPanel<LLSidepanelInventory>("inventory");
			LLInventoryPanel * inventory_panel = NULL;
			
			if (in_inbox)
			{
				sidepanel_inventory->openInbox();
				inventory_panel = sidepanel_inventory->getInboxPanel();
			}

			if (inventory_panel)
			{
				inventory_panel->setSelection(obj_id, TAKE_FOCUS_YES);
			}
		}
		else
		{
			active_panel->setSelection(obj_id, TAKE_FOCUS_YES);
		}
	}
}

void LLInventoryPanel::addHideFolderType(LLFolderType::EType folder_type)
{
	getFilter().setFilterCategoryTypes(getFilter().getFilterCategoryTypes() & ~(1ULL << folder_type));
}

BOOL LLInventoryPanel::getIsHiddenFolderType(LLFolderType::EType folder_type) const
{
	return !(getFilter().getFilterCategoryTypes() & (1ULL << folder_type));
}

void LLInventoryPanel::addItemID( const LLUUID& id, LLFolderViewItem*   itemp )
{
	mItemMap[id] = itemp;
}

void LLInventoryPanel::removeItemID(const LLUUID& id)
{
	LLInventoryModel::cat_array_t categories;
	LLInventoryModel::item_array_t items;
	gInventory.collectDescendents(id, categories, items, TRUE);

	mItemMap.erase(id);

	for (LLInventoryModel::cat_array_t::iterator it = categories.begin(),    end_it = categories.end();
		it != end_it;
		++it)
	{
		mItemMap.erase((*it)->getUUID());
}

	for (LLInventoryModel::item_array_t::iterator it = items.begin(),   end_it  = items.end();
		it != end_it;
		++it)
	{
		mItemMap.erase((*it)->getUUID());
	}
}

LLTrace::BlockTimerStatHandle FTM_GET_ITEM_BY_ID("Get FolderViewItem by ID");
LLFolderViewItem* LLInventoryPanel::getItemByID(const LLUUID& id)
{
	LL_RECORD_BLOCK_TIME(FTM_GET_ITEM_BY_ID);

	std::map<LLUUID, LLFolderViewItem*>::iterator map_it;
	map_it = mItemMap.find(id);
	if (map_it != mItemMap.end())
	{
		return map_it->second;
	}

	return NULL;
}

LLFolderViewFolder* LLInventoryPanel::getFolderByID(const LLUUID& id)
{
	LLFolderViewItem* item = getItemByID(id);
	return dynamic_cast<LLFolderViewFolder*>(item);
}


void LLInventoryPanel::setSelectionByID( const LLUUID& obj_id, BOOL    take_keyboard_focus )
{
	LLFolderViewItem* itemp = getItemByID(obj_id);
	if(itemp && itemp->getViewModelItem())
	{
		itemp->arrangeAndSet(TRUE, take_keyboard_focus);
		mSelectThisID.setNull();
		return;
	}
	else
	{
		// save the desired item to be selected later (if/when ready)
		mSelectThisID = obj_id;
	}
}

void LLInventoryPanel::updateSelection()
{
	if (mSelectThisID.notNull())
	{
		setSelectionByID(mSelectThisID, false);
	}
}

void LLInventoryPanel::doToSelected(const LLSD& userdata)
{
	LLInventoryAction::doToSelected(mInventory, mFolderRoot.get(), userdata.asString());

	return;
}

BOOL LLInventoryPanel::handleKeyHere( KEY key, MASK mask )
{
	BOOL handled = FALSE;
	switch (key)
	{
	case KEY_RETURN:
		// Open selected items if enter key hit on the inventory panel
		if (mask == MASK_NONE)
		{
			LLInventoryAction::doToSelected(mInventory, mFolderRoot.get(), "open");
			handled = TRUE;
		}
		break;
	case KEY_DELETE:
	case KEY_BACKSPACE:
		// Delete selected items if delete or backspace key hit on the inventory panel
		// Note: on Mac laptop keyboards, backspace and delete are one and the same
		if (isSelectionRemovable() && (mask == MASK_NONE))
		{
			LLInventoryAction::doToSelected(mInventory, mFolderRoot.get(), "delete");
			handled = TRUE;
		}
		break;
	}
	return handled;
}

bool LLInventoryPanel::isSelectionRemovable()
{
	bool can_delete = false;
	if (mFolderRoot.get())
	{
		std::set<LLFolderViewItem*> selection_set = mFolderRoot.get()->getSelectionList();
		if (!selection_set.empty()) 
		{
			can_delete = true;
			for (std::set<LLFolderViewItem*>::iterator iter = selection_set.begin();
				 iter != selection_set.end();
				 ++iter)
			{
				LLFolderViewItem *item = *iter;
				const LLFolderViewModelItemInventory *listener = static_cast<const LLFolderViewModelItemInventory*>(item->getViewModelItem());
				if (!listener)
				{
					can_delete = false;
				}
				else
				{
					can_delete &= listener->isItemRemovable() && !listener->isItemInTrash();
				}
			}
		}
	}
	return can_delete;
}

/************************************************************************/
/* Recent Inventory Panel related class                                 */
/************************************************************************/
class LLInventoryRecentItemsPanel;
static LLDefaultChildRegistry::Register<LLInventoryRecentItemsPanel> t_recent_inventory_panel("recent_inventory_panel");

static const LLRecentInventoryBridgeBuilder RECENT_ITEMS_BUILDER;
class LLInventoryRecentItemsPanel : public LLInventoryPanel
{
public:
	struct Params :	public LLInitParam::Block<Params, LLInventoryPanel::Params>
	{};

	void initFromParams(const Params& p)
	{
		LLInventoryPanel::initFromParams(p);
		// turn on inbox for recent items
		getFilter().setFilterCategoryTypes(getFilter().getFilterCategoryTypes() | (1ULL << LLFolderType::FT_INBOX));
	}

protected:
	LLInventoryRecentItemsPanel (const Params&);
	friend class LLUICtrlFactory;
};

LLInventoryRecentItemsPanel::LLInventoryRecentItemsPanel( const Params& params)
: LLInventoryPanel(params)
{
	// replace bridge builder to have necessary View bridges.
	mInvFVBridgeBuilder = &RECENT_ITEMS_BUILDER;
}

namespace LLInitParam
{
	void TypeValues<LLFolderType::EType>::declareValues()
	{
		declare(LLFolderType::lookup(LLFolderType::FT_TEXTURE)          , LLFolderType::FT_TEXTURE);
		declare(LLFolderType::lookup(LLFolderType::FT_SOUND)            , LLFolderType::FT_SOUND);
		declare(LLFolderType::lookup(LLFolderType::FT_CALLINGCARD)      , LLFolderType::FT_CALLINGCARD);
		declare(LLFolderType::lookup(LLFolderType::FT_LANDMARK)         , LLFolderType::FT_LANDMARK);
		declare(LLFolderType::lookup(LLFolderType::FT_CLOTHING)         , LLFolderType::FT_CLOTHING);
		declare(LLFolderType::lookup(LLFolderType::FT_OBJECT)           , LLFolderType::FT_OBJECT);
		declare(LLFolderType::lookup(LLFolderType::FT_NOTECARD)         , LLFolderType::FT_NOTECARD);
		declare(LLFolderType::lookup(LLFolderType::FT_ROOT_INVENTORY)   , LLFolderType::FT_ROOT_INVENTORY);
		declare(LLFolderType::lookup(LLFolderType::FT_LSL_TEXT)         , LLFolderType::FT_LSL_TEXT);
		declare(LLFolderType::lookup(LLFolderType::FT_BODYPART)         , LLFolderType::FT_BODYPART);
		declare(LLFolderType::lookup(LLFolderType::FT_TRASH)            , LLFolderType::FT_TRASH);
		declare(LLFolderType::lookup(LLFolderType::FT_SNAPSHOT_CATEGORY), LLFolderType::FT_SNAPSHOT_CATEGORY);
		declare(LLFolderType::lookup(LLFolderType::FT_LOST_AND_FOUND)   , LLFolderType::FT_LOST_AND_FOUND);
		declare(LLFolderType::lookup(LLFolderType::FT_ANIMATION)        , LLFolderType::FT_ANIMATION);
		declare(LLFolderType::lookup(LLFolderType::FT_GESTURE)          , LLFolderType::FT_GESTURE);
		declare(LLFolderType::lookup(LLFolderType::FT_FAVORITE)         , LLFolderType::FT_FAVORITE);
		declare(LLFolderType::lookup(LLFolderType::FT_ENSEMBLE_START)   , LLFolderType::FT_ENSEMBLE_START);
		declare(LLFolderType::lookup(LLFolderType::FT_ENSEMBLE_END)     , LLFolderType::FT_ENSEMBLE_END);
		declare(LLFolderType::lookup(LLFolderType::FT_CURRENT_OUTFIT)   , LLFolderType::FT_CURRENT_OUTFIT);
		declare(LLFolderType::lookup(LLFolderType::FT_OUTFIT)           , LLFolderType::FT_OUTFIT);
		declare(LLFolderType::lookup(LLFolderType::FT_MY_OUTFITS)       , LLFolderType::FT_MY_OUTFITS);
		declare(LLFolderType::lookup(LLFolderType::FT_MESH )            , LLFolderType::FT_MESH );
		declare(LLFolderType::lookup(LLFolderType::FT_INBOX)            , LLFolderType::FT_INBOX);
		declare(LLFolderType::lookup(LLFolderType::FT_OUTBOX)           , LLFolderType::FT_OUTBOX);
		declare(LLFolderType::lookup(LLFolderType::FT_BASIC_ROOT)       , LLFolderType::FT_BASIC_ROOT);
	}
}<|MERGE_RESOLUTION|>--- conflicted
+++ resolved
@@ -661,26 +661,6 @@
 
 	}
 
-<<<<<<< HEAD
-	panel->mFolderRoot->update();
-	// while dragging, update selection rendering to reflect single/multi drag status
-	if (LLToolDragAndDrop::getInstance()->hasMouseCapture())
-	{
-		EAcceptance last_accept = LLToolDragAndDrop::getInstance()->getLastAccept();
-		if (last_accept == ACCEPT_YES_SINGLE || last_accept == ACCEPT_YES_COPY_SINGLE)
-		{
-			panel->mFolderRoot->setShowSingleSelection(true);
-		}
-		else
-		{
-			panel->mFolderRoot->setShowSingleSelection(false);
-		}
-}
-	else
-	{
-		panel->mFolderRoot->setShowSingleSelection(false);
-	}
-=======
     // Take into account the fact that the root folder might be invalidated
     if (panel->mFolderRoot.get())
     {
@@ -705,10 +685,9 @@
     }
     else
     {
-        llwarns << "Inventory : Deleted folder root detected on panel" << llendl;
+        LL_WARNS() << "Inventory : Deleted folder root detected on panel" << LL_ENDL;
         panel->clearFolderRoot();
     }
->>>>>>> c71e459b
 }
 
 
