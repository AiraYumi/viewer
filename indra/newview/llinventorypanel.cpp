--- conflicted
+++ resolved
@@ -903,29 +903,14 @@
 	if (!auto_open) return NULL;
 	
 	// D. Open the inventory side panel and use that.
-	LLSD key;
 	LLSidepanelInventory *sidepanel_inventory =
-		dynamic_cast<LLSidepanelInventory *>(LLSideTray::getInstance()->showPanel("sidepanel_inventory", key));
-	if (sidepanel_inventory)
-	{
-<<<<<<< HEAD
+		dynamic_cast<LLSidepanelInventory *>(side_tray->getPanel("sidepanel_inventory"));
+
+	// Use the inventory side panel only if it is already active.
+	// Activating it may unexpectedly switch off the currently active tab in some cases.
+	if (sidepanel_inventory && (LLPanel*)side_tray->getActiveTab() == (LLPanel*)sidepanel_inventory)
+	{
 		return sidepanel_inventory->getActivePanel();
-=======
-		LLSideTray *side_tray = LLSideTray::getInstance();
-		LLSidepanelInventory *sidepanel_inventory =
-			dynamic_cast<LLSidepanelInventory *>(side_tray->getPanel("sidepanel_inventory"));
-
-		// Use the inventory side panel only if it is already active.
-		// Activating it may unexpectedly switch off the currently active tab in some cases.
-		if (sidepanel_inventory && (LLPanel*)side_tray->getActiveTab() == (LLPanel*)sidepanel_inventory)
-		{
-			res = sidepanel_inventory->getActivePanel();
-			if (res)
-			{
-				return res;
-			}
-		}
->>>>>>> c3a82913
 	}
 
 	return NULL;
