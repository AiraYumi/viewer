/** 
 * @file llviewerobject.cpp
 * @brief Base class for viewer objects
 *
 * $LicenseInfo:firstyear=2001&license=viewerlgpl$
 * Second Life Viewer Source Code
 * Copyright (C) 2010, Linden Research, Inc.
 * 
 * This library is free software; you can redistribute it and/or
 * modify it under the terms of the GNU Lesser General Public
 * License as published by the Free Software Foundation;
 * version 2.1 of the License only.
 * 
 * This library is distributed in the hope that it will be useful,
 * but WITHOUT ANY WARRANTY; without even the implied warranty of
 * MERCHANTABILITY or FITNESS FOR A PARTICULAR PURPOSE.  See the GNU
 * Lesser General Public License for more details.
 * 
 * You should have received a copy of the GNU Lesser General Public
 * License along with this library; if not, write to the Free Software
 * Foundation, Inc., 51 Franklin Street, Fifth Floor, Boston, MA  02110-1301  USA
 * 
 * Linden Research, Inc., 945 Battery Street, San Francisco, CA  94111  USA
 * $/LicenseInfo$
 */

#include "llviewerprecompiledheaders.h"

#include "llviewerobject.h"

#include "llaudioengine.h"
#include "indra_constants.h"
#include "llmath.h"
#include "llflexibleobject.h"
#include "llviewercontrol.h"
#include "lldatapacker.h"
#include "llfasttimer.h"
#include "llfloaterreg.h"
#include "llfontgl.h"
#include "llframetimer.h"
#include "llhudicon.h"
#include "llinventory.h"
#include "llinventorydefines.h"
#include "llmaterialtable.h"
#include "llmutelist.h"
#include "llnamevalue.h"
#include "llprimitive.h"
#include "llquantize.h"
#include "llregionhandle.h"
#include "llsdserialize.h"
#include "lltree_common.h"
#include "llxfermanager.h"
#include "message.h"
#include "object_flags.h"

#include "llaudiosourcevo.h"
#include "llagent.h"
#include "llagentcamera.h"
#include "llagentwearables.h"
#include "llbbox.h"
#include "llbox.h"
#include "llcylinder.h"
#include "llcontrolavatar.h"
#include "lldrawable.h"
#include "llface.h"
#include "llfloaterproperties.h"
#include "llfloatertools.h"
#include "llfollowcam.h"
#include "llhudtext.h"
#include "llselectmgr.h"
#include "llrendersphere.h"
#include "lltooldraganddrop.h"
#include "lluiavatar.h"
#include "llviewercamera.h"
#include "llviewertexturelist.h"
#include "llviewerinventory.h"
#include "llviewerobjectlist.h"
#include "llviewerparceloverlay.h"
#include "llviewerpartsource.h"
#include "llviewerregion.h"
#include "llviewerstats.h"
#include "llviewertextureanim.h"
#include "llviewerwindow.h" // For getSpinAxis
#include "llvoavatar.h"
#include "llvoavatarself.h"
#include "llvograss.h"
#include "llvoground.h"
#include "llvolume.h"
#include "llvolumemessage.h"
#include "llvopartgroup.h"
#include "llvosky.h"
#include "llvosurfacepatch.h"
#include "llvotree.h"
#include "llvovolume.h"
#include "llvowater.h"
#include "llworld.h"
#include "llui.h"
#include "pipeline.h"
#include "llviewernetwork.h"
#include "llvowlsky.h"
#include "llmanip.h"
#include "lltrans.h"
#include "llsdutil.h"
#include "llmediaentry.h"
#include "llfloaterperms.h"
#include "llvocache.h"
#include "llcleanup.h"
#include "llcallstack.h"
#include "llmeshrepository.h"

//#define DEBUG_UPDATE_TYPE

BOOL		LLViewerObject::sVelocityInterpolate = TRUE;
BOOL		LLViewerObject::sPingInterpolate = TRUE; 

U32			LLViewerObject::sNumZombieObjects = 0;
S32			LLViewerObject::sNumObjects = 0;
BOOL		LLViewerObject::sMapDebug = TRUE;
LLColor4	LLViewerObject::sEditSelectColor(	1.0f, 1.f, 0.f, 0.3f);	// Edit OK
LLColor4	LLViewerObject::sNoEditSelectColor(	1.0f, 0.f, 0.f, 0.3f);	// Can't edit
S32			LLViewerObject::sAxisArrowLength(50);


BOOL		LLViewerObject::sPulseEnabled(FALSE);
BOOL		LLViewerObject::sUseSharedDrawables(FALSE); // TRUE

// sMaxUpdateInterpolationTime must be greater than sPhaseOutUpdateInterpolationTime
F64Seconds	LLViewerObject::sMaxUpdateInterpolationTime(3.0);		// For motion interpolation: after X seconds with no updates, don't predict object motion
F64Seconds	LLViewerObject::sPhaseOutUpdateInterpolationTime(2.0);	// For motion interpolation: after Y seconds with no updates, taper off motion prediction
F64Seconds	LLViewerObject::sMaxRegionCrossingInterpolationTime(1.0);// For motion interpolation: don't interpolate over this time on region crossing

std::map<std::string, U32> LLViewerObject::sObjectDataMap;

// The maximum size of an object extra parameters binary (packed) block
#define MAX_OBJECT_PARAMS_SIZE 1024

// At 45 Hz collisions seem stable and objects seem
// to settle down at a reasonable rate.
// JC 3/18/2003

const F32 PHYSICS_TIMESTEP = 1.f / 45.f;
const U32 MAX_INV_FILE_READ_FAILS = 25;
const S32 MAX_OBJECT_BINARY_DATA_SIZE = 60 + 16;

const F64 INVENTORY_UPDATE_WAIT_TIME_DESYNC = 5; // seconds
const F64 INVENTORY_UPDATE_WAIT_TIME_OUTDATED = 1;

static LLTrace::BlockTimerStatHandle FTM_CREATE_OBJECT("Create Object");

// static
LLViewerObject *LLViewerObject::createObject(const LLUUID &id, const LLPCode pcode, LLViewerRegion *regionp, S32 flags)
{
    LL_DEBUGS("ObjectUpdate") << "creating " << id << LL_ENDL;
    dumpStack("ObjectUpdateStack");
    
	LLViewerObject *res = NULL;
	LL_RECORD_BLOCK_TIME(FTM_CREATE_OBJECT);
	
	switch (pcode)
	{
	case LL_PCODE_VOLUME:
	  res = new LLVOVolume(id, pcode, regionp); break;
	case LL_PCODE_LEGACY_AVATAR:
	{
		if (id == gAgentID)
		{
			if (!gAgentAvatarp)
			{
				gAgentAvatarp = new LLVOAvatarSelf(id, pcode, regionp);
				gAgentAvatarp->initInstance();
				gAgentWearables.setAvatarObject(gAgentAvatarp);
			}
			else 
			{
				if (isAgentAvatarValid())
				{
					gAgentAvatarp->updateRegion(regionp);
				}
			}
			res = gAgentAvatarp;
		}
		else if (flags & CO_FLAG_CONTROL_AVATAR)
		{
            LLControlAvatar *control_avatar = new LLControlAvatar(id, pcode, regionp);
			control_avatar->initInstance();
			res = control_avatar;
		}
        else if (flags & CO_FLAG_UI_AVATAR)
        {
            LLUIAvatar *ui_avatar = new LLUIAvatar(id, pcode, regionp);
            ui_avatar->initInstance();
            res = ui_avatar;
        }
		else
		{
			LLVOAvatar *avatar = new LLVOAvatar(id, pcode, regionp); 
			avatar->initInstance();
			res = avatar;
		}
		break;
	}
	case LL_PCODE_LEGACY_GRASS:
	  res = new LLVOGrass(id, pcode, regionp); break;
	case LL_PCODE_LEGACY_PART_SYS:
// 	  LL_WARNS() << "Creating old part sys!" << LL_ENDL;
// 	  res = new LLVOPart(id, pcode, regionp); break;
	  res = NULL; break;
	case LL_PCODE_LEGACY_TREE:
	  res = new LLVOTree(id, pcode, regionp); break;
	case LL_PCODE_TREE_NEW:
// 	  LL_WARNS() << "Creating new tree!" << LL_ENDL;
// 	  res = new LLVOTree(id, pcode, regionp); break;
	  res = NULL; break;
	case LL_VO_SURFACE_PATCH:
	  res = new LLVOSurfacePatch(id, pcode, regionp); break;
	case LL_VO_SKY:
	  res = new LLVOSky(id, pcode, regionp); break;
	case LL_VO_VOID_WATER:
		res = new LLVOVoidWater(id, pcode, regionp); break;
	case LL_VO_WATER:
		res = new LLVOWater(id, pcode, regionp); break;
	case LL_VO_GROUND:
	  res = new LLVOGround(id, pcode, regionp); break;
	case LL_VO_PART_GROUP:
	  res = new LLVOPartGroup(id, pcode, regionp); break;
	case LL_VO_HUD_PART_GROUP:
	  res = new LLVOHUDPartGroup(id, pcode, regionp); break;
	case LL_VO_WL_SKY:
	  res = new LLVOWLSky(id, pcode, regionp); break;
	default:
	  LL_WARNS() << "Unknown object pcode " << (S32)pcode << LL_ENDL;
	  res = NULL; break;
	}
	return res;
}

LLViewerObject::LLViewerObject(const LLUUID &id, const LLPCode pcode, LLViewerRegion *regionp, BOOL is_global)
:	LLTrace::MemTrackable<LLViewerObject>("LLViewerObject"),
	LLPrimitive(),
	mChildList(),
	mID(id),
	mLocalID(0),
	mTotalCRC(0),
	mListIndex(-1),
	mTEImages(NULL),
	mTENormalMaps(NULL),
	mTESpecularMaps(NULL),
	mGLName(0),
	mbCanSelect(TRUE),
	mFlags(0),
	mPhysicsShapeType(0),
	mPhysicsGravity(0),
	mPhysicsFriction(0),
	mPhysicsDensity(0),
	mPhysicsRestitution(0),
	mDrawable(),
	mCreateSelected(FALSE),
	mRenderMedia(FALSE),
	mBestUpdatePrecision(0),
	mText(),
	mHudText(""),
	mHudTextColor(LLColor4::white),
    mControlAvatar(NULL),
	mLastInterpUpdateSecs(0.f),
	mLastMessageUpdateSecs(0.f),
	mLatestRecvPacketID(0),
	mRegionCrossExpire(0),
	mData(NULL),
	mAudioSourcep(NULL),
	mAudioGain(1.f),
	mSoundCutOffRadius(0.f),
	mAppAngle(0.f),
	mPixelArea(1024.f),
	mInventory(NULL),
	mInventorySerialNum(0),
	mExpectedInventorySerialNum(0),
	mInvRequestState(INVENTORY_REQUEST_STOPPED),
	mInvRequestXFerId(0),
	mInventoryDirty(FALSE),
	mRegionp(regionp),
	mDead(FALSE),
	mOrphaned(FALSE),
	mUserSelected(FALSE),
	mOnActiveList(FALSE),
	mOnMap(FALSE),
	mStatic(FALSE),
	mNumFaces(0),
	mRotTime(0.f),
	mAngularVelocityRot(),
	mPreviousRotation(),
	mAttachmentState(0),
	mMedia(NULL),
	mClickAction(0),
	mObjectCost(0),
	mLinksetCost(0),
	mPhysicsCost(0),
	mLinksetPhysicsCost(0.f),
	mCostStale(true),
	mPhysicsShapeUnknown(true),
	mAttachmentItemID(LLUUID::null),
	mLastUpdateType(OUT_UNKNOWN),
	mLastUpdateCached(FALSE),
	mCachedMuteListUpdateTime(0),
	mCachedOwnerInMuteList(false)
{
	if (!is_global)
	{
		llassert(mRegionp);
	}

	LLPrimitive::init_primitive(pcode);

	// CP: added 12/2/2005 - this was being initialised to 0, not the current frame time
	mLastInterpUpdateSecs = LLFrameTimer::getElapsedSeconds();

	mPositionRegion = LLVector3(0.f, 0.f, 0.f);

	if (!is_global && mRegionp)
	{
		mPositionAgent = mRegionp->getOriginAgent();
	}
	resetRot();

	LLViewerObject::sNumObjects++;
}

LLViewerObject::~LLViewerObject()
{
	deleteTEImages();

	if(mInventory)
	{
		mInventory->clear();  // will deref and delete entries
		delete mInventory;
		mInventory = NULL;
	}

	if (mPartSourcep)
	{
		mPartSourcep->setDead();
		mPartSourcep = NULL;
	}

	// Delete memory associated with extra parameters.
	std::map<U16, ExtraParameter*>::iterator iter;
	for (iter = mExtraParameterList.begin(); iter != mExtraParameterList.end(); ++iter)
	{
		if(iter->second != NULL)
		{
			delete iter->second->data;
			delete iter->second;
		}
	}
	mExtraParameterList.clear();

	for_each(mNameValuePairs.begin(), mNameValuePairs.end(), DeletePairedPointer()) ;
	mNameValuePairs.clear();
	
	delete[] mData;
	mData = NULL;

	delete mMedia;
	mMedia = NULL;

	sNumObjects--;
	sNumZombieObjects--;
	llassert(mChildList.size() == 0);

	clearInventoryListeners();
}

void LLViewerObject::deleteTEImages()
{
	delete[] mTEImages;
	mTEImages = NULL;
	
	if (mTENormalMaps != NULL)
	{
		delete[] mTENormalMaps;
		mTENormalMaps = NULL;
	}
	
	if (mTESpecularMaps != NULL)
	{
		delete[] mTESpecularMaps;
		mTESpecularMaps = NULL;
	}	
}

void LLViewerObject::markDead()
{
	if (!mDead)
	{
		//LL_INFOS() << "Marking self " << mLocalID << " as dead." << LL_ENDL;
		
		// Root object of this hierarchy unlinks itself.
		if (getParent())
		{
			((LLViewerObject *)getParent())->removeChild(this);
		}
		LLUUID mesh_id;
        {
            LLVOAvatar *av = getAvatar();
            if (av && LLVOAvatar::getRiggedMeshID(this,mesh_id))
            {
                // This case is needed for indirectly attached mesh objects.
                av->updateAttachmentOverrides();
            }
        }
        if (getControlAvatar())
        {
            unlinkControlAvatar();
        }

		// Mark itself as dead
		mDead = TRUE;
		if(mRegionp)
		{
			mRegionp->removeFromCreatedList(getLocalID()); 
		}
		gObjectList.cleanupReferences(this);

		LLViewerObject *childp;
		while (mChildList.size() > 0)
		{
			childp = mChildList.back();
			if (childp->getPCode() != LL_PCODE_LEGACY_AVATAR)
			{
				//LL_INFOS() << "Marking child " << childp->getLocalID() << " as dead." << LL_ENDL;
				childp->setParent(NULL); // LLViewerObject::markDead 1
				childp->markDead();
			}
			else
			{
				// make sure avatar is no longer parented, 
				// so we can properly set it's position
				childp->setDrawableParent(NULL);
				((LLVOAvatar*)childp)->getOffObject();
				childp->setParent(NULL); // LLViewerObject::markDead 2
			}
			mChildList.pop_back();
		}

		if (mDrawable.notNull())
		{
			// Drawables are reference counted, mark as dead, then nuke the pointer.
			mDrawable->markDead();
			mDrawable = NULL;
		}

		if (mText)
		{
			mText->markDead();
			mText = NULL;
		}

		if (mIcon)
		{
			mIcon->markDead();
			mIcon = NULL;
		}

		if (mPartSourcep)
		{
			mPartSourcep->setDead();
			mPartSourcep = NULL;
		}

		if (mAudioSourcep)
		{
			// Do some cleanup
			if (gAudiop)
			{
				gAudiop->cleanupAudioSource(mAudioSourcep);
			}
			mAudioSourcep = NULL;
		}

		if (flagAnimSource())
		{
			if (isAgentAvatarValid())
			{
				// stop motions associated with this object
				gAgentAvatarp->stopMotionFromSource(mID);
			}
		}

		if (flagCameraSource())
		{
			LLFollowCamMgr::getInstance()->removeFollowCamParams(mID);
		}

		sNumZombieObjects++;
	}
}

void LLViewerObject::dump() const
{
	LL_INFOS() << "Type: " << pCodeToString(mPrimitiveCode) << LL_ENDL;
	LL_INFOS() << "Drawable: " << (LLDrawable *)mDrawable << LL_ENDL;
	LL_INFOS() << "Update Age: " << LLFrameTimer::getElapsedSeconds() - mLastMessageUpdateSecs << LL_ENDL;

	LL_INFOS() << "Parent: " << getParent() << LL_ENDL;
	LL_INFOS() << "ID: " << mID << LL_ENDL;
	LL_INFOS() << "LocalID: " << mLocalID << LL_ENDL;
	LL_INFOS() << "PositionRegion: " << getPositionRegion() << LL_ENDL;
	LL_INFOS() << "PositionAgent: " << getPositionAgent() << LL_ENDL;
	LL_INFOS() << "PositionGlobal: " << getPositionGlobal() << LL_ENDL;
	LL_INFOS() << "Velocity: " << getVelocity() << LL_ENDL;
	if (mDrawable.notNull() && 
		mDrawable->getNumFaces() && 
		mDrawable->getFace(0))
	{
		LLFacePool *poolp = mDrawable->getFace(0)->getPool();
		if (poolp)
		{
			LL_INFOS() << "Pool: " << poolp << LL_ENDL;
			LL_INFOS() << "Pool reference count: " << poolp->mReferences.size() << LL_ENDL;
		}
	}
	//LL_INFOS() << "BoxTree Min: " << mDrawable->getBox()->getMin() << LL_ENDL;
	//LL_INFOS() << "BoxTree Max: " << mDrawable->getBox()->getMin() << LL_ENDL;
	/*
	LL_INFOS() << "Velocity: " << getVelocity() << LL_ENDL;
	LL_INFOS() << "AnyOwner: " << permAnyOwner() << " YouOwner: " << permYouOwner() << " Edit: " << mPermEdit << LL_ENDL;
	LL_INFOS() << "UsePhysics: " << flagUsePhysics() << " CanSelect " << mbCanSelect << " UserSelected " << mUserSelected << LL_ENDL;
	LL_INFOS() << "AppAngle: " << mAppAngle << LL_ENDL;
	LL_INFOS() << "PixelArea: " << mPixelArea << LL_ENDL;

	char buffer[1000];
	char *key;
	for (key = mNameValuePairs.getFirstKey(); key; key = mNameValuePairs.getNextKey() )
	{
		mNameValuePairs[key]->printNameValue(buffer);
		LL_INFOS() << buffer << LL_ENDL;
	}
	for (child_list_t::iterator iter = mChildList.begin();
		 iter != mChildList.end(); iter++)
	{
		LLViewerObject* child = *iter;
		LL_INFOS() << "  child " << child->getID() << LL_ENDL;
	}
	*/
}

void LLViewerObject::printNameValuePairs() const
{
	for (name_value_map_t::const_iterator iter = mNameValuePairs.begin();
		 iter != mNameValuePairs.end(); iter++)
	{
		LLNameValue* nv = iter->second;
		LL_INFOS() << nv->printNameValue() << LL_ENDL;
	}
}

void LLViewerObject::initVOClasses()
{
	// Initialized shared class stuff first.
	LLVOAvatar::initClass();
	LLVOTree::initClass();
	LL_INFOS() << "Viewer Object size: " << sizeof(LLViewerObject) << LL_ENDL;
	LLVOGrass::initClass();
	LLVOWater::initClass();
	LLVOVolume::initClass();

	initObjectDataMap();
}

void LLViewerObject::cleanupVOClasses()
{
	SUBSYSTEM_CLEANUP(LLVOGrass);
	SUBSYSTEM_CLEANUP(LLVOWater);
	SUBSYSTEM_CLEANUP(LLVOTree);
	SUBSYSTEM_CLEANUP(LLVOAvatar);
	SUBSYSTEM_CLEANUP(LLVOVolume);

	sObjectDataMap.clear();
}

//object data map for compressed && !OUT_TERSE_IMPROVED
//static
void LLViewerObject::initObjectDataMap()
{
	U32 count = 0;

	sObjectDataMap["ID"] = count; //full id //LLUUID
	count += sizeof(LLUUID);

	sObjectDataMap["LocalID"] = count; //U32
	count += sizeof(U32);

	sObjectDataMap["PCode"] = count;   //U8
	count += sizeof(U8);

	sObjectDataMap["State"] = count;   //U8
	count += sizeof(U8);

	sObjectDataMap["CRC"] = count;     //U32
	count += sizeof(U32);

	sObjectDataMap["Material"] = count; //U8
	count += sizeof(U8);

	sObjectDataMap["ClickAction"] = count; //U8
	count += sizeof(U8);

	sObjectDataMap["Scale"] = count; //LLVector3
	count += sizeof(LLVector3);

	sObjectDataMap["Pos"] = count;   //LLVector3
	count += sizeof(LLVector3);

	sObjectDataMap["Rot"] = count;    //LLVector3
	count += sizeof(LLVector3);

	sObjectDataMap["SpecialCode"] = count; //U32
	count += sizeof(U32);

	sObjectDataMap["Owner"] = count; //LLUUID
	count += sizeof(LLUUID);

	sObjectDataMap["Omega"] = count; //LLVector3, when SpecialCode & 0x80 is set
	count += sizeof(LLVector3);

	//ParentID is after Omega if there is Omega, otherwise is after Owner
	sObjectDataMap["ParentID"] = count;//U32, when SpecialCode & 0x20 is set
	count += sizeof(U32);

	//-------
	//The rest items are not included here
	//-------
}

//static 
void LLViewerObject::unpackVector3(LLDataPackerBinaryBuffer* dp, LLVector3& value, std::string name)
{
	dp->shift(sObjectDataMap[name]);
	dp->unpackVector3(value, name.c_str());
	dp->reset();
}

//static 
void LLViewerObject::unpackUUID(LLDataPackerBinaryBuffer* dp, LLUUID& value, std::string name)
{
	dp->shift(sObjectDataMap[name]);
	dp->unpackUUID(value, name.c_str());
	dp->reset();
}
	
//static 
void LLViewerObject::unpackU32(LLDataPackerBinaryBuffer* dp, U32& value, std::string name)
{
	dp->shift(sObjectDataMap[name]);
	dp->unpackU32(value, name.c_str());
	dp->reset();
}
	
//static 
void LLViewerObject::unpackU8(LLDataPackerBinaryBuffer* dp, U8& value, std::string name)
{
	dp->shift(sObjectDataMap[name]);
	dp->unpackU8(value, name.c_str());
	dp->reset();
}

//static 
U32 LLViewerObject::unpackParentID(LLDataPackerBinaryBuffer* dp, U32& parent_id)
{
	dp->shift(sObjectDataMap["SpecialCode"]);
	U32 value;
	dp->unpackU32(value, "SpecialCode");

	parent_id = 0;
	if(value & 0x20)
	{
		S32 offset = sObjectDataMap["ParentID"];
		if(!(value & 0x80))
		{
			offset -= sizeof(LLVector3);
		}

		dp->shift(offset);
		dp->unpackU32(parent_id, "ParentID");
	}
	dp->reset();

	return parent_id;
}

// Replaces all name value pairs with data from \n delimited list
// Does not update server
void LLViewerObject::setNameValueList(const std::string& name_value_list)
{
	// Clear out the old
	for_each(mNameValuePairs.begin(), mNameValuePairs.end(), DeletePairedPointer()) ;
	mNameValuePairs.clear();

	// Bring in the new
	std::string::size_type length = name_value_list.length();
	std::string::size_type start = 0;
	while (start < length)
	{
		std::string::size_type end = name_value_list.find_first_of("\n", start);
		if (end == std::string::npos) end = length;
		if (end > start)
		{
			std::string tok = name_value_list.substr(start, end - start);
			addNVPair(tok);
		}
		start = end+1;
	}
}

BOOL LLViewerObject::isAnySelected() const
{
    bool any_selected = isSelected();
    for (child_list_t::const_iterator iter = mChildList.begin();
         iter != mChildList.end(); iter++)
    {
        const LLViewerObject* child = *iter;
        any_selected = any_selected || child->isSelected();
    }
    return any_selected;
}

void LLViewerObject::setSelected(BOOL sel)
{
	mUserSelected = sel;
	resetRot();

	if (!sel)
	{
		setAllTESelected(false);
	}
}

// This method returns true if the object is over land owned by the
// agent.
bool LLViewerObject::isReturnable()
{
	if (isAttachment())
	{
		return false;
	}
		
	std::vector<LLBBox> boxes;
	boxes.push_back(LLBBox(getPositionRegion(), getRotationRegion(), getScale() * -0.5f, getScale() * 0.5f).getAxisAligned());
	for (child_list_t::iterator iter = mChildList.begin();
		 iter != mChildList.end(); iter++)
	{
		LLViewerObject* child = *iter;
		boxes.push_back( LLBBox(child->getPositionRegion(), child->getRotationRegion(), child->getScale() * -0.5f, child->getScale() * 0.5f).getAxisAligned());
	}

	bool result = (mRegionp && mRegionp->objectIsReturnable(getPositionRegion(), boxes)) ? 1 : 0;
	
	if ( !result )
	{		
		//Get list of neighboring regions relative to this vo's region
		std::vector<LLViewerRegion*> uniqueRegions;
		mRegionp->getNeighboringRegions( uniqueRegions );
	
		//Build aabb's - for root and all children
		std::vector<PotentialReturnableObject> returnables;
		typedef std::vector<LLViewerRegion*>::iterator RegionIt;
		RegionIt regionStart = uniqueRegions.begin();
		RegionIt regionEnd   = uniqueRegions.end();
		
		for (; regionStart != regionEnd; ++regionStart )
		{
			LLViewerRegion* pTargetRegion = *regionStart;
			//Add the root vo as there may be no children and we still want
			//to test for any edge overlap
			buildReturnablesForChildrenVO( returnables, this, pTargetRegion );
			//Add it's children
			for (child_list_t::iterator iter = mChildList.begin();  iter != mChildList.end(); iter++)
			{
				LLViewerObject* pChild = *iter;		
				buildReturnablesForChildrenVO( returnables, pChild, pTargetRegion );
			}
		}	
	
		//TBD#Eventually create a region -> box list map 
		typedef std::vector<PotentialReturnableObject>::iterator ReturnablesIt;
		ReturnablesIt retCurrentIt = returnables.begin();
		ReturnablesIt retEndIt = returnables.end();
	
		for ( ; retCurrentIt !=retEndIt; ++retCurrentIt )
		{
			boxes.clear();
			LLViewerRegion* pRegion = (*retCurrentIt).pRegion;
			boxes.push_back( (*retCurrentIt).box );	
			bool retResult = 	pRegion
							 && pRegion->childrenObjectReturnable( boxes )
							 && pRegion->canManageEstate();
			if ( retResult )
			{ 
				result = true;
				break;
			}
		}
	}
	return result;
}

void LLViewerObject::buildReturnablesForChildrenVO( std::vector<PotentialReturnableObject>& returnables, LLViewerObject* pChild, LLViewerRegion* pTargetRegion )
{
	if ( !pChild )
	{
		LL_ERRS()<<"child viewerobject is NULL "<<LL_ENDL;
	}
	
	constructAndAddReturnable( returnables, pChild, pTargetRegion );
	
	//We want to handle any children VO's as well
	for (child_list_t::iterator iter = pChild->mChildList.begin();  iter != pChild->mChildList.end(); iter++)
	{
		LLViewerObject* pChildofChild = *iter;
		buildReturnablesForChildrenVO( returnables, pChildofChild, pTargetRegion );
	}
}

void LLViewerObject::constructAndAddReturnable( std::vector<PotentialReturnableObject>& returnables, LLViewerObject* pChild, LLViewerRegion* pTargetRegion )
{
	
	LLVector3 targetRegionPos;
	targetRegionPos.setVec( pChild->getPositionGlobal() );	
	
	LLBBox childBBox = LLBBox( targetRegionPos, pChild->getRotationRegion(), pChild->getScale() * -0.5f, 
							    pChild->getScale() * 0.5f).getAxisAligned();
	
	LLVector3 edgeA = targetRegionPos + childBBox.getMinLocal();
	LLVector3 edgeB = targetRegionPos + childBBox.getMaxLocal();
	
	LLVector3d edgeAd, edgeBd;
	edgeAd.setVec(edgeA);
	edgeBd.setVec(edgeB);
	
	//Only add the box when either of the extents are in a neighboring region
	if ( pTargetRegion->pointInRegionGlobal( edgeAd ) || pTargetRegion->pointInRegionGlobal( edgeBd ) )
	{
		PotentialReturnableObject returnableObj;
		returnableObj.box		= childBBox;
		returnableObj.pRegion	= pTargetRegion;
		returnables.push_back( returnableObj );
	}
}

bool LLViewerObject::crossesParcelBounds()
{
	std::vector<LLBBox> boxes;
	boxes.push_back(LLBBox(getPositionRegion(), getRotationRegion(), getScale() * -0.5f, getScale() * 0.5f).getAxisAligned());
	for (child_list_t::iterator iter = mChildList.begin();
		 iter != mChildList.end(); iter++)
	{
		LLViewerObject* child = *iter;
		boxes.push_back(LLBBox(child->getPositionRegion(), child->getRotationRegion(), child->getScale() * -0.5f, child->getScale() * 0.5f).getAxisAligned());
	}

	return mRegionp && mRegionp->objectsCrossParcel(boxes);
}

BOOL LLViewerObject::setParent(LLViewerObject* parent)
{
	if(mParent != parent)
	{
		LLViewerObject* old_parent = (LLViewerObject*)mParent ;		
		BOOL ret = LLPrimitive::setParent(parent);
		if(ret && old_parent && parent)
		{
			old_parent->removeChild(this) ;
		}
		return ret ;
	}

	return FALSE ;
}

void LLViewerObject::addChild(LLViewerObject *childp)
{
	for (child_list_t::iterator i = mChildList.begin(); i != mChildList.end(); ++i)
	{
		if (*i == childp)
		{	//already has child
			return;
		}
	}
	
	if (!isAvatar())
	{
		// propagate selection properties
		childp->mbCanSelect = mbCanSelect;
	}

	if(childp->setParent(this))
	{
		mChildList.push_back(childp);
        childp->afterReparent();
	}
}

void LLViewerObject::onReparent(LLViewerObject *old_parent, LLViewerObject *new_parent)
{
}

void LLViewerObject::afterReparent()
{
}

void LLViewerObject::removeChild(LLViewerObject *childp)
{
	for (child_list_t::iterator i = mChildList.begin(); i != mChildList.end(); ++i)
	{
		if (*i == childp)
		{
			if (!childp->isAvatar() && mDrawable.notNull() && mDrawable->isActive() && childp->mDrawable.notNull() && !isAvatar())
			{
				gPipeline.markRebuild(childp->mDrawable, LLDrawable::REBUILD_VOLUME);
			}

			mChildList.erase(i);

			if(childp->getParent() == this)
			{
				childp->setParent(NULL);			
			}
			break;
		}
	}
	
	if (childp->isSelected())
	{
		LLSelectMgr::getInstance()->deselectObjectAndFamily(childp);
		BOOL add_to_end = TRUE;
		LLSelectMgr::getInstance()->selectObjectAndFamily(childp, add_to_end);
	}
}

void LLViewerObject::addThisAndAllChildren(std::vector<LLViewerObject*>& objects)
{
	objects.push_back(this);
	for (child_list_t::iterator iter = mChildList.begin();
		 iter != mChildList.end(); iter++)
	{
		LLViewerObject* child = *iter;
		if (!child->isAvatar())
		{
			child->addThisAndAllChildren(objects);
		}
	}
}

void LLViewerObject::addThisAndNonJointChildren(std::vector<LLViewerObject*>& objects)
{
	objects.push_back(this);
	// don't add any attachments when temporarily selecting avatar
	if (isAvatar())
	{
		return;
	}
	for (child_list_t::iterator iter = mChildList.begin();
		 iter != mChildList.end(); iter++)
	{
		LLViewerObject* child = *iter;
		if ( (!child->isAvatar()))
		{
			child->addThisAndNonJointChildren(objects);
		}
	}
}

BOOL LLViewerObject::isChild(LLViewerObject *childp) const
{
	for (child_list_t::const_iterator iter = mChildList.begin();
		 iter != mChildList.end(); iter++)
	{
		LLViewerObject* testchild = *iter;
		if (testchild == childp)
			return TRUE;
	}
	return FALSE;
}


// returns TRUE if at least one avatar is sitting on this object
BOOL LLViewerObject::isSeat() const
{
	for (child_list_t::const_iterator iter = mChildList.begin();
		 iter != mChildList.end(); iter++)
	{
		LLViewerObject* child = *iter;
		if (child->isAvatar())
		{
			return TRUE;
		}
	}
	return FALSE;

}

BOOL LLViewerObject::setDrawableParent(LLDrawable* parentp)
{
	if (mDrawable.isNull())
	{
		return FALSE;
	}

	BOOL ret = mDrawable->mXform.setParent(parentp ? &parentp->mXform : NULL);
	if(!ret)
	{
		return FALSE ;
	}
	LLDrawable* old_parent = mDrawable->mParent;
	mDrawable->mParent = parentp; 
		
	if (parentp && mDrawable->isActive())
	{
		parentp->makeActive();
		parentp->setState(LLDrawable::ACTIVE_CHILD);
	}

	gPipeline.markRebuild(mDrawable, LLDrawable::REBUILD_VOLUME, TRUE);
	if(	(old_parent != parentp && old_parent)
		|| (parentp && parentp->isActive()))
	{
		// *TODO we should not be relying on setDrawable parent to call markMoved
		gPipeline.markMoved(mDrawable, FALSE);
	}
	else if (!mDrawable->isAvatar())
	{
		mDrawable->updateXform(TRUE);
		/*if (!mDrawable->getSpatialGroup())
		{
			mDrawable->movePartition();
		}*/
	}
	
	return ret;
}

// Show or hide particles, icon and HUD
void LLViewerObject::hideExtraDisplayItems( BOOL hidden )
{
	if( mPartSourcep.notNull() )
	{
		LLViewerPartSourceScript *partSourceScript = mPartSourcep.get();
		partSourceScript->setSuspended( hidden );
	}

	if( mText.notNull() )
	{
		LLHUDText *hudText = mText.get();
		hudText->setHidden( hidden );
	}

	if( mIcon.notNull() )
	{
		LLHUDIcon *hudIcon = mIcon.get();
		hudIcon->setHidden( hidden );
	}
}

U32 LLViewerObject::checkMediaURL(const std::string &media_url)
{
    U32 retval = (U32)0x0;
    if (!mMedia && !media_url.empty())
    {
        retval |= MEDIA_URL_ADDED;
        mMedia = new LLViewerObjectMedia;
        mMedia->mMediaURL = media_url;
        mMedia->mMediaType = LLViewerObject::MEDIA_SET;
        mMedia->mPassedWhitelist = FALSE;
    }
    else if (mMedia)
    {
        if (media_url.empty())
        {
            retval |= MEDIA_URL_REMOVED;
            delete mMedia;
            mMedia = NULL;
        }
        else if (mMedia->mMediaURL != media_url) // <-- This is an optimization.  If they are equal don't bother with below's test.
        {
            /*if (! (LLTextureEntry::getAgentIDFromMediaVersionString(media_url) == gAgent.getID() &&
                   LLTextureEntry::getVersionFromMediaVersionString(media_url) == 
                        LLTextureEntry::getVersionFromMediaVersionString(mMedia->mMediaURL) + 1))
			*/
            {
                // If the media URL is different and WE were not the one who
                // changed it, mark dirty.
                retval |= MEDIA_URL_UPDATED;
            }
            mMedia->mMediaURL = media_url;
            mMedia->mPassedWhitelist = FALSE;
        }
    }
    return retval;
}

//extract spatial information from object update message
//return parent_id
//static
U32 LLViewerObject::extractSpatialExtents(LLDataPackerBinaryBuffer *dp, LLVector3& pos, LLVector3& scale, LLQuaternion& rot)
{
	U32	parent_id = 0;
	LLViewerObject::unpackParentID(dp, parent_id);

	LLViewerObject::unpackVector3(dp, scale, "Scale");
	LLViewerObject::unpackVector3(dp, pos, "Pos");
	
	LLVector3 vec;
	LLViewerObject::unpackVector3(dp, vec, "Rot");
	rot.unpackFromVector3(vec);
	
	return parent_id;
}

U32 LLViewerObject::processUpdateMessage(LLMessageSystem *mesgsys,
					 void **user_data,
					 U32 block_num,
					 const EObjectUpdateType update_type,
					 LLDataPacker *dp)
{
	LL_DEBUGS_ONCE("SceneLoadTiming") << "Received viewer object data" << LL_ENDL;

    LL_DEBUGS("ObjectUpdate") << " mesgsys " << mesgsys << " dp " << dp << " id " << getID() << " update_type " << (S32) update_type << LL_ENDL;
    dumpStack("ObjectUpdateStack");

	U32 retval = 0x0;
	
	// If region is removed from the list it is also deleted.
	if (!LLWorld::instance().isRegionListed(mRegionp))
	{
		LL_WARNS() << "Updating object in an invalid region" << LL_ENDL;
		return retval;
	}

	// Coordinates of objects on simulators are region-local.
	U64 region_handle = 0;	
	
	if(mesgsys != NULL)
	{
		mesgsys->getU64Fast(_PREHASH_RegionData, _PREHASH_RegionHandle, region_handle);
		LLViewerRegion* regionp = LLWorld::getInstance()->getRegionFromHandle(region_handle);
		if(regionp != mRegionp && regionp && mRegionp)//region cross
		{
			//this is the redundant position and region update, but it is necessary in case the viewer misses the following 
			//position and region update messages from sim.
			//this redundant update should not cause any problems.
			LLVector3 delta_pos =  mRegionp->getOriginAgent() - regionp->getOriginAgent();
			setPositionParent(getPosition() + delta_pos); //update to the new region position immediately.
			setRegion(regionp) ; //change the region.
		}
		else
		{
			if(regionp != mRegionp)
			{
				if(mRegionp)
				{
					mRegionp->removeFromCreatedList(getLocalID()); 
				}
				if(regionp)
				{
					regionp->addToCreatedList(getLocalID()); 
				}
			}
			mRegionp = regionp ;
		}
	}	
	
	if (!mRegionp)
	{
		U32 x, y;
		from_region_handle(region_handle, &x, &y);

		LL_ERRS() << "Object has invalid region " << x << ":" << y << "!" << LL_ENDL;
		return retval;
	}

	F32 time_dilation = 1.f;
	if(mesgsys != NULL)
	{
        U16 time_dilation16;
        mesgsys->getU16Fast(_PREHASH_RegionData, _PREHASH_TimeDilation, time_dilation16);
        time_dilation = ((F32) time_dilation16) / 65535.f;
        mRegionp->setTimeDilation(time_dilation);
	}

	// this will be used to determine if we've really changed position
	// Use getPosition, not getPositionRegion, since this is what we're comparing directly against.
	LLVector3 test_pos_parent = getPosition();

	// This needs to match the largest size below. See switch(length)
	U8  data[MAX_OBJECT_BINARY_DATA_SIZE]; 

#ifdef LL_BIG_ENDIAN
	U16 valswizzle[4];
#endif
	U16	*val;
	const F32 size = LLWorld::getInstance()->getRegionWidthInMeters();	
	const F32 MAX_HEIGHT = LLWorld::getInstance()->getRegionMaxHeight();
	const F32 MIN_HEIGHT = LLWorld::getInstance()->getRegionMinHeight();
	S32 length;
	S32	count;
	S32 this_update_precision = 32;		// in bits

	// Temporaries, because we need to compare w/ previous to set dirty flags...
	LLVector3 new_pos_parent;
	LLVector3 new_vel;
	LLVector3 new_acc;
	LLVector3 new_angv;
	LLVector3 old_angv = getAngularVelocity();
	LLQuaternion new_rot;
	LLVector3 new_scale = getScale();

	U32	parent_id = 0;
	U8	material = 0;
	U8 click_action = 0;
	U32 crc = 0;

	bool old_special_hover_cursor = specialHoverCursor();

	LLViewerObject *cur_parentp = (LLViewerObject *)getParent();

	if (cur_parentp)
	{
		parent_id = cur_parentp->mLocalID;
	}

	if (!dp)
	{
		switch(update_type)
		{
		case OUT_FULL:
			{
#ifdef DEBUG_UPDATE_TYPE
				LL_INFOS() << "Full:" << getID() << LL_ENDL;
#endif
				//clear cost and linkset cost
				mCostStale = true;
				if (isSelected())
				{
					gFloaterTools->dirty();
				}

				LLUUID audio_uuid;
				LLUUID owner_id;	// only valid if audio_uuid or particle system is not null
				F32    gain;
				F32    cutoff;
				U8     sound_flags;

				mesgsys->getU32Fast( _PREHASH_ObjectData, _PREHASH_CRC, crc, block_num);
				mesgsys->getU32Fast( _PREHASH_ObjectData, _PREHASH_ParentID, parent_id, block_num);
				mesgsys->getUUIDFast(_PREHASH_ObjectData, _PREHASH_Sound, audio_uuid, block_num );
				// HACK: Owner id only valid if non-null sound id or particle system
				mesgsys->getUUIDFast(_PREHASH_ObjectData, _PREHASH_OwnerID, owner_id, block_num );
				mesgsys->getF32Fast( _PREHASH_ObjectData, _PREHASH_Gain, gain, block_num );
				mesgsys->getF32Fast(  _PREHASH_ObjectData, _PREHASH_Radius, cutoff, block_num );
				mesgsys->getU8Fast(  _PREHASH_ObjectData, _PREHASH_Flags, sound_flags, block_num );
				mesgsys->getU8Fast(  _PREHASH_ObjectData, _PREHASH_Material, material, block_num );
				mesgsys->getU8Fast(  _PREHASH_ObjectData, _PREHASH_ClickAction, click_action, block_num); 
				mesgsys->getVector3Fast(_PREHASH_ObjectData, _PREHASH_Scale, new_scale, block_num );
				length = mesgsys->getSizeFast(_PREHASH_ObjectData, block_num, _PREHASH_ObjectData);
				mesgsys->getBinaryDataFast(_PREHASH_ObjectData, _PREHASH_ObjectData, data, length, block_num, MAX_OBJECT_BINARY_DATA_SIZE);

				mTotalCRC = crc;
				mSoundCutOffRadius = cutoff;

				// Owner ID used for sound muting or particle system muting
				setAttachedSound(audio_uuid, owner_id, gain, sound_flags);

				U8 old_material = getMaterial();
				if (old_material != material)
				{
					setMaterial(material);
					if (mDrawable.notNull())
					{
						gPipeline.markMoved(mDrawable, FALSE); // undamped
					}
				}
				setClickAction(click_action);

				count = 0;
				LLVector4 collision_plane;
				
				switch(length)
				{
				case (60 + 16):
					// pull out collision normal for avatar
					htolememcpy(collision_plane.mV, &data[count], MVT_LLVector4, sizeof(LLVector4));
					((LLVOAvatar*)this)->setFootPlane(collision_plane);
					count += sizeof(LLVector4);
					// fall through
				case 60:
					this_update_precision = 32;
					// this is a terse update
					// pos
					htolememcpy(new_pos_parent.mV, &data[count], MVT_LLVector3, sizeof(LLVector3));
					count += sizeof(LLVector3);
					// vel
					htolememcpy((void*)getVelocity().mV, &data[count], MVT_LLVector3, sizeof(LLVector3));
					count += sizeof(LLVector3);
					// acc
					htolememcpy((void*)getAcceleration().mV, &data[count], MVT_LLVector3, sizeof(LLVector3));
					count += sizeof(LLVector3);
					// theta
					{
						LLVector3 vec;
						htolememcpy(vec.mV, &data[count], MVT_LLVector3, sizeof(LLVector3));
						new_rot.unpackFromVector3(vec);
					}
					count += sizeof(LLVector3);
					// omega
					htolememcpy((void*)new_angv.mV, &data[count], MVT_LLVector3, sizeof(LLVector3));
					if (new_angv.isExactlyZero())
					{
						// reset rotation time
						resetRot();
					}
					setAngularVelocity(new_angv);
#if LL_DARWIN
					if (length == 76)
					{
						setAngularVelocity(LLVector3::zero);
					}
#endif
					break;
				case(32 + 16):
					// pull out collision normal for avatar
					htolememcpy(collision_plane.mV, &data[count], MVT_LLVector4, sizeof(LLVector4));
					((LLVOAvatar*)this)->setFootPlane(collision_plane);
					count += sizeof(LLVector4);
					// fall through
				case 32:
					this_update_precision = 16;
					test_pos_parent.quantize16(-0.5f*size, 1.5f*size, MIN_HEIGHT, MAX_HEIGHT);

					// This is a terse 16 update, so treat data as an array of U16's.
#ifdef LL_BIG_ENDIAN
					htolememcpy(valswizzle, &data[count], MVT_U16Vec3, 6); 
					val = valswizzle;
#else
					val = (U16 *) &data[count];
#endif
					count += sizeof(U16)*3;
					new_pos_parent.mV[VX] = U16_to_F32(val[VX], -0.5f*size, 1.5f*size);
					new_pos_parent.mV[VY] = U16_to_F32(val[VY], -0.5f*size, 1.5f*size);
					new_pos_parent.mV[VZ] = U16_to_F32(val[VZ], MIN_HEIGHT, MAX_HEIGHT);

#ifdef LL_BIG_ENDIAN
					htolememcpy(valswizzle, &data[count], MVT_U16Vec3, 6); 
					val = valswizzle;
#else
					val = (U16 *) &data[count];
#endif
					count += sizeof(U16)*3;
					setVelocity(LLVector3(U16_to_F32(val[VX], -size, size),
													   U16_to_F32(val[VY], -size, size),
													   U16_to_F32(val[VZ], -size, size)));

#ifdef LL_BIG_ENDIAN
					htolememcpy(valswizzle, &data[count], MVT_U16Vec3, 6); 
					val = valswizzle;
#else
					val = (U16 *) &data[count];
#endif
					count += sizeof(U16)*3;
					setAcceleration(LLVector3(U16_to_F32(val[VX], -size, size),
														   U16_to_F32(val[VY], -size, size),
														   U16_to_F32(val[VZ], -size, size)));

#ifdef LL_BIG_ENDIAN
					htolememcpy(valswizzle, &data[count], MVT_U16Quat, 4); 
					val = valswizzle;
#else
					val = (U16 *) &data[count];
#endif
					count += sizeof(U16)*4;
					new_rot.mQ[VX] = U16_to_F32(val[VX], -1.f, 1.f);
					new_rot.mQ[VY] = U16_to_F32(val[VY], -1.f, 1.f);
					new_rot.mQ[VZ] = U16_to_F32(val[VZ], -1.f, 1.f);
					new_rot.mQ[VW] = U16_to_F32(val[VW], -1.f, 1.f);

#ifdef LL_BIG_ENDIAN
					htolememcpy(valswizzle, &data[count], MVT_U16Vec3, 6); 
					val = valswizzle;
#else
					val = (U16 *) &data[count];
#endif
					new_angv.setVec(U16_to_F32(val[VX], -size, size),
										U16_to_F32(val[VY], -size, size),
										U16_to_F32(val[VZ], -size, size));
					if (new_angv.isExactlyZero())
					{
						// reset rotation time
						resetRot();
					}
					setAngularVelocity(new_angv);
					break;

				case 16:
					this_update_precision = 8;
					test_pos_parent.quantize8(-0.5f*size, 1.5f*size, MIN_HEIGHT, MAX_HEIGHT);
					// this is a terse 8 update
					new_pos_parent.mV[VX] = U8_to_F32(data[0], -0.5f*size, 1.5f*size);
					new_pos_parent.mV[VY] = U8_to_F32(data[1], -0.5f*size, 1.5f*size);
					new_pos_parent.mV[VZ] = U8_to_F32(data[2], MIN_HEIGHT, MAX_HEIGHT);

					setVelocity(U8_to_F32(data[3], -size, size),
								U8_to_F32(data[4], -size, size),
								U8_to_F32(data[5], -size, size) );

					setAcceleration(U8_to_F32(data[6], -size, size),
									U8_to_F32(data[7], -size, size),
									U8_to_F32(data[8], -size, size) );

					new_rot.mQ[VX] = U8_to_F32(data[9], -1.f, 1.f);
					new_rot.mQ[VY] = U8_to_F32(data[10], -1.f, 1.f);
					new_rot.mQ[VZ] = U8_to_F32(data[11], -1.f, 1.f);
					new_rot.mQ[VW] = U8_to_F32(data[12], -1.f, 1.f);

					new_angv.setVec(U8_to_F32(data[13], -size, size),
										U8_to_F32(data[14], -size, size),
										U8_to_F32(data[15], -size, size) );
					if (new_angv.isExactlyZero())
					{
						// reset rotation time
						resetRot();
					}
					setAngularVelocity(new_angv);
					break;
				}

				////////////////////////////////////////////////////
				//
				// Here we handle data specific to the full message.
				//

				U32 flags;
				mesgsys->getU32Fast(_PREHASH_ObjectData, _PREHASH_UpdateFlags, flags, block_num);
				// clear all but local flags
				mFlags &= FLAGS_LOCAL;
				mFlags |= flags;

				U8 state;
				mesgsys->getU8Fast(_PREHASH_ObjectData, _PREHASH_State, state, block_num );
				mAttachmentState = state;

				// ...new objects that should come in selected need to be added to the selected list
				mCreateSelected = ((flags & FLAGS_CREATE_SELECTED) != 0);

				// Set all name value pairs
				S32 nv_size = mesgsys->getSizeFast(_PREHASH_ObjectData, block_num, _PREHASH_NameValue);
				if (nv_size > 0)
				{
					std::string name_value_list;
					mesgsys->getStringFast(_PREHASH_ObjectData, _PREHASH_NameValue, name_value_list, block_num);
					setNameValueList(name_value_list);
				}

				// Clear out any existing generic data
				if (mData)
				{
					delete [] mData;
				}

				// Check for appended generic data
				S32 data_size = mesgsys->getSizeFast(_PREHASH_ObjectData, block_num, _PREHASH_Data);
				if (data_size <= 0)
				{
					mData = NULL;
				}
				else
				{
					// ...has generic data
					mData = new U8[data_size];
					mesgsys->getBinaryDataFast(_PREHASH_ObjectData, _PREHASH_Data, mData, data_size, block_num);
				}

				S32 text_size = mesgsys->getSizeFast(_PREHASH_ObjectData, block_num, _PREHASH_Text);
				if (text_size > 1)
				{
					// Setup object text
					if (!mText)
					{
					    initHudText();
					}

					std::string temp_string;
					mesgsys->getStringFast(_PREHASH_ObjectData, _PREHASH_Text, temp_string, block_num );
					
					LLColor4U coloru;
					mesgsys->getBinaryDataFast(_PREHASH_ObjectData, _PREHASH_TextColor, coloru.mV, 4, block_num);

					// alpha was flipped so that it zero encoded better
					coloru.mV[3] = 255 - coloru.mV[3];
					mText->setColor(LLColor4(coloru));
					mText->setString(temp_string);

					mHudText = temp_string;
					mHudTextColor = LLColor4(coloru);

					setChanged(MOVED | SILHOUETTE);
				}
				else
				{
					if (mText.notNull())
					{
						mText->markDead();
						mText = NULL;
					}
					mHudText.clear();
				}

				std::string media_url;
				mesgsys->getStringFast(_PREHASH_ObjectData, _PREHASH_MediaURL, media_url, block_num);
                retval |= checkMediaURL(media_url);
                
				//
				// Unpack particle system data
				//
				unpackParticleSource(block_num, owner_id);

				// Mark all extra parameters not used
				std::map<U16, ExtraParameter*>::iterator iter;
				for (iter = mExtraParameterList.begin(); iter != mExtraParameterList.end(); ++iter)
				{
					iter->second->in_use = FALSE;
				}

				// Unpack extra parameters
				S32 size = mesgsys->getSizeFast(_PREHASH_ObjectData, block_num, _PREHASH_ExtraParams);
				if (size > 0)
				{
					U8 *buffer = new U8[size];
					mesgsys->getBinaryDataFast(_PREHASH_ObjectData, _PREHASH_ExtraParams, buffer, size, block_num);
					LLDataPackerBinaryBuffer dp(buffer, size);

					U8 num_parameters;
					dp.unpackU8(num_parameters, "num_params");
					U8 param_block[MAX_OBJECT_PARAMS_SIZE];
					for (U8 param=0; param<num_parameters; ++param)
					{
						U16 param_type;
						S32 param_size;
						dp.unpackU16(param_type, "param_type");
						dp.unpackBinaryData(param_block, param_size, "param_data");
						//LL_INFOS() << "Param type: " << param_type << ", Size: " << param_size << LL_ENDL;
						LLDataPackerBinaryBuffer dp2(param_block, param_size);
						unpackParameterEntry(param_type, &dp2);
					}
					delete[] buffer;
				}

				for (iter = mExtraParameterList.begin(); iter != mExtraParameterList.end(); ++iter)
				{
					if (!iter->second->in_use)
					{
						// Send an update message in case it was formerly in use
						parameterChanged(iter->first, iter->second->data, FALSE, false);
					}
				}

				break;
			}

		case OUT_TERSE_IMPROVED:
			{
#ifdef DEBUG_UPDATE_TYPE
				LL_INFOS() << "TI:" << getID() << LL_ENDL;
#endif
				length = mesgsys->getSizeFast(_PREHASH_ObjectData, block_num, _PREHASH_ObjectData);
				mesgsys->getBinaryDataFast(_PREHASH_ObjectData, _PREHASH_ObjectData, data, length, block_num, MAX_OBJECT_BINARY_DATA_SIZE);
				count = 0;
				LLVector4 collision_plane;
				
				switch(length)
				{
				case(60 + 16):
					// pull out collision normal for avatar
					htolememcpy(collision_plane.mV, &data[count], MVT_LLVector4, sizeof(LLVector4));
					((LLVOAvatar*)this)->setFootPlane(collision_plane);
					count += sizeof(LLVector4);
					// fall through
				case 60:
					// this is a terse 32 update
					// pos
					this_update_precision = 32;
					htolememcpy(new_pos_parent.mV, &data[count], MVT_LLVector3, sizeof(LLVector3));
					count += sizeof(LLVector3);
					// vel
					htolememcpy((void*)getVelocity().mV, &data[count], MVT_LLVector3, sizeof(LLVector3));
					count += sizeof(LLVector3);
					// acc
					htolememcpy((void*)getAcceleration().mV, &data[count], MVT_LLVector3, sizeof(LLVector3));
					count += sizeof(LLVector3);
					// theta
					{
						LLVector3 vec;
						htolememcpy(vec.mV, &data[count], MVT_LLVector3, sizeof(LLVector3));
						new_rot.unpackFromVector3(vec);
					}
					count += sizeof(LLVector3);
					// omega
					htolememcpy((void*)new_angv.mV, &data[count], MVT_LLVector3, sizeof(LLVector3));
					if (new_angv.isExactlyZero())
					{
						// reset rotation time
						resetRot();
					}
					setAngularVelocity(new_angv);
#if LL_DARWIN
					if (length == 76)
					{
						setAngularVelocity(LLVector3::zero);
					}
#endif
					break;
				case(32 + 16):
					// pull out collision normal for avatar
					htolememcpy(collision_plane.mV, &data[count], MVT_LLVector4, sizeof(LLVector4));
					((LLVOAvatar*)this)->setFootPlane(collision_plane);
					count += sizeof(LLVector4);
					// fall through
				case 32:
					// this is a terse 16 update
					this_update_precision = 16;
					test_pos_parent.quantize16(-0.5f*size, 1.5f*size, MIN_HEIGHT, MAX_HEIGHT);

#ifdef LL_BIG_ENDIAN
					htolememcpy(valswizzle, &data[count], MVT_U16Vec3, 6); 
					val = valswizzle;
#else
					val = (U16 *) &data[count];
#endif
					count += sizeof(U16)*3;
					new_pos_parent.mV[VX] = U16_to_F32(val[VX], -0.5f*size, 1.5f*size);
					new_pos_parent.mV[VY] = U16_to_F32(val[VY], -0.5f*size, 1.5f*size);
					new_pos_parent.mV[VZ] = U16_to_F32(val[VZ], MIN_HEIGHT, MAX_HEIGHT);

#ifdef LL_BIG_ENDIAN
					htolememcpy(valswizzle, &data[count], MVT_U16Vec3, 6); 
					val = valswizzle;
#else
					val = (U16 *) &data[count];
#endif
					count += sizeof(U16)*3;
					setVelocity(U16_to_F32(val[VX], -size, size),
								U16_to_F32(val[VY], -size, size),
								U16_to_F32(val[VZ], -size, size));

#ifdef LL_BIG_ENDIAN
					htolememcpy(valswizzle, &data[count], MVT_U16Vec3, 6); 
					val = valswizzle;
#else
					val = (U16 *) &data[count];
#endif
					count += sizeof(U16)*3;
					setAcceleration(U16_to_F32(val[VX], -size, size),
									U16_to_F32(val[VY], -size, size),
									U16_to_F32(val[VZ], -size, size));

#ifdef LL_BIG_ENDIAN
					htolememcpy(valswizzle, &data[count], MVT_U16Quat, 8); 
					val = valswizzle;
#else
					val = (U16 *) &data[count];
#endif
					count += sizeof(U16)*4;
					new_rot.mQ[VX] = U16_to_F32(val[VX], -1.f, 1.f);
					new_rot.mQ[VY] = U16_to_F32(val[VY], -1.f, 1.f);
					new_rot.mQ[VZ] = U16_to_F32(val[VZ], -1.f, 1.f);
					new_rot.mQ[VW] = U16_to_F32(val[VW], -1.f, 1.f);

#ifdef LL_BIG_ENDIAN
					htolememcpy(valswizzle, &data[count], MVT_U16Vec3, 6); 
					val = valswizzle;
#else
					val = (U16 *) &data[count];
#endif
					new_angv.set(U16_to_F32(val[VX], -size, size),
										U16_to_F32(val[VY], -size, size),
										U16_to_F32(val[VZ], -size, size));
					setAngularVelocity(new_angv);
					break;

				case 16:
					// this is a terse 8 update
					this_update_precision = 8;
					test_pos_parent.quantize8(-0.5f*size, 1.5f*size, MIN_HEIGHT, MAX_HEIGHT);
					new_pos_parent.mV[VX] = U8_to_F32(data[0], -0.5f*size, 1.5f*size);
					new_pos_parent.mV[VY] = U8_to_F32(data[1], -0.5f*size, 1.5f*size);
					new_pos_parent.mV[VZ] = U8_to_F32(data[2], MIN_HEIGHT, MAX_HEIGHT);

					setVelocity(U8_to_F32(data[3], -size, size),
								U8_to_F32(data[4], -size, size),
								U8_to_F32(data[5], -size, size) );

					setAcceleration(U8_to_F32(data[6], -size, size),
									U8_to_F32(data[7], -size, size),
									U8_to_F32(data[8], -size, size) );

					new_rot.mQ[VX] = U8_to_F32(data[9], -1.f, 1.f);
					new_rot.mQ[VY] = U8_to_F32(data[10], -1.f, 1.f);
					new_rot.mQ[VZ] = U8_to_F32(data[11], -1.f, 1.f);
					new_rot.mQ[VW] = U8_to_F32(data[12], -1.f, 1.f);

					new_angv.set(U8_to_F32(data[13], -size, size),
										U8_to_F32(data[14], -size, size),
										U8_to_F32(data[15], -size, size) );
					setAngularVelocity(new_angv);
					break;
				}

				U8 state;
				mesgsys->getU8Fast(_PREHASH_ObjectData, _PREHASH_State, state, block_num );
				mAttachmentState = state;
				break;
			}

		default:
			break;

		}
	}
	else
	{
		// handle the compressed case
		LLUUID sound_uuid;
		LLUUID	owner_id;
		F32    gain = 0;
		U8     sound_flags = 0;
		F32		cutoff = 0;

		U16 val[4];

		U8		state;

		dp->unpackU8(state, "State");
		mAttachmentState = state;

		switch(update_type)
		{
			case OUT_TERSE_IMPROVED:
			{
#ifdef DEBUG_UPDATE_TYPE
				LL_INFOS() << "CompTI:" << getID() << LL_ENDL;
#endif
				U8		value;
				dp->unpackU8(value, "agent");
				if (value)
				{
					LLVector4 collision_plane;
					dp->unpackVector4(collision_plane, "Plane");
					((LLVOAvatar*)this)->setFootPlane(collision_plane);
				}
				test_pos_parent = getPosition();
				dp->unpackVector3(new_pos_parent, "Pos");
				dp->unpackU16(val[VX], "VelX");
				dp->unpackU16(val[VY], "VelY");
				dp->unpackU16(val[VZ], "VelZ");
				setVelocity(U16_to_F32(val[VX], -128.f, 128.f),
							U16_to_F32(val[VY], -128.f, 128.f),
							U16_to_F32(val[VZ], -128.f, 128.f));
				dp->unpackU16(val[VX], "AccX");
				dp->unpackU16(val[VY], "AccY");
				dp->unpackU16(val[VZ], "AccZ");
				setAcceleration(U16_to_F32(val[VX], -64.f, 64.f),
								U16_to_F32(val[VY], -64.f, 64.f),
								U16_to_F32(val[VZ], -64.f, 64.f));

				dp->unpackU16(val[VX], "ThetaX");
				dp->unpackU16(val[VY], "ThetaY");
				dp->unpackU16(val[VZ], "ThetaZ");
				dp->unpackU16(val[VS], "ThetaS");
				new_rot.mQ[VX] = U16_to_F32(val[VX], -1.f, 1.f);
				new_rot.mQ[VY] = U16_to_F32(val[VY], -1.f, 1.f);
				new_rot.mQ[VZ] = U16_to_F32(val[VZ], -1.f, 1.f);
				new_rot.mQ[VS] = U16_to_F32(val[VS], -1.f, 1.f);
				dp->unpackU16(val[VX], "AccX");
				dp->unpackU16(val[VY], "AccY");
				dp->unpackU16(val[VZ], "AccZ");
				new_angv.set(U16_to_F32(val[VX], -64.f, 64.f),
									U16_to_F32(val[VY], -64.f, 64.f),
									U16_to_F32(val[VZ], -64.f, 64.f));
				setAngularVelocity(new_angv);
			}
			break;
			case OUT_FULL_COMPRESSED:
			case OUT_FULL_CACHED:
			{
#ifdef DEBUG_UPDATE_TYPE
				LL_INFOS() << "CompFull:" << getID() << LL_ENDL;
#endif
				mCostStale = true;

				if (isSelected())
				{
					gFloaterTools->dirty();
				}
	
				dp->unpackU32(crc, "CRC");
				mTotalCRC = crc;
				dp->unpackU8(material, "Material");
				U8 old_material = getMaterial();
				if (old_material != material)
				{
					setMaterial(material);
					if (mDrawable.notNull())
					{
						gPipeline.markMoved(mDrawable, FALSE); // undamped
					}
				}
				dp->unpackU8(click_action, "ClickAction");
				setClickAction(click_action);
				dp->unpackVector3(new_scale, "Scale");
				dp->unpackVector3(new_pos_parent, "Pos");
				LLVector3 vec;
				dp->unpackVector3(vec, "Rot");
				new_rot.unpackFromVector3(vec);
				setAcceleration(LLVector3::zero);

				U32 value;
				dp->unpackU32(value, "SpecialCode");
				dp->setPassFlags(value);
				dp->unpackUUID(owner_id, "Owner");

				mOwnerID = owner_id;

				if (value & 0x80)
				{
					dp->unpackVector3(new_angv, "Omega");
					setAngularVelocity(new_angv);
				}

				if (value & 0x20)
				{
					dp->unpackU32(parent_id, "ParentID");
				}
				else
				{
					parent_id = 0;
				}

				S32 sp_size;
				U32 size;
				if (value & 0x2)
				{
					sp_size = 1;
					delete [] mData;
					mData = new U8[1];
					dp->unpackU8(((U8*)mData)[0], "TreeData");
				}
				else if (value & 0x1)
				{
					dp->unpackU32(size, "ScratchPadSize");
					delete [] mData;
					mData = new U8[size];
					dp->unpackBinaryData((U8 *)mData, sp_size, "PartData");
				}
				else
				{
					mData = NULL;
				}

				// Setup object text
				if (!mText && (value & 0x4))
				{
				    initHudText();
				}

				if (value & 0x4)
				{
					std::string temp_string;
					dp->unpackString(temp_string, "Text");
					LLColor4U coloru;
					dp->unpackBinaryDataFixed(coloru.mV, 4, "Color");
					coloru.mV[3] = 255 - coloru.mV[3];
					mText->setColor(LLColor4(coloru));
					mText->setString(temp_string);

                    mHudText = temp_string;
                    mHudTextColor = LLColor4(coloru);

					setChanged(TEXTURE);
				}
				else
				{
					if (mText.notNull())
					{
						mText->markDead();
						mText = NULL;
					}
					mHudText.clear();
				}

                std::string media_url;
				if (value & 0x200)
				{
					dp->unpackString(media_url, "MediaURL");
				}
                retval |= checkMediaURL(media_url);

				//
				// Unpack particle system data (legacy)
				//
				if (value & 0x8)
				{
					unpackParticleSource(*dp, owner_id, true);
				}
				else if (!(value & 0x400))
				{
					deleteParticleSource();
				}
				
				// Mark all extra parameters not used
				std::map<U16, ExtraParameter*>::iterator iter;
				for (iter = mExtraParameterList.begin(); iter != mExtraParameterList.end(); ++iter)
				{
					iter->second->in_use = FALSE;
				}

				// Unpack extra params
				U8 num_parameters;
				dp->unpackU8(num_parameters, "num_params");
				U8 param_block[MAX_OBJECT_PARAMS_SIZE];
				for (U8 param=0; param<num_parameters; ++param)
				{
					U16 param_type;
					S32 param_size;
					dp->unpackU16(param_type, "param_type");
					dp->unpackBinaryData(param_block, param_size, "param_data");
					//LL_INFOS() << "Param type: " << param_type << ", Size: " << param_size << LL_ENDL;
					LLDataPackerBinaryBuffer dp2(param_block, param_size);
					unpackParameterEntry(param_type, &dp2);
				}

				for (iter = mExtraParameterList.begin(); iter != mExtraParameterList.end(); ++iter)
				{
					if (!iter->second->in_use)
					{
						// Send an update message in case it was formerly in use
						parameterChanged(iter->first, iter->second->data, FALSE, false);
					}
				}

				if (value & 0x10)
				{
					dp->unpackUUID(sound_uuid, "SoundUUID");
					dp->unpackF32(gain, "SoundGain");
					dp->unpackU8(sound_flags, "SoundFlags");
					dp->unpackF32(cutoff, "SoundRadius");
				}

				if (value & 0x100)
				{
					std::string name_value_list;
					dp->unpackString(name_value_list, "NV");

					setNameValueList(name_value_list);
				}

				mTotalCRC = crc;
				mSoundCutOffRadius = cutoff;

				setAttachedSound(sound_uuid, owner_id, gain, sound_flags);

				// only get these flags on updates from sim, not cached ones
				// Preload these five flags for every object.
				// Finer shades require the object to be selected, and the selection manager
				// stores the extended permission info.
				if(mesgsys != NULL)
				{
				U32 flags;
				mesgsys->getU32Fast(_PREHASH_ObjectData, _PREHASH_UpdateFlags, flags, block_num);
				loadFlags(flags);					
				}
			}
			break;

		default:
			break;
		}
	}

	//
	// Fix object parenting.
	//
	BOOL b_changed_status = FALSE;

	if (OUT_TERSE_IMPROVED != update_type)
	{
		// We only need to update parenting on full updates, terse updates
		// don't send parenting information.
		if (!cur_parentp)
		{
			if (parent_id == 0)
			{
				// No parent now, no parent in message -> do nothing
			}
			else
			{
				// No parent now, new parent in message -> attach to that parent if possible
				LLUUID parent_uuid;

				if(mesgsys != NULL)
				{
				LLViewerObjectList::getUUIDFromLocal(parent_uuid,
														parent_id,
														mesgsys->getSenderIP(),
														mesgsys->getSenderPort());
				}
				else
				{
					LLViewerObjectList::getUUIDFromLocal(parent_uuid,
														parent_id,
														mRegionp->getHost().getAddress(),
														mRegionp->getHost().getPort());
				}

				LLViewerObject *sent_parentp = gObjectList.findObject(parent_uuid);

				//
				// Check to see if we have the corresponding viewer object for the parent.
				//
				if (sent_parentp && sent_parentp->getParent() == this)
				{
					// Try to recover if we attempt to attach a parent to its child
					LL_WARNS() << "Attempt to attach a parent to it's child: " << this->getID() << " to " << sent_parentp->getID() << LL_ENDL;
					this->removeChild(sent_parentp);
					sent_parentp->setDrawableParent(NULL);
				}
				
				if (sent_parentp && (sent_parentp != this) && !sent_parentp->isDead())
				{
                    if (((LLViewerObject*)sent_parentp)->isAvatar())
                    {
                        //LL_DEBUGS("Avatar") << "ATT got object update for attachment " << LL_ENDL; 
                    }
                    
					//
					// We have a viewer object for the parent, and it's not dead.
					// Do the actual reparenting here.
					//

					// new parent is valid
					b_changed_status = TRUE;
					// ...no current parent, so don't try to remove child
					if (mDrawable.notNull())
					{
						if (mDrawable->isDead() || !mDrawable->getVObj())
						{
							LL_WARNS() << "Drawable is dead or no VObj!" << LL_ENDL;
							sent_parentp->addChild(this);
						}
						else
						{
							if (!setDrawableParent(sent_parentp->mDrawable)) // LLViewerObject::processUpdateMessage 1
							{
								// Bad, we got a cycle somehow.
								// Kill both the parent and the child, and
								// set cache misses for both of them.
								LL_WARNS() << "Attempting to recover from parenting cycle!" << LL_ENDL;
								LL_WARNS() << "Killing " << sent_parentp->getID() << " and " << getID() << LL_ENDL;
								LL_WARNS() << "Adding to cache miss list" << LL_ENDL;
								setParent(NULL);
								sent_parentp->setParent(NULL);
								getRegion()->addCacheMissFull(getLocalID());
								getRegion()->addCacheMissFull(sent_parentp->getLocalID());
								gObjectList.killObject(sent_parentp);
								gObjectList.killObject(this);
								return retval;
							}
							sent_parentp->addChild(this);
							// make sure this object gets a non-damped update
							if (sent_parentp->mDrawable.notNull())
							{
								gPipeline.markMoved(sent_parentp->mDrawable, FALSE); // undamped
							}
						}
					}
					else
					{
						sent_parentp->addChild(this);
					}
					
					// Show particles, icon and HUD
					hideExtraDisplayItems( FALSE );

					setChanged(MOVED | SILHOUETTE);
				}
				else
				{
					//
					// No corresponding viewer object for the parent, put the various
					// pieces on the orphan list.
					//
					
					//parent_id
					U32 ip, port; 
					
					if(mesgsys != NULL)
					{
						ip = mesgsys->getSenderIP();
						port = mesgsys->getSenderPort();
					}
					else
					{
						ip = mRegionp->getHost().getAddress();
						port = mRegionp->getHost().getPort();
					}
					gObjectList.orphanize(this, parent_id, ip, port);

					// Hide particles, icon and HUD
					hideExtraDisplayItems( TRUE );
				}
			}
		}
		else
		{
			// BUG: this is a bad assumption once border crossing is alowed
			if (  (parent_id == cur_parentp->mLocalID)
				&&(update_type == OUT_TERSE_IMPROVED))
			{
				// Parent now, same parent in message -> do nothing

				// Debugging for suspected problems with local ids.
				//LLUUID parent_uuid;
				//LLViewerObjectList::getUUIDFromLocal(parent_uuid, parent_id, mesgsys->getSenderIP(), mesgsys->getSenderPort() );
				//if (parent_uuid != cur_parentp->getID() )
				//{
				//	LL_ERRS() << "Local ID match but UUID mismatch of viewer object" << LL_ENDL;
				//}
			}
			else
			{
				// Parented now, different parent in message
				LLViewerObject *sent_parentp;
				if (parent_id == 0)
				{
					//
					// This object is no longer parented, we sent in a zero parent ID.
					//
					sent_parentp = NULL;
				}
				else
				{
					LLUUID parent_uuid;

					if(mesgsys != NULL)
					{
					LLViewerObjectList::getUUIDFromLocal(parent_uuid,
														parent_id,
														gMessageSystem->getSenderIP(),
														gMessageSystem->getSenderPort());
					}
					else
					{
						LLViewerObjectList::getUUIDFromLocal(parent_uuid,
														parent_id,
														mRegionp->getHost().getAddress(),
														mRegionp->getHost().getPort());
					}
					sent_parentp = gObjectList.findObject(parent_uuid);
					
					if (isAvatar())
					{
						// This logic is meant to handle the case where a sitting avatar has reached a new sim
						// ahead of the object she was sitting on (which is common as objects are transfered through
						// a slower route than agents)...
						// In this case, the local id for the object will not be valid, since the viewer has not received
						// a full update for the object from that sim yet, so we assume that the agent is still sitting
						// where she was originally. --RN
						if (!sent_parentp)
						{
							sent_parentp = cur_parentp;
						}
					}
					else if (!sent_parentp)
					{
						//
						// Switching parents, but we don't know the new parent.
						//
						U32 ip, port; 
					
						if(mesgsys != NULL)
						{
							ip = mesgsys->getSenderIP();
							port = mesgsys->getSenderPort();
						}
						else
						{
							ip = mRegionp->getHost().getAddress();
							port = mRegionp->getHost().getPort();
						}

						// We're an orphan, flag things appropriately.
						gObjectList.orphanize(this, parent_id, ip, port);
					}
				}

				// Reattach if possible.
				if (sent_parentp && sent_parentp != cur_parentp && sent_parentp != this)
				{
					// New parent is valid, detach and reattach
					b_changed_status = TRUE;
					if (mDrawable.notNull())
					{
						if (!setDrawableParent(sent_parentp->mDrawable)) // LLViewerObject::processUpdateMessage 2
						{
							// Bad, we got a cycle somehow.
							// Kill both the parent and the child, and
							// set cache misses for both of them.
							LL_WARNS() << "Attempting to recover from parenting cycle!" << LL_ENDL;
							LL_WARNS() << "Killing " << sent_parentp->getID() << " and " << getID() << LL_ENDL;
							LL_WARNS() << "Adding to cache miss list" << LL_ENDL;
							setParent(NULL);
							sent_parentp->setParent(NULL);
							getRegion()->addCacheMissFull(getLocalID());
							getRegion()->addCacheMissFull(sent_parentp->getLocalID());
							gObjectList.killObject(sent_parentp);
							gObjectList.killObject(this);
							return retval;
						}
						// make sure this object gets a non-damped update
					}
					cur_parentp->removeChild(this);
					sent_parentp->addChild(this);
					setChanged(MOVED | SILHOUETTE);
					sent_parentp->setChanged(MOVED | SILHOUETTE);
					if (sent_parentp->mDrawable.notNull())
					{
						gPipeline.markMoved(sent_parentp->mDrawable, FALSE); // undamped
					}
				}
				else if (!sent_parentp)
				{
					bool remove_parent = true;
					// No new parent, or the parent that we sent doesn't exist on the viewer.
					LLViewerObject *parentp = (LLViewerObject *)getParent();
					if (parentp)
					{
						if (parentp->getRegion() != getRegion())
						{
							// This is probably an object flying across a region boundary, the
							// object probably ISN'T being reparented, but just got an object
							// update out of order (child update before parent).
							//LL_INFOS() << "Don't reparent object handoffs!" << LL_ENDL;
							remove_parent = false;
						}
					}

					if (remove_parent)
					{
						b_changed_status = TRUE;
						if (mDrawable.notNull())
						{
							// clear parent to removeChild can put the drawable on the damped list
							setDrawableParent(NULL); // LLViewerObject::processUpdateMessage 3
						}

						cur_parentp->removeChild(this);

						setChanged(MOVED | SILHOUETTE);

						if (mDrawable.notNull())
						{
							// make sure this object gets a non-damped update
							gPipeline.markMoved(mDrawable, FALSE); // undamped
						}
					}
				}
			}
		}
	}

	new_rot.normQuat();

	if (sPingInterpolate && mesgsys != NULL)
	{ 
		LLCircuitData *cdp = gMessageSystem->mCircuitInfo.findCircuit(mesgsys->getSender());
		if (cdp)
		{
			// Note: delay is U32 and usually less then second,
			// converting it into seconds with valueInUnits will result in 0
			F32 ping_delay = 0.5f * time_dilation * ( ((F32)cdp->getPingDelay().value()) * 0.001f + gFrameDTClamped);
			LLVector3 diff = getVelocity() * ping_delay; 
			new_pos_parent += diff;
		}
		else
		{
			LL_WARNS() << "findCircuit() returned NULL; skipping interpolation" << LL_ENDL;
		}
	}

	//////////////////////////
	//
	// Set the generic change flags...
	//
	//

	// If we're going to skip this message, why are we 
	// doing all the parenting, etc above?
	if(mesgsys != NULL)
	{
	U32 packet_id = mesgsys->getCurrentRecvPacketID(); 
	if (packet_id < mLatestRecvPacketID && 
		mLatestRecvPacketID - packet_id < 65536)
	{
		//skip application of this message, it's old
		return retval;
	}
	mLatestRecvPacketID = packet_id;
	}

	// Set the change flags for scale
	if (new_scale != getScale())
	{
		setChanged(SCALED | SILHOUETTE);
		setScale(new_scale);  // Must follow setting permYouOwner()
	}

	// first, let's see if the new position is actually a change

	//static S32 counter = 0;

	F32 vel_mag_sq = getVelocity().magVecSquared();
	F32 accel_mag_sq = getAcceleration().magVecSquared();

	if (  ((b_changed_status)||(test_pos_parent != new_pos_parent))
		||(  (!isSelected())
		   &&(  (vel_mag_sq != 0.f)
			  ||(accel_mag_sq != 0.f)
			  ||(this_update_precision > mBestUpdatePrecision))))
	{
		mBestUpdatePrecision = this_update_precision;
		
		LLVector3 diff = new_pos_parent - test_pos_parent ;
		F32 mag_sqr = diff.magVecSquared() ;
		if(llfinite(mag_sqr)) 
		{
			setPositionParent(new_pos_parent);
		}
		else
		{
			LL_WARNS() << "Can not move the object/avatar to an infinite location!" << LL_ENDL ;	

			retval |= INVALID_UPDATE ;
		}

		if (mParent && ((LLViewerObject*)mParent)->isAvatar())
		{
			// we have changed the position of an attachment, so we need to clamp it
			LLVOAvatar *avatar = (LLVOAvatar*)mParent;

			avatar->clampAttachmentPositions();
		}
		
		// If we're snapping the position by more than 0.5m, update LLViewerStats::mAgentPositionSnaps
		if ( asAvatar() && asAvatar()->isSelf() && (mag_sqr > 0.25f) )
		{
			record(LLStatViewer::AGENT_POSITION_SNAP, LLUnit<F64, LLUnits::Meters>(diff.length()));
		}
	}

	if ((new_rot.isNotEqualEps(getRotation(), F_ALMOST_ZERO))
		|| (new_angv != old_angv))
	{
		if (new_rot != mPreviousRotation)
		{
			resetRot();
		}
		else if (new_angv != old_angv)
		{
			if (flagUsePhysics())
			{
				resetRot();
			}
			else
			{
				resetRotTime();
			}
		}

		// Remember the last rotation value
		mPreviousRotation = new_rot;

		// Set the rotation of the object followed by adjusting for the accumulated angular velocity (llSetTargetOmega)
		setRotation(new_rot * mAngularVelocityRot);
		setChanged(ROTATED | SILHOUETTE);
	}

	if ( gShowObjectUpdates )
	{
		LLColor4 color;
		if (update_type == OUT_TERSE_IMPROVED)
		{
			color.setVec(0.f, 0.f, 1.f, 1.f);
		}
		else
		{
			color.setVec(1.f, 0.f, 0.f, 1.f);
		}
		gPipeline.addDebugBlip(getPositionAgent(), color);
	}

	const F32 MAG_CUTOFF = F_APPROXIMATELY_ZERO;

	llassert(vel_mag_sq >= 0.f);
	llassert(accel_mag_sq >= 0.f);
	llassert(getAngularVelocity().magVecSquared() >= 0.f);

	if ((MAG_CUTOFF >= vel_mag_sq) && 
		(MAG_CUTOFF >= accel_mag_sq) &&
		(MAG_CUTOFF >= getAngularVelocity().magVecSquared()))
	{
		mStatic = TRUE; // This object doesn't move!
	}
	else
	{
		mStatic = FALSE;
	}

// BUG: This code leads to problems during group rotate and any scale operation.
// Small discepencies between the simulator and viewer representations cause the 
// selection center to creep, leading to objects moving around the wrong center.
// 
// Removing this, however, means that if someone else drags an object you have
// selected, your selection center and dialog boxes will be wrong.  It also means
// that higher precision information on selected objects will be ignored.
//
// I believe the group rotation problem is fixed.  JNC 1.21.2002
//
	// Additionally, if any child is selected, need to update the dialogs and selection
	// center.
	BOOL needs_refresh = mUserSelected;
	for (child_list_t::iterator iter = mChildList.begin();
		 iter != mChildList.end(); iter++)
	{
		LLViewerObject* child = *iter;
		needs_refresh = needs_refresh || child->mUserSelected;
	}

	if (needs_refresh)
	{
		LLSelectMgr::getInstance()->updateSelectionCenter();
		dialog_refresh_all();
	} 


	// Mark update time as approx. now, with the ping delay.
	// Ping delay is off because it's not set for velocity interpolation, causing
	// much jumping and hopping around...

//	U32 ping_delay = mesgsys->mCircuitInfo.getPingDelay();
	mLastInterpUpdateSecs = LLFrameTimer::getElapsedSeconds();
	mLastMessageUpdateSecs = mLastInterpUpdateSecs;
	if (mDrawable.notNull())
	{
		// Don't clear invisibility flag on update if still orphaned!
		if (mDrawable->isState(LLDrawable::FORCE_INVISIBLE) && !mOrphaned)
		{
// 			LL_DEBUGS() << "Clearing force invisible: " << mID << ":" << getPCodeString() << ":" << getPositionAgent() << LL_ENDL;
			mDrawable->clearState(LLDrawable::FORCE_INVISIBLE);
			gPipeline.markRebuild( mDrawable, LLDrawable::REBUILD_ALL, TRUE );
		}
	}

	// Update special hover cursor status
	bool special_hover_cursor = specialHoverCursor();
	if (old_special_hover_cursor != special_hover_cursor
		&& mDrawable.notNull())
	{
		mDrawable->updateSpecialHoverCursor(special_hover_cursor);
	}

	return retval;
}

BOOL LLViewerObject::isActive() const
{
	return TRUE;
}

//load flags from cache or from message
void LLViewerObject::loadFlags(U32 flags)
{
	if(flags == (U32)(-1))
	{
		return; //invalid
	}

	// keep local flags and overwrite remote-controlled flags
	mFlags = (mFlags & FLAGS_LOCAL) | flags;

	// ...new objects that should come in selected need to be added to the selected list
	mCreateSelected = ((flags & FLAGS_CREATE_SELECTED) != 0);
	return;
}

void LLViewerObject::idleUpdate(LLAgent &agent, const F64 &frame_time)
{
	//static LLTrace::BlockTimerStatHandle ftm("Viewer Object");
	//LL_RECORD_BLOCK_TIME(ftm);

	if (!mDead)
	{
		if (!mStatic && sVelocityInterpolate && !isSelected())
		{
			// calculate dt from last update
			F32 time_dilation = mRegionp ? mRegionp->getTimeDilation() : 1.0f;
			F32 dt_raw = ((F64Seconds)frame_time - mLastInterpUpdateSecs).value();
			F32 dt = time_dilation * dt_raw;

			applyAngularVelocity(dt);

			if (isAttachment())
			{
				mLastInterpUpdateSecs = (F64Seconds)frame_time;
				return;
			}
			else
			{	// Move object based on it's velocity and rotation
				interpolateLinearMotion(frame_time, dt);
			}
		}

		updateDrawable(FALSE);
	}
}


// Move an object due to idle-time viewer side updates by interpolating motion
void LLViewerObject::interpolateLinearMotion(const F64SecondsImplicit& frame_time, const F32SecondsImplicit& dt_seconds)
{
	// linear motion
	// PHYSICS_TIMESTEP is used below to correct for the fact that the velocity in object
	// updates represents the average velocity of the last timestep, rather than the final velocity.
	// the time dilation above should guarantee that dt is never less than PHYSICS_TIMESTEP, theoretically
	// 
	// *TODO: should also wrap linear accel/velocity in check
	// to see if object is selected, instead of explicitly
	// zeroing it out	

	F32 dt = dt_seconds;
	F64Seconds time_since_last_update = frame_time - mLastMessageUpdateSecs;
	if (time_since_last_update <= (F64Seconds)0.0 || dt <= 0.f)
	{
		return;
	}

	LLVector3 accel = getAcceleration();
	LLVector3 vel 	= getVelocity();
	
	if (sMaxUpdateInterpolationTime <= (F64Seconds)0.0)
	{	// Old code path ... unbounded, simple interpolation
		if (!(accel.isExactlyZero() && vel.isExactlyZero()))
		{
			LLVector3 pos   = (vel + (0.5f * (dt-PHYSICS_TIMESTEP)) * accel) * dt;  
		
			// region local  
			setPositionRegion(pos + getPositionRegion());
			setVelocity(vel + accel*dt);	
			
			// for objects that are spinning but not translating, make sure to flag them as having moved
			setChanged(MOVED | SILHOUETTE);
		}
	}
	else if (!accel.isExactlyZero() || !vel.isExactlyZero())		// object is moving
	{	// Object is moving, and hasn't been too long since we got an update from the server
		
		// Calculate predicted position and velocity
		LLVector3 new_pos = (vel + (0.5f * (dt-PHYSICS_TIMESTEP)) * accel) * dt;	
		LLVector3 new_v = accel * dt;

		if (time_since_last_update > sPhaseOutUpdateInterpolationTime &&
			sPhaseOutUpdateInterpolationTime > (F64Seconds)0.0)
		{	// Haven't seen a viewer update in a while, check to see if the circuit is still active
			if (mRegionp)
			{	// The simulator will NOT send updates if the object continues normally on the path
				// predicted by the velocity and the acceleration (often gravity) sent to the viewer
				// So check to see if the circuit is blocked, which means the sim is likely in a long lag
				LLCircuitData *cdp = gMessageSystem->mCircuitInfo.findCircuit( mRegionp->getHost() );
				if (cdp)
				{
					// Find out how many seconds since last packet arrived on the circuit
					F64Seconds time_since_last_packet = LLMessageSystem::getMessageTimeSeconds() - cdp->getLastPacketInTime();

					if (!cdp->isAlive() ||		// Circuit is dead or blocked
						 cdp->isBlocked() ||	// or doesn't seem to be getting any packets
						 (time_since_last_packet > sPhaseOutUpdateInterpolationTime))
					{
						// Start to reduce motion interpolation since we haven't seen a server update in a while
						F64Seconds time_since_last_interpolation = frame_time - mLastInterpUpdateSecs;
						F64 phase_out = 1.0;
						if (time_since_last_update > sMaxUpdateInterpolationTime)
						{	// Past the time limit, so stop the object
							phase_out = 0.0;
							//LL_INFOS() << "Motion phase out to zero" << LL_ENDL;

							// Kill angular motion as well.  Note - not adding this due to paranoia
							// about stopping rotation for llTargetOmega objects and not having it restart
							// setAngularVelocity(LLVector3::zero);
						}
						else if (mLastInterpUpdateSecs - mLastMessageUpdateSecs > sPhaseOutUpdateInterpolationTime)
						{	// Last update was already phased out a bit
							phase_out = (sMaxUpdateInterpolationTime - time_since_last_update) / 
										(sMaxUpdateInterpolationTime - time_since_last_interpolation);
							//LL_INFOS() << "Continuing motion phase out of " << (F32) phase_out << LL_ENDL;
						}
						else
						{	// Phase out from full value
							phase_out = (sMaxUpdateInterpolationTime - time_since_last_update) / 
										(sMaxUpdateInterpolationTime - sPhaseOutUpdateInterpolationTime);
							//LL_INFOS() << "Starting motion phase out of " << (F32) phase_out << LL_ENDL;
						}
						phase_out = llclamp(phase_out, 0.0, 1.0);

						new_pos = new_pos * ((F32) phase_out);
						new_v = new_v * ((F32) phase_out);
					}
				}
			}
		}

		new_pos = new_pos + getPositionRegion();
		new_v = new_v + vel;


		// Clamp interpolated position to minimum underground and maximum region height
		LLVector3d new_pos_global = mRegionp->getPosGlobalFromRegion(new_pos);
		F32 min_height;
		if (isAvatar())
		{	// Make a better guess about AVs not going underground
			min_height = LLWorld::getInstance()->resolveLandHeightGlobal(new_pos_global);
			min_height += (0.5f * getScale().mV[VZ]);
		}
		else
		{	// This will put the object underground, but we can't tell if it will stop 
			// at ground level or not
			min_height = LLWorld::getInstance()->getMinAllowedZ(this, new_pos_global);
			// Cap maximum height
			new_pos.mV[VZ] = llmin(LLWorld::getInstance()->getRegionMaxHeight(), new_pos.mV[VZ]);
		}

		new_pos.mV[VZ] = llmax(min_height, new_pos.mV[VZ]);

		// Check to see if it's going off the region
		LLVector3 temp(new_pos.mV[VX], new_pos.mV[VY], 0.f);
		if (temp.clamp(0.f, mRegionp->getWidth()))
		{	// Going off this region, so see if we might end up on another region
			LLVector3d old_pos_global = mRegionp->getPosGlobalFromRegion(getPositionRegion());
			new_pos_global = mRegionp->getPosGlobalFromRegion(new_pos);		// Re-fetch in case it got clipped above

			// Clip the positions to known regions
			LLVector3d clip_pos_global = LLWorld::getInstance()->clipToVisibleRegions(old_pos_global, new_pos_global);
			if (clip_pos_global != new_pos_global)
			{
				// Was clipped, so this means we hit a edge where there is no region to enter
				LLVector3 clip_pos = mRegionp->getPosRegionFromGlobal(clip_pos_global);
				LL_DEBUGS("Interpolate") << "Hit empty region edge, clipped predicted position to "
										 << clip_pos
										 << " from " << new_pos << LL_ENDL;
				new_pos = clip_pos;
				
				// Stop motion and get server update for bouncing on the edge
				new_v.clear();
				setAcceleration(LLVector3::zero);
			}
			else
			{
				// Check for how long we are crossing.
				// Note: theoretically we can find time from velocity, acceleration and
				// distance from border to new position, but it is not going to work
				// if 'phase_out' activates
				if (mRegionCrossExpire == 0)
				{
					// Workaround: we can't accurately figure out time when we cross border
					// so just write down time 'after the fact', it is far from optimal in
					// case of lags, but for lags sMaxUpdateInterpolationTime will kick in first
					LL_DEBUGS("Interpolate") << "Predicted region crossing, new position " << new_pos << LL_ENDL;
					mRegionCrossExpire = frame_time + sMaxRegionCrossingInterpolationTime;
				}
				else if (frame_time > mRegionCrossExpire)
				{
					// Predicting crossing over 1s, stop motion
					// Stop motion
					LL_DEBUGS("Interpolate") << "Predicting region crossing for too long, stopping at " << new_pos << LL_ENDL;
					new_v.clear();
					setAcceleration(LLVector3::zero);
					mRegionCrossExpire = 0;
				}
			}
		}
		else
		{
			mRegionCrossExpire = 0;
		}

		// Set new position and velocity
		setPositionRegion(new_pos);
		setVelocity(new_v);	
		
		// for objects that are spinning but not translating, make sure to flag them as having moved
		setChanged(MOVED | SILHOUETTE);
	}		

	// Update the last time we did anything
	mLastInterpUpdateSecs = frame_time;
}



BOOL LLViewerObject::setData(const U8 *datap, const U32 data_size)
{
	delete [] mData;

	if (datap)
	{
		mData = new U8[data_size];
		if (!mData)
		{
			return FALSE;
		}
		memcpy(mData, datap, data_size);		/* Flawfinder: ignore */
	}
	return TRUE;
}

// delete an item in the inventory, but don't tell the server. This is
// used internally by remove, update, and savescript.
// This will only delete the first item with an item_id in the list
void LLViewerObject::deleteInventoryItem(const LLUUID& item_id)
{
	if(mInventory)
	{
		LLInventoryObject::object_list_t::iterator it = mInventory->begin();
		LLInventoryObject::object_list_t::iterator end = mInventory->end();
		for( ; it != end; ++it )
		{
			if((*it)->getUUID() == item_id)
			{
				// This is safe only because we return immediatly.
				mInventory->erase(it); // will deref and delete it
				return;
			}
		}
		doInventoryCallback();
	}
}

void LLViewerObject::doUpdateInventory(
	LLPointer<LLViewerInventoryItem>& item,
	U8 key,
	bool is_new)
{
	LLViewerInventoryItem* old_item = NULL;
	if(TASK_INVENTORY_ITEM_KEY == key)
	{
		old_item = (LLViewerInventoryItem*)getInventoryObject(item->getUUID());
	}
	else if(TASK_INVENTORY_ASSET_KEY == key)
	{
		old_item = getInventoryItemByAsset(item->getAssetUUID());
	}
	LLUUID item_id;
	LLUUID new_owner;
	LLUUID new_group;
	BOOL group_owned = FALSE;
	if(old_item)
	{
		item_id = old_item->getUUID();
		new_owner = old_item->getPermissions().getOwner();
		new_group = old_item->getPermissions().getGroup();
		group_owned = old_item->getPermissions().isGroupOwned();
		old_item = NULL;
	}
	else
	{
		item_id = item->getUUID();
	}
	if(!is_new && mInventory)
	{
		// Attempt to update the local inventory. If we can get the
		// object perm, we have perfect visibility, so we want the
		// serial number to match. Otherwise, take our best guess and
		// make sure that the serial number does not match.
		deleteInventoryItem(item_id);
		LLPermissions perm(item->getPermissions());
		LLPermissions* obj_perm = LLSelectMgr::getInstance()->findObjectPermissions(this);
		bool is_atomic = ((S32)LLAssetType::AT_OBJECT == item->getType()) ? false : true;
		if(obj_perm)
		{
			perm.setOwnerAndGroup(LLUUID::null, obj_perm->getOwner(), obj_perm->getGroup(), is_atomic);
		}
		else
		{
			if(group_owned)
			{
				perm.setOwnerAndGroup(LLUUID::null, new_owner, new_group, is_atomic);
			}
			else if(!new_owner.isNull())
			{
				// The object used to be in inventory, so we can
				// assume the owner and group will match what they are
				// there.
				perm.setOwnerAndGroup(LLUUID::null, new_owner, new_group, is_atomic);
			}
			// *FIX: can make an even better guess by using the mPermGroup flags
			else if(permYouOwner())
			{
				// best guess.
				perm.setOwnerAndGroup(LLUUID::null, gAgent.getID(), item->getPermissions().getGroup(), is_atomic);
				--mExpectedInventorySerialNum;
			}
			else
			{
				// dummy it up.
				perm.setOwnerAndGroup(LLUUID::null, LLUUID::null, LLUUID::null, is_atomic);
				--mExpectedInventorySerialNum;
			}
		}
		LLViewerInventoryItem* oldItem = item;
		LLViewerInventoryItem* new_item = new LLViewerInventoryItem(oldItem);
		new_item->setPermissions(perm);
		mInventory->push_front(new_item);
		doInventoryCallback();
		++mExpectedInventorySerialNum;
	}
	else if (is_new)
	{
		++mExpectedInventorySerialNum;
	}
}

// save a script, which involves removing the old one, and rezzing
// in the new one. This method should be called with the asset id
// of the new and old script AFTER the bytecode has been saved.
void LLViewerObject::saveScript(
	const LLViewerInventoryItem* item,
	BOOL active,
	bool is_new)
{
	/*
	 * XXXPAM Investigate not making this copy.  Seems unecessary, but I'm unsure about the
	 * interaction with doUpdateInventory() called below.
	 */
	LL_DEBUGS() << "LLViewerObject::saveScript() " << item->getUUID() << " " << item->getAssetUUID() << LL_ENDL;

	LLPointer<LLViewerInventoryItem> task_item =
		new LLViewerInventoryItem(item->getUUID(), mID, item->getPermissions(),
								  item->getAssetUUID(), item->getType(),
								  item->getInventoryType(),
								  item->getName(), item->getDescription(),
								  item->getSaleInfo(), item->getFlags(),
								  item->getCreationDate());
	task_item->setTransactionID(item->getTransactionID());

	LLMessageSystem* msg = gMessageSystem;
	msg->newMessageFast(_PREHASH_RezScript);
	msg->nextBlockFast(_PREHASH_AgentData);
	msg->addUUIDFast(_PREHASH_AgentID, gAgent.getID());
	msg->addUUIDFast(_PREHASH_SessionID, gAgent.getSessionID());
	msg->addUUIDFast(_PREHASH_GroupID, gAgent.getGroupID());
	msg->nextBlockFast(_PREHASH_UpdateBlock);
	msg->addU32Fast(_PREHASH_ObjectLocalID, (mLocalID));
	U8 enabled = active;
	msg->addBOOLFast(_PREHASH_Enabled, enabled);
	msg->nextBlockFast(_PREHASH_InventoryBlock);
	task_item->packMessage(msg);
	msg->sendReliable(mRegionp->getHost());

	// do the internal logic
	doUpdateInventory(task_item, TASK_INVENTORY_ITEM_KEY, is_new);
}

void LLViewerObject::moveInventory(const LLUUID& folder_id,
								   const LLUUID& item_id)
{
	LL_DEBUGS() << "LLViewerObject::moveInventory " << item_id << LL_ENDL;
	LLMessageSystem* msg = gMessageSystem;
	msg->newMessageFast(_PREHASH_MoveTaskInventory);
	msg->nextBlockFast(_PREHASH_AgentData);
	msg->addUUIDFast(_PREHASH_AgentID, gAgent.getID());
	msg->addUUIDFast(_PREHASH_SessionID, gAgent.getSessionID());
	msg->addUUIDFast(_PREHASH_FolderID, folder_id);
	msg->nextBlockFast(_PREHASH_InventoryData);
	msg->addU32Fast(_PREHASH_LocalID, mLocalID);
	msg->addUUIDFast(_PREHASH_ItemID, item_id);
	msg->sendReliable(mRegionp->getHost());

	LLInventoryObject* inv_obj = getInventoryObject(item_id);
	if(inv_obj)
	{
		LLViewerInventoryItem* item = (LLViewerInventoryItem*)inv_obj;
		if(!item->getPermissions().allowCopyBy(gAgent.getID()))
		{
			deleteInventoryItem(item_id);
			++mExpectedInventorySerialNum;
		}
	}
}

void LLViewerObject::dirtyInventory()
{
	// If there aren't any LLVOInventoryListeners, we won't be
	// able to update our mInventory when it comes back from the
	// simulator, so we should not clear the inventory either.
	if(mInventory && !mInventoryCallbacks.empty())
	{
		mInventory->clear(); // will deref and delete entries
		delete mInventory;
		mInventory = NULL;
	}
	mInventoryDirty = TRUE;
}

void LLViewerObject::registerInventoryListener(LLVOInventoryListener* listener, void* user_data)
{
	LLInventoryCallbackInfo* info = new LLInventoryCallbackInfo;
	info->mListener = listener;
	info->mInventoryData = user_data;
	mInventoryCallbacks.push_front(info);
}

void LLViewerObject::removeInventoryListener(LLVOInventoryListener* listener)
{
	if (listener == NULL)
		return;
	for (callback_list_t::iterator iter = mInventoryCallbacks.begin();
		 iter != mInventoryCallbacks.end(); )
	{
		callback_list_t::iterator curiter = iter++;
		LLInventoryCallbackInfo* info = *curiter;
		if (info->mListener == listener)
		{
			delete info;
			mInventoryCallbacks.erase(curiter);
			break;
		}
	}
}

BOOL LLViewerObject::isInventoryPending()
{
    return mInvRequestState != INVENTORY_REQUEST_STOPPED;
}

void LLViewerObject::clearInventoryListeners()
{
	for_each(mInventoryCallbacks.begin(), mInventoryCallbacks.end(), DeletePointer());
	mInventoryCallbacks.clear();
}

bool LLViewerObject::hasInventoryListeners()
{
	return !mInventoryCallbacks.empty();
}

void LLViewerObject::requestInventory()
{
	if(mInventoryDirty && mInventory && !mInventoryCallbacks.empty())
	{
		mInventory->clear(); // will deref and delete entries
		delete mInventory;
		mInventory = NULL;
	}

	if(mInventory)
	{
		// inventory is either up to date or doesn't has a listener
		// if it is dirty, leave it this way in case we gain a listener
		doInventoryCallback();
	}
	else
	{
		// since we are going to request it now
		mInventoryDirty = FALSE;

		// Note: throws away duplicate requests
		fetchInventoryFromServer();
	}
}

void LLViewerObject::fetchInventoryFromServer()
{
	if (!isInventoryPending())
	{
		delete mInventory;
<<<<<<< HEAD
=======
		mInventory = NULL;
>>>>>>> a52ef7ad

		// Results in processTaskInv
		LLMessageSystem* msg = gMessageSystem;
		msg->newMessageFast(_PREHASH_RequestTaskInventory);
		msg->nextBlockFast(_PREHASH_AgentData);
		msg->addUUIDFast(_PREHASH_AgentID, gAgent.getID());
		msg->addUUIDFast(_PREHASH_SessionID, gAgent.getSessionID());
		msg->nextBlockFast(_PREHASH_InventoryData);
		msg->addU32Fast(_PREHASH_LocalID, mLocalID);
		msg->sendReliable(mRegionp->getHost());

		// This will get reset by doInventoryCallback or processTaskInv
		mInvRequestState = INVENTORY_REQUEST_PENDING;
	}
}

void LLViewerObject::fetchInventoryDelayed(const F64 &time_seconds)
{
    // unless already waiting, drop previous request and shedule an update
    if (mInvRequestState != INVENTORY_REQUEST_WAIT)
    {
        if (mInvRequestXFerId != 0)
        {
            // abort download.
            gXferManager->abortRequestById(mInvRequestXFerId, -1);
            mInvRequestXFerId = 0;
        }
        mInvRequestState = INVENTORY_REQUEST_WAIT; // affects isInventoryPending()
        LLCoros::instance().launch("LLViewerObject::fetchInventoryDelayedCoro()",
            boost::bind(&LLViewerObject::fetchInventoryDelayedCoro, mID, time_seconds));
    }
}

//static
void LLViewerObject::fetchInventoryDelayedCoro(const LLUUID task_inv, const F64 time_seconds)
{
    llcoro::suspendUntilTimeout(time_seconds);
    LLViewerObject *obj = gObjectList.findObject(task_inv);
    if (obj)
    {
        // Might be good idea to prolong delay here in case expected serial changed.
        // As it is, it will get a response with obsolete serial and will delay again.

        // drop waiting state to unlock isInventoryPending()
        obj->mInvRequestState = INVENTORY_REQUEST_STOPPED;
        obj->fetchInventoryFromServer();
    }
}

LLControlAvatar *LLViewerObject::getControlAvatar()
{
    return getRootEdit()->mControlAvatar.get();
}

LLControlAvatar *LLViewerObject::getControlAvatar() const
{
    return getRootEdit()->mControlAvatar.get();
}

// Manage the control avatar state of a given object.
// Any object can be flagged as animated, but for performance reasons
// we don't want to incur the overhead of managing a control avatar
// unless this would have some user-visible consequence. That is,
// there should be at least one rigged mesh in the linkset. Operations
// that change the state of a linkset, such as linking or unlinking
// prims, can also mean that a control avatar needs to be added or
// removed. At the end, if there is a control avatar, we make sure
// that its animation state is current.
void LLViewerObject::updateControlAvatar()
{
    LLViewerObject *root = getRootEdit();
    bool is_animated_object = root->isAnimatedObject();
    bool has_control_avatar = getControlAvatar();
    if (!is_animated_object && !has_control_avatar)
    {
        return;
    }

    bool should_have_control_avatar = false;
    if (is_animated_object)
    {
        bool any_rigged_mesh = root->isRiggedMesh();
        LLViewerObject::const_child_list_t& child_list = root->getChildren();
        for (LLViewerObject::const_child_list_t::const_iterator iter = child_list.begin();
             iter != child_list.end(); ++iter)
        {
            const LLViewerObject* child = *iter;
            any_rigged_mesh = any_rigged_mesh || child->isRiggedMesh();
        }
        should_have_control_avatar = is_animated_object && any_rigged_mesh;
    }

    if (should_have_control_avatar && !has_control_avatar)
    {
        std::string vobj_name = llformat("Vol%p", root);
        LL_DEBUGS("AnimatedObjects") << vobj_name << " calling linkControlAvatar()" << LL_ENDL;
        root->linkControlAvatar();
    }
    if (!should_have_control_avatar && has_control_avatar)
    {
        std::string vobj_name = llformat("Vol%p", root);
        LL_DEBUGS("AnimatedObjects") << vobj_name << " calling unlinkControlAvatar()" << LL_ENDL;
        root->unlinkControlAvatar();
    }
    if (getControlAvatar())
    {
        getControlAvatar()->updateAnimations();
        if (isSelected())
        {
            LLSelectMgr::getInstance()->pauseAssociatedAvatars();
        }
    }
}

void LLViewerObject::linkControlAvatar()
{
    if (!getControlAvatar() && isRootEdit())
    {
        LLVOVolume *volp = dynamic_cast<LLVOVolume*>(this);
        if (!volp)
        {
            LL_WARNS() << "called with null or non-volume object" << LL_ENDL;
            return;
        }
        mControlAvatar = LLControlAvatar::createControlAvatar(volp);
        LL_DEBUGS("AnimatedObjects") << volp->getID() 
                                     << " created control av for " 
                                     << (S32) (1+volp->numChildren()) << " prims" << LL_ENDL;
    }
    LLControlAvatar *cav = getControlAvatar();
    if (cav)
    {
        cav->updateAttachmentOverrides();
        if (!cav->mPlaying)
        {
            cav->mPlaying = true;
            //if (!cav->mRootVolp->isAnySelected())
            {
                cav->updateVolumeGeom();
                cav->mRootVolp->recursiveMarkForUpdate(TRUE);
            }
        }
    }
    else
    {
        LL_WARNS() << "no control avatar found!" << LL_ENDL;
    }
}

void LLViewerObject::unlinkControlAvatar()
{
    if (getControlAvatar())
    {
        getControlAvatar()->updateAttachmentOverrides();
    }
    if (isRootEdit())
    {
        // This will remove the entire linkset from the control avatar
        if (mControlAvatar)
        {
            mControlAvatar->markForDeath();
			mControlAvatar->mRootVolp = NULL;
            mControlAvatar = NULL;
        }
    }
    // For non-root prims, removing from the linkset will
    // automatically remove the control avatar connection.
}

// virtual
bool LLViewerObject::isAnimatedObject() const
{
    return false;
}

struct LLFilenameAndTask
{
	LLUUID mTaskID;
	std::string mFilename;

	// for sequencing in case of multiple updates
	S16 mSerial;
#ifdef _DEBUG
	static S32 sCount;
	LLFilenameAndTask()
	{
		++sCount;
		LL_DEBUGS() << "Constructing LLFilenameAndTask: " << sCount << LL_ENDL;
	}
	~LLFilenameAndTask()
	{
		--sCount;
		LL_DEBUGS() << "Destroying LLFilenameAndTask: " << sCount << LL_ENDL;
	}
private:
	LLFilenameAndTask(const LLFilenameAndTask& rhs);
	const LLFilenameAndTask& operator=(const LLFilenameAndTask& rhs) const;
#endif
};

#ifdef _DEBUG
S32 LLFilenameAndTask::sCount = 0;
#endif

// static
void LLViewerObject::processTaskInv(LLMessageSystem* msg, void** user_data)
{
    LLUUID task_id;
    msg->getUUIDFast(_PREHASH_InventoryData, _PREHASH_TaskID, task_id);
    LLViewerObject* object = gObjectList.findObject(task_id);
    if (!object)
    {
        LL_WARNS() << "LLViewerObject::processTaskInv object "
            << task_id << " does not exist." << LL_ENDL;
        return;
    }

    LLFilenameAndTask* ft = new LLFilenameAndTask;
    ft->mTaskID = task_id;
    // we can receive multiple task updates simultaneously, make sure we will not rewrite newer with older update
    msg->getS16Fast(_PREHASH_InventoryData, _PREHASH_Serial, ft->mSerial);

    if (ft->mSerial == object->mInventorySerialNum
        && ft->mSerial < object->mExpectedInventorySerialNum)
    {
        // Loop Protection.
        // We received same serial twice.
        // Viewer did some changes to inventory that couldn't be saved server side
        // or something went wrong to cause serial to be out of sync.
        // Drop xfer and restart after some time, assign server's value as expected
        LL_WARNS() << "Task inventory serial might be out of sync, server serial: " << ft->mSerial << " client expected serial: " << object->mExpectedInventorySerialNum << LL_ENDL;
        object->mExpectedInventorySerialNum = ft->mSerial;
        object->fetchInventoryDelayed(INVENTORY_UPDATE_WAIT_TIME_DESYNC);
    }
    else if (ft->mSerial < object->mExpectedInventorySerialNum)
    {
        // Out of date message, record to current serial for loop protection, but do not load it
        // Drop xfer and restart after some time
        if (ft->mSerial < object->mInventorySerialNum)
        {
            LL_WARNS() << "Task serial decreased. Potentially out of order packet or desync." << LL_ENDL;
        }
        object->mInventorySerialNum = ft->mSerial;
        object->fetchInventoryDelayed(INVENTORY_UPDATE_WAIT_TIME_OUTDATED);
    }
    else if (ft->mSerial >= object->mExpectedInventorySerialNum)
    {
        // We received version we expected or newer. Load it.
        object->mInventorySerialNum = ft->mSerial;
        object->mExpectedInventorySerialNum = ft->mSerial;

        std::string unclean_filename;
        msg->getStringFast(_PREHASH_InventoryData, _PREHASH_Filename, unclean_filename);
        ft->mFilename = LLDir::getScrubbedFileName(unclean_filename);

        if (ft->mFilename.empty())
        {
            LL_DEBUGS() << "Task has no inventory" << LL_ENDL;
            // mock up some inventory to make a drop target.
            if (object->mInventory)
            {
                object->mInventory->clear(); // will deref and delete it
            }
            else
            {
                object->mInventory = new LLInventoryObject::object_list_t();
            }
            LLPointer<LLInventoryObject> obj;
            obj = new LLInventoryObject(object->mID, LLUUID::null,
                LLAssetType::AT_CATEGORY,
                "Contents");
            object->mInventory->push_front(obj);
            object->doInventoryCallback();
            delete ft;
            return;
        }
        U64 new_id = gXferManager->requestFile(gDirUtilp->getExpandedFilename(LL_PATH_CACHE, ft->mFilename),
            ft->mFilename, LL_PATH_CACHE,
            object->mRegionp->getHost(),
            TRUE,
            &LLViewerObject::processTaskInvFile,
            (void**)ft,
            LLXferManager::HIGH_PRIORITY);
        if (object->mInvRequestState == INVENTORY_XFER)
        {
            if (new_id > 0 && new_id != object->mInvRequestXFerId)
            {
                // we started new download.
                gXferManager->abortRequestById(object->mInvRequestXFerId, -1);
                object->mInvRequestXFerId = new_id;
            }
        }
        else
        {
            object->mInvRequestState = INVENTORY_XFER;
            object->mInvRequestXFerId = new_id;
        }
    }
}

void LLViewerObject::processTaskInvFile(void** user_data, S32 error_code, LLExtStat ext_status)
{
	LLFilenameAndTask* ft = (LLFilenameAndTask*)user_data;
	LLViewerObject* object = NULL;

	if (ft
		&& (0 == error_code)
		&& (object = gObjectList.findObject(ft->mTaskID))
		&& ft->mSerial >= object->mInventorySerialNum)
	{
		object->mInventorySerialNum = ft->mSerial;
		LL_DEBUGS() << "Receiving inventory task file for serial " << object->mInventorySerialNum << " taskid: " << ft->mTaskID << LL_ENDL;
		if (ft->mSerial < object->mExpectedInventorySerialNum)
		{
			// User managed to change something while inventory was loading
			LL_DEBUGS() << "Processing file that is potentially out of date for task: " << ft->mTaskID << LL_ENDL;
		}

		if (object->loadTaskInvFile(ft->mFilename))
		{

			LLInventoryObject::object_list_t::iterator it = object->mInventory->begin();
			LLInventoryObject::object_list_t::iterator end = object->mInventory->end();
			std::list<LLUUID>& pending_lst = object->mPendingInventoryItemsIDs;

			for (; it != end && pending_lst.size(); ++it)
			{
				LLViewerInventoryItem* item = dynamic_cast<LLViewerInventoryItem*>(it->get());
				if(item && item->getType() != LLAssetType::AT_CATEGORY)
				{
					std::list<LLUUID>::iterator id_it = std::find(pending_lst.begin(), pending_lst.begin(), item->getAssetUUID());
					if (id_it != pending_lst.end())
					{
						pending_lst.erase(id_it);
					}
				}
			}
		}
		else
		{
			// MAINT-2597 - crash when trying to edit a no-mod object
			// Somehow get an contents inventory response, but with an invalid stream (possibly 0 size?)
			// Stated repro was specific to no-mod objects so failing without user interaction should be safe.
			LL_WARNS() << "Trying to load invalid task inventory file. Ignoring file contents." << LL_ENDL;
		}
	}
	else
	{
		// This Occurs When two requests were made, and the first one
		// has already handled it.
		LL_DEBUGS() << "Problem loading task inventory. Return code: "
				 << error_code << LL_ENDL;
	}
	delete ft;
}

BOOL LLViewerObject::loadTaskInvFile(const std::string& filename)
{
	std::string filename_and_local_path = gDirUtilp->getExpandedFilename(LL_PATH_CACHE, filename);
	llifstream ifs(filename_and_local_path.c_str());
	if(ifs.good())
	{
		U32 fail_count = 0;
		char buffer[MAX_STRING];	/* Flawfinder: ignore */
		// *NOTE: This buffer size is hard coded into scanf() below.
		char keyword[MAX_STRING];	/* Flawfinder: ignore */
		if(mInventory)
		{
			mInventory->clear(); // will deref and delete it
		}
		else
		{
			mInventory = new LLInventoryObject::object_list_t;
		}
		while(ifs.good())
		{
			ifs.getline(buffer, MAX_STRING);
			if (sscanf(buffer, " %254s", keyword) == EOF) /* Flawfinder: ignore */
			{
				// Blank file?
				LL_WARNS() << "Issue reading from file '"
						<< filename << "'" << LL_ENDL;
				break;
			}
			else if(0 == strcmp("inv_item", keyword))
			{
				LLPointer<LLInventoryObject> inv = new LLViewerInventoryItem;
				inv->importLegacyStream(ifs);
				mInventory->push_front(inv);
			}
			else if(0 == strcmp("inv_object", keyword))
			{
				LLPointer<LLInventoryObject> inv = new LLInventoryObject;
				inv->importLegacyStream(ifs);
				inv->rename("Contents");
				mInventory->push_front(inv);
			}
			else if (fail_count >= MAX_INV_FILE_READ_FAILS)
			{
				LL_WARNS() << "Encountered too many unknowns while reading from file: '"
						<< filename << "'" << LL_ENDL;
				break;
			}
			else
			{
				// Is there really a point to continue processing? We already failing to display full inventory
				fail_count++;
				LL_WARNS_ONCE() << "Unknown token while reading from inventory file. Token: '"
						<< keyword << "'" << LL_ENDL;
			}
		}
		ifs.close();
		LLFile::remove(filename_and_local_path);
	}
	else
	{
		LL_WARNS() << "unable to load task inventory: " << filename_and_local_path
				<< LL_ENDL;
		return FALSE;
	}
	doInventoryCallback();

	return TRUE;
}

void LLViewerObject::doInventoryCallback()
{
	for (callback_list_t::iterator iter = mInventoryCallbacks.begin();
		 iter != mInventoryCallbacks.end(); )
	{
		callback_list_t::iterator curiter = iter++;
		LLInventoryCallbackInfo* info = *curiter;
		if (info->mListener != NULL)
		{
			info->mListener->inventoryChanged(this,
								 mInventory,
								 mInventorySerialNum,
								 info->mInventoryData);
		}
		else
		{
			LL_INFOS() << "LLViewerObject::doInventoryCallback() deleting bad listener entry." << LL_ENDL;
			delete info;
			mInventoryCallbacks.erase(curiter);
		}
	}

	// release inventory loading state
	mInvRequestXFerId = 0;
	mInvRequestState = INVENTORY_REQUEST_STOPPED;
}

void LLViewerObject::removeInventory(const LLUUID& item_id)
{
	// close any associated floater properties
	LLFloaterReg::hideInstance("properties", item_id);

	LLMessageSystem* msg = gMessageSystem;
	msg->newMessageFast(_PREHASH_RemoveTaskInventory);
	msg->nextBlockFast(_PREHASH_AgentData);
	msg->addUUIDFast(_PREHASH_AgentID, gAgent.getID());
	msg->addUUIDFast(_PREHASH_SessionID, gAgent.getSessionID());
	msg->nextBlockFast(_PREHASH_InventoryData);
	msg->addU32Fast(_PREHASH_LocalID, mLocalID);
	msg->addUUIDFast(_PREHASH_ItemID, item_id);
	msg->sendReliable(mRegionp->getHost());
	deleteInventoryItem(item_id);
	++mExpectedInventorySerialNum;
}

bool LLViewerObject::isTextureInInventory(LLViewerInventoryItem* item)
{
	bool result = false;

	if (item && LLAssetType::AT_TEXTURE == item->getType())
	{
		std::list<LLUUID>::iterator begin = mPendingInventoryItemsIDs.begin();
		std::list<LLUUID>::iterator end = mPendingInventoryItemsIDs.end();

		bool is_fetching = std::find(begin, end, item->getAssetUUID()) != end;
		bool is_fetched = getInventoryItemByAsset(item->getAssetUUID()) != NULL;

		result = is_fetched || is_fetching;
	}

	return result;
}

void LLViewerObject::updateTextureInventory(LLViewerInventoryItem* item, U8 key, bool is_new)
{
	if (item && !isTextureInInventory(item))
	{
		mPendingInventoryItemsIDs.push_back(item->getAssetUUID());
		updateInventory(item, key, is_new);
	}
}

void LLViewerObject::updateInventory(
	LLViewerInventoryItem* item,
	U8 key,
	bool is_new)
{
	// This slices the object into what we're concerned about on the
	// viewer. The simulator will take the permissions and transfer
	// ownership.
	LLPointer<LLViewerInventoryItem> task_item =
		new LLViewerInventoryItem(item->getUUID(), mID, item->getPermissions(),
								  item->getAssetUUID(), item->getType(),
								  item->getInventoryType(),
								  item->getName(), item->getDescription(),
								  item->getSaleInfo(),
								  item->getFlags(),
								  item->getCreationDate());
	task_item->setTransactionID(item->getTransactionID());
	LLMessageSystem* msg = gMessageSystem;
	msg->newMessageFast(_PREHASH_UpdateTaskInventory);
	msg->nextBlockFast(_PREHASH_AgentData);
	msg->addUUIDFast(_PREHASH_AgentID, gAgent.getID());
	msg->addUUIDFast(_PREHASH_SessionID, gAgent.getSessionID());
	msg->nextBlockFast(_PREHASH_UpdateData);
	msg->addU32Fast(_PREHASH_LocalID, mLocalID);
	msg->addU8Fast(_PREHASH_Key, key);
	msg->nextBlockFast(_PREHASH_InventoryData);
	task_item->packMessage(msg);
	msg->sendReliable(mRegionp->getHost());

	// do the internal logic
	doUpdateInventory(task_item, key, is_new);
}

void LLViewerObject::updateInventoryLocal(LLInventoryItem* item, U8 key)
{
	LLPointer<LLViewerInventoryItem> task_item =
		new LLViewerInventoryItem(item->getUUID(), mID, item->getPermissions(),
								  item->getAssetUUID(), item->getType(),
								  item->getInventoryType(),
								  item->getName(), item->getDescription(),
								  item->getSaleInfo(), item->getFlags(),
								  item->getCreationDate());

	// do the internal logic
	const bool is_new = false;
	doUpdateInventory(task_item, key, is_new);
}

LLInventoryObject* LLViewerObject::getInventoryObject(const LLUUID& item_id)
{
	LLInventoryObject* rv = NULL;
	if(mInventory)
	{
		LLInventoryObject::object_list_t::iterator it = mInventory->begin();
		LLInventoryObject::object_list_t::iterator end = mInventory->end();
		for ( ; it != end; ++it)
		{
			if((*it)->getUUID() == item_id)
			{
				rv = *it;
				break;
			}
		}		
	}
	return rv;
}

void LLViewerObject::getInventoryContents(LLInventoryObject::object_list_t& objects)
{
	if(mInventory)
	{
		LLInventoryObject::object_list_t::iterator it = mInventory->begin();
		LLInventoryObject::object_list_t::iterator end = mInventory->end();
		for( ; it != end; ++it)
		{
			if ((*it)->getType() != LLAssetType::AT_CATEGORY)
			{
				objects.push_back(*it);
			}
		}
	}
}

LLInventoryObject* LLViewerObject::getInventoryRoot()
{
	if (!mInventory || !mInventory->size())
	{
		return NULL;
	}
	return mInventory->back();
}

LLViewerInventoryItem* LLViewerObject::getInventoryItemByAsset(const LLUUID& asset_id)
{
	if (mInventoryDirty)
		LL_WARNS() << "Peforming inventory lookup for object " << mID << " that has dirty inventory!" << LL_ENDL;

	LLViewerInventoryItem* rv = NULL;
	if(mInventory)
	{
		LLViewerInventoryItem* item = NULL;

		LLInventoryObject::object_list_t::iterator it = mInventory->begin();
		LLInventoryObject::object_list_t::iterator end = mInventory->end();
		for( ; it != end; ++it)
		{
			LLInventoryObject* obj = *it;
			if(obj->getType() != LLAssetType::AT_CATEGORY)
			{
				// *FIX: gank-ass down cast!
				item = (LLViewerInventoryItem*)obj;
				if(item->getAssetUUID() == asset_id)
				{
					rv = item;
					break;
				}
			}
		}		
	}
	return rv;
}

void LLViewerObject::updateViewerInventoryAsset(
					const LLViewerInventoryItem* item,
					const LLUUID& new_asset)
{
	LLPointer<LLViewerInventoryItem> task_item =
		new LLViewerInventoryItem(item);
	task_item->setAssetUUID(new_asset);

	// do the internal logic
	doUpdateInventory(task_item, TASK_INVENTORY_ITEM_KEY, false);
}

void LLViewerObject::setPixelAreaAndAngle(LLAgent &agent)
{
	if (getVolume())
	{	//volumes calculate pixel area and angle per face
		return;
	}
	
	LLVector3 viewer_pos_agent = gAgentCamera.getCameraPositionAgent();
	LLVector3 pos_agent = getRenderPosition();

	F32 dx = viewer_pos_agent.mV[VX] - pos_agent.mV[VX];
	F32 dy = viewer_pos_agent.mV[VY] - pos_agent.mV[VY];
	F32 dz = viewer_pos_agent.mV[VZ] - pos_agent.mV[VZ];

	F32 max_scale = getMaxScale();
	F32 mid_scale = getMidScale();
	F32 min_scale = getMinScale();

	// IW: estimate - when close to large objects, computing range based on distance from center is no good
	// to try to get a min distance from face, subtract min_scale/2 from the range.
	// This means we'll load too much detail sometimes, but that's better than not enough
	// I don't think there's a better way to do this without calculating distance per-poly
	F32 range = sqrt(dx*dx + dy*dy + dz*dz) - min_scale/2;

	LLViewerCamera* camera = LLViewerCamera::getInstance();
	if (range < 0.001f || isHUDAttachment())		// range == zero
	{
		mAppAngle = 180.f;
		mPixelArea = (F32)camera->getScreenPixelArea();
	}
	else
	{
		mAppAngle = (F32) atan2( max_scale, range) * RAD_TO_DEG;

		F32 pixels_per_meter = camera->getPixelMeterRatio() / range;

		mPixelArea = (pixels_per_meter * max_scale) * (pixels_per_meter * mid_scale);
		if (mPixelArea > camera->getScreenPixelArea())
		{
			mAppAngle = 180.f;
			mPixelArea = (F32)camera->getScreenPixelArea();
		}
	}
}

BOOL LLViewerObject::updateLOD()
{
	return FALSE;
}

BOOL LLViewerObject::updateGeometry(LLDrawable *drawable)
{
	return TRUE;
}

void LLViewerObject::updateGL()
{

}

void LLViewerObject::updateFaceSize(S32 idx)
{
	
}

LLDrawable* LLViewerObject::createDrawable(LLPipeline *pipeline)
{
	return NULL;
}

void LLViewerObject::setScale(const LLVector3 &scale, BOOL damped)
{
	LLPrimitive::setScale(scale);
	if (mDrawable.notNull())
	{
		//encompass completely sheared objects by taking 
		//the most extreme point possible (<1,1,0.5>)
		mDrawable->setRadius(LLVector3(1,1,0.5f).scaleVec(scale).magVec());
		updateDrawable(damped);
	}

	if( (LL_PCODE_VOLUME == getPCode()) && !isDead() )
	{
		if (permYouOwner() || (scale.magVecSquared() > (7.5f * 7.5f)) )
		{
			if (!mOnMap)
			{
				llassert_always(LLWorld::getInstance()->getRegionFromHandle(getRegion()->getHandle()));

				gObjectList.addToMap(this);
				mOnMap = TRUE;
			}
		}
		else
		{
			if (mOnMap)
			{
				gObjectList.removeFromMap(this);
				mOnMap = FALSE;
			}
		}
	}
}

void LLViewerObject::setObjectCost(F32 cost)
{
	mObjectCost = cost;
	mCostStale = false;

	if (isSelected())
	{
		gFloaterTools->dirty();
	}
}

void LLViewerObject::setLinksetCost(F32 cost)
{
	mLinksetCost = cost;
	mCostStale = false;

	BOOL needs_refresh = isSelected();
	child_list_t::iterator iter = mChildList.begin();
	while(iter != mChildList.end() && !needs_refresh)
	{
		LLViewerObject* child = *iter;
		needs_refresh = child->isSelected();
		iter++;
	}

	if (needs_refresh)
	{
		gFloaterTools->dirty();
	}
}

void LLViewerObject::setPhysicsCost(F32 cost)
{
	mPhysicsCost = cost;
	mCostStale = false;

	if (isSelected())
	{
		gFloaterTools->dirty();
	}
}

void LLViewerObject::setLinksetPhysicsCost(F32 cost)
{
	mLinksetPhysicsCost = cost;
	mCostStale = false;
	
	if (isSelected())
	{
		gFloaterTools->dirty();
	}
}


F32 LLViewerObject::getObjectCost()
{
	if (mCostStale)
	{
		gObjectList.updateObjectCost(this);
	}
	
	return mObjectCost;
}

F32 LLViewerObject::getLinksetCost()
{
	if (mCostStale)
	{
		gObjectList.updateObjectCost(this);
	}

	return mLinksetCost;
}

F32 LLViewerObject::getPhysicsCost()
{
	if (mCostStale)
	{
		gObjectList.updateObjectCost(this);
	}
	
	return mPhysicsCost;
}

F32 LLViewerObject::getLinksetPhysicsCost()
{
	if (mCostStale)
	{
		gObjectList.updateObjectCost(this);
	}

	return mLinksetPhysicsCost;
}

F32 LLViewerObject::recursiveGetEstTrianglesMax() const
{
    F32 est_tris = getEstTrianglesMax();
    for (child_list_t::const_iterator iter = mChildList.begin();
         iter != mChildList.end(); iter++)
    {
        const LLViewerObject* child = *iter;
        if (!child->isAvatar())
        {
            est_tris += child->recursiveGetEstTrianglesMax();
        }
    }
    return est_tris;
}

S32 LLViewerObject::getAnimatedObjectMaxTris() const
{
    S32 max_tris = 0;
    if (gSavedSettings.getBOOL("AnimatedObjectsIgnoreLimits")) 
    {
        max_tris = S32_MAX;
    }
    else
    {
        if (gAgent.getRegion())
        {
            LLSD features;
            gAgent.getRegion()->getSimulatorFeatures(features);
            if (features.has("AnimatedObjects"))
            {
                max_tris = features["AnimatedObjects"]["AnimatedObjectMaxTris"].asInteger();
            }
        }
    }
    return max_tris;
}

F32 LLViewerObject::getEstTrianglesMax() const
{
    return 0.f;
}

F32 LLViewerObject::getEstTrianglesStreamingCost() const
{
    return 0.f;
}

// virtual
F32 LLViewerObject::getStreamingCost() const
{
	return 0.f;
}

// virtual
bool LLViewerObject::getCostData(LLMeshCostData& costs) const
{
    costs = LLMeshCostData();
    return false;
}

U32 LLViewerObject::getTriangleCount(S32* vcount) const
{
	return 0;
}

U32 LLViewerObject::getHighLODTriangleCount()
{
	return 0;
}

U32 LLViewerObject::recursiveGetTriangleCount(S32* vcount) const
{
    S32 total_tris = getTriangleCount(vcount);
    LLViewerObject::const_child_list_t& child_list = getChildren();
    for (LLViewerObject::const_child_list_t::const_iterator iter = child_list.begin();
         iter != child_list.end(); ++iter)
    {
        LLViewerObject* childp = *iter;
        if (childp)
        {
            total_tris += childp->getTriangleCount(vcount);
        }
    }
    return total_tris;
}

// This is using the stored surface area for each volume (which
// defaults to 1.0 for the case of everything except a sculpt) and
// then scaling it linearly based on the largest dimension in the
// prim's scale. Should revisit at some point.
F32 LLViewerObject::recursiveGetScaledSurfaceArea() const
{
    F32 area = 0.f;
    const LLDrawable* drawable = mDrawable;
    if (drawable)
    {
        const LLVOVolume* volume = drawable->getVOVolume();
        if (volume)
        {
            if (volume->getVolume())
            {
				const LLVector3& scale = volume->getScale();
                area += volume->getVolume()->getSurfaceArea() * llmax(llmax(scale.mV[0], scale.mV[1]), scale.mV[2]);
            }
            LLViewerObject::const_child_list_t children = volume->getChildren();
            for (LLViewerObject::const_child_list_t::const_iterator child_iter = children.begin();
                 child_iter != children.end();
                 ++child_iter)
            {
                LLViewerObject* child_obj = *child_iter;
                LLVOVolume *child = dynamic_cast<LLVOVolume*>( child_obj );
                if (child && child->getVolume())
                {
                    const LLVector3& scale = child->getScale();
                    area += child->getVolume()->getSurfaceArea() * llmax(llmax(scale.mV[0], scale.mV[1]), scale.mV[2]);
                }
            }
        }
    }
    return area;
}

void LLViewerObject::updateSpatialExtents(LLVector4a& newMin, LLVector4a &newMax)
{
	LLVector4a center;
	center.load3(getRenderPosition().mV);
	LLVector4a size;
	size.load3(getScale().mV);
	newMin.setSub(center, size);
	newMax.setAdd(center, size);
	
	mDrawable->setPositionGroup(center);
}

F32 LLViewerObject::getBinRadius()
{
	if (mDrawable.notNull())
	{
		const LLVector4a* ext = mDrawable->getSpatialExtents();
		LLVector4a diff;
		diff.setSub(ext[1], ext[0]);
		return diff.getLength3().getF32();
	}
	
	return getScale().magVec();
}

F32 LLViewerObject::getMaxScale() const
{
	return llmax(getScale().mV[VX],getScale().mV[VY], getScale().mV[VZ]);
}

F32 LLViewerObject::getMinScale() const
{
	return llmin(getScale().mV[0],getScale().mV[1],getScale().mV[2]);
}

F32 LLViewerObject::getMidScale() const
{
	if (getScale().mV[VX] < getScale().mV[VY])
	{
		if (getScale().mV[VY] < getScale().mV[VZ])
		{
			return getScale().mV[VY];
		}
		else if (getScale().mV[VX] < getScale().mV[VZ])
		{
			return getScale().mV[VZ];
		}
		else
		{
			return getScale().mV[VX];
		}
	}
	else if (getScale().mV[VX] < getScale().mV[VZ])
	{
		return getScale().mV[VX];
	}
	else if (getScale().mV[VY] < getScale().mV[VZ])
	{
		return getScale().mV[VZ];
	}
	else
	{
		return getScale().mV[VY];
	}
}


void LLViewerObject::updateTextures()
{
}

void LLViewerObject::boostTexturePriority(BOOL boost_children /* = TRUE */)
{
	if (isDead())
	{
		return;
	}

	S32 i;
	S32 tex_count = getNumTEs();
	for (i = 0; i < tex_count; i++)
	{
 		getTEImage(i)->setBoostLevel(LLGLTexture::BOOST_SELECTED);
	}

	if (isSculpted() && !isMesh())
	{
		LLSculptParams *sculpt_params = (LLSculptParams *)getParameterEntry(LLNetworkData::PARAMS_SCULPT);
		LLUUID sculpt_id = sculpt_params->getSculptTexture();
		LLViewerTextureManager::getFetchedTexture(sculpt_id, FTT_DEFAULT, TRUE, LLGLTexture::BOOST_NONE, LLViewerTexture::LOD_TEXTURE)->setBoostLevel(LLGLTexture::BOOST_SELECTED);
	}
	
	if (boost_children)
	{
		for (child_list_t::iterator iter = mChildList.begin();
			 iter != mChildList.end(); iter++)
		{
			LLViewerObject* child = *iter;
			child->boostTexturePriority();
		}
	}
}

void LLViewerObject::setLineWidthForWindowSize(S32 window_width)
{
	if (window_width < 700)
	{
		LLUI::setLineWidth(2.0f);
	}
	else if (window_width < 1100)
	{
		LLUI::setLineWidth(3.0f);
	}
	else if (window_width < 2000)
	{
		LLUI::setLineWidth(4.0f);
	}
	else
	{
		// _damn_, what a nice monitor!
		LLUI::setLineWidth(5.0f);
	}
}

void LLViewerObject::increaseArrowLength()
{
/* ???
	if (mAxisArrowLength == 50)
	{
		mAxisArrowLength = 100;
	}
	else
	{
		mAxisArrowLength = 150;
	}
*/
}


void LLViewerObject::decreaseArrowLength()
{
/* ???
	if (mAxisArrowLength == 150)
	{
		mAxisArrowLength = 100;
	}
	else
	{
		mAxisArrowLength = 50;
	}
*/
}

// Culled from newsim LLTask::addNVPair
void LLViewerObject::addNVPair(const std::string& data)
{
	// cout << "LLViewerObject::addNVPair() with ---" << data << "---" << endl;
	LLNameValue *nv = new LLNameValue(data.c_str());

//	char splat[MAX_STRING];
//	temp->printNameValue(splat);
//	LL_INFOS() << "addNVPair " << splat << LL_ENDL;

	name_value_map_t::iterator iter = mNameValuePairs.find(nv->mName);
	if (iter != mNameValuePairs.end())
	{
		LLNameValue* foundnv = iter->second;
		if (foundnv->mClass != NVC_READ_ONLY)
		{
			delete foundnv;
			mNameValuePairs.erase(iter);
		}
		else
		{
			delete nv;
//			LL_INFOS() << "Trying to write to Read Only NVPair " << temp->mName << " in addNVPair()" << LL_ENDL;
			return;
		}
	}
	mNameValuePairs[nv->mName] = nv;
}

BOOL LLViewerObject::removeNVPair(const std::string& name)
{
	char* canonical_name = gNVNameTable.addString(name);

	LL_DEBUGS() << "LLViewerObject::removeNVPair(): " << name << LL_ENDL;

	name_value_map_t::iterator iter = mNameValuePairs.find(canonical_name);
	if (iter != mNameValuePairs.end())
	{
		if( mRegionp )
		{
			LLNameValue* nv = iter->second;
/*
			std::string buffer = nv->printNameValue();
			gMessageSystem->newMessageFast(_PREHASH_RemoveNameValuePair);
			gMessageSystem->nextBlockFast(_PREHASH_TaskData);
			gMessageSystem->addUUIDFast(_PREHASH_ID, mID);
			
			gMessageSystem->nextBlockFast(_PREHASH_NameValueData);
			gMessageSystem->addStringFast(_PREHASH_NVPair, buffer);

			gMessageSystem->sendReliable( mRegionp->getHost() );
*/
			// Remove the NV pair from the local list.
			delete nv;
			mNameValuePairs.erase(iter);
			return TRUE;
		}
		else
		{
			LL_DEBUGS() << "removeNVPair - No region for object" << LL_ENDL;
		}
	}
	return FALSE;
}


LLNameValue *LLViewerObject::getNVPair(const std::string& name) const
{
	char		*canonical_name;

	canonical_name = gNVNameTable.addString(name);

	// If you access a map with a name that isn't in it, it will add the name and a null pointer.
	// So first check if the data is in the map.
	name_value_map_t::const_iterator iter = mNameValuePairs.find(canonical_name);
	if (iter != mNameValuePairs.end())
	{
		return iter->second;
	}
	else
	{
		return NULL;
	}
}

void LLViewerObject::updatePositionCaches() const
{
	// If region is removed from the list it is also deleted.
	if(mRegionp && LLWorld::instance().isRegionListed(mRegionp))
	{
		if (!isRoot())
		{
			mPositionRegion = ((LLViewerObject *)getParent())->getPositionRegion() + getPosition() * getParent()->getRotation();
			mPositionAgent = mRegionp->getPosAgentFromRegion(mPositionRegion);
		}
		else
		{
			mPositionRegion = getPosition();
			mPositionAgent = mRegionp->getPosAgentFromRegion(mPositionRegion);
		}
	}
}

const LLVector3d LLViewerObject::getPositionGlobal() const
{	
	// If region is removed from the list it is also deleted.
	if(mRegionp && LLWorld::instance().isRegionListed(mRegionp))
	{
		LLVector3d position_global = mRegionp->getPosGlobalFromRegion(getPositionRegion());

		if (isAttachment())
		{
			position_global = gAgent.getPosGlobalFromAgent(getRenderPosition());
		}		
		return position_global;
	}
	else
	{
		LLVector3d position_global(getPosition());
		return position_global;
	}	
}

const LLVector3 &LLViewerObject::getPositionAgent() const
{
	// If region is removed from the list it is also deleted.
	if(mRegionp && LLWorld::instance().isRegionListed(mRegionp))
	{
		if (mDrawable.notNull() && (!mDrawable->isRoot() && getParent()))
		{
			// Don't return cached position if you have a parent, recalc (until all dirtying is done correctly.
			LLVector3 position_region;
			position_region = ((LLViewerObject *)getParent())->getPositionRegion() + getPosition() * getParent()->getRotation();
			mPositionAgent = mRegionp->getPosAgentFromRegion(position_region);
		}
		else
		{
			mPositionAgent = mRegionp->getPosAgentFromRegion(getPosition());
		}
	}
	return mPositionAgent;
}

const LLVector3 &LLViewerObject::getPositionRegion() const
{
	if (!isRoot())
	{
		LLViewerObject *parent = (LLViewerObject *)getParent();
		mPositionRegion = parent->getPositionRegion() + (getPosition() * parent->getRotation());
	}
	else
	{
		mPositionRegion = getPosition();
	}

	return mPositionRegion;
}

const LLVector3 LLViewerObject::getPositionEdit() const
{
	if (isRootEdit())
	{
		return getPosition();
	}
	else
	{
		LLViewerObject *parent = (LLViewerObject *)getParent();
		LLVector3 position_edit = parent->getPositionEdit() + getPosition() * parent->getRotationEdit();
		return position_edit;
	}
}

const LLVector3 LLViewerObject::getRenderPosition() const
{
	if (mDrawable.notNull() && mDrawable->isState(LLDrawable::RIGGED))
	{
        LLControlAvatar *cav = getControlAvatar();
        if (isRoot() && cav)
        {
            F32 fixup;
            if ( cav->hasPelvisFixup( fixup) )
            {
                //Apply a pelvis fixup (as defined by the avs skin)
                LLVector3 pos = mDrawable->getPositionAgent();
                pos[VZ] += fixup;
                return pos;
            }
        }
		LLVOAvatar* avatar = getAvatar();
		if ((avatar) && !getControlAvatar())
		{
			return avatar->getPositionAgent();
		}
	}

	if (mDrawable.isNull() || mDrawable->getGeneration() < 0)
	{
		return getPositionAgent();
	}
	else
	{
		return mDrawable->getPositionAgent();
	}
}

const LLVector3 LLViewerObject::getPivotPositionAgent() const
{
	return getRenderPosition();
}

const LLQuaternion LLViewerObject::getRenderRotation() const
{
	LLQuaternion ret;
	if (mDrawable.notNull() && mDrawable->isState(LLDrawable::RIGGED) && !isAnimatedObject())
	{
		return ret;
	}
	
	if (mDrawable.isNull() || mDrawable->isStatic())
	{
		ret = getRotationEdit();
	}
	else
	{
		if (!mDrawable->isRoot())
		{
			ret = getRotation() * LLQuaternion(mDrawable->getParent()->getWorldMatrix());
		}
		else
		{
			ret = LLQuaternion(mDrawable->getWorldMatrix());
		}
	}
	
	return ret;
}

const LLMatrix4 LLViewerObject::getRenderMatrix() const
{
	return mDrawable->getWorldMatrix();
}

const LLQuaternion LLViewerObject::getRotationRegion() const
{
	LLQuaternion global_rotation = getRotation();
	if (!((LLXform *)this)->isRoot())
	{
		global_rotation = global_rotation * getParent()->getRotation();
	}
	return global_rotation;
}

const LLQuaternion LLViewerObject::getRotationEdit() const
{
	LLQuaternion global_rotation = getRotation();
	if (!((LLXform *)this)->isRootEdit())
	{
		global_rotation = global_rotation * getParent()->getRotation();
	}
	return global_rotation;
}

void LLViewerObject::setPositionAbsoluteGlobal( const LLVector3d &pos_global, BOOL damped )
{
	if (isAttachment())
	{
		LLVector3 new_pos = mRegionp->getPosRegionFromGlobal(pos_global);
		if (isRootEdit())
		{
			new_pos -= mDrawable->mXform.getParent()->getWorldPosition();
			LLQuaternion world_rotation = mDrawable->mXform.getParent()->getWorldRotation();
			new_pos = new_pos * ~world_rotation;
		}
		else
		{
			LLViewerObject* parentp = (LLViewerObject*)getParent();
			new_pos -= parentp->getPositionAgent();
			new_pos = new_pos * ~parentp->getRotationRegion();
		}
		LLViewerObject::setPosition(new_pos);
		
		if (mParent && ((LLViewerObject*)mParent)->isAvatar())
		{
			// we have changed the position of an attachment, so we need to clamp it
			LLVOAvatar *avatar = (LLVOAvatar*)mParent;

			avatar->clampAttachmentPositions();
		}
	}
	else
	{
		if( isRoot() )
		{
			setPositionRegion(mRegionp->getPosRegionFromGlobal(pos_global));
		}
		else
		{
			// the relative position with the parent is not constant
			LLViewerObject* parent = (LLViewerObject *)getParent();
			//RN: this assumes we are only calling this function from the edit tools
			gPipeline.updateMoveNormalAsync(parent->mDrawable);

			LLVector3 pos_local = mRegionp->getPosRegionFromGlobal(pos_global) - parent->getPositionRegion();
			pos_local = pos_local * ~parent->getRotationRegion();
			LLViewerObject::setPosition( pos_local );
		}
	}
	//RN: assumes we always want to snap the object when calling this function
	gPipeline.updateMoveNormalAsync(mDrawable);
}

void LLViewerObject::setPosition(const LLVector3 &pos, BOOL damped)
{
	if (getPosition() != pos)
	{
		setChanged(TRANSLATED | SILHOUETTE);
	}
		
	LLXform::setPosition(pos);
	updateDrawable(damped);
	if (isRoot())
	{
		// position caches need to be up to date on root objects
		updatePositionCaches();
	}
}

void LLViewerObject::setPositionGlobal(const LLVector3d &pos_global, BOOL damped)
{
	if (isAttachment())
	{
		if (isRootEdit())
		{
			LLVector3 newPos = mRegionp->getPosRegionFromGlobal(pos_global);
			newPos = newPos - mDrawable->mXform.getParent()->getWorldPosition();

			LLQuaternion invWorldRotation = mDrawable->mXform.getParent()->getWorldRotation();
			invWorldRotation.transQuat();

			newPos = newPos * invWorldRotation;
			LLViewerObject::setPosition(newPos);
		}
		else
		{
			// assumes parent is root editable (root of attachment)
			LLVector3 newPos = mRegionp->getPosRegionFromGlobal(pos_global);
			newPos = newPos - mDrawable->mXform.getParent()->getWorldPosition();
			LLVector3 delta_pos = newPos - getPosition();

			LLQuaternion invRotation = mDrawable->getRotation();
			invRotation.transQuat();
			
			delta_pos = delta_pos * invRotation;

			// *FIX: is this right?  Shouldn't we be calling the
			// LLViewerObject version of setPosition?
			LLVector3 old_pos = mDrawable->mXform.getParent()->getPosition();
			mDrawable->mXform.getParent()->setPosition(old_pos + delta_pos);
			setChanged(TRANSLATED | SILHOUETTE);
		}
		if (mParent && ((LLViewerObject*)mParent)->isAvatar())
		{
			// we have changed the position of an attachment, so we need to clamp it
			LLVOAvatar *avatar = (LLVOAvatar*)mParent;

			avatar->clampAttachmentPositions();
		}
	}
	else
	{
		if (isRoot())
		{
			setPositionRegion(mRegionp->getPosRegionFromGlobal(pos_global));
		}
		else
		{
			// the relative position with the parent is constant, but the parent's position needs to be changed
			LLVector3d position_offset;
			position_offset.setVec(getPosition()*getParent()->getRotation());
			LLVector3d new_pos_global = pos_global - position_offset;
			((LLViewerObject *)getParent())->setPositionGlobal(new_pos_global);
		}
	}
	updateDrawable(damped);
}


void LLViewerObject::setPositionParent(const LLVector3 &pos_parent, BOOL damped)
{
	// Set position relative to parent, if no parent, relative to region
	if (!isRoot())
	{
		LLViewerObject::setPosition(pos_parent, damped);
		//updateDrawable(damped);
	}
	else
	{
		setPositionRegion(pos_parent, damped);
	}
}

void LLViewerObject::setPositionRegion(const LLVector3 &pos_region, BOOL damped)
{
	if (!isRootEdit())
	{
		LLViewerObject* parent = (LLViewerObject*) getParent();
		LLViewerObject::setPosition((pos_region-parent->getPositionRegion())*~parent->getRotationRegion());
	}
	else
	{
		LLViewerObject::setPosition(pos_region);
		mPositionRegion = pos_region;
		mPositionAgent = mRegionp->getPosAgentFromRegion(mPositionRegion);
	}
}

void LLViewerObject::setPositionAgent(const LLVector3 &pos_agent, BOOL damped)
{
	LLVector3 pos_region = getRegion()->getPosRegionFromAgent(pos_agent);
	setPositionRegion(pos_region, damped);
}

// identical to setPositionRegion() except it checks for child-joints 
// and doesn't also move the joint-parent
// TODO -- implement similar intelligence for joint-parents toward
// their joint-children
void LLViewerObject::setPositionEdit(const LLVector3 &pos_edit, BOOL damped)
{
	if (!isRootEdit())
	{
		// the relative position with the parent is constant, but the parent's position needs to be changed
		LLVector3 position_offset = getPosition() * getParent()->getRotation();

		((LLViewerObject *)getParent())->setPositionEdit(pos_edit - position_offset);
		updateDrawable(damped);
	}
	else
	{
		LLViewerObject::setPosition(pos_edit, damped);
		mPositionRegion = pos_edit;
		mPositionAgent = mRegionp->getPosAgentFromRegion(mPositionRegion);
	}	
}


LLViewerObject* LLViewerObject::getRootEdit() const
{
	const LLViewerObject* root = this;
	while (root->mParent 
		   && !((LLViewerObject*)root->mParent)->isAvatar()) 
	{
		root = (LLViewerObject*)root->mParent;
	}
	return (LLViewerObject*)root;
}


BOOL LLViewerObject::lineSegmentIntersect(const LLVector4a& start, const LLVector4a& end,
										  S32 face,
										  BOOL pick_transparent,
										  BOOL pick_rigged,
										  S32* face_hit,
										  LLVector4a* intersection,
										  LLVector2* tex_coord,
										  LLVector4a* normal,
										  LLVector4a* tangent)
{
	return false;
}

BOOL LLViewerObject::lineSegmentBoundingBox(const LLVector4a& start, const LLVector4a& end)
{
	if (mDrawable.isNull() || mDrawable->isDead())
	{
		return FALSE;
	}

	const LLVector4a* ext = mDrawable->getSpatialExtents();

	//VECTORIZE THIS
	LLVector4a center;
	center.setAdd(ext[1], ext[0]);
	center.mul(0.5f);
	LLVector4a size;
	size.setSub(ext[1], ext[0]);
	size.mul(0.5f);

	return LLLineSegmentBoxIntersect(start, end, center, size);
}

U8 LLViewerObject::getMediaType() const
{
	if (mMedia)
	{
		return mMedia->mMediaType;
	}
	else
	{
		return LLViewerObject::MEDIA_NONE;
	}
}

void LLViewerObject::setMediaType(U8 media_type)
{
	if (!mMedia)
	{
		// TODO what if we don't have a media pointer?
	}
	else if (mMedia->mMediaType != media_type)
	{
		mMedia->mMediaType = media_type;

		// TODO: update materials with new image
	}
}

std::string LLViewerObject::getMediaURL() const
{
	if (mMedia)
	{
		return mMedia->mMediaURL;
	}
	else
	{
		return std::string();
	}
}

void LLViewerObject::setMediaURL(const std::string& media_url)
{
	if (!mMedia)
	{
		mMedia = new LLViewerObjectMedia;
		mMedia->mMediaURL = media_url;
		mMedia->mPassedWhitelist = FALSE;

		// TODO: update materials with new image
	}
	else if (mMedia->mMediaURL != media_url)
	{
		mMedia->mMediaURL = media_url;
		mMedia->mPassedWhitelist = FALSE;

		// TODO: update materials with new image
	}
}

BOOL LLViewerObject::getMediaPassedWhitelist() const
{
	if (mMedia)
	{
		return mMedia->mPassedWhitelist;
	}
	else
	{
		return FALSE;
	}
}

void LLViewerObject::setMediaPassedWhitelist(BOOL passed)
{
	if (mMedia)
	{
		mMedia->mPassedWhitelist = passed;
	}
}

BOOL LLViewerObject::setMaterial(const U8 material)
{
	BOOL res = LLPrimitive::setMaterial(material);
	if (res)
	{
		setChanged(TEXTURE);
	}
	return res;
}

void LLViewerObject::setNumTEs(const U8 num_tes)
{
	U32 i;
	if (num_tes != getNumTEs())
	{
		if (num_tes)
		{
			LLPointer<LLViewerTexture> *new_images;
			new_images = new LLPointer<LLViewerTexture>[num_tes];
			
			LLPointer<LLViewerTexture> *new_normmaps;
			new_normmaps = new LLPointer<LLViewerTexture>[num_tes];
			
			LLPointer<LLViewerTexture> *new_specmaps;
			new_specmaps = new LLPointer<LLViewerTexture>[num_tes];
			for (i = 0; i < num_tes; i++)
			{
				if (i < getNumTEs())
				{
					new_images[i] = mTEImages[i];
					new_normmaps[i] = mTENormalMaps[i];
					new_specmaps[i] = mTESpecularMaps[i];
				}
				else if (getNumTEs())
				{
					new_images[i] = mTEImages[getNumTEs()-1];
					new_normmaps[i] = mTENormalMaps[getNumTEs()-1];
					new_specmaps[i] = mTESpecularMaps[getNumTEs()-1];
				}
				else
				{
					new_images[i] = NULL;
					new_normmaps[i] = NULL;
					new_specmaps[i] = NULL;
				}
			}

			deleteTEImages();
			
			mTEImages = new_images;
			mTENormalMaps = new_normmaps;
			mTESpecularMaps = new_specmaps;
		}
		else
		{
			deleteTEImages();
		}
		LLPrimitive::setNumTEs(num_tes);
		setChanged(TEXTURE);

		if (mDrawable.notNull())
		{
			gPipeline.markTextured(mDrawable);
		}
	}
}

void LLViewerObject::sendMaterialUpdate() const
{
	LLViewerRegion* regionp = getRegion();
	if(!regionp) return;
	gMessageSystem->newMessageFast(_PREHASH_ObjectMaterial);
	gMessageSystem->nextBlockFast(_PREHASH_AgentData);
	gMessageSystem->addUUIDFast(_PREHASH_AgentID, gAgent.getID() );
	gMessageSystem->addUUIDFast(_PREHASH_SessionID, gAgent.getSessionID());
	gMessageSystem->nextBlockFast(_PREHASH_ObjectData);
	gMessageSystem->addU32Fast(_PREHASH_ObjectLocalID,	mLocalID );
	gMessageSystem->addU8Fast(_PREHASH_Material, getMaterial() );
	gMessageSystem->sendReliable( regionp->getHost() );

}

//formerly send_object_shape(LLViewerObject *object)
void LLViewerObject::sendShapeUpdate()
{
	gMessageSystem->newMessageFast(_PREHASH_ObjectShape);
	gMessageSystem->nextBlockFast(_PREHASH_AgentData);
	gMessageSystem->addUUIDFast(_PREHASH_AgentID, gAgent.getID() );
	gMessageSystem->addUUIDFast(_PREHASH_SessionID, gAgent.getSessionID());
	gMessageSystem->nextBlockFast(_PREHASH_ObjectData);
	gMessageSystem->addU32Fast(_PREHASH_ObjectLocalID, mLocalID );

	LLVolumeMessage::packVolumeParams(&getVolume()->getParams(), gMessageSystem);

	LLViewerRegion *regionp = getRegion();
	gMessageSystem->sendReliable( regionp->getHost() );
}


void LLViewerObject::sendTEUpdate() const
{
	LLMessageSystem* msg = gMessageSystem;
	msg->newMessageFast(_PREHASH_ObjectImage);

	msg->nextBlockFast(_PREHASH_AgentData);
	msg->addUUIDFast(_PREHASH_AgentID, gAgent.getID() );
	msg->addUUIDFast(_PREHASH_SessionID, gAgent.getSessionID());

	msg->nextBlockFast(_PREHASH_ObjectData);
	msg->addU32Fast(_PREHASH_ObjectLocalID, mLocalID );
	if (mMedia)
	{
		msg->addString("MediaURL", mMedia->mMediaURL);
	}
	else
	{
		msg->addString("MediaURL", NULL);
	}

	// TODO send media type

	packTEMessage(msg);

	LLViewerRegion *regionp = getRegion();
	msg->sendReliable( regionp->getHost() );
}

LLViewerTexture* LLViewerObject::getBakedTextureForMagicId(const LLUUID& id)
{
	if (!LLAvatarAppearanceDefines::LLAvatarAppearanceDictionary::isBakedImageId(id))
	{
		return NULL;
	}

	LLViewerObject *root = getRootEdit();
	if (root && root->isAnimatedObject())
	{
		return LLViewerTextureManager::getFetchedTexture(id, FTT_DEFAULT, TRUE, LLGLTexture::BOOST_NONE, LLViewerTexture::LOD_TEXTURE);
	}

	LLVOAvatar* avatar = getAvatar();
	if (avatar)
	{
		LLAvatarAppearanceDefines::EBakedTextureIndex texIndex = LLAvatarAppearanceDefines::LLAvatarAppearanceDictionary::assetIdToBakedTextureIndex(id);
		LLViewerTexture* bakedTexture = avatar->getBakedTexture(texIndex);
		if (bakedTexture == NULL || bakedTexture->isMissingAsset())
		{
			return LLViewerTextureManager::getFetchedTexture(IMG_DEFAULT, FTT_DEFAULT, TRUE, LLGLTexture::BOOST_NONE, LLViewerTexture::LOD_TEXTURE);
		}
		else
		{
			return bakedTexture;
		}
	}
	else
	{
		return LLViewerTextureManager::getFetchedTexture(id, FTT_DEFAULT, TRUE, LLGLTexture::BOOST_NONE, LLViewerTexture::LOD_TEXTURE);
	}

}

void LLViewerObject::updateAvatarMeshVisibility(const LLUUID& id, const LLUUID& old_id)
{
	if (id == old_id)
	{
		return;
	}

	if (!LLAvatarAppearanceDefines::LLAvatarAppearanceDictionary::isBakedImageId(old_id) && !LLAvatarAppearanceDefines::LLAvatarAppearanceDictionary::isBakedImageId(id))
	{
		return;
	}

	LLVOAvatar* avatar = getAvatar();
	if (avatar)
	{
		avatar->updateMeshVisibility();
	}
}

void LLViewerObject::setTE(const U8 te, const LLTextureEntry &texture_entry)
{
	LLUUID old_image_id;
	if (getTE(te))
	{
		old_image_id = getTE(te)->getID();
	}
		
	LLPrimitive::setTE(te, texture_entry);

		const LLUUID& image_id = getTE(te)->getID();
	LLViewerTexture* bakedTexture = getBakedTextureForMagicId(image_id);
	mTEImages[te] = bakedTexture ? bakedTexture : LLViewerTextureManager::getFetchedTexture(image_id, FTT_DEFAULT, TRUE, LLGLTexture::BOOST_NONE, LLViewerTexture::LOD_TEXTURE);

	
	updateAvatarMeshVisibility(image_id,old_image_id);

	if (getTE(te)->getMaterialParams().notNull())
	{
		const LLUUID& norm_id = getTE(te)->getMaterialParams()->getNormalID();
		mTENormalMaps[te] = LLViewerTextureManager::getFetchedTexture(norm_id, FTT_DEFAULT, TRUE, LLGLTexture::BOOST_ALM, LLViewerTexture::LOD_TEXTURE);
		
		const LLUUID& spec_id = getTE(te)->getMaterialParams()->getSpecularID();
		mTESpecularMaps[te] = LLViewerTextureManager::getFetchedTexture(spec_id, FTT_DEFAULT, TRUE, LLGLTexture::BOOST_ALM, LLViewerTexture::LOD_TEXTURE);
	}
}

void LLViewerObject::refreshBakeTexture()
{
	for (int face_index = 0; face_index < getNumTEs(); face_index++)
	{
		LLTextureEntry* tex_entry = getTE(face_index);
		if (tex_entry && LLAvatarAppearanceDefines::LLAvatarAppearanceDictionary::isBakedImageId(tex_entry->getID()))
		{
			const LLUUID& image_id = tex_entry->getID();
			LLViewerTexture* bakedTexture = getBakedTextureForMagicId(image_id);
			changeTEImage(face_index, bakedTexture);
		}
	}
}

void LLViewerObject::setTEImage(const U8 te, LLViewerTexture *imagep)
{
	if (mTEImages[te] != imagep)
	{
		LLUUID old_image_id = getTE(te) ? getTE(te)->getID() : LLUUID::null;
		
		LLPrimitive::setTETexture(te, imagep->getID());

		LLViewerTexture* baked_texture = getBakedTextureForMagicId(imagep->getID());
		mTEImages[te] = baked_texture ? baked_texture : imagep;
		updateAvatarMeshVisibility(imagep->getID(), old_image_id);
		setChanged(TEXTURE);
		if (mDrawable.notNull())
		{
			gPipeline.markTextured(mDrawable);
		}
	}
}

S32 LLViewerObject::setTETextureCore(const U8 te, LLViewerTexture *image)
{
	LLUUID old_image_id = getTE(te)->getID();
	const LLUUID& uuid = image->getID();
	S32 retval = 0;
	if (uuid != getTE(te)->getID() ||
		uuid == LLUUID::null)
	{
		retval = LLPrimitive::setTETexture(te, uuid);
		LLViewerTexture* baked_texture = getBakedTextureForMagicId(uuid);
		mTEImages[te] = baked_texture ? baked_texture : image;
		updateAvatarMeshVisibility(uuid,old_image_id);
		setChanged(TEXTURE);
		if (mDrawable.notNull())
		{
			gPipeline.markTextured(mDrawable);
		}
	}
	return retval;
}

S32 LLViewerObject::setTENormalMapCore(const U8 te, LLViewerTexture *image)
{
	S32 retval = TEM_CHANGE_TEXTURE;
	const LLUUID& uuid = image ? image->getID() : LLUUID::null;
	if (uuid != getTE(te)->getID() ||
		uuid == LLUUID::null)
	{
		LLTextureEntry* tep = getTE(te);
		LLMaterial* mat = NULL;
		if (tep)
		{
		   mat = tep->getMaterialParams();
		}

		if (mat)
		{
			mat->setNormalID(uuid);
		}
	}
	changeTENormalMap(te,image);	
	return retval;
}

S32 LLViewerObject::setTESpecularMapCore(const U8 te, LLViewerTexture *image)
{
	S32 retval = TEM_CHANGE_TEXTURE;
	const LLUUID& uuid = image ? image->getID() : LLUUID::null;
	if (uuid != getTE(te)->getID() ||
		uuid == LLUUID::null)
	{
		LLTextureEntry* tep = getTE(te);
		LLMaterial* mat = NULL;
		if (tep)
		{
			mat = tep->getMaterialParams();
		}

		if (mat)
		{
			mat->setSpecularID(uuid);
		}		
	}
	changeTESpecularMap(te, image);
	return retval;
}

//virtual
void LLViewerObject::changeTEImage(S32 index, LLViewerTexture* new_image) 
{
	if(index < 0 || index >= getNumTEs())
	{
		return ;
	}
	mTEImages[index] = new_image ;
}

void LLViewerObject::changeTENormalMap(S32 index, LLViewerTexture* new_image)
{
	if(index < 0 || index >= getNumTEs())
	{
		return ;
	}
	mTENormalMaps[index] = new_image ;
	refreshMaterials();
}

void LLViewerObject::changeTESpecularMap(S32 index, LLViewerTexture* new_image)
{
	if(index < 0 || index >= getNumTEs())
	{
		return ;
	}
	mTESpecularMaps[index] = new_image ;
	refreshMaterials();
}

S32 LLViewerObject::setTETexture(const U8 te, const LLUUID& uuid)
{
	// Invalid host == get from the agent's sim
	LLViewerFetchedTexture *image = LLViewerTextureManager::getFetchedTexture(
		uuid, FTT_DEFAULT, TRUE, LLGLTexture::BOOST_NONE, LLViewerTexture::LOD_TEXTURE, 0, 0, LLHost());
		return setTETextureCore(te, image);
}

S32 LLViewerObject::setTENormalMap(const U8 te, const LLUUID& uuid)
{
	LLViewerFetchedTexture *image = (uuid == LLUUID::null) ? NULL : LLViewerTextureManager::getFetchedTexture(
		uuid, FTT_DEFAULT, TRUE, LLGLTexture::BOOST_ALM, LLViewerTexture::LOD_TEXTURE, 0, 0, LLHost());
	return setTENormalMapCore(te, image);
}

S32 LLViewerObject::setTESpecularMap(const U8 te, const LLUUID& uuid)
{
	LLViewerFetchedTexture *image = (uuid == LLUUID::null) ? NULL : LLViewerTextureManager::getFetchedTexture(
		uuid, FTT_DEFAULT, TRUE, LLGLTexture::BOOST_ALM, LLViewerTexture::LOD_TEXTURE, 0, 0, LLHost());
	return setTESpecularMapCore(te, image);
}

S32 LLViewerObject::setTEColor(const U8 te, const LLColor3& color)
{
	return setTEColor(te, LLColor4(color));
}

S32 LLViewerObject::setTEColor(const U8 te, const LLColor4& color)
{
	S32 retval = 0;
	const LLTextureEntry *tep = getTE(te);
	if (!tep)
	{
		LL_WARNS() << "No texture entry for te " << (S32)te << ", object " << mID << LL_ENDL;
	}
	else if (color != tep->getColor())
	{
		retval = LLPrimitive::setTEColor(te, color);
		if (mDrawable.notNull() && retval)
		{
			// These should only happen on updates which are not the initial update.
			dirtyMesh();
		}
	}
	return retval;
}

S32 LLViewerObject::setTEBumpmap(const U8 te, const U8 bump)
{
	S32 retval = 0;
	const LLTextureEntry *tep = getTE(te);
	if (!tep)
	{
		LL_WARNS() << "No texture entry for te " << (S32)te << ", object " << mID << LL_ENDL;
	}
	else if (bump != tep->getBumpmap())
	{
		retval = LLPrimitive::setTEBumpmap(te, bump);
		setChanged(TEXTURE);
		if (mDrawable.notNull() && retval)
		{
			gPipeline.markTextured(mDrawable);
			gPipeline.markRebuild(mDrawable, LLDrawable::REBUILD_GEOMETRY, TRUE);
		}
	}
	return retval;
}

S32 LLViewerObject::setTETexGen(const U8 te, const U8 texgen)
{
	S32 retval = 0;
	const LLTextureEntry *tep = getTE(te);
	if (!tep)
	{
		LL_WARNS() << "No texture entry for te " << (S32)te << ", object " << mID << LL_ENDL;
	}
	else if (texgen != tep->getTexGen())
	{
		retval = LLPrimitive::setTETexGen(te, texgen);
		setChanged(TEXTURE);
	}
	return retval;
}

S32 LLViewerObject::setTEMediaTexGen(const U8 te, const U8 media)
{
	S32 retval = 0;
	const LLTextureEntry *tep = getTE(te);
	if (!tep)
	{
		LL_WARNS() << "No texture entry for te " << (S32)te << ", object " << mID << LL_ENDL;
	}
	else if (media != tep->getMediaTexGen())
	{
		retval = LLPrimitive::setTEMediaTexGen(te, media);
		setChanged(TEXTURE);
	}
	return retval;
}

S32 LLViewerObject::setTEShiny(const U8 te, const U8 shiny)
{
	S32 retval = 0;
	const LLTextureEntry *tep = getTE(te);
	if (!tep)
	{
		LL_WARNS() << "No texture entry for te " << (S32)te << ", object " << mID << LL_ENDL;
	}
	else if (shiny != tep->getShiny())
	{
		retval = LLPrimitive::setTEShiny(te, shiny);
		setChanged(TEXTURE);
	}
	return retval;
}

S32 LLViewerObject::setTEFullbright(const U8 te, const U8 fullbright)
{
	S32 retval = 0;
	const LLTextureEntry *tep = getTE(te);
	if (!tep)
	{
		LL_WARNS() << "No texture entry for te " << (S32)te << ", object " << mID << LL_ENDL;
	}
	else if (fullbright != tep->getFullbright())
	{
		retval = LLPrimitive::setTEFullbright(te, fullbright);
		setChanged(TEXTURE);
		if (mDrawable.notNull() && retval)
		{
			gPipeline.markTextured(mDrawable);
		}
	}
	return retval;
}


S32 LLViewerObject::setTEMediaFlags(const U8 te, const U8 media_flags)
{
	// this might need work for media type
	S32 retval = 0;
	const LLTextureEntry *tep = getTE(te);
	if (!tep)
	{
		LL_WARNS() << "No texture entry for te " << (S32)te << ", object " << mID << LL_ENDL;
	}
	else if (media_flags != tep->getMediaFlags())
	{
		retval = LLPrimitive::setTEMediaFlags(te, media_flags);
		setChanged(TEXTURE);
		if (mDrawable.notNull() && retval)
		{
			gPipeline.markRebuild(mDrawable, LLDrawable::REBUILD_TCOORD, TRUE);
			gPipeline.markTextured(mDrawable);
			// JC - probably only need this if changes texture coords
			//gPipeline.markRebuild(mDrawable);
		}
	}
	return retval;
}

S32 LLViewerObject::setTEGlow(const U8 te, const F32 glow)
{
	S32 retval = 0;
	const LLTextureEntry *tep = getTE(te);
	if (!tep)
	{
		LL_WARNS() << "No texture entry for te " << (S32)te << ", object " << mID << LL_ENDL;
	}
	else if (glow != tep->getGlow())
	{
		retval = LLPrimitive::setTEGlow(te, glow);
		setChanged(TEXTURE);
		if (mDrawable.notNull() && retval)
		{
			gPipeline.markTextured(mDrawable);
		}
	}
	return retval;
}

S32 LLViewerObject::setTEMaterialID(const U8 te, const LLMaterialID& pMaterialID)
{
	S32 retval = 0;
	const LLTextureEntry *tep = getTE(te);
	if (!tep)
	{
		LL_WARNS("Material") << "No texture entry for te " << (S32)te
							 << ", object " << mID
							 << ", material " << pMaterialID
							 << LL_ENDL;
	}
	//else if (pMaterialID != tep->getMaterialID())
	{
		LL_DEBUGS("Material") << "Changing texture entry for te " << (S32)te
							 << ", object " << mID
							 << ", material " << pMaterialID
							 << LL_ENDL;
		retval = LLPrimitive::setTEMaterialID(te, pMaterialID);
		refreshMaterials();
	}
	return retval;
}

S32 LLViewerObject::setTEMaterialParams(const U8 te, const LLMaterialPtr pMaterialParams)
{
	S32 retval = 0;
	const LLTextureEntry *tep = getTE(te);
	if (!tep)
	{
		LL_WARNS() << "No texture entry for te " << (S32)te << ", object " << mID << LL_ENDL;
		return 0;
	}

	retval = LLPrimitive::setTEMaterialParams(te, pMaterialParams);
	LL_DEBUGS("Material") << "Changing material params for te " << (S32)te
							<< ", object " << mID
			               << " (" << retval << ")"
							<< LL_ENDL;
	setTENormalMap(te, (pMaterialParams) ? pMaterialParams->getNormalID() : LLUUID::null);
	setTESpecularMap(te, (pMaterialParams) ? pMaterialParams->getSpecularID() : LLUUID::null);

	refreshMaterials();
	return retval;
}

void LLViewerObject::refreshMaterials()
{
	setChanged(TEXTURE);
	if (mDrawable.notNull())
	{
		gPipeline.markTextured(mDrawable);
	}
}

S32 LLViewerObject::setTEScale(const U8 te, const F32 s, const F32 t)
{
	S32 retval = 0;
	retval = LLPrimitive::setTEScale(te, s, t);
	setChanged(TEXTURE);
	if (mDrawable.notNull() && retval)
	{
		gPipeline.markRebuild(mDrawable, LLDrawable::REBUILD_TCOORD);
	}
	return retval;
}

S32 LLViewerObject::setTEScaleS(const U8 te, const F32 s)
{
	S32 retval = LLPrimitive::setTEScaleS(te, s);
	if (mDrawable.notNull() && retval)
	{
		gPipeline.markRebuild(mDrawable, LLDrawable::REBUILD_TCOORD);
	}

	return retval;
}

S32 LLViewerObject::setTEScaleT(const U8 te, const F32 t)
{
	S32 retval = LLPrimitive::setTEScaleT(te, t);
	if (mDrawable.notNull() && retval)
	{
		gPipeline.markRebuild(mDrawable, LLDrawable::REBUILD_TCOORD);
	}

	return retval;
}

S32 LLViewerObject::setTEOffset(const U8 te, const F32 s, const F32 t)
{
	S32 retval = LLPrimitive::setTEOffset(te, s, t);
	if (mDrawable.notNull() && retval)
	{
		gPipeline.markRebuild(mDrawable, LLDrawable::REBUILD_TCOORD);
	}
	return retval;
}

S32 LLViewerObject::setTEOffsetS(const U8 te, const F32 s)
{
	S32 retval = LLPrimitive::setTEOffsetS(te, s);
	if (mDrawable.notNull() && retval)
	{
		gPipeline.markRebuild(mDrawable, LLDrawable::REBUILD_TCOORD);
	}

	return retval;
}

S32 LLViewerObject::setTEOffsetT(const U8 te, const F32 t)
{
	S32 retval = LLPrimitive::setTEOffsetT(te, t);
	if (mDrawable.notNull() && retval)
	{
		gPipeline.markRebuild(mDrawable, LLDrawable::REBUILD_TCOORD);
	}

	return retval;
}

S32 LLViewerObject::setTERotation(const U8 te, const F32 r)
{
	S32 retval = LLPrimitive::setTERotation(te, r);
	if (mDrawable.notNull() && retval)
	{
		gPipeline.markRebuild(mDrawable, LLDrawable::REBUILD_TCOORD);
	}
	return retval;
}


LLViewerTexture *LLViewerObject::getTEImage(const U8 face) const
{
//	llassert(mTEImages);

	if (face < getNumTEs())
	{
		LLViewerTexture* image = mTEImages[face];
		if (image)
		{
			return image;
		}
		else
		{
			return (LLViewerTexture*)(LLViewerFetchedTexture::sDefaultImagep);
		}
	}

	LL_ERRS() << llformat("Requested Image from invalid face: %d/%d",face,getNumTEs()) << LL_ENDL;

	return NULL;
}


bool LLViewerObject::isImageAlphaBlended(const U8 te) const
{
	LLViewerTexture* image = getTEImage(te);
	LLGLenum format = image ? image->getPrimaryFormat() : GL_RGB;
	switch (format)
	{
		case GL_RGBA:
		case GL_ALPHA:
		{
			return true;
		}
		break;

		case GL_RGB: break;
		default:
		{
			LL_WARNS() << "Unexpected tex format in LLViewerObject::isImageAlphaBlended...returning no alpha." << LL_ENDL;
		}
		break;
	}

	return false;
}

LLViewerTexture *LLViewerObject::getTENormalMap(const U8 face) const
{
	//	llassert(mTEImages);
	
	if (face < getNumTEs())
	{
		LLViewerTexture* image = mTENormalMaps[face];
		if (image)
		{
			return image;
		}
		else
		{
			return (LLViewerTexture*)(LLViewerFetchedTexture::sDefaultImagep);
		}
	}
	
	LL_ERRS() << llformat("Requested Image from invalid face: %d/%d",face,getNumTEs()) << LL_ENDL;
	
	return NULL;
}

LLViewerTexture *LLViewerObject::getTESpecularMap(const U8 face) const
{
	//	llassert(mTEImages);
	
	if (face < getNumTEs())
	{
		LLViewerTexture* image = mTESpecularMaps[face];
		if (image)
		{
			return image;
		}
		else
		{
			return (LLViewerTexture*)(LLViewerFetchedTexture::sDefaultImagep);
		}
	}
	
	LL_ERRS() << llformat("Requested Image from invalid face: %d/%d",face,getNumTEs()) << LL_ENDL;
	
	return NULL;
}

void LLViewerObject::fitFaceTexture(const U8 face)
{
	LL_INFOS() << "fitFaceTexture not implemented" << LL_ENDL;
}


LLBBox LLViewerObject::getBoundingBoxAgent() const
{
	LLVector3 position_agent;
	LLQuaternion rot;
	LLViewerObject* avatar_parent = NULL;
	LLViewerObject* root_edit = (LLViewerObject*)getRootEdit();
	if (root_edit)
	{
		avatar_parent = (LLViewerObject*)root_edit->getParent();
	}
	
	if (avatar_parent && avatar_parent->isAvatar() &&
		root_edit && root_edit->mDrawable.notNull() && root_edit->mDrawable->getXform()->getParent())
	{
		LLXform* parent_xform = root_edit->mDrawable->getXform()->getParent();
		position_agent = (getPositionEdit() * parent_xform->getWorldRotation()) + parent_xform->getWorldPosition();
		rot = getRotationEdit() * parent_xform->getWorldRotation();
	}
	else
	{
		position_agent = getPositionAgent();
		rot = getRotationRegion();
	}
	
	return LLBBox( position_agent, rot, getScale() * -0.5f, getScale() * 0.5f );
}

U32 LLViewerObject::getNumVertices() const
{
	U32 num_vertices = 0;
	if (mDrawable.notNull())
	{
		S32 i, num_faces;
		num_faces = mDrawable->getNumFaces();
		for (i = 0; i < num_faces; i++)
		{
			LLFace * facep = mDrawable->getFace(i);
			if (facep)
			{
				num_vertices += facep->getGeomCount();
			}
		}
	}
	return num_vertices;
}

U32 LLViewerObject::getNumIndices() const
{
	U32 num_indices = 0;
	if (mDrawable.notNull())
	{
		S32 i, num_faces;
		num_faces = mDrawable->getNumFaces();
		for (i = 0; i < num_faces; i++)
		{
			LLFace * facep = mDrawable->getFace(i);
			if (facep)
			{
				num_indices += facep->getIndicesCount();
			}
		}
	}
	return num_indices;
}

// Find the number of instances of this object's inventory that are of the given type
S32 LLViewerObject::countInventoryContents(LLAssetType::EType type)
{
	S32 count = 0;
	if( mInventory )
	{
		LLInventoryObject::object_list_t::const_iterator it = mInventory->begin();
		LLInventoryObject::object_list_t::const_iterator end = mInventory->end();
		for(  ; it != end ; ++it )
		{
			if( (*it)->getType() == type )
			{
				++count;
			}
		}
	}
	return count;
}


void LLViewerObject::setCanSelect(BOOL canSelect)
{
	mbCanSelect = canSelect;
	for (child_list_t::iterator iter = mChildList.begin();
		 iter != mChildList.end(); iter++)
	{
		LLViewerObject* child = *iter;
		child->mbCanSelect = canSelect;
	}
}

void LLViewerObject::setDebugText(const std::string &utf8text)
{
	if (utf8text.empty() && !mText)
	{
		return;
	}

	if (!mText)
	{
	    initHudText();
	}
	mText->setColor(LLColor4::white);
	mText->setString(utf8text);
	mText->setZCompare(FALSE);
	mText->setDoFade(FALSE);
	updateText();
}

void LLViewerObject::initHudText()
{
    mText = (LLHUDText *)LLHUDObject::addHUDObject(LLHUDObject::LL_HUD_TEXT);
    mText->setFont(LLFontGL::getFontSansSerif());
    mText->setVertAlignment(LLHUDText::ALIGN_VERT_TOP);
    mText->setMaxLines(-1);
    mText->setSourceObject(this);
    mText->setOnHUDAttachment(isHUDAttachment());
}

void LLViewerObject::restoreHudText()
{
    if (mHudText.empty())
    {
        if (mText)
        {
            mText->markDead();
            mText = NULL;
        }
    }
    else
    {
        if (!mText)
        {
            initHudText();
        }
        else
        {
            // Restore default values
            mText->setZCompare(TRUE);
            mText->setDoFade(TRUE);
        }
        mText->setColor(mHudTextColor);
        mText->setString(mHudText);
    }
}

void LLViewerObject::setIcon(LLViewerTexture* icon_image)
{
	if (!mIcon)
	{
		mIcon = (LLHUDIcon *)LLHUDObject::addHUDObject(LLHUDObject::LL_HUD_ICON);
		mIcon->setSourceObject(this);
		mIcon->setImage(icon_image);
		// *TODO: make this user configurable
		mIcon->setScale(0.03f);
	}
	else
	{
		mIcon->restartLifeTimer();
	}
}

void LLViewerObject::clearIcon()
{
	if (mIcon)
	{
		mIcon = NULL;
	}
}

LLViewerObject* LLViewerObject::getSubParent() 
{ 
	return (LLViewerObject*) getParent();
}

const LLViewerObject* LLViewerObject::getSubParent() const
{
	return (const LLViewerObject*) getParent();
}

BOOL LLViewerObject::isOnMap()
{
	return mOnMap;
}


void LLViewerObject::updateText()
{
	if (!isDead())
	{
		if (mText.notNull())
		{		
		    LLVOAvatar* avatar = getAvatar();
		    if (avatar)
		    {
		        mText->setHidden(avatar->isInMuteList());
		    }

		    LLVector3 up_offset(0,0,0);
			up_offset.mV[2] = getScale().mV[VZ]*0.6f;
			
			if (mDrawable.notNull())
			{
				mText->setPositionAgent(getRenderPosition() + up_offset);
			}
			else
			{
				mText->setPositionAgent(getPositionAgent() + up_offset);
			}
		}
	}
}

bool LLViewerObject::isOwnerInMuteList(LLUUID id)
{
	LLUUID owner_id = id.isNull() ? mOwnerID : id;
	if (isAvatar() || owner_id.isNull())
	{
		return false;
	}
	bool muted = false;
	F64 now = LLFrameTimer::getTotalSeconds();
	if (now < mCachedMuteListUpdateTime)
	{
		muted = mCachedOwnerInMuteList;
	}
	else
	{
		muted = LLMuteList::getInstance()->isMuted(owner_id);

		const F64 SECONDS_BETWEEN_MUTE_UPDATES = 1;
		mCachedMuteListUpdateTime = now + SECONDS_BETWEEN_MUTE_UPDATES;
		mCachedOwnerInMuteList = muted;
	}
	return muted;
}

LLVOAvatar* LLViewerObject::asAvatar()
{
	return NULL;
}

// If this object is directly or indirectly parented by an avatar,
// return it.  Normally getAvatar() is the correct function to call;
// it will give the avatar used for skinning.  The exception is with
// animated objects that are also attachments; in that case,
// getAvatar() will return the control avatar, used for skinning, and
// getAvatarAncestor will return the avatar to which the object is
// attached.
LLVOAvatar* LLViewerObject::getAvatarAncestor()
{
	LLViewerObject *pobj = (LLViewerObject*) getParent();
	while (pobj)
	{
		LLVOAvatar *av = pobj->asAvatar();
		if (av)
		{
			return av;
		}
		pobj =  (LLViewerObject*) pobj->getParent();
	}
	return NULL;
}

BOOL LLViewerObject::isParticleSource() const
{
	return !mPartSourcep.isNull() && !mPartSourcep->isDead();
}

void LLViewerObject::setParticleSource(const LLPartSysData& particle_parameters, const LLUUID& owner_id)
{
	if (mPartSourcep)
	{
		deleteParticleSource();
	}

	LLPointer<LLViewerPartSourceScript> pss = LLViewerPartSourceScript::createPSS(this, particle_parameters);
	mPartSourcep = pss;
	
	if (mPartSourcep)
	{
		mPartSourcep->setOwnerUUID(owner_id);

		if (mPartSourcep->getImage()->getID() != mPartSourcep->mPartSysData.mPartImageID)
		{
			LLViewerTexture* image;
			if (mPartSourcep->mPartSysData.mPartImageID == LLUUID::null)
			{
				image = LLViewerTextureManager::getFetchedTextureFromFile("pixiesmall.tga");
			}
			else
			{
				image = LLViewerTextureManager::getFetchedTexture(mPartSourcep->mPartSysData.mPartImageID);
			}
			mPartSourcep->setImage(image);
		}
	}
	LLViewerPartSim::getInstance()->addPartSource(pss);
}

void LLViewerObject::unpackParticleSource(const S32 block_num, const LLUUID& owner_id)
{
	if (!mPartSourcep.isNull() && mPartSourcep->isDead())
	{
		mPartSourcep = NULL;
	}
	if (mPartSourcep)
	{
		// If we've got one already, just update the existing source (or remove it)
		if (!LLViewerPartSourceScript::unpackPSS(this, mPartSourcep, block_num))
		{
			mPartSourcep->setDead();
			mPartSourcep = NULL;
		}
	}
	else
	{
		LLPointer<LLViewerPartSourceScript> pss = LLViewerPartSourceScript::unpackPSS(this, NULL, block_num);
		//If the owner is muted, don't create the system
		if(LLMuteList::getInstance()->isMuted(owner_id, LLMute::flagParticles)) return;

		// We need to be able to deal with a particle source that hasn't changed, but still got an update!
		if (pss)
		{
// 			LL_INFOS() << "Making particle system with owner " << owner_id << LL_ENDL;
			pss->setOwnerUUID(owner_id);
			mPartSourcep = pss;
			LLViewerPartSim::getInstance()->addPartSource(pss);
		}
	}
	if (mPartSourcep)
	{
		if (mPartSourcep->getImage()->getID() != mPartSourcep->mPartSysData.mPartImageID)
		{
			LLViewerTexture* image;
			if (mPartSourcep->mPartSysData.mPartImageID == LLUUID::null)
			{
				image = LLViewerTextureManager::getFetchedTextureFromFile("pixiesmall.j2c");
			}
			else
			{
				image = LLViewerTextureManager::getFetchedTexture(mPartSourcep->mPartSysData.mPartImageID);
			}
			mPartSourcep->setImage(image);
		}
	}
}

void LLViewerObject::unpackParticleSource(LLDataPacker &dp, const LLUUID& owner_id, bool legacy)
{
	if (!mPartSourcep.isNull() && mPartSourcep->isDead())
	{
		mPartSourcep = NULL;
	}
	if (mPartSourcep)
	{
		// If we've got one already, just update the existing source (or remove it)
		if (!LLViewerPartSourceScript::unpackPSS(this, mPartSourcep, dp, legacy))
		{
			mPartSourcep->setDead();
			mPartSourcep = NULL;
		}
	}
	else
	{
		LLPointer<LLViewerPartSourceScript> pss = LLViewerPartSourceScript::unpackPSS(this, NULL, dp, legacy);
		//If the owner is muted, don't create the system
		if(LLMuteList::getInstance()->isMuted(owner_id, LLMute::flagParticles)) return;
		// We need to be able to deal with a particle source that hasn't changed, but still got an update!
		if (pss)
		{
// 			LL_INFOS() << "Making particle system with owner " << owner_id << LL_ENDL;
			pss->setOwnerUUID(owner_id);
			mPartSourcep = pss;
			LLViewerPartSim::getInstance()->addPartSource(pss);
		}
	}
	if (mPartSourcep)
	{
		if (mPartSourcep->getImage()->getID() != mPartSourcep->mPartSysData.mPartImageID)
		{
			LLViewerTexture* image;
			if (mPartSourcep->mPartSysData.mPartImageID == LLUUID::null)
			{
				image = LLViewerTextureManager::getFetchedTextureFromFile("pixiesmall.j2c");
			}
			else
			{
				image = LLViewerTextureManager::getFetchedTexture(mPartSourcep->mPartSysData.mPartImageID);
			}
			mPartSourcep->setImage(image);
		}
	}
}

void LLViewerObject::deleteParticleSource()
{
	if (mPartSourcep.notNull())
	{
		mPartSourcep->setDead();
		mPartSourcep = NULL;
	}
}

// virtual
void LLViewerObject::updateDrawable(BOOL force_damped)
{
	if (!isChanged(MOVED))
	{ //most common case, having an empty if case here makes for better branch prediction
	}
	else if (mDrawable.notNull() && 
		!mDrawable->isState(LLDrawable::ON_MOVE_LIST))
	{
		BOOL damped_motion = 
			!isChanged(SHIFTED) &&										// not shifted between regions this frame and...
			(	force_damped ||										// ...forced into damped motion by application logic or...
				(	!isSelected() &&									// ...not selected and...
					(	mDrawable->isRoot() ||								// ... is root or ...
						(getParent() && !((LLViewerObject*)getParent())->isSelected())// ... parent is not selected and ...
					) &&	
					getPCode() == LL_PCODE_VOLUME &&					// ...is a volume object and...
					getVelocity().isExactlyZero() &&					// ...is not moving physically and...
					mDrawable->getGeneration() != -1                    // ...was not created this frame.
				)					
			);
		gPipeline.markMoved(mDrawable, damped_motion);
	}
	clearChanged(SHIFTED);
}

// virtual, overridden by LLVOVolume
F32 LLViewerObject::getVObjRadius() const
{
	return mDrawable.notNull() ? mDrawable->getRadius() : 0.f;
}

void LLViewerObject::setAttachedSound(const LLUUID &audio_uuid, const LLUUID& owner_id, const F32 gain, const U8 flags)
{
	if (!gAudiop)
	{
		return;
	}
	
	if (audio_uuid.isNull())
	{
		if (!mAudioSourcep)
		{
			return;
		}
		if (mAudioSourcep->isLoop() && !mAudioSourcep->hasPendingPreloads())
		{
			// We don't clear the sound if it's a loop, it'll go away on its own.
			// At least, this appears to be how the scripts work.
			// The attached sound ID is set to NULL to avoid it playing back when the
			// object rezzes in on non-looping sounds.
			//LL_INFOS() << "Clearing attached sound " << mAudioSourcep->getCurrentData()->getID() << LL_ENDL;
			gAudiop->cleanupAudioSource(mAudioSourcep);
			mAudioSourcep = NULL;
		}
		else if (flags & LL_SOUND_FLAG_STOP)
        {
			// Just shut off the sound
			mAudioSourcep->play(LLUUID::null);
		}
		return;
	}
	if (flags & LL_SOUND_FLAG_LOOP
		&& mAudioSourcep && mAudioSourcep->isLoop() && mAudioSourcep->getCurrentData()
		&& mAudioSourcep->getCurrentData()->getID() == audio_uuid)
	{
		//LL_INFOS() << "Already playing this sound on a loop, ignoring" << LL_ENDL;
		return;
	}

	// don't clean up before previous sound is done. Solves: SL-33486
	if ( mAudioSourcep && mAudioSourcep->isDone() ) 
	{
		gAudiop->cleanupAudioSource(mAudioSourcep);
		mAudioSourcep = NULL;
	}

	if (mAudioSourcep && mAudioSourcep->isMuted() &&
	    mAudioSourcep->getCurrentData() && mAudioSourcep->getCurrentData()->getID() == audio_uuid)
	{
		//LL_INFOS() << "Already having this sound as muted sound, ignoring" << LL_ENDL;
		return;
	}

	getAudioSource(owner_id);

	if (mAudioSourcep)
	{
		BOOL queue = flags & LL_SOUND_FLAG_QUEUE;
		mAudioGain = gain;
		mAudioSourcep->setGain(gain);
		mAudioSourcep->setLoop(flags & LL_SOUND_FLAG_LOOP);
		mAudioSourcep->setSyncMaster(flags & LL_SOUND_FLAG_SYNC_MASTER);
		mAudioSourcep->setSyncSlave(flags & LL_SOUND_FLAG_SYNC_SLAVE);
		mAudioSourcep->setQueueSounds(queue);
		if(!queue) // stop any current sound first to avoid "farts of doom" (SL-1541) -MG
		{
			mAudioSourcep->play(LLUUID::null);
		}
		
		// Play this sound if region maturity permits
		if( gAgent.canAccessMaturityAtGlobal(this->getPositionGlobal()) )
		{
			//LL_INFOS() << "Playing attached sound " << audio_uuid << LL_ENDL;
			// recheck cutoff radius in case this update was an object-update with new value
			mAudioSourcep->checkCutOffRadius();
			mAudioSourcep->play(audio_uuid);
		}
	}
}

LLAudioSource *LLViewerObject::getAudioSource(const LLUUID& owner_id)
{
	if (!mAudioSourcep)
	{
		// Arbitrary low gain for a sound that's not playing.
		// This is used for sound preloads, for example.
		LLAudioSourceVO *asvop = new LLAudioSourceVO(mID, owner_id, 0.01f, this);

		mAudioSourcep = asvop;
		if(gAudiop)
		{
			gAudiop->addAudioSource(asvop);
		}
	}

	return mAudioSourcep;
}

void LLViewerObject::adjustAudioGain(const F32 gain)
{
	if (mAudioSourcep)
	{
		mAudioGain = gain;
		mAudioSourcep->setGain(mAudioGain);
	}
}

//----------------------------------------------------------------------------

bool LLViewerObject::unpackParameterEntry(U16 param_type, LLDataPacker *dp)
{
	if (LLNetworkData::PARAMS_MESH == param_type)
	{
		param_type = LLNetworkData::PARAMS_SCULPT;
	}
	ExtraParameter* param = getExtraParameterEntryCreate(param_type);
	if (param)
	{
		param->data->unpack(*dp);
		param->in_use = TRUE;
		parameterChanged(param_type, param->data, TRUE, false);
		return true;
	}
	else
	{
		return false;
	}
}

LLViewerObject::ExtraParameter* LLViewerObject::createNewParameterEntry(U16 param_type)
{
	LLNetworkData* new_block = NULL;
	switch (param_type)
	{
	  case LLNetworkData::PARAMS_FLEXIBLE:
	  {
		  new_block = new LLFlexibleObjectData();
		  break;
	  }
	  case LLNetworkData::PARAMS_LIGHT:
	  {
		  new_block = new LLLightParams();
		  break;
	  }
	  case LLNetworkData::PARAMS_SCULPT:
	  {
		  new_block = new LLSculptParams();
		  break;
	  }
	  case LLNetworkData::PARAMS_LIGHT_IMAGE:
	  {
		  new_block = new LLLightImageParams();
		  break;
	  }
      case LLNetworkData::PARAMS_EXTENDED_MESH:
      {
		  new_block = new LLExtendedMeshParams();
		  break;
      }
	  default:
	  {
		  LL_INFOS() << "Unknown param type." << LL_ENDL;
		  break;
	  }
	};

	if (new_block)
	{
		ExtraParameter* new_entry = new ExtraParameter;
		new_entry->data = new_block;
		new_entry->in_use = false; // not in use yet
		mExtraParameterList[param_type] = new_entry;
		return new_entry;
	}
	return NULL;
}

LLViewerObject::ExtraParameter* LLViewerObject::getExtraParameterEntry(U16 param_type) const
{
	std::map<U16, ExtraParameter*>::const_iterator itor = mExtraParameterList.find(param_type);
	if (itor != mExtraParameterList.end())
	{
		return itor->second;
	}
	return NULL;
}

LLViewerObject::ExtraParameter* LLViewerObject::getExtraParameterEntryCreate(U16 param_type)
{
	ExtraParameter* param = getExtraParameterEntry(param_type);
	if (!param)
	{
		param = createNewParameterEntry(param_type);
	}
	return param;
}

LLNetworkData* LLViewerObject::getParameterEntry(U16 param_type) const
{
	ExtraParameter* param = getExtraParameterEntry(param_type);
	if (param)
	{
		return param->data;
	}
	else
	{
		return NULL;
	}
}

BOOL LLViewerObject::getParameterEntryInUse(U16 param_type) const
{
	ExtraParameter* param = getExtraParameterEntry(param_type);
	if (param)
	{
		return param->in_use;
	}
	else
	{
		return FALSE;
	}
}

bool LLViewerObject::setParameterEntry(U16 param_type, const LLNetworkData& new_value, bool local_origin)
{
	ExtraParameter* param = getExtraParameterEntryCreate(param_type);
	if (param)
	{
		if (param->in_use && new_value == *(param->data))
		{
			return false;
		}
		param->in_use = true;
		param->data->copy(new_value);
		parameterChanged(param_type, param->data, TRUE, local_origin);
		return true;
	}
	else
	{
		return false;
	}
}

// Assumed to be called locally
// If in_use is TRUE, will crate a new extra parameter if none exists.
// Should always return true.
bool LLViewerObject::setParameterEntryInUse(U16 param_type, BOOL in_use, bool local_origin)
{
	ExtraParameter* param = getExtraParameterEntryCreate(param_type);
	if (param && param->in_use != in_use)
	{
		param->in_use = in_use;
		parameterChanged(param_type, param->data, in_use, local_origin);
		return true;
	}
	return false;
}

void LLViewerObject::parameterChanged(U16 param_type, bool local_origin)
{
	ExtraParameter* param = getExtraParameterEntry(param_type);
	if (param)
	{
		parameterChanged(param_type, param->data, param->in_use, local_origin);
	}
}

void LLViewerObject::parameterChanged(U16 param_type, LLNetworkData* data, BOOL in_use, bool local_origin)
{
	if (local_origin)
	{
		LLViewerRegion* regionp = getRegion();
		if(!regionp) return;

		// Change happened on the viewer. Send the change up
		U8 tmp[MAX_OBJECT_PARAMS_SIZE];
		LLDataPackerBinaryBuffer dpb(tmp, MAX_OBJECT_PARAMS_SIZE);
		if (data->pack(dpb))
		{
			U32 datasize = (U32)dpb.getCurrentSize();

			LLMessageSystem* msg = gMessageSystem;
			msg->newMessageFast(_PREHASH_ObjectExtraParams);
			msg->nextBlockFast(_PREHASH_AgentData);
			msg->addUUIDFast(_PREHASH_AgentID, gAgent.getID() );
			msg->addUUIDFast(_PREHASH_SessionID, gAgent.getSessionID());
			msg->nextBlockFast(_PREHASH_ObjectData);
			msg->addU32Fast(_PREHASH_ObjectLocalID, mLocalID );

			msg->addU16Fast(_PREHASH_ParamType, param_type);
			msg->addBOOLFast(_PREHASH_ParamInUse, in_use);

			msg->addU32Fast(_PREHASH_ParamSize, datasize);
			msg->addBinaryDataFast(_PREHASH_ParamData, tmp, datasize);

			msg->sendReliable( regionp->getHost() );
		}
		else
		{
			LL_WARNS() << "Failed to send object extra parameters: " << param_type << LL_ENDL;
		}
	}
}

void LLViewerObject::setDrawableState(U32 state, BOOL recursive)
{
	if (mDrawable)
	{
		mDrawable->setState(state);
	}
	if (recursive)
	{
		for (child_list_t::iterator iter = mChildList.begin();
			 iter != mChildList.end(); iter++)
		{
			LLViewerObject* child = *iter;
			child->setDrawableState(state, recursive);
		}
	}
}

void LLViewerObject::clearDrawableState(U32 state, BOOL recursive)
{
	if (mDrawable)
	{
		mDrawable->clearState(state);
	}
	if (recursive)
	{
		for (child_list_t::iterator iter = mChildList.begin();
			 iter != mChildList.end(); iter++)
		{
			LLViewerObject* child = *iter;
			child->clearDrawableState(state, recursive);
		}
	}
}

BOOL LLViewerObject::isDrawableState(U32 state, BOOL recursive) const
{
	BOOL matches = FALSE;
	if (mDrawable)
	{
		matches = mDrawable->isState(state);
	}
	if (recursive)
	{
		for (child_list_t::const_iterator iter = mChildList.begin();
			 (iter != mChildList.end()) && matches; iter++)
		{
			LLViewerObject* child = *iter;
			matches &= child->isDrawableState(state, recursive);
		}
	}

	return matches;
}



//!!!!!!!!!!!!!!!!!!!!!!!!!!!!!!!!!!!!!!!!!!!!!!!!!!
// RN: these functions assume a 2-level hierarchy 
//!!!!!!!!!!!!!!!!!!!!!!!!!!!!!!!!!!!!!!!!!!!!!!!!!!

// Owned by anyone?
BOOL LLViewerObject::permAnyOwner() const
{ 
	if (isRootEdit())
	{
		return flagObjectAnyOwner(); 
	}
	else
	{
		return ((LLViewerObject*)getParent())->permAnyOwner();
	}
}	
// Owned by this viewer?
BOOL LLViewerObject::permYouOwner() const
{ 
	if (isRootEdit())
	{
#ifdef HACKED_GODLIKE_VIEWER
		return TRUE;
#else
# ifdef TOGGLE_HACKED_GODLIKE_VIEWER
		if (!LLGridManager::getInstance()->isInProductionGrid()
            && (gAgent.getGodLevel() >= GOD_MAINTENANCE))
		{
			return TRUE;
		}
# endif
		return flagObjectYouOwner(); 
#endif
	}
	else
	{
		return ((LLViewerObject*)getParent())->permYouOwner();
	}
}

// Owned by a group?
BOOL LLViewerObject::permGroupOwner() const		
{ 
	if (isRootEdit())
	{
		return flagObjectGroupOwned(); 
	}
	else
	{
		return ((LLViewerObject*)getParent())->permGroupOwner();
	}
}

// Can the owner edit
BOOL LLViewerObject::permOwnerModify() const
{ 
	if (isRootEdit())
	{
#ifdef HACKED_GODLIKE_VIEWER
		return TRUE;
#else
# ifdef TOGGLE_HACKED_GODLIKE_VIEWER
		if (!LLGridManager::getInstance()->isInProductionGrid()
            && (gAgent.getGodLevel() >= GOD_MAINTENANCE))
	{
			return TRUE;
	}
# endif
		return flagObjectOwnerModify(); 
#endif
	}
	else
	{
		return ((LLViewerObject*)getParent())->permOwnerModify();
	}
}

// Can edit
BOOL LLViewerObject::permModify() const
{ 
	if (isRootEdit())
	{
#ifdef HACKED_GODLIKE_VIEWER
		return TRUE;
#else
# ifdef TOGGLE_HACKED_GODLIKE_VIEWER
		if (!LLGridManager::getInstance()->isInProductionGrid()
            && (gAgent.getGodLevel() >= GOD_MAINTENANCE))
	{
			return TRUE;
	}
# endif
		return flagObjectModify(); 
#endif
	}
	else
	{
		return ((LLViewerObject*)getParent())->permModify();
	}
}

// Can copy
BOOL LLViewerObject::permCopy() const
{ 
	if (isRootEdit())
	{
#ifdef HACKED_GODLIKE_VIEWER
		return TRUE;
#else
# ifdef TOGGLE_HACKED_GODLIKE_VIEWER
		if (!LLGridManager::getInstance()->isInProductionGrid()
            && (gAgent.getGodLevel() >= GOD_MAINTENANCE))
		{
			return TRUE;
		}
# endif
		return flagObjectCopy();
#endif
	}
	else
	{
		return ((LLViewerObject*)getParent())->permCopy();
	}
}

// Can move
BOOL LLViewerObject::permMove() const
{
	if (isRootEdit())
	{
#ifdef HACKED_GODLIKE_VIEWER
		return TRUE;
#else
# ifdef TOGGLE_HACKED_GODLIKE_VIEWER
		if (!LLGridManager::getInstance()->isInProductionGrid()
            && (gAgent.getGodLevel() >= GOD_MAINTENANCE))
		{
			return TRUE;
		}
# endif
		return flagObjectMove(); 
#endif
	}
	else
	{
		return ((LLViewerObject*)getParent())->permMove();
	}
}

// Can be transferred
BOOL LLViewerObject::permTransfer() const
{ 
	if (isRootEdit())
	{
#ifdef HACKED_GODLIKE_VIEWER
		return TRUE;
#else
# ifdef TOGGLE_HACKED_GODLIKE_VIEWER
		if (!LLGridManager::getInstance()->isInProductionGrid()
            && (gAgent.getGodLevel() >= GOD_MAINTENANCE))
		{
			return TRUE;
		}
# endif
		return flagObjectTransfer(); 
#endif
	}
	else
	{
		return ((LLViewerObject*)getParent())->permTransfer();
	}
}

// Can only open objects that you own, or that someone has
// given you modify rights to.  JC
BOOL LLViewerObject::allowOpen() const
{
	return !flagInventoryEmpty() && (permYouOwner() || permModify());
}

LLViewerObject::LLInventoryCallbackInfo::~LLInventoryCallbackInfo()
{
	if (mListener)
	{
		mListener->clearVOInventoryListener();
	}
}

void LLViewerObject::updateVolume(const LLVolumeParams& volume_params)
{
	if (setVolume(volume_params, 1)) // *FIX: magic number, ack!
	{
		// Transmit the update to the simulator
		sendShapeUpdate();
		markForUpdate(TRUE);
	}
}

void LLViewerObject::recursiveMarkForUpdate(BOOL priority)
{
    for (LLViewerObject::child_list_t::iterator iter = mChildList.begin();
         iter != mChildList.end(); iter++)
    {
        LLViewerObject* child = *iter;
        child->markForUpdate(priority);
    }
    markForUpdate(priority);
}

void LLViewerObject::markForUpdate(BOOL priority)
{
	if (mDrawable.notNull())
	{
		gPipeline.markTextured(mDrawable);
		gPipeline.markRebuild(mDrawable, LLDrawable::REBUILD_GEOMETRY, priority);
	}
}

void LLViewerObject::markForUnload(BOOL priority)
{
	if (mDrawable.notNull())
	{
		gPipeline.markRebuild(mDrawable, LLDrawable::FOR_UNLOAD, priority);
	}
}

bool LLViewerObject::isPermanentEnforced() const
{
	return flagObjectPermanent() && (mRegionp != gAgent.getRegion()) && !gAgent.isGodlike();
}

bool LLViewerObject::getIncludeInSearch() const
{
	return flagIncludeInSearch();
}

void LLViewerObject::setIncludeInSearch(bool include_in_search)
{
	setFlags(FLAGS_INCLUDE_IN_SEARCH, include_in_search);
}

void LLViewerObject::setRegion(LLViewerRegion *regionp)
{
	if (!regionp)
	{
		LL_WARNS() << "viewer object set region to NULL" << LL_ENDL;
	}
	if(regionp != mRegionp)
	{
		if(mRegionp)
		{
			mRegionp->removeFromCreatedList(getLocalID()); 
		}
		if(regionp)
		{
			regionp->addToCreatedList(getLocalID()); 
		}
	}
	
	mLatestRecvPacketID = 0;
	mRegionp = regionp;

	for (child_list_t::iterator i = mChildList.begin(); i != mChildList.end(); ++i)
	{
		LLViewerObject* child = *i;
		child->setRegion(regionp);
	}

    if (mControlAvatar)
    {
        mControlAvatar->setRegion(regionp);
    }

	setChanged(MOVED | SILHOUETTE);
	updateDrawable(FALSE);
}

// virtual
void	LLViewerObject::updateRegion(LLViewerRegion *regionp)
{
//	if (regionp)
//	{
//		F64 now = LLFrameTimer::getElapsedSeconds();
//		LL_INFOS() << "Updating to region " << regionp->getName()
//			<< ", ms since last update message: " << (F32)((now - mLastMessageUpdateSecs) * 1000.0)
//			<< ", ms since last interpolation: " << (F32)((now - mLastInterpUpdateSecs) * 1000.0) 
//			<< LL_ENDL;
//	}
}


bool LLViewerObject::specialHoverCursor() const
{
	return flagUsePhysics()
			|| flagHandleTouch()
			|| (mClickAction != 0);
}

void LLViewerObject::updateFlags(BOOL physics_changed)
{
	LLViewerRegion* regionp = getRegion();
	if(!regionp) return;
	gMessageSystem->newMessage("ObjectFlagUpdate");
	gMessageSystem->nextBlockFast(_PREHASH_AgentData);
	gMessageSystem->addUUIDFast(_PREHASH_AgentID, gAgent.getID() );
	gMessageSystem->addUUIDFast(_PREHASH_SessionID, gAgent.getSessionID());
	gMessageSystem->addU32Fast(_PREHASH_ObjectLocalID, getLocalID() );
	gMessageSystem->addBOOLFast(_PREHASH_UsePhysics, flagUsePhysics() );
	gMessageSystem->addBOOL("IsTemporary", flagTemporaryOnRez() );
	gMessageSystem->addBOOL("IsPhantom", flagPhantom() );

	// stinson 02/28/2012 : This CastsShadows BOOL is no longer used in either the viewer or the simulator
	// The simulator code does not even unpack this value when the message is received.
	// This could be potentially hijacked in the future for another use should the urgent need arise.
	gMessageSystem->addBOOL("CastsShadows", FALSE );

	if (physics_changed)
	{
		gMessageSystem->nextBlock("ExtraPhysics");
		gMessageSystem->addU8("PhysicsShapeType", getPhysicsShapeType() );
		gMessageSystem->addF32("Density", getPhysicsDensity() );
		gMessageSystem->addF32("Friction", getPhysicsFriction() );
		gMessageSystem->addF32("Restitution", getPhysicsRestitution() );
		gMessageSystem->addF32("GravityMultiplier", getPhysicsGravity() );
	}
	gMessageSystem->sendReliable( regionp->getHost() );
}

BOOL LLViewerObject::setFlags(U32 flags, BOOL state)
{
	BOOL setit = setFlagsWithoutUpdate(flags, state);

	// BUG: Sometimes viewer physics and simulator physics get
	// out of sync.  To fix this, always send update to simulator.
// 	if (setit)
	{
		updateFlags();
	}
	return setit;
}

BOOL LLViewerObject::setFlagsWithoutUpdate(U32 flags, BOOL state)
{
	BOOL setit = FALSE;
	if (state)
	{
		if ((mFlags & flags) != flags)
		{
			mFlags |= flags;
			setit = TRUE;
		}
	}
	else
	{
		if ((mFlags & flags) != 0)
		{
			mFlags &= ~flags;
			setit = TRUE;
		}
	}
	return setit;
}

void LLViewerObject::setPhysicsShapeType(U8 type)
{
	mPhysicsShapeUnknown = false;
	if (type != mPhysicsShapeType)
	{
	mPhysicsShapeType = type;
	mCostStale = true;
}
}

void LLViewerObject::setPhysicsGravity(F32 gravity)
{
	mPhysicsGravity = gravity;
}

void LLViewerObject::setPhysicsFriction(F32 friction)
{
	mPhysicsFriction = friction;
}

void LLViewerObject::setPhysicsDensity(F32 density)
{
	mPhysicsDensity = density;
}

void LLViewerObject::setPhysicsRestitution(F32 restitution)
{
	mPhysicsRestitution = restitution;
}

U8 LLViewerObject::getPhysicsShapeType() const
{ 
	if (mPhysicsShapeUnknown)
	{
		gObjectList.updatePhysicsFlags(this);
	}

	return mPhysicsShapeType; 
}

void LLViewerObject::applyAngularVelocity(F32 dt)
{
	//do target omega here
	mRotTime += dt;
	LLVector3 ang_vel = getAngularVelocity();
	F32 omega = ang_vel.magVecSquared();
	F32 angle = 0.0f;
	LLQuaternion dQ;
	if (omega > 0.00001f)
	{
		omega = sqrt(omega);
		angle = omega * dt;

		ang_vel *= 1.f/omega;
		
		// calculate the delta increment based on the object's angular velocity
		dQ.setQuat(angle, ang_vel);

		// accumulate the angular velocity rotations to re-apply in the case of an object update
		mAngularVelocityRot *= dQ;
		
		// Just apply the delta increment to the current rotation
		setRotation(getRotation()*dQ);
		setChanged(MOVED | SILHOUETTE);
	}
}

void LLViewerObject::resetRotTime()
{
	mRotTime = 0.0f;
}

void LLViewerObject::resetRot()
{
	resetRotTime();

	// Reset the accumulated angular velocity rotation
	mAngularVelocityRot.loadIdentity(); 
}

U32 LLViewerObject::getPartitionType() const
{ 
	return LLViewerRegion::PARTITION_NONE; 
}

void LLViewerObject::dirtySpatialGroup(BOOL priority) const
{
	if (mDrawable)
	{
		LLSpatialGroup* group = mDrawable->getSpatialGroup();
		if (group)
		{
			group->dirtyGeom();
			gPipeline.markRebuild(group, priority);
		}
	}
}

void LLViewerObject::dirtyMesh()
{
	if (mDrawable)
	{
		gPipeline.markRebuild(mDrawable, LLDrawable::REBUILD_ALL);
		/*LLSpatialGroup* group = mDrawable->getSpatialGroup();
		if (group)
		{
			group->dirtyMesh();
		}*/
	}
}

F32 LLAlphaObject::getPartSize(S32 idx)
{
	return 0.f;
}

void LLAlphaObject::getBlendFunc(S32 face, U32& src, U32& dst)
{

}

// virtual
void LLStaticViewerObject::updateDrawable(BOOL force_damped)
{
	// Force an immediate rebuild on any update
	if (mDrawable.notNull())
	{
		mDrawable->updateXform(TRUE);
		gPipeline.markRebuild(mDrawable, LLDrawable::REBUILD_ALL, TRUE);
	}
	clearChanged(SHIFTED);
}

void LLViewerObject::saveUnselectedChildrenPosition(std::vector<LLVector3>& positions)
{
	if(mChildList.empty() || !positions.empty())
	{
		return ;
	}

	for (LLViewerObject::child_list_t::const_iterator iter = mChildList.begin();
			iter != mChildList.end(); iter++)
	{
		LLViewerObject* childp = *iter;
		if (!childp->isSelected() && childp->mDrawable.notNull())
		{
			positions.push_back(childp->getPositionEdit());		
		}
	}

	return ;
}

void LLViewerObject::saveUnselectedChildrenRotation(std::vector<LLQuaternion>& rotations)
{
	if(mChildList.empty())
	{
		return ;
	}

	for (LLViewerObject::child_list_t::const_iterator iter = mChildList.begin();
			iter != mChildList.end(); iter++)
	{
		LLViewerObject* childp = *iter;
		if (!childp->isSelected() && childp->mDrawable.notNull())
		{
			rotations.push_back(childp->getRotationEdit());				
		}		
	}

	return ;
}

//counter-rotation
void LLViewerObject::resetChildrenRotationAndPosition(const std::vector<LLQuaternion>& rotations, 
											const std::vector<LLVector3>& positions)
{
	if(mChildList.empty())
	{
		return ;
	}

	S32 index = 0 ;
	LLQuaternion inv_rotation = ~getRotationEdit() ;
	LLVector3 offset = getPositionEdit() ;
	for (LLViewerObject::child_list_t::const_iterator iter = mChildList.begin();
			iter != mChildList.end(); iter++)
	{
		LLViewerObject* childp = *iter;
		if (!childp->isSelected() && childp->mDrawable.notNull())
		{
			if (childp->getPCode() != LL_PCODE_LEGACY_AVATAR)
			{
				childp->setRotation(rotations[index] * inv_rotation);
				childp->setPosition((positions[index] - offset) * inv_rotation);
				LLManip::rebuild(childp);					
			}
			else //avatar
			{
				LLVector3 reset_pos = (positions[index] - offset) * inv_rotation ;
				LLQuaternion reset_rot = rotations[index] * inv_rotation ;

				((LLVOAvatar*)childp)->mDrawable->mXform.setPosition(reset_pos);				
				((LLVOAvatar*)childp)->mDrawable->mXform.setRotation(reset_rot) ;
				
				((LLVOAvatar*)childp)->mDrawable->getVObj()->setPosition(reset_pos, TRUE);				
				((LLVOAvatar*)childp)->mDrawable->getVObj()->setRotation(reset_rot, TRUE) ;

				LLManip::rebuild(childp);				
			}	
			index++;
		}				
	}

	return ;
}

//counter-translation
void LLViewerObject::resetChildrenPosition(const LLVector3& offset, BOOL simplified, BOOL skip_avatar_child)
{
	if(mChildList.empty())
	{
		return ;
	}

	LLVector3 child_offset;
	if(simplified) //translation only, rotation matrix does not change
	{
		child_offset = offset * ~getRotation();
	}
	else //rotation matrix might change too.
	{
		if (isAttachment() && mDrawable.notNull())
		{
			LLXform* attachment_point_xform = mDrawable->getXform()->getParent();
			LLQuaternion parent_rotation = getRotation() * attachment_point_xform->getWorldRotation();
			child_offset = offset * ~parent_rotation;
		}
		else
		{
			child_offset = offset * ~getRenderRotation();
		}
	}

	for (LLViewerObject::child_list_t::const_iterator iter = mChildList.begin();
			iter != mChildList.end(); iter++)
	{
		LLViewerObject* childp = *iter;

		if (!childp->isSelected() && childp->mDrawable.notNull())
		{
			if (childp->getPCode() != LL_PCODE_LEGACY_AVATAR)
			{
				childp->setPosition(childp->getPosition() + child_offset);
				LLManip::rebuild(childp);
			}
			else //avatar
			{
				if(!skip_avatar_child)
				{
					LLVector3 reset_pos = ((LLVOAvatar*)childp)->mDrawable->mXform.getPosition() + child_offset ;

					((LLVOAvatar*)childp)->mDrawable->mXform.setPosition(reset_pos);
					((LLVOAvatar*)childp)->mDrawable->getVObj()->setPosition(reset_pos);
					LLManip::rebuild(childp);
				}
			}
		}
	}

	return ;
}

// virtual 
BOOL	LLViewerObject::isTempAttachment() const
{
	return (mID.notNull() && (mID == mAttachmentItemID));
}

BOOL LLViewerObject::isHiglightedOrBeacon() const
{
	if (LLFloaterReg::instanceVisible("beacons") && (gPipeline.getRenderBeacons() || gPipeline.getRenderHighlights()))
	{
		BOOL has_media = (getMediaType() == LLViewerObject::MEDIA_SET);
		BOOL is_scripted = !isAvatar() && !getParent() && flagScripted();
		BOOL is_physical = !isAvatar() && flagUsePhysics();

		return (isParticleSource() && gPipeline.getRenderParticleBeacons())
				|| (isAudioSource() && gPipeline.getRenderSoundBeacons())
				|| (has_media && gPipeline.getRenderMOAPBeacons())
				|| (is_scripted && gPipeline.getRenderScriptedBeacons())
				|| (is_scripted && flagHandleTouch() && gPipeline.getRenderScriptedTouchBeacons())
				|| (is_physical && gPipeline.getRenderPhysicalBeacons());
	}
	return FALSE;
}


const LLUUID &LLViewerObject::getAttachmentItemID() const
{
	return mAttachmentItemID;
}

void LLViewerObject::setAttachmentItemID(const LLUUID &id)
{
	mAttachmentItemID = id;
}

EObjectUpdateType LLViewerObject::getLastUpdateType() const
{
	return mLastUpdateType;
}

void LLViewerObject::setLastUpdateType(EObjectUpdateType last_update_type)
{
	mLastUpdateType = last_update_type;
}

BOOL LLViewerObject::getLastUpdateCached() const
{
	return mLastUpdateCached;
}

void LLViewerObject::setLastUpdateCached(BOOL last_update_cached)
{
	mLastUpdateCached = last_update_cached;
}

const LLUUID &LLViewerObject::extractAttachmentItemID()
{
	LLUUID item_id = LLUUID::null;
	LLNameValue* item_id_nv = getNVPair("AttachItemID");
	if( item_id_nv )
	{
		const char* s = item_id_nv->getString();
		if( s )
		{
			item_id.set(s);
		}
	}
	setAttachmentItemID(item_id);
	return getAttachmentItemID();
}

const std::string& LLViewerObject::getAttachmentItemName() const
{
	static std::string empty;
	LLInventoryItem *item = gInventory.getItem(getAttachmentItemID());
	if (isAttachment() && item)
	{
		return item->getName();
	}
	return empty;
}

//virtual
LLVOAvatar* LLViewerObject::getAvatar() const
{
    if (getControlAvatar())
    {
        return getControlAvatar();
    }
	if (isAttachment())
	{
		LLViewerObject* vobj = (LLViewerObject*) getParent();

		while (vobj && !vobj->asAvatar())
		{
			vobj = (LLViewerObject*) vobj->getParent();
		}

		return (LLVOAvatar*) vobj;
	}

	return NULL;
}


class ObjectPhysicsProperties : public LLHTTPNode
{
public:
	virtual void post(
		ResponsePtr responder,
		const LLSD& context,
		const LLSD& input) const
	{
		LLSD object_data = input["body"]["ObjectData"];
		S32 num_entries = object_data.size();
		
		for ( S32 i = 0; i < num_entries; i++ )
		{
			LLSD& curr_object_data = object_data[i];
			U32 local_id = curr_object_data["LocalID"].asInteger();

			// Iterate through nodes at end, since it can be on both the regular AND hover list
			struct f : public LLSelectedNodeFunctor
			{
				U32 mID;
				f(const U32& id) : mID(id) {}
				virtual bool apply(LLSelectNode* node)
				{
					return (node->getObject() && node->getObject()->mLocalID == mID );
				}
			} func(local_id);

			LLSelectNode* node = LLSelectMgr::getInstance()->getSelection()->getFirstNode(&func);

			if (node)
			{
				// The LLSD message builder doesn't know how to handle U8, so we need to send as S8 and cast
				U8 type = (U8)curr_object_data["PhysicsShapeType"].asInteger();
				F32 density = (F32)curr_object_data["Density"].asReal();
				F32 friction = (F32)curr_object_data["Friction"].asReal();
				F32 restitution = (F32)curr_object_data["Restitution"].asReal();
				F32 gravity = (F32)curr_object_data["GravityMultiplier"].asReal();

				node->getObject()->setPhysicsShapeType(type);
				node->getObject()->setPhysicsGravity(gravity);
				node->getObject()->setPhysicsFriction(friction);
				node->getObject()->setPhysicsDensity(density);
				node->getObject()->setPhysicsRestitution(restitution);
			}	
		}
		
		dialog_refresh_all();
	};
};

LLHTTPRegistration<ObjectPhysicsProperties>
	gHTTPRegistrationObjectPhysicsProperties("/message/ObjectPhysicsProperties");
<|MERGE_RESOLUTION|>--- conflicted
+++ resolved
@@ -2987,10 +2987,7 @@
 	if (!isInventoryPending())
 	{
 		delete mInventory;
-<<<<<<< HEAD
-=======
 		mInventory = NULL;
->>>>>>> a52ef7ad
 
 		// Results in processTaskInv
 		LLMessageSystem* msg = gMessageSystem;
