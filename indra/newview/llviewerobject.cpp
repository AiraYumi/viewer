--- conflicted
+++ resolved
@@ -2851,11 +2851,6 @@
 	U8 key,
 	bool is_new)
 {
-<<<<<<< HEAD
-=======
-	LLMemType mt(LLMemType::MTYPE_OBJECT);
-
->>>>>>> f5a47417
 	// This slices the object into what we're concerned about on the
 	// viewer. The simulator will take the permissions and transfer
 	// ownership.
