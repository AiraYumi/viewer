--- conflicted
+++ resolved
@@ -785,7 +785,7 @@
 	}
 	LLDrawable* old_parent = mDrawable->mParent;
 	mDrawable->mParent = parentp; 
-		
+	
 	if (parentp && mDrawable->isActive())
 	{
 		parentp->makeActive();
@@ -2045,18 +2045,13 @@
 		|| (new_angv != old_angv))
 	{
 		if (new_rot != mPreviousRotation)
-	{
+		{
 			resetRot();
 		}
 		else if (new_angv != old_angv)
 		{
-<<<<<<< HEAD
 			if (flagUsePhysics() || new_angv.isExactlyZero())
 			{
-=======
-			if (flagUsePhysics())
-		{
->>>>>>> 6db6cb39
 				resetRot();
 			}
 			else
@@ -2064,14 +2059,10 @@
 				resetRotTime();
 			}
 		}
-<<<<<<< HEAD
 
 		// Remember the last rotation value
 		mPreviousRotation = new_rot;
 
-=======
-		
->>>>>>> 6db6cb39
 		// Set the rotation of the object followed by adjusting for the accumulated angular velocity (llSetTargetOmega)
 		setRotation(new_rot * mAngularVelocityRot);
 		setChanged(ROTATED | SILHOUETTE);
@@ -2178,28 +2169,28 @@
 
 	if (!mDead)
 	{
-	// CRO - don't velocity interp linked objects!
-	// Leviathan - but DO velocity interp joints
-	if (!mStatic && sVelocityInterpolate && !isSelected())
-	{
-		// calculate dt from last update
-		F32 dt_raw = (F32)(time - mLastInterpUpdateSecs);
-		F32 dt = mTimeDilation * dt_raw;
+		// CRO - don't velocity interp linked objects!
+		// Leviathan - but DO velocity interp joints
+		if (!mStatic && sVelocityInterpolate && !isSelected())
+		{
+			// calculate dt from last update
+			F32 dt_raw = (F32)(time - mLastInterpUpdateSecs);
+			F32 dt = mTimeDilation * dt_raw;
 
 			applyAngularVelocity(dt);
-
+			
 			if (isAttachment())
-				{
-					mLastInterpUpdateSecs = time;
+			{
+				mLastInterpUpdateSecs = time;
 				return;
-		}
-		else
-		{	// Move object based on it's velocity and rotation
-			interpolateLinearMotion(time, dt);
-		}
-	}
-
-	updateDrawable(FALSE);
+			}
+			else
+			{	// Move object based on it's velocity and rotation
+				interpolateLinearMotion(time, dt);
+			}
+		}
+
+		updateDrawable(FALSE);
 	}
 }
 
@@ -2865,25 +2856,6 @@
 	U8 key,
 	bool is_new)
 {
-<<<<<<< HEAD
-	LLMemType mt(LLMemType::MTYPE_OBJECT);
-=======
-	std::list<LLUUID>::iterator begin = mPendingInventoryItemsIDs.begin();
-	std::list<LLUUID>::iterator end = mPendingInventoryItemsIDs.end();
-
-	bool is_fetching = std::find(begin, end, item->getAssetUUID()) != end;
-	bool is_fetched = getInventoryItemByAsset(item->getAssetUUID()) != NULL;
-
-	if (is_fetched || is_fetching)
-	{
-		return;
-	}
-	else
-	{
-		mPendingInventoryItemsIDs.push_back(item->getAssetUUID());
-	}
->>>>>>> 6db6cb39
-
 	// This slices the object into what we're concerned about on the
 	// viewer. The simulator will take the permissions and transfer
 	// ownership.
@@ -5389,9 +5361,9 @@
 	mPhysicsShapeUnknown = false;
 	if (type != mPhysicsShapeType)
 	{
-	mPhysicsShapeType = type;
-	mCostStale = true;
-}
+		mPhysicsShapeType = type;
+		mCostStale = true;
+	}
 }
 
 void LLViewerObject::setPhysicsGravity(F32 gravity)
@@ -5441,7 +5413,7 @@
 		
 		// calculate the delta increment based on the object's angular velocity
 		dQ.setQuat(angle, ang_vel);
-		
+
 		// accumulate the angular velocity rotations to re-apply in the case of an object update
 		mAngularVelocityRot *= dQ;
 		
