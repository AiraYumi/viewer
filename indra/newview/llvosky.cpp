--- conflicted
+++ resolved
@@ -652,11 +652,7 @@
         mForceUpdate = mForceUpdate || color_changed;
         mForceUpdate = mForceUpdate || !mInitialized;
 
-<<<<<<< HEAD
-        if ((mForceUpdate) && forceupdThrottle.hasExpired() && !LLPipeline::RenderDeferred)
-=======
-		if (mForceUpdate && !gPipeline.canUseWindLightShaders())
->>>>>>> 0ff65651
+        if ((mForceUpdate) && (forceupdThrottle.hasExpired()) && (!gPipeline.canUseWindLightShaders()))
 		{
             LL_RECORD_BLOCK_TIME(FTM_VOSKY_UPDATEFORCED);
 
