/** 
 * @file llconversationview.cpp
 * @brief Implementation of conversations list widgets and views
 *
 * $LicenseInfo:firstyear=2009&license=viewerlgpl$
 * Second Life Viewer Source Code
 * Copyright (C) 2010, Linden Research, Inc.
 * 
 * This library is free software; you can redistribute it and/or
 * modify it under the terms of the GNU Lesser General Public
 * License as published by the Free Software Foundation;
 * version 2.1 of the License only.
 * 
 * This library is distributed in the hope that it will be useful,
 * but WITHOUT ANY WARRANTY; without even the implied warranty of
 * MERCHANTABILITY or FITNESS FOR A PARTICULAR PURPOSE.  See the GNU
 * Lesser General Public License for more details.
 * 
 * You should have received a copy of the GNU Lesser General Public
 * License along with this library; if not, write to the Free Software
 * Foundation, Inc., 51 Franklin Street, Fifth Floor, Boston, MA  02110-1301  USA
 * 
 * Linden Research, Inc., 945 Battery Street, San Francisco, CA  94111  USA
 * $/LicenseInfo$
 */


#include "llviewerprecompiledheaders.h"

#include "llconversationview.h"

#include <boost/bind.hpp>
#include "llagentdata.h"
#include "llconversationmodel.h"
#include "llfloaterimsession.h"
#include "llfloaterimnearbychat.h"
#include "llfloaterimsessiontab.h"
#include "llfloaterimcontainer.h"
#include "llfloaterreg.h"
#include "llgroupiconctrl.h"
#include "lluictrlfactory.h"

//
// Implementation of conversations list session widgets
//
static LLDefaultChildRegistry::Register<LLConversationViewSession> r_conversation_view_session("conversation_view_session");

const LLColor4U DEFAULT_WHITE(255, 255, 255);

class LLNearbyVoiceClientStatusObserver : public LLVoiceClientStatusObserver
{
public:

	LLNearbyVoiceClientStatusObserver(LLConversationViewSession* conv)
	:	conversation(conv)
	{}

	virtual void onChange(EStatusType status, const std::string &channelURI, bool proximal)
	{
		if (conversation
		   && status != STATUS_JOINING
		   && status != STATUS_LEFT_CHANNEL
		   && LLVoiceClient::getInstance()->voiceEnabled()
		   && LLVoiceClient::getInstance()->isVoiceWorking())
		{
			conversation->showVoiceIndicator();
		}
	}

private:
	LLConversationViewSession* conversation;
};

LLConversationViewSession::Params::Params() :	
	container()
{}

LLConversationViewSession::LLConversationViewSession(const LLConversationViewSession::Params& p):
	LLFolderViewFolder(p),
	mContainer(p.container),
	mItemPanel(NULL),
	mCallIconLayoutPanel(NULL),
	mSessionTitle(NULL),
	mSpeakingIndicator(NULL),
	mVoiceClientObserver(NULL),
	mMinimizedMode(false)
{
}

LLConversationViewSession::~LLConversationViewSession()
{
	mActiveVoiceChannelConnection.disconnect();

	if(LLVoiceClient::instanceExists() && mVoiceClientObserver)
	{
		LLVoiceClient::getInstance()->removeObserver(mVoiceClientObserver);
	}
}

BOOL LLConversationViewSession::postBuild()
{
	LLFolderViewItem::postBuild();

	mItemPanel = LLUICtrlFactory::getInstance()->createFromFile<LLPanel>("panel_conversation_list_item.xml", NULL, LLPanel::child_registry_t::instance());
	addChild(mItemPanel);

	mCallIconLayoutPanel = mItemPanel->getChild<LLPanel>("call_icon_panel");
	mSessionTitle = mItemPanel->getChild<LLTextBox>("conversation_title");

	mActiveVoiceChannelConnection = LLVoiceChannel::setCurrentVoiceChannelChangedCallback(boost::bind(&LLConversationViewSession::onCurrentVoiceSessionChanged, this, _1));
	mSpeakingIndicator = getChild<LLOutputMonitorCtrl>("speaking_indicator");

	LLConversationItem* vmi = dynamic_cast<LLConversationItem*>(getViewModelItem());
	if (vmi)
	{
		switch(vmi->getType())
		{
		case LLConversationItem::CONV_PARTICIPANT:
		case LLConversationItem::CONV_SESSION_1_ON_1:
		{
			LLIMModel::LLIMSession* session=  LLIMModel::instance().findIMSession(vmi->getUUID());
			if (session)
			{
				LLAvatarIconCtrl* icon = mItemPanel->getChild<LLAvatarIconCtrl>("avatar_icon");
				icon->setVisible(true);
				icon->setValue(session->mOtherParticipantID);
				mSpeakingIndicator->setSpeakerId(gAgentID, session->mSessionID, true);
			}
			break;
		}
		case LLConversationItem::CONV_SESSION_AD_HOC:
		{
			LLGroupIconCtrl* icon = mItemPanel->getChild<LLGroupIconCtrl>("group_icon");
			icon->setVisible(true);
			mSpeakingIndicator->setSpeakerId(gAgentID, vmi->getUUID(), true);
			break;
		}
		case LLConversationItem::CONV_SESSION_GROUP:
		{
			LLGroupIconCtrl* icon = mItemPanel->getChild<LLGroupIconCtrl>("group_icon");
			icon->setVisible(true);
			icon->setValue(vmi->getUUID());
			mSpeakingIndicator->setSpeakerId(gAgentID, vmi->getUUID(), true);
			break;
		}
		case LLConversationItem::CONV_SESSION_NEARBY:
		{
			LLIconCtrl* icon = mItemPanel->getChild<LLIconCtrl>("nearby_chat_icon");
			icon->setVisible(true);
			mSpeakingIndicator->setSpeakerId(gAgentID, LLUUID::null, true);
			if(LLVoiceClient::instanceExists())
			{
				LLNearbyVoiceClientStatusObserver* mVoiceClientObserver = new LLNearbyVoiceClientStatusObserver(this);
				LLVoiceClient::getInstance()->addObserver(mVoiceClientObserver);
			}
			break;
		}
		default:
			break;
		}
	}

	refresh();

	return TRUE;
}

void LLConversationViewSession::draw()
{
	getViewModelItem()->update();

	const LLFolderViewItem::Params& default_params = LLUICtrlFactory::getDefaultParams<LLFolderViewItem>();
	const BOOL show_context = (getRoot() ? getRoot()->getShowSelectionContext() : FALSE);

	// we don't draw the open folder arrow in minimized mode
	if (!mMinimizedMode)
	{
		// update the rotation angle of open folder arrow
		updateLabelRotation();

		drawOpenFolderArrow(default_params, sFgColor);
	}

	// draw highlight for selected items
	drawHighlight(show_context, true, sHighlightBgColor, sFocusOutlineColor, sMouseOverColor);

	// Draw children if root folder, or any other folder that is open. Do not draw children when animating to closed state or you get rendering overlap.
	bool draw_children = getRoot() == static_cast<LLFolderViewFolder*>(this) || isOpen();

	for (folders_t::iterator iter = mFolders.begin();
		iter != mFolders.end();)
	{
		folders_t::iterator fit = iter++;
		(*fit)->setVisible(draw_children);
	}
	for (items_t::iterator iter = mItems.begin();
		iter != mItems.end();)
	{
		items_t::iterator iit = iter++;
		(*iit)->setVisible(draw_children);
	}

	LLView::draw();
}

BOOL LLConversationViewSession::handleMouseDown( S32 x, S32 y, MASK mask )
{
	LLConversationItem* item = dynamic_cast<LLConversationItem *>(getViewModelItem());
    LLUUID session_id = item? item->getUUID() : LLUUID();
    BOOL result = LLFolderViewFolder::handleMouseDown(x, y, mask);
	(LLFloaterReg::getTypedInstance<LLFloaterIMContainer>("im_container"))->
    		selectConversationPair(session_id, false);

	return result;
}

// virtual
S32 LLConversationViewSession::arrange(S32* width, S32* height)
{
	S32 h_pad = getIndentation() + mArrowSize;
	LLRect rect(mMinimizedMode ? getLocalRect().mLeft : h_pad,
				getLocalRect().mTop,
				getLocalRect().mRight,
				getLocalRect().mTop - getItemHeight());
	mItemPanel->setShape(rect);

	return LLFolderViewFolder::arrange(width, height);
}

// virtual
void LLConversationViewSession::toggleOpen()
{
	// conversations should not be opened while in minimized mode
	if (!mMinimizedMode)
	{
		LLFolderViewFolder::toggleOpen();

		// do item's selection when opened
		if (LLFolderViewFolder::isOpen())
		{
			getParentFolder()->setSelection(this, true);
		}

	}
}

void LLConversationViewSession::toggleMinimizedMode(bool is_minimized)
{
	mMinimizedMode = is_minimized;

	// hide the layout stack which contains all item's child widgets
	// except for the icon which we display in minimized mode
	getChild<LLView>("conversation_item_stack")->setVisible(!mMinimizedMode);

	S32 h_pad = getIndentation() + mArrowSize;
	mItemPanel->translate(mMinimizedMode ? -h_pad : h_pad, 0);
}

void LLConversationViewSession::setVisibleIfDetached(BOOL visible)
{
	// Do this only if the conversation floater has been torn off (i.e. no multi floater host) and is not minimized
	// Note: minimized dockable floaters are brought to front hence unminimized when made visible and we don't want that here
	LLFolderViewModelItem* item = mViewModelItem;
	LLUUID session_uuid = dynamic_cast<LLConversationItem*>(item)->getUUID();
	LLFloater* session_floater = LLFloaterIMSessionTab::getConversation(session_uuid);
	
	if (session_floater && !session_floater->getHost() && !session_floater->isMinimized())
	{
		session_floater->setVisible(visible);
	}
}

LLConversationViewParticipant* LLConversationViewSession::findParticipant(const LLUUID& participant_id)
{
	// This is *not* a general tree parsing algorithm. We search only in the mItems list
	// assuming there is no mFolders which makes sense for sessions (sessions don't contain
	// sessions).
	LLConversationViewParticipant* participant = NULL;
	items_t::const_iterator iter;
	for (iter = getItemsBegin(); iter != getItemsEnd(); iter++)
	{
		participant = dynamic_cast<LLConversationViewParticipant*>(*iter);
		if (participant->hasSameValue(participant_id))
		{
			break;
		}
	}
	return (iter == getItemsEnd() ? NULL : participant);
}

void LLConversationViewSession::showVoiceIndicator()
{
	if (LLVoiceChannel::getCurrentVoiceChannel()->getSessionID().isNull())
	{
		mCallIconLayoutPanel->setVisible(true);
	}
}

void LLConversationViewSession::refresh()
{
	// Refresh the session view from its model data
	LLConversationItem* vmi = dynamic_cast<LLConversationItem*>(getViewModelItem());
	vmi->resetRefresh();
	
	if (mSessionTitle)
	{
		mSessionTitle->setText(vmi->getDisplayName());
	}

	// Note: for the moment, all that needs to be done is done by LLFolderViewItem::refresh()
	
	// Do the regular upstream refresh
	LLFolderViewFolder::refresh();
}

void LLConversationViewSession::onCurrentVoiceSessionChanged(const LLUUID& session_id)
{
	LLConversationItem* vmi = dynamic_cast<LLConversationItem*>(getViewModelItem());

	if (vmi)
	{
		bool is_active = vmi->getUUID() == session_id;
		bool is_nearby = vmi->getType() == LLConversationItem::CONV_SESSION_NEARBY;

		if (is_nearby)
		{
			mSpeakingIndicator->setSpeakerId(is_active ? gAgentID : LLUUID::null);
		}

		llinfos << "Merov debug : onCurrentVoiceSessionChanged, switchIndicator is_active = " << is_active << llendl;
		mSpeakingIndicator->switchIndicator(is_active);
		mCallIconLayoutPanel->setVisible(is_active);
	}
}

void LLConversationViewSession::drawOpenFolderArrow(const LLFolderViewItem::Params& default_params, const LLUIColor& fg_color)
{
	LLConversationItem * itemp = dynamic_cast<LLConversationItem*>(getViewModelItem());
	if (itemp && itemp->getType() != LLConversationItem::CONV_SESSION_1_ON_1)
	{
		LLFolderViewFolder::drawOpenFolderArrow(default_params, fg_color);
	}
}

//
// Implementation of conversations list participant (avatar) widgets
//

static LLDefaultChildRegistry::Register<LLConversationViewParticipant> r("conversation_view_participant");
bool LLConversationViewParticipant::sStaticInitialized = false;
S32 LLConversationViewParticipant::sChildrenWidths[LLConversationViewParticipant::ALIC_COUNT];

LLConversationViewParticipant::Params::Params() :	
container(),
participant_id(),
avatar_icon("avatar_icon"),
info_button("info_button"),
output_monitor("output_monitor")
{}

LLConversationViewParticipant::LLConversationViewParticipant( const LLConversationViewParticipant::Params& p ):
	LLFolderViewItem(p),
    mAvatarIcon(NULL),
    mInfoBtn(NULL),
    mSpeakingIndicator(NULL),
    mUUID(p.participant_id)
{
}

LLConversationViewParticipant::~LLConversationViewParticipant()
{
	mActiveVoiceChannelConnection.disconnect();
}

void LLConversationViewParticipant::initFromParams(const LLConversationViewParticipant::Params& params)
{	
    LLAvatarIconCtrl::Params avatar_icon_params(params.avatar_icon());
    applyXUILayout(avatar_icon_params, this);
    LLAvatarIconCtrl * avatarIcon = LLUICtrlFactory::create<LLAvatarIconCtrl>(avatar_icon_params);
    addChild(avatarIcon);	
    
	LLButton::Params info_button_params(params.info_button());
    applyXUILayout(info_button_params, this);
	LLButton * button = LLUICtrlFactory::create<LLButton>(info_button_params);
	addChild(button);	

    LLOutputMonitorCtrl::Params output_monitor_params(params.output_monitor());
    applyXUILayout(output_monitor_params, this);
    LLOutputMonitorCtrl * outputMonitor = LLUICtrlFactory::create<LLOutputMonitorCtrl>(output_monitor_params);
    addChild(outputMonitor);
}

BOOL LLConversationViewParticipant::postBuild()
{
    mAvatarIcon = getChild<LLAvatarIconCtrl>("avatar_icon");

	mInfoBtn = getChild<LLButton>("info_btn");
	mInfoBtn->setClickedCallback(boost::bind(&LLConversationViewParticipant::onInfoBtnClick, this));
	mInfoBtn->setVisible(false);

	mActiveVoiceChannelConnection = LLVoiceChannel::setCurrentVoiceChannelChangedCallback(boost::bind(&LLConversationViewParticipant::onCurrentVoiceSessionChanged, this, _1));
	mSpeakingIndicator = getChild<LLOutputMonitorCtrl>("speaking_indicator");

    if (!sStaticInitialized)
    {
        // Remember children widths including their padding from the next sibling,
        // so that we can hide and show them again later.
        initChildrenWidths(this);
        sStaticInitialized = true;
    }

    updateChildren();
	return LLFolderViewItem::postBuild();
}

void LLConversationViewParticipant::draw()
{
    static LLUIColor sFgColor = LLUIColorTable::instance().getColor("MenuItemEnabledColor", DEFAULT_WHITE);
    static LLUIColor sHighlightFgColor = LLUIColorTable::instance().getColor("MenuItemHighlightFgColor", DEFAULT_WHITE);
    static LLUIColor sHighlightBgColor = LLUIColorTable::instance().getColor("MenuItemHighlightBgColor", DEFAULT_WHITE);
    static LLUIColor sFocusOutlineColor = LLUIColorTable::instance().getColor("InventoryFocusOutlineColor", DEFAULT_WHITE);
    static LLUIColor sMouseOverColor = LLUIColorTable::instance().getColor("InventoryMouseOverColor", DEFAULT_WHITE);

    const BOOL show_context = (getRoot() ? getRoot()->getShowSelectionContext() : FALSE);

    const LLFontGL* font = getLabelFontForStyle(mLabelStyle);
    F32 right_x  = 0;

    F32 y = (F32)getRect().getHeight() - font->getLineHeight() - (F32)mTextPad;
    F32 text_left = (F32)getLabelXPos();
    LLColor4 color = mIsSelected ? sHighlightFgColor : sFgColor;

    drawHighlight(show_context, mIsSelected, sHighlightBgColor, sFocusOutlineColor, sMouseOverColor);
    drawLabel(font, text_left, y, color, right_x);

    LLView::draw();
}

// virtual
S32 LLConversationViewParticipant::arrange(S32* width, S32* height)
{
    //Need to call arrange first since it computes value used in getIndentation()
    S32 arranged = LLFolderViewItem::arrange(width, height);

    //Adjusts the avatar icon based upon the indentation
    LLRect avatarRect(getIndentation(), 
                        mAvatarIcon->getRect().mTop,
                        getIndentation() + mAvatarIcon->getRect().getWidth(),
                        mAvatarIcon->getRect().mBottom);
    mAvatarIcon->setShape(avatarRect);

    return arranged;
}

void LLConversationViewParticipant::onCurrentVoiceSessionChanged(const LLUUID& session_id)
{
	llinfos << "Merov debug : onCurrentVoiceSessionChanged begin, uuid = " << mUUID << ", session_id = " << session_id << llendl;
	LLConversationItemParticipant* participant_model = dynamic_cast<LLConversationItemParticipant*>(getViewModelItem());
	//llinfos << "Merov debug : onCurrentVoiceSessionChanged participant_model = " << participant_model << llendl;
	
	if (participant_model)
	{
		//llinfos << "Merov debug : onCurrentVoiceSessionChanged enter if 1" << llendl;
		LLConversationItemSession* parent_session = participant_model->getParentSession();
		//llinfos << "Merov debug : onCurrentVoiceSessionChanged parent_session = " << parent_session << llendl;
		if (parent_session)
		{
			//llinfos << "Merov debug : onCurrentVoiceSessionChanged enter if 2" << llendl;
			bool is_active = (parent_session->getUUID() == session_id);
			//llinfos << "Merov debug : onCurrentVoiceSessionChanged, is_active = " << is_active << llendl;
			mSpeakingIndicator->switchIndicator(is_active);
			//llinfos << "Merov debug : onCurrentVoiceSessionChanged switchIndicator done" << llendl;
		}
	}
	//llinfos << "Merov debug : onCurrentVoiceSessionChanged end" << llendl;
}

void LLConversationViewParticipant::refresh()
{
	// Refresh the participant view from its model data
	LLConversationItemParticipant* vmi = dynamic_cast<LLConversationItemParticipant*>(getViewModelItem());
	vmi->resetRefresh();
	
	// *TODO: We should also do something with vmi->isModerator() to echo that state in the UI somewhat
	mSpeakingIndicator->setIsMuted(vmi->isMuted());
	//mSpeakingIndicator->switchIndicator(true);
	
	// Do the regular upstream refresh
	LLFolderViewItem::refresh();
}

void LLConversationViewParticipant::addToFolder(LLFolderViewFolder* folder)
{
    // Add the item to the folder (conversation)
    LLFolderViewItem::addToFolder(folder);
	
    // Retrieve the folder (conversation) UUID, which is also the speaker session UUID
    LLConversationItem* vmi = this->getParentFolder() ? dynamic_cast<LLConversationItem*>(this->getParentFolder()->getViewModelItem()) : NULL;
    if (vmi)
    {
<<<<<<< HEAD
		addToSession(vmi->getUUID());
=======
        //Allows speaking icon image to be loaded based on mUUID
        mAvatarIcon->setValue(mUUID);

        //Allows the speaker indicator to be activated based on the user and conversation
//		llinfos << "Merov debug : setSpeakerId of " << mUUID << ", session id = " << vmi->getUUID() << llendl;
        mSpeakingIndicator->setSpeakerId(mUUID, vmi->getUUID()); 
>>>>>>> 33068c6d
    }
}

void LLConversationViewParticipant::addToSession(const LLUUID& session_id)
{
	//Allows speaking icon image to be loaded based on mUUID
	mAvatarIcon->setValue(mUUID);
	
	//Allows the speaker indicator to be activated based on the user and conversation
	mSpeakingIndicator->setSpeakerId(mUUID, session_id); 
}

void LLConversationViewParticipant::onInfoBtnClick()
{
	LLFloaterReg::showInstance("inspect_avatar", LLSD().with("avatar_id", mUUID));
}

void LLConversationViewParticipant::onMouseEnter(S32 x, S32 y, MASK mask)
{
    mInfoBtn->setVisible(true);
    updateChildren();
    LLFolderViewItem::onMouseEnter(x, y, mask);
}

void LLConversationViewParticipant::onMouseLeave(S32 x, S32 y, MASK mask)
{
    mInfoBtn->setVisible(false);
    updateChildren();
    LLFolderViewItem::onMouseLeave(x, y, mask);
}

BOOL LLConversationViewParticipant::handleMouseDown( S32 x, S32 y, MASK mask )
{
	LLConversationItem* item = NULL;
	LLConversationViewSession* session_widget =
			dynamic_cast<LLConversationViewSession *>(this->getParentFolder());
	if (session_widget)
	{
	    item = dynamic_cast<LLConversationItem*>(session_widget->getViewModelItem());
	}
    LLUUID session_id = item? item->getUUID() : LLUUID();
    BOOL result = LLFolderViewItem::handleMouseDown(x, y, mask);
    (LLFloaterReg::getTypedInstance<LLFloaterIMContainer>("im_container"))->
        		selectConversationPair(session_id, false);

	return result;
}

S32 LLConversationViewParticipant::getLabelXPos()
{
    return getIndentation() + mAvatarIcon->getRect().getWidth() + mIconPad;
}

// static
void LLConversationViewParticipant::initChildrenWidths(LLConversationViewParticipant* self)
{
    //speaking indicator width + padding
    S32 speaking_indicator_width = self->getRect().getWidth() - self->mSpeakingIndicator->getRect().mLeft;

    //info btn width + padding
    S32 info_btn_width = self->mSpeakingIndicator->getRect().mLeft - self->mInfoBtn->getRect().mLeft;

    S32 index = ALIC_COUNT;
    sChildrenWidths[--index] = info_btn_width;
    sChildrenWidths[--index] = speaking_indicator_width;
    llassert(index == 0);
}

void LLConversationViewParticipant::updateChildren()
{
    mLabelPaddingRight = DEFAULT_LABEL_PADDING_RIGHT;
    LLView* control;
    S32 ctrl_width;
    LLRect controlRect;

    //Cycles through controls starting from right to left
    for (S32 i = 0; i < ALIC_COUNT; ++i)
    {
        control = getItemChildView((EAvatarListItemChildIndex)i);

        // skip invisible views
        if (!control->getVisible()) continue;

        //Get current pos/dimensions
        controlRect = control->getRect();

        ctrl_width = sChildrenWidths[i]; // including space between current & left controls
        // accumulate the amount of space taken by the controls
        mLabelPaddingRight += ctrl_width;

        //Reposition visible controls in case adjacent controls to the right are hidden.
        controlRect.setLeftTopAndSize(
            getLocalRect().getWidth() - mLabelPaddingRight,
            controlRect.mTop,
            controlRect.getWidth(),
            controlRect.getHeight());

        //Sets the new position
        control->setShape(controlRect);
    }
}

LLView* LLConversationViewParticipant::getItemChildView(EAvatarListItemChildIndex child_view_index)
{
    LLView* child_view = NULL;

    switch (child_view_index)
    {
        case ALIC_SPEAKER_INDICATOR:
            child_view = mSpeakingIndicator;
            break;
        case ALIC_INFO_BUTTON:
            child_view = mInfoBtn;
            break;
        default:
            LL_WARNS("AvatarItemReshape") << "Unexpected child view index is passed: " << child_view_index << LL_ENDL;
            llassert(0);
            break;
            // leave child_view untouched
    }

    return child_view;
}

// EOF
<|MERGE_RESOLUTION|>--- conflicted
+++ resolved
@@ -498,16 +498,7 @@
     LLConversationItem* vmi = this->getParentFolder() ? dynamic_cast<LLConversationItem*>(this->getParentFolder()->getViewModelItem()) : NULL;
     if (vmi)
     {
-<<<<<<< HEAD
 		addToSession(vmi->getUUID());
-=======
-        //Allows speaking icon image to be loaded based on mUUID
-        mAvatarIcon->setValue(mUUID);
-
-        //Allows the speaker indicator to be activated based on the user and conversation
-//		llinfos << "Merov debug : setSpeakerId of " << mUUID << ", session id = " << vmi->getUUID() << llendl;
-        mSpeakingIndicator->setSpeakerId(mUUID, vmi->getUUID()); 
->>>>>>> 33068c6d
     }
 }
 
