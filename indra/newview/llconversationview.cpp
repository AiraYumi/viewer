/**
 * @file llconversationview.cpp
 * @brief Implementation of conversations list widgets and views
 *
 * $LicenseInfo:firstyear=2009&license=viewerlgpl$
 * Second Life Viewer Source Code
 * Copyright (C) 2010, Linden Research, Inc.
 *
 * This library is free software; you can redistribute it and/or
 * modify it under the terms of the GNU Lesser General Public
 * License as published by the Free Software Foundation;
 * version 2.1 of the License only.
 *
 * This library is distributed in the hope that it will be useful,
 * but WITHOUT ANY WARRANTY; without even the implied warranty of
 * MERCHANTABILITY or FITNESS FOR A PARTICULAR PURPOSE.  See the GNU
 * Lesser General Public License for more details.
 *
 * You should have received a copy of the GNU Lesser General Public
 * License along with this library; if not, write to the Free Software
 * Foundation, Inc., 51 Franklin Street, Fifth Floor, Boston, MA  02110-1301  USA
 *
 * Linden Research, Inc., 945 Battery Street, San Francisco, CA  94111  USA
 * $/LicenseInfo$
 */


#include "llviewerprecompiledheaders.h"

#include "llconversationview.h"

#include <boost/bind.hpp>
#include "llagentdata.h"
#include "llavataractions.h"
#include "llconversationmodel.h"
#include "llfloaterimsession.h"
#include "llfloaterimnearbychat.h"
#include "llfloaterimsessiontab.h"
#include "llfloaterimcontainer.h"
#include "llfloaterreg.h"
#include "llgroupiconctrl.h"
#include "lluictrlfactory.h"
#include "lltoolbarview.h"

//
// Implementation of conversations list session widgets
//
static LLDefaultChildRegistry::Register<LLConversationViewSession> r_conversation_view_session("conversation_view_session");

const LLColor4U DEFAULT_WHITE(255, 255, 255);

class LLNearbyVoiceClientStatusObserver : public LLVoiceClientStatusObserver
{
public:

    LLNearbyVoiceClientStatusObserver(LLConversationViewSession* conv)
    :   conversation(conv)
    {}

    virtual void onChange(EStatusType status, const std::string &channelURI, bool proximal)
    {
        conversation->showVoiceIndicator(conversation
            && status != STATUS_JOINING
            && status != STATUS_LEFT_CHANNEL
            && LLVoiceClient::getInstance()->voiceEnabled()
            && LLVoiceClient::getInstance()->isVoiceWorking());
    }

private:
    LLConversationViewSession* conversation;
};

LLConversationViewSession::Params::Params() :
    container()
{}

LLConversationViewSession::LLConversationViewSession(const LLConversationViewSession::Params& p):
    LLFolderViewFolder(p),
    mContainer(p.container),
    mItemPanel(NULL),
    mCallIconLayoutPanel(NULL),
    mSessionTitle(NULL),
    mSpeakingIndicator(NULL),
    mVoiceClientObserver(NULL),
    mCollapsedMode(false),
    mHasArrow(true),
    mIsInActiveVoiceChannel(false),
    mFlashStateOn(false),
    mFlashStarted(false)
{
    mFlashTimer = new LLFlashTimer();
    mAreChildrenInited = true; // inventory only
}

LLConversationViewSession::~LLConversationViewSession()
{
    mActiveVoiceChannelConnection.disconnect();

    if (mVoiceClientObserver)
    {
        if (LLVoiceClient::instanceExists())
        {
            LLVoiceClient::getInstance()->removeObserver(mVoiceClientObserver);
        }
        delete mVoiceClientObserver;
    }

    mFlashTimer->unset();
<<<<<<< HEAD
=======
    delete mFlashTimer;
    mFlashStateOn = false;
>>>>>>> 33ad8db7
}

void LLConversationViewSession::destroyView()
{
    // Chat can create and parent models(listeners) to session's model before creating
    // coresponding views, such participant's models normally will wait for idle cycles
    // but since we are deleting session and won't be processing any more events, make
    // sure unowned LLConversationItemParticipant models are removed as well.

    LLConversationItemSession* vmi = dynamic_cast<LLConversationItemSession*>(getViewModelItem());

    // CONV_SESSION_1_ON_1 stores participants as two models that belong to views independent
    // from session (nasty! These views are widgets in LLFloaterIMSessionTab, see buildConversationViewParticipant)
    if (vmi && vmi->getType() != LLConversationItem::CONV_SESSION_1_ON_1)
    {
        // Destroy existing views
        while (!mItems.empty())
        {
            LLFolderViewItem *itemp = mItems.back();
            mItems.pop_back();

            LLFolderViewModelItem* item_vmi = itemp->getViewModelItem();
            if (item_vmi) // supposed to exist
            {
                // unparent to remove from child list
                vmi->removeChild(item_vmi);
            }
            itemp->destroyView();
        }

        // Not needed in scope of sessions, but just in case
        while (!mFolders.empty())
        {
            LLFolderViewFolder *folderp = mFolders.back();
            mFolders.pop_back();

            LLFolderViewModelItem* folder_vmi = folderp->getViewModelItem();
            if (folder_vmi)
            {
                vmi->removeChild(folder_vmi);
            }
            folderp->destroyView();
        }

        // Now everything that is left in model(listener) is not owned by views,
        // only by sessions, deparent so it won't point to soon to be dead model
        vmi->clearAndDeparentModels();
    }

    LLFolderViewFolder::destroyView();
}

void LLConversationViewSession::setFlashState(bool flash_state)
{
    if (flash_state && !mFlashStateOn)
    {
        // flash chat toolbar button if scrolled out of sight (because flashing will not be visible)
        if (mContainer->isScrolledOutOfSight(this))
        {
            gToolBarView->flashCommand(LLCommandId("chat"), true);
        }
    }

    mFlashStateOn = flash_state;
    mFlashStarted = false;
    mFlashTimer->stopFlashing();
}

void LLConversationViewSession::setHighlightState(bool hihglight_state)
{
    mFlashStateOn = hihglight_state;
    mFlashStarted = true;
    mFlashTimer->stopFlashing();
}

void LLConversationViewSession::startFlashing()
{
    // Need to start flashing only when "Conversations" is opened or brought on top
    if (isInVisibleChain()
        && mFlashStateOn
        && !mFlashStarted
        && ! LLFloaterReg::getTypedInstance<LLFloaterIMContainer>("im_container")->isMinimized() )
    {
        mFlashStarted = true;
        mFlashTimer->startFlashing();
    }
}

bool LLConversationViewSession::isHighlightAllowed()
{
    return mFlashStateOn || mIsSelected;
}

bool LLConversationViewSession::isHighlightActive()
{
    return (mFlashStateOn ? (mFlashTimer->isFlashingInProgress() ? mFlashTimer->isCurrentlyHighlighted() : true) : mIsCurSelection);
}

BOOL LLConversationViewSession::postBuild()
{
    LLFolderViewItem::postBuild();

    mItemPanel = LLUICtrlFactory::getInstance()->createFromFile<LLPanel>("panel_conversation_list_item.xml", NULL, LLPanel::child_registry_t::instance());
    addChild(mItemPanel);

    mCallIconLayoutPanel = mItemPanel->getChild<LLPanel>("call_icon_panel");
    mSessionTitle = mItemPanel->getChild<LLTextBox>("conversation_title");

    mActiveVoiceChannelConnection = LLVoiceChannel::setCurrentVoiceChannelChangedCallback(boost::bind(&LLConversationViewSession::onCurrentVoiceSessionChanged, this, _1));
    mSpeakingIndicator = getChild<LLOutputMonitorCtrl>("speaking_indicator");

    LLConversationItem* vmi = dynamic_cast<LLConversationItem*>(getViewModelItem());
    if (vmi)
    {
        switch(vmi->getType())
        {
        case LLConversationItem::CONV_PARTICIPANT:
        case LLConversationItem::CONV_SESSION_1_ON_1:
        {
            LLIMModel::LLIMSession* session=  LLIMModel::instance().findIMSession(vmi->getUUID());
            if (session)
            {
                LLAvatarIconCtrl* icon = mItemPanel->getChild<LLAvatarIconCtrl>("avatar_icon");
                icon->setVisible(true);
                icon->setValue(session->mOtherParticipantID);
                mSpeakingIndicator->setSpeakerId(session->mOtherParticipantID, session->mSessionID, true);
                mHasArrow = false;
            }
            break;
        }
        case LLConversationItem::CONV_SESSION_AD_HOC:
        {
            LLGroupIconCtrl* icon = mItemPanel->getChild<LLGroupIconCtrl>("group_icon");
            icon->setVisible(true);
            mSpeakingIndicator->setSpeakerId(gAgentID, vmi->getUUID(), true);
            break;
        }
        case LLConversationItem::CONV_SESSION_GROUP:
        {
            LLGroupIconCtrl* icon = mItemPanel->getChild<LLGroupIconCtrl>("group_icon");
            icon->setVisible(true);
            icon->setValue(vmi->getUUID());
            mSpeakingIndicator->setSpeakerId(gAgentID, vmi->getUUID(), true);
            break;
        }
        case LLConversationItem::CONV_SESSION_NEARBY:
        {
            LLIconCtrl* icon = mItemPanel->getChild<LLIconCtrl>("nearby_chat_icon");
            icon->setVisible(true);
            mSpeakingIndicator->setSpeakerId(gAgentID, LLUUID::null, true);
            mIsInActiveVoiceChannel = true;
            if(LLVoiceClient::instanceExists())
            {
                if (mVoiceClientObserver)
                {
                    LLVoiceClient::getInstance()->removeObserver(mVoiceClientObserver);
                    delete mVoiceClientObserver;
                }
                mVoiceClientObserver = new LLNearbyVoiceClientStatusObserver(this);
                LLVoiceClient::getInstance()->addObserver(mVoiceClientObserver);
            }
            break;
        }
        default:
            break;
        }

        refresh(); // requires vmi
    }

    return TRUE;
}

void LLConversationViewSession::draw()
{
    getViewModelItem()->update();

    const LLFolderViewItem::Params& default_params = LLUICtrlFactory::getDefaultParams<LLFolderViewItem>();
    const BOOL show_context = (getRoot() ? getRoot()->getShowSelectionContext() : FALSE);

    // Indicate that flash can start (moot operation if already started, done or not flashing)
    startFlashing();

    // draw highlight for selected items
    drawHighlight(show_context, true, sHighlightBgColor, sFlashBgColor, sFocusOutlineColor, sMouseOverColor);

    // Draw children if root folder, or any other folder that is open. Do not draw children when animating to closed state or you get rendering overlap.
    bool draw_children = getRoot() == static_cast<LLFolderViewFolder*>(this) || isOpen();

    // Todo/fix this: arrange hides children 'out of bonds', session 'slowly' adjusts container size, unhides children
    // this process repeats until children fit
    for (folders_t::iterator iter = mFolders.begin();
        iter != mFolders.end();)
    {
        folders_t::iterator fit = iter++;
        (*fit)->setVisible(draw_children);
    }
    for (items_t::iterator iter = mItems.begin();
        iter != mItems.end();)
    {
        items_t::iterator iit = iter++;
        (*iit)->setVisible(draw_children);
    }

    // we don't draw the open folder arrow in minimized mode
    if (mHasArrow && !mCollapsedMode)
    {
        // update the rotation angle of open folder arrow
        updateLabelRotation();
        drawOpenFolderArrow(default_params, sFgColor);
    }
    LLView::draw();
}

BOOL LLConversationViewSession::handleMouseDown( S32 x, S32 y, MASK mask )
{
    //Will try to select a child node and then itself (if a child was not selected)
    BOOL result = LLFolderViewFolder::handleMouseDown(x, y, mask);

    //This node (conversation) was selected and a child (participant) was not
    if(result && getRoot())
    {
        if(getRoot()->getCurSelectedItem() == this)
        {
            LLConversationItem* item = dynamic_cast<LLConversationItem *>(getViewModelItem());
            LLUUID session_id = item? item->getUUID() : LLUUID();

            LLFloaterIMContainer *im_container = LLFloaterReg::getTypedInstance<LLFloaterIMContainer>("im_container");
            if (im_container->isConversationsPaneCollapsed() && im_container->getSelectedSession() == session_id)
            {
                im_container->collapseMessagesPane(!im_container->isMessagesPaneCollapsed());
            }
            else
            {
                im_container->collapseMessagesPane(false);
            }
        }
        selectConversationItem();
    }

    return result;
}

BOOL LLConversationViewSession::handleMouseUp( S32 x, S32 y, MASK mask )
{
    BOOL result = LLFolderViewFolder::handleMouseUp(x, y, mask);

    LLFloater* volume_floater = LLFloaterReg::findInstance("floater_voice_volume");
    LLFloater* chat_volume_floater = LLFloaterReg::findInstance("chat_voice");
    if (result
        && getRoot() && (getRoot()->getCurSelectedItem() == this)
        && !(volume_floater && volume_floater->isShown() && volume_floater->hasFocus())
        && !(chat_volume_floater && chat_volume_floater->isShown() && chat_volume_floater->hasFocus()))
    {
        LLConversationItem* item = dynamic_cast<LLConversationItem *>(getViewModelItem());
        LLUUID session_id = item? item->getUUID() : LLUUID();
        LLFloaterIMSessionTab* session_floater = LLFloaterIMSessionTab::findConversation(session_id);
        if(session_floater && !session_floater->hasFocus())
        {
            session_floater->setFocus(true);
        }
    }

    return result;
}

BOOL LLConversationViewSession::handleRightMouseDown( S32 x, S32 y, MASK mask )
{
    BOOL result = LLFolderViewFolder::handleRightMouseDown(x, y, mask);

    if(result)
    {
        selectConversationItem();
    }

    return result;
}

void LLConversationViewSession::selectConversationItem()
{
    if(getRoot()->getCurSelectedItem() == this)
    {
        LLConversationItem* item = dynamic_cast<LLConversationItem *>(getViewModelItem());
        LLUUID session_id = item? item->getUUID() : LLUUID();

        LLFloaterIMContainer *im_container = LLFloaterReg::getTypedInstance<LLFloaterIMContainer>("im_container");
        im_container->flashConversationItemWidget(session_id,false);
        im_container->selectConversationPair(session_id, false);
    }
}

// virtual
S32 LLConversationViewSession::arrange(S32* width, S32* height)
{
    //LLFolderViewFolder::arrange computes value for getIndentation() function below
    S32 arranged = LLFolderViewFolder::arrange(width, height);

    S32 h_pad = mHasArrow ? getIndentation() + mArrowSize : getIndentation();

    LLRect rect(mCollapsedMode ? getLocalRect().mLeft : h_pad,
                getLocalRect().mTop,
                getLocalRect().mRight,
                getLocalRect().mTop - getItemHeight());
    mItemPanel->setShape(rect);

    return arranged;
}

// virtual
void LLConversationViewSession::toggleOpen()
{
    // conversations should not be opened while in minimized mode
    if (!mCollapsedMode)
    {
        LLFolderViewFolder::toggleOpen();

        // do item's selection when opened
        if (LLFolderViewFolder::isOpen())
        {
            getParentFolder()->setSelection(this, true);
        }
        mContainer->reSelectConversation();
    }
}

void LLConversationViewSession::toggleCollapsedMode(bool is_collapsed)
{
    mCollapsedMode = is_collapsed;

    // hide the layout stack which contains all item's child widgets
    // except for the icon which we display in minimized mode
    getChild<LLView>("conversation_item_stack")->setVisible(!mCollapsedMode);

    S32 h_pad = mHasArrow ? getIndentation() + mArrowSize : getIndentation();

    mItemPanel->translate(mCollapsedMode ? -h_pad : h_pad, 0);
}

void LLConversationViewSession::setVisibleIfDetached(BOOL visible)
{
    // Do this only if the conversation floater has been torn off (i.e. no multi floater host) and is not minimized
    // Note: minimized dockable floaters are brought to front hence unminimized when made visible and we don't want that here
    LLFloater* session_floater = getSessionFloater();
    if (session_floater && session_floater->isDetachedAndNotMinimized())
    {
        session_floater->setVisible(visible);
    }
}

LLFloater* LLConversationViewSession::getSessionFloater()
{
    LLFolderViewModelItem* item = mViewModelItem;
    LLUUID session_uuid = dynamic_cast<LLConversationItem*>(item)->getUUID();
    return LLFloaterIMSessionTab::getConversation(session_uuid);
}

LLConversationViewParticipant* LLConversationViewSession::findParticipant(const LLUUID& participant_id)
{
    // This is *not* a general tree parsing algorithm. We search only in the mItems list
    // assuming there is no mFolders which makes sense for sessions (sessions don't contain
    // sessions).
    LLConversationViewParticipant* participant = NULL;
    items_t::const_iterator iter;
    for (iter = getItemsBegin(); iter != getItemsEnd(); iter++)
    {
        participant = dynamic_cast<LLConversationViewParticipant*>(*iter);
        if (participant->hasSameValue(participant_id))
        {
            break;
        }
    }
    return (iter == getItemsEnd() ? NULL : participant);
}

void LLConversationViewSession::showVoiceIndicator(bool visible)
{
    mCallIconLayoutPanel->setVisible(visible && LLVoiceChannel::getCurrentVoiceChannel()->getSessionID().isNull());
    requestArrange();
}

void LLConversationViewSession::refresh()
{
    // Refresh the session view from its model data
    LLConversationItem* vmi = dynamic_cast<LLConversationItem*>(getViewModelItem());
    if (vmi)
    {
        vmi->resetRefresh();

        if (mSessionTitle)
        {
            if (!highlightFriendTitle(vmi))
            {
                LLStyle::Params title_style;
                title_style.color = LLUIColorTable::instance().getColor("LabelTextColor");
                mSessionTitle->setText(vmi->getDisplayName(), title_style);
            }
        }
    }

    // Update all speaking indicators
    LLSpeakingIndicatorManager::updateSpeakingIndicators();

    // we should show indicator for specified voice session only if this is current channel. EXT-5562.
    if (mSpeakingIndicator)
    {
        mSpeakingIndicator->setIsActiveChannel(mIsInActiveVoiceChannel);
        mSpeakingIndicator->setShowParticipantsSpeaking(mIsInActiveVoiceChannel);
    }

    LLConversationViewParticipant* participant = NULL;
    items_t::const_iterator iter;
    for (iter = getItemsBegin(); iter != getItemsEnd(); iter++)
    {
        participant = dynamic_cast<LLConversationViewParticipant*>(*iter);
        if (participant)
        {
            participant->allowSpeakingIndicator(mIsInActiveVoiceChannel);
        }
    }

    requestArrange();
    if (vmi)
    {
        // Do the regular upstream refresh
        LLFolderViewFolder::refresh();
    }
}

void LLConversationViewSession::onCurrentVoiceSessionChanged(const LLUUID& session_id)
{
    LLConversationItem* vmi = dynamic_cast<LLConversationItem*>(getViewModelItem());

    if (vmi)
    {
        bool old_value = mIsInActiveVoiceChannel;
        mIsInActiveVoiceChannel = vmi->getUUID() == session_id;
        mCallIconLayoutPanel->setVisible(mIsInActiveVoiceChannel);
        if (old_value != mIsInActiveVoiceChannel)
        {
            refresh();
        }
    }
}

bool LLConversationViewSession::highlightFriendTitle(LLConversationItem* vmi)
{
    if(vmi->getType() == LLConversationItem::CONV_PARTICIPANT || vmi->getType() == LLConversationItem::CONV_SESSION_1_ON_1)
    {
        LLIMModel::LLIMSession* session=  LLIMModel::instance().findIMSession(vmi->getUUID());
        if (session && LLAvatarActions::isFriend(session->mOtherParticipantID))
        {
            LLStyle::Params title_style;
            title_style.color = LLUIColorTable::instance().getColor("ConversationFriendColor");
            mSessionTitle->setText(vmi->getDisplayName(), title_style);
            return true;
        }
    }
    return false;
}

//
// Implementation of conversations list participant (avatar) widgets
//

static LLDefaultChildRegistry::Register<LLConversationViewParticipant> r("conversation_view_participant");
bool LLConversationViewParticipant::sStaticInitialized = false;
S32 LLConversationViewParticipant::sChildrenWidths[LLConversationViewParticipant::ALIC_COUNT];

LLConversationViewParticipant::Params::Params() :
container(),
participant_id(),
avatar_icon("avatar_icon"),
info_button("info_button"),
output_monitor("output_monitor")
{}

LLConversationViewParticipant::LLConversationViewParticipant( const LLConversationViewParticipant::Params& p ):
    LLFolderViewItem(p),
    mAvatarIcon(NULL),
    mInfoBtn(NULL),
    mSpeakingIndicator(NULL),
    mUUID(p.participant_id)
{
}

LLConversationViewParticipant::~LLConversationViewParticipant()
{
    mActiveVoiceChannelConnection.disconnect();
}

void LLConversationViewParticipant::initFromParams(const LLConversationViewParticipant::Params& params)
{
    LLAvatarIconCtrl::Params avatar_icon_params(params.avatar_icon());
    applyXUILayout(avatar_icon_params, this);
    LLAvatarIconCtrl * avatarIcon = LLUICtrlFactory::create<LLAvatarIconCtrl>(avatar_icon_params);
    addChild(avatarIcon);

    LLButton::Params info_button_params(params.info_button());
    applyXUILayout(info_button_params, this);
    LLButton * button = LLUICtrlFactory::create<LLButton>(info_button_params);
    addChild(button);

    LLOutputMonitorCtrl::Params output_monitor_params(params.output_monitor());
    applyXUILayout(output_monitor_params, this);
    LLOutputMonitorCtrl * outputMonitor = LLUICtrlFactory::create<LLOutputMonitorCtrl>(output_monitor_params);
    addChild(outputMonitor);
}

BOOL LLConversationViewParticipant::postBuild()
{
    mAvatarIcon = getChild<LLAvatarIconCtrl>("avatar_icon");

    mInfoBtn = getChild<LLButton>("info_btn");
    mInfoBtn->setClickedCallback(boost::bind(&LLConversationViewParticipant::onInfoBtnClick, this));
    mInfoBtn->setVisible(false);

    mSpeakingIndicator = getChild<LLOutputMonitorCtrl>("speaking_indicator");

    if (!sStaticInitialized)
    {
        // Remember children widths including their padding from the next sibling,
        // so that we can hide and show them again later.
        initChildrenWidths(this);
        sStaticInitialized = true;
    }

    updateChildren();
    if (getViewModelItem())
    {
        LLFolderViewItem::postBuild();
        refresh();
    }
    return TRUE;
}

void LLConversationViewParticipant::draw()
{
    static LLUIColor sFgColor = LLUIColorTable::instance().getColor("MenuItemEnabledColor", DEFAULT_WHITE);
    static LLUIColor sFgDisabledColor = LLUIColorTable::instance().getColor("MenuItemDisabledColor", DEFAULT_WHITE);
    static LLUIColor sHighlightFgColor = LLUIColorTable::instance().getColor("MenuItemHighlightFgColor", DEFAULT_WHITE);
    static LLUIColor sHighlightBgColor = LLUIColorTable::instance().getColor("MenuItemHighlightBgColor", DEFAULT_WHITE);
    static LLUIColor sFlashBgColor = LLUIColorTable::instance().getColor("MenuItemFlashBgColor", DEFAULT_WHITE);
    static LLUIColor sFocusOutlineColor = LLUIColorTable::instance().getColor("InventoryFocusOutlineColor", DEFAULT_WHITE);
    static LLUIColor sMouseOverColor = LLUIColorTable::instance().getColor("InventoryMouseOverColor", DEFAULT_WHITE);

    const BOOL show_context = (getRoot() ? getRoot()->getShowSelectionContext() : FALSE);

    const LLFontGL* font = getLabelFontForStyle(mLabelStyle);
    F32 right_x  = 0;

    F32 y = (F32)getRect().getHeight() - font->getLineHeight() - (F32)mTextPad;
    F32 text_left = (F32)getLabelXPos();

    LLColor4 color;

    LLLocalSpeakerMgr *speakerMgr = LLLocalSpeakerMgr::getInstance();

    if (speakerMgr && speakerMgr->isSpeakerToBeRemoved(mUUID))
    {
        color = sFgDisabledColor;
    }
    else
    {
        if (LLAvatarActions::isFriend(mUUID))
        {
            color = LLUIColorTable::instance().getColor("ConversationFriendColor");
        }
        else
        {
            color = mIsSelected ? sHighlightFgColor : sFgColor;
        }
    }

    LLConversationItemParticipant* participant_model = dynamic_cast<LLConversationItemParticipant*>(getViewModelItem());
    if (participant_model)
    {
        mSpeakingIndicator->setIsModeratorMuted(participant_model->isModeratorMuted());
    }

    drawHighlight(show_context, mIsSelected, sHighlightBgColor, sFlashBgColor, sFocusOutlineColor, sMouseOverColor);
    drawLabel(font, text_left, y, color, right_x);

    LLView::draw();
}

// virtual
S32 LLConversationViewParticipant::arrange(S32* width, S32* height)
{
    //Need to call arrange first since it computes value used in getIndentation()
    S32 arranged = LLFolderViewItem::arrange(width, height);

    //Adjusts the avatar icon based upon the indentation
    LLRect avatarRect(getIndentation(),
                        mAvatarIcon->getRect().mTop,
                        getIndentation() + mAvatarIcon->getRect().getWidth(),
                        mAvatarIcon->getRect().mBottom);
    mAvatarIcon->setShape(avatarRect);

    //Since dimensions changed, adjust the children (info button, speaker indicator)
    updateChildren();

    return arranged;
}

// virtual
void LLConversationViewParticipant::refresh()
{
    // Refresh the participant view from its model data
    LLConversationItemParticipant* participant_model = dynamic_cast<LLConversationItemParticipant*>(getViewModelItem());
    if (participant_model)
    {
        participant_model->resetRefresh();

        // *TODO: We should also do something with vmi->isModerator() to echo that state in the UI somewhat
        mSpeakingIndicator->setIsModeratorMuted(participant_model->isModeratorMuted());

        // Do the regular upstream refresh
        LLFolderViewItem::refresh();
    }
}

void LLConversationViewParticipant::addToFolder(LLFolderViewFolder* folder)
{
    // Add the item to the folder (conversation)
    LLFolderViewItem::addToFolder(folder);

    // Retrieve the folder (conversation) UUID, which is also the speaker session UUID
    LLFolderViewFolder *prnt = getParentFolder();
    if (prnt)
    {
        LLConversationItem* vmi = dynamic_cast<LLConversationItem*>(prnt->getViewModelItem());
        if (vmi)
        {
            addToSession(vmi->getUUID());
        }
        LLConversationViewSession* session = dynamic_cast<LLConversationViewSession*>(prnt);
        if (session)
        {
            allowSpeakingIndicator(session->isInActiveVoiceChannel());
        }
    }
}

void LLConversationViewParticipant::addToSession(const LLUUID& session_id)
{
    //Allows speaking icon image to be loaded based on mUUID
    mAvatarIcon->setValue(mUUID);

    //Allows the speaker indicator to be activated based on the user and conversation
    mSpeakingIndicator->setSpeakerId(mUUID, session_id);
}

void LLConversationViewParticipant::onInfoBtnClick()
{
    LLFloaterReg::showInstance("inspect_avatar", LLSD().with("avatar_id", mUUID));
}

BOOL LLConversationViewParticipant::handleMouseDown( S32 x, S32 y, MASK mask )
{
    BOOL result = LLFolderViewItem::handleMouseDown(x, y, mask);

    if(result && getRoot())
    {
        if(getRoot()->getCurSelectedItem() == this)
        {
            LLConversationItem* vmi = getParentFolder() ? dynamic_cast<LLConversationItem*>(getParentFolder()->getViewModelItem()) : NULL;
            LLUUID session_id = vmi? vmi->getUUID() : LLUUID();

            LLFloaterIMContainer *im_container = LLFloaterReg::getTypedInstance<LLFloaterIMContainer>("im_container");
            LLFloaterIMSessionTab* session_floater = LLFloaterIMSessionTab::findConversation(session_id);
            im_container->setSelectedSession(session_id);
            im_container->flashConversationItemWidget(session_id,false);
            im_container->selectFloater(session_floater);
            im_container->collapseMessagesPane(false);
        }
    }
    return result;
}

void LLConversationViewParticipant::onMouseEnter(S32 x, S32 y, MASK mask)
{
    mInfoBtn->setVisible(true);
    updateChildren();
    LLFolderViewItem::onMouseEnter(x, y, mask);
}

void LLConversationViewParticipant::onMouseLeave(S32 x, S32 y, MASK mask)
{
    mInfoBtn->setVisible(false);
    updateChildren();
    LLFolderViewItem::onMouseLeave(x, y, mask);
}

S32 LLConversationViewParticipant::getLabelXPos()
{
    return getIndentation() + mAvatarIcon->getRect().getWidth() + mIconPad;
}

// static
void LLConversationViewParticipant::initChildrenWidths(LLConversationViewParticipant* self)
{
    //speaking indicator width + padding
    S32 speaking_indicator_width = self->getRect().getWidth() - self->mSpeakingIndicator->getRect().mLeft;

    //info btn width + padding
    S32 info_btn_width = self->mSpeakingIndicator->getRect().mLeft - self->mInfoBtn->getRect().mLeft;

    S32 index = ALIC_COUNT;
    sChildrenWidths[--index] = info_btn_width;
    sChildrenWidths[--index] = speaking_indicator_width;
    llassert(index == 0);
}

void LLConversationViewParticipant::updateChildren()
{
    mLabelPaddingRight = DEFAULT_LABEL_PADDING_RIGHT;
    LLView* control;
    S32 ctrl_width;
    LLRect controlRect;

    //Cycles through controls starting from right to left
    for (S32 i = 0; i < ALIC_COUNT; ++i)
    {
        control = getItemChildView((EAvatarListItemChildIndex)i);

        // skip invisible views
        if (!control->getVisible()) continue;

        //Get current pos/dimensions
        controlRect = control->getRect();

        ctrl_width = sChildrenWidths[i]; // including space between current & left controls
        // accumulate the amount of space taken by the controls
        mLabelPaddingRight += ctrl_width;

        //Reposition visible controls in case adjacent controls to the right are hidden.
        controlRect.setLeftTopAndSize(
            getLocalRect().getWidth() - mLabelPaddingRight,
            controlRect.mTop,
            controlRect.getWidth(),
            controlRect.getHeight());

        //Sets the new position
        control->setShape(controlRect);
    }
}

LLView* LLConversationViewParticipant::getItemChildView(EAvatarListItemChildIndex child_view_index)
{
    LLView* child_view = NULL;

    switch (child_view_index)
    {
        case ALIC_SPEAKER_INDICATOR:
            child_view = mSpeakingIndicator;
            break;
        case ALIC_INFO_BUTTON:
            child_view = mInfoBtn;
            break;
        default:
            LL_WARNS("AvatarItemReshape") << "Unexpected child view index is passed: " << child_view_index << LL_ENDL;
            llassert(0);
            break;
            // leave child_view untouched
    }

    return child_view;
}

void LLConversationViewParticipant::allowSpeakingIndicator(bool val)
{
    mSpeakingIndicator->setIsActiveChannel(val);
}

// EOF
<|MERGE_RESOLUTION|>--- conflicted
+++ resolved
@@ -106,11 +106,8 @@
     }
 
     mFlashTimer->unset();
-<<<<<<< HEAD
-=======
     delete mFlashTimer;
     mFlashStateOn = false;
->>>>>>> 33ad8db7
 }
 
 void LLConversationViewSession::destroyView()
