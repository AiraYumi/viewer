--- conflicted
+++ resolved
@@ -1273,9 +1273,9 @@
             mFrameAgent.setOrigin(gAgentAvatarp->getPositionAgent());
         }
         else
-        {
-            mFrameAgent.setOrigin(gAgentAvatarp->getRenderPosition());
-        }
+    {
+        mFrameAgent.setOrigin(gAgentAvatarp->getRenderPosition());
+    }
     }
 
     return mFrameAgent.getOrigin();
@@ -1429,61 +1429,39 @@
 //-----------------------------------------------------------------------------
 void LLAgent::pitch(F32 angle)
 {
-    if (gAgentCamera.getCameraMode() == CAMERA_MODE_THIRD_PERSON ||
-        gAgentCamera.getCameraMode() == CAMERA_MODE_MOUSELOOK)
-    {
-        // Backup the current orientation
-        LLCoordFrame saved_frame_agent(mFrameAgent);
-
-        // Optimistic rotation up/down (vertical angle can reach and exceed 0 or 180)
-        mFrameAgent.pitch(angle);
-
-        // Cosine of the angle between current agent At and Up directions
-        F32 agent_at_to_up_now_cos = saved_frame_agent.mXAxis * gAgentCamera.getCameraUpVector();
-        bool pitch_away_from_horizont = (angle < 0) ^ (agent_at_to_up_now_cos < 0);
-        // We always allow to pitch in direction to horizont (from zenith or from nadir)
-        if (!pitch_away_from_horizont)
-            return;
-
-        // Current angle between agent At and Up directions
-        F32 agent_at_to_up_now = acos(agent_at_to_up_now_cos);
-        // Requested angle between agent At and Up directions
-        F32 agent_at_to_up_new = agent_at_to_up_now + angle;
-        F32 agent_at_to_up_new_sin = sin(agent_at_to_up_new);
-        // Overpitched? Then rollback
-        if (agent_at_to_up_new_sin < 1e-4)
-        {
-            mFrameAgent = saved_frame_agent;
-            return;
-        }
-
-        if (gAgentCamera.getCameraMode() == CAMERA_MODE_THIRD_PERSON ||
-            (isAgentAvatarValid() && gAgentAvatarp->getParent()))
-        {
-            // Camera sight relative to agent frame (focus - offset)
-            LLVector3 camera_offset(gAgentCamera.getCameraOffsetInitial());
-            LLVector3 camera_focus(gAgentCamera.getFocusOffsetInitial());
-            LLVector3 camera_sight(camera_focus - camera_offset);
-            // 2D projection of the camera sight to the XZ plane
-            LLVector2 camera_sight_2d_vert(1, camera_sight[VZ]);
-            camera_sight_2d_vert.normalize();
-            // Cosine of the 2D angle between initial camera At and X axis (in the XZ plane)
-            F32 camera_sight_to_at_2d_vert_cos = camera_sight_2d_vert * LLVector2(LLVector3::x_axis);
-            F32 camera_sight_to_at_2d_vert = acos(camera_sight_to_at_2d_vert_cos);
-            // Requested angle between camera At and Up directions
-            F32 camera_at_to_up_new = agent_at_to_up_new - camera_sight_to_at_2d_vert;
-            F32 camera_at_to_up_new_sin = sin(camera_at_to_up_new);
-            // Overpitched? Then rollback
-            if (camera_at_to_up_new_sin < 1e-4)
-            {
-                mFrameAgent = saved_frame_agent;
-                return;
-            }
-        }
-    }
-    else
-    {
-        // No limitations in other modes
+    // don't let user pitch if pointed almost all the way down or up
+
+    // A dot B = mag(A) * mag(B) * cos(angle between A and B)
+    // so... cos(angle between A and B) = A dot B / mag(A) / mag(B)
+    //                                  = A dot B for unit vectors
+
+    LLVector3 skyward = getReferenceUpVector();
+
+    // clamp pitch to limits
+    if (angle >= 0.f)
+    {
+        const F32 look_down_limit = 179.f * DEG_TO_RAD;
+        F32 angle_from_skyward = acos(mFrameAgent.getAtAxis() * skyward);
+        if (angle_from_skyward + angle > look_down_limit)
+        {
+            angle = look_down_limit - angle_from_skyward;
+        }
+    }
+    else if (angle < 0.f)
+    {
+        const F32 look_up_limit = 5.f * DEG_TO_RAD;
+        const LLVector3& viewer_camera_pos = LLViewerCamera::getInstance()->getOrigin();
+        LLVector3 agent_focus_pos = getPosAgentFromGlobal(gAgentCamera.calcFocusPositionTargetGlobal());
+        LLVector3 look_dir = agent_focus_pos - viewer_camera_pos;
+        F32 angle_from_skyward = angle_between(look_dir, skyward);
+        if (angle_from_skyward + angle < look_up_limit)
+        {
+            angle = look_up_limit - angle_from_skyward;
+        }
+    }
+
+    if (fabs(angle) > 1e-4)
+    {
         mFrameAgent.pitch(angle);
     }
 }
@@ -2026,20 +2004,6 @@
     }
 
     // handle rotation based on keyboard levels
-<<<<<<< HEAD
-    constexpr F32 YAW_RATE = 90.f * DEG_TO_RAD;                // radians per second
-    F32 angle = YAW_RATE * gAgentCamera.getYawKey() * dt;
-    if (fabs(angle) > 0.0f)
-    {
-        yaw(angle);
-    }
-
-    constexpr F32 PITCH_RATE = 90.f * DEG_TO_RAD;            // radians per second
-    angle = PITCH_RATE * gAgentCamera.getPitchKey() * dt;
-    if (fabs(angle) > 0.0f)
-    {
-        pitch(angle);
-=======
     if (fabs(dt) > 1e-6)
     {
         if (fabs(gAgentCamera.getYawKey()) > 1e-6)
@@ -2053,7 +2017,6 @@
             static const F32 PITCH_RATE = 90.f * DEG_TO_RAD; // radians per second
             pitch(PITCH_RATE * gAgentCamera.getPitchKey() * dt);
         }
->>>>>>> 9e24b300
     }
 
     // handle auto-land behavior
@@ -2323,7 +2286,7 @@
         }
 
         gAgentCamera.setLookAt(LOOKAT_TARGET_CLEAR);
-        if (gMorphView)
+        if( gMorphView )
         {
             gMorphView->setVisible( false );
         }
@@ -2331,7 +2294,7 @@
         // Disable mouselook-specific animations
         if (isAgentAvatarValid())
         {
-            if (gAgentAvatarp->isAnyAnimationSignaled(AGENT_GUN_AIM_ANIMS, NUM_AGENT_GUN_AIM_ANIMS))
+            if( gAgentAvatarp->isAnyAnimationSignaled(AGENT_GUN_AIM_ANIMS, NUM_AGENT_GUN_AIM_ANIMS) )
             {
                 if (gAgentAvatarp->mSignaledAnimations.find(ANIM_AGENT_AIM_RIFLE_R) != gAgentAvatarp->mSignaledAnimations.end())
                 {
