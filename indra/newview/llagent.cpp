/**
 * @file llagent.cpp
 * @brief LLAgent class implementation
 *
 * $LicenseInfo:firstyear=2001&license=viewerlgpl$
 * Second Life Viewer Source Code
 * Copyright (C) 2010, Linden Research, Inc.
 *
 * This library is free software; you can redistribute it and/or
 * modify it under the terms of the GNU Lesser General Public
 * License as published by the Free Software Foundation;
 * version 2.1 of the License only.
 *
 * This library is distributed in the hope that it will be useful,
 * but WITHOUT ANY WARRANTY; without even the implied warranty of
 * MERCHANTABILITY or FITNESS FOR A PARTICULAR PURPOSE.  See the GNU
 * Lesser General Public License for more details.
 *
 * You should have received a copy of the GNU Lesser General Public
 * License along with this library; if not, write to the Free Software
 * Foundation, Inc., 51 Franklin Street, Fifth Floor, Boston, MA  02110-1301  USA
 *
 * Linden Research, Inc., 945 Battery Street, San Francisco, CA  94111  USA
 * $/LicenseInfo$
 */


#include "llviewerprecompiledheaders.h"

#include "llagent.h"

#include "pipeline.h"

#include "llagentaccess.h"
#include "llagentbenefits.h"
#include "llagentcamera.h"
#include "llagentlistener.h"
#include "llagentwearables.h"
#include "llagentui.h"
#include "llappearancemgr.h"
#include "llanimationstates.h"
#include "llcallingcard.h"
#include "llchannelmanager.h"
#include "llchicletbar.h"
#include "llconsole.h"
#include "lldonotdisturbnotificationstorage.h"
#include "llfirstuse.h"
#include "llfloatercamera.h"
#include "llfloaterimcontainer.h"
#include "llfloaterperms.h"
#include "llfloaterpreference.h"
#include "llfloaterreg.h"
#include "llfloatersnapshot.h"
#include "llfloatertools.h"
#include "llgroupactions.h"
#include "llgroupmgr.h"
#include "llhudmanager.h"
#include "lljoystickbutton.h"
#include "llmorphview.h"
#include "llmoveview.h"
#include "llnavigationbar.h" // to show/hide navigation bar when changing mouse look state
#include "llfloaterimnearbychat.h"
#include "llnotificationsutil.h"
#include "llpaneltopinfobar.h"
#include "llparcel.h"
#include "llperfstats.h"
#include "llrendersphere.h"
#include "llscriptruntimeperms.h"
#include "llsdutil.h"
#include "llsky.h"
#include "llslurl.h"
#include "llsmoothstep.h"
#include "llstartup.h"
#include "llstatusbar.h"
#include "llteleportflags.h"
#include "lltool.h"
#include "lltoolbarview.h"
#include "lltoolpie.h"
#include "lltoolmgr.h"
#include "lltrans.h"
#include "lluictrl.h"
#include "llurlentry.h"
#include "llviewercontrol.h"
#include "llviewerdisplay.h"
#include "llviewerjoystick.h"
#include "llviewermediafocus.h"
#include "llviewermenu.h"
#include "llviewerobjectlist.h"
#include "llviewerparcelmgr.h"
#include "llviewerregion.h"
#include "llviewerstats.h"
#include "llviewerwindow.h"
#include "llvoavatarself.h"
#include "llwindow.h"
#include "llworld.h"
#include "llworldmap.h"
#include "stringize.h"
#include "llcorehttputil.h"
#include "lluiusage.h"

using namespace LLAvatarAppearanceDefines;

extern LLMenuBarGL* gMenuBarView;

const bool ANIMATE = true;
const U8 AGENT_STATE_TYPING =   0x04;
const U8 AGENT_STATE_EDITING =  0x10;

// Autopilot constants
const F32 AUTOPILOT_HEIGHT_ADJUST_DISTANCE = 8.f;           // meters
const F32 AUTOPILOT_MIN_TARGET_HEIGHT_OFF_GROUND = 1.f; // meters
const F32 AUTOPILOT_MAX_TIME_NO_PROGRESS_WALK = 1.5f;       // seconds
const F32 AUTOPILOT_MAX_TIME_NO_PROGRESS_FLY = 2.5f;        // seconds. Flying is less presize, needs a bit more time

const F32 MAX_VELOCITY_AUTO_LAND_SQUARED = 4.f * 4.f;
const F64 CHAT_AGE_FAST_RATE = 3.0;

// fidget constants
const F32 MIN_FIDGET_TIME = 8.f; // seconds
const F32 MAX_FIDGET_TIME = 20.f; // seconds

const S32 UI_FEATURE_VERSION = 1;
// For version 1: 1 - inventory, 2 - gltf
const S32 UI_FEATURE_FLAGS = 3;

// The agent instance.
LLAgent gAgent;

class LLTeleportRequest
{
public:
    enum EStatus
    {
        kPending,
        kStarted,
        kFailed,
        kRestartPending
    };

    LLTeleportRequest();
    virtual ~LLTeleportRequest();

    EStatus getStatus() const          {return mStatus;};
    void    setStatus(EStatus pStatus) {mStatus = pStatus;};

    static std::map<S32, std::string> sTeleportStatusName;
    static const std::string& statusName(EStatus status);
    virtual void toOstream(std::ostream& os) const;

    virtual bool canRestartTeleport();

    virtual void startTeleport() = 0;
    virtual void restartTeleport();

protected:

private:
    EStatus mStatus;
};

std::map<S32, std::string> LLTeleportRequest::sTeleportStatusName = { { kPending, "kPending" },
                                                                      { kStarted, "kStarted" },
                                                                      { kFailed, "kFailed" },
                                                                      { kRestartPending, "kRestartPending"} };

class LLTeleportRequestViaLandmark : public LLTeleportRequest
{
public:
    LLTeleportRequestViaLandmark(const LLUUID &pLandmarkId);
    virtual ~LLTeleportRequestViaLandmark();

    virtual void toOstream(std::ostream& os) const;

    virtual bool canRestartTeleport();

    virtual void startTeleport();
    virtual void restartTeleport();

protected:
    inline const LLUUID &getLandmarkId() const {return mLandmarkId;};

private:
    LLUUID mLandmarkId;
};

class LLTeleportRequestViaLure : public LLTeleportRequestViaLandmark
{
public:
    LLTeleportRequestViaLure(const LLUUID &pLureId, bool pIsLureGodLike);
    virtual ~LLTeleportRequestViaLure();

    virtual void toOstream(std::ostream& os) const;

    virtual bool canRestartTeleport();

    virtual void startTeleport();

protected:
    inline bool isLureGodLike() const {return mIsLureGodLike;};

private:
    bool mIsLureGodLike;
};

class LLTeleportRequestViaLocation : public LLTeleportRequest
{
public:
    LLTeleportRequestViaLocation(const LLVector3d &pPosGlobal);
    virtual ~LLTeleportRequestViaLocation();

    virtual void toOstream(std::ostream& os) const;

    virtual bool canRestartTeleport();

    virtual void startTeleport();
    virtual void restartTeleport();

protected:
    inline const LLVector3d &getPosGlobal() const {return mPosGlobal;};

private:
    LLVector3d mPosGlobal;
};

class LLTeleportRequestViaLocationLookAt : public LLTeleportRequestViaLocation
{
public:
    LLTeleportRequestViaLocationLookAt(const LLVector3d &pPosGlobal);
    virtual ~LLTeleportRequestViaLocationLookAt();

    virtual void toOstream(std::ostream& os) const;

    virtual bool canRestartTeleport();

    virtual void startTeleport();
    virtual void restartTeleport();

protected:

private:

};

//--------------------------------------------------------------------
// Statics
//

/// minimum time after setting away state before coming back based on movement
const F32 LLAgent::MIN_AFK_TIME = 10.0f;

const F32 LLAgent::TYPING_TIMEOUT_SECS = 5.f;

std::map<std::string, std::string> LLAgent::sTeleportErrorMessages;
std::map<std::string, std::string> LLAgent::sTeleportProgressMessages;

class LLAgentFriendObserver : public LLFriendObserver
{
public:
    LLAgentFriendObserver() {}
    virtual ~LLAgentFriendObserver() {}
    virtual void changed(U32 mask);
};

void LLAgentFriendObserver::changed(U32 mask)
{
    // if there's a change we're interested in.
    if((mask & (LLFriendObserver::POWERS)) != 0)
    {
        gAgent.friendsChanged();
    }
}

bool handleSlowMotionAnimation(const LLSD& newvalue)
{
    if (newvalue.asBoolean())
    {
        gAgentAvatarp->setAnimTimeFactor(0.2f);
    }
    else
    {
        gAgentAvatarp->setAnimTimeFactor(1.0f);
    }
    return true;
}

void LLAgent::setCanEditParcel() // called via mParcelChangedSignal
{
    bool can_edit = LLToolMgr::getInstance()->canEdit();
    gAgent.mCanEditParcel = can_edit;
}

// static
bool LLAgent::isActionAllowed(const LLSD& sdname)
{
    bool retval = false;

    const std::string& param = sdname.asString();

    if (param == "speak")
    {
        bool allow_agent_voice = false;
        LLVoiceChannel* channel = LLVoiceChannel::getCurrentVoiceChannel();
        if (channel != NULL)
        {
            if (channel->getSessionName().empty() && channel->getSessionID().isNull())
            {
                // default channel
                allow_agent_voice = LLViewerParcelMgr::getInstance()->allowAgentVoice();
            }
            else
            {
                allow_agent_voice = channel->isActive();
            }
        }

        if (gAgent.isVoiceConnected() &&
            allow_agent_voice &&
            !LLVoiceClient::getInstance()->inTuningMode())
        {
            retval = true;
        }
        else
        {
            retval = false;
        }
    }

    return retval;
}

// static
void LLAgent::pressMicrophone(const LLSD& name)
{
    LLFirstUse::speak(false);

     LLVoiceClient::getInstance()->inputUserControlState(true);
}

// static
void LLAgent::releaseMicrophone(const LLSD& name)
{
    LLVoiceClient::getInstance()->inputUserControlState(false);
}

// static
void LLAgent::toggleMicrophone(const LLSD& name)
{
    LLVoiceClient::getInstance()->toggleUserPTTState();
}

// static
bool LLAgent::isMicrophoneOn(const LLSD& sdname)
{
    return LLVoiceClient::getInstance()->getUserPTTState();
}

// ************************************************************
// Enabled this definition to compile a 'hacked' viewer that
// locally believes the end user has godlike powers.
// #define HACKED_GODLIKE_VIEWER
// For a toggled version, see viewer.h for the
// TOGGLE_HACKED_GODLIKE_VIEWER define, instead.
// ************************************************************

// Constructors and Destructors

// JC - Please try to make this order match the order in the header
// file.  Otherwise it's hard to find variables that aren't initialized.
//-----------------------------------------------------------------------------
// LLAgent()
//-----------------------------------------------------------------------------
LLAgent::LLAgent() :
    mGroupPowers(0),
    mHideGroupTitle(false),
    mGroupID(),

    mInitialized(false),
    mListener(),

    mDoubleTapRunTimer(),
    mDoubleTapRunMode(DOUBLETAP_NONE),

    mbAlwaysRun(false),
    mbRunning(false),
    mbTeleportKeepsLookAt(false),

    mAgentAccess(new LLAgentAccess(gSavedSettings)),
    mGodLevelChangeSignal(),
    mCanEditParcel(false),
    mTeleportSourceSLURL(new LLSLURL),
    mTeleportRequest(),
    mTeleportFinishedSlot(),
    mTeleportFailedSlot(),
    mIsMaturityRatingChangingDuringTeleport(false),
    mTPNeedsNeabyChatSeparator(false),
    mMaturityRatingChange(0U),
    mIsDoSendMaturityPreferenceToServer(false),
    mMaturityPreferenceRequestId(0U),
    mMaturityPreferenceResponseId(0U),
    mMaturityPreferenceNumRetries(0U),
    mLastKnownRequestMaturity(SIM_ACCESS_MIN),
    mLastKnownResponseMaturity(SIM_ACCESS_MIN),
    mHttpPolicy(LLCore::HttpRequest::DEFAULT_POLICY_ID),
    mTeleportState(TELEPORT_NONE),
    mRegionp(NULL),
    mInterestListMode(IL_MODE_DEFAULT),

    mAgentOriginGlobal(),
    mPositionGlobal(),
    mLastTestGlobal(),

    mDistanceTraveled(0.F),
    mLastPositionGlobal(LLVector3d::zero),

    mRenderState(0),
    mTypingTimer(),

    mViewsPushed(false),

    mCustomAnim(false),
    mShowAvatar(true),
    mFrameAgent(),

    mIsDoNotDisturb(false),

    mControlFlags(0x00000000),

    mAutoPilot(false),
    mAutoPilotFlyOnStop(false),
    mAutoPilotAllowFlying(true),
    mAutoPilotTargetGlobal(),
    mAutoPilotStopDistance(1.f),
    mAutoPilotUseRotation(false),
    mAutoPilotTargetFacing(LLVector3::zero),
    mAutoPilotTargetDist(0.f),
    mAutoPilotNoProgressFrameCount(0),
    mAutoPilotRotationThreshold(0.f),
    mAutoPilotFinishedCallback(NULL),
    mAutoPilotCallbackData(NULL),

    mMovementKeysLocked(false),

    mEffectColor(new LLUIColor(LLColor4(0.f, 1.f, 1.f, 1.f))),

    mHaveHomePosition(false),
    mHomeRegionHandle( 0 ),
    mNearChatRadius(CHAT_NORMAL_RADIUS / 2.f),

    mNextFidgetTime(0.f),
    mCurrentFidget(0),
    mFirstLogin(false),
    mOutfitChosen(false),

    mVoiceConnected(false),

    mMouselookModeInSignal(NULL),
    mMouselookModeOutSignal(NULL)
{
    for (U32 i = 0; i < TOTAL_CONTROLS; i++)
    {
        mControlsTakenCount[i] = 0;
        mControlsTakenPassedOnCount[i] = 0;
    }

    mListener.reset(new LLAgentListener(*this));

    addParcelChangedCallback(&setCanEditParcel);

    mMoveTimer.stop();
}

// Requires gSavedSettings to be initialized.
//-----------------------------------------------------------------------------
// init()
//-----------------------------------------------------------------------------
void LLAgent::init()
{
    mMoveTimer.start();

    gSavedSettings.declareBOOL("SlowMotionAnimation", false, "Declared in code", LLControlVariable::PERSIST_NO);
    gSavedSettings.getControl("SlowMotionAnimation")->getSignal()->connect(boost::bind(&handleSlowMotionAnimation, _2));

    // *Note: this is where LLViewerCamera::getInstance() used to be constructed.

    bool is_flying = gSavedSettings.getBOOL("FlyingAtExit");
    if(is_flying)
    {
        setFlying(is_flying);
    }

    *mEffectColor = LLUIColorTable::instance().getColor("EffectColor");

    gSavedSettings.getControl("PreferredMaturity")->getValidateSignal()->connect(boost::bind(&LLAgent::validateMaturity, this, _2));
    gSavedSettings.getControl("PreferredMaturity")->getSignal()->connect(boost::bind(&LLAgent::handleMaturity, this, _2));
    mLastKnownResponseMaturity = static_cast<U8>(gSavedSettings.getU32("PreferredMaturity"));
    mLastKnownRequestMaturity = mLastKnownResponseMaturity;
    mIsDoSendMaturityPreferenceToServer = true;

    if (!mTeleportFinishedSlot.connected())
    {
        mTeleportFinishedSlot = LLViewerParcelMgr::getInstance()->setTeleportFinishedCallback(boost::bind(&LLAgent::handleTeleportFinished, this));
    }
    if (!mTeleportFailedSlot.connected())
    {
        mTeleportFailedSlot = LLViewerParcelMgr::getInstance()->setTeleportFailedCallback(boost::bind(&LLAgent::handleTeleportFailed, this));
    }

    LLAppCoreHttp & app_core_http(LLAppViewer::instance()->getAppCoreHttp());

    mHttpPolicy = app_core_http.getPolicy(LLAppCoreHttp::AP_AGENT);

    mInitialized = true;
}

//-----------------------------------------------------------------------------
// cleanup()
//-----------------------------------------------------------------------------
void LLAgent::cleanup()
{
    mRegionp = NULL;
    mTeleportRequest = NULL;
    mTeleportCanceled = NULL;
    if (mTeleportFinishedSlot.connected())
    {
        mTeleportFinishedSlot.disconnect();
    }
    if (mTeleportFailedSlot.connected())
    {
        mTeleportFailedSlot.disconnect();
    }
}

//-----------------------------------------------------------------------------
// LLAgent()
//-----------------------------------------------------------------------------
LLAgent::~LLAgent()
{
    cleanup();

    delete mMouselookModeInSignal;
    mMouselookModeInSignal = NULL;
    delete mMouselookModeOutSignal;
    mMouselookModeOutSignal = NULL;

    delete mAgentAccess;
    mAgentAccess = NULL;
    delete mEffectColor;
    mEffectColor = NULL;
    delete mTeleportSourceSLURL;
    mTeleportSourceSLURL = NULL;
}

// Handle any actions that need to be performed when the main app gains focus
// (such as through alt-tab).
//-----------------------------------------------------------------------------
// onAppFocusGained()
//-----------------------------------------------------------------------------
void LLAgent::onAppFocusGained()
{
    if (CAMERA_MODE_MOUSELOOK == gAgentCamera.getCameraMode())
    {
        gAgentCamera.changeCameraToDefault();
        LLToolMgr::getInstance()->clearSavedTool();
    }
}

void LLAgent::setFirstLogin(bool b)
{
    mFirstLogin = b;

    if (mFirstLogin)
    {
        // Don't notify new users about new features
        if (getFeatureVersion() <= UI_FEATURE_VERSION)
        {
            setFeatureVersion(UI_FEATURE_VERSION, UI_FEATURE_FLAGS);
        }
    }
}

void LLAgent::setFeatureVersion(S32 version, S32 flags)
{
    LLSD updated_version;
    updated_version["version"] = version;
    updated_version["flags"] = flags;
    gSavedSettings.setLLSD("LastUIFeatureVersion", updated_version);
}

S32 LLAgent::getFeatureVersion()
{
    S32 version;
    S32 flags;
    getFeatureVersionAndFlags(version, flags);
    return version;
}

void LLAgent::getFeatureVersionAndFlags(S32& version, S32& flags)
{
    version = 0;
    flags = 0;
    LLSD feature_version = gSavedSettings.getLLSD("LastUIFeatureVersion");
    if (feature_version.isInteger())
    {
        version = feature_version.asInteger();
        flags = 1; // inventory flag
    }
    else if (feature_version.isMap())
    {
        version = feature_version["version"];
        flags = feature_version["flags"];
    }
    else if (!feature_version.isString() && !feature_version.isUndefined())
    {
        // is something newer inside?
        version = UI_FEATURE_VERSION;
        flags = UI_FEATURE_FLAGS;
    }
}

void LLAgent::showLatestFeatureNotification(const std::string key)
{
    S32 version;
    S32 flags; // a single release can have multiple new features
    getFeatureVersionAndFlags(version, flags);
    if (version <= UI_FEATURE_VERSION && (flags & UI_FEATURE_FLAGS) != UI_FEATURE_FLAGS)
    {
        S32 flag = 0;

        if (key == "inventory")
        {
            // Notify user about new thumbnail support
            flag = 1;
        }

        if (key == "gltf")
        {
            flag = 2;
        }

        if ((flags & flag) == 0)
        {
            // Need to open on top even if called from onOpen,
            // do on idle to make sure it's on top
            LLSD floater_key(key);
            doOnIdleOneTime([floater_key]()
                            {
                                LLFloaterReg::showInstance("new_feature_notification", floater_key);
                            });

            setFeatureVersion(UI_FEATURE_VERSION, flags | flag);
        }
    }
}

void LLAgent::ageChat()
{
    if (isAgentAvatarValid())
    {
        // get amount of time since I last chatted
        F64 elapsed_time = (F64)gAgentAvatarp->mChatTimer.getElapsedTimeF32();
        // add in frame time * 3 (so it ages 4x)
        gAgentAvatarp->mChatTimer.setAge(elapsed_time + (F64)gFrameDTClamped * (CHAT_AGE_FAST_RATE - 1.0));
    }
}

//-----------------------------------------------------------------------------
// moveAt()
//-----------------------------------------------------------------------------
void LLAgent::moveAt(S32 direction, bool reset)
{
    LLUIUsage::instance().logCommand("Agent.MoveAt");

    mMoveTimer.reset();
    LLFirstUse::notMoving(false);

    // age chat timer so it fades more quickly when you are intentionally moving
    ageChat();

    gAgentCamera.setAtKey(LLAgentCamera::directionToKey(direction));

    if (direction > 0)
    {
        setControlFlags(AGENT_CONTROL_AT_POS | AGENT_CONTROL_FAST_AT);
    }
    else if (direction < 0)
    {
        setControlFlags(AGENT_CONTROL_AT_NEG | AGENT_CONTROL_FAST_AT);
    }

    if (reset)
    {
        gAgentCamera.resetView();
    }
}

//-----------------------------------------------------------------------------
// moveAtNudge()
//-----------------------------------------------------------------------------
void LLAgent::moveAtNudge(S32 direction)
{
    mMoveTimer.reset();
    LLFirstUse::notMoving(false);

    // age chat timer so it fades more quickly when you are intentionally moving
    ageChat();

    gAgentCamera.setWalkKey(LLAgentCamera::directionToKey(direction));

    if (direction > 0)
    {
        setControlFlags(AGENT_CONTROL_NUDGE_AT_POS);
    }
    else if (direction < 0)
    {
        setControlFlags(AGENT_CONTROL_NUDGE_AT_NEG);
    }

    gAgentCamera.resetView();
}

//-----------------------------------------------------------------------------
// moveLeft()
//-----------------------------------------------------------------------------
void LLAgent::moveLeft(S32 direction)
{
    mMoveTimer.reset();
    LLFirstUse::notMoving(false);

    // age chat timer so it fades more quickly when you are intentionally moving
    ageChat();

    gAgentCamera.setLeftKey(LLAgentCamera::directionToKey(direction));

    if (direction > 0)
    {
        setControlFlags(AGENT_CONTROL_LEFT_POS | AGENT_CONTROL_FAST_LEFT);
    }
    else if (direction < 0)
    {
        setControlFlags(AGENT_CONTROL_LEFT_NEG | AGENT_CONTROL_FAST_LEFT);
    }

    gAgentCamera.resetView();
}

//-----------------------------------------------------------------------------
// moveLeftNudge()
//-----------------------------------------------------------------------------
void LLAgent::moveLeftNudge(S32 direction)
{
    mMoveTimer.reset();
    LLFirstUse::notMoving(false);

    // age chat timer so it fades more quickly when you are intentionally moving
    ageChat();

    gAgentCamera.setLeftKey(LLAgentCamera::directionToKey(direction));

    if (direction > 0)
    {
        setControlFlags(AGENT_CONTROL_NUDGE_LEFT_POS);
    }
    else if (direction < 0)
    {
        setControlFlags(AGENT_CONTROL_NUDGE_LEFT_NEG);
    }

    gAgentCamera.resetView();
}

//-----------------------------------------------------------------------------
// moveUp()
//-----------------------------------------------------------------------------
void LLAgent::moveUp(S32 direction)
{
    mMoveTimer.reset();
    LLFirstUse::notMoving(false);

    // age chat timer so it fades more quickly when you are intentionally moving
    ageChat();

    gAgentCamera.setUpKey(LLAgentCamera::directionToKey(direction));

    if (direction > 0)
    {
        setControlFlags(AGENT_CONTROL_UP_POS | AGENT_CONTROL_FAST_UP);
    }
    else if (direction < 0)
    {
        setControlFlags(AGENT_CONTROL_UP_NEG | AGENT_CONTROL_FAST_UP);
    }

    gAgentCamera.resetView();
}

//-----------------------------------------------------------------------------
// moveYaw()
//-----------------------------------------------------------------------------
void LLAgent::moveYaw(F32 mag, bool reset_view)
{
    gAgentCamera.setYawKey(mag);

    if (mag > 0)
    {
        setControlFlags(AGENT_CONTROL_YAW_POS);
    }
    else if (mag < 0)
    {
        setControlFlags(AGENT_CONTROL_YAW_NEG);
    }

    U32 mask = AGENT_CONTROL_YAW_POS | AGENT_CONTROL_YAW_NEG;
    if ((getControlFlags() & mask) == mask)
    {
        // Rotation into both directions should cancel out
        // But keep sending controls to simulator,
        // it's needed for script based controls
        gAgentCamera.setYawKey(0);
    }

    if (reset_view)
    {
        gAgentCamera.resetView();
    }
}

//-----------------------------------------------------------------------------
// movePitch()
//-----------------------------------------------------------------------------
void LLAgent::movePitch(F32 mag)
{
    gAgentCamera.setPitchKey(mag);

    if (mag > 0)
    {
        setControlFlags(AGENT_CONTROL_PITCH_POS);
    }
    else if (mag < 0)
    {
        setControlFlags(AGENT_CONTROL_PITCH_NEG);
    }
}

// Does this parcel allow you to fly?
bool LLAgent::canFly()
{
    if (isGodlike()) return true;

    LLViewerRegion* regionp = getRegion();
    if (regionp && regionp->getBlockFly()) return false;

    LLParcel* parcel = LLViewerParcelMgr::getInstance()->getAgentParcel();
    if (!parcel) return false;

    // Allow owners to fly on their own land.
    if (LLViewerParcelMgr::isParcelOwnedByAgent(parcel, GP_LAND_ALLOW_FLY))
    {
        return true;
    }

    return parcel->getAllowFly();
}

bool LLAgent::getFlying() const
{
    return mControlFlags & AGENT_CONTROL_FLY;
}

//-----------------------------------------------------------------------------
// setFlying()
//-----------------------------------------------------------------------------
void LLAgent::setFlying(bool fly, bool fail_sound)
{
    if (isAgentAvatarValid())
    {
        // *HACK: Don't allow to start the flying mode if we got ANIM_AGENT_STANDUP signal
        // because in this case we won't get a signal to start avatar flying animation and
        // it will be walking with flying mode "ON" indication. However we allow to switch
        // the flying mode off if we get ANIM_AGENT_STANDUP signal. See process_avatar_animation().
        // See EXT-2781.
        if(fly && gAgentAvatarp->mSignaledAnimations.find(ANIM_AGENT_STANDUP) != gAgentAvatarp->mSignaledAnimations.end())
        {
            return;
        }

        // don't allow taking off while sitting
        if (fly && gAgentAvatarp->isSitting())
        {
            return;
        }
    }

    if (fly)
    {
        bool was_flying = getFlying();
        if (!canFly() && !was_flying)
        {
            // parcel doesn't let you start fly
            // gods can always fly
            // and it's OK if you're already flying
            if (fail_sound)
            {
            make_ui_sound("UISndBadKeystroke");
            }
            return;
        }
        if( !was_flying )
        {
            add(LLStatViewer::FLY, 1);
        }
        setControlFlags(AGENT_CONTROL_FLY);
    }
    else
    {
        clearControlFlags(AGENT_CONTROL_FLY);
    }


    // Update Movement Controls according to Fly mode
    LLFloaterMove::setFlyingMode(fly);
}

// UI based mechanism of setting fly state
//-----------------------------------------------------------------------------
// toggleFlying()
//-----------------------------------------------------------------------------
// static
void LLAgent::toggleFlying()
{
    if ( gAgent.mAutoPilot )
    {
        LLToolPie::instance().stopClickToWalk();
    }

    bool fly = !gAgent.getFlying();

    gAgent.mMoveTimer.reset();
    LLFirstUse::notMoving(false);

    gAgent.setFlying( fly );
    gAgentCamera.resetView();
}

// static
bool LLAgent::enableFlying()
{
    bool sitting = false;
    if (isAgentAvatarValid())
    {
        sitting = gAgentAvatarp->isSitting();
    }
    return !sitting;
}

// static
bool LLAgent::isSitting()
{
    bool sitting = false;
    if (isAgentAvatarValid())
    {
        sitting = gAgentAvatarp->isSitting();
    }
    return sitting;
}

void LLAgent::standUp()
{
    setControlFlags(AGENT_CONTROL_STAND_UP);
}

void LLAgent::changeParcels()
{
    LL_DEBUGS("AgentLocation") << "Calling ParcelChanged callbacks" << LL_ENDL;
    // Notify anything that wants to know about parcel changes
    mParcelChangedSignal();
}

boost::signals2::connection LLAgent::addParcelChangedCallback(parcel_changed_callback_t cb)
{
    return mParcelChangedSignal.connect(cb);
}

// static
void LLAgent::capabilityReceivedCallback(const LLUUID &region_id, LLViewerRegion *regionp)
{   // Changed regions and now have the region capabilities
    if (regionp)
    {
        if (regionp->getRegionID() == region_id)
        {
            regionp->requestSimulatorFeatures();
            LLAppViewer::instance()->updateNameLookupUrl(regionp);
        }

        if (gAgent.getInterestListMode() == IL_MODE_360)
        {
            gAgent.changeInterestListMode(IL_MODE_360);
        }
    }
}

//-----------------------------------------------------------------------------
// setRegion()
//-----------------------------------------------------------------------------
void LLAgent::setRegion(LLViewerRegion *regionp)
{
    llassert(regionp);
    if (mRegionp != regionp)
    {

        LL_INFOS("AgentLocation","Teleport") << "Moving agent into region: handle " << regionp->getHandle()
                                             << " id " << regionp->getRegionID()
                                             << " name " << regionp->getName()
                                             << " previous region "
                                             << (mRegionp ? mRegionp->getRegionID() : LLUUID::null)
                                             << LL_ENDL;
        if (mRegionp)
        {
            // We've changed regions, we're now going to change our agent coordinate frame.
            mAgentOriginGlobal = regionp->getOriginGlobal();
            LLVector3d agent_offset_global = mRegionp->getOriginGlobal();

            LLVector3 delta;
            delta.setVec(regionp->getOriginGlobal() - mRegionp->getOriginGlobal());

            setPositionAgent(getPositionAgent() - delta);

            LLVector3 camera_position_agent = LLViewerCamera::getInstance()->getOrigin();
            LLViewerCamera::getInstance()->setOrigin(camera_position_agent - delta);

            // Update all of the regions.
            LLWorld::getInstance()->updateAgentOffset(agent_offset_global);

            // Hack to keep sky in the agent's region, otherwise it may get deleted - DJS 08/02/02
            // *TODO: possibly refactor into gSky->setAgentRegion(regionp)? -Brad
            if (gSky.mVOSkyp)
            {
                gSky.mVOSkyp->setRegion(regionp);
            }

            if (regionp->capabilitiesReceived())
            {
                regionp->requestSimulatorFeatures();
                LLAppViewer::instance()->updateNameLookupUrl(regionp);
            }
            else
            {
                regionp->setCapabilitiesReceivedCallback(LLAgent::capabilityReceivedCallback);
            }
        }
        else
        {
            // First time initialization.
            // We've changed regions, we're now going to change our agent coordinate frame.
            mAgentOriginGlobal = regionp->getOriginGlobal();

            LLVector3 delta;
            delta.setVec(regionp->getOriginGlobal());

            setPositionAgent(getPositionAgent() - delta);
            LLVector3 camera_position_agent = LLViewerCamera::getInstance()->getOrigin();
            LLViewerCamera::getInstance()->setOrigin(camera_position_agent - delta);

            // Update all of the regions.
            LLWorld::getInstance()->updateAgentOffset(mAgentOriginGlobal);

            if (regionp->capabilitiesReceived())
            {
                LLAppViewer::instance()->updateNameLookupUrl(regionp);
            }
            else
            {
                regionp->setCapabilitiesReceivedCallback([](const LLUUID &region_id, LLViewerRegion* regionp) {LLAppViewer::instance()->updateNameLookupUrl(regionp); });
            }
        }

        // Pass new region along to metrics components that care about this level of detail.
        LLAppViewer::metricsUpdateRegion(regionp->getHandle());
    }

    mRegionp = regionp;

    // TODO - most of what follows probably should be moved into callbacks

    // Pass the region host to LLUrlEntryParcel to resolve parcel name
    // with a server request.
    LLUrlEntryParcel::setRegionHost(getRegionHost());

    // Must shift hole-covering water object locations because local
    // coordinate frame changed.
    LLWorld::getInstance()->updateWaterObjects();

    // keep a list of regions we've been too
    // this is just an interesting stat, logged at the dataserver
    // we could trake this at the dataserver side, but that's harder
    U64 handle = regionp->getHandle();
    mRegionsVisited.insert(handle);

    LLSelectMgr::getInstance()->updateSelectionCenter();

    LLFloaterMove::sUpdateFlyingStatus();

    LL_DEBUGS("AgentLocation") << "Calling RegionChanged callbacks" << LL_ENDL;
    mRegionChangedSignal();
}

//-----------------------------------------------------------------------------
// getRegion()
//-----------------------------------------------------------------------------
LLViewerRegion *LLAgent::getRegion() const
{
    return mRegionp;
}

LLHost LLAgent::getRegionHost() const
{
    if (mRegionp)
    {
        return mRegionp->getHost();
    }
    else
    {
        return LLHost();
    }
}

boost::signals2::connection LLAgent::addRegionChangedCallback(const region_changed_signal_t::slot_type& cb)
{
    return mRegionChangedSignal.connect(cb);
}

void LLAgent::removeRegionChangedCallback(boost::signals2::connection callback)
{
    mRegionChangedSignal.disconnect(callback);
}

//-----------------------------------------------------------------------------
// inPrelude()
//-----------------------------------------------------------------------------
bool LLAgent::inPrelude()
{
    return mRegionp && mRegionp->isPrelude();
}

std::string LLAgent::getRegionCapability(const std::string &name)
{
    if (!mRegionp)
        return std::string();

    return mRegionp->getCapability(name);
}

//-----------------------------------------------------------------------------
// canManageEstate()
//-----------------------------------------------------------------------------

bool LLAgent::canManageEstate() const
{
    return mRegionp && mRegionp->canManageEstate();
}

//-----------------------------------------------------------------------------
// sendMessage()
//-----------------------------------------------------------------------------
void LLAgent::sendMessage()
{
    if (gDisconnected)
    {
        LL_WARNS() << "Trying to send message when disconnected!" << LL_ENDL;
        return;
    }
    if (!mRegionp)
    {
        LL_ERRS() << "No region for agent yet!" << LL_ENDL;
        return;
    }
    gMessageSystem->sendMessage(mRegionp->getHost());
}

//-----------------------------------------------------------------------------
// sendReliableMessage()
//-----------------------------------------------------------------------------
void LLAgent::sendReliableMessage()
{
    if (gDisconnected)
    {
        LL_DEBUGS() << "Trying to send message when disconnected!" << LL_ENDL;
        return;
    }
    if (!mRegionp)
    {
        LL_DEBUGS() << "LLAgent::sendReliableMessage No region for agent yet, not sending message!" << LL_ENDL;
        return;
    }
    gMessageSystem->sendReliable(mRegionp->getHost());
}

//-----------------------------------------------------------------------------
// getVelocity()
//-----------------------------------------------------------------------------
LLVector3 LLAgent::getVelocity() const
{
    if (isAgentAvatarValid())
    {
        return gAgentAvatarp->getVelocity();
    }
    else
    {
        return LLVector3::zero;
    }
}

//-----------------------------------------------------------------------------
// setPositionAgent()
//-----------------------------------------------------------------------------
void LLAgent::setPositionAgent(const LLVector3 &pos_agent)
{
    if (!pos_agent.isFinite())
    {
        LL_ERRS() << "setPositionAgent is not a number" << LL_ENDL;
    }

    if (isAgentAvatarValid() && gAgentAvatarp->getParent())
    {
        LLVector3 pos_agent_sitting;
        LLVector3d pos_agent_d;
        LLViewerObject *parent = (LLViewerObject*)gAgentAvatarp->getParent();

        pos_agent_sitting = gAgentAvatarp->getPosition() * parent->getRotation() + parent->getPositionAgent();
        pos_agent_d.setVec(pos_agent_sitting);

        mFrameAgent.setOrigin(pos_agent_sitting);
        mPositionGlobal = pos_agent_d + mAgentOriginGlobal;
    }
    else
    {
        mFrameAgent.setOrigin(pos_agent);

        LLVector3d pos_agent_d;
        pos_agent_d.setVec(pos_agent);
        mPositionGlobal = pos_agent_d + mAgentOriginGlobal;
    }

    if (((mLastTestGlobal - mPositionGlobal).lengthSquared() > 1.0) && !mOnPositionChanged.empty())
    {   // If the position has changed my more than 1 meter since the last time we triggered.
        // filters out some noise.
        mLastTestGlobal = mPositionGlobal;
        mOnPositionChanged(mFrameAgent.getOrigin(), mPositionGlobal);
    }
}

//-----------------------------------------------------------------------------
// getPositionGlobal()
//-----------------------------------------------------------------------------
const LLVector3d &LLAgent::getPositionGlobal() const
{
    if (isAgentAvatarValid() && !gAgentAvatarp->mDrawable.isNull())
    {
        mPositionGlobal = getPosGlobalFromAgent(gAgentAvatarp->getRenderPosition());
    }
    else
    {
        mPositionGlobal = getPosGlobalFromAgent(mFrameAgent.getOrigin());
    }

    return mPositionGlobal;
}

//-----------------------------------------------------------------------------
// getPositionAgent()
//-----------------------------------------------------------------------------
const LLVector3 &LLAgent::getPositionAgent()
{
    if (isAgentAvatarValid())
    {
        if(gAgentAvatarp->mDrawable.isNull())
        {
            mFrameAgent.setOrigin(gAgentAvatarp->getPositionAgent());
        }
        else
        {
            mFrameAgent.setOrigin(gAgentAvatarp->getRenderPosition());
        }
    }

    return mFrameAgent.getOrigin();
}

boost::signals2::connection LLAgent::whenPositionChanged(position_signal_t::slot_type fn)
{
    return mOnPositionChanged.connect(fn);
}

//-----------------------------------------------------------------------------
// getRegionsVisited()
//-----------------------------------------------------------------------------
S32 LLAgent::getRegionsVisited() const
{
    return static_cast<S32>(mRegionsVisited.size());
}

//-----------------------------------------------------------------------------
// getDistanceTraveled()
//-----------------------------------------------------------------------------
F64 LLAgent::getDistanceTraveled() const
{
    return mDistanceTraveled;
}

//-----------------------------------------------------------------------------
// getPosAgentFromGlobal()
//-----------------------------------------------------------------------------
LLVector3 LLAgent::getPosAgentFromGlobal(const LLVector3d &pos_global) const
{
    LLVector3 pos_agent;
    pos_agent.setVec(pos_global - mAgentOriginGlobal);
    return pos_agent;
}

//-----------------------------------------------------------------------------
// getPosGlobalFromAgent()
//-----------------------------------------------------------------------------
LLVector3d LLAgent::getPosGlobalFromAgent(const LLVector3 &pos_agent) const
{
    LLVector3d pos_agent_d;
    pos_agent_d.setVec(pos_agent);
    return pos_agent_d + mAgentOriginGlobal;
}

void LLAgent::sitDown()
{
    setControlFlags(AGENT_CONTROL_SIT_ON_GROUND);
}

//-----------------------------------------------------------------------------
// resetAxes()
//-----------------------------------------------------------------------------
void LLAgent::resetAxes()
{
    mFrameAgent.resetAxes();
}

// Copied from LLCamera::setOriginAndLookAt
// Look_at must be unit vector
//-----------------------------------------------------------------------------
// resetAxes()
//-----------------------------------------------------------------------------
void LLAgent::resetAxes(const LLVector3 &look_at)
{
    LLVector3   skyward = getReferenceUpVector();

    // if look_at has zero length, fail
    // if look_at and skyward are parallel, fail
    //
    // Test both of these conditions with a cross product.
    LLVector3 cross(look_at % skyward);
    if (cross.isNull())
    {
        LL_INFOS() << "LLAgent::resetAxes cross-product is zero" << LL_ENDL;
        return;
    }

    // Make sure look_at and skyward are not parallel
    // and neither are zero length
    LLVector3 left(skyward % look_at);
    LLVector3 up(look_at % left);

    mFrameAgent.setAxes(look_at, left, up);
}

//-----------------------------------------------------------------------------
// rotate()
//-----------------------------------------------------------------------------
void LLAgent::rotate(F32 angle, const LLVector3 &axis)
{
    mFrameAgent.rotate(angle, axis);
}

//-----------------------------------------------------------------------------
// rotate()
//-----------------------------------------------------------------------------
void LLAgent::rotate(F32 angle, F32 x, F32 y, F32 z)
{
    mFrameAgent.rotate(angle, x, y, z);
}

//-----------------------------------------------------------------------------
// rotate()
//-----------------------------------------------------------------------------
void LLAgent::rotate(const LLMatrix3 &matrix)
{
    mFrameAgent.rotate(matrix);
}

//-----------------------------------------------------------------------------
// rotate()
//-----------------------------------------------------------------------------
void LLAgent::rotate(const LLQuaternion &quaternion)
{
    mFrameAgent.rotate(quaternion);
}

//-----------------------------------------------------------------------------
// getReferenceUpVector()
//-----------------------------------------------------------------------------
LLVector3 LLAgent::getReferenceUpVector()
{
    // this vector is in the coordinate frame of the avatar's parent object, or the world if none
    LLVector3 up_vector = LLVector3::z_axis;
    if (isAgentAvatarValid() &&
        gAgentAvatarp->getParent() &&
        gAgentAvatarp->mDrawable.notNull())
    {
        U32 camera_mode = gAgentCamera.getCameraAnimating() ? gAgentCamera.getLastCameraMode() : gAgentCamera.getCameraMode();
        // and in third person...
        if (camera_mode == CAMERA_MODE_THIRD_PERSON)
        {
            // make the up vector point to the absolute +z axis
            up_vector = up_vector * ~((LLViewerObject*)gAgentAvatarp->getParent())->getRenderRotation();
        }
        else if (camera_mode == CAMERA_MODE_MOUSELOOK)
        {
            // make the up vector point to the avatar's +z axis
            up_vector = up_vector * gAgentAvatarp->mDrawable->getRotation();
        }
    }

    return up_vector;
}

<<<<<<< HEAD
// Radians, positive is downward toward ground
=======
// Radians, positive is forward into ground
>>>>>>> f32a6d40
//-----------------------------------------------------------------------------
// pitch()
//-----------------------------------------------------------------------------
void LLAgent::pitch(F32 angle)
{
<<<<<<< HEAD
    if (fabs(angle) <= 1e-4)
        return;

    LLCoordFrame newCoordFrame(mFrameAgent);
    newCoordFrame.pitch(angle);

    // don't let user pitch if rotated 180 degree around the vertical axis
    if ((newCoordFrame.getXAxis()[VX] * mFrameAgent.getXAxis()[VX] < 0) &&
        (newCoordFrame.getXAxis()[VY] * mFrameAgent.getXAxis()[VY] < 0))
        return;
=======
    if (gAgentCamera.getCameraMode() == CAMERA_MODE_THIRD_PERSON ||
        gAgentCamera.getCameraMode() == CAMERA_MODE_MOUSELOOK)
    {
        // Backup the current orientation
        LLCoordFrame saved_frame_agent(mFrameAgent);
>>>>>>> f32a6d40

        // Optimistic rotation up/down (vertical angle can reach and exceed 0 or 180)
        mFrameAgent.pitch(angle);

        // Cosine of the angle between current agent At and Up directions
        F32 agent_at_to_up_now_cos = saved_frame_agent.mXAxis * gAgentCamera.getCameraUpVector();
        bool pitch_away_from_horizont = (angle < 0) ^ (agent_at_to_up_now_cos < 0);
        // We always allow to pitch in direction to horizont (from zenith or from nadir)
        if (!pitch_away_from_horizont)
            return;

<<<<<<< HEAD
    // SL-19286 Avatar is upside down when viewed from below
    // after left-clicking the mouse on the avatar and dragging down
    //
    // The issue is observed on angle below 10 degrees
    const F32 look_down_limit = 179.f * DEG_TO_RAD;
    const F32 look_up_limit = 10.f * DEG_TO_RAD;

    F32 angle_from_skyward = acos(mFrameAgent.getAtAxis() * skyward);

    // clamp pitch to limits
    if ((angle >= 0.f) && (angle_from_skyward + angle > look_down_limit))
    {
        angle = look_down_limit - angle_from_skyward;
    }
    else if ((angle < 0.f) && (angle_from_skyward + angle < look_up_limit))
    {
        angle = look_up_limit - angle_from_skyward;
=======
        // Current angle between agent At and Up directions
        F32 agent_at_to_up_now = acos(agent_at_to_up_now_cos);
        // Requested angle between agent At and Up directions
        F32 agent_at_to_up_new = agent_at_to_up_now + angle;
        F32 agent_at_to_up_new_sin = sin(agent_at_to_up_new);
        // Overpitched? Then rollback
        if (agent_at_to_up_new_sin < 1e-4)
        {
            mFrameAgent = saved_frame_agent;
            return;
        }

        if (gAgentCamera.getCameraMode() == CAMERA_MODE_THIRD_PERSON ||
            (isAgentAvatarValid() && gAgentAvatarp->getParent()))
        {
            // Camera sight relative to agent frame (focus - offset)
            LLVector3 camera_offset(gAgentCamera.getCameraOffsetInitial());
            LLVector3 camera_focus(gAgentCamera.getFocusOffsetInitial());
            LLVector3 camera_sight(camera_focus - camera_offset);
            // 2D projection of the camera sight to the XZ plane
            LLVector2 camera_sight_2d_vert(1, camera_sight[VZ]);
            camera_sight_2d_vert.normalize();
            // Cosine of the 2D angle between initial camera At and X axis (in the XZ plane)
            F32 camera_sight_to_at_2d_vert_cos = camera_sight_2d_vert * LLVector2(LLVector3::x_axis);
            F32 camera_sight_to_at_2d_vert = acos(camera_sight_to_at_2d_vert_cos);
            // Requested angle between camera At and Up directions
            F32 camera_at_to_up_new = agent_at_to_up_new - camera_sight_to_at_2d_vert;
            F32 camera_at_to_up_new_sin = sin(camera_at_to_up_new);
            // Overpitched? Then rollback
            if (camera_at_to_up_new_sin < 1e-4)
            {
                mFrameAgent = saved_frame_agent;
                return;
            }
        }
>>>>>>> f32a6d40
    }
    else
    {
        // No limitations in other modes
        mFrameAgent.pitch(angle);
    }
}

//-----------------------------------------------------------------------------
// roll()
//-----------------------------------------------------------------------------
void LLAgent::roll(F32 angle)
{
    mFrameAgent.roll(angle);
}

//-----------------------------------------------------------------------------
// yaw()
//-----------------------------------------------------------------------------
void LLAgent::yaw(F32 angle)
{
    if (!rotateGrabbed())
    {
        mFrameAgent.rotate(angle, getReferenceUpVector());
    }
}

// Returns a quat that represents the rotation of the agent in the absolute frame
//-----------------------------------------------------------------------------
// getQuat()
//-----------------------------------------------------------------------------
LLQuaternion LLAgent::getQuat() const
{
    return mFrameAgent.getQuaternion();
}

//-----------------------------------------------------------------------------
// getControlFlags()
//-----------------------------------------------------------------------------
U32 LLAgent::getControlFlags()
{
    return mControlFlags;
}

//-----------------------------------------------------------------------------
// setControlFlags()
//-----------------------------------------------------------------------------
void LLAgent::setControlFlags(U32 mask)
{
    mControlFlags |= mask;
}

//-----------------------------------------------------------------------------
// clearControlFlags()
//-----------------------------------------------------------------------------
void LLAgent::clearControlFlags(U32 mask)
{
    mControlFlags &= ~mask;
}

//-----------------------------------------------------------------------------
// resetControlFlags()
//-----------------------------------------------------------------------------
void LLAgent::resetControlFlags()
{
    // reset all of the ephemeral flags
    // some flags are managed elsewhere
    mControlFlags &= AGENT_CONTROL_AWAY | AGENT_CONTROL_FLY | AGENT_CONTROL_MOUSELOOK;
}

//-----------------------------------------------------------------------------
// setAFK()
//-----------------------------------------------------------------------------
void LLAgent::setAFK()
{
    if (gNonInteractive || !gAgent.getRegion())
    {
        // Don't set AFK if we're not talking to a region yet.
        return;
    }

    if (!(mControlFlags & AGENT_CONTROL_AWAY))
    {
        sendAnimationRequest(ANIM_AGENT_AWAY, ANIM_REQUEST_START);
        setControlFlags(AGENT_CONTROL_AWAY | AGENT_CONTROL_STOP);
        gAwayTimer.start();
    }
}

//-----------------------------------------------------------------------------
// clearAFK()
//-----------------------------------------------------------------------------
void LLAgent::clearAFK()
{
    gAwayTriggerTimer.reset();

    // Gods can sometimes get into away state (via gestures)
    // without setting the appropriate control flag. JC
    if (mControlFlags & AGENT_CONTROL_AWAY
        || (isAgentAvatarValid()
            && (gAgentAvatarp->mSignaledAnimations.find(ANIM_AGENT_AWAY) != gAgentAvatarp->mSignaledAnimations.end())))
    {
        sendAnimationRequest(ANIM_AGENT_AWAY, ANIM_REQUEST_STOP);
        clearControlFlags(AGENT_CONTROL_AWAY);
    }
}

//-----------------------------------------------------------------------------
// getAFK()
//-----------------------------------------------------------------------------
bool LLAgent::getAFK() const
{
    return (mControlFlags & AGENT_CONTROL_AWAY) != 0;
}

//-----------------------------------------------------------------------------
// setDoNotDisturb()
//-----------------------------------------------------------------------------
void LLAgent::setDoNotDisturb(bool pIsDoNotDisturb)
{
    bool isDoNotDisturbSwitchedOff = (mIsDoNotDisturb && !pIsDoNotDisturb);
    mIsDoNotDisturb = pIsDoNotDisturb;
    sendAnimationRequest(ANIM_AGENT_DO_NOT_DISTURB, (pIsDoNotDisturb ? ANIM_REQUEST_START : ANIM_REQUEST_STOP));
    LLNotificationsUI::LLChannelManager::getInstance()->muteAllChannels(pIsDoNotDisturb);
    if (isDoNotDisturbSwitchedOff)
    {
        LLDoNotDisturbNotificationStorage::getInstance()->updateNotifications();
    }
    gIMMgr->updateDNDMessageStatus();
}

//-----------------------------------------------------------------------------
// isDoNotDisturb()
//-----------------------------------------------------------------------------
bool LLAgent::isDoNotDisturb() const
{
    return mIsDoNotDisturb;
}

//-----------------------------------------------------------------------------
// startAutoPilotGlobal()
//-----------------------------------------------------------------------------
void LLAgent::startAutoPilotGlobal(
    const LLVector3d &target_global,
    const std::string& behavior_name,
    const LLQuaternion *target_rotation,
    void (*finish_callback)(bool, void *),
    void *callback_data,
    F32 stop_distance,
    F32 rot_threshold,
    bool allow_flying)
{
    if (!isAgentAvatarValid())
    {
        return;
    }

    if (target_global.isExactlyZero())
    {
        LL_WARNS() << "Canceling attempt to start autopilot towards invalid position" << LL_ENDL;
        return;
    }

    // Are there any pending callbacks from previous auto pilot requests?
    if (mAutoPilotFinishedCallback)
    {
        mAutoPilotFinishedCallback(dist_vec(gAgent.getPositionGlobal(), mAutoPilotTargetGlobal) < mAutoPilotStopDistance, mAutoPilotCallbackData);
    }

    mAutoPilotFinishedCallback = finish_callback;
    mAutoPilotCallbackData = callback_data;
    mAutoPilotRotationThreshold = rot_threshold;
    mAutoPilotBehaviorName = behavior_name;
    mAutoPilotAllowFlying = allow_flying;

    LLVector3d delta_pos( target_global );
    delta_pos -= getPositionGlobal();
    F64 distance = delta_pos.magVec();
    LLVector3d trace_target = target_global;

    trace_target.mdV[VZ] -= 10.f;

    LLVector3d intersection;
    LLVector3 normal;
    LLViewerObject *hit_obj;
    F32 heightDelta = LLWorld::getInstance()->resolveStepHeightGlobal(NULL, target_global, trace_target, intersection, normal, &hit_obj);

    if (stop_distance > 0.f)
    {
        mAutoPilotStopDistance = stop_distance;
    }
    else
    {
        // Guess at a reasonable stop distance.
        mAutoPilotStopDistance = (F32) sqrt( distance );
        if (mAutoPilotStopDistance < 0.5f)
        {
            mAutoPilotStopDistance = 0.5f;
        }
    }

    if (mAutoPilotAllowFlying)
    {
        mAutoPilotFlyOnStop = getFlying();
    }
    else
    {
        mAutoPilotFlyOnStop = false;
    }

    if (distance > 30.0 && mAutoPilotAllowFlying)
    {
        setFlying(true);
    }

    if ( distance > 1.f &&
        mAutoPilotAllowFlying &&
        heightDelta > (sqrtf(mAutoPilotStopDistance) + 1.f))
    {
        setFlying(true);
        // Do not force flying for "Sit" behavior to prevent flying after pressing "Stand"
        // from an object. See EXT-1655.
        if ("Sit" != mAutoPilotBehaviorName)
            mAutoPilotFlyOnStop = true;
    }

    mAutoPilot = true;
    setAutoPilotTargetGlobal(target_global);

    if (target_rotation)
    {
        mAutoPilotUseRotation = true;
        mAutoPilotTargetFacing = LLVector3::x_axis * *target_rotation;
        mAutoPilotTargetFacing.mV[VZ] = 0.f;
        mAutoPilotTargetFacing.normalize();
    }
    else
    {
        mAutoPilotUseRotation = false;
    }

    mAutoPilotNoProgressFrameCount = 0;
}

//-----------------------------------------------------------------------------
// setAutoPilotTargetGlobal
//-----------------------------------------------------------------------------
void LLAgent::setAutoPilotTargetGlobal(const LLVector3d &target_global)
{
    if (mAutoPilot)
    {
        mAutoPilotTargetGlobal = target_global;

        // trace ray down to find height of destination from ground
        LLVector3d traceEndPt = target_global;
        traceEndPt.mdV[VZ] -= 20.f;

        LLVector3d targetOnGround;
        LLVector3 groundNorm;
        LLViewerObject *obj;

        LLWorld::getInstance()->resolveStepHeightGlobal(NULL, target_global, traceEndPt, targetOnGround, groundNorm, &obj);
        // Note: this might malfunction for sitting agent, since pelvis stays same, but agent's position becomes lower
        // But for autopilot to work we assume that agent is standing and ready to go.
        F64 target_height = llmax((F64)gAgentAvatarp->getPelvisToFoot(), target_global.mdV[VZ] - targetOnGround.mdV[VZ]);

        // clamp z value of target to minimum height above ground
        mAutoPilotTargetGlobal.mdV[VZ] = targetOnGround.mdV[VZ] + target_height;
        mAutoPilotTargetDist = (F32)dist_vec(gAgent.getPositionGlobal(), mAutoPilotTargetGlobal);
    }
}

//-----------------------------------------------------------------------------
// startFollowPilot()
//-----------------------------------------------------------------------------
void LLAgent::startFollowPilot(const LLUUID &leader_id, bool allow_flying, F32 stop_distance)
{
    mLeaderID = leader_id;
    if ( mLeaderID.isNull() ) return;

    LLViewerObject* object = gObjectList.findObject(mLeaderID);
    if (!object)
    {
        mLeaderID = LLUUID::null;
        return;
    }

    startAutoPilotGlobal(object->getPositionGlobal(),
                         std::string(), // behavior_name
                         NULL,          // target_rotation
                         NULL,          // finish_callback
                         NULL,          // callback_data
                         stop_distance,
                         0.03f,         // rotation_threshold
                         allow_flying);
}

//-----------------------------------------------------------------------------
// stopAutoPilot()
//-----------------------------------------------------------------------------
void LLAgent::stopAutoPilot(bool user_cancel)
{
    if (mAutoPilot)
    {
        mAutoPilot = false;
        if (mAutoPilotUseRotation && !user_cancel)
        {
            resetAxes(mAutoPilotTargetFacing);
        }
        // Restore previous flying state before invoking mAutoPilotFinishedCallback to allow
        // callback function to change the flying state (like in near_sit_down_point()).
        // If the user cancelled, don't change the fly state
        if (!user_cancel)
        {
            setFlying(mAutoPilotFlyOnStop);
        }
        //NB: auto pilot can terminate for a reason other than reaching the destination
        if (mAutoPilotFinishedCallback)
        {
            mAutoPilotFinishedCallback(!user_cancel && dist_vec(gAgent.getPositionGlobal(), mAutoPilotTargetGlobal) < mAutoPilotStopDistance, mAutoPilotCallbackData);
            mAutoPilotFinishedCallback = NULL;
        }
        mLeaderID = LLUUID::null;

        setControlFlags(AGENT_CONTROL_STOP);

        if (user_cancel && !mAutoPilotBehaviorName.empty())
        {
            if (mAutoPilotBehaviorName == "Sit")
                LL_INFOS("Agent") << "Autopilot-Sit was canceled by user action" << LL_ENDL;
            else if (mAutoPilotBehaviorName == "Attach")
                LLNotificationsUtil::add("CancelledAttach");
            else
                LLNotificationsUtil::add("Cancelled");
        }
    }
}

// Returns necessary agent pitch and yaw changes, radians.
//-----------------------------------------------------------------------------
// autoPilot()
//-----------------------------------------------------------------------------
void LLAgent::autoPilot(F32 *delta_yaw)
{
    if (mAutoPilot)
    {
        if (!mLeaderID.isNull())
        {
            LLViewerObject* object = gObjectList.findObject(mLeaderID);
            if (!object)
            {
                stopAutoPilot();
                return;
            }
            mAutoPilotTargetGlobal = object->getPositionGlobal();
        }

        if (!isAgentAvatarValid()) return;

        if (gAgentAvatarp->mInAir && mAutoPilotAllowFlying)
        {
            setFlying(true);
        }

        LLVector3 at;
        at.setVec(mFrameAgent.getAtAxis());
        LLVector3 target_agent = getPosAgentFromGlobal(mAutoPilotTargetGlobal);
        LLVector3 direction = target_agent - getPositionAgent();

        F32 target_dist = direction.magVec();

        if (target_dist >= mAutoPilotTargetDist)
        {
            mAutoPilotNoProgressFrameCount++;
            bool out_of_time = false;
            if (getFlying())
            {
                out_of_time = mAutoPilotNoProgressFrameCount > AUTOPILOT_MAX_TIME_NO_PROGRESS_FLY * gFPSClamped;
            }
            else
            {
                out_of_time = mAutoPilotNoProgressFrameCount > AUTOPILOT_MAX_TIME_NO_PROGRESS_WALK * gFPSClamped;
            }
            if (out_of_time)
            {
                stopAutoPilot();
                return;
            }
        }

        mAutoPilotTargetDist = target_dist;

        // Make this a two-dimensional solution
        at.mV[VZ] = 0.f;
        direction.mV[VZ] = 0.f;

        at.normalize();
        F32 xy_distance = direction.normalize();

        F32 yaw = 0.f;
        if (mAutoPilotTargetDist > mAutoPilotStopDistance)
        {
            yaw = angle_between(mFrameAgent.getAtAxis(), direction);
        }
        else if (mAutoPilotUseRotation)
        {
            // we're close now just aim at target facing
            yaw = angle_between(at, mAutoPilotTargetFacing);
            direction = mAutoPilotTargetFacing;
        }

        yaw = 4.f * yaw / gFPSClamped;

        // figure out which direction to turn
        LLVector3 scratch(at % direction);

        if (scratch.mV[VZ] > 0.f)
        {
            setControlFlags(AGENT_CONTROL_YAW_POS);
        }
        else
        {
            yaw = -yaw;
            setControlFlags(AGENT_CONTROL_YAW_NEG);
        }

        *delta_yaw = yaw;

        // Compute when to start slowing down
        F32 slow_distance;
        if (getFlying())
        {
            slow_distance = llmax(8.f, mAutoPilotStopDistance + 5.f);
        }
        else
        {
            slow_distance = llmax(3.f, mAutoPilotStopDistance + 2.f);
        }

        // If we're flying, handle autopilot points above or below you.
        if (getFlying() && xy_distance < AUTOPILOT_HEIGHT_ADJUST_DISTANCE)
        {
            if (isAgentAvatarValid())
            {
                F64 current_height = gAgentAvatarp->getPositionGlobal().mdV[VZ];
                F32 delta_z = (F32)(mAutoPilotTargetGlobal.mdV[VZ] - current_height);
                F32 slope = delta_z / xy_distance;
                if (slope > 0.45f && delta_z > 6.f)
                {
                    setControlFlags(AGENT_CONTROL_FAST_UP | AGENT_CONTROL_UP_POS);
                }
                else if (slope > 0.002f && delta_z > 0.5f)
                {
                    setControlFlags(AGENT_CONTROL_UP_POS);
                }
                else if (slope < -0.45f && delta_z < -6.f && current_height > AUTOPILOT_MIN_TARGET_HEIGHT_OFF_GROUND)
                {
                    setControlFlags(AGENT_CONTROL_FAST_UP | AGENT_CONTROL_UP_NEG);
                }
                else if (slope < -0.002f && delta_z < -0.5f && current_height > AUTOPILOT_MIN_TARGET_HEIGHT_OFF_GROUND)
                {
                    setControlFlags(AGENT_CONTROL_UP_NEG);
                }
            }
        }

        //  calculate delta rotation to target heading
        F32 delta_target_heading = angle_between(mFrameAgent.getAtAxis(), mAutoPilotTargetFacing);

        if (xy_distance > slow_distance && yaw < (F_PI / 10.f))
        {
            // walking/flying fast
            setControlFlags(AGENT_CONTROL_FAST_AT | AGENT_CONTROL_AT_POS);
        }
        else if (mAutoPilotTargetDist > mAutoPilotStopDistance)
        {
            // walking/flying slow
            U32 movement_flag = 0;

            if (at * direction > 0.9f)
            {
                movement_flag = AGENT_CONTROL_AT_POS;
            }
            else if (at * direction < -0.9f)
            {
                movement_flag = AGENT_CONTROL_AT_NEG;
            }

            if (getFlying())
            {
                // flying is too fast and has high inertia, artificially slow it down
                // Don't update flags too often, server might not react
                static U64 last_time_microsec = 0;
                U64 time_microsec = LLTimer::getTotalTime();
                U64 delta = time_microsec - last_time_microsec;
                // fly during ~0-40 ms, stop during ~40-250 ms
                if (delta > 250000) // 250ms
                {
                    // reset even if !movement_flag
                    last_time_microsec = time_microsec;
                }
                else if (delta > 40000) // 40 ms
                {
                    clearControlFlags(AGENT_CONTROL_AT_POS | AGENT_CONTROL_AT_POS);
                    movement_flag = 0;
                }
            }

            if (movement_flag)
            {
                setControlFlags(movement_flag);
            }
        }

        // check to see if we need to keep rotating to target orientation
        if (mAutoPilotTargetDist < mAutoPilotStopDistance)
        {
            setControlFlags(AGENT_CONTROL_STOP);
            if(!mAutoPilotUseRotation || (delta_target_heading < mAutoPilotRotationThreshold))
            {
                stopAutoPilot();
            }
        }
    }
}

//-----------------------------------------------------------------------------
// propagate()
//-----------------------------------------------------------------------------
void LLAgent::propagate(const F32 dt)
{
    // Update UI based on agent motion
    LLFloaterMove *floater_move = LLFloaterReg::findTypedInstance<LLFloaterMove>("moveview");
    if (floater_move)
    {
        floater_move->mForwardButton   ->setToggleState( gAgentCamera.getAtKey() > 0 || gAgentCamera.getWalkKey() > 0 );
        floater_move->mBackwardButton  ->setToggleState( gAgentCamera.getAtKey() < 0 || gAgentCamera.getWalkKey() < 0 );
        floater_move->mTurnLeftButton  ->setToggleState( gAgentCamera.getYawKey() > 0.f );
        floater_move->mTurnRightButton ->setToggleState( gAgentCamera.getYawKey() < 0.f );
        floater_move->mSlideLeftButton  ->setToggleState( gAgentCamera.getLeftKey() > 0.f );
        floater_move->mSlideRightButton ->setToggleState( gAgentCamera.getLeftKey() < 0.f );
        floater_move->mMoveUpButton    ->setToggleState( gAgentCamera.getUpKey() > 0 );
        floater_move->mMoveDownButton  ->setToggleState( gAgentCamera.getUpKey() < 0 );
    }

    // handle rotation based on keyboard levels
<<<<<<< HEAD
    constexpr F32 YAW_RATE = 90.f * DEG_TO_RAD;                // radians per second
    F32 angle = YAW_RATE * gAgentCamera.getYawKey() * dt;
    if (fabs(angle) > 0.0f)
    {
        yaw(angle);
    }

    constexpr F32 PITCH_RATE = 90.f * DEG_TO_RAD;            // radians per second
    angle = PITCH_RATE * gAgentCamera.getPitchKey() * dt;
    if (fabs(angle) > 0.0f)
    {
        pitch(angle);
=======
    if (fabs(dt) > 1e-6)
    {
        if (fabs(gAgentCamera.getYawKey()) > 1e-6)
        {
            static const F32 YAW_RATE = 90.f * DEG_TO_RAD;   // radians per second
            yaw(YAW_RATE * gAgentCamera.getYawKey() * dt);
        }

        if (fabs(gAgentCamera.getPitchKey()) > 1e-6)
        {
            static const F32 PITCH_RATE = 90.f * DEG_TO_RAD; // radians per second
            pitch(PITCH_RATE * gAgentCamera.getPitchKey() * dt);
        }
>>>>>>> f32a6d40
    }

    // handle auto-land behavior
    if (isAgentAvatarValid())
    {
        bool in_air = gAgentAvatarp->mInAir;
        LLVector3 land_vel = getVelocity();
        land_vel.mV[VZ] = 0.f;

        if (!in_air
            && gAgentCamera.getUpKey() < 0
            && land_vel.magVecSquared() < MAX_VELOCITY_AUTO_LAND_SQUARED
            && gSavedSettings.getBOOL("AutomaticFly"))
        {
            // land automatically
            setFlying(false);
        }
    }

    gAgentCamera.clearGeneralKeys();
}

//-----------------------------------------------------------------------------
// updateAgentPosition()
//-----------------------------------------------------------------------------
void LLAgent::updateAgentPosition(const F32 dt, const F32 yaw_radians, const S32 mouse_x, const S32 mouse_y)
{
    static LLCachedControl<F32> hint_timeout(gSavedSettings, "NotMovingHintTimeout");
    if (mMoveTimer.getStarted() && mMoveTimer.getElapsedTimeF32() > hint_timeout)
    {
        LLFirstUse::notMoving();
    }

    propagate(dt);

    // static S32 cameraUpdateCount = 0;

    rotate(yaw_radians, 0, 0, 1);

    //
    // Check for water and land collision, set underwater flag
    //

    gAgentCamera.updateLookAt(mouse_x, mouse_y);

    // When agent has no parents, position updates come from setPositionAgent()
    // But when agent has a parent (ex: is seated), position remains unchanged
    // relative to parent and no parent's position update trigger
    // setPositionAgent().
    // But EEP's sky track selection still needs an update if agent has a parent
    // and parent moves (ex: vehicles).
    if (isAgentAvatarValid()
        && gAgentAvatarp->getParent()
        && !mOnPositionChanged.empty()
        )
    {
        LLVector3d new_position = getPositionGlobal();
        if ((mLastTestGlobal - new_position).lengthSquared() > 1.0)
        {
            // If the position has changed by more than 1 meter since the last time we triggered.
            // filters out some noise.
            mLastTestGlobal = new_position;
            mOnPositionChanged(mFrameAgent.getOrigin(), new_position);
        }
    }
}

// friends and operators

std::ostream& operator<<(std::ostream &s, const LLAgent &agent)
{
    // This is unfinished, but might never be used.
    // We'll just leave it for now; we can always delete it.
    s << " { "
      << "  Frame = " << agent.mFrameAgent << "\n"
      << " }";
    return s;
}

// true if your own avatar needs to be rendered.  Usually only
// in third person and build.
//-----------------------------------------------------------------------------
// needsRenderAvatar()
//-----------------------------------------------------------------------------
bool LLAgent::needsRenderAvatar()
{
    if (gAgentCamera.cameraMouselook() && !LLVOAvatar::sVisibleInFirstPerson)
    {
        return false;
    }

    return mShowAvatar && mOutfitChosen;
}

// true if we need to render your own avatar's head.
bool LLAgent::needsRenderHead()
{
    return (LLVOAvatar::sVisibleInFirstPerson && LLPipeline::sReflectionRender) || (mShowAvatar && !gAgentCamera.cameraMouselook());
}

//-----------------------------------------------------------------------------
// startTyping()
//-----------------------------------------------------------------------------
void LLAgent::startTyping()
{
    mTypingTimer.reset();

    if (getRenderState() & AGENT_STATE_TYPING)
    {
        // already typing, don't trigger a different animation
        return;
    }
    setRenderState(AGENT_STATE_TYPING);

    if (mChatTimer.getElapsedTimeF32() < 2.f)
    {
        LLViewerObject* chatter = gObjectList.findObject(mLastChatterID);
        if (chatter && chatter->isAvatar())
        {
            gAgentCamera.setLookAt(LOOKAT_TARGET_RESPOND, chatter, LLVector3::zero);
        }
    }

    if (gSavedSettings.getBOOL("PlayTypingAnim"))
    {
        sendAnimationRequest(ANIM_AGENT_TYPE, ANIM_REQUEST_START);
    }
    (LLFloaterReg::getTypedInstance<LLFloaterIMNearbyChat>("nearby_chat"))->
            sendChatFromViewer("", CHAT_TYPE_START, false);
}

//-----------------------------------------------------------------------------
// stopTyping()
//-----------------------------------------------------------------------------
void LLAgent::stopTyping()
{
    if (mRenderState & AGENT_STATE_TYPING)
    {
        clearRenderState(AGENT_STATE_TYPING);
        sendAnimationRequest(ANIM_AGENT_TYPE, ANIM_REQUEST_STOP);
        (LLFloaterReg::getTypedInstance<LLFloaterIMNearbyChat>("nearby_chat"))->
                sendChatFromViewer("", CHAT_TYPE_STOP, false);
    }
}

//-----------------------------------------------------------------------------
// setRenderState()
//-----------------------------------------------------------------------------
void LLAgent::setRenderState(U8 newstate)
{
    mRenderState |= newstate;
}

//-----------------------------------------------------------------------------
// clearRenderState()
//-----------------------------------------------------------------------------
void LLAgent::clearRenderState(U8 clearstate)
{
    mRenderState &= ~clearstate;
}

//-----------------------------------------------------------------------------
// getRenderState()
//-----------------------------------------------------------------------------
U8 LLAgent::getRenderState()
{
    // *FIX: don't do stuff in a getter!  This is infinite loop city!
    if ((mTypingTimer.getElapsedTimeF32() > TYPING_TIMEOUT_SECS)
        && (mRenderState & AGENT_STATE_TYPING))
    {
        stopTyping();
    }

    if ((!LLSelectMgr::getInstance()->getSelection()->isEmpty() && LLSelectMgr::getInstance()->shouldShowSelection())
        || LLToolMgr::getInstance()->getCurrentTool()->isEditing() )
    {
        setRenderState(AGENT_STATE_EDITING);
    }
    else
    {
        clearRenderState(AGENT_STATE_EDITING);
    }

    return mRenderState;
}

//-----------------------------------------------------------------------------
//-----------------------------------------------------------------------------

//-----------------------------------------------------------------------------
// endAnimationUpdateUI()
//-----------------------------------------------------------------------------
void LLAgent::endAnimationUpdateUI()
{
    if (LLApp::isExiting()
        || !gViewerWindow
        || !gMenuBarView
        || !gToolBarView
        || !gStatusBar)
    {
        return;
    }

    if (gAgentCamera.getCameraMode() == gAgentCamera.getLastCameraMode())
    {
        // We're already done endAnimationUpdateUI for this transition.
        return;
    }

    // clean up UI from mode we're leaving
    if (gAgentCamera.getLastCameraMode() == CAMERA_MODE_MOUSELOOK )
    {
        gToolBarView->setToolBarsVisible(true);
        // show mouse cursor
        gViewerWindow->showCursor();
        // show menus
        gMenuBarView->setVisible(true);
        LLNavigationBar::getInstance()->setVisible(true && gSavedSettings.getBOOL("ShowNavbarNavigationPanel"));
        gStatusBar->setVisibleForMouselook(true);

        static LLCachedControl<bool> show_mini_location_panel(gSavedSettings, "ShowMiniLocationPanel");
        if (show_mini_location_panel)
        {
            LLPanelTopInfoBar::getInstance()->setVisible(true);
        }

        LLChicletBar::getInstance()->setVisible(true);

        LLPanelStandStopFlying::getInstance()->setVisible(true);

        LLToolMgr::getInstance()->setCurrentToolset(gBasicToolset);

        LLFloaterCamera::onLeavingMouseLook();

        if (mMouselookModeOutSignal)
        {
            (*mMouselookModeOutSignal)();
        }

        // Only pop if we have pushed...
        if (true == mViewsPushed)
        {
#if 0 // Use this once all floaters are registered
            LLFloaterReg::restoreVisibleInstances();
#else // Use this for now
            LLFloaterView::skip_list_t skip_list;
            if (LLFloaterReg::findInstance("mini_map"))
            {
                skip_list.insert(LLFloaterReg::findInstance("mini_map"));
            }
            if (LLFloaterReg::findInstance("beacons"))
            {
                skip_list.insert(LLFloaterReg::findInstance("beacons"));
            }
            LLFloaterIMContainer* im_box = LLFloaterReg::getTypedInstance<LLFloaterIMContainer>("im_container");
            LLFloaterIMContainer::floater_list_t conversations;
            im_box->getDetachedConversationFloaters(conversations);
            for (LLFloater* conversation : conversations)
            {
                LL_INFOS() << "skip_list.insert(session_floater): " << conversation->getTitle() << LL_ENDL;
                skip_list.insert(conversation);
            }

            gFloaterView->popVisibleAll(skip_list);
#endif
            mViewsPushed = false;
        }

        gAgentCamera.setLookAt(LOOKAT_TARGET_CLEAR);
        if (gMorphView)
        {
            gMorphView->setVisible( false );
        }

        // Disable mouselook-specific animations
        if (isAgentAvatarValid())
        {
            if (gAgentAvatarp->isAnyAnimationSignaled(AGENT_GUN_AIM_ANIMS, NUM_AGENT_GUN_AIM_ANIMS))
            {
                if (gAgentAvatarp->mSignaledAnimations.find(ANIM_AGENT_AIM_RIFLE_R) != gAgentAvatarp->mSignaledAnimations.end())
                {
                    sendAnimationRequest(ANIM_AGENT_AIM_RIFLE_R, ANIM_REQUEST_STOP);
                    sendAnimationRequest(ANIM_AGENT_HOLD_RIFLE_R, ANIM_REQUEST_START);
                }
                if (gAgentAvatarp->mSignaledAnimations.find(ANIM_AGENT_AIM_HANDGUN_R) != gAgentAvatarp->mSignaledAnimations.end())
                {
                    sendAnimationRequest(ANIM_AGENT_AIM_HANDGUN_R, ANIM_REQUEST_STOP);
                    sendAnimationRequest(ANIM_AGENT_HOLD_HANDGUN_R, ANIM_REQUEST_START);
                }
                if (gAgentAvatarp->mSignaledAnimations.find(ANIM_AGENT_AIM_BAZOOKA_R) != gAgentAvatarp->mSignaledAnimations.end())
                {
                    sendAnimationRequest(ANIM_AGENT_AIM_BAZOOKA_R, ANIM_REQUEST_STOP);
                    sendAnimationRequest(ANIM_AGENT_HOLD_BAZOOKA_R, ANIM_REQUEST_START);
                }
                if (gAgentAvatarp->mSignaledAnimations.find(ANIM_AGENT_AIM_BOW_L) != gAgentAvatarp->mSignaledAnimations.end())
                {
                    sendAnimationRequest(ANIM_AGENT_AIM_BOW_L, ANIM_REQUEST_STOP);
                    sendAnimationRequest(ANIM_AGENT_HOLD_BOW_L, ANIM_REQUEST_START);
                }
            }
        }
    }
    else if (gAgentCamera.getLastCameraMode() == CAMERA_MODE_CUSTOMIZE_AVATAR)
    {
        // make sure we ask to save changes

        LLToolMgr::getInstance()->setCurrentToolset(gBasicToolset);

        if( gMorphView )
        {
            gMorphView->setVisible( false );
        }

        if (isAgentAvatarValid())
        {
            if(mCustomAnim)
            {
                sendAnimationRequest(ANIM_AGENT_CUSTOMIZE, ANIM_REQUEST_STOP);
                sendAnimationRequest(ANIM_AGENT_CUSTOMIZE_DONE, ANIM_REQUEST_START);

                mCustomAnim = false ;
            }

        }
        gAgentCamera.setLookAt(LOOKAT_TARGET_CLEAR);

        LLFloaterCamera::onAvatarEditingAppearance(false);
    }

    //---------------------------------------------------------------------
    // Set up UI for mode we're entering
    //---------------------------------------------------------------------
    if (gAgentCamera.getCameraMode() == CAMERA_MODE_MOUSELOOK)
    {
        // clean up UI
        // first show anything hidden by UI toggle
        gViewerWindow->setUIVisibility(true);

        // then hide stuff we want hidden for mouselook
        gToolBarView->setToolBarsVisible(false);
        gMenuBarView->setVisible(false);
        LLNavigationBar::getInstance()->setVisible(false);
        gStatusBar->setVisibleForMouselook(false);

        LLPanelTopInfoBar::getInstance()->setVisible(false);

        LLChicletBar::getInstance()->setVisible(false);

        LLPanelStandStopFlying::getInstance()->setVisible(false);

        // clear out camera lag effect
        gAgentCamera.clearCameraLag();

        // JC - Added for always chat in third person option
        gFocusMgr.setKeyboardFocus(NULL);

        LLToolMgr::getInstance()->setCurrentToolset(gMouselookToolset);

        mViewsPushed = true;

        if (mMouselookModeInSignal)
        {
            (*mMouselookModeInSignal)();
        }

        // hide all floaters except the mini map

#if 0 // Use this once all floaters are registered
        std::set<std::string> exceptions;
        exceptions.insert("mini_map");
        LLFloaterReg::hideVisibleInstances(exceptions);
#else // Use this for now
        LLFloaterView::skip_list_t skip_list;
        skip_list.insert(LLFloaterReg::findInstance("mini_map"));
        skip_list.insert(LLFloaterReg::findInstance("beacons"));
        gFloaterView->pushVisibleAll(false, skip_list);
#endif

        if( gMorphView )
        {
            gMorphView->setVisible(false);
        }

        gConsole->setVisible( true );

        if (isAgentAvatarValid())
        {
            // Trigger mouselook-specific animations
            if( gAgentAvatarp->isAnyAnimationSignaled(AGENT_GUN_HOLD_ANIMS, NUM_AGENT_GUN_HOLD_ANIMS) )
            {
                if (gAgentAvatarp->mSignaledAnimations.find(ANIM_AGENT_HOLD_RIFLE_R) != gAgentAvatarp->mSignaledAnimations.end())
                {
                    sendAnimationRequest(ANIM_AGENT_HOLD_RIFLE_R, ANIM_REQUEST_STOP);
                    sendAnimationRequest(ANIM_AGENT_AIM_RIFLE_R, ANIM_REQUEST_START);
                }
                if (gAgentAvatarp->mSignaledAnimations.find(ANIM_AGENT_HOLD_HANDGUN_R) != gAgentAvatarp->mSignaledAnimations.end())
                {
                    sendAnimationRequest(ANIM_AGENT_HOLD_HANDGUN_R, ANIM_REQUEST_STOP);
                    sendAnimationRequest(ANIM_AGENT_AIM_HANDGUN_R, ANIM_REQUEST_START);
                }
                if (gAgentAvatarp->mSignaledAnimations.find(ANIM_AGENT_HOLD_BAZOOKA_R) != gAgentAvatarp->mSignaledAnimations.end())
                {
                    sendAnimationRequest(ANIM_AGENT_HOLD_BAZOOKA_R, ANIM_REQUEST_STOP);
                    sendAnimationRequest(ANIM_AGENT_AIM_BAZOOKA_R, ANIM_REQUEST_START);
                }
                if (gAgentAvatarp->mSignaledAnimations.find(ANIM_AGENT_HOLD_BOW_L) != gAgentAvatarp->mSignaledAnimations.end())
                {
                    sendAnimationRequest(ANIM_AGENT_HOLD_BOW_L, ANIM_REQUEST_STOP);
                    sendAnimationRequest(ANIM_AGENT_AIM_BOW_L, ANIM_REQUEST_START);
                }
            }
            if (gAgentAvatarp->getParent())
            {
                LLVector3 at_axis = LLViewerCamera::getInstance()->getAtAxis();
                LLViewerObject* root_object = (LLViewerObject*)gAgentAvatarp->getRoot();
                if (root_object->flagCameraDecoupled())
                {
                    resetAxes(at_axis);
                }
                else
                {
                    resetAxes(at_axis * ~((LLViewerObject*)gAgentAvatarp->getParent())->getRenderRotation());
                }
            }
        }
    }
    else if (gAgentCamera.getCameraMode() == CAMERA_MODE_CUSTOMIZE_AVATAR)
    {
        LLToolMgr::getInstance()->setCurrentToolset(gFaceEditToolset);

        if( gMorphView )
        {
            gMorphView->setVisible( true );
        }

        // freeze avatar
        if (isAgentAvatarValid())
        {
            mPauseRequest = gAgentAvatarp->requestPause();
        }

        LLFloaterCamera::onAvatarEditingAppearance(true);
    }

    if (isAgentAvatarValid())
    {
        gAgentAvatarp->updateAttachmentVisibility(gAgentCamera.getCameraMode());
    }

    gFloaterTools->dirty();

    // Don't let this be called more than once if the camera
    // mode hasn't changed.  --JC
    gAgentCamera.updateLastCamera();
}

boost::signals2::connection LLAgent::setMouselookModeInCallback( const camera_signal_t::slot_type& cb )
{
    if (!mMouselookModeInSignal) mMouselookModeInSignal = new camera_signal_t();
    return mMouselookModeInSignal->connect(cb);
}

boost::signals2::connection LLAgent::setMouselookModeOutCallback( const camera_signal_t::slot_type& cb )
{
    if (!mMouselookModeOutSignal) mMouselookModeOutSignal = new camera_signal_t();
    return mMouselookModeOutSignal->connect(cb);
}

//-----------------------------------------------------------------------------
// heardChat()
//-----------------------------------------------------------------------------
void LLAgent::heardChat(const LLUUID& id)
{
    // log text and voice chat to speaker mgr
    // for keeping track of active speakers, etc.
    LLLocalSpeakerMgr::getInstance()->speakerChatted(id);

    // don't respond to your own voice
    if (id == getID()) return;

    if (ll_rand(2) == 0)
    {
        LLViewerObject *chatter = gObjectList.findObject(mLastChatterID);
        gAgentCamera.setLookAt(LOOKAT_TARGET_AUTO_LISTEN, chatter, LLVector3::zero);
    }

    mLastChatterID = id;
    mChatTimer.reset();
}

LLSD ll_sdmap_from_vector3(const LLVector3& vec)
{
    LLSD ret;
    ret["X"] = vec.mV[VX];
    ret["Y"] = vec.mV[VY];
    ret["Z"] = vec.mV[VZ];
    return ret;
}

LLVector3 ll_vector3_from_sdmap(const LLSD& sd)
{
    LLVector3 ret;
    ret.mV[VX] = F32(sd["X"].asReal());
    ret.mV[VY] = F32(sd["Y"].asReal());
    ret.mV[VZ] = F32(sd["Z"].asReal());
    return ret;
}

void LLAgent::setStartPosition( U32 location_id )
{
    LLViewerObject          *object;

    if (gAgentID == LLUUID::null)
    {
        return;
    }
    // we've got an ID for an agent viewerobject
    object = gObjectList.findObject(gAgentID);
    if (! object)
    {
        LL_INFOS() << "setStartPosition - Can't find agent viewerobject id " << gAgentID << LL_ENDL;
        return;
    }
    // we've got the viewer object
    // Sometimes the agent can be velocity interpolated off of
    // this simulator.  Clamp it to the region the agent is
    // in, a little bit in on each side.
    const F32 INSET = 0.5f; //meters
    const F32 REGION_WIDTH = LLWorld::getInstance()->getRegionWidthInMeters();

    LLVector3 agent_pos = getPositionAgent();

    if (isAgentAvatarValid())
    {
        // the z height is at the agent's feet
        agent_pos.mV[VZ] -= 0.5f * (gAgentAvatarp->mBodySize.mV[VZ] + gAgentAvatarp->mAvatarOffset.mV[VZ]);
    }

    agent_pos.mV[VX] = llclamp( agent_pos.mV[VX], INSET, REGION_WIDTH - INSET );
    agent_pos.mV[VY] = llclamp( agent_pos.mV[VY], INSET, REGION_WIDTH - INSET );

    // Don't let them go below ground, or too high.
    agent_pos.mV[VZ] = llclamp( agent_pos.mV[VZ],
                                mRegionp->getLandHeightRegion( agent_pos ),
                                LLWorld::getInstance()->getRegionMaxHeight() );
    // Send the CapReq
    LLSD request;
    LLSD body;
    LLSD homeLocation;

    homeLocation["LocationId"] = LLSD::Integer(location_id);
    homeLocation["LocationPos"] = ll_sdmap_from_vector3(agent_pos);
    homeLocation["LocationLookAt"] = ll_sdmap_from_vector3(mFrameAgent.getAtAxis());

    body["HomeLocation"] = homeLocation;

    if (!requestPostCapability("HomeLocation", body,
            boost::bind(&LLAgent::setStartPositionSuccess, this, _1)))
        LL_WARNS() << "Unable to post to HomeLocation capability." << LL_ENDL;
}

void LLAgent::setStartPositionSuccess(const LLSD &result)
{
    LLVector3 agent_pos;
    bool      error = true;

    do {
        // was the call to /agent/<agent-id>/home-location successful?
        // If not, we keep error set to true
        if (!result.has("success"))
            break;

        if (0 != strncmp("true", result["success"].asString().c_str(), 4))
            break;

        // did the simulator return a "justified" home location?
        // If no, we keep error set to true
        if (!result.has("HomeLocation"))
            break;

        if ((!result["HomeLocation"].has("LocationPos")) ||
                (!result["HomeLocation"]["LocationPos"].has("X")) ||
                (!result["HomeLocation"]["LocationPos"].has("Y")) ||
                (!result["HomeLocation"]["LocationPos"].has("Z")))
            break;

        agent_pos.mV[VX] = (F32)result["HomeLocation"]["LocationPos"]["X"].asInteger();
        agent_pos.mV[VY] = (F32)result["HomeLocation"]["LocationPos"]["Y"].asInteger();
        agent_pos.mV[VZ] = (F32)result["HomeLocation"]["LocationPos"]["Z"].asInteger();

        error = false;

    } while (0);

    if (error)
    {
        LL_WARNS() << "Error in response to home position set." << LL_ENDL;
    }
    else
    {
        LL_INFOS() << "setting home position" << LL_ENDL;

        LLViewerRegion *viewer_region = gAgent.getRegion();
        setHomePosRegion(viewer_region->getHandle(), agent_pos);
    }
}

void LLAgent::requestStopMotion( LLMotion* motion )
{
    // Notify all avatars that a motion has stopped.
    // This is needed to clear the animation state bits
    LLUUID anim_state = motion->getID();
    onAnimStop(motion->getID());

    // if motion is not looping, it could have stopped by running out of time
    // so we need to tell the server this
//  LL_INFOS() << "Sending stop for motion " << motion->getName() << LL_ENDL;
    sendAnimationRequest( anim_state, ANIM_REQUEST_STOP );
}

void LLAgent::onAnimStop(const LLUUID& id)
{
    // handle automatic state transitions (based on completion of animation playback)
    if (id == ANIM_AGENT_STAND)
    {
        stopFidget();
    }
    else if (id == ANIM_AGENT_AWAY)
    {
        clearAFK();
    }
    else if (id == ANIM_AGENT_STANDUP)
    {
        // send stand up command
        setControlFlags(AGENT_CONTROL_FINISH_ANIM);

        // now trigger dusting self off animation
        if (isAgentAvatarValid() && !gAgentAvatarp->mBelowWater && rand() % 3 == 0)
            sendAnimationRequest( ANIM_AGENT_BRUSH, ANIM_REQUEST_START );
    }
    else if (id == ANIM_AGENT_PRE_JUMP || id == ANIM_AGENT_LAND || id == ANIM_AGENT_MEDIUM_LAND)
    {
        setControlFlags(AGENT_CONTROL_FINISH_ANIM);
    }
}

bool LLAgent::isGodlike() const
{
    return mAgentAccess->isGodlike();
}

bool LLAgent::isGodlikeWithoutAdminMenuFakery() const
{
    return mAgentAccess->isGodlikeWithoutAdminMenuFakery();
}

U8 LLAgent::getGodLevel() const
{
    return mAgentAccess->getGodLevel();
}

bool LLAgent::wantsPGOnly() const
{
    return mAgentAccess->wantsPGOnly();
}

bool LLAgent::canAccessMature() const
{
    return mAgentAccess->canAccessMature();
}

bool LLAgent::canAccessAdult() const
{
    return mAgentAccess->canAccessAdult();
}

bool LLAgent::canAccessMaturityInRegion( U64 region_handle ) const
{
    LLViewerRegion *regionp = LLWorld::getInstance()->getRegionFromHandle( region_handle );
    if( regionp )
    {
        switch( regionp->getSimAccess() )
        {
            case SIM_ACCESS_MATURE:
                if( !canAccessMature() )
                    return false;
                break;
            case SIM_ACCESS_ADULT:
                if( !canAccessAdult() )
                    return false;
                break;
            default:
                // Oh, go on and hear the silly noises.
                break;
        }
    }

    return true;
}

bool LLAgent::canAccessMaturityAtGlobal( LLVector3d pos_global ) const
{
    U64 region_handle = to_region_handle_global((F32)pos_global.mdV[0], (F32)pos_global.mdV[1]);
    return canAccessMaturityInRegion( region_handle );
}

bool LLAgent::prefersPG() const
{
    return mAgentAccess->prefersPG();
}

bool LLAgent::prefersMature() const
{
    return mAgentAccess->prefersMature();
}

bool LLAgent::prefersAdult() const
{
    return mAgentAccess->prefersAdult();
}

bool LLAgent::isTeen() const
{
    return mAgentAccess->isTeen();
}

bool LLAgent::isMature() const
{
    return mAgentAccess->isMature();
}

bool LLAgent::isAdult() const
{
    return mAgentAccess->isAdult();
}

//static
int LLAgent::convertTextToMaturity(char text)
{
    return LLAgentAccess::convertTextToMaturity(text);
}

void LLAgent::handlePreferredMaturityResult(U8 pServerMaturity)
{
    // Update the number of responses received
    ++mMaturityPreferenceResponseId;
    llassert(mMaturityPreferenceResponseId <= mMaturityPreferenceRequestId);

    // Update the last known server maturity response
    mLastKnownResponseMaturity = pServerMaturity;

    // Ignore all responses if we know there are more unanswered requests that are expected
    if (mMaturityPreferenceResponseId == mMaturityPreferenceRequestId)
    {
        // If we received a response that matches the last known request, then we are good
        if (mLastKnownRequestMaturity == mLastKnownResponseMaturity)
        {
            mMaturityPreferenceNumRetries = 0;
            reportPreferredMaturitySuccess();
            llassert(static_cast<U8>(gSavedSettings.getU32("PreferredMaturity")) == mLastKnownResponseMaturity);
        }
        // Else, the viewer is out of sync with the server, so let's try to re-sync with the
        // server by re-sending our last known request.  Cap the re-tries at 3 just to be safe.
        else if (++mMaturityPreferenceNumRetries <= 3)
        {
            LL_INFOS() << "Retrying attempt #" << mMaturityPreferenceNumRetries << " to set viewer preferred maturity to '"
                << LLViewerRegion::accessToString(mLastKnownRequestMaturity) << "'" << LL_ENDL;
            sendMaturityPreferenceToServer(mLastKnownRequestMaturity);
        }
        // Else, the viewer is style out of sync with the server after 3 retries, so inform the user
        else
        {
            mMaturityPreferenceNumRetries = 0;
            LL_WARNS() << "Too many retries for maturity preference" << LL_ENDL;
            reportPreferredMaturityError();
        }
    }
}

void LLAgent::handlePreferredMaturityError()
{
    // Update the number of responses received
    ++mMaturityPreferenceResponseId;
    llassert(mMaturityPreferenceResponseId <= mMaturityPreferenceRequestId);

    // Ignore all responses if we know there are more unanswered requests that are expected
    if (mMaturityPreferenceResponseId == mMaturityPreferenceRequestId)
    {
        mMaturityPreferenceNumRetries = 0;

        // If we received a response that matches the last known request, then we are synced with
        // the server, but not quite sure why we are
        if (mLastKnownRequestMaturity == mLastKnownResponseMaturity)
        {
            LL_WARNS() << "Got an error but maturity preference '" << LLViewerRegion::accessToString(mLastKnownRequestMaturity)
                << "' seems to be in sync with the server" << LL_ENDL;
            reportPreferredMaturitySuccess();
        }
        // Else, the more likely case is that the last request does not match the last response,
        // so inform the user
        else
        {
            reportPreferredMaturityError();
        }
    }
}

void LLAgent::reportPreferredMaturitySuccess()
{
    // If there is a pending teleport request waiting for the maturity preference to be synced with
    // the server, let's start the pending request
    if (hasPendingTeleportRequest())
    {
        startTeleportRequest();
    }
}

void LLAgent::reportPreferredMaturityError()
{
    // If there is a pending teleport request waiting for the maturity preference to be synced with
    // the server, we were unable to successfully sync with the server on maturity preference, so let's
    // just raise the screen.
    mIsMaturityRatingChangingDuringTeleport = false;
    if (hasPendingTeleportRequest())
    {
        LL_WARNS("Teleport") << "Teleport failing due to preferred maturity error" << LL_ENDL;
        setTeleportState(LLAgent::TELEPORT_NONE);
    }

    // Get the last known maturity request from the user activity
    std::string preferredMaturity = LLViewerRegion::accessToString(mLastKnownRequestMaturity);
    LLStringUtil::toLower(preferredMaturity);

    // Get the last known maturity response from the server
    std::string actualMaturity = LLViewerRegion::accessToString(mLastKnownResponseMaturity);
    LLStringUtil::toLower(actualMaturity);

    // Notify the user
    LLSD args = LLSD::emptyMap();
    args["PREFERRED_MATURITY"] = preferredMaturity;
    args["ACTUAL_MATURITY"] = actualMaturity;
    LLNotificationsUtil::add("MaturityChangeError", args);

    // Check the saved settings to ensure that we are consistent.  If we are not consistent, update
    // the viewer, but do not send anything to server
    U8 localMaturity = static_cast<U8>(gSavedSettings.getU32("PreferredMaturity"));
    if (localMaturity != mLastKnownResponseMaturity)
    {
        bool tmpIsDoSendMaturityPreferenceToServer = mIsDoSendMaturityPreferenceToServer;
        mIsDoSendMaturityPreferenceToServer = false;
        LL_INFOS() << "Setting viewer preferred maturity to '" << LLViewerRegion::accessToString(mLastKnownResponseMaturity) << "'" << LL_ENDL;
        gSavedSettings.setU32("PreferredMaturity", static_cast<U32>(mLastKnownResponseMaturity));
        mIsDoSendMaturityPreferenceToServer = tmpIsDoSendMaturityPreferenceToServer;
    }
}

bool LLAgent::isMaturityPreferenceSyncedWithServer() const
{
    return (mMaturityPreferenceRequestId == mMaturityPreferenceResponseId);
}

void LLAgent::sendMaturityPreferenceToServer(U8 pPreferredMaturity)
{
    // Only send maturity preference to the server if enabled
    if (mIsDoSendMaturityPreferenceToServer)
    {
        // Increment the number of requests.  The handlers manage a separate count of responses.
        ++mMaturityPreferenceRequestId;

        // Update the last know maturity request
        mLastKnownRequestMaturity = pPreferredMaturity;

        // If we don't have a region, report it as an error
        if (getRegion() == NULL)
        {
            LL_WARNS("Agent") << "Region is not defined, can not change Maturity setting." << LL_ENDL;
            return;
        }

        LLSD access_prefs = LLSD::emptyMap();
        access_prefs["max"] = LLViewerRegion::accessToShortString(pPreferredMaturity);

        LLSD postData = LLSD::emptyMap();
        postData["access_prefs"] = access_prefs;
        LL_INFOS() << "Sending viewer preferred maturity to '" << LLViewerRegion::accessToString(pPreferredMaturity) << LL_ENDL;

        if (!requestPostCapability("UpdateAgentInformation", postData,
            static_cast<httpCallback_t>(boost::bind(&LLAgent::processMaturityPreferenceFromServer, this, _1, pPreferredMaturity)),
            static_cast<httpCallback_t>(boost::bind(&LLAgent::handlePreferredMaturityError, this))
            ))
        {
            LL_WARNS("Agent") << "Maturity request post failed." << LL_ENDL;
        }
    }
}

void LLAgent::processMaturityPreferenceFromServer(const LLSD &result, U8 perferredMaturity)
{
    U8 maturity = SIM_ACCESS_MIN;

    llassert(result.isDefined());
    llassert(result.isMap());
    llassert(result.has("access_prefs"));
    llassert(result.get("access_prefs").isMap());
    llassert(result.get("access_prefs").has("max"));
    llassert(result.get("access_prefs").get("max").isString());
    if (result.isDefined() && result.isMap() && result.has("access_prefs")
        && result.get("access_prefs").isMap() && result.get("access_prefs").has("max")
        && result.get("access_prefs").get("max").isString())
    {
        LLSD::String actualPreference = result.get("access_prefs").get("max").asString();
        LLStringUtil::trim(actualPreference);
        maturity = LLViewerRegion::shortStringToAccess(actualPreference);
    }

    if (maturity != perferredMaturity)
    {
        LL_WARNS() << "while attempting to change maturity preference from '"
            << LLViewerRegion::accessToString(mLastKnownResponseMaturity)
            << "' to '" << LLViewerRegion::accessToString(perferredMaturity)
            << "', the server responded with '"
            << LLViewerRegion::accessToString(maturity)
            << "' [value:" << static_cast<U32>(maturity)
            << "], " << LL_ENDL;
    }
    handlePreferredMaturityResult(maturity);
}

// Using a new capability, tell the simulator that we want it to send everything
// it knows about and not just what is in front of the camera, in its view
// frustum. We need this feature so that the contents of the region that appears
// in the 6 snapshots which we cannot see and is normally not "considered", is
// also rendered. Typically, this is turned on when the 360 capture floater is
// opened and turned off when it is closed.
// Note: for this version, we do not have a way to determine when "everything"
// has arrived and has been rendered so for now, the proposal is that users
// will need to experiment with the low resolution version and wait for some
// (hopefully) small period of time while the full contents resolves.
// Pass in a flag to ask the simulator/interest list to "send everything" or
// not (the default mode)
void LLAgent::changeInterestListMode(const std::string &new_mode)
{
    if (new_mode != mInterestListMode)
    {
        mInterestListMode = new_mode;

        // Change interest list mode for all regions.  If they are already set for the current mode,
        // the setting will have no effect.
        for (LLWorld::region_list_t::const_iterator iter = LLWorld::getInstance()->getRegionList().begin();
             iter != LLWorld::getInstance()->getRegionList().end();
             ++iter)
        {
            LLViewerRegion *regionp = *iter;
            if (regionp && regionp->isAlive() && regionp->capabilitiesReceived())
            {
                regionp->setInterestListMode(mInterestListMode);
            }
        }
    }
    else
    {
        LL_DEBUGS("360Capture") << "Agent interest list mode is already set to " << mInterestListMode << LL_ENDL;
    }
}

bool LLAgent::requestPostCapability(const std::string &capName, LLSD &postData, httpCallback_t cbSuccess, httpCallback_t cbFailure)
{
    if (getRegion())
    {
        return getRegion()->requestPostCapability(capName, postData, cbSuccess, cbFailure);
    }
    return false;
}

bool LLAgent::requestGetCapability(const std::string &capName, httpCallback_t cbSuccess, httpCallback_t cbFailure)
{
    if (getRegion())
    {
        return getRegion()->requestGetCapability(capName, cbSuccess, cbFailure);
    }
    return false;
}

bool LLAgent::getAdminOverride() const
{
    return mAgentAccess->getAdminOverride();
}

void LLAgent::setMaturity(char text)
{
    mAgentAccess->setMaturity(text);
}

void LLAgent::setAdminOverride(bool b)
{
    mAgentAccess->setAdminOverride(b);
}

void LLAgent::setGodLevel(U8 god_level)
{
    mAgentAccess->setGodLevel(god_level);
    mGodLevelChangeSignal(god_level);
}

LLAgent::god_level_change_slot_t LLAgent::registerGodLevelChanageListener(god_level_change_callback_t pGodLevelChangeCallback)
{
    return mGodLevelChangeSignal.connect(pGodLevelChangeCallback);
}

const LLAgentAccess& LLAgent::getAgentAccess()
{
    return *mAgentAccess;
}

bool LLAgent::validateMaturity(const LLSD& newvalue)
{
    return mAgentAccess->canSetMaturity(newvalue.asInteger());
}

void LLAgent::handleMaturity(const LLSD &pNewValue)
{
    sendMaturityPreferenceToServer(static_cast<U8>(pNewValue.asInteger()));
}

//----------------------------------------------------------------------------

//*TODO remove, is not used anywhere as of August 20, 2009
void LLAgent::buildFullnameAndTitle(std::string& name) const
{
    if (isGroupMember())
    {
        name = mGroupTitle;
        name += ' ';
    }
    else
    {
        name.erase(0, name.length());
    }

    if (isAgentAvatarValid())
    {
        name += gAgentAvatarp->getFullname();
    }
}

bool LLAgent::isInGroup(const LLUUID& group_id, bool ignore_god_mode /* false */) const
{
    if (!ignore_god_mode && isGodlike())
        return true;

    auto count = mGroups.size();
    for(size_t i = 0; i < count; ++i)
    {
        if(mGroups[i].mID == group_id)
        {
            return true;
        }
    }
    return false;
}

// This implementation should mirror LLAgentInfo::hasPowerInGroup
bool LLAgent::hasPowerInGroup(const LLUUID& group_id, U64 power) const
{
    if (isGodlikeWithoutAdminMenuFakery())
        return true;

    // GP_NO_POWERS can also mean no power is enough to grant an ability.
    if (GP_NO_POWERS == power) return false;

    auto count = mGroups.size();
    for(size_t i = 0; i < count; ++i)
    {
        if(mGroups[i].mID == group_id)
        {
            return (bool)((mGroups[i].mPowers & power) > 0);
        }
    }
    return false;
}

bool LLAgent::hasPowerInActiveGroup(U64 power) const
{
    return (mGroupID.notNull() && (hasPowerInGroup(mGroupID, power)));
}

U64 LLAgent::getPowerInGroup(const LLUUID& group_id) const
{
    if (isGodlike())
        return GP_ALL_POWERS;

    auto count = mGroups.size();
    for(size_t i = 0; i < count; ++i)
    {
        if(mGroups[i].mID == group_id)
        {
            return (mGroups[i].mPowers);
        }
    }

    return GP_NO_POWERS;
}

bool LLAgent::getGroupData(const LLUUID& group_id, LLGroupData& data) const
{
    auto count = mGroups.size();
    for(size_t i = 0; i < count; ++i)
    {
        if(mGroups[i].mID == group_id)
        {
            data = mGroups[i];
            return true;
        }
    }
    return false;
}

S32 LLAgent::getGroupContribution(const LLUUID& group_id) const
{
    auto count = mGroups.size();
    for(size_t i = 0; i < count; ++i)
    {
        if(mGroups[i].mID == group_id)
        {
            S32 contribution = mGroups[i].mContribution;
            return contribution;
        }
    }
    return 0;
}

bool LLAgent::setGroupContribution(const LLUUID& group_id, S32 contribution)
{
    auto count = mGroups.size();
    for(size_t i = 0; i < count; ++i)
    {
        if(mGroups[i].mID == group_id)
        {
            mGroups[i].mContribution = contribution;
            LLMessageSystem* msg = gMessageSystem;
            msg->newMessage("SetGroupContribution");
            msg->nextBlock("AgentData");
            msg->addUUID("AgentID", gAgentID);
            msg->addUUID("SessionID", gAgentSessionID);
            msg->nextBlock("Data");
            msg->addUUID("GroupID", group_id);
            msg->addS32("Contribution", contribution);
            sendReliableMessage();
            return true;
        }
    }
    return false;
}

bool LLAgent::setUserGroupFlags(const LLUUID& group_id, bool accept_notices, bool list_in_profile)
{
    auto count = mGroups.size();
    for(size_t i = 0; i < count; ++i)
    {
        if(mGroups[i].mID == group_id)
        {
            mGroups[i].mAcceptNotices = accept_notices;
            mGroups[i].mListInProfile = list_in_profile;
            LLMessageSystem* msg = gMessageSystem;
            msg->newMessage("SetGroupAcceptNotices");
            msg->nextBlock("AgentData");
            msg->addUUID("AgentID", gAgentID);
            msg->addUUID("SessionID", gAgentSessionID);
            msg->nextBlock("Data");
            msg->addUUID("GroupID", group_id);
            msg->addBOOL("AcceptNotices", accept_notices);
            msg->nextBlock("NewData");
            msg->addBOOL("ListInProfile", list_in_profile);
            sendReliableMessage();
            return true;
        }
    }
    return false;
}

bool LLAgent::canJoinGroups() const
{
    return (S32)mGroups.size() < LLAgentBenefitsMgr::current().getGroupMembershipLimit();
}

LLQuaternion LLAgent::getHeadRotation()
{
    if (!isAgentAvatarValid() || !gAgentAvatarp->mPelvisp || !gAgentAvatarp->mHeadp)
    {
        return LLQuaternion::DEFAULT;
    }

    if (!gAgentCamera.cameraMouselook())
    {
        return gAgentAvatarp->getRotation();
    }

    // We must be in mouselook
    LLVector3 look_dir( LLViewerCamera::getInstance()->getAtAxis() );
    LLVector3 up = look_dir % mFrameAgent.getLeftAxis();
    LLVector3 left = up % look_dir;

    LLQuaternion rot(look_dir, left, up);
    if (gAgentAvatarp->getParent())
    {
        rot = rot * ~gAgentAvatarp->getParent()->getRotation();
    }

    return rot;
}

void LLAgent::sendAnimationRequests(const std::vector<LLUUID> &anim_ids, EAnimRequest request)
{
    if (gAgentID.isNull())
    {
        return;
    }

    S32 num_valid_anims = 0;

    LLMessageSystem* msg = gMessageSystem;
    msg->newMessageFast(_PREHASH_AgentAnimation);
    msg->nextBlockFast(_PREHASH_AgentData);
    msg->addUUIDFast(_PREHASH_AgentID, getID());
    msg->addUUIDFast(_PREHASH_SessionID, getSessionID());

    for (const LLUUID& uuid : anim_ids)
    {
        if (uuid.notNull())
        {
            msg->nextBlockFast(_PREHASH_AnimationList);
            msg->addUUIDFast(_PREHASH_AnimID, uuid);
            msg->addBOOLFast(_PREHASH_StartAnim, request == ANIM_REQUEST_START);
            num_valid_anims++;
        }
    }

    msg->nextBlockFast(_PREHASH_PhysicalAvatarEventList);
    msg->addBinaryDataFast(_PREHASH_TypeData, NULL, 0);
    if (num_valid_anims)
    {
        sendReliableMessage();
    }
}

void LLAgent::sendAnimationRequest(const LLUUID &anim_id, EAnimRequest request)
{
    if (gAgentID.isNull() || anim_id.isNull() || !mRegionp)
    {
        return;
    }

    LLMessageSystem* msg = gMessageSystem;
    msg->newMessageFast(_PREHASH_AgentAnimation);
    msg->nextBlockFast(_PREHASH_AgentData);
    msg->addUUIDFast(_PREHASH_AgentID, getID());
    msg->addUUIDFast(_PREHASH_SessionID, getSessionID());

    msg->nextBlockFast(_PREHASH_AnimationList);
    msg->addUUIDFast(_PREHASH_AnimID, anim_id);
    msg->addBOOLFast(_PREHASH_StartAnim, request == ANIM_REQUEST_START);

    msg->nextBlockFast(_PREHASH_PhysicalAvatarEventList);
    msg->addBinaryDataFast(_PREHASH_TypeData, NULL, 0);
    sendReliableMessage();
}

// Send a message to the region to stop the NULL animation state
// This will reset animation state overrides for the agent.
void LLAgent::sendAnimationStateReset()
{
    if (gAgentID.isNull() || !mRegionp)
    {
        return;
    }

    LLMessageSystem* msg = gMessageSystem;
    msg->newMessageFast(_PREHASH_AgentAnimation);
    msg->nextBlockFast(_PREHASH_AgentData);
    msg->addUUIDFast(_PREHASH_AgentID, getID());
    msg->addUUIDFast(_PREHASH_SessionID, getSessionID());

    msg->nextBlockFast(_PREHASH_AnimationList);
    msg->addUUIDFast(_PREHASH_AnimID, LLUUID::null );
    msg->addBOOLFast(_PREHASH_StartAnim, false);

    msg->nextBlockFast(_PREHASH_PhysicalAvatarEventList);
    msg->addBinaryDataFast(_PREHASH_TypeData, NULL, 0);
    sendReliableMessage();
}

// Send a message to the region to revoke sepecified permissions on ALL scripts in the region
// If the target is an object in the region, permissions in scripts on that object are cleared.
// If it is the region ID, all scripts clear the permissions for this agent
void LLAgent::sendRevokePermissions(const LLUUID & target, U32 permissions)
{
    // Currently only the bits for SCRIPT_PERMISSION_TRIGGER_ANIMATION and SCRIPT_PERMISSION_OVERRIDE_ANIMATIONS
    // are supported by the server.  Sending any other bits will cause the message to be dropped without changing permissions

    if (gAgentID.notNull() && gMessageSystem)
    {
        LLMessageSystem* msg = gMessageSystem;
        msg->newMessageFast(_PREHASH_RevokePermissions);
        msg->nextBlockFast(_PREHASH_AgentData);
        msg->addUUIDFast(_PREHASH_AgentID, getID());        // Must be our ID
        msg->addUUIDFast(_PREHASH_SessionID, getSessionID());

        msg->nextBlockFast(_PREHASH_Data);
        msg->addUUIDFast(_PREHASH_ObjectID, target);        // Must be in the region
        msg->addS32Fast(_PREHASH_ObjectPermissions, (S32) permissions);

        sendReliableMessage();
    }
}

void LLAgent::sendWalkRun(bool running)
{
    LLMessageSystem* msgsys = gMessageSystem;
    if (msgsys)
    {
        msgsys->newMessageFast(_PREHASH_SetAlwaysRun);
        msgsys->nextBlockFast(_PREHASH_AgentData);
        msgsys->addUUIDFast(_PREHASH_AgentID, getID());
        msgsys->addUUIDFast(_PREHASH_SessionID, getSessionID());
        msgsys->addBOOLFast(_PREHASH_AlwaysRun, bool(running) );
        sendReliableMessage();
    }
}

void LLAgent::friendsChanged()
{
    LLCollectProxyBuddies collector;
    LLAvatarTracker::instance().applyFunctor(collector);
    mProxyForAgents = collector.mProxy;
}

bool LLAgent::isGrantedProxy(const LLPermissions& perm)
{
    return (mProxyForAgents.count(perm.getOwner()) > 0);
}

bool LLAgent::allowOperation(PermissionBit op,
                             const LLPermissions& perm,
                             U64 group_proxy_power,
                             U8 god_minimum)
{
    // Check god level.
    if (getGodLevel() >= god_minimum) return true;

    if (!perm.isOwned()) return false;

    // A group member with group_proxy_power can act as owner.
    bool is_group_owned;
    LLUUID owner_id;
    perm.getOwnership(owner_id, is_group_owned);
    LLUUID group_id(perm.getGroup());
    LLUUID agent_proxy(getID());

    if (is_group_owned)
    {
        if (hasPowerInGroup(group_id, group_proxy_power))
        {
            // Let the member assume the group's id for permission requests.
            agent_proxy = owner_id;
        }
    }
    else
    {
        // Check for granted mod permissions.
        if ((PERM_OWNER != op) && isGrantedProxy(perm))
        {
            agent_proxy = owner_id;
        }
    }

    // This is the group id to use for permission requests.
    // Only group members may use this field.
    LLUUID group_proxy = LLUUID::null;
    if (group_id.notNull() && isInGroup(group_id))
    {
        group_proxy = group_id;
    }

    // We now have max ownership information.
    if (PERM_OWNER == op)
    {
        // This this was just a check for ownership, we can now return the answer.
        return (agent_proxy == owner_id);
    }

    return perm.allowOperationBy(op, agent_proxy, group_proxy);
}

const LLColor4 &LLAgent::getEffectColor()
{
    return *mEffectColor;
}

void LLAgent::setEffectColor(const LLColor4 &color)
{
    *mEffectColor = color;
}

void LLAgent::initOriginGlobal(const LLVector3d &origin_global)
{
    mAgentOriginGlobal = origin_global;
}

bool LLAgent::leftButtonGrabbed() const
{
    const bool camera_mouse_look = gAgentCamera.cameraMouselook();
    return (!camera_mouse_look && mControlsTakenCount[CONTROL_LBUTTON_DOWN_INDEX] > 0)
        || (camera_mouse_look && mControlsTakenCount[CONTROL_ML_LBUTTON_DOWN_INDEX] > 0)
        || (!camera_mouse_look && mControlsTakenPassedOnCount[CONTROL_LBUTTON_DOWN_INDEX] > 0)
        || (camera_mouse_look && mControlsTakenPassedOnCount[CONTROL_ML_LBUTTON_DOWN_INDEX] > 0);
}

bool LLAgent::rotateGrabbed() const
{
    return (mControlsTakenCount[CONTROL_YAW_POS_INDEX] > 0)
        || (mControlsTakenCount[CONTROL_YAW_NEG_INDEX] > 0);
}

bool LLAgent::forwardGrabbed() const
{
    return (mControlsTakenCount[CONTROL_AT_POS_INDEX] > 0);
}

bool LLAgent::backwardGrabbed() const
{
    return (mControlsTakenCount[CONTROL_AT_NEG_INDEX] > 0);
}

bool LLAgent::upGrabbed() const
{
    return (mControlsTakenCount[CONTROL_UP_POS_INDEX] > 0);
}

bool LLAgent::downGrabbed() const
{
    return (mControlsTakenCount[CONTROL_UP_NEG_INDEX] > 0);
}

void update_group_floaters(const LLUUID& group_id)
{

    LLGroupActions::refresh(group_id);
    //*TODO Implement group update for Profile View
    // still actual as of July 31, 2009 (DZ)

    gAgent.fireEvent(new LLOldEvents::LLEvent(&gAgent, "new group"), "");
}

// static
void LLAgent::processAgentDropGroup(LLMessageSystem *msg, void **)
{
    LLUUID  agent_id;
    msg->getUUIDFast(_PREHASH_AgentData, _PREHASH_AgentID, agent_id );

    if (agent_id != gAgentID)
    {
        LL_WARNS() << "processAgentDropGroup for agent other than me" << LL_ENDL;
        return;
    }

    LLUUID  group_id;
    msg->getUUIDFast(_PREHASH_AgentData, _PREHASH_GroupID, group_id );

    // Remove the group if it already exists remove it and add the new data to pick up changes.
    LLGroupData gd;
    gd.mID = group_id;
    std::vector<LLGroupData>::iterator found_it = std::find(gAgent.mGroups.begin(), gAgent.mGroups.end(), gd);
    if (found_it != gAgent.mGroups.end())
    {
        gAgent.mGroups.erase(found_it);
        if (gAgent.getGroupID() == group_id)
        {
            gAgent.mGroupID.setNull();
            gAgent.mGroupPowers = 0;
            gAgent.mGroupName.clear();
            gAgent.mGroupTitle.clear();
        }

        // refresh all group information
        gAgent.sendAgentDataUpdateRequest();

        LLGroupMgr::getInstance()->clearGroupData(group_id);
        // close the floater for this group, if any.
        LLGroupActions::closeGroup(group_id);
    }
    else
    {
        LL_WARNS() << "processAgentDropGroup, agent is not part of group " << group_id << LL_ENDL;
    }
}

class LLAgentDropGroupViewerNode : public LLHTTPNode
{
    virtual void post(
        LLHTTPNode::ResponsePtr response,
        const LLSD& context,
        const LLSD& input) const
    {

        if (
            !input.isMap() ||
            !input.has("body") )
        {
            //what to do with badly formed message?
            response->extendedResult(HTTP_BAD_REQUEST, LLSD("Invalid message parameters"));
        }

        LLSD body = input["body"];
        if ( body.has("body") )
        {
            //stupid message system doubles up the "body"s
            body = body["body"];
        }

        if (
            body.has("AgentData") &&
            body["AgentData"].isArray() &&
            body["AgentData"][0].isMap() )
        {
            LL_INFOS() << "VALID DROP GROUP" << LL_ENDL;

            //there is only one set of data in the AgentData block
            LLSD agent_data = body["AgentData"][0];
            LLUUID agent_id;
            LLUUID group_id;

            agent_id = agent_data["AgentID"].asUUID();
            group_id = agent_data["GroupID"].asUUID();

            if (agent_id != gAgentID)
            {
                LL_WARNS()
                    << "AgentDropGroup for agent other than me" << LL_ENDL;

                response->notFound();
                return;
            }

            // Remove the group if it already exists remove it
            // and add the new data to pick up changes.
            LLGroupData gd;
            gd.mID = group_id;
            std::vector<LLGroupData>::iterator found_it = std::find(gAgent.mGroups.begin(), gAgent.mGroups.end(), gd);
            if (found_it != gAgent.mGroups.end())
            {
                gAgent.mGroups.erase(found_it);
                if (gAgent.getGroupID() == group_id)
                {
                    gAgent.mGroupID.setNull();
                    gAgent.mGroupPowers = 0;
                    gAgent.mGroupName.clear();
                    gAgent.mGroupTitle.clear();
                }

                // refresh all group information
                gAgent.sendAgentDataUpdateRequest();

                LLGroupMgr::getInstance()->clearGroupData(group_id);
                // close the floater for this group, if any.
                LLGroupActions::closeGroup(group_id);
            }
            else
            {
                LL_WARNS()
                    << "AgentDropGroup, agent is not part of group "
                    << group_id << LL_ENDL;
            }

            response->result(LLSD());
        }
        else
        {
            //what to do with badly formed message?
            response->extendedResult(HTTP_BAD_REQUEST, LLSD("Invalid message parameters"));
        }
    }
};

LLHTTPRegistration<LLAgentDropGroupViewerNode>
    gHTTPRegistrationAgentDropGroupViewerNode(
        "/message/AgentDropGroup");

// static
void LLAgent::processAgentGroupDataUpdate(LLMessageSystem *msg, void **)
{
    LLUUID  agent_id;

    msg->getUUIDFast(_PREHASH_AgentData, _PREHASH_AgentID, agent_id );

    if (agent_id != gAgentID)
    {
        LL_WARNS() << "processAgentGroupDataUpdate for agent other than me" << LL_ENDL;
        return;
    }

    S32 count = msg->getNumberOfBlocksFast(_PREHASH_GroupData);
    LLGroupData group;
    bool need_floater_update = false;
    for(S32 i = 0; i < count; ++i)
    {
        msg->getUUIDFast(_PREHASH_GroupData, _PREHASH_GroupID, group.mID, i);
        msg->getUUIDFast(_PREHASH_GroupData, _PREHASH_GroupInsigniaID, group.mInsigniaID, i);
        msg->getU64(_PREHASH_GroupData, "GroupPowers", group.mPowers, i);
        msg->getBOOL(_PREHASH_GroupData, "AcceptNotices", group.mAcceptNotices, i);
        msg->getS32(_PREHASH_GroupData, "Contribution", group.mContribution, i);
        msg->getStringFast(_PREHASH_GroupData, _PREHASH_GroupName, group.mName, i);

        if(group.mID.notNull())
        {
            need_floater_update = true;
            // Remove the group if it already exists remove it and add the new data to pick up changes.
            std::vector<LLGroupData>::iterator found_it = std::find(gAgent.mGroups.begin(), gAgent.mGroups.end(), group);
            if (found_it != gAgent.mGroups.end())
            {
                gAgent.mGroups.erase(found_it);
            }
            gAgent.mGroups.push_back(group);
        }
        if (need_floater_update)
        {
            update_group_floaters(group.mID);
        }
    }

}

class LLAgentGroupDataUpdateViewerNode : public LLHTTPNode
{
    virtual void post(
        LLHTTPNode::ResponsePtr response,
        const LLSD& context,
        const LLSD& input) const
    {
        LLSD body = input["body"];
        if(body.has("body"))
            body = body["body"];
        LLUUID agent_id = body["AgentData"][0]["AgentID"].asUUID();

        if (agent_id != gAgentID)
        {
            LL_WARNS() << "processAgentGroupDataUpdate for agent other than me" << LL_ENDL;
            return;
        }

        LLSD group_data = body["GroupData"];

        LLSD::array_iterator iter_group =
            group_data.beginArray();
        LLSD::array_iterator end_group =
            group_data.endArray();
        int group_index = 0;
        for(; iter_group != end_group; ++iter_group)
        {

            LLGroupData group;
            bool need_floater_update = false;

            group.mID = (*iter_group)["GroupID"].asUUID();
            group.mPowers = ll_U64_from_sd((*iter_group)["GroupPowers"]);
            group.mAcceptNotices = (*iter_group)["AcceptNotices"].asBoolean();
            group.mListInProfile = body["NewGroupData"][group_index]["ListInProfile"].asBoolean();
            group.mInsigniaID = (*iter_group)["GroupInsigniaID"].asUUID();
            group.mName = (*iter_group)["GroupName"].asString();
            group.mContribution = (*iter_group)["Contribution"].asInteger();

            group_index++;

            if(group.mID.notNull())
            {
                need_floater_update = true;
                // Remove the group if it already exists remove it and add the new data to pick up changes.
                std::vector<LLGroupData>::iterator found_it = std::find(gAgent.mGroups.begin(), gAgent.mGroups.end(), group);
                if (found_it != gAgent.mGroups.end())
                {
                    gAgent.mGroups.erase(found_it);
                }
                gAgent.mGroups.push_back(group);
            }
            if (need_floater_update)
            {
                update_group_floaters(group.mID);
            }
        }
    }
};

LLHTTPRegistration<LLAgentGroupDataUpdateViewerNode >
    gHTTPRegistrationAgentGroupDataUpdateViewerNode ("/message/AgentGroupDataUpdate");

// static
void LLAgent::processAgentDataUpdate(LLMessageSystem *msg, void **)
{
    LLUUID  agent_id;

    msg->getUUIDFast(_PREHASH_AgentData, _PREHASH_AgentID, agent_id );

    if (agent_id != gAgentID)
    {
        LL_WARNS() << "processAgentDataUpdate for agent other than me" << LL_ENDL;
        return;
    }

    msg->getStringFast(_PREHASH_AgentData, _PREHASH_GroupTitle, gAgent.mGroupTitle);
    LLUUID active_id;
    msg->getUUIDFast(_PREHASH_AgentData, _PREHASH_ActiveGroupID, active_id);


    if(active_id.notNull())
    {
        gAgent.mGroupID = active_id;
        msg->getU64(_PREHASH_AgentData, "GroupPowers", gAgent.mGroupPowers);
        msg->getString(_PREHASH_AgentData, _PREHASH_GroupName, gAgent.mGroupName);
    }
    else
    {
        gAgent.mGroupID.setNull();
        gAgent.mGroupPowers = 0;
        gAgent.mGroupName.clear();
    }

    update_group_floaters(active_id);
}

// static
void LLAgent::processScriptControlChange(LLMessageSystem *msg, void **)
{
    S32 block_count = msg->getNumberOfBlocks("Data");
    for (S32 block_index = 0; block_index < block_count; block_index++)
    {
        bool take_controls;
        U32 controls;
        bool passon;
        U32 i;
        msg->getBOOL("Data", "TakeControls", take_controls, block_index);
        if (take_controls)
        {
            // take controls
            msg->getU32("Data", "Controls", controls, block_index );
            msg->getBOOL("Data", "PassToAgent", passon, block_index );
            for (i = 0; i < TOTAL_CONTROLS; i++)
            {
                if (controls & ( 1 << i))
                {
                    if (passon)
                    {
                        gAgent.mControlsTakenPassedOnCount[i]++;
                    }
                    else
                    {
                        gAgent.mControlsTakenCount[i]++;
                    }
                }
            }
        }
        else
        {
            // release controls
            msg->getU32("Data", "Controls", controls, block_index );
            msg->getBOOL("Data", "PassToAgent", passon, block_index );
            for (i = 0; i < TOTAL_CONTROLS; i++)
            {
                if (controls & ( 1 << i))
                {
                    if (passon)
                    {
                        gAgent.mControlsTakenPassedOnCount[i]--;
                        if (gAgent.mControlsTakenPassedOnCount[i] < 0)
                        {
                            gAgent.mControlsTakenPassedOnCount[i] = 0;
                        }
                    }
                    else
                    {
                        gAgent.mControlsTakenCount[i]--;
                        if (gAgent.mControlsTakenCount[i] < 0)
                        {
                            gAgent.mControlsTakenCount[i] = 0;
                        }
                    }
                }
            }
        }
    }
}

/*
// static
void LLAgent::processControlTake(LLMessageSystem *msg, void **)
{
    U32 controls;
    msg->getU32("Data", "Controls", controls );
    U32 passon;
    msg->getBOOL("Data", "PassToAgent", passon );

    S32 i;
    S32 total_count = 0;
    for (i = 0; i < TOTAL_CONTROLS; i++)
    {
        if (controls & ( 1 << i))
        {
            if (passon)
            {
                gAgent.mControlsTakenPassedOnCount[i]++;
            }
            else
            {
                gAgent.mControlsTakenCount[i]++;
            }
            total_count++;
        }
    }

    // Any control taken?  If so, might be first time.
    if (total_count > 0)
    {
        LLFirstUse::useOverrideKeys();
    }
}

// static
void LLAgent::processControlRelease(LLMessageSystem *msg, void **)
{
    U32 controls;
    msg->getU32("Data", "Controls", controls );
    U32 passon;
    msg->getBOOL("Data", "PassToAgent", passon );

    S32 i;
    for (i = 0; i < TOTAL_CONTROLS; i++)
    {
        if (controls & ( 1 << i))
        {
            if (passon)
            {
                gAgent.mControlsTakenPassedOnCount[i]--;
                if (gAgent.mControlsTakenPassedOnCount[i] < 0)
                {
                    gAgent.mControlsTakenPassedOnCount[i] = 0;
                }
            }
            else
            {
                gAgent.mControlsTakenCount[i]--;
                if (gAgent.mControlsTakenCount[i] < 0)
                {
                    gAgent.mControlsTakenCount[i] = 0;
                }
            }
        }
    }
}
*/

bool LLAgent::anyControlGrabbed() const
{
    for (U32 i = 0; i < TOTAL_CONTROLS; i++)
    {
        if (gAgent.mControlsTakenCount[i] > 0)
            return true;
        if (gAgent.mControlsTakenPassedOnCount[i] > 0)
            return true;
    }
    return false;
}

bool LLAgent::isControlGrabbed(S32 control_index) const
{
    return mControlsTakenCount[control_index] > 0;
}

void LLAgent::forceReleaseControls()
{
    gMessageSystem->newMessage("ForceScriptControlRelease");
    gMessageSystem->nextBlock("AgentData");
    gMessageSystem->addUUID("AgentID", getID());
    gMessageSystem->addUUID("SessionID", getSessionID());
    sendReliableMessage();
}

void LLAgent::setHomePosRegion( const U64& region_handle, const LLVector3& pos_region)
{
    mHaveHomePosition = true;
    mHomeRegionHandle = region_handle;
    mHomePosRegion = pos_region;
}

bool LLAgent::getHomePosGlobal( LLVector3d* pos_global )
{
    if(!mHaveHomePosition)
    {
        return false;
    }
    F32 x = 0;
    F32 y = 0;
    from_region_handle( mHomeRegionHandle, &x, &y);
    pos_global->setVec( x + mHomePosRegion.mV[VX], y + mHomePosRegion.mV[VY], mHomePosRegion.mV[VZ] );
    return true;
}

bool LLAgent::isInHomeRegion()
{
    if(!mHaveHomePosition)
    {
        return false;
    }
    if (!getRegion())
    {
        return false;
    }
    if (getRegion()->getHandle() != mHomeRegionHandle)
    {
        return false;
    }
    return true;
}

void LLAgent::clearVisualParams(void *data)
{
    if (isAgentAvatarValid())
    {
        gAgentAvatarp->clearVisualParamWeights();
        gAgentAvatarp->updateVisualParams();
    }
}

//---------------------------------------------------------------------------
// Teleport
//---------------------------------------------------------------------------

// teleportCore() - stuff to do on any teleport
// protected
bool LLAgent::teleportCore(bool is_local)
{
    LL_DEBUGS("Teleport") << "In teleport core" << LL_ENDL;
    if ((TELEPORT_NONE != mTeleportState) && (mTeleportState != TELEPORT_PENDING))
    {
        LL_WARNS() << "Attempt to teleport when already teleporting." << LL_ENDL;
        return false;
    }

    // force stand up and stop a sitting animation (if any), see MAINT-3969
    if (isAgentAvatarValid() && gAgentAvatarp->getParent() && gAgentAvatarp->isSitting())
    {
        gAgentAvatarp->getOffObject();
    }

#if 0
    // This should not exist. It has been added, removed, added, and now removed again.
    // This change needs to come from the simulator. Otherwise, the agent ends up out of
    // sync with other viewers. Discuss in DEV-14145/VWR-6744 before reenabling.

    // Stop all animation before actual teleporting
        if (isAgentAvatarValid())
    {
        for ( LLVOAvatar::AnimIterator anim_it= gAgentAvatarp->mPlayingAnimations.begin();
              anim_it != gAgentAvatarp->mPlayingAnimations.end();
              ++anim_it)
               {
                       gAgentAvatarp->stopMotion(anim_it->first);
               }
               gAgentAvatarp->processAnimationStateChanges();
       }
#endif

    // Don't call LLFirstUse::useTeleport because we don't know
    // yet if the teleport will succeed.  Look in
    // process_teleport_location_reply

    // hide land floater too - it'll be out of date
    LLFloaterReg::hideInstance("about_land");

    // hide the Region/Estate floater
    LLFloaterReg::hideInstance("region_info");

    LLViewerParcelMgr::getInstance()->deselectLand();
    LLViewerMediaFocus::getInstance()->clearFocus();

    // Close all pie menus, deselect land, etc.
    // Don't change the camera until we know teleport succeeded. JC
    gAgentCamera.resetView(false);

    // local logic
    add(LLStatViewer::TELEPORT, 1);
    if (is_local)
    {
        LL_INFOS("Teleport") << "Setting teleport state to TELEPORT_LOCAL" << LL_ENDL;
        gAgent.setTeleportState( LLAgent::TELEPORT_LOCAL );
    }
    else
    {
        gTeleportDisplay = true;
        LL_INFOS("Teleport") << "Non-local, setting teleport state to TELEPORT_START" << LL_ENDL;
        gAgent.setTeleportState( LLAgent::TELEPORT_START );
    }
    make_ui_sound("UISndTeleportOut");

    return true;
}

bool LLAgent::hasRestartableFailedTeleportRequest()
{
    return ((mTeleportRequest != NULL) && (mTeleportRequest->getStatus() == LLTeleportRequest::kFailed) &&
        mTeleportRequest->canRestartTeleport());
}

void LLAgent::restartFailedTeleportRequest()
{
    LL_INFOS("Teleport") << "Agent wishes to restart failed teleport." << LL_ENDL;
    if (hasRestartableFailedTeleportRequest())
    {
        mTeleportRequest->setStatus(LLTeleportRequest::kRestartPending);
        startTeleportRequest();
    }
}

void LLAgent::clearTeleportRequest()
{
    if(LLVoiceClient::instanceExists())
    {
        LLVoiceClient::getInstance()->setHidden(false);
    }
    mTeleportRequest.reset();
    mTPNeedsNeabyChatSeparator = false;
}

void LLAgent::setMaturityRatingChangeDuringTeleport(U8 pMaturityRatingChange)
{
    mIsMaturityRatingChangingDuringTeleport = true;
    mMaturityRatingChange = pMaturityRatingChange;
}

void LLAgent::sheduleTeleportIM()
{
    // is supposed to be called during teleport so we are still waiting for parcel
    mTPNeedsNeabyChatSeparator = true;
}

bool LLAgent::hasPendingTeleportRequest()
{
    return ((mTeleportRequest != NULL) &&
        ((mTeleportRequest->getStatus() == LLTeleportRequest::kPending) ||
        (mTeleportRequest->getStatus() == LLTeleportRequest::kRestartPending)));
}

void LLAgent::startTeleportRequest()
{
    LL_INFOS("Telport") << "Agent handling start teleport request." << LL_ENDL;
    if(LLVoiceClient::instanceExists())
    {
        LLVoiceClient::getInstance()->setHidden(true);
    }
    if (hasPendingTeleportRequest())
    {
        LLUIUsage::instance().logCommand("Agent.StartTeleportRequest");
        mTeleportCanceled.reset();
        if  (!isMaturityPreferenceSyncedWithServer())
        {
            gTeleportDisplay = true;
            LL_INFOS("Teleport") << "Maturity preference not synced yet, setting teleport state to TELEPORT_PENDING" << LL_ENDL;
            setTeleportState(TELEPORT_PENDING);
        }
        else
        {
            switch (mTeleportRequest->getStatus())
            {
            case LLTeleportRequest::kPending :
                mTeleportRequest->setStatus(LLTeleportRequest::kStarted);
                mTeleportRequest->startTeleport();
                break;
            case LLTeleportRequest::kRestartPending :
                llassert(mTeleportRequest->canRestartTeleport());
                mTeleportRequest->setStatus(LLTeleportRequest::kStarted);
                mTeleportRequest->restartTeleport();
                break;
            default :
                llassert(0);
                break;
            }
        }
    }
}

void LLAgent::handleTeleportFinished()
{
    LL_INFOS("Teleport") << "Agent handling teleport finished." << LL_ENDL;
    if (mTPNeedsNeabyChatSeparator)
    {
        // parcel is ready at this point
        addTPNearbyChatSeparator();
        mTPNeedsNeabyChatSeparator = false;
    }
    clearTeleportRequest();
    mTeleportCanceled.reset();
    if (mIsMaturityRatingChangingDuringTeleport)
    {
        // notify user that the maturity preference has been changed
        std::string maturityRating = LLViewerRegion::accessToString(mMaturityRatingChange);
        LLStringUtil::toLower(maturityRating);
        LLSD args;
        args["RATING"] = maturityRating;
        LLNotificationsUtil::add("PreferredMaturityChanged", args);
        mIsMaturityRatingChangingDuringTeleport = false;
    }

    if (mRegionp)
    {
        if (mRegionp->capabilitiesReceived())
        {
            LL_DEBUGS("Teleport") << "capabilities have been received for region handle "
                                  << mRegionp->getHandle()
                                  << " id " << mRegionp->getRegionID()
                                  << ", calling onCapabilitiesReceivedAfterTeleport()"
                                  << LL_ENDL;
            onCapabilitiesReceivedAfterTeleport();
        }
        else
        {
            LL_DEBUGS("Teleport") << "Capabilities not yet received for region handle "
                                  << mRegionp->getHandle()
                                  << " id " << mRegionp->getRegionID()
                                  << LL_ENDL;
            mRegionp->setCapabilitiesReceivedCallback(boost::bind(&LLAgent::onCapabilitiesReceivedAfterTeleport));
        }
    }
    LLPerfStats::tunables.autoTuneTimeout = true;
}

void LLAgent::handleTeleportFailed()
{
    LL_WARNS("Teleport") << "Agent handling teleport failure!" << LL_ENDL;
    if(LLVoiceClient::instanceExists())
    {
        LLVoiceClient::getInstance()->setHidden(false);
    }

    setTeleportState(LLAgent::TELEPORT_NONE);
    // Unlock the UI if the progress bar has been shown.
//     gViewerWindow->setShowProgress(false);
//     gTeleportDisplay = false;

    if (mTeleportRequest)
    {
        mTeleportRequest->setStatus(LLTeleportRequest::kFailed);
    }
    if (mIsMaturityRatingChangingDuringTeleport)
    {
        // notify user that the maturity preference has been changed
        std::string maturityRating = LLViewerRegion::accessToString(mMaturityRatingChange);
        LLStringUtil::toLower(maturityRating);
        LLSD args;
        args["RATING"] = maturityRating;
        LLNotificationsUtil::add("PreferredMaturityChanged", args);
        mIsMaturityRatingChangingDuringTeleport = false;
    }

    mTPNeedsNeabyChatSeparator = false;

    LLPerfStats::tunables.autoTuneTimeout = true;
}

/*static*/
void LLAgent::addTPNearbyChatSeparator()
{
    LLViewerRegion* agent_region = gAgent.getRegion();
    LLParcel* agent_parcel = LLViewerParcelMgr::getInstance()->getAgentParcel();
    if (!agent_region || !agent_parcel)
    {
        return;
    }

    LLFloaterIMNearbyChat* nearby_chat = LLFloaterReg::getTypedInstance<LLFloaterIMNearbyChat>("nearby_chat");
    if (nearby_chat)
    {
        std::string location_name;
        LLAgentUI::ELocationFormat format = LLAgentUI::LOCATION_FORMAT_NO_MATURITY;

        // Might be better to provide slurl to chat
        if (!LLAgentUI::buildLocationString(location_name, format))
        {
            location_name = "Teleport to new region"; // Shouldn't happen
        }

        LLChat chat;
        chat.mFromName = location_name;
        chat.mMuted = false;
        chat.mFromID = LLUUID::null;
        chat.mSourceType = CHAT_SOURCE_TELEPORT;
        chat.mChatStyle = CHAT_STYLE_TELEPORT_SEP;
        chat.mText = "";

        LLSD args;
        args["do_not_log"] = true;
        nearby_chat->addMessage(chat, true, args);
    }
}

/*static*/
void LLAgent::onCapabilitiesReceivedAfterTeleport()
{
    if (gAgent.getRegion())
    {
        LL_DEBUGS("Teleport") << "running after capabilities received callback has been triggered, agent region "
                              << gAgent.getRegion()->getHandle()
                              << " id " << gAgent.getRegion()->getRegionID()
                              << " name " << gAgent.getRegion()->getName()
                              << LL_ENDL;
    }
    else
    {
        LL_WARNS("Teleport") << "called when agent region is null!" << LL_ENDL;
    }

    check_merchant_status();
}

void LLAgent::teleportRequest(
    const U64& region_handle,
    const LLVector3& pos_local,
    bool look_at_from_camera)
{
    LLViewerRegion* regionp = getRegion();
    if (regionp && teleportCore(region_handle == regionp->getHandle()))
    {
        LL_INFOS("Teleport") << "Sending TeleportLocationRequest: '" << region_handle << "':"
                             << pos_local << LL_ENDL;
        LLMessageSystem* msg = gMessageSystem;
        msg->newMessage("TeleportLocationRequest");
        msg->nextBlockFast(_PREHASH_AgentData);
        msg->addUUIDFast(_PREHASH_AgentID, getID());
        msg->addUUIDFast(_PREHASH_SessionID, getSessionID());
        msg->nextBlockFast(_PREHASH_Info);
        msg->addU64("RegionHandle", region_handle);
        msg->addVector3("Position", pos_local);
        LLVector3 look_at(0,1,0);
        if (look_at_from_camera)
        {
            look_at = LLViewerCamera::getInstance()->getAtAxis();
        }
        msg->addVector3("LookAt", look_at);
        sendReliableMessage();
    }
}

// Landmark ID = LLUUID::null means teleport home
void LLAgent::teleportViaLandmark(const LLUUID& landmark_asset_id)
{
    if (landmark_asset_id.isNull())
    {
        gAgentCamera.resetView();
    }
    mTeleportRequest = LLTeleportRequestPtr(new LLTeleportRequestViaLandmark(landmark_asset_id));
    startTeleportRequest();
}

void LLAgent::doTeleportViaLandmark(const LLUUID& landmark_asset_id)
{
    LLViewerRegion *regionp = getRegion();
    if(regionp && teleportCore())
    {
        LL_INFOS("Teleport") << "Sending TeleportLandmarkRequest. Current region handle " << regionp->getHandle()
                             << " region id " << regionp->getRegionID()
                             << " requested landmark id " << landmark_asset_id
                             << LL_ENDL;

        LLMessageSystem* msg = gMessageSystem;
        msg->newMessageFast(_PREHASH_TeleportLandmarkRequest);
        msg->nextBlockFast(_PREHASH_Info);
        msg->addUUIDFast(_PREHASH_AgentID, getID());
        msg->addUUIDFast(_PREHASH_SessionID, getSessionID());
        msg->addUUIDFast(_PREHASH_LandmarkID, landmark_asset_id);
        sendReliableMessage();
    }
}

void LLAgent::teleportViaLure(const LLUUID& lure_id, bool godlike)
{
    mTeleportRequest = LLTeleportRequestPtr(new LLTeleportRequestViaLure(lure_id, godlike));
    startTeleportRequest();
}

void LLAgent::doTeleportViaLure(const LLUUID& lure_id, bool godlike)
{
    LLViewerRegion* regionp = getRegion();
    if(regionp && teleportCore())
    {
        U32 teleport_flags = 0x0;
        if (godlike)
        {
            teleport_flags |= TELEPORT_FLAGS_VIA_GODLIKE_LURE;
            teleport_flags |= TELEPORT_FLAGS_DISABLE_CANCEL;
        }
        else
        {
            teleport_flags |= TELEPORT_FLAGS_VIA_LURE;
        }

        LL_INFOS("Teleport") << "Sending TeleportLureRequest."
                             << " Current region handle " << regionp->getHandle()
                             << " region id " << regionp->getRegionID()
                             << " lure id " << lure_id
                             << LL_ENDL;
        // send the message
        LLMessageSystem* msg = gMessageSystem;
        msg->newMessageFast(_PREHASH_TeleportLureRequest);
        msg->nextBlockFast(_PREHASH_Info);
        msg->addUUIDFast(_PREHASH_AgentID, getID());
        msg->addUUIDFast(_PREHASH_SessionID, getSessionID());
        msg->addUUIDFast(_PREHASH_LureID, lure_id);
        // teleport_flags is a legacy field, now derived sim-side:
        msg->addU32("TeleportFlags", teleport_flags);
        sendReliableMessage();
    }
}

// James Cook, July 28, 2005
void LLAgent::teleportCancel()
{
    if (!hasPendingTeleportRequest())
    {
        LLViewerRegion* regionp = getRegion();
        if(regionp)
        {
            LL_INFOS("Teleport") << "Sending TeleportCancel" << LL_ENDL;

            // send the message
            LLMessageSystem* msg = gMessageSystem;
            msg->newMessage("TeleportCancel");
            msg->nextBlockFast(_PREHASH_Info);
            msg->addUUIDFast(_PREHASH_AgentID, getID());
            msg->addUUIDFast(_PREHASH_SessionID, getSessionID());
            sendReliableMessage();
        }
        mTeleportCanceled = mTeleportRequest;
    }
    clearTeleportRequest();
    gAgent.setTeleportState( LLAgent::TELEPORT_NONE );
}

void LLAgent::restoreCanceledTeleportRequest()
{
    if (mTeleportCanceled != NULL)
    {
        LL_INFOS() << "Restoring canceled teleport request, setting state to TELEPORT_REQUESTED" << LL_ENDL;
        gAgent.setTeleportState( LLAgent::TELEPORT_REQUESTED );
        mTeleportRequest = mTeleportCanceled;
        mTeleportCanceled.reset();
        gTeleportDisplay = true;
        gTeleportDisplayTimer.reset();
    }
}

void LLAgent::teleportViaLocation(const LLVector3d& pos_global)
{
    mTeleportRequest = LLTeleportRequestPtr(new LLTeleportRequestViaLocation(pos_global));
    startTeleportRequest();
}

void LLAgent::doTeleportViaLocation(const LLVector3d& pos_global)
{
    LLViewerRegion* regionp = getRegion();

    if (!regionp)
    {
        return;
    }

    U64 handle = to_region_handle(pos_global);
    LLSimInfo* info = LLWorldMap::getInstance()->simInfoFromHandle(handle);
    if(regionp && info)
    {
        LLVector3d region_origin = info->getGlobalOrigin();
        LLVector3 pos_local(
            (F32)(pos_global.mdV[VX] - region_origin.mdV[VX]),
            (F32)(pos_global.mdV[VY] - region_origin.mdV[VY]),
            (F32)(pos_global.mdV[VZ]));
        teleportRequest(handle, pos_local);
    }
    else if(regionp &&
        teleportCore(regionp->getHandle() == to_region_handle_global((F32)pos_global.mdV[VX], (F32)pos_global.mdV[VY])))
    {
        // send the message
        LLMessageSystem* msg = gMessageSystem;
        msg->newMessageFast(_PREHASH_TeleportLocationRequest);
        msg->nextBlockFast(_PREHASH_AgentData);
        msg->addUUIDFast(_PREHASH_AgentID, getID());
        msg->addUUIDFast(_PREHASH_SessionID, getSessionID());

        msg->nextBlockFast(_PREHASH_Info);
        F32 width = regionp->getWidth();
        LLVector3 pos(fmod((F32)pos_global.mdV[VX], width),
                      fmod((F32)pos_global.mdV[VY], width),
                      (F32)pos_global.mdV[VZ]);
        F32 region_x = (F32)(pos_global.mdV[VX]);
        F32 region_y = (F32)(pos_global.mdV[VY]);
        U64 region_handle = to_region_handle_global(region_x, region_y);
        msg->addU64Fast(_PREHASH_RegionHandle, region_handle);
        msg->addVector3Fast(_PREHASH_Position, pos);
        pos.mV[VX] += 1;
        msg->addVector3Fast(_PREHASH_LookAt, pos);

        LL_WARNS("Teleport") << "Sending deprecated(?) TeleportLocationRequest."
                             << " pos_global " << pos_global
                             << " region_x " << region_x
                             << " region_y " << region_y
                             << " region_handle " << region_handle
                             << LL_ENDL;

        sendReliableMessage();
    }
}

// Teleport to global position, but keep facing in the same direction
void LLAgent::teleportViaLocationLookAt(const LLVector3d& pos_global)
{
    mTeleportRequest = LLTeleportRequestPtr(new LLTeleportRequestViaLocationLookAt(pos_global));
    startTeleportRequest();
}

void LLAgent::doTeleportViaLocationLookAt(const LLVector3d& pos_global)
{
    mbTeleportKeepsLookAt = true;

    if(!gAgentCamera.isfollowCamLocked())
    {
        gAgentCamera.setFocusOnAvatar(false, ANIMATE);  // detach camera form avatar, so it keeps direction
    }

    U64 region_handle = to_region_handle(pos_global);
    LLVector3 pos_local = (LLVector3)(pos_global - from_region_handle(region_handle));
    teleportRequest(region_handle, pos_local, getTeleportKeepsLookAt());
}

LLAgent::ETeleportState LLAgent::getTeleportState() const
{
    return (mTeleportRequest && (mTeleportRequest->getStatus() == LLTeleportRequest::kFailed)) ?
        TELEPORT_NONE : mTeleportState;
}

void LLAgent::setTeleportState(ETeleportState state)
{
    if (mTeleportRequest && (state != TELEPORT_NONE) && (mTeleportRequest->getStatus() == LLTeleportRequest::kFailed))
    {   // A late message has come in regarding a failed teleport.
        // We have already decided that it failed so should not reinitiate the teleport sequence in the viewer.
        LL_WARNS("Teleport") << "Attempt to set teleport state to " << state <<
            " for previously failed teleport.  Ignore!" << LL_ENDL;
        return;
    }
    LL_DEBUGS("Teleport") << "Setting teleport state to "
                          << LLAgent::teleportStateName(state) << "(" << state << ")"
                          << " Previous state: "
                          << teleportStateName(mTeleportState) << "(" << mTeleportState << ")"
                          << LL_ENDL;
    mTeleportState = state;
    if (mTeleportState > TELEPORT_NONE && gSavedSettings.getBOOL("FreezeTime"))
    {
        LLFloaterReg::hideInstance("snapshot");
    }

    switch (mTeleportState)
    {
        case TELEPORT_NONE:
            mbTeleportKeepsLookAt = false;
            break;

        case TELEPORT_MOVING:
        // We're outa here. Save "back" slurl.
        LLAgentUI::buildSLURL(*mTeleportSourceSLURL);
            break;

        case TELEPORT_ARRIVING:
        // First two position updates after a teleport tend to be weird
        //LLViewerStats::getInstance()->mAgentPositionSnaps.mCountOfNextUpdatesToIgnore = 2;

        // Let the interested parties know we've teleported.
        LLViewerParcelMgr::getInstance()->onTeleportFinished(false, getPositionGlobal());
            break;

        default:
            break;
    }
}

void LLAgent::stopCurrentAnimations()
{
    LL_DEBUGS("Avatar") << "Stopping current animations" << LL_ENDL;

    // This function stops all current overriding animations on this
    // avatar, propagating this change back to the server.
    if (isAgentAvatarValid())
    {
        std::vector<LLUUID> anim_ids;

        for ( LLVOAvatar::AnimIterator anim_it =
                  gAgentAvatarp->mPlayingAnimations.begin();
              anim_it != gAgentAvatarp->mPlayingAnimations.end();
              anim_it++)
        {
            if ((anim_it->first == ANIM_AGENT_DO_NOT_DISTURB)||
                (anim_it->first == ANIM_AGENT_SIT_GROUND_CONSTRAINED))
            {
                // don't cancel a ground-sit anim, as viewers
                // use this animation's status in
                // determining whether we're sitting. ick.
                LL_DEBUGS("Avatar") << "sit or do-not-disturb animation will not be stopped" << LL_ENDL;
            }
            else
            {
                // stop this animation locally
                gAgentAvatarp->stopMotion(anim_it->first, true);
                // ...and tell the server to tell everyone.
                anim_ids.push_back(anim_it->first);
            }
        }

        sendAnimationRequests(anim_ids, ANIM_REQUEST_STOP);

        // Tell the region to clear any animation state overrides
        sendAnimationStateReset();

        // Revoke all animation permissions
        if (mRegionp &&
            gSavedSettings.getBOOL("RevokePermsOnStopAnimation"))
        {
            U32 permissions = SCRIPT_PERMISSIONS[SCRIPT_PERMISSION_TRIGGER_ANIMATION].permbit | SCRIPT_PERMISSIONS[SCRIPT_PERMISSION_OVERRIDE_ANIMATIONS].permbit;
            sendRevokePermissions(mRegionp->getRegionID(), permissions);
            if (gAgentAvatarp->isSitting())
            {   // Also stand up, since auto-granted sit animation permission has been revoked
                gAgent.standUp();
            }
        }

        // re-assert at least the default standing animation, because
        // viewers get confused by avs with no associated anims.
        sendAnimationRequest(ANIM_AGENT_STAND, ANIM_REQUEST_START);
    }
}

void LLAgent::fidget()
{
    if (!getAFK())
    {
        F32 curTime = mFidgetTimer.getElapsedTimeF32();
        if (curTime > mNextFidgetTime)
        {
            // pick a random fidget anim here
            S32 oldFidget = mCurrentFidget;

            mCurrentFidget = ll_rand(NUM_AGENT_STAND_ANIMS);

            if (mCurrentFidget != oldFidget)
            {
                LLAgent::stopFidget();


                switch(mCurrentFidget)
                {
                case 0:
                    mCurrentFidget = 0;
                    break;
                case 1:
                    sendAnimationRequest(ANIM_AGENT_STAND_1, ANIM_REQUEST_START);
                    mCurrentFidget = 1;
                    break;
                case 2:
                    sendAnimationRequest(ANIM_AGENT_STAND_2, ANIM_REQUEST_START);
                    mCurrentFidget = 2;
                    break;
                case 3:
                    sendAnimationRequest(ANIM_AGENT_STAND_3, ANIM_REQUEST_START);
                    mCurrentFidget = 3;
                    break;
                case 4:
                    sendAnimationRequest(ANIM_AGENT_STAND_4, ANIM_REQUEST_START);
                    mCurrentFidget = 4;
                    break;
                }
            }

            // calculate next fidget time
            mNextFidgetTime = curTime + ll_frand(MAX_FIDGET_TIME - MIN_FIDGET_TIME) + MIN_FIDGET_TIME;
        }
    }
}

void LLAgent::stopFidget()
{
    std::vector<LLUUID> anims;
    anims.reserve(4);
    anims.push_back(ANIM_AGENT_STAND_1);
    anims.push_back(ANIM_AGENT_STAND_2);
    anims.push_back(ANIM_AGENT_STAND_3);
    anims.push_back(ANIM_AGENT_STAND_4);

    gAgent.sendAnimationRequests(anims, ANIM_REQUEST_STOP);
}

void LLAgent::requestEnterGodMode()
{
    LLMessageSystem* msg = gMessageSystem;
    msg->newMessageFast(_PREHASH_RequestGodlikePowers);
    msg->nextBlockFast(_PREHASH_AgentData);
    msg->addUUIDFast(_PREHASH_AgentID, gAgent.getID());
    msg->addUUIDFast(_PREHASH_SessionID, gAgent.getSessionID());
    msg->nextBlockFast(_PREHASH_RequestBlock);
    msg->addBOOLFast(_PREHASH_Godlike, true);
    msg->addUUIDFast(_PREHASH_Token, LLUUID::null);

    // simulators need to know about your request
    sendReliableMessage();
}

void LLAgent::requestLeaveGodMode()
{
    LLMessageSystem* msg = gMessageSystem;
    msg->newMessageFast(_PREHASH_RequestGodlikePowers);
    msg->nextBlockFast(_PREHASH_AgentData);
    msg->addUUIDFast(_PREHASH_AgentID, gAgent.getID());
    msg->addUUIDFast(_PREHASH_SessionID, gAgent.getSessionID());
    msg->nextBlockFast(_PREHASH_RequestBlock);
    msg->addBOOLFast(_PREHASH_Godlike, false);
    msg->addUUIDFast(_PREHASH_Token, LLUUID::null);

    // simulator needs to know about your request
    sendReliableMessage();
}

void LLAgent::sendAgentDataUpdateRequest()
{
    gMessageSystem->newMessageFast(_PREHASH_AgentDataUpdateRequest);
    gMessageSystem->nextBlockFast(_PREHASH_AgentData);
    gMessageSystem->addUUIDFast(_PREHASH_AgentID, gAgent.getID() );
    gMessageSystem->addUUIDFast(_PREHASH_SessionID, gAgent.getSessionID());
    sendReliableMessage();
}

void LLAgent::sendAgentUserInfoRequest()
{
    std::string cap;

    if (getID().isNull())
        return; // not logged in

    if (mRegionp)
        cap = mRegionp->getCapability("UserInfo");

    if (!cap.empty())
    {
        LLCoros::instance().launch("requestAgentUserInfoCoro",
            boost::bind(&LLAgent::requestAgentUserInfoCoro, this, cap));
    }
    else
    {
        sendAgentUserInfoRequestMessage();
    }
}

void LLAgent::requestAgentUserInfoCoro(std::string capurl)
{
    LLCore::HttpRequest::policy_t httpPolicy(LLCore::HttpRequest::DEFAULT_POLICY_ID);
    LLCoreHttpUtil::HttpCoroutineAdapter::ptr_t
        httpAdapter(new LLCoreHttpUtil::HttpCoroutineAdapter("requestAgentUserInfoCoro", httpPolicy));
    LLCore::HttpRequest::ptr_t httpRequest(new LLCore::HttpRequest);
    LLCore::HttpOptions::ptr_t httpOpts(new LLCore::HttpOptions);
    LLCore::HttpHeaders::ptr_t httpHeaders;

    httpOpts->setFollowRedirects(true);

    LLSD result = httpAdapter->getAndSuspend(httpRequest, capurl, httpOpts, httpHeaders);

    LLSD httpResults = result[LLCoreHttpUtil::HttpCoroutineAdapter::HTTP_RESULTS];
    LLCore::HttpStatus status = LLCoreHttpUtil::HttpCoroutineAdapter::getStatusFromLLSD(httpResults);

    if (!status)
    {
        LL_WARNS("UserInfo") << "Failed to get user information." << LL_ENDL;
        return;
    }
    else if (!result["success"].asBoolean())
    {
        LL_WARNS("UserInfo") << "Failed to get user information: " << result["message"] << LL_ENDL;
        return;
    }

    std::string email;
    std::string dir_visibility;

    email = result["email"].asString();
    dir_visibility = result["directory_visibility"].asString();

    // TODO: This should probably be changed.  I'm not entirely comfortable
    // having LLAgent interact directly with the UI in this way.
    LLFloaterPreference::updateUserInfo(dir_visibility);
    LLFloaterSnapshot::setAgentEmail(email);
}

void LLAgent::sendAgentUpdateUserInfo(const std::string& directory_visibility)
{
    std::string cap;

    if (getID().isNull())
        return; // not logged in

    if (mRegionp)
        cap = mRegionp->getCapability("UserInfo");

    if (!cap.empty())
    {
        LLCoros::instance().launch("updateAgentUserInfoCoro",
            boost::bind(&LLAgent::updateAgentUserInfoCoro, this, cap, directory_visibility));
    }
    else
    {
        sendAgentUpdateUserInfoMessage(directory_visibility);
    }
}

void LLAgent::updateAgentUserInfoCoro(std::string capurl, std::string directory_visibility)
{
    LLCore::HttpRequest::policy_t httpPolicy(LLCore::HttpRequest::DEFAULT_POLICY_ID);
    LLCoreHttpUtil::HttpCoroutineAdapter::ptr_t
        httpAdapter(new LLCoreHttpUtil::HttpCoroutineAdapter("requestAgentUserInfoCoro", httpPolicy));
    LLCore::HttpRequest::ptr_t httpRequest(new LLCore::HttpRequest);
    LLCore::HttpOptions::ptr_t httpOpts(new LLCore::HttpOptions);
    LLCore::HttpHeaders::ptr_t httpHeaders;

    httpOpts->setFollowRedirects(true);
    LLSD body(LLSDMap
        ("dir_visibility",  LLSD::String(directory_visibility)));


    LLSD result = httpAdapter->postAndSuspend(httpRequest, capurl, body, httpOpts, httpHeaders);

    LLSD httpResults = result[LLCoreHttpUtil::HttpCoroutineAdapter::HTTP_RESULTS];
    LLCore::HttpStatus status = LLCoreHttpUtil::HttpCoroutineAdapter::getStatusFromLLSD(httpResults);

    if (!status)
    {
        LL_WARNS("UserInfo") << "Failed to set user information." << LL_ENDL;
    }
    else if (!result["success"].asBoolean())
    {
        LL_WARNS("UserInfo") << "Failed to set user information: " << result["message"] << LL_ENDL;
    }
}

// deprecated:
// May be removed when UserInfo cap propagates to all simhosts in grid
void LLAgent::sendAgentUserInfoRequestMessage()
{
    gMessageSystem->newMessageFast(_PREHASH_UserInfoRequest);
    gMessageSystem->nextBlockFast(_PREHASH_AgentData);
    gMessageSystem->addUUIDFast(_PREHASH_AgentID, getID());
    gMessageSystem->addUUIDFast(_PREHASH_SessionID, getSessionID());
    sendReliableMessage();
}

void LLAgent::sendAgentUpdateUserInfoMessage(const std::string& directory_visibility)
{
    gMessageSystem->newMessageFast(_PREHASH_UpdateUserInfo);
    gMessageSystem->nextBlockFast(_PREHASH_AgentData);
    gMessageSystem->addUUIDFast(_PREHASH_AgentID, getID());
    gMessageSystem->addUUIDFast(_PREHASH_SessionID, getSessionID());
    gMessageSystem->nextBlockFast(_PREHASH_UserData);
    gMessageSystem->addString("DirectoryVisibility", directory_visibility);
    gAgent.sendReliableMessage();

}
// end deprecated
//------

void LLAgent::observeFriends()
{
    if(!mFriendObserver)
    {
        mFriendObserver = new LLAgentFriendObserver;
        LLAvatarTracker::instance().addObserver(mFriendObserver);
        friendsChanged();
    }
}

std::map<S32, std::string> LLAgent::sTeleportStateName = { { TELEPORT_NONE, "TELEPORT_NONE" },
                                                           { TELEPORT_START, "TELEPORT_START" },
                                                           { TELEPORT_REQUESTED, "TELEPORT_REQUESTED" },
                                                           { TELEPORT_MOVING, "TELEPORT_MOVING" },
                                                           { TELEPORT_START_ARRIVAL, "TELEPORT_START_ARRIVAL" },
                                                           { TELEPORT_ARRIVING, "TELEPORT_ARRIVING" },
                                                           { TELEPORT_LOCAL, "TELEPORT_LOCAL" },
                                                           { TELEPORT_PENDING, "TELEPORT_PENDING" } };

const std::string& LLAgent::teleportStateName(S32 state)
{
    static std::string invalid_state_str("INVALID");
    auto iter = LLAgent::sTeleportStateName.find(state);
    if (iter != LLAgent::sTeleportStateName.end())
    {
        return iter->second;
    }
    else
    {
        return invalid_state_str;
    }
}

const std::string& LLAgent::getTeleportStateName() const
{
    return teleportStateName(getTeleportState());
}

void LLAgent::parseTeleportMessages(const std::string& xml_filename)
{
    LLXMLNodePtr root;
    bool success = LLUICtrlFactory::getLayeredXMLNode(xml_filename, root);

    if (!success || !root || !root->hasName( "teleport_messages" ))
    {
        LL_ERRS() << "Problem reading teleport string XML file: "
               << xml_filename << LL_ENDL;
        return;
    }

    for (LLXMLNode* message_set = root->getFirstChild();
         message_set != NULL;
         message_set = message_set->getNextSibling())
    {
        if ( !message_set->hasName("message_set") ) continue;

        std::map<std::string, std::string> *teleport_msg_map = NULL;
        std::string message_set_name;

        if ( message_set->getAttributeString("name", message_set_name) )
        {
            //now we loop over all the string in the set and add them
            //to the appropriate set
            if ( message_set_name == "errors" )
            {
                teleport_msg_map = &sTeleportErrorMessages;
            }
            else if ( message_set_name == "progress" )
            {
                teleport_msg_map = &sTeleportProgressMessages;
            }
        }

        if ( !teleport_msg_map ) continue;

        std::string message_name;
        for (LLXMLNode* message_node = message_set->getFirstChild();
             message_node != NULL;
             message_node = message_node->getNextSibling())
        {
            if ( message_node->hasName("message") &&
                 message_node->getAttributeString("name", message_name) )
            {
                (*teleport_msg_map)[message_name] =
                    message_node->getTextContents();
            } //end if ( message exists and has a name)
        } //end for (all message in set)
    }//end for (all message sets in xml file)
}

const void LLAgent::getTeleportSourceSLURL(LLSLURL& slurl) const
{
    slurl = *mTeleportSourceSLURL;
}

// static
void LLAgent::dumpGroupInfo()
{
    LL_INFOS() << "group   " << gAgent.mGroupName << LL_ENDL;
    LL_INFOS() << "ID      " << gAgent.mGroupID << LL_ENDL;
    LL_INFOS() << "powers " << gAgent.mGroupPowers << LL_ENDL;
    LL_INFOS() << "title   " << gAgent.mGroupTitle << LL_ENDL;
    //LL_INFOS() << "insig   " << gAgent.mGroupInsigniaID << LL_ENDL;
}

// Draw a representation of current autopilot target
void LLAgent::renderAutoPilotTarget()
{
    if (mAutoPilot)
    {
        F32 height_meters;
        LLVector3d target_global;

        gGL.matrixMode(LLRender::MM_MODELVIEW);
        gGL.pushMatrix();

        // not textured
        gGL.getTexUnit(0)->unbind(LLTexUnit::TT_TEXTURE);

        // lovely green
        gGL.color4f(0.f, 1.f, 1.f, 1.f);

        target_global = mAutoPilotTargetGlobal;

        gGL.translatef((F32)(target_global.mdV[VX]), (F32)(target_global.mdV[VY]), (F32)(target_global.mdV[VZ]));

        height_meters = 1.f;

        gGL.scalef(height_meters, height_meters, height_meters);

        gSphere.render();

        gGL.popMatrix();
    }
}

static U64 g_lastUpdateTime { 0 };
static F32 g_deltaTime { 0.0f };
static S32 g_lastUpdateFrame { 0 };
static S32 g_deltaFrame { 0 };

void LLAgent::applyExternalActionFlags(U32 outer_flags)
{
    llassert(LLCoros::on_main_thread_main_coro());
    assert(LLGameControl::isEnabled() && LLGameControl::willControlAvatar());
    mExternalActionFlags = outer_flags;

    // HACK: AGENT_CONTROL_NUDGE_AT_NEG is used to toggle Flycam
    if ((mExternalActionFlags & AGENT_CONTROL_NUDGE_AT_NEG) > 0)
    {
        if (mToggleFlycam)
        {
            mUsingFlycam = !mUsingFlycam;
            if (mUsingFlycam)
            {
                // copy main camera transform to flycam
                LLViewerCamera* camera = LLViewerCamera::getInstance();
                mFlycam.setTransform(camera->getOrigin(), camera->getQuaternion());
                mFlycam.setView(camera->getView());
                mLastFlycamUpdate = LLFrameTimer::getTotalTime();
            }
        }
        mToggleFlycam = false;
    }
    else
    {
        mToggleFlycam = true;
    }

    // measure delta time and frame
    // Note: it is possible for the deltas to be very large
    // and it is the duty of the code that uses them to clamp as necessary
    U64 now = LLFrameTimer::getTotalTime();
    g_deltaTime = F32(now - g_lastUpdateTime) / (F32)(USEC_PER_SEC);
    g_lastUpdateTime = now;

    S32 frame_count = LLFrameTimer::getFrameCount();
    g_deltaFrame = frame_count - g_lastUpdateFrame;
    g_lastUpdateFrame = frame_count;

    if (mUsingFlycam)
    {
        // Flycam will be updated later by exernal context
        return;
    }

    S32 direction = (S32)(mExternalActionFlags & AGENT_CONTROL_AT_POS)
        - (S32)((mExternalActionFlags & AGENT_CONTROL_AT_NEG) >> 1);
    if (direction != 0)
    {
        moveAt(direction);
    }

    static U32 last_non_fly_frame = 0;
    static U64 last_non_fly_time = 0;
    direction = (S32)(mExternalActionFlags & AGENT_CONTROL_UP_POS)
        - (S32)((mExternalActionFlags & AGENT_CONTROL_UP_NEG) >> 1);
    if (direction != 0)
    {
        // HACK: this auto-fly logic based on original code still extant in llviewerinput.cpp::agent_jump()
        // but has been cleaned up.
        // TODO?: DRY this logic
        if (direction > 0)
        {
            if (!getFlying()
                && !upGrabbed()
                && gSavedSettings.getBOOL("AutomaticFly"))
            {
                constexpr F32 FLY_TIME = 0.5f;
                constexpr U32 FLY_FRAMES = 4;
                F32 delta_time = (F32)(now - last_non_fly_time) / (F32)(USEC_PER_SEC);
                U32 delta_frames = frame_count - last_non_fly_frame;
                if( delta_time > FLY_TIME
                    && delta_frames > FLY_FRAMES)
                {
                    setFlying(TRUE);
                }
            }
        }
        else
        {
            last_non_fly_frame = frame_count;
            last_non_fly_time = now;
        }

        moveUp(direction);
    }
    else if (!getFlying())
    {
        last_non_fly_frame = frame_count;
        last_non_fly_time = now;
    }

    direction = (S32)(mExternalActionFlags & AGENT_CONTROL_LEFT_POS)
        - (S32)((mExternalActionFlags & AGENT_CONTROL_LEFT_NEG) >> 1);
    if (direction != 0)
    {
        moveLeft(direction);
    }

    direction = (S32)(mExternalActionFlags & AGENT_CONTROL_YAW_POS)
        - (S32)((mExternalActionFlags & AGENT_CONTROL_YAW_NEG) >> 1);
    if (direction != 0)
    {
        F32 sign = (direction < 0 ? -1.0f : 1.0f);
        // HACK: hard-code 3.0 seconds for YawRate measure.  It is simpler,
        // and the missing variable yaw rate is unnoticeable.
        moveYaw(sign * LLFloaterMove::getYawRate(3.0f));
    }

    {
        F32 pitch = ((mExternalActionFlags & AGENT_CONTROL_PITCH_POS) > 0 ? 1.0f : 0.0f)
            - ((mExternalActionFlags & AGENT_CONTROL_PITCH_NEG) > 0 ? 1.0f : 0.0f);
        movePitch(pitch);
    }

    if ((mExternalActionFlags & AGENT_CONTROL_FLY) > 0)
    {
        if (mToggleFly)
        {
            setFlying(!getFlying());
        }
        mToggleFly = false;
    }
    else
    {
        mToggleFly = true;
    }

    if (mExternalActionFlags & AGENT_CONTROL_STOP)
    {
        setControlFlags(AGENT_CONTROL_STOP);
    }

    // HACK: AGENT_CONTROL_NUDGE_AT_POS is used to toggle running
    if ((mExternalActionFlags & AGENT_CONTROL_NUDGE_AT_POS) > 0)
    {
        if (mToggleRun)
        {
            if (getRunning())
            {
                clearRunning();
                sendWalkRun(false);
            }
            else
            {
                setRunning();
                sendWalkRun(true);
            }
        }
        mToggleRun = false;
    }
    else
    {
        mToggleRun = true;
    }
}

void LLAgent::pressGameControlButton(U8 button_index)
{
    mGameControlButtonsFromKeys |= (1U << button_index);
}

void LLAgent::releaseGameControlButton(U8 button_index)
{
    mGameControlButtonsFromKeys &= !(1U << button_index);
}

void LLAgent::updateFlycam()
{
    // Note: flycam_inputs arrive in range [-1,1]
    std::vector<F32> flycam_inputs;
    LLGameControl::getFlycamInputs(flycam_inputs);

    // Note: no matter how flycam_inputs are mapped to the controller
    // they arrive in the following order:
    constexpr S32 FLYCAM_ADVANCE = 0;
    constexpr S32 FLYCAM_PAN     = 1;
    constexpr S32 FLYCAM_RISE    = 2;
    constexpr S32 FLYCAM_PITCH   = 3;
    constexpr S32 FLYCAM_YAW     = 4;
    constexpr S32 FLYCAM_ZOOM    = 5;

    LLVector3 linear_velocity(
            flycam_inputs[FLYCAM_ADVANCE],
            flycam_inputs[FLYCAM_PAN],
            flycam_inputs[FLYCAM_RISE]);
    constexpr F32 MAX_FLYCAM_SPEED = 10.0f;
    mFlycam.setLinearVelocity(MAX_FLYCAM_SPEED * linear_velocity);

    mFlycam.setPitchRate(flycam_inputs[FLYCAM_PITCH]);
    mFlycam.setYawRate(flycam_inputs[FLYCAM_YAW]);
    mFlycam.setZoomRate(flycam_inputs[FLYCAM_ZOOM]);

    mFlycam.integrate(g_deltaTime);

    LLVector3 pos;
    LLQuaternion rot;
    mFlycam.getTransform(pos, rot);
    LLMatrix3 mat(rot);
    LLViewerCamera::getInstance()->setOrigin(pos);
    LLViewerCamera::getInstance()->mXAxis = LLVector3(mat.mMatrix[0]);
    LLViewerCamera::getInstance()->mYAxis = LLVector3(mat.mMatrix[1]);
    LLViewerCamera::getInstance()->mZAxis = LLVector3(mat.mMatrix[2]);

    LLViewerCamera::getInstance()->setView(mFlycam.getView());
}

/********************************************************************************/

//-----------------------------------------------------------------------------
// LLTeleportRequest
//-----------------------------------------------------------------------------

LLTeleportRequest::LLTeleportRequest()
    : mStatus(kPending)
{
}

LLTeleportRequest::~LLTeleportRequest()
{
}

bool LLTeleportRequest::canRestartTeleport()
{
    return false;
}

void LLTeleportRequest::restartTeleport()
{
    llassert(0);
}

// TODO this enum -> name idiom should be in a common class rather than repeated various places.
const std::string& LLTeleportRequest::statusName(EStatus status)
{
    static std::string invalid_status_str("INVALID");
    auto iter = LLTeleportRequest::sTeleportStatusName.find(status);
    if (iter != LLTeleportRequest::sTeleportStatusName.end())
    {
        return iter->second;
    }
    else
    {
        return invalid_status_str;
    }
}

std::ostream& operator<<(std::ostream& os, const LLTeleportRequest& req)
{
    req.toOstream(os);
    return os;
}

void LLTeleportRequest::toOstream(std::ostream& os) const
{
    os << "status " << statusName(mStatus) << "(" << mStatus << ")";
}

//-----------------------------------------------------------------------------
// LLTeleportRequestViaLandmark
//-----------------------------------------------------------------------------
LLTeleportRequestViaLandmark::LLTeleportRequestViaLandmark(const LLUUID &pLandmarkId)
    : LLTeleportRequest(),
    mLandmarkId(pLandmarkId)
{
    LL_INFOS("Teleport") << "LLTeleportRequestViaLandmark created, " << *this << LL_ENDL;
}

LLTeleportRequestViaLandmark::~LLTeleportRequestViaLandmark()
{
    LL_INFOS("Teleport") << "~LLTeleportRequestViaLandmark, " << *this << LL_ENDL;
}

void LLTeleportRequestViaLandmark::toOstream(std::ostream& os) const
{
    os << "landmark " << mLandmarkId << " ";
    LLTeleportRequest::toOstream(os);
}

bool LLTeleportRequestViaLandmark::canRestartTeleport()
{
    LL_INFOS("Teleport") << "LLTeleportRequestViaLandmark::canRestartTeleport? -> true, " << *this << LL_ENDL;
    return true;
}

void LLTeleportRequestViaLandmark::startTeleport()
{
    LL_INFOS("Teleport") << "LLTeleportRequestViaLandmark::startTeleport, " << *this << LL_ENDL;
    gAgent.doTeleportViaLandmark(getLandmarkId());
}

void LLTeleportRequestViaLandmark::restartTeleport()
{
    LL_INFOS("Teleport") << "LLTeleportRequestViaLandmark::restartTeleport, " << *this << LL_ENDL;
    gAgent.doTeleportViaLandmark(getLandmarkId());
}
//-----------------------------------------------------------------------------
// LLTeleportRequestViaLure
//-----------------------------------------------------------------------------

LLTeleportRequestViaLure::LLTeleportRequestViaLure(const LLUUID &pLureId, bool pIsLureGodLike)
    : LLTeleportRequestViaLandmark(pLureId),
    mIsLureGodLike(pIsLureGodLike)
{
    LL_INFOS("Teleport") << "LLTeleportRequestViaLure created" << LL_ENDL;
}

LLTeleportRequestViaLure::~LLTeleportRequestViaLure()
{
    LL_INFOS("Teleport") << "~LLTeleportRequestViaLure" << LL_ENDL;
}

void LLTeleportRequestViaLure::toOstream(std::ostream& os) const
{
    os << "mIsLureGodLike " << (S32) mIsLureGodLike << " ";
    LLTeleportRequestViaLandmark::toOstream(os);
}

bool LLTeleportRequestViaLure::canRestartTeleport()
{
    // stinson 05/17/2012 : cannot restart a teleport via lure because of server-side restrictions
    // The current scenario is as follows:
    //    1. User A initializes a request for User B to teleport via lure
    //    2. User B accepts the teleport via lure request
    //    3. The server sees the init request from User A and the accept request from User B and matches them up
    //    4. The server then removes the paired requests up from the "queue"
    //    5. The server then fails User B's teleport for reason of maturity level (for example)
    //    6. User B's viewer prompts user to increase their maturity level profile value.
    //    7. User B confirms and accepts increase in maturity level
    //    8. User B's viewer then attempts to teleport via lure again
    //    9. This request will time-out on the viewer-side because User A's initial request has been removed from the "queue" in step 4

    LL_INFOS("Teleport") << "LLTeleportRequestViaLure::canRestartTeleport? -> false" << LL_ENDL;
    return false;
}

void LLTeleportRequestViaLure::startTeleport()
{
    LL_INFOS("Teleport") << "LLTeleportRequestViaLure::startTeleport" << LL_ENDL;
    gAgent.doTeleportViaLure(getLandmarkId(), isLureGodLike());
}

//-----------------------------------------------------------------------------
// LLTeleportRequestViaLocation
//-----------------------------------------------------------------------------

LLTeleportRequestViaLocation::LLTeleportRequestViaLocation(const LLVector3d &pPosGlobal)
    : LLTeleportRequest(),
    mPosGlobal(pPosGlobal)
{
    LL_INFOS("Teleport") << "LLTeleportRequestViaLocation created" << LL_ENDL;
}

LLTeleportRequestViaLocation::~LLTeleportRequestViaLocation()
{
    LL_INFOS("Teleport") << "~LLTeleportRequestViaLocation" << LL_ENDL;
}

void LLTeleportRequestViaLocation::toOstream(std::ostream& os) const
{
    os << "mPosGlobal " << mPosGlobal << " ";
    LLTeleportRequest::toOstream(os);
}

bool LLTeleportRequestViaLocation::canRestartTeleport()
{
    LL_INFOS("Teleport") << "LLTeleportRequestViaLocation::canRestartTeleport -> true" << LL_ENDL;
    return true;
}

void LLTeleportRequestViaLocation::startTeleport()
{
    LL_INFOS("Teleport") << "LLTeleportRequestViaLocation::startTeleport" << LL_ENDL;
    gAgent.doTeleportViaLocation(getPosGlobal());
}

void LLTeleportRequestViaLocation::restartTeleport()
{
    LL_INFOS("Teleport") << "LLTeleportRequestViaLocation::restartTeleport" << LL_ENDL;
    gAgent.doTeleportViaLocation(getPosGlobal());
}

//-----------------------------------------------------------------------------
// LLTeleportRequestViaLocationLookAt
//-----------------------------------------------------------------------------

LLTeleportRequestViaLocationLookAt::LLTeleportRequestViaLocationLookAt(const LLVector3d &pPosGlobal)
    : LLTeleportRequestViaLocation(pPosGlobal)
{
    LL_INFOS("Teleport") << "LLTeleportRequestViaLocationLookAt created" << LL_ENDL;
}

LLTeleportRequestViaLocationLookAt::~LLTeleportRequestViaLocationLookAt()
{
    LL_INFOS("Teleport") << "~LLTeleportRequestViaLocationLookAt" << LL_ENDL;
}

void LLTeleportRequestViaLocationLookAt::toOstream(std::ostream& os) const
{
    LLTeleportRequestViaLocation::toOstream(os);
}

bool LLTeleportRequestViaLocationLookAt::canRestartTeleport()
{
    LL_INFOS("Teleport") << "LLTeleportRequestViaLocationLookAt::canRestartTeleport -> true" << LL_ENDL;
    return true;
}

void LLTeleportRequestViaLocationLookAt::startTeleport()
{
    LL_INFOS("Teleport") << "LLTeleportRequestViaLocationLookAt::startTeleport" << LL_ENDL;
    gAgent.doTeleportViaLocationLookAt(getPosGlobal());
}

void LLTeleportRequestViaLocationLookAt::restartTeleport()
{
    LL_INFOS("Teleport") << "LLTeleportRequestViaLocationLookAt::restartTeleport" << LL_ENDL;
    gAgent.doTeleportViaLocationLookAt(getPosGlobal());
}

// EOF<|MERGE_RESOLUTION|>--- conflicted
+++ resolved
@@ -1427,34 +1427,17 @@
     return up_vector;
 }
 
-<<<<<<< HEAD
 // Radians, positive is downward toward ground
-=======
-// Radians, positive is forward into ground
->>>>>>> f32a6d40
 //-----------------------------------------------------------------------------
 // pitch()
 //-----------------------------------------------------------------------------
 void LLAgent::pitch(F32 angle)
 {
-<<<<<<< HEAD
-    if (fabs(angle) <= 1e-4)
-        return;
-
-    LLCoordFrame newCoordFrame(mFrameAgent);
-    newCoordFrame.pitch(angle);
-
-    // don't let user pitch if rotated 180 degree around the vertical axis
-    if ((newCoordFrame.getXAxis()[VX] * mFrameAgent.getXAxis()[VX] < 0) &&
-        (newCoordFrame.getXAxis()[VY] * mFrameAgent.getXAxis()[VY] < 0))
-        return;
-=======
     if (gAgentCamera.getCameraMode() == CAMERA_MODE_THIRD_PERSON ||
         gAgentCamera.getCameraMode() == CAMERA_MODE_MOUSELOOK)
     {
         // Backup the current orientation
         LLCoordFrame saved_frame_agent(mFrameAgent);
->>>>>>> f32a6d40
 
         // Optimistic rotation up/down (vertical angle can reach and exceed 0 or 180)
         mFrameAgent.pitch(angle);
@@ -1466,25 +1449,6 @@
         if (!pitch_away_from_horizont)
             return;
 
-<<<<<<< HEAD
-    // SL-19286 Avatar is upside down when viewed from below
-    // after left-clicking the mouse on the avatar and dragging down
-    //
-    // The issue is observed on angle below 10 degrees
-    const F32 look_down_limit = 179.f * DEG_TO_RAD;
-    const F32 look_up_limit = 10.f * DEG_TO_RAD;
-
-    F32 angle_from_skyward = acos(mFrameAgent.getAtAxis() * skyward);
-
-    // clamp pitch to limits
-    if ((angle >= 0.f) && (angle_from_skyward + angle > look_down_limit))
-    {
-        angle = look_down_limit - angle_from_skyward;
-    }
-    else if ((angle < 0.f) && (angle_from_skyward + angle < look_up_limit))
-    {
-        angle = look_up_limit - angle_from_skyward;
-=======
         // Current angle between agent At and Up directions
         F32 agent_at_to_up_now = acos(agent_at_to_up_now_cos);
         // Requested angle between agent At and Up directions
@@ -1520,7 +1484,6 @@
                 return;
             }
         }
->>>>>>> f32a6d40
     }
     else
     {
@@ -2067,20 +2030,6 @@
     }
 
     // handle rotation based on keyboard levels
-<<<<<<< HEAD
-    constexpr F32 YAW_RATE = 90.f * DEG_TO_RAD;                // radians per second
-    F32 angle = YAW_RATE * gAgentCamera.getYawKey() * dt;
-    if (fabs(angle) > 0.0f)
-    {
-        yaw(angle);
-    }
-
-    constexpr F32 PITCH_RATE = 90.f * DEG_TO_RAD;            // radians per second
-    angle = PITCH_RATE * gAgentCamera.getPitchKey() * dt;
-    if (fabs(angle) > 0.0f)
-    {
-        pitch(angle);
-=======
     if (fabs(dt) > 1e-6)
     {
         if (fabs(gAgentCamera.getYawKey()) > 1e-6)
@@ -2094,7 +2043,6 @@
             static const F32 PITCH_RATE = 90.f * DEG_TO_RAD; // radians per second
             pitch(PITCH_RATE * gAgentCamera.getPitchKey() * dt);
         }
->>>>>>> f32a6d40
     }
 
     // handle auto-land behavior
