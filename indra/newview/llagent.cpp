--- conflicted
+++ resolved
@@ -1226,7 +1226,10 @@
 	if ( distance > 1.f && heightDelta > (sqrtf(mAutoPilotStopDistance) + 1.f))
 	{
 		setFlying(TRUE);
-		mAutoPilotFlyOnStop = TRUE;
+		// Do not force flying for "Sit" behavior to prevent flying after pressing "Stand"
+		// from an object. See EXT-1655.
+		if ("Sit" != mAutoPilotBehaviorName)
+			mAutoPilotFlyOnStop = TRUE;
 	}
 
 	mAutoPilot = TRUE;
@@ -1393,1433 +1396,7 @@
 		// figure out which direction to turn
 		LLVector3 scratch(at % direction);
 
-<<<<<<< HEAD
 		if (scratch.mV[VZ] > 0.f)
-=======
-//-----------------------------------------------------------------------------
-// cameraPanIn()
-//-----------------------------------------------------------------------------
-void LLAgent::cameraPanIn(F32 meters)
-{
-	LLVector3d at_axis;
-	at_axis.setVec(LLViewerCamera::getInstance()->getAtAxis());
-
-	mFocusTargetGlobal += meters * at_axis;
-	mFocusGlobal = mFocusTargetGlobal;
-	// don't enforce zoom constraints as this is the only way for users to get past them easily
-	updateFocusOffset();
-	// NOTE: panning movements expect the camera to move exactly with the focus target, not animated behind -Nyx
-	mCameraSmoothingLastPositionGlobal = calcCameraPositionTargetGlobal();
-}
-
-//-----------------------------------------------------------------------------
-// cameraPanLeft()
-//-----------------------------------------------------------------------------
-void LLAgent::cameraPanLeft(F32 meters)
-{
-	LLVector3d left_axis;
-	left_axis.setVec(LLViewerCamera::getInstance()->getLeftAxis());
-
-	mFocusTargetGlobal += meters * left_axis;
-	mFocusGlobal = mFocusTargetGlobal;
-
-	// disable smoothing for camera pan, which causes some residents unhappiness
-	mCameraSmoothingStop = TRUE;
-	
-	cameraZoomIn(1.f);
-	updateFocusOffset();
-	// NOTE: panning movements expect the camera to move exactly with the focus target, not animated behind - Nyx
-	mCameraSmoothingLastPositionGlobal = calcCameraPositionTargetGlobal();
-}
-
-//-----------------------------------------------------------------------------
-// cameraPanUp()
-//-----------------------------------------------------------------------------
-void LLAgent::cameraPanUp(F32 meters)
-{
-	LLVector3d up_axis;
-	up_axis.setVec(LLViewerCamera::getInstance()->getUpAxis());
-
-	mFocusTargetGlobal += meters * up_axis;
-	mFocusGlobal = mFocusTargetGlobal;
-
-	// disable smoothing for camera pan, which causes some residents unhappiness
-	mCameraSmoothingStop = TRUE;
-
-	cameraZoomIn(1.f);
-	updateFocusOffset();
-	// NOTE: panning movements expect the camera to move exactly with the focus target, not animated behind -Nyx
-	mCameraSmoothingLastPositionGlobal = calcCameraPositionTargetGlobal();
-}
-
-//-----------------------------------------------------------------------------
-// setKey()
-//-----------------------------------------------------------------------------
-void LLAgent::setKey(const S32 direction, S32 &key)
-{
-	if (direction > 0)
-	{
-		key = 1;
-	}
-	else if (direction < 0)
-	{
-		key = -1;
-	}
-	else
-	{
-		key = 0;
-	}
-}
-
-
-//-----------------------------------------------------------------------------
-// getControlFlags()
-//-----------------------------------------------------------------------------
-U32 LLAgent::getControlFlags()
-{
-/*
-	// HACK -- avoids maintenance of control flags when camera mode is turned on or off,
-	// only worries about it when the flags are measured
-	if (mCameraMode == CAMERA_MODE_MOUSELOOK) 
-	{
-		if ( !(mControlFlags & AGENT_CONTROL_MOUSELOOK) )
-		{
-			mControlFlags |= AGENT_CONTROL_MOUSELOOK;
-		}
-	}
-*/
-	return mControlFlags;
-}
-
-//-----------------------------------------------------------------------------
-// setControlFlags()
-//-----------------------------------------------------------------------------
-void LLAgent::setControlFlags(U32 mask)
-{
-	mControlFlags |= mask;
-	mbFlagsDirty = TRUE;
-}
-
-
-//-----------------------------------------------------------------------------
-// clearControlFlags()
-//-----------------------------------------------------------------------------
-void LLAgent::clearControlFlags(U32 mask)
-{
-	U32 old_flags = mControlFlags;
-	mControlFlags &= ~mask;
-	if (old_flags != mControlFlags)
-	{
-		mbFlagsDirty = TRUE;
-	}
-}
-
-//-----------------------------------------------------------------------------
-// controlFlagsDirty()
-//-----------------------------------------------------------------------------
-BOOL LLAgent::controlFlagsDirty() const
-{
-	return mbFlagsDirty;
-}
-
-//-----------------------------------------------------------------------------
-// enableControlFlagReset()
-//-----------------------------------------------------------------------------
-void LLAgent::enableControlFlagReset()
-{
-	mbFlagsNeedReset = TRUE;
-}
-
-//-----------------------------------------------------------------------------
-// resetControlFlags()
-//-----------------------------------------------------------------------------
-void LLAgent::resetControlFlags()
-{
-	if (mbFlagsNeedReset)
-	{
-		mbFlagsNeedReset = FALSE;
-		mbFlagsDirty = FALSE;
-		// reset all of the ephemeral flags
-		// some flags are managed elsewhere
-		mControlFlags &= AGENT_CONTROL_AWAY | AGENT_CONTROL_FLY | AGENT_CONTROL_MOUSELOOK;
-	}
-}
-
-//-----------------------------------------------------------------------------
-// setAFK()
-//-----------------------------------------------------------------------------
-void LLAgent::setAFK()
-{
-	// Drones can't go AFK
-	if (gNoRender)
-	{
-		return;
-	}
-
-	if (!gAgent.getRegion())
-	{
-		// Don't set AFK if we're not talking to a region yet.
-		return;
-	}
-
-	if (!(mControlFlags & AGENT_CONTROL_AWAY))
-	{
-		sendAnimationRequest(ANIM_AGENT_AWAY, ANIM_REQUEST_START);
-		setControlFlags(AGENT_CONTROL_AWAY | AGENT_CONTROL_STOP);
-		gAwayTimer.start();
-		if (gAFKMenu)
-		{
-			gAFKMenu->setLabel(LLTrans::getString("AvatarSetNotAway"));
-		}
-	}
-}
-
-//-----------------------------------------------------------------------------
-// clearAFK()
-//-----------------------------------------------------------------------------
-void LLAgent::clearAFK()
-{
-	gAwayTriggerTimer.reset();
-
-	// Gods can sometimes get into away state (via gestures)
-	// without setting the appropriate control flag. JC
-	LLVOAvatar* av = mAvatarObject;
-	if (mControlFlags & AGENT_CONTROL_AWAY
-		|| (av
-			&& (av->mSignaledAnimations.find(ANIM_AGENT_AWAY) != av->mSignaledAnimations.end())))
-	{
-		sendAnimationRequest(ANIM_AGENT_AWAY, ANIM_REQUEST_STOP);
-		clearControlFlags(AGENT_CONTROL_AWAY);
-		if (gAFKMenu)
-		{
-			gAFKMenu->setLabel(LLTrans::getString("AvatarSetAway"));
-		}
-	}
-}
-
-//-----------------------------------------------------------------------------
-// getAFK()
-//-----------------------------------------------------------------------------
-BOOL LLAgent::getAFK() const
-{
-	return (mControlFlags & AGENT_CONTROL_AWAY) != 0;
-}
-
-//-----------------------------------------------------------------------------
-// setBusy()
-//-----------------------------------------------------------------------------
-void LLAgent::setBusy()
-{
-	sendAnimationRequest(ANIM_AGENT_BUSY, ANIM_REQUEST_START);
-	mIsBusy = TRUE;
-	if (gBusyMenu)
-	{
-		gBusyMenu->setLabel(LLTrans::getString("AvatarSetNotBusy"));
-	}
-	LLNotificationsUI::LLChannelManager::getInstance()->muteAllChannels(true);
-}
-
-//-----------------------------------------------------------------------------
-// clearBusy()
-//-----------------------------------------------------------------------------
-void LLAgent::clearBusy()
-{
-	mIsBusy = FALSE;
-	sendAnimationRequest(ANIM_AGENT_BUSY, ANIM_REQUEST_STOP);
-	if (gBusyMenu)
-	{
-		gBusyMenu->setLabel(LLTrans::getString("AvatarSetBusy"));
-	}
-	LLNotificationsUI::LLChannelManager::getInstance()->muteAllChannels(false);
-}
-
-//-----------------------------------------------------------------------------
-// getBusy()
-//-----------------------------------------------------------------------------
-BOOL LLAgent::getBusy() const
-{
-	return mIsBusy;
-}
-
-
-//-----------------------------------------------------------------------------
-// startAutoPilotGlobal()
-//-----------------------------------------------------------------------------
-void LLAgent::startAutoPilotGlobal(const LLVector3d &target_global, const std::string& behavior_name, const LLQuaternion *target_rotation, void (*finish_callback)(BOOL, void *),  void *callback_data, F32 stop_distance, F32 rot_threshold)
-{
-	if (!gAgent.getAvatarObject())
-	{
-		return;
-	}
-	
-	mAutoPilotFinishedCallback = finish_callback;
-	mAutoPilotCallbackData = callback_data;
-	mAutoPilotRotationThreshold = rot_threshold;
-	mAutoPilotBehaviorName = behavior_name;
-
-	LLVector3d delta_pos( target_global );
-	delta_pos -= getPositionGlobal();
-	F64 distance = delta_pos.magVec();
-	LLVector3d trace_target = target_global;
-
-	trace_target.mdV[VZ] -= 10.f;
-
-	LLVector3d intersection;
-	LLVector3 normal;
-	LLViewerObject *hit_obj;
-	F32 heightDelta = LLWorld::getInstance()->resolveStepHeightGlobal(NULL, target_global, trace_target, intersection, normal, &hit_obj);
-
-	if (stop_distance > 0.f)
-	{
-		mAutoPilotStopDistance = stop_distance;
-	}
-	else
-	{
-		// Guess at a reasonable stop distance.
-		mAutoPilotStopDistance = fsqrtf( distance );
-		if (mAutoPilotStopDistance < 0.5f) 
-		{
-			mAutoPilotStopDistance = 0.5f;
-		}
-	}
-
-	mAutoPilotFlyOnStop = getFlying();
-
-	if (distance > 30.0)
-	{
-		setFlying(TRUE);
-	}
-
-	if ( distance > 1.f && heightDelta > (sqrtf(mAutoPilotStopDistance) + 1.f))
-	{
-		setFlying(TRUE);
-		// Do not force flying for "Sit" behavior to prevent flying after pressing "Stand"
-		// from an object. See EXT-1655.
-		if ("Sit" != mAutoPilotBehaviorName)
-			mAutoPilotFlyOnStop = TRUE;
-	}
-
-	mAutoPilot = TRUE;
-	mAutoPilotTargetGlobal = target_global;
-
-	// trace ray down to find height of destination from ground
-	LLVector3d traceEndPt = target_global;
-	traceEndPt.mdV[VZ] -= 20.f;
-
-	LLVector3d targetOnGround;
-	LLVector3 groundNorm;
-	LLViewerObject *obj;
-
-	LLWorld::getInstance()->resolveStepHeightGlobal(NULL, target_global, traceEndPt, targetOnGround, groundNorm, &obj);
-	F64 target_height = llmax((F64)gAgent.getAvatarObject()->getPelvisToFoot(), target_global.mdV[VZ] - targetOnGround.mdV[VZ]);
-
-	// clamp z value of target to minimum height above ground
-	mAutoPilotTargetGlobal.mdV[VZ] = targetOnGround.mdV[VZ] + target_height;
-	mAutoPilotTargetDist = (F32)dist_vec(gAgent.getPositionGlobal(), mAutoPilotTargetGlobal);
-	if (target_rotation)
-	{
-		mAutoPilotUseRotation = TRUE;
-		mAutoPilotTargetFacing = LLVector3::x_axis * *target_rotation;
-		mAutoPilotTargetFacing.mV[VZ] = 0.f;
-		mAutoPilotTargetFacing.normalize();
-	}
-	else
-	{
-		mAutoPilotUseRotation = FALSE;
-	}
-
-	mAutoPilotNoProgressFrameCount = 0;
-}
-
-
-//-----------------------------------------------------------------------------
-// startFollowPilot()
-//-----------------------------------------------------------------------------
-void LLAgent::startFollowPilot(const LLUUID &leader_id)
-{
-	if (!mAutoPilot) return;
-
-	mLeaderID = leader_id;
-	if ( mLeaderID.isNull() ) return;
-
-	LLViewerObject* object = gObjectList.findObject(mLeaderID);
-	if (!object) 
-	{
-		mLeaderID = LLUUID::null;
-		return;
-	}
-
-	startAutoPilotGlobal(object->getPositionGlobal());
-}
-
-
-//-----------------------------------------------------------------------------
-// stopAutoPilot()
-//-----------------------------------------------------------------------------
-void LLAgent::stopAutoPilot(BOOL user_cancel)
-{
-	if (mAutoPilot)
-	{
-		mAutoPilot = FALSE;
-		if (mAutoPilotUseRotation && !user_cancel)
-		{
-			resetAxes(mAutoPilotTargetFacing);
-		}
-		// Restore previous flying state before invoking mAutoPilotFinishedCallback to allow
-		// callback function to change the flying state (like in near_sit_down_point()).
-		// If the user cancelled, don't change the fly state
-		if (!user_cancel)
-		{
-			setFlying(mAutoPilotFlyOnStop);
-		}
-		//NB: auto pilot can terminate for a reason other than reaching the destination
-		if (mAutoPilotFinishedCallback)
-		{
-			mAutoPilotFinishedCallback(!user_cancel && dist_vec(gAgent.getPositionGlobal(), mAutoPilotTargetGlobal) < mAutoPilotStopDistance, mAutoPilotCallbackData);
-		}
-		mLeaderID = LLUUID::null;
-
-		setControlFlags(AGENT_CONTROL_STOP);
-
-		if (user_cancel && !mAutoPilotBehaviorName.empty())
-		{
-			if (mAutoPilotBehaviorName == "Sit")
-				LLNotificationsUtil::add("CancelledSit");
-			else if (mAutoPilotBehaviorName == "Attach")
-				LLNotificationsUtil::add("CancelledAttach");
-			else
-				LLNotificationsUtil::add("Cancelled");
-		}
-	}
-}
-
-
-// Returns necessary agent pitch and yaw changes, radians.
-//-----------------------------------------------------------------------------
-// autoPilot()
-//-----------------------------------------------------------------------------
-void LLAgent::autoPilot(F32 *delta_yaw)
-{
-	if (mAutoPilot)
-	{
-		if (!mLeaderID.isNull())
-		{
-			LLViewerObject* object = gObjectList.findObject(mLeaderID);
-			if (!object) 
-			{
-				stopAutoPilot();
-				return;
-			}
-			mAutoPilotTargetGlobal = object->getPositionGlobal();
-		}
-		
-		if (mAvatarObject.isNull())
-		{
-			return;
-		}
-
-		if (mAvatarObject->mInAir)
-		{
-			setFlying(TRUE);
-		}
-	
-		LLVector3 at;
-		at.setVec(mFrameAgent.getAtAxis());
-		LLVector3 target_agent = getPosAgentFromGlobal(mAutoPilotTargetGlobal);
-		LLVector3 direction = target_agent - getPositionAgent();
-
-		F32 target_dist = direction.magVec();
-
-		if (target_dist >= mAutoPilotTargetDist)
-		{
-			mAutoPilotNoProgressFrameCount++;
-			if (mAutoPilotNoProgressFrameCount > AUTOPILOT_MAX_TIME_NO_PROGRESS * gFPSClamped)
-			{
-				stopAutoPilot();
-				return;
-			}
-		}
-
-		mAutoPilotTargetDist = target_dist;
-
-		// Make this a two-dimensional solution
-		at.mV[VZ] = 0.f;
-		direction.mV[VZ] = 0.f;
-
-		at.normalize();
-		F32 xy_distance = direction.normalize();
-
-		F32 yaw = 0.f;
-		if (mAutoPilotTargetDist > mAutoPilotStopDistance)
-		{
-			yaw = angle_between(mFrameAgent.getAtAxis(), direction);
-		}
-		else if (mAutoPilotUseRotation)
-		{
-			// we're close now just aim at target facing
-			yaw = angle_between(at, mAutoPilotTargetFacing);
-			direction = mAutoPilotTargetFacing;
-		}
-
-		yaw = 4.f * yaw / gFPSClamped;
-
-		// figure out which direction to turn
-		LLVector3 scratch(at % direction);
-
-		if (scratch.mV[VZ] > 0.f)
-		{
-			setControlFlags(AGENT_CONTROL_YAW_POS);
-		}
-		else
-		{
-			yaw = -yaw;
-			setControlFlags(AGENT_CONTROL_YAW_NEG);
-		}
-
-		*delta_yaw = yaw;
-
-		// Compute when to start slowing down and when to stop
-		F32 stop_distance = mAutoPilotStopDistance;
-		F32 slow_distance;
-		if (getFlying())
-		{
-			slow_distance = llmax(6.f, mAutoPilotStopDistance + 5.f);
-			stop_distance = llmax(2.f, mAutoPilotStopDistance);
-		}
-		else
-		{
-			slow_distance = llmax(3.f, mAutoPilotStopDistance + 2.f);
-		}
-
-		// If we're flying, handle autopilot points above or below you.
-		if (getFlying() && xy_distance < AUTOPILOT_HEIGHT_ADJUST_DISTANCE)
-		{
-			if (mAvatarObject.notNull())
-			{
-				F64 current_height = mAvatarObject->getPositionGlobal().mdV[VZ];
-				F32 delta_z = (F32)(mAutoPilotTargetGlobal.mdV[VZ] - current_height);
-				F32 slope = delta_z / xy_distance;
-				if (slope > 0.45f && delta_z > 6.f)
-				{
-					setControlFlags(AGENT_CONTROL_FAST_UP | AGENT_CONTROL_UP_POS);
-				}
-				else if (slope > 0.002f && delta_z > 0.5f)
-				{
-					setControlFlags(AGENT_CONTROL_UP_POS);
-				}
-				else if (slope < -0.45f && delta_z < -6.f && current_height > AUTOPILOT_MIN_TARGET_HEIGHT_OFF_GROUND)
-				{
-					setControlFlags(AGENT_CONTROL_FAST_UP | AGENT_CONTROL_UP_NEG);
-				}
-				else if (slope < -0.002f && delta_z < -0.5f && current_height > AUTOPILOT_MIN_TARGET_HEIGHT_OFF_GROUND)
-				{
-					setControlFlags(AGENT_CONTROL_UP_NEG);
-				}
-			}
-		}
-
-		//  calculate delta rotation to target heading
-		F32 delta_target_heading = angle_between(mFrameAgent.getAtAxis(), mAutoPilotTargetFacing);
-
-		if (xy_distance > slow_distance && yaw < (F_PI / 10.f))
-		{
-			// walking/flying fast
-			setControlFlags(AGENT_CONTROL_FAST_AT | AGENT_CONTROL_AT_POS);
-		}
-		else if (mAutoPilotTargetDist > mAutoPilotStopDistance)
-		{
-			// walking/flying slow
-			if (at * direction > 0.9f)
-			{
-				setControlFlags(AGENT_CONTROL_AT_POS);
-			}
-			else if (at * direction < -0.9f)
-			{
-				setControlFlags(AGENT_CONTROL_AT_NEG);
-			}
-		}
-
-		// check to see if we need to keep rotating to target orientation
-		if (mAutoPilotTargetDist < mAutoPilotStopDistance)
-		{
-			setControlFlags(AGENT_CONTROL_STOP);
-			if(!mAutoPilotUseRotation || (delta_target_heading < mAutoPilotRotationThreshold))
-			{
-				stopAutoPilot();
-			}
-		}
-	}
-}
-
-
-//-----------------------------------------------------------------------------
-// propagate()
-//-----------------------------------------------------------------------------
-void LLAgent::propagate(const F32 dt)
-{
-	// Update UI based on agent motion
-	LLFloaterMove *floater_move = LLFloaterReg::findTypedInstance<LLFloaterMove>("moveview");
-	if (floater_move)
-	{
-		floater_move->mForwardButton   ->setToggleState( mAtKey > 0 || mWalkKey > 0 );
-		floater_move->mBackwardButton  ->setToggleState( mAtKey < 0 || mWalkKey < 0 );
-		floater_move->mTurnLeftButton  ->setToggleState( mYawKey > 0.f );
-		floater_move->mTurnRightButton ->setToggleState( mYawKey < 0.f );
-		floater_move->mMoveUpButton    ->setToggleState( mUpKey > 0 );
-		floater_move->mMoveDownButton  ->setToggleState( mUpKey < 0 );
-	}
-
-	// handle rotation based on keyboard levels
-	const F32 YAW_RATE = 90.f * DEG_TO_RAD;				// radians per second
-	yaw(YAW_RATE * mYawKey * dt);
-
-	const F32 PITCH_RATE = 90.f * DEG_TO_RAD;			// radians per second
-	pitch(PITCH_RATE * mPitchKey * dt);
-	
-	// handle auto-land behavior
-	if (mAvatarObject.notNull())
-	{
-		BOOL in_air = mAvatarObject->mInAir;
-		LLVector3 land_vel = getVelocity();
-		land_vel.mV[VZ] = 0.f;
-
-		if (!in_air 
-			&& mUpKey < 0 
-			&& land_vel.magVecSquared() < MAX_VELOCITY_AUTO_LAND_SQUARED
-			&& gSavedSettings.getBOOL("AutomaticFly"))
-		{
-			// land automatically
-			setFlying(FALSE);
-		}
-	}
-
-	// clear keys
-	mAtKey = 0;
-	mWalkKey = 0;
-	mLeftKey = 0;
-	mUpKey = 0;
-	mYawKey = 0.f;
-	mPitchKey = 0.f;
-}
-
-//-----------------------------------------------------------------------------
-// updateAgentPosition()
-//-----------------------------------------------------------------------------
-void LLAgent::updateAgentPosition(const F32 dt, const F32 yaw_radians, const S32 mouse_x, const S32 mouse_y)
-{
-	propagate(dt);
-
-	// static S32 cameraUpdateCount = 0;
-
-	rotate(yaw_radians, 0, 0, 1);
-	
-	//
-	// Check for water and land collision, set underwater flag
-	//
-
-	updateLookAt(mouse_x, mouse_y);
-}
-
-//-----------------------------------------------------------------------------
-// updateLookAt()
-//-----------------------------------------------------------------------------
-void LLAgent::updateLookAt(const S32 mouse_x, const S32 mouse_y)
-{
-	static LLVector3 last_at_axis;
-
-
-	if (mAvatarObject.isNull())
-	{
-		return;
-	}
-
-	LLQuaternion av_inv_rot = ~mAvatarObject->mRoot.getWorldRotation();
-	LLVector3 root_at = LLVector3::x_axis * mAvatarObject->mRoot.getWorldRotation();
-
-	if 	((gViewerWindow->getMouseVelocityStat()->getCurrent() < 0.01f) &&
-		(root_at * last_at_axis > 0.95f ))
-	{
-		LLVector3 vel = mAvatarObject->getVelocity();
-		if (vel.magVecSquared() > 4.f)
-		{
-			setLookAt(LOOKAT_TARGET_IDLE, mAvatarObject, vel * av_inv_rot);
-		}
-		else
-		{
-			// *FIX: rotate mframeagent by sit object's rotation?
-			LLQuaternion look_rotation = mAvatarObject->isSitting() ? mAvatarObject->getRenderRotation() : mFrameAgent.getQuaternion(); // use camera's current rotation
-			LLVector3 look_offset = LLVector3(2.f, 0.f, 0.f) * look_rotation * av_inv_rot;
-			setLookAt(LOOKAT_TARGET_IDLE, mAvatarObject, look_offset);
-		}
-		last_at_axis = root_at;
-		return;
-	}
-
-	last_at_axis = root_at;
-	
-	if (CAMERA_MODE_CUSTOMIZE_AVATAR == getCameraMode())
-	{
-		setLookAt(LOOKAT_TARGET_NONE, mAvatarObject, LLVector3(-2.f, 0.f, 0.f));	
-	}
-	else
-	{
-		// Move head based on cursor position
-		ELookAtType lookAtType = LOOKAT_TARGET_NONE;
-		LLVector3 headLookAxis;
-		LLCoordFrame frameCamera = *((LLCoordFrame*)LLViewerCamera::getInstance());
-
-		if (cameraMouselook())
-		{
-			lookAtType = LOOKAT_TARGET_MOUSELOOK;
-		}
-		else if (cameraThirdPerson())
-		{
-			// range from -.5 to .5
-			F32 x_from_center = 
-				((F32) mouse_x / (F32) gViewerWindow->getWindowWidthScaled() ) - 0.5f;
-			F32 y_from_center = 
-				((F32) mouse_y / (F32) gViewerWindow->getWindowHeightScaled() ) - 0.5f;
-
-			frameCamera.yaw( - x_from_center * gSavedSettings.getF32("YawFromMousePosition") * DEG_TO_RAD);
-			frameCamera.pitch( - y_from_center * gSavedSettings.getF32("PitchFromMousePosition") * DEG_TO_RAD);
-			lookAtType = LOOKAT_TARGET_FREELOOK;
-		}
-
-		headLookAxis = frameCamera.getAtAxis();
-		// RN: we use world-space offset for mouselook and freelook
-		//headLookAxis = headLookAxis * av_inv_rot;
-		setLookAt(lookAtType, mAvatarObject, headLookAxis);
-	}
-}
-
-// friends and operators
-
-std::ostream& operator<<(std::ostream &s, const LLAgent &agent)
-{
-	// This is unfinished, but might never be used. 
-	// We'll just leave it for now; we can always delete it.
-	s << " { "
-	  << "  Frame = " << agent.mFrameAgent << "\n"
-	  << " }";
-	return s;
-}
-
-
-// ------------------- Beginning of legacy LLCamera hack ----------------------
-// This section is included for legacy LLCamera support until
-// it is no longer needed.  Some legacy code must exist in 
-// non-legacy functions, and is labeled with "// legacy" comments.
-
-//-----------------------------------------------------------------------------
-// setAvatarObject()
-//-----------------------------------------------------------------------------
-void LLAgent::setAvatarObject(LLVOAvatarSelf *avatar)			
-{ 
-	mAvatarObject = avatar;
-
-	if (!avatar)
-	{
-		llinfos << "Setting LLAgent::mAvatarObject to NULL" << llendl;
-		return;
-	}
-
-	if (!mLookAt)
-	{
-		mLookAt = (LLHUDEffectLookAt *)LLHUDManager::getInstance()->createViewerEffect(LLHUDObject::LL_HUD_EFFECT_LOOKAT);
-	}
-	if (!mPointAt)
-	{
-		mPointAt = (LLHUDEffectPointAt *)LLHUDManager::getInstance()->createViewerEffect(LLHUDObject::LL_HUD_EFFECT_POINTAT);
-	}
-	
-	if (!mLookAt.isNull())
-	{
-		mLookAt->setSourceObject(avatar);
-	}
-	if (!mPointAt.isNull())
-	{
-		mPointAt->setSourceObject(avatar);
-	}
-}
-
-// TRUE if your own avatar needs to be rendered.  Usually only
-// in third person and build.
-//-----------------------------------------------------------------------------
-// needsRenderAvatar()
-//-----------------------------------------------------------------------------
-BOOL LLAgent::needsRenderAvatar()
-{
-	if (cameraMouselook() && !LLVOAvatar::sVisibleInFirstPerson)
-	{
-		return FALSE;
-	}
-
-	return mShowAvatar && mGenderChosen;
-}
-
-// TRUE if we need to render your own avatar's head.
-BOOL LLAgent::needsRenderHead()
-{
-	return (LLVOAvatar::sVisibleInFirstPerson && LLPipeline::sReflectionRender) || (mShowAvatar && !cameraMouselook());
-}
-
-//-----------------------------------------------------------------------------
-// startTyping()
-//-----------------------------------------------------------------------------
-void LLAgent::startTyping()
-{
-	mTypingTimer.reset();
-
-	if (getRenderState() & AGENT_STATE_TYPING)
-	{
-		// already typing, don't trigger a different animation
-		return;
-	}
-	setRenderState(AGENT_STATE_TYPING);
-
-	if (mChatTimer.getElapsedTimeF32() < 2.f)
-	{
-		LLViewerObject* chatter = gObjectList.findObject(mLastChatterID);
-		if (chatter && chatter->isAvatar())
-		{
-			gAgent.setLookAt(LOOKAT_TARGET_RESPOND, chatter, LLVector3::zero);
-		}
-	}
-
-	if (gSavedSettings.getBOOL("PlayTypingAnim"))
-	{
-		sendAnimationRequest(ANIM_AGENT_TYPE, ANIM_REQUEST_START);
-	}
-	LLNearbyChatBar::getInstance()->sendChatFromViewer("", CHAT_TYPE_START, FALSE);
-}
-
-//-----------------------------------------------------------------------------
-// stopTyping()
-//-----------------------------------------------------------------------------
-void LLAgent::stopTyping()
-{
-	if (mRenderState & AGENT_STATE_TYPING)
-	{
-		clearRenderState(AGENT_STATE_TYPING);
-		sendAnimationRequest(ANIM_AGENT_TYPE, ANIM_REQUEST_STOP);
-		LLNearbyChatBar::getInstance()->sendChatFromViewer("", CHAT_TYPE_STOP, FALSE);
-	}
-}
-
-//-----------------------------------------------------------------------------
-// setRenderState()
-//-----------------------------------------------------------------------------
-void LLAgent::setRenderState(U8 newstate)
-{
-	mRenderState |= newstate;
-}
-
-//-----------------------------------------------------------------------------
-// clearRenderState()
-//-----------------------------------------------------------------------------
-void LLAgent::clearRenderState(U8 clearstate)
-{
-	mRenderState &= ~clearstate;
-}
-
-
-//-----------------------------------------------------------------------------
-// getRenderState()
-//-----------------------------------------------------------------------------
-U8 LLAgent::getRenderState()
-{
-	if (gNoRender || gKeyboard == NULL)
-	{
-		return 0;
-	}
-
-	// *FIX: don't do stuff in a getter!  This is infinite loop city!
-	if ((mTypingTimer.getElapsedTimeF32() > TYPING_TIMEOUT_SECS) 
-		&& (mRenderState & AGENT_STATE_TYPING))
-	{
-		stopTyping();
-	}
-	
-	if ((!LLSelectMgr::getInstance()->getSelection()->isEmpty() && LLSelectMgr::getInstance()->shouldShowSelection())
-		|| LLToolMgr::getInstance()->getCurrentTool()->isEditing() )
-	{
-		setRenderState(AGENT_STATE_EDITING);
-	}
-	else
-	{
-		clearRenderState(AGENT_STATE_EDITING);
-	}
-
-	return mRenderState;
-}
-
-//-----------------------------------------------------------------------------
-//-----------------------------------------------------------------------------
-
-//-----------------------------------------------------------------------------
-// endAnimationUpdateUI()
-//-----------------------------------------------------------------------------
-void LLAgent::endAnimationUpdateUI()
-{
-	if (mCameraMode == mLastCameraMode)
-	{
-		// We're already done endAnimationUpdateUI for this transition.
-		return;
-	}
-
-	// clean up UI from mode we're leaving
-	if ( mLastCameraMode == CAMERA_MODE_MOUSELOOK )
-	{
-		// show mouse cursor
-		gViewerWindow->showCursor();
-		// show menus
-		gMenuBarView->setVisible(TRUE);
-		LLNavigationBar::getInstance()->setVisible(TRUE);
-		gStatusBar->setVisibleForMouselook(true);
-
-		LLBottomTray::getInstance()->onMouselookModeOut();
-
-		LLSideTray::getInstance()->getButtonsPanel()->setVisible(TRUE);
-		LLSideTray::getInstance()->updateSidetrayVisibility();
-
-		LLPanelStandStopFlying::getInstance()->setVisible(TRUE);
-
-		LLToolMgr::getInstance()->setCurrentToolset(gBasicToolset);
-
-		LLFloaterCamera::onLeavingMouseLook();
-
-		// Only pop if we have pushed...
-		if (TRUE == mViewsPushed)
-		{
-#if 0 // Use this once all floaters are registered
-			LLFloaterReg::restoreVisibleInstances();
-#else // Use this for now
-			LLFloaterView::skip_list_t skip_list;
-			if (LLFloaterReg::findInstance("mini_map"))
-			{
-				skip_list.insert(LLFloaterReg::findInstance("mini_map"));
-			}
-		
-			gFloaterView->popVisibleAll(skip_list);
-#endif
-			mViewsPushed = FALSE;
-		}
-
-		
-		gAgent.setLookAt(LOOKAT_TARGET_CLEAR);
-		if( gMorphView )
-		{
-			gMorphView->setVisible( FALSE );
-		}
-
-		// Disable mouselook-specific animations
-		if (mAvatarObject.notNull())
-		{
-			if( mAvatarObject->isAnyAnimationSignaled(AGENT_GUN_AIM_ANIMS, NUM_AGENT_GUN_AIM_ANIMS) )
-			{
-				if (mAvatarObject->mSignaledAnimations.find(ANIM_AGENT_AIM_RIFLE_R) != mAvatarObject->mSignaledAnimations.end())
-				{
-					sendAnimationRequest(ANIM_AGENT_AIM_RIFLE_R, ANIM_REQUEST_STOP);
-					sendAnimationRequest(ANIM_AGENT_HOLD_RIFLE_R, ANIM_REQUEST_START);
-				}
-				if (mAvatarObject->mSignaledAnimations.find(ANIM_AGENT_AIM_HANDGUN_R) != mAvatarObject->mSignaledAnimations.end())
-				{
-					sendAnimationRequest(ANIM_AGENT_AIM_HANDGUN_R, ANIM_REQUEST_STOP);
-					sendAnimationRequest(ANIM_AGENT_HOLD_HANDGUN_R, ANIM_REQUEST_START);
-				}
-				if (mAvatarObject->mSignaledAnimations.find(ANIM_AGENT_AIM_BAZOOKA_R) != mAvatarObject->mSignaledAnimations.end())
-				{
-					sendAnimationRequest(ANIM_AGENT_AIM_BAZOOKA_R, ANIM_REQUEST_STOP);
-					sendAnimationRequest(ANIM_AGENT_HOLD_BAZOOKA_R, ANIM_REQUEST_START);
-				}
-				if (mAvatarObject->mSignaledAnimations.find(ANIM_AGENT_AIM_BOW_L) != mAvatarObject->mSignaledAnimations.end())
-				{
-					sendAnimationRequest(ANIM_AGENT_AIM_BOW_L, ANIM_REQUEST_STOP);
-					sendAnimationRequest(ANIM_AGENT_HOLD_BOW_L, ANIM_REQUEST_START);
-				}
-			}
-		}
-	}
-	else
-	if(	mLastCameraMode == CAMERA_MODE_CUSTOMIZE_AVATAR )
-	{
-		// make sure we ask to save changes
-
-		LLToolMgr::getInstance()->setCurrentToolset(gBasicToolset);
-
-		if( gMorphView )
-		{
-			gMorphView->setVisible( FALSE );
-		}
-
-		if (mAvatarObject.notNull())
-		{
-			if(mCustomAnim)
-			{
-				sendAnimationRequest(ANIM_AGENT_CUSTOMIZE, ANIM_REQUEST_STOP);
-				sendAnimationRequest(ANIM_AGENT_CUSTOMIZE_DONE, ANIM_REQUEST_START);
-
-				mCustomAnim = FALSE ;
-			}
-			
-		}
-		setLookAt(LOOKAT_TARGET_CLEAR);
-	}
-
-	//---------------------------------------------------------------------
-	// Set up UI for mode we're entering
-	//---------------------------------------------------------------------
-	if (mCameraMode == CAMERA_MODE_MOUSELOOK)
-	{
-		// hide menus
-		gMenuBarView->setVisible(FALSE);
-		LLNavigationBar::getInstance()->setVisible(FALSE);
-		gStatusBar->setVisibleForMouselook(false);
-
-		LLBottomTray::getInstance()->onMouselookModeIn();
-
-		LLSideTray::getInstance()->getButtonsPanel()->setVisible(FALSE);
-		LLSideTray::getInstance()->updateSidetrayVisibility();
-
-		LLPanelStandStopFlying::getInstance()->setVisible(FALSE);
-
-		// clear out camera lag effect
-		mCameraLag.clearVec();
-
-		// JC - Added for always chat in third person option
-		gFocusMgr.setKeyboardFocus(NULL);
-
-		LLToolMgr::getInstance()->setCurrentToolset(gMouselookToolset);
-
-		mViewsPushed = TRUE;
-
-		// hide all floaters except the mini map
-
-#if 0 // Use this once all floaters are registered
-		std::set<std::string> exceptions;
-		exceptions.insert("mini_map");
-		LLFloaterReg::hideVisibleInstances(exceptions);
-#else // Use this for now
-		LLFloaterView::skip_list_t skip_list;
-		skip_list.insert(LLFloaterReg::findInstance("mini_map"));
-		gFloaterView->pushVisibleAll(FALSE, skip_list);
-#endif
-
-		if( gMorphView )
-		{
-			gMorphView->setVisible(FALSE);
-		}
-
-		gConsole->setVisible( TRUE );
-
-		if (mAvatarObject.notNull())
-		{
-			// Trigger mouselook-specific animations
-			if( mAvatarObject->isAnyAnimationSignaled(AGENT_GUN_HOLD_ANIMS, NUM_AGENT_GUN_HOLD_ANIMS) )
-			{
-				if (mAvatarObject->mSignaledAnimations.find(ANIM_AGENT_HOLD_RIFLE_R) != mAvatarObject->mSignaledAnimations.end())
-				{
-					sendAnimationRequest(ANIM_AGENT_HOLD_RIFLE_R, ANIM_REQUEST_STOP);
-					sendAnimationRequest(ANIM_AGENT_AIM_RIFLE_R, ANIM_REQUEST_START);
-				}
-				if (mAvatarObject->mSignaledAnimations.find(ANIM_AGENT_HOLD_HANDGUN_R) != mAvatarObject->mSignaledAnimations.end())
-				{
-					sendAnimationRequest(ANIM_AGENT_HOLD_HANDGUN_R, ANIM_REQUEST_STOP);
-					sendAnimationRequest(ANIM_AGENT_AIM_HANDGUN_R, ANIM_REQUEST_START);
-				}
-				if (mAvatarObject->mSignaledAnimations.find(ANIM_AGENT_HOLD_BAZOOKA_R) != mAvatarObject->mSignaledAnimations.end())
-				{
-					sendAnimationRequest(ANIM_AGENT_HOLD_BAZOOKA_R, ANIM_REQUEST_STOP);
-					sendAnimationRequest(ANIM_AGENT_AIM_BAZOOKA_R, ANIM_REQUEST_START);
-				}
-				if (mAvatarObject->mSignaledAnimations.find(ANIM_AGENT_HOLD_BOW_L) != mAvatarObject->mSignaledAnimations.end())
-				{
-					sendAnimationRequest(ANIM_AGENT_HOLD_BOW_L, ANIM_REQUEST_STOP);
-					sendAnimationRequest(ANIM_AGENT_AIM_BOW_L, ANIM_REQUEST_START);
-				}
-			}
-			if (mAvatarObject->getParent())
-			{
-				LLVector3 at_axis = LLViewerCamera::getInstance()->getAtAxis();
-				LLViewerObject* root_object = (LLViewerObject*)mAvatarObject->getRoot();
-				if (root_object->flagCameraDecoupled())
-				{
-					resetAxes(at_axis);
-				}
-				else
-				{
-					resetAxes(at_axis * ~((LLViewerObject*)mAvatarObject->getParent())->getRenderRotation());
-				}
-			}
-		}
-
-	}
-	else if (mCameraMode == CAMERA_MODE_CUSTOMIZE_AVATAR)
-	{
-		LLToolMgr::getInstance()->setCurrentToolset(gFaceEditToolset);
-
-		if( gMorphView )
-		{
-			gMorphView->setVisible( TRUE );
-		}
-
-		// freeze avatar
-		if (mAvatarObject.notNull())
-		{
-			mPauseRequest = mAvatarObject->requestPause();
-		}
-	}
-
-	if (getAvatarObject())
-	{
-		getAvatarObject()->updateAttachmentVisibility(mCameraMode);
-	}
-
-	gFloaterTools->dirty();
-
-	// Don't let this be called more than once if the camera
-	// mode hasn't changed.  --JC
-	mLastCameraMode = mCameraMode;
-
-}
-
-
-//-----------------------------------------------------------------------------
-// updateCamera()
-//-----------------------------------------------------------------------------
-void LLAgent::updateCamera()
-{
-	static LLFastTimer::DeclareTimer ftm("Camera");
-	LLFastTimer t(ftm);
-
-	//Ventrella - changed camera_skyward to the new global "mCameraUpVector"
-	mCameraUpVector = LLVector3::z_axis;
-	//LLVector3	camera_skyward(0.f, 0.f, 1.f);
-	//end Ventrella
-
-	U32 camera_mode = mCameraAnimating ? mLastCameraMode : mCameraMode;
-
-	validateFocusObject();
-
-	if (mAvatarObject.notNull() && 
-		mAvatarObject->isSitting() &&
-		camera_mode == CAMERA_MODE_MOUSELOOK)
-	{
-		//Ventrella
-		//changed camera_skyward to the new global "mCameraUpVector"
-		mCameraUpVector = mCameraUpVector * mAvatarObject->getRenderRotation();
-		//end Ventrella
-	}
-
-	if (cameraThirdPerson() && mFocusOnAvatar && LLFollowCamMgr::getActiveFollowCamParams())
-	{
-		changeCameraToFollow();
-	}
-
-	//Ventrella
-	//NOTE - this needs to be integrated into a general upVector system here within llAgent. 
-	if ( camera_mode == CAMERA_MODE_FOLLOW && mFocusOnAvatar )
-	{
-		mCameraUpVector = mFollowCam.getUpVector();
-	}
-	//end Ventrella
-
-	if (mSitCameraEnabled)
-	{
-		if (mSitCameraReferenceObject->isDead())
-		{
-			setSitCamera(LLUUID::null);
-		}
-	}
-
-	// Update UI with our camera inputs
-	LLFloaterCamera* camera_floater = LLFloaterReg::findTypedInstance<LLFloaterCamera>("camera");
-	if (camera_floater)
-	{
-		camera_floater->mRotate->setToggleState(
-		mOrbitRightKey > 0.f,	// left
-		mOrbitUpKey > 0.f,		// top
-		mOrbitLeftKey > 0.f,	// right
-		mOrbitDownKey > 0.f);	// bottom
-
-		camera_floater->mTrack->setToggleState(
-		mPanLeftKey > 0.f,		// left
-		mPanUpKey > 0.f,		// top
-		mPanRightKey > 0.f,		// right
-		mPanDownKey > 0.f);		// bottom
-	}
-
-	// Handle camera movement based on keyboard.
-	const F32 ORBIT_OVER_RATE = 90.f * DEG_TO_RAD;			// radians per second
-	const F32 ORBIT_AROUND_RATE = 90.f * DEG_TO_RAD;		// radians per second
-	const F32 PAN_RATE = 5.f;								// meters per second
-
-	if( mOrbitUpKey || mOrbitDownKey )
-	{
-		F32 input_rate = mOrbitUpKey - mOrbitDownKey;
-		cameraOrbitOver( input_rate * ORBIT_OVER_RATE / gFPSClamped );
-	}
-
-	if( mOrbitLeftKey || mOrbitRightKey)
-	{
-		F32 input_rate = mOrbitLeftKey - mOrbitRightKey;
-		cameraOrbitAround( input_rate * ORBIT_AROUND_RATE / gFPSClamped );
-	}
-
-	if( mOrbitInKey || mOrbitOutKey )
-	{
-		F32 input_rate = mOrbitInKey - mOrbitOutKey;
-		
-		LLVector3d to_focus = gAgent.getPosGlobalFromAgent(LLViewerCamera::getInstance()->getOrigin()) - calcFocusPositionTargetGlobal();
-		F32 distance_to_focus = (F32)to_focus.magVec();
-		// Move at distance (in meters) meters per second
-		cameraOrbitIn( input_rate * distance_to_focus / gFPSClamped );
-	}
-
-	if( mPanInKey || mPanOutKey )
-	{
-		F32 input_rate = mPanInKey - mPanOutKey;
-		cameraPanIn( input_rate * PAN_RATE / gFPSClamped );
-	}
-
-	if( mPanRightKey || mPanLeftKey )
-	{
-		F32 input_rate = mPanRightKey - mPanLeftKey;
-		cameraPanLeft( input_rate * -PAN_RATE / gFPSClamped );
-	}
-
-	if( mPanUpKey || mPanDownKey )
-	{
-		F32 input_rate = mPanUpKey - mPanDownKey;
-		cameraPanUp( input_rate * PAN_RATE / gFPSClamped );
-	}
-
-	// Clear camera keyboard keys.
-	mOrbitLeftKey		= 0.f;
-	mOrbitRightKey		= 0.f;
-	mOrbitUpKey			= 0.f;
-	mOrbitDownKey		= 0.f;
-	mOrbitInKey			= 0.f;
-	mOrbitOutKey		= 0.f;
-
-	mPanRightKey		= 0.f;
-	mPanLeftKey			= 0.f;
-	mPanUpKey			= 0.f;
-	mPanDownKey			= 0.f;
-	mPanInKey			= 0.f;
-	mPanOutKey			= 0.f;
-
-	// lerp camera focus offset
-	mCameraFocusOffset = lerp(mCameraFocusOffset, mCameraFocusOffsetTarget, LLCriticalDamp::getInterpolant(CAMERA_FOCUS_HALF_LIFE));
-
-	//Ventrella
-	if ( mCameraMode == CAMERA_MODE_FOLLOW )
-	{
-		if ( mAvatarObject.notNull() )
-		{
-			//--------------------------------------------------------------------------------
-			// this is where the avatar's position and rotation are given to followCam, and 
-			// where it is updated. All three of its attributes are updated: (1) position, 
-			// (2) focus, and (3) upvector. They can then be queried elsewhere in llAgent.
-			//--------------------------------------------------------------------------------
-			// *TODO: use combined rotation of frameagent and sit object
-			LLQuaternion avatarRotationForFollowCam = mAvatarObject->isSitting() ? mAvatarObject->getRenderRotation() : mFrameAgent.getQuaternion();
-
-			LLFollowCamParams* current_cam = LLFollowCamMgr::getActiveFollowCamParams();
-			if (current_cam)
-			{
-				mFollowCam.copyParams(*current_cam);
-				mFollowCam.setSubjectPositionAndRotation( mAvatarObject->getRenderPosition(), avatarRotationForFollowCam );
-				mFollowCam.update();
-				LLViewerJoystick::getInstance()->setCameraNeedsUpdate(true);
-			}
-			else
-			{
-				changeCameraToThirdPerson(TRUE);
-			}
-		}
-	}
-	// end Ventrella
-
-	BOOL hit_limit;
-	LLVector3d camera_pos_global;
-	LLVector3d camera_target_global = calcCameraPositionTargetGlobal(&hit_limit);
-	mCameraVirtualPositionAgent = getPosAgentFromGlobal(camera_target_global);
-	LLVector3d focus_target_global = calcFocusPositionTargetGlobal();
-
-	// perform field of view correction
-	mCameraFOVZoomFactor = calcCameraFOVZoomFactor();
-	camera_target_global = focus_target_global + (camera_target_global - focus_target_global) * (1.f + mCameraFOVZoomFactor);
-
-	mShowAvatar = TRUE; // can see avatar by default
-
-	// Adjust position for animation
-	if (mCameraAnimating)
-	{
-		F32 time = mAnimationTimer.getElapsedTimeF32();
-
-		// yet another instance of critically damped motion, hooray!
-		// F32 fraction_of_animation = 1.f - pow(2.f, -time / CAMERA_ZOOM_HALF_LIFE);
-
-		// linear interpolation
-		F32 fraction_of_animation = time / mAnimationDuration;
-
-		BOOL isfirstPerson = mCameraMode == CAMERA_MODE_MOUSELOOK;
-		BOOL wasfirstPerson = mLastCameraMode == CAMERA_MODE_MOUSELOOK;
-		F32 fraction_animation_to_skip;
-
-		if (mAnimationCameraStartGlobal == camera_target_global)
-		{
-			fraction_animation_to_skip = 0.f;
-		}
-		else
-		{
-			LLVector3d cam_delta = mAnimationCameraStartGlobal - camera_target_global;
-			fraction_animation_to_skip = HEAD_BUFFER_SIZE / (F32)cam_delta.magVec();
-		}
-		F32 animation_start_fraction = (wasfirstPerson) ? fraction_animation_to_skip : 0.f;
-		F32 animation_finish_fraction =  (isfirstPerson) ? (1.f - fraction_animation_to_skip) : 1.f;
-	
-		if (fraction_of_animation < animation_finish_fraction)
-		{
-			if (fraction_of_animation < animation_start_fraction || fraction_of_animation > animation_finish_fraction )
-			{
-				mShowAvatar = FALSE;
-			}
-
-			// ...adjust position for animation
-			F32 smooth_fraction_of_animation = llsmoothstep(0.0f, 1.0f, fraction_of_animation);
-			camera_pos_global = lerp(mAnimationCameraStartGlobal, camera_target_global, smooth_fraction_of_animation);
-			mFocusGlobal = lerp(mAnimationFocusStartGlobal, focus_target_global, smooth_fraction_of_animation);
-		}
-		else
-		{
-			// ...animation complete
-			mCameraAnimating = FALSE;
-
-			camera_pos_global = camera_target_global;
-			mFocusGlobal = focus_target_global;
-
-			endAnimationUpdateUI();
-			mShowAvatar = TRUE;
-		}
-
-		if (getAvatarObject() && mCameraMode != CAMERA_MODE_MOUSELOOK)
-		{
-			getAvatarObject()->updateAttachmentVisibility(mCameraMode);
-		}
-	}
-	else 
-	{
-		camera_pos_global = camera_target_global;
-		mFocusGlobal = focus_target_global;
-		mShowAvatar = TRUE;
-	}
-
-	// smoothing
-	if (TRUE)
-	{
-		LLVector3d agent_pos = getPositionGlobal();
-		LLVector3d camera_pos_agent = camera_pos_global - agent_pos;
-		// Sitting on what you're manipulating can cause camera jitter with smoothing. 
-		// This turns off smoothing while editing. -MG
-		mCameraSmoothingStop |= (BOOL)LLToolMgr::getInstance()->inBuildMode();
-		
-		if (cameraThirdPerson() && !mCameraSmoothingStop)
-		{
-			const F32 SMOOTHING_HALF_LIFE = 0.02f;
-			
-			F32 smoothing = LLCriticalDamp::getInterpolant(gSavedSettings.getF32("CameraPositionSmoothing") * SMOOTHING_HALF_LIFE, FALSE);
-					
-			if (!mFocusObject)  // we differentiate on avatar mode 
-			{
-				// for avatar-relative focus, we smooth in avatar space -
-				// the avatar moves too jerkily w/r/t global space to smooth there.
-
-				LLVector3d delta = camera_pos_agent - mCameraSmoothingLastPositionAgent;
-				if (delta.magVec() < MAX_CAMERA_SMOOTH_DISTANCE)  // only smooth over short distances please
-				{
-					camera_pos_agent = lerp(mCameraSmoothingLastPositionAgent, camera_pos_agent, smoothing);
-					camera_pos_global = camera_pos_agent + agent_pos;
-				}
-			}
-			else
-			{
-				LLVector3d delta = camera_pos_global - mCameraSmoothingLastPositionGlobal;
-				if (delta.magVec() < MAX_CAMERA_SMOOTH_DISTANCE) // only smooth over short distances please
-				{
-					camera_pos_global = lerp(mCameraSmoothingLastPositionGlobal, camera_pos_global, smoothing);
-				}
-			}
-		}
-								 
-		mCameraSmoothingLastPositionGlobal = camera_pos_global;
-		mCameraSmoothingLastPositionAgent = camera_pos_agent;
-		mCameraSmoothingStop = FALSE;
-	}
-
-	
-	mCameraCurrentFOVZoomFactor = lerp(mCameraCurrentFOVZoomFactor, mCameraFOVZoomFactor, LLCriticalDamp::getInterpolant(FOV_ZOOM_HALF_LIFE));
-
-//	llinfos << "Current FOV Zoom: " << mCameraCurrentFOVZoomFactor << " Target FOV Zoom: " << mCameraFOVZoomFactor << " Object penetration: " << mFocusObjectDist << llendl;
-
-	F32 ui_offset = 0.f;
-	if( CAMERA_MODE_CUSTOMIZE_AVATAR == mCameraMode ) 
-	{
-		ui_offset = calcCustomizeAvatarUIOffset( camera_pos_global );
-	}
-
-
-	LLVector3 focus_agent = getPosAgentFromGlobal(mFocusGlobal);
-	
-	mCameraPositionAgent	= getPosAgentFromGlobal(camera_pos_global);
-
-	// Move the camera
-
-	//Ventrella
-	LLViewerCamera::getInstance()->updateCameraLocation(mCameraPositionAgent, mCameraUpVector, focus_agent);
-	//LLViewerCamera::getInstance()->updateCameraLocation(mCameraPositionAgent, camera_skyward, focus_agent);
-	//end Ventrella
-
-	//RN: translate UI offset after camera is oriented properly
-	LLViewerCamera::getInstance()->translate(LLViewerCamera::getInstance()->getLeftAxis() * ui_offset);
-	
-	// Change FOV
-	LLViewerCamera::getInstance()->setView(LLViewerCamera::getInstance()->getDefaultFOV() / (1.f + mCameraCurrentFOVZoomFactor));
-
-	// follow camera when in customize mode
-	if (cameraCustomizeAvatar())	
-	{
-		setLookAt(LOOKAT_TARGET_FOCUS, NULL, mCameraPositionAgent);
-	}
-
-	// update the travel distance stat
-	// this isn't directly related to the camera
-	// but this seemed like the best place to do this
-	LLVector3d global_pos = getPositionGlobal(); 
-	if (! mLastPositionGlobal.isExactlyZero())
-	{
-		LLVector3d delta = global_pos - mLastPositionGlobal;
-		mDistanceTraveled += delta.magVec();
-	}
-	mLastPositionGlobal = global_pos;
-	
-	if (LLVOAvatar::sVisibleInFirstPerson && mAvatarObject.notNull() && !mAvatarObject->isSitting() && cameraMouselook())
-	{
-		LLVector3 head_pos = mAvatarObject->mHeadp->getWorldPosition() + 
-			LLVector3(0.08f, 0.f, 0.05f) * mAvatarObject->mHeadp->getWorldRotation() + 
-			LLVector3(0.1f, 0.f, 0.f) * mAvatarObject->mPelvisp->getWorldRotation();
-		LLVector3 diff = mCameraPositionAgent - head_pos;
-		diff = diff * ~mAvatarObject->mRoot.getWorldRotation();
-
-		LLJoint* torso_joint = mAvatarObject->mTorsop;
-		LLJoint* chest_joint = mAvatarObject->mChestp;
-		LLVector3 torso_scale = torso_joint->getScale();
-		LLVector3 chest_scale = chest_joint->getScale();
-
-		// shorten avatar skeleton to avoid foot interpenetration
-		if (!mAvatarObject->mInAir)
->>>>>>> ec5a9e26
 		{
 			setControlFlags(AGENT_CONTROL_YAW_POS);
 		}
