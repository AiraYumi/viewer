/** 
 * @file LLIMMgr.cpp
 * @brief Container for Instant Messaging
 *
 * $LicenseInfo:firstyear=2001&license=viewerlgpl$
 * Second Life Viewer Source Code
 * Copyright (C) 2010, Linden Research, Inc.
 * 
 * This library is free software; you can redistribute it and/or
 * modify it under the terms of the GNU Lesser General Public
 * License as published by the Free Software Foundation;
 * version 2.1 of the License only.
 * 
 * This library is distributed in the hope that it will be useful,
 * but WITHOUT ANY WARRANTY; without even the implied warranty of
 * MERCHANTABILITY or FITNESS FOR A PARTICULAR PURPOSE.  See the GNU
 * Lesser General Public License for more details.
 * 
 * You should have received a copy of the GNU Lesser General Public
 * License along with this library; if not, write to the Free Software
 * Foundation, Inc., 51 Franklin Street, Fifth Floor, Boston, MA  02110-1301  USA
 * 
 * Linden Research, Inc., 945 Battery Street, San Francisco, CA  94111  USA
 * $/LicenseInfo$
 */

#include "llviewerprecompiledheaders.h"

#include "llimview.h"

#include "llavatarnamecache.h"	// IDEVO
#include "llavataractions.h"
#include "llfloaterconversationlog.h"
#include "llfloaterreg.h"
#include "llfontgl.h"
#include "llgl.h"
#include "llrect.h"
#include "llerror.h"
#include "llbutton.h"
#include "llsdutil_math.h"
#include "llstring.h"
#include "lltextutil.h"
#include "lltrans.h"
#include "lltranslate.h"
#include "lluictrlfactory.h"
#include "llfloaterimsessiontab.h"
#include "llagent.h"
#include "llagentui.h"
#include "llappviewer.h"
#include "llavatariconctrl.h"
#include "llcallingcard.h"
#include "llchat.h"
#include "llfloaterimsession.h"
#include "llfloaterimcontainer.h"
#include "llgroupiconctrl.h"
#include "llmd5.h"
#include "llmutelist.h"
#include "llrecentpeople.h"
#include "llviewermessage.h"
#include "llviewerwindow.h"
#include "llnotifications.h"
#include "llnotificationsutil.h"
#include "llfloaterimnearbychat.h"
#include "llspeakers.h" //for LLIMSpeakerMgr
#include "lltextbox.h"
#include "lltoolbarview.h"
#include "llviewercontrol.h"
#include "llviewerparcelmgr.h"
#include "llconversationlog.h"
#include "message.h"
#include "llviewerregion.h"
#include "llcorehttputil.h"
#include "lluiusage.h"

const static std::string ADHOC_NAME_SUFFIX(" Conference");

const static std::string NEARBY_P2P_BY_OTHER("nearby_P2P_by_other");
const static std::string NEARBY_P2P_BY_AGENT("nearby_P2P_by_agent");

/** Timeout of outgoing session initialization (in seconds) */
const static U32 SESSION_INITIALIZATION_TIMEOUT = 30;

void startConfrenceCoro(std::string url, LLUUID tempSessionId, LLUUID creatorId, LLUUID otherParticipantId, LLSD agents);
void chatterBoxInvitationCoro(std::string url, LLUUID sessionId, LLIMMgr::EInvitationType invitationType);
void start_deprecated_conference_chat(const LLUUID& temp_session_id, const LLUUID& creator_id, const LLUUID& other_participant_id, const LLSD& agents_to_invite);

const LLUUID LLOutgoingCallDialog::OCD_KEY = LLUUID("7CF78E11-0CFE-498D-ADB9-1417BF03DDB4");
//
// Globals
//
LLIMMgr* gIMMgr = NULL;


BOOL LLSessionTimeoutTimer::tick()
{
	if (mSessionId.isNull()) return TRUE;

	LLIMModel::LLIMSession* session = LLIMModel::getInstance()->findIMSession(mSessionId);
	if (session && !session->mSessionInitialized)
	{
		gIMMgr->showSessionStartError("session_initialization_timed_out_error", mSessionId);
	}
	return TRUE;
}


void notify_of_message(const LLSD& msg, bool is_dnd_msg);

void process_dnd_im(const LLSD& notification)
{
    LLSD data = notification["substitutions"];
    LLUUID sessionID = data["SESSION_ID"].asUUID();
    LLUUID fromID = data["FROM_ID"].asUUID();

    //re-create the IM session if needed 
    //(when coming out of DND mode upon app restart)
    if(!gIMMgr->hasSession(sessionID))
    {
        //reconstruct session using data from the notification
        std::string name = data["FROM"];
        LLAvatarName av_name;
        if (LLAvatarNameCache::get(data["FROM_ID"], &av_name))
        {
            name = av_name.getDisplayName();
        }
		
        
        LLIMModel::getInstance()->newSession(sessionID, 
            name, 
            IM_NOTHING_SPECIAL, 
            fromID, 
            false, 
            false); //will need slight refactor to retrieve whether offline message or not (assume online for now)
    }

    notify_of_message(data, true);
}


static void on_avatar_name_cache_toast(const LLUUID& agent_id,
									   const LLAvatarName& av_name,
									   LLSD msg)
{
	LLSD args;
	args["MESSAGE"] = msg["message"];
	args["TIME"] = msg["time"];
	// *TODO: Can this ever be an object name or group name?
	args["FROM"] = av_name.getCompleteName();
	args["FROM_ID"] = msg["from_id"];
	args["SESSION_ID"] = msg["session_id"];
	args["SESSION_TYPE"] = msg["session_type"];
	LLNotificationsUtil::add("IMToast", args, args, boost::bind(&LLFloaterIMContainer::showConversation, LLFloaterIMContainer::getInstance(), msg["session_id"].asUUID()));
}

void notify_of_message(const LLSD& msg, bool is_dnd_msg)
{
    std::string user_preferences;
	LLUUID participant_id = msg[is_dnd_msg ? "FROM_ID" : "from_id"].asUUID();
	LLUUID session_id = msg[is_dnd_msg ? "SESSION_ID" : "session_id"].asUUID();
    LLIMModel::LLIMSession* session = LLIMModel::instance().findIMSession(session_id);

    // do not show notification which goes from agent
    if (gAgent.getID() == participant_id)
    {
        return;
    }

    // determine state of conversations floater
    enum {CLOSED, NOT_ON_TOP, ON_TOP, ON_TOP_AND_ITEM_IS_SELECTED} conversations_floater_status;


    LLFloaterIMContainer* im_box = LLFloaterReg::getTypedInstance<LLFloaterIMContainer>("im_container");
	LLFloaterIMSessionTab* session_floater = LLFloaterIMSessionTab::getConversation(session_id);
	bool store_dnd_message = false; // flag storage of a dnd message
	bool is_session_focused = session_floater->isTornOff() && session_floater->hasFocus();
	if (!LLFloater::isVisible(im_box) || im_box->isMinimized())
	{
		conversations_floater_status = CLOSED;
	}
	else if (!im_box->hasFocus() &&
			    !(session_floater && LLFloater::isVisible(session_floater)
	            && !session_floater->isMinimized() && session_floater->hasFocus()))
	{
		conversations_floater_status = NOT_ON_TOP;
	}
	else if (im_box->getSelectedSession() != session_id)
	{
		conversations_floater_status = ON_TOP;
    }
	else
	{
		conversations_floater_status = ON_TOP_AND_ITEM_IS_SELECTED;
	}

    //  determine user prefs for this session
    if (session_id.isNull())
    {
		if (msg["source_type"].asInteger() == CHAT_SOURCE_OBJECT)
		{
			user_preferences = gSavedSettings.getString("NotificationObjectIMOptions");
			if (!gAgent.isDoNotDisturb() && (gSavedSettings.getBOOL("PlaySoundObjectIM") == TRUE))
			{
				make_ui_sound("UISndNewIncomingIMSession");
			}
		}
		else
		{
    	user_preferences = gSavedSettings.getString("NotificationNearbyChatOptions");
			if (!gAgent.isDoNotDisturb() && (gSavedSettings.getBOOL("PlaySoundNearbyChatIM") == TRUE))
			{
				make_ui_sound("UISndNewIncomingIMSession");
    }
		}
	}
    else if(session->isP2PSessionType())
    {
        if (LLAvatarTracker::instance().isBuddy(participant_id))
        {
        	user_preferences = gSavedSettings.getString("NotificationFriendIMOptions");
			if (!gAgent.isDoNotDisturb() && (gSavedSettings.getBOOL("PlaySoundFriendIM") == TRUE))
			{
				make_ui_sound("UISndNewIncomingIMSession");
			}
        }
        else
        {
        	user_preferences = gSavedSettings.getString("NotificationNonFriendIMOptions");
			if (!gAgent.isDoNotDisturb() && (gSavedSettings.getBOOL("PlaySoundNonFriendIM") == TRUE))
			{
				make_ui_sound("UISndNewIncomingIMSession");
        }
    }
	}
    else if(session->isAdHocSessionType())
    {
    	user_preferences = gSavedSettings.getString("NotificationConferenceIMOptions");
		if (!gAgent.isDoNotDisturb() && (gSavedSettings.getBOOL("PlaySoundConferenceIM") == TRUE))
		{
			make_ui_sound("UISndNewIncomingIMSession");
    }
	}
    else if(session->isGroupSessionType())
    {
    	user_preferences = gSavedSettings.getString("NotificationGroupChatOptions");
		if (!gAgent.isDoNotDisturb() && (gSavedSettings.getBOOL("PlaySoundGroupChatIM") == TRUE))
		{
			make_ui_sound("UISndNewIncomingIMSession");
		}
    }

    // actions:

    // 0. nothing - exit
    if (("noaction" == user_preferences ||
    		ON_TOP_AND_ITEM_IS_SELECTED == conversations_floater_status)
    	    && session_floater->isMessagePaneExpanded())
    {
    	return;
    }

    // 1. open floater and [optional] surface it
    if ("openconversations" == user_preferences &&
    		(CLOSED == conversations_floater_status
    				|| NOT_ON_TOP == conversations_floater_status))
    {
    	if(!gAgent.isDoNotDisturb())
        {
			if(!LLAppViewer::instance()->quitRequested() && !LLFloater::isVisible(im_box))
			{
				// Open conversations floater
				LLFloaterReg::showInstance("im_container");
			}
			im_box->collapseMessagesPane(false);
			if (session_floater)
			{
				if (session_floater->getHost())
				{
					if (NULL != im_box && im_box->isMinimized())
					{
						LLFloater::onClickMinimize(im_box);
					}
				}
				else
				{
					if (session_floater->isMinimized())
					{
						LLFloater::onClickMinimize(session_floater);
					}
				}
			}
		}
        else
        {
			store_dnd_message = true;
	        }

    }

    // 2. Flash line item
    if ("openconversations" == user_preferences
    		|| ON_TOP == conversations_floater_status
    		|| ("toast" == user_preferences && ON_TOP != conversations_floater_status)
		|| ("flash" == user_preferences && (CLOSED == conversations_floater_status
				 	 	 	 	 	 	|| NOT_ON_TOP == conversations_floater_status))
		|| is_dnd_msg)
    {
    	if(!LLMuteList::getInstance()->isMuted(participant_id))
    	{
			if(gAgent.isDoNotDisturb())
			{
				store_dnd_message = true;
			}
			else
			{
				if (is_dnd_msg && (ON_TOP == conversations_floater_status || 
									NOT_ON_TOP == conversations_floater_status || 
									CLOSED == conversations_floater_status))
				{
					im_box->highlightConversationItemWidget(session_id, true);
				}
				else
				{
    		im_box->flashConversationItemWidget(session_id, true);
    	}
    }
		}
	}

    // 3. Flash FUI button
    if (("toast" == user_preferences || "flash" == user_preferences) &&
    		(CLOSED == conversations_floater_status
		|| NOT_ON_TOP == conversations_floater_status)
		&& !is_session_focused
		&& !is_dnd_msg) //prevent flashing FUI button because the conversation floater will have already opened
	{
		if(!LLMuteList::getInstance()->isMuted(participant_id))
    {
			if(!gAgent.isDoNotDisturb())
    	{
				gToolBarView->flashCommand(LLCommandId("chat"), true, im_box->isMinimized());
    	}
			else
			{
				store_dnd_message = true;
			}
    }
	}

    // 4. Toast
    if ((("toast" == user_preferences) &&
		(ON_TOP_AND_ITEM_IS_SELECTED != conversations_floater_status) &&
		(!session_floater->isTornOff() || !LLFloater::isVisible(session_floater)))
    		    || !session_floater->isMessagePaneExpanded())

    {
        //Show IM toasts (upper right toasts)
        // Skip toasting for system messages and for nearby chat
        if(session_id.notNull() && participant_id.notNull())
        {
			if(!is_dnd_msg)
			{
				if(gAgent.isDoNotDisturb())
				{
					store_dnd_message = true;
				}
				else
				{
            LLAvatarNameCache::get(participant_id, boost::bind(&on_avatar_name_cache_toast, _1, _2, msg));
        }
    }
}
	}
	if (store_dnd_message)
	{
		// If in DND mode, allow notification to be stored so upon DND exit 
		// the user will be notified with some limitations (see 'is_dnd_msg' flag checks)
		if(session_id.notNull()
			&& participant_id.notNull()
			&& !session_floater->isShown())
		{
			LLAvatarNameCache::get(participant_id, boost::bind(&on_avatar_name_cache_toast, _1, _2, msg));
		}
	}
}

void on_new_message(const LLSD& msg)
{
	notify_of_message(msg, false);
}

void startConfrenceCoro(std::string url,
    LLUUID tempSessionId, LLUUID creatorId, LLUUID otherParticipantId, LLSD agents)
{
    LLCore::HttpRequest::policy_t httpPolicy(LLCore::HttpRequest::DEFAULT_POLICY_ID);
    LLCoreHttpUtil::HttpCoroutineAdapter::ptr_t
        httpAdapter(new LLCoreHttpUtil::HttpCoroutineAdapter("TwitterConnect", httpPolicy));
    LLCore::HttpRequest::ptr_t httpRequest(new LLCore::HttpRequest);

    LLSD postData;
    postData["method"] = "start conference";
    postData["session-id"] = tempSessionId;
    postData["params"] = agents;

    LLSD result = httpAdapter->postAndSuspend(httpRequest, url, postData);

    LLSD httpResults = result[LLCoreHttpUtil::HttpCoroutineAdapter::HTTP_RESULTS];
    LLCore::HttpStatus status = LLCoreHttpUtil::HttpCoroutineAdapter::getStatusFromLLSD(httpResults);

    if (!status)
    {
        LL_WARNS("LLIMModel") << "Failed to start conference" << LL_ENDL;
        //try an "old school" way.
        // *TODO: What about other error status codes?  4xx 5xx?
        if (status == LLCore::HttpStatus(HTTP_BAD_REQUEST))
        {
            start_deprecated_conference_chat(
                tempSessionId,
                creatorId,
                otherParticipantId,
                agents);
        }

        //else throw an error back to the client?
        //in theory we should have just have these error strings
        //etc. set up in this file as opposed to the IMMgr,
        //but the error string were unneeded here previously
        //and it is not worth the effort switching over all
        //the possible different language translations
    }
}

void chatterBoxInvitationCoro(std::string url, LLUUID sessionId, LLIMMgr::EInvitationType invitationType)
{
    LLCore::HttpRequest::policy_t httpPolicy(LLCore::HttpRequest::DEFAULT_POLICY_ID);
    LLCoreHttpUtil::HttpCoroutineAdapter::ptr_t
        httpAdapter(new LLCoreHttpUtil::HttpCoroutineAdapter("TwitterConnect", httpPolicy));
    LLCore::HttpRequest::ptr_t httpRequest(new LLCore::HttpRequest);

    LLSD postData;
    postData["method"] = "accept invitation";
    postData["session-id"] = sessionId;

    LLSD result = httpAdapter->postAndSuspend(httpRequest, url, postData);

    LLSD httpResults = result[LLCoreHttpUtil::HttpCoroutineAdapter::HTTP_RESULTS];
    LLCore::HttpStatus status = LLCoreHttpUtil::HttpCoroutineAdapter::getStatusFromLLSD(httpResults);

    if (!gIMMgr)
    {
        LL_WARNS("") << "Global IM Manager is NULL" << LL_ENDL;
        return;
    }

    if (!status)
    {
        LL_WARNS("LLIMModel") << "Bad HTTP response in chatterBoxInvitationCoro" << LL_ENDL;
        //throw something back to the viewer here?

        gIMMgr->clearPendingAgentListUpdates(sessionId);
        gIMMgr->clearPendingInvitation(sessionId);

        if (status == LLCore::HttpStatus(HTTP_NOT_FOUND))
        {
            static const std::string error_string("session_does_not_exist_error");
            gIMMgr->showSessionStartError(error_string, sessionId);
        }
        return;
    }

    result.erase(LLCoreHttpUtil::HttpCoroutineAdapter::HTTP_RESULTS);

    LLIMSpeakerMgr* speakerMgr = LLIMModel::getInstance()->getSpeakerManager(sessionId);
    if (speakerMgr)
    {
        //we've accepted our invitation
        //and received a list of agents that were
        //currently in the session when the reply was sent
        //to us.  Now, it is possible that there were some agents
        //to slip in/out between when that message was sent to us
        //and now.

        //the agent list updates we've received have been
        //accurate from the time we were added to the session
        //but unfortunately, our base that we are receiving here
        //may not be the most up to date.  It was accurate at
        //some point in time though.
        speakerMgr->setSpeakers(result);

        //we now have our base of users in the session
        //that was accurate at some point, but maybe not now
        //so now we apply all of the updates we've received
        //in case of race conditions
        speakerMgr->updateSpeakers(gIMMgr->getPendingAgentListUpdates(sessionId));
    }

    if (LLIMMgr::INVITATION_TYPE_VOICE == invitationType)
    {
        gIMMgr->startCall(sessionId, LLVoiceChannel::INCOMING_CALL);
    }

    if ((invitationType == LLIMMgr::INVITATION_TYPE_VOICE
        || invitationType == LLIMMgr::INVITATION_TYPE_IMMEDIATE)
        && LLIMModel::getInstance()->findIMSession(sessionId))
    {
        // TODO remove in 2010, for voice calls we do not open an IM window
        //LLFloaterIMSession::show(mSessionID);
    }

    gIMMgr->clearPendingAgentListUpdates(sessionId);
    gIMMgr->clearPendingInvitation(sessionId);

}

void translateSuccess(const LLUUID& session_id, const std::string& from, const LLUUID& from_id, const std::string& utf8_text, 
                    bool log2file, std::string originalMsg, std::string expectLang, std::string translation, const std::string detected_language)
{
    std::string message_txt(utf8_text);
    // filter out non-interesting responses  
    if (!translation.empty()
        && ((detected_language.empty()) || (expectLang != detected_language))
        && (LLStringUtil::compareInsensitive(translation, originalMsg) != 0))
    {
        message_txt += " (" + LLTranslate::removeNoTranslateTags(translation) + ")";
    }

    LLIMModel::getInstance()->processAddingMessage(session_id, from, from_id, message_txt, log2file);
}

void translateFailure(const LLUUID& session_id, const std::string& from, const LLUUID& from_id, const std::string& utf8_text,
                    bool log2file, int status, const std::string err_msg)
{
    std::string message_txt(utf8_text);
    std::string msg = LLTrans::getString("TranslationFailed", LLSD().with("[REASON]", err_msg));
    LLStringUtil::replaceString(msg, "\n", " "); // we want one-line error messages
    message_txt += " (" + msg + ")";

    LLIMModel::getInstance()->processAddingMessage(session_id, from, from_id, message_txt, log2file);
}

LLIMModel::LLIMModel() 
{
	addNewMsgCallback(boost::bind(&LLFloaterIMSession::newIMCallback, _1));
	addNewMsgCallback(boost::bind(&on_new_message, _1));
	LLCallDialogManager::instance();
}

LLIMModel::LLIMSession::LLIMSession(const LLUUID& session_id, const std::string& name, const EInstantMessage& type, const LLUUID& other_participant_id, const uuid_vec_t& ids, bool voice, bool has_offline_msg)
:	mSessionID(session_id),
	mName(name),
	mType(type),
	mHasOfflineMessage(has_offline_msg),
	mParticipantUnreadMessageCount(0),
	mNumUnread(0),
	mOtherParticipantID(other_participant_id),
	mInitialTargetIDs(ids),
	mVoiceChannel(NULL),
	mSpeakers(NULL),
	mSessionInitialized(false),
	mCallBackEnabled(true),
	mTextIMPossible(true),
	mStartCallOnInitialize(false),
	mStartedAsIMCall(voice),
	mIsDNDsend(false),
	mAvatarNameCacheConnection()
{
	// set P2P type by default
	mSessionType = P2P_SESSION;

	if (IM_NOTHING_SPECIAL == mType || IM_SESSION_P2P_INVITE == mType)
	{
		mVoiceChannel  = new LLVoiceChannelP2P(session_id, name, other_participant_id);
	}
	else
	{
		mVoiceChannel = new LLVoiceChannelGroup(session_id, name);

		// determine whether it is group or conference session
		if (gAgent.isInGroup(mSessionID))
		{
			mSessionType = GROUP_SESSION;
		}
		else
		{
			mSessionType = ADHOC_SESSION;
		} 
	}

	if(mVoiceChannel)
	{
		mVoiceChannelStateChangeConnection = mVoiceChannel->setStateChangedCallback(boost::bind(&LLIMSession::onVoiceChannelStateChanged, this, _1, _2, _3));
	}
		
	mSpeakers = new LLIMSpeakerMgr(mVoiceChannel);

	// All participants will be added to the list of people we've recently interacted with.

	// we need to add only _active_ speakers...so comment this. 
	// may delete this later on cleanup
	//mSpeakers->addListener(&LLRecentPeople::instance(), "add");

	//we need to wait for session initialization for outgoing ad-hoc and group chat session
	//correct session id for initiated ad-hoc chat will be received from the server
	if (!LLIMModel::getInstance()->sendStartSession(mSessionID, mOtherParticipantID, 
		mInitialTargetIDs, mType))
	{
		//we don't need to wait for any responses
		//so we're already initialized
		mSessionInitialized = true;
	}
	else
	{
		//tick returns TRUE - timer will be deleted after the tick
		new LLSessionTimeoutTimer(mSessionID, SESSION_INITIALIZATION_TIMEOUT);
	}

	if (IM_NOTHING_SPECIAL == mType)
	{
		mCallBackEnabled = LLVoiceClient::getInstance()->isSessionCallBackPossible(mSessionID);
		mTextIMPossible = LLVoiceClient::getInstance()->isSessionTextIMPossible(mSessionID);
	}

	buildHistoryFileName();
	loadHistory();

	// Localizing name of ad-hoc session. STORM-153
	// Changing name should happen here- after the history file was created, so that
	// history files have consistent (English) names in different locales.
	if (isAdHocSessionType() && IM_SESSION_INVITE == mType)
	{
		mAvatarNameCacheConnection = LLAvatarNameCache::get(mOtherParticipantID,boost::bind(&LLIMModel::LLIMSession::onAdHocNameCache,this, _2));
	}
}

void LLIMModel::LLIMSession::onAdHocNameCache(const LLAvatarName& av_name)
{
	mAvatarNameCacheConnection.disconnect();

	if (!av_name.isValidName())
	{
		S32 separator_index = mName.rfind(" ");
		std::string name = mName.substr(0, separator_index);
		++separator_index;
		std::string conference_word = mName.substr(separator_index, mName.length());

		// additional check that session name is what we expected
		if ("Conference" == conference_word)
		{
			LLStringUtil::format_map_t args;
			args["[AGENT_NAME]"] = name;
			LLTrans::findString(mName, "conference-title-incoming", args);
		}
	}
	else
	{
		LLStringUtil::format_map_t args;
		args["[AGENT_NAME]"] = av_name.getCompleteName();
		LLTrans::findString(mName, "conference-title-incoming", args);
	}
}

void LLIMModel::LLIMSession::onVoiceChannelStateChanged(const LLVoiceChannel::EState& old_state, const LLVoiceChannel::EState& new_state, const LLVoiceChannel::EDirection& direction)
{
	std::string you_joined_call = LLTrans::getString("you_joined_call");
	std::string you_started_call = LLTrans::getString("you_started_call");
	std::string other_avatar_name = "";
	LLAvatarName av_name;

	std::string message;

	switch(mSessionType)
	{
	case P2P_SESSION:
		LLAvatarNameCache::get(mOtherParticipantID, &av_name);
		other_avatar_name = av_name.getUserName();

		if(direction == LLVoiceChannel::INCOMING_CALL)
		{
			switch(new_state)
			{
			case LLVoiceChannel::STATE_CALL_STARTED :
				{
					LLStringUtil::format_map_t string_args;
					string_args["[NAME]"] = other_avatar_name;
					message = LLTrans::getString("name_started_call", string_args);
					LLIMModel::getInstance()->addMessage(mSessionID, SYSTEM_FROM, LLUUID::null, message);				
					break;
				}
			case LLVoiceChannel::STATE_CONNECTED :
				LLIMModel::getInstance()->addMessage(mSessionID, SYSTEM_FROM, LLUUID::null, you_joined_call);
			default:
				break;
			}
		}
		else // outgoing call
		{
			switch(new_state)
			{
			case LLVoiceChannel::STATE_CALL_STARTED :
				LLIMModel::getInstance()->addMessage(mSessionID, SYSTEM_FROM, LLUUID::null, you_started_call);
				break;
			case LLVoiceChannel::STATE_CONNECTED :
				message = LLTrans::getString("answered_call");
				LLIMModel::getInstance()->addMessage(mSessionID, SYSTEM_FROM, LLUUID::null, message);
			default:
				break;
			}
		}
		break;

	case GROUP_SESSION:
	case ADHOC_SESSION:
		if(direction == LLVoiceChannel::INCOMING_CALL)
		{
			switch(new_state)
			{
			case LLVoiceChannel::STATE_CONNECTED :
				LLIMModel::getInstance()->addMessage(mSessionID, SYSTEM_FROM, LLUUID::null, you_joined_call);
			default:
				break;
			}
		}
		else // outgoing call
		{
			switch(new_state)
			{
			case LLVoiceChannel::STATE_CALL_STARTED :
				LLIMModel::getInstance()->addMessage(mSessionID, SYSTEM_FROM, LLUUID::null, you_started_call);
				break;
			default:
				break;
			}
		}
	default:
		break;
	}
	// Update speakers list when connected
	if (LLVoiceChannel::STATE_CONNECTED == new_state)
	{
		mSpeakers->update(true);
	}
}

LLIMModel::LLIMSession::~LLIMSession()
{
	if (mAvatarNameCacheConnection.connected())
	{
		mAvatarNameCacheConnection.disconnect();
	}

	delete mSpeakers;
	mSpeakers = NULL;

	// End the text IM session if necessary
	if(LLVoiceClient::getInstance() && mOtherParticipantID.notNull())
	{
		switch(mType)
		{
		case IM_NOTHING_SPECIAL:
		case IM_SESSION_P2P_INVITE:
			LLVoiceClient::getInstance()->endUserIMSession(mOtherParticipantID);
			break;

		default:
			// Appease the linux compiler
			break;
		}
	}

	mVoiceChannelStateChangeConnection.disconnect();

	// HAVE to do this here -- if it happens in the LLVoiceChannel destructor it will call the wrong version (since the object's partially deconstructed at that point).
	mVoiceChannel->deactivate();

	delete mVoiceChannel;
	mVoiceChannel = NULL;
}

void LLIMModel::LLIMSession::sessionInitReplyReceived(const LLUUID& new_session_id)
{
	mSessionInitialized = true;

	if (new_session_id != mSessionID)
	{
		mSessionID = new_session_id;
		mVoiceChannel->updateSessionID(new_session_id);
	}
}

void LLIMModel::LLIMSession::addMessage(const std::string& from, const LLUUID& from_id, const std::string& utf8_text, const std::string& time, const bool is_history, bool is_region_msg)
{
	LLSD message;
	message["from"] = from;
	message["from_id"] = from_id;
	message["message"] = utf8_text;
	message["time"] = time; 
	message["index"] = (LLSD::Integer)mMsgs.size(); 
	message["is_history"] = is_history;
	message["is_region_msg"] = is_region_msg;

	LL_DEBUGS("UIUsage") << "addMessage " << " from " << from << " from_id " << from_id << " utf8_text " << utf8_text << " time " << time << " is_history " << is_history << " session mType " << mType << LL_ENDL;
	if (from_id == gAgent.getID())
	{
		if (mType == IM_SESSION_GROUP_START)
		{
			LLUIUsage::instance().logCommand("Chat.SendGroup");
		}
		else if (mType == IM_NOTHING_SPECIAL)
		{
			LLUIUsage::instance().logCommand("Chat.SendIM");
		}
		else
		{
			LLUIUsage::instance().logCommand("Chat.SendOther");
		}
	}

	mMsgs.push_front(message); 

	if (mSpeakers && from_id.notNull())
	{
		mSpeakers->speakerChatted(from_id);
		mSpeakers->setSpeakerTyping(from_id, FALSE);
	}
}

void LLIMModel::LLIMSession::addMessagesFromHistory(const std::list<LLSD>& history)
{
	std::list<LLSD>::const_iterator it = history.begin();
	while (it != history.end())
	{
		const LLSD& msg = *it;

		std::string from = msg[LL_IM_FROM];
		LLUUID from_id;
		if (msg[LL_IM_FROM_ID].isDefined())
		{
			from_id = msg[LL_IM_FROM_ID].asUUID();
		}
		else
		{
			// convert it to a legacy name if we have a complete name
			std::string legacy_name = gCacheName->buildLegacyName(from);
			from_id = LLAvatarNameCache::getInstance()->findIdByName(legacy_name);
		}

		std::string timestamp = msg[LL_IM_TIME];
		std::string text = msg[LL_IM_TEXT];

		addMessage(from, from_id, text, timestamp, true);

		it++;
	}
}

void LLIMModel::LLIMSession::chatFromLogFile(LLLogChat::ELogLineType type, const LLSD& msg, void* userdata)
{
	if (!userdata) return;

	LLIMSession* self = (LLIMSession*) userdata;

	if (type == LLLogChat::LOG_LINE)
	{
		self->addMessage("", LLSD(), msg["message"].asString(), "", true);
	}
	else if (type == LLLogChat::LOG_LLSD)
	{
		self->addMessage(msg["from"].asString(), msg["from_id"].asUUID(), msg["message"].asString(), msg["time"].asString(), true);
	}
}

void LLIMModel::LLIMSession::loadHistory()
{
	mMsgs.clear();

	if ( gSavedPerAccountSettings.getBOOL("LogShowHistory") )
	{
		std::list<LLSD> chat_history;

		//involves parsing of a chat history
		LLLogChat::loadChatHistory(mHistoryFileName, chat_history, LLSD(), isGroupChat());
		addMessagesFromHistory(chat_history);
	}
}

LLIMModel::LLIMSession* LLIMModel::findIMSession(const LLUUID& session_id) const
{
	return get_if_there(mId2SessionMap, session_id, (LLIMModel::LLIMSession*) NULL);
}

//*TODO consider switching to using std::set instead of std::list for holding LLUUIDs across the whole code
LLIMModel::LLIMSession* LLIMModel::findAdHocIMSession(const uuid_vec_t& ids)
{
	S32 num = ids.size();
	if (!num) return NULL;

	if (mId2SessionMap.empty()) return NULL;

	std::map<LLUUID, LLIMSession*>::const_iterator it = mId2SessionMap.begin();
	for (; it != mId2SessionMap.end(); ++it)
	{
		LLIMSession* session = (*it).second;
	
		if (!session->isAdHoc()) continue;
		if (session->mInitialTargetIDs.size() != num) continue;

		std::list<LLUUID> tmp_list(session->mInitialTargetIDs.begin(), session->mInitialTargetIDs.end());

		uuid_vec_t::const_iterator iter = ids.begin();
		while (iter != ids.end())
		{
			tmp_list.remove(*iter);
			++iter;
			
			if (tmp_list.empty()) 
			{
				break;
			}
		}

		if (tmp_list.empty() && iter == ids.end())
		{
			return session;
		}
	}

	return NULL;
}

bool LLIMModel::LLIMSession::isOutgoingAdHoc() const
{
	return IM_SESSION_CONFERENCE_START == mType;
}

bool LLIMModel::LLIMSession::isAdHoc()
{
	return IM_SESSION_CONFERENCE_START == mType || (IM_SESSION_INVITE == mType && !gAgent.isInGroup(mSessionID, TRUE));
}

bool LLIMModel::LLIMSession::isP2P()
{
	return IM_NOTHING_SPECIAL == mType;
}

bool LLIMModel::LLIMSession::isGroupChat()
{
	return IM_SESSION_GROUP_START == mType || (IM_SESSION_INVITE == mType && gAgent.isInGroup(mSessionID, TRUE));
}

LLUUID LLIMModel::LLIMSession::generateOutgoingAdHocHash() const
{
	LLUUID hash = LLUUID::null;

	if (mInitialTargetIDs.size())
	{
		std::set<LLUUID> sorted_uuids(mInitialTargetIDs.begin(), mInitialTargetIDs.end());
		hash = generateHash(sorted_uuids);
	}

	return hash;
}

void LLIMModel::LLIMSession::buildHistoryFileName()
{
	mHistoryFileName = mName;

	//ad-hoc requires sophisticated chat history saving schemes
	if (isAdHoc())
	{
		/* in case of outgoing ad-hoc sessions we need to make specilized names
		* if this naming system is ever changed then the filtering definitions in 
		* lllogchat.cpp need to be change acordingly so that the filtering for the
		* date stamp code introduced in STORM-102 will work properly and not add
		* a date stamp to the Ad-hoc conferences.
		*/
		if (mInitialTargetIDs.size())
		{
			std::set<LLUUID> sorted_uuids(mInitialTargetIDs.begin(), mInitialTargetIDs.end());
			mHistoryFileName = mName + " hash" + generateHash(sorted_uuids).asString();
		}
		else
		{
			//in case of incoming ad-hoc sessions
			mHistoryFileName = mName + " " + LLLogChat::timestamp(true) + " " + mSessionID.asString().substr(0, 4);
		}
	}
	else if (isP2P()) // look up username to use as the log name
	{
		LLAvatarName av_name;
		// For outgoing sessions we already have a cached name
		// so no need for a callback in LLAvatarNameCache::get()
		if (LLAvatarNameCache::get(mOtherParticipantID, &av_name))
		{
			mHistoryFileName = LLCacheName::buildUsername(av_name.getUserName());
		}
		else
		{
			// Incoming P2P sessions include a name that we can use to build a history file name
			mHistoryFileName = LLCacheName::buildUsername(mName);
		}

        // user's account name can change, but filenames and session names are account name based
        LLConversationLog::getInstance()->verifyFilename(mSessionID, mHistoryFileName, av_name.getCompleteName());
	}
	else if (isGroupChat())
	{
		mHistoryFileName = mName + GROUP_CHAT_SUFFIX;
	}
}

//static
LLUUID LLIMModel::LLIMSession::generateHash(const std::set<LLUUID>& sorted_uuids)
{
	LLMD5 md5_uuid;
	
	std::set<LLUUID>::const_iterator it = sorted_uuids.begin();
	while (it != sorted_uuids.end())
	{
		md5_uuid.update((unsigned char*)(*it).mData, 16);
		it++;
	}
	md5_uuid.finalize();

	LLUUID participants_md5_hash;
	md5_uuid.raw_digest((unsigned char*) participants_md5_hash.mData);
	return participants_md5_hash;
}

void LLIMModel::processSessionInitializedReply(const LLUUID& old_session_id, const LLUUID& new_session_id)
{
	LLIMSession* session = findIMSession(old_session_id);
	if (session)
	{
		session->sessionInitReplyReceived(new_session_id);

		if (old_session_id != new_session_id)
		{
			mId2SessionMap.erase(old_session_id);
			mId2SessionMap[new_session_id] = session;
		}

		LLFloaterIMSession* im_floater = LLFloaterIMSession::findInstance(old_session_id);
		if (im_floater)
		{
			im_floater->sessionInitReplyReceived(new_session_id);
		}

		if (old_session_id != new_session_id)
		{
			gIMMgr->notifyObserverSessionIDUpdated(old_session_id, new_session_id);
		}

		// auto-start the call on session initialization?
		if (session->mStartCallOnInitialize)
		{
			gIMMgr->startCall(new_session_id);
		}
	}
}

void LLIMModel::testMessages()
{
	LLUUID bot1_id("d0426ec6-6535-4c11-a5d9-526bb0c654d9");
	LLUUID bot1_session_id;
	std::string from = "IM Tester";

	bot1_session_id = LLIMMgr::computeSessionID(IM_NOTHING_SPECIAL, bot1_id);
	newSession(bot1_session_id, from, IM_NOTHING_SPECIAL, bot1_id);
	addMessage(bot1_session_id, from, bot1_id, "Test Message: Hi from testerbot land!");

	LLUUID bot2_id;
	std::string firstname[] = {"Roflcopter", "Joe"};
	std::string lastname[] = {"Linden", "Tester", "Resident", "Schmoe"};

	S32 rand1 = ll_rand(sizeof firstname)/(sizeof firstname[0]);
	S32 rand2 = ll_rand(sizeof lastname)/(sizeof lastname[0]);
	
	from = firstname[rand1] + " " + lastname[rand2];
	bot2_id.generate(from);
	LLUUID bot2_session_id = LLIMMgr::computeSessionID(IM_NOTHING_SPECIAL, bot2_id);
	newSession(bot2_session_id, from, IM_NOTHING_SPECIAL, bot2_id);
	addMessage(bot2_session_id, from, bot2_id, "Test Message: Hello there, I have a question. Can I bother you for a second? ");
	addMessage(bot2_session_id, from, bot2_id, "Test Message: OMGWTFBBQ.");
}

//session name should not be empty
bool LLIMModel::newSession(const LLUUID& session_id, const std::string& name, const EInstantMessage& type, 
						   const LLUUID& other_participant_id, const uuid_vec_t& ids, bool voice, bool has_offline_msg)
{
	if (name.empty())
	{
		LL_WARNS() << "Attempt to create a new session with empty name; id = " << session_id << LL_ENDL;
		return false;
	}

	if (findIMSession(session_id))
	{
		LL_WARNS() << "IM Session " << session_id << " already exists" << LL_ENDL;
		return false;
	}

	LLIMSession* session = new LLIMSession(session_id, name, type, other_participant_id, ids, voice, has_offline_msg);
	mId2SessionMap[session_id] = session;

	// When notifying observer, name of session is used instead of "name", because they may not be the
	// same if it is an adhoc session (in this case name is localized in LLIMSession constructor).
	std::string session_name = LLIMModel::getInstance()->getName(session_id);
	LLIMMgr::getInstance()->notifyObserverSessionAdded(session_id, session_name, other_participant_id,has_offline_msg);

	return true;

}

bool LLIMModel::newSession(const LLUUID& session_id, const std::string& name, const EInstantMessage& type, const LLUUID& other_participant_id, bool voice, bool has_offline_msg)
{
	uuid_vec_t ids;
	ids.push_back(other_participant_id);
	return newSession(session_id, name, type, other_participant_id, ids, voice, has_offline_msg);
}

bool LLIMModel::clearSession(const LLUUID& session_id)
{
	if (mId2SessionMap.find(session_id) == mId2SessionMap.end()) return false;
	delete (mId2SessionMap[session_id]);
	mId2SessionMap.erase(session_id);
	return true;
}

void LLIMModel::getMessages(const LLUUID& session_id, std::list<LLSD>& messages, int start_index, const bool sendNoUnreadMsgs)
{
	getMessagesSilently(session_id, messages, start_index);

	if (sendNoUnreadMsgs)
	{
		sendNoUnreadMessages(session_id);
	}
}

void LLIMModel::getMessagesSilently(const LLUUID& session_id, std::list<LLSD>& messages, int start_index)
{
	LLIMSession* session = findIMSession(session_id);
	if (!session)
	{
		LL_WARNS() << "session " << session_id << "does not exist " << LL_ENDL;
		return;
	}

	int i = session->mMsgs.size() - start_index;

	for (std::list<LLSD>::iterator iter = session->mMsgs.begin();
		iter != session->mMsgs.end() && i > 0;
		iter++)
	{
		LLSD msg;
		msg = *iter;
		messages.push_back(*iter);
		i--;
	}
}

void LLIMModel::sendNoUnreadMessages(const LLUUID& session_id)
{
	LLIMSession* session = findIMSession(session_id);
	if (!session)
	{
		LL_WARNS() << "session " << session_id << "does not exist " << LL_ENDL;
		return;
	}

	session->mNumUnread = 0;
	session->mParticipantUnreadMessageCount = 0;
	
	LLSD arg;
	arg["session_id"] = session_id;
	arg["num_unread"] = 0;
	arg["participant_unread"] = session->mParticipantUnreadMessageCount;
	mNoUnreadMsgsSignal(arg);
}

bool LLIMModel::addToHistory(const LLUUID& session_id, const std::string& from, const LLUUID& from_id, const std::string& utf8_text, bool is_region_msg) {
	
	LLIMSession* session = findIMSession(session_id);

	if (!session) 
	{
		LL_WARNS() << "session " << session_id << "does not exist " << LL_ENDL;
		return false;
	}

	session->addMessage(from, from_id, utf8_text, LLLogChat::timestamp(false), false, is_region_msg); //might want to add date separately

	return true;
}

bool LLIMModel::logToFile(const std::string& file_name, const std::string& from, const LLUUID& from_id, const std::string& utf8_text)
{
	if (gSavedPerAccountSettings.getS32("KeepConversationLogTranscripts") > 1)
	{	
		std::string from_name = from;

		LLAvatarName av_name;
		if (!from_id.isNull() && 
			LLAvatarNameCache::get(from_id, &av_name) &&
			!av_name.isDisplayNameDefault())
		{	
			from_name = av_name.getCompleteName();
		}

		LLLogChat::saveHistory(file_name, from_name, from_id, utf8_text);
		LLConversationLog::instance().cache(); // update the conversation log too
		return true;
	}
	else
	{
		return false;
	}
}

void LLIMModel::proccessOnlineOfflineNotification(
	const LLUUID& session_id, 
	const std::string& utf8_text)
{
	// Add system message to history
	addMessage(session_id, SYSTEM_FROM, LLUUID::null, utf8_text);
}

<<<<<<< HEAD
void LLIMModel::addMessage(const LLUUID& session_id, const std::string& from, const LLUUID& from_id, 
						   const std::string& utf8_text, bool log2file /* = true */) { 

    if (gSavedSettings.getBOOL("TranslateChat") && (from != SYSTEM_FROM))
    {
        const std::string from_lang = ""; // leave empty to trigger autodetect
        const std::string to_lang = LLTranslate::getTranslateLanguage();

        LLTranslate::translateMessage(from_lang, to_lang, utf8_text,
            boost::bind(&translateSuccess, session_id, from, from_id, utf8_text, log2file, utf8_text, from_lang, _1, _2),
            boost::bind(&translateFailure, session_id, from, from_id, utf8_text, log2file, _1, _2));
    }
    else
    {
        processAddingMessage(session_id, from, from_id, utf8_text, log2file);
    }
}
=======
bool LLIMModel::addMessage(const LLUUID& session_id, const std::string& from, const LLUUID& from_id, 
						   const std::string& utf8_text, bool log2file, bool is_region_msg) { 

	LLIMSession* session = addMessageSilently(session_id, from, from_id, utf8_text, log2file, is_region_msg);
	if (!session) return false;
>>>>>>> a0c3d69c

void LLIMModel::processAddingMessage(const LLUUID& session_id, const std::string& from, const LLUUID& from_id,
    const std::string& utf8_text, bool log2file /* = true */)
{
    LLIMSession* session = addMessageSilently(session_id, from, from_id, utf8_text, log2file);
    if (!session) return;

    //good place to add some1 to recent list
    //other places may be called from message history.
    if( !from_id.isNull() &&
        ( session->isP2PSessionType() || session->isAdHocSessionType() ) )
        LLRecentPeople::instance().add(from_id);

    // notify listeners
    LLSD arg;
    arg["session_id"] = session_id;
    arg["num_unread"] = session->mNumUnread;
    arg["participant_unread"] = session->mParticipantUnreadMessageCount;
    arg["message"] = utf8_text;
    arg["from"] = from;
    arg["from_id"] = from_id;
    arg["time"] = LLLogChat::timestamp(false);
    arg["session_type"] = session->mSessionType;

    mNewMsgSignal(arg);
}

LLIMModel::LLIMSession* LLIMModel::addMessageSilently(const LLUUID& session_id, const std::string& from, const LLUUID& from_id, 
													 const std::string& utf8_text, bool log2file, bool is_region_msg)
{
	LLIMSession* session = findIMSession(session_id);

	if (!session)
	{
		return NULL;
	}

	// replace interactive system message marker with correct from string value
	std::string from_name = from;
	if (INTERACTIVE_SYSTEM_FROM == from)
	{
		from_name = SYSTEM_FROM;
	}

	addToHistory(session_id, from_name, from_id, utf8_text, is_region_msg);
	if (log2file)
	{
		logToFile(getHistoryFileName(session_id), from_name, from_id, utf8_text);
	}
	
	session->mNumUnread++;

	//update count of unread messages from real participant
	if (!(from_id.isNull() || from_id == gAgentID || SYSTEM_FROM == from)
			// we should increment counter for interactive system messages()
			|| INTERACTIVE_SYSTEM_FROM == from)
	{
		++(session->mParticipantUnreadMessageCount);
	}

	return session;
}


const std::string LLIMModel::getName(const LLUUID& session_id) const
{
	LLIMSession* session = findIMSession(session_id);

	if (!session)
	{
		LL_WARNS() << "session " << session_id << "does not exist " << LL_ENDL;
		return LLTrans::getString("no_session_message");
	}

	return session->mName;
}

const S32 LLIMModel::getNumUnread(const LLUUID& session_id) const
{
	LLIMSession* session = findIMSession(session_id);
	if (!session)
	{
		LL_WARNS() << "session " << session_id << "does not exist " << LL_ENDL;
		return -1;
	}

	return session->mNumUnread;
}

const LLUUID& LLIMModel::getOtherParticipantID(const LLUUID& session_id) const
{
	LLIMSession* session = findIMSession(session_id);
	if (!session)
	{
		LL_WARNS() << "session " << session_id << " does not exist " << LL_ENDL;
		return LLUUID::null;
	}

	return session->mOtherParticipantID;
}

EInstantMessage LLIMModel::getType(const LLUUID& session_id) const
{
	LLIMSession* session = findIMSession(session_id);
	if (!session)
	{
		LL_WARNS() << "session " << session_id << "does not exist " << LL_ENDL;
		return IM_COUNT;
	}

	return session->mType;
}

LLVoiceChannel* LLIMModel::getVoiceChannel( const LLUUID& session_id ) const
{
	LLIMSession* session = findIMSession(session_id);
	if (!session)
	{
		LL_WARNS() << "session " << session_id << "does not exist " << LL_ENDL;
		return NULL;
	}

	return session->mVoiceChannel;
}

LLIMSpeakerMgr* LLIMModel::getSpeakerManager( const LLUUID& session_id ) const
{
	LLIMSession* session = findIMSession(session_id);
	if (!session)
	{
		LL_WARNS() << "session " << session_id << " does not exist " << LL_ENDL;
		return NULL;
	}

	return session->mSpeakers;
}

const std::string& LLIMModel::getHistoryFileName(const LLUUID& session_id) const
{
	LLIMSession* session = findIMSession(session_id);
	if (!session)
	{
		LL_WARNS() << "session " << session_id << " does not exist " << LL_ENDL;
		return LLStringUtil::null;
	}

	return session->mHistoryFileName;
}


// TODO get rid of other participant ID
void LLIMModel::sendTypingState(LLUUID session_id, LLUUID other_participant_id, BOOL typing) 
{
	std::string name;
	LLAgentUI::buildFullname(name);

	pack_instant_message(
		gMessageSystem,
		gAgent.getID(),
		FALSE,
		gAgent.getSessionID(),
		other_participant_id,
		name,
		std::string("typing"),
		IM_ONLINE,
		(typing ? IM_TYPING_START : IM_TYPING_STOP),
		session_id);
	gAgent.sendReliableMessage();
}

void LLIMModel::sendLeaveSession(const LLUUID& session_id, const LLUUID& other_participant_id)
{
	if(session_id.notNull())
	{
		std::string name;
		LLAgentUI::buildFullname(name);
		pack_instant_message(
			gMessageSystem,
			gAgent.getID(),
			FALSE,
			gAgent.getSessionID(),
			other_participant_id,
			name, 
			LLStringUtil::null,
			IM_ONLINE,
			IM_SESSION_LEAVE,
			session_id);
		gAgent.sendReliableMessage();
	}
}

//*TODO this method is better be moved to the LLIMMgr
void LLIMModel::sendMessage(const std::string& utf8_text,
					 const LLUUID& im_session_id,
					 const LLUUID& other_participant_id,
					 EInstantMessage dialog)
{
	std::string name;
	bool sent = false;
	LLAgentUI::buildFullname(name);

	const LLRelationship* info = NULL;
	info = LLAvatarTracker::instance().getBuddyInfo(other_participant_id);
	
	U8 offline = (!info || info->isOnline()) ? IM_ONLINE : IM_OFFLINE;
	// Old call to send messages to SLim client,  no longer supported.
	//if((offline == IM_OFFLINE) && (LLVoiceClient::getInstance()->isOnlineSIP(other_participant_id)))
	//{
	//	// User is online through the OOW connector, but not with a regular viewer.  Try to send the message via SLVoice.
	//	sent = LLVoiceClient::getInstance()->sendTextMessage(other_participant_id, utf8_text);
	//}
	
	if(!sent)
	{
		// Send message normally.

		// default to IM_SESSION_SEND unless it's nothing special - in
		// which case it's probably an IM to everyone.
		U8 new_dialog = dialog;

		if ( dialog != IM_NOTHING_SPECIAL )
		{
			new_dialog = IM_SESSION_SEND;
		}
		pack_instant_message(
			gMessageSystem,
			gAgent.getID(),
			FALSE,
			gAgent.getSessionID(),
			other_participant_id,
			name.c_str(),
			utf8_text.c_str(),
			offline,
			(EInstantMessage)new_dialog,
			im_session_id);
		gAgent.sendReliableMessage();
	}

	bool is_group_chat = false;
	LLIMModel::LLIMSession* session = LLIMModel::getInstance()->findIMSession(im_session_id);
	if(session)
	{
		is_group_chat = session->isGroupSessionType();
	}

	// If there is a mute list and this is not a group chat...
	if ( LLMuteList::getInstance() && !is_group_chat)
	{
		// ... the target should not be in our mute list for some message types.
		// Auto-remove them if present.
		switch( dialog )
		{
		case IM_NOTHING_SPECIAL:
		case IM_GROUP_INVITATION:
		case IM_INVENTORY_OFFERED:
		case IM_SESSION_INVITE:
		case IM_SESSION_P2P_INVITE:
		case IM_SESSION_CONFERENCE_START:
		case IM_SESSION_SEND: // This one is marginal - erring on the side of hearing.
		case IM_LURE_USER:
		case IM_GODLIKE_LURE_USER:
		case IM_FRIENDSHIP_OFFERED:
			LLMuteList::getInstance()->autoRemove(other_participant_id, LLMuteList::AR_IM);
			break;
		default: ; // do nothing
		}
	}

	if((dialog == IM_NOTHING_SPECIAL) && 
	   (other_participant_id.notNull()))
	{
		// Do we have to replace the /me's here?
		std::string from;
		LLAgentUI::buildFullname(from);
		LLIMModel::getInstance()->addMessage(im_session_id, from, gAgentID, utf8_text);

		//local echo for the legacy communicate panel
		std::string history_echo;
		LLAgentUI::buildFullname(history_echo);

		history_echo += ": " + utf8_text;

		LLIMSpeakerMgr* speaker_mgr = LLIMModel::getInstance()->getSpeakerManager(im_session_id);
		if (speaker_mgr)
		{
			speaker_mgr->speakerChatted(gAgentID);
			speaker_mgr->setSpeakerTyping(gAgentID, FALSE);
		}
	}

	// Add the recipient to the recent people list.
	bool is_not_group_id = LLGroupMgr::getInstance()->getGroupData(other_participant_id) == NULL;

	if (is_not_group_id)
	{
		if( session == 0)//??? shouldn't really happen
		{
			LLRecentPeople::instance().add(other_participant_id);
			return;
		}
		// IM_SESSION_INVITE means that this is an Ad-hoc incoming chat
		//		(it can be also Group chat but it is checked above)
		// In this case mInitialTargetIDs contains Ad-hoc session ID and it should not be added
		// to Recent People to prevent showing of an item with (?? ?)(?? ?), sans the spaces. See EXT-8246.
		// Concrete participants will be added into this list once they sent message in chat.
		if (IM_SESSION_INVITE == dialog) return;
			
		if (IM_SESSION_CONFERENCE_START == dialog) // outgoing ad-hoc session
		{
			// Add only online members of conference to recent list (EXT-8658)
			addSpeakersToRecent(im_session_id);
		}
		else // outgoing P2P session
		{
			// Add the recepient of the session.
			if (!session->mInitialTargetIDs.empty())
			{
				LLRecentPeople::instance().add(*(session->mInitialTargetIDs.begin()));
			}
		}
	}
}

void LLIMModel::addSpeakersToRecent(const LLUUID& im_session_id)
{
	LLIMSpeakerMgr* speaker_mgr = LLIMModel::getInstance()->getSpeakerManager(im_session_id);
	LLSpeakerMgr::speaker_list_t speaker_list;
	if(speaker_mgr != NULL)
	{
		speaker_mgr->getSpeakerList(&speaker_list, true);
	}
	for(LLSpeakerMgr::speaker_list_t::iterator it = speaker_list.begin(); it != speaker_list.end(); it++)
	{
		const LLPointer<LLSpeaker>& speakerp = *it;
		LLRecentPeople::instance().add(speakerp->mID);
	}
}

void session_starter_helper(
	const LLUUID& temp_session_id,
	const LLUUID& other_participant_id,
	EInstantMessage im_type)
{
	LLMessageSystem *msg = gMessageSystem;

	msg->newMessageFast(_PREHASH_ImprovedInstantMessage);
	msg->nextBlockFast(_PREHASH_AgentData);
	msg->addUUIDFast(_PREHASH_AgentID, gAgent.getID());
	msg->addUUIDFast(_PREHASH_SessionID, gAgent.getSessionID());

	msg->nextBlockFast(_PREHASH_MessageBlock);
	msg->addBOOLFast(_PREHASH_FromGroup, FALSE);
	msg->addUUIDFast(_PREHASH_ToAgentID, other_participant_id);
	msg->addU8Fast(_PREHASH_Offline, IM_ONLINE);
	msg->addU8Fast(_PREHASH_Dialog, im_type);
	msg->addUUIDFast(_PREHASH_ID, temp_session_id);
	msg->addU32Fast(_PREHASH_Timestamp, NO_TIMESTAMP); // no timestamp necessary

	std::string name;
	LLAgentUI::buildFullname(name);

	msg->addStringFast(_PREHASH_FromAgentName, name);
	msg->addStringFast(_PREHASH_Message, LLStringUtil::null);
	msg->addU32Fast(_PREHASH_ParentEstateID, 0);
	msg->addUUIDFast(_PREHASH_RegionID, LLUUID::null);
	msg->addVector3Fast(_PREHASH_Position, gAgent.getPositionAgent());
}

void start_deprecated_conference_chat(
	const LLUUID& temp_session_id,
	const LLUUID& creator_id,
	const LLUUID& other_participant_id,
	const LLSD& agents_to_invite)
{
	U8* bucket;
	U8* pos;
	S32 count;
	S32 bucket_size;

	// *FIX: this could suffer from endian issues
	count = agents_to_invite.size();
	bucket_size = UUID_BYTES * count;
	bucket = new U8[bucket_size];
	pos = bucket;

	for(S32 i = 0; i < count; ++i)
	{
		LLUUID agent_id = agents_to_invite[i].asUUID();
		
		memcpy(pos, &agent_id, UUID_BYTES);
		pos += UUID_BYTES;
	}

	session_starter_helper(
		temp_session_id,
		other_participant_id,
		IM_SESSION_CONFERENCE_START);

	gMessageSystem->addBinaryDataFast(
		_PREHASH_BinaryBucket,
		bucket,
		bucket_size);

	gAgent.sendReliableMessage();
 
	delete[] bucket;
}

// Returns true if any messages were sent, false otherwise.
// Is sort of equivalent to "does the server need to do anything?"
bool LLIMModel::sendStartSession(
	const LLUUID& temp_session_id,
	const LLUUID& other_participant_id,
	const uuid_vec_t& ids,
	EInstantMessage dialog)
{
	if ( dialog == IM_SESSION_GROUP_START )
	{
		session_starter_helper(
			temp_session_id,
			other_participant_id,
			dialog);
		gMessageSystem->addBinaryDataFast(
				_PREHASH_BinaryBucket,
				EMPTY_BINARY_BUCKET,
				EMPTY_BINARY_BUCKET_SIZE);
		gAgent.sendReliableMessage();

		return true;
	}
	else if ( dialog == IM_SESSION_CONFERENCE_START )
	{
		LLSD agents;
		for (int i = 0; i < (S32) ids.size(); i++)
		{
			agents.append(ids[i]);
		}

		//we have a new way of starting conference calls now
		LLViewerRegion* region = gAgent.getRegion();
		if (region)
		{
			std::string url = region->getCapability(
				"ChatSessionRequest");

            LLCoros::instance().launch("startConfrenceCoro",
                boost::bind(&startConfrenceCoro, url,
                temp_session_id, gAgent.getID(), other_participant_id, agents));
		}
		else
		{
			start_deprecated_conference_chat(
				temp_session_id,
				gAgent.getID(),
				other_participant_id,
				agents);
		}

		//we also need to wait for reply from the server in case of ad-hoc chat (we'll get new session id)
		return true;
	}

	return false;
}


// the other_participant_id is either an agent_id, a group_id, or an inventory
// folder item_id (collection of calling cards)

// static
LLUUID LLIMMgr::computeSessionID(
	EInstantMessage dialog,
	const LLUUID& other_participant_id)
{
	LLUUID session_id;
	if (IM_SESSION_GROUP_START == dialog)
	{
		// slam group session_id to the group_id (other_participant_id)
		session_id = other_participant_id;
	}
	else if (IM_SESSION_CONFERENCE_START == dialog)
	{
		session_id.generate();
	}
	else if (IM_SESSION_INVITE == dialog)
	{
		// use provided session id for invites
		session_id = other_participant_id;
	}
	else
	{
		LLUUID agent_id = gAgent.getID();
		if (other_participant_id == agent_id)
		{
			// if we try to send an IM to ourselves then the XOR would be null
			// so we just make the session_id the same as the agent_id
			session_id = agent_id;
		}
		else
		{
			// peer-to-peer or peer-to-asset session_id is the XOR
			session_id = other_participant_id ^ agent_id;
		}
	}

	if (gAgent.isInGroup(session_id, TRUE) && (session_id != other_participant_id))
	{
		LL_WARNS() << "Group session id different from group id: IM type = " << dialog << ", session id = " << session_id << ", group id = " << other_participant_id << LL_ENDL;
	}
	return session_id;
}

void
LLIMMgr::showSessionStartError(
	const std::string& error_string,
	const LLUUID session_id)
{
	if (!hasSession(session_id)) return;

	LLSD args;
	args["REASON"] = LLTrans::getString(error_string);
	args["RECIPIENT"] = LLIMModel::getInstance()->getName(session_id);

	LLSD payload;
	payload["session_id"] = session_id;

	LLNotificationsUtil::add(
		"ChatterBoxSessionStartError",
		args,
		payload,
		LLIMMgr::onConfirmForceCloseError);
}

void
LLIMMgr::showSessionEventError(
	const std::string& event_string,
	const std::string& error_string,
	const LLUUID session_id)
{
	LLSD args;
	LLStringUtil::format_map_t event_args;

	event_args["RECIPIENT"] = LLIMModel::getInstance()->getName(session_id);

	args["REASON"] =
		LLTrans::getString(error_string);
	args["EVENT"] =
		LLTrans::getString(event_string, event_args);

	LLNotificationsUtil::add(
		"ChatterBoxSessionEventError",
		args);
}

void
LLIMMgr::showSessionForceClose(
	const std::string& reason_string,
	const LLUUID session_id)
{
	if (!hasSession(session_id)) return;

	LLSD args;

	args["NAME"] = LLIMModel::getInstance()->getName(session_id);
	args["REASON"] = LLTrans::getString(reason_string);

	LLSD payload;
	payload["session_id"] = session_id;

	LLNotificationsUtil::add(
		"ForceCloseChatterBoxSession",
		args,
		payload,
		LLIMMgr::onConfirmForceCloseError);
}

//static
bool
LLIMMgr::onConfirmForceCloseError(
	const LLSD& notification,
	const LLSD& response)
{
	//only 1 option really
	LLUUID session_id = notification["payload"]["session_id"];

	LLFloater* floater = LLFloaterIMSession::findInstance(session_id);
	if ( floater )
	{
		floater->closeFloater(FALSE);
	}
	return false;
}


//~~~~~~~~~~~~~~~~~~~~~~~~~~~~~~~~~~~~~~~~~~~~~~~~~~~~~~~~~~~~~~~~~~~~~~~~~~~~~
// Class LLCallDialogManager
//~~~~~~~~~~~~~~~~~~~~~~~~~~~~~~~~~~~~~~~~~~~~~~~~~~~~~~~~~~~~~~~~~~~~~~~~~~~~~

LLCallDialogManager::LLCallDialogManager():
mPreviousSessionlName(""),
mCurrentSessionlName(""),
mSession(NULL),
mOldState(LLVoiceChannel::STATE_READY)
{
}

LLCallDialogManager::~LLCallDialogManager()
{
}

void LLCallDialogManager::initSingleton()
{
	LLVoiceChannel::setCurrentVoiceChannelChangedCallback(LLCallDialogManager::onVoiceChannelChanged);
}

// static
void LLCallDialogManager::onVoiceChannelChanged(const LLUUID &session_id)
{
    LLCallDialogManager::getInstance()->onVoiceChannelChangedInt(session_id);
}

void LLCallDialogManager::onVoiceChannelChangedInt(const LLUUID &session_id)
{
	LLIMModel::LLIMSession* session = LLIMModel::getInstance()->findIMSession(session_id);
	if(!session)
	{		
		mPreviousSessionlName = mCurrentSessionlName;
		mCurrentSessionlName = ""; // Empty string results in "Nearby Voice Chat" after substitution
		return;
	}

	mSession = session;

	static boost::signals2::connection prev_channel_state_changed_connection;
	// disconnect previously connected callback to avoid have invalid sSession in onVoiceChannelStateChanged()
	prev_channel_state_changed_connection.disconnect();
	prev_channel_state_changed_connection =
		mSession->mVoiceChannel->setStateChangedCallback(boost::bind(LLCallDialogManager::onVoiceChannelStateChanged, _1, _2, _3, _4));

	if(mCurrentSessionlName != session->mName)
	{
		mPreviousSessionlName = mCurrentSessionlName;
		mCurrentSessionlName = session->mName;
	}

	if (LLVoiceChannel::getCurrentVoiceChannel()->getState() == LLVoiceChannel::STATE_CALL_STARTED &&
		LLVoiceChannel::getCurrentVoiceChannel()->getCallDirection() == LLVoiceChannel::OUTGOING_CALL)
	{
		
		//*TODO get rid of duplicated code
		LLSD mCallDialogPayload;
		mCallDialogPayload["session_id"] = mSession->mSessionID;
		mCallDialogPayload["session_name"] = mSession->mName;
		mCallDialogPayload["other_user_id"] = mSession->mOtherParticipantID;
		mCallDialogPayload["old_channel_name"] = mPreviousSessionlName;
		mCallDialogPayload["state"] = LLVoiceChannel::STATE_CALL_STARTED;
		mCallDialogPayload["disconnected_channel_name"] = mSession->mName;
		mCallDialogPayload["session_type"] = mSession->mSessionType;

		LLOutgoingCallDialog* ocd = LLFloaterReg::getTypedInstance<LLOutgoingCallDialog>("outgoing_call", LLOutgoingCallDialog::OCD_KEY);
		if(ocd)
		{
			ocd->show(mCallDialogPayload);
		}	
	}

}

// static
void LLCallDialogManager::onVoiceChannelStateChanged(const LLVoiceChannel::EState& old_state, const LLVoiceChannel::EState& new_state, const LLVoiceChannel::EDirection& direction, bool ended_by_agent)
{
    LLCallDialogManager::getInstance()->onVoiceChannelStateChangedInt(old_state, new_state, direction, ended_by_agent);
}

void LLCallDialogManager::onVoiceChannelStateChangedInt(const LLVoiceChannel::EState& old_state, const LLVoiceChannel::EState& new_state, const LLVoiceChannel::EDirection& direction, bool ended_by_agent)
{
	LLSD mCallDialogPayload;
	LLOutgoingCallDialog* ocd = NULL;

	if(mOldState == new_state)
	{
		return;
	}

	mOldState = new_state;

	mCallDialogPayload["session_id"] = mSession->mSessionID;
	mCallDialogPayload["session_name"] = mSession->mName;
	mCallDialogPayload["other_user_id"] = mSession->mOtherParticipantID;
	mCallDialogPayload["old_channel_name"] = mPreviousSessionlName;
	mCallDialogPayload["state"] = new_state;
	mCallDialogPayload["disconnected_channel_name"] = mSession->mName;
	mCallDialogPayload["session_type"] = mSession->mSessionType;
	mCallDialogPayload["ended_by_agent"] = ended_by_agent;

	switch(new_state)
	{			
	case LLVoiceChannel::STATE_CALL_STARTED :
		// do not show "Calling to..." if it is incoming call
		if(direction == LLVoiceChannel::INCOMING_CALL)
		{
			return;
		}
		break;

	case LLVoiceChannel::STATE_HUNG_UP:
		// this state is coming before session is changed
		break;

	case LLVoiceChannel::STATE_CONNECTED :
		ocd = LLFloaterReg::findTypedInstance<LLOutgoingCallDialog>("outgoing_call", LLOutgoingCallDialog::OCD_KEY);
		if (ocd)
		{
			ocd->closeFloater();
		}
		return;

	default:
		break;
	}

	ocd = LLFloaterReg::getTypedInstance<LLOutgoingCallDialog>("outgoing_call", LLOutgoingCallDialog::OCD_KEY);
	if(ocd)
	{
		ocd->show(mCallDialogPayload);
	}	
}

//~~~~~~~~~~~~~~~~~~~~~~~~~~~~~~~~~~~~~~~~~~~~~~~~~~~~~~~~~~~~~~~~~~~~~~~~~~~~~
// Class LLCallDialog
//~~~~~~~~~~~~~~~~~~~~~~~~~~~~~~~~~~~~~~~~~~~~~~~~~~~~~~~~~~~~~~~~~~~~~~~~~~~~~
LLCallDialog::LLCallDialog(const LLSD& payload)
	: LLDockableFloater(NULL, false, payload),

	  mPayload(payload),
	  mLifetime(DEFAULT_LIFETIME)
{
	setAutoFocus(FALSE);
	// force docked state since this floater doesn't save it between recreations
	setDocked(true);
}

LLCallDialog::~LLCallDialog()
{
	LLUI::getInstance()->removePopup(this);
}

BOOL LLCallDialog::postBuild()
{
	if (!LLDockableFloater::postBuild() || !gToolBarView)
		return FALSE;
	
	dockToToolbarButton("speak");
	
	return TRUE;
}

void LLCallDialog::dockToToolbarButton(const std::string& toolbarButtonName)
{
	LLDockControl::DocAt dock_pos = getDockControlPos(toolbarButtonName);
	LLView *anchor_panel = gToolBarView->findChildView(toolbarButtonName);

	setUseTongue(anchor_panel);

	setDockControl(new LLDockControl(anchor_panel, this, getDockTongue(dock_pos), dock_pos));
}

LLDockControl::DocAt LLCallDialog::getDockControlPos(const std::string& toolbarButtonName)
{
	LLCommandId command_id(toolbarButtonName);
	S32 toolbar_loc = gToolBarView->hasCommand(command_id);
	
	LLDockControl::DocAt doc_at = LLDockControl::TOP;
	
	switch (toolbar_loc)
	{
		case LLToolBarEnums::TOOLBAR_LEFT:
			doc_at = LLDockControl::RIGHT;
			break;
			
		case LLToolBarEnums::TOOLBAR_RIGHT:
			doc_at = LLDockControl::LEFT;
			break;
	}
	
	return doc_at;
}


//~~~~~~~~~~~~~~~~~~~~~~~~~~~~~~~~~~~~~~~~~~~~~~~~~~~~~~~~~~~~~~~~~~~~~~~~~~~~~
// Class LLOutgoingCallDialog
//~~~~~~~~~~~~~~~~~~~~~~~~~~~~~~~~~~~~~~~~~~~~~~~~~~~~~~~~~~~~~~~~~~~~~~~~~~~~~
LLOutgoingCallDialog::LLOutgoingCallDialog(const LLSD& payload) :
LLCallDialog(payload)
{
	LLOutgoingCallDialog* instance = LLFloaterReg::findTypedInstance<LLOutgoingCallDialog>("outgoing_call", LLOutgoingCallDialog::OCD_KEY);
	if(instance && instance->getVisible())
	{
		instance->onCancel(instance);
	}	
}

void LLCallDialog::draw()
{
	if (lifetimeHasExpired())
	{
		onLifetimeExpired();
	}

	if (getDockControl() != NULL)
	{
		LLDockableFloater::draw();
	}
}

// virtual
void LLCallDialog::onOpen(const LLSD& key)
{
	LLDockableFloater::onOpen(key);

	// it should be over the all floaters. EXT-5116
	LLUI::getInstance()->addPopup(this);
}

void LLCallDialog::setIcon(const LLSD& session_id, const LLSD& participant_id)
{
	bool participant_is_avatar = LLVoiceClient::getInstance()->isParticipantAvatar(session_id);

	bool is_group = participant_is_avatar && gAgent.isInGroup(session_id, TRUE);

	LLAvatarIconCtrl* avatar_icon = getChild<LLAvatarIconCtrl>("avatar_icon");
	LLGroupIconCtrl* group_icon = getChild<LLGroupIconCtrl>("group_icon");

	avatar_icon->setVisible(!is_group);
	group_icon->setVisible(is_group);

	if (is_group)
	{
		group_icon->setValue(session_id);
	}
	else if (participant_is_avatar)
	{
		avatar_icon->setValue(participant_id);
	}
	else
	{
        LL_WARNS() << "Participant neither avatar nor group" << LL_ENDL;
        group_icon->setValue(session_id);
	}
}

bool LLCallDialog::lifetimeHasExpired()
{
	if (mLifetimeTimer.getStarted())
	{
		F32 elapsed_time = mLifetimeTimer.getElapsedTimeF32();
		if (elapsed_time > mLifetime) 
		{
			return true;
		}
	}
	return false;
}

void LLCallDialog::onLifetimeExpired()
{
	mLifetimeTimer.stop();
	closeFloater();
}

void LLOutgoingCallDialog::show(const LLSD& key)
{
	mPayload = key;

	//will be false only if voice in parcel is disabled and channel we leave is nearby(checked further)
	bool show_oldchannel = LLViewerParcelMgr::getInstance()->allowAgentVoice();

	// hide all text at first
	hideAllText();

	// init notification's lifetime
	std::istringstream ss( getString("lifetime") );
	if (!(ss >> mLifetime))
	{
		mLifetime = DEFAULT_LIFETIME;
	}

	// customize text strings
	// tell the user which voice channel they are leaving
	if (!mPayload["old_channel_name"].asString().empty())
	{
		std::string old_caller_name = mPayload["old_channel_name"].asString();

		getChild<LLUICtrl>("leaving")->setTextArg("[CURRENT_CHAT]", old_caller_name);
		show_oldchannel = true;
	}
	else
	{
		getChild<LLUICtrl>("leaving")->setTextArg("[CURRENT_CHAT]", getString("localchat"));		
	}

	if (!mPayload["disconnected_channel_name"].asString().empty())
	{
		std::string channel_name = mPayload["disconnected_channel_name"].asString();
		getChild<LLUICtrl>("nearby")->setTextArg("[VOICE_CHANNEL_NAME]", channel_name);

		// skipping "You will now be reconnected to nearby" in notification when call is ended by disabling voice,
		// so no reconnection to nearby chat happens (EXT-4397)
		bool voice_works = LLVoiceClient::getInstance()->voiceEnabled() && LLVoiceClient::getInstance()->isVoiceWorking();
		std::string reconnect_nearby = voice_works ? LLTrans::getString("reconnect_nearby") : std::string();
		getChild<LLUICtrl>("nearby")->setTextArg("[RECONNECT_NEARBY]", reconnect_nearby);

		const std::string& nearby_str = mPayload["ended_by_agent"] ? NEARBY_P2P_BY_AGENT : NEARBY_P2P_BY_OTHER;
		getChild<LLUICtrl>(nearby_str)->setTextArg("[RECONNECT_NEARBY]", reconnect_nearby);
	}

	std::string callee_name = mPayload["session_name"].asString();

	LLUUID session_id = mPayload["session_id"].asUUID();

	if (callee_name == "anonymous") // obsolete? Likely was part of avaline support
	{
		callee_name = getString("anonymous");
	}
	
	LLSD callee_id = mPayload["other_user_id"];
	// Beautification:  Since you know who you called, just show display name
	std::string title = callee_name;
	std::string final_callee_name = callee_name;
	if (mPayload["session_type"].asInteger() == LLIMModel::LLIMSession::P2P_SESSION)
	{
		LLAvatarName av_name;
		if (LLAvatarNameCache::get(callee_id, &av_name))
		{
			final_callee_name = av_name.getDisplayName();
			title = av_name.getCompleteName();
		}
	}
	getChild<LLUICtrl>("calling")->setTextArg("[CALLEE_NAME]", final_callee_name);
	getChild<LLUICtrl>("connecting")->setTextArg("[CALLEE_NAME]", final_callee_name);

	setTitle(title);

	// for outgoing group calls callee_id == group id == session id
	setIcon(callee_id, callee_id);

	// stop timer by default
	mLifetimeTimer.stop();

	// show only necessary strings and controls
	switch(mPayload["state"].asInteger())
	{
	case LLVoiceChannel::STATE_CALL_STARTED :
		getChild<LLTextBox>("calling")->setVisible(true);
		getChild<LLButton>("Cancel")->setVisible(true);
		if(show_oldchannel)
		{
			getChild<LLTextBox>("leaving")->setVisible(true);
		}
		break;
	// STATE_READY is here to show appropriate text for ad-hoc and group calls when floater is shown(EXT-6893)
	case LLVoiceChannel::STATE_READY :
	case LLVoiceChannel::STATE_RINGING :
		if(show_oldchannel)
		{
			getChild<LLTextBox>("leaving")->setVisible(true);
		}
		getChild<LLTextBox>("connecting")->setVisible(true);
		break;
	case LLVoiceChannel::STATE_ERROR :
		getChild<LLTextBox>("noanswer")->setVisible(true);
		getChild<LLButton>("Cancel")->setVisible(false);
		setCanClose(true);
		mLifetimeTimer.start();
		break;
	case LLVoiceChannel::STATE_HUNG_UP :
		if (mPayload["session_type"].asInteger() == LLIMModel::LLIMSession::P2P_SESSION)
		{
			const std::string& nearby_str = mPayload["ended_by_agent"] ? NEARBY_P2P_BY_AGENT : NEARBY_P2P_BY_OTHER;
			getChild<LLTextBox>(nearby_str)->setVisible(true);
		} 
		else
		{
			getChild<LLTextBox>("nearby")->setVisible(true);
		}
		getChild<LLButton>("Cancel")->setVisible(false);
		setCanClose(true);
		mLifetimeTimer.start();
	}

	openFloater(LLOutgoingCallDialog::OCD_KEY);
}

void LLOutgoingCallDialog::hideAllText()
{
	getChild<LLTextBox>("calling")->setVisible(false);
	getChild<LLTextBox>("leaving")->setVisible(false);
	getChild<LLTextBox>("connecting")->setVisible(false);
	getChild<LLTextBox>("nearby_P2P_by_other")->setVisible(false);
	getChild<LLTextBox>("nearby_P2P_by_agent")->setVisible(false);
	getChild<LLTextBox>("nearby")->setVisible(false);
	getChild<LLTextBox>("noanswer")->setVisible(false);
}

//static
void LLOutgoingCallDialog::onCancel(void* user_data)
{
	LLOutgoingCallDialog* self = (LLOutgoingCallDialog*)user_data;

	if (!gIMMgr)
		return;

	LLUUID session_id = self->mPayload["session_id"].asUUID();
	gIMMgr->endCall(session_id);
	
	self->closeFloater();
}


BOOL LLOutgoingCallDialog::postBuild()
{
	BOOL success = LLCallDialog::postBuild();

	childSetAction("Cancel", onCancel, this);

	setCanDrag(FALSE);

	return success;
}


//~~~~~~~~~~~~~~~~~~~~~~~~~~~~~~~~~~~~~~~~~~~~~~~~~~~~~~~~~~~~~~~~~~~~~~~~~~~~~
// Class LLIncomingCallDialog
//~~~~~~~~~~~~~~~~~~~~~~~~~~~~~~~~~~~~~~~~~~~~~~~~~~~~~~~~~~~~~~~~~~~~~~~~~~~~~

const std::array<std::string, 4> voice_call_types =
{
    "VoiceInviteP2P",
    "VoiceInviteGroup",
    "VoiceInviteAdHoc",
    "InviteAdHoc"
};

bool is_voice_call_type(const std::string &value)
{
    return std::find(voice_call_types.begin(), voice_call_types.end(), value) != voice_call_types.end();
}

LLIncomingCallDialog::LLIncomingCallDialog(const LLSD& payload) :
LLCallDialog(payload),
mAvatarNameCacheConnection()
{
}

void LLIncomingCallDialog::onLifetimeExpired()
{
	std::string session_handle = mPayload["session_handle"].asString();
	if (LLVoiceClient::getInstance()->isValidChannel(session_handle))
	{
		// restart notification's timer if call is still valid
		mLifetimeTimer.start();
	}
	else
	{
		// close invitation if call is already not valid
		mLifetimeTimer.stop();
		LLUUID session_id = mPayload["session_id"].asUUID();
		gIMMgr->clearPendingAgentListUpdates(session_id);
		gIMMgr->clearPendingInvitation(session_id);
		closeFloater();
	}
}

BOOL LLIncomingCallDialog::postBuild()
{
	LLCallDialog::postBuild();

    if (!mPayload.isMap() || mPayload.size() == 0)
    {
        LL_INFOS("IMVIEW") << "IncomingCall: invalid argument" << LL_ENDL;
        return TRUE;
    }

	LLUUID session_id = mPayload["session_id"].asUUID();
	LLSD caller_id = mPayload["caller_id"];
	std::string caller_name = mPayload["caller_name"].asString();

    if (session_id.isNull() && caller_id.asUUID().isNull())
    {
        LL_INFOS("IMVIEW") << "IncomingCall: invalid ids" << LL_ENDL;
        return TRUE;
    }

    std::string notify_box_type = mPayload["notify_box_type"].asString();
    if (!is_voice_call_type(notify_box_type))
    {
        LL_INFOS("IMVIEW") << "IncomingCall: notify_box_type was not provided" << LL_ENDL;
        return TRUE;
    }
	
	// init notification's lifetime
	std::istringstream ss( getString("lifetime") );
	if (!(ss >> mLifetime))
	{
		mLifetime = DEFAULT_LIFETIME;
	}

	std::string call_type;
	if (gAgent.isInGroup(session_id, TRUE))
	{
		LLStringUtil::format_map_t args;
		LLGroupData data;
		if (gAgent.getGroupData(session_id, data))
		{
			args["[GROUP]"] = data.mName;
			call_type = getString(notify_box_type, args);
		}
	}
	else
	{
		call_type = getString(notify_box_type);
	}

	if (caller_name == "anonymous") // obsolete?  Likely was part of avaline support
	{
		caller_name = getString("anonymous");
		setCallerName(caller_name, caller_name, call_type);
	}
	else
	{
		// Get the full name information
		if (mAvatarNameCacheConnection.connected())
		{
			mAvatarNameCacheConnection.disconnect();
		}
		mAvatarNameCacheConnection = LLAvatarNameCache::get(caller_id, boost::bind(&LLIncomingCallDialog::onAvatarNameCache, this, _1, _2, call_type));
	}

	setIcon(session_id, caller_id);

	childSetAction("Accept", onAccept, this);
	childSetAction("Reject", onReject, this);
	childSetAction("Start IM", onStartIM, this);
	setDefaultBtn("Accept");

	if(notify_box_type != "VoiceInviteGroup" && notify_box_type != "VoiceInviteAdHoc")
	{
		// starting notification's timer for P2P invitations
		mLifetimeTimer.start();
	}
	else
	{
		mLifetimeTimer.stop();
	}

	//it's not possible to connect to existing Ad-Hoc/Group chat through incoming ad-hoc call
	bool is_avatar = LLVoiceClient::getInstance()->isParticipantAvatar(session_id);
	getChildView("Start IM")->setVisible( is_avatar && notify_box_type != "VoiceInviteAdHoc" && notify_box_type != "VoiceInviteGroup");

	setCanDrag(FALSE);
	return TRUE;
}

void LLIncomingCallDialog::setCallerName(const std::string& ui_title,
										 const std::string& ui_label,
										 const std::string& call_type)
{

	// call_type may be a string like " is calling."
	LLUICtrl* caller_name_widget = getChild<LLUICtrl>("caller name");
	caller_name_widget->setValue(ui_label + " " + call_type);
}

void LLIncomingCallDialog::onAvatarNameCache(const LLUUID& agent_id,
											 const LLAvatarName& av_name,
											 const std::string& call_type)
{
	mAvatarNameCacheConnection.disconnect();
	std::string title = av_name.getCompleteName();
	setCallerName(title, av_name.getCompleteName(), call_type);
}

void LLIncomingCallDialog::onOpen(const LLSD& key)
{
	LLCallDialog::onOpen(key);

	if (gSavedSettings.getBOOL("PlaySoundIncomingVoiceCall"))
	{
		// play a sound for incoming voice call if respective property is set
		make_ui_sound("UISndStartIM");
	}

	LLStringUtil::format_map_t args;
	LLGroupData data;
	// if it's a group call, retrieve group name to use it in question
	if (gAgent.getGroupData(key["session_id"].asUUID(), data))
	{
		args["[GROUP]"] = data.mName;
	}
}

//static
void LLIncomingCallDialog::onAccept(void* user_data)
{
	LLIncomingCallDialog* self = (LLIncomingCallDialog*)user_data;
	processCallResponse(0, self->mPayload);
	self->closeFloater();
}

//static
void LLIncomingCallDialog::onReject(void* user_data)
{
	LLIncomingCallDialog* self = (LLIncomingCallDialog*)user_data;
	processCallResponse(1, self->mPayload);
	self->closeFloater();
}

//static
void LLIncomingCallDialog::onStartIM(void* user_data)
{
	LLIncomingCallDialog* self = (LLIncomingCallDialog*)user_data;
	processCallResponse(2, self->mPayload);
	self->closeFloater();
}

// static
void LLIncomingCallDialog::processCallResponse(S32 response, const LLSD &payload)
{
	if (!gIMMgr || gDisconnected)
		return;

	LLUUID session_id = payload["session_id"].asUUID();
	LLUUID caller_id = payload["caller_id"].asUUID();
	std::string session_name = payload["session_name"].asString();
	EInstantMessage type = (EInstantMessage)payload["type"].asInteger();
	LLIMMgr::EInvitationType inv_type = (LLIMMgr::EInvitationType)payload["inv_type"].asInteger();
	bool voice = true;
	switch(response)
	{
	case 2: // start IM: just don't start the voice chat
	{
		voice = false;
		/* FALLTHROUGH */
	}
	case 0: // accept
	{
		if (type == IM_SESSION_P2P_INVITE)
		{
			// create a normal IM session
			session_id = gIMMgr->addP2PSession(
				session_name,
				caller_id,
				payload["session_handle"].asString(),
				payload["session_uri"].asString());

			if (voice)
			{
				gIMMgr->startCall(session_id, LLVoiceChannel::INCOMING_CALL);
			}
			else
			{
				LLAvatarActions::startIM(caller_id);
			}

			gIMMgr->clearPendingAgentListUpdates(session_id);
			gIMMgr->clearPendingInvitation(session_id);
		}
		else
		{
			//session name should not be empty, but it can contain spaces so we don't trim
			std::string correct_session_name = session_name;
			if (session_name.empty())
			{
				LL_WARNS() << "Received an empty session name from a server" << LL_ENDL;
				
				switch(type){
				case IM_SESSION_CONFERENCE_START:
				case IM_SESSION_GROUP_START:
				case IM_SESSION_INVITE:
					if (gAgent.isInGroup(session_id, TRUE))
					{
						LLGroupData data;
						if (!gAgent.getGroupData(session_id, data)) break;
						correct_session_name = data.mName;
					}
					else
					{
						// *NOTE: really should be using callbacks here
						LLAvatarName av_name;
						if (LLAvatarNameCache::get(caller_id, &av_name))
						{
							correct_session_name = av_name.getCompleteName();
							correct_session_name.append(ADHOC_NAME_SUFFIX); 
						}
					}
					LL_INFOS("IMVIEW") << "Corrected session name is " << correct_session_name << LL_ENDL;
					break;
				default: 
					LL_WARNS("IMVIEW") << "Received an empty session name from a server and failed to generate a new proper session name" << LL_ENDL;
					break;
				}
			}
			
			LLUUID new_session_id = gIMMgr->addSession(correct_session_name, type, session_id, true);

			std::string url = gAgent.getRegion()->getCapability(
				"ChatSessionRequest");

			if (voice)
			{
                LLCoros::instance().launch("chatterBoxInvitationCoro",
                    boost::bind(&chatterBoxInvitationCoro, url,
                    session_id, inv_type));

				// send notification message to the corresponding chat 
				if (payload["notify_box_type"].asString() == "VoiceInviteGroup" || payload["notify_box_type"].asString() == "VoiceInviteAdHoc")
				{
					LLStringUtil::format_map_t string_args;
					string_args["[NAME]"] = payload["caller_name"].asString();
					std::string message = LLTrans::getString("name_started_call", string_args);
					LLIMModel::getInstance()->addMessageSilently(session_id, SYSTEM_FROM, LLUUID::null, message);
				}
			}
		}
		if (voice)
		{
			break;
		}
	}
	case 1: // decline
	{
		if (type == IM_SESSION_P2P_INVITE)
		{
			if(LLVoiceClient::getInstance())
			{
				std::string s = payload["session_handle"].asString();
				LLVoiceClient::getInstance()->declineInvite(s);
			}
		}
		else
		{
			std::string url = gAgent.getRegion()->getCapability(
				"ChatSessionRequest");

			LLSD data;
			data["method"] = "decline invitation";
			data["session-id"] = session_id;

            LLCoreHttpUtil::HttpCoroutineAdapter::messageHttpPost(url, data,
                "Invitation declined", 
                "Invitation decline failed.");
		}
	}

	gIMMgr->clearPendingAgentListUpdates(session_id);
	gIMMgr->clearPendingInvitation(session_id);
	}
}

bool inviteUserResponse(const LLSD& notification, const LLSD& response)
{
	if (!gIMMgr)
		return false;

	const LLSD& payload = notification["payload"];
	LLUUID session_id = payload["session_id"].asUUID();
	EInstantMessage type = (EInstantMessage)payload["type"].asInteger();
	LLIMMgr::EInvitationType inv_type = (LLIMMgr::EInvitationType)payload["inv_type"].asInteger();
	S32 option = LLNotificationsUtil::getSelectedOption(notification, response);
	switch(option) 
	{
	case 0: // accept
		{
			if (type == IM_SESSION_P2P_INVITE)
			{
				// create a normal IM session
				session_id = gIMMgr->addP2PSession(
					payload["session_name"].asString(),
					payload["caller_id"].asUUID(),
					payload["session_handle"].asString(),
					payload["session_uri"].asString());

				gIMMgr->startCall(session_id);

				gIMMgr->clearPendingAgentListUpdates(session_id);
				gIMMgr->clearPendingInvitation(session_id);
			}
			else
			{
				LLUUID new_session_id = gIMMgr->addSession(
					payload["session_name"].asString(),
					type,
					session_id, true);

				std::string url = gAgent.getRegion()->getCapability(
					"ChatSessionRequest");

                LLCoros::instance().launch("chatterBoxInvitationCoro",
                    boost::bind(&chatterBoxInvitationCoro, url,
                    session_id, inv_type));
			}
		}
		break;
	case 2: // mute (also implies ignore, so this falls through to the "ignore" case below)
	{
		// mute the sender of this invite
		if (!LLMuteList::getInstance()->isMuted(payload["caller_id"].asUUID()))
		{
			LLMute mute(payload["caller_id"].asUUID(), payload["caller_name"].asString(), LLMute::AGENT);
			LLMuteList::getInstance()->add(mute);
		}
	}
	/* FALLTHROUGH */
	
	case 1: // decline
	{
		if (type == IM_SESSION_P2P_INVITE)
		{
		  std::string s = payload["session_handle"].asString();
		  LLVoiceClient::getInstance()->declineInvite(s);
		}
		else
		{
			std::string url = gAgent.getRegion()->getCapability(
				"ChatSessionRequest");

			LLSD data;
			data["method"] = "decline invitation";
			data["session-id"] = session_id;
            LLCoreHttpUtil::HttpCoroutineAdapter::messageHttpPost(url, data, 
                "Invitation declined.", 
                "Invitation decline failed.");
		}
	}

	gIMMgr->clearPendingAgentListUpdates(session_id);
	gIMMgr->clearPendingInvitation(session_id);
	break;
	}
	
	return false;
}

//
// Member Functions
//

LLIMMgr::LLIMMgr()
{
	mPendingInvitations = LLSD::emptyMap();
	mPendingAgentListUpdates = LLSD::emptyMap();

	LLIMModel::getInstance()->addNewMsgCallback(boost::bind(&LLFloaterIMSession::sRemoveTypingIndicator, _1));
}

// Add a message to a session. 
void LLIMMgr::addMessage(
	const LLUUID& session_id,
	const LLUUID& target_id,
	const std::string& from,
	const std::string& msg,
	bool  is_offline_msg,
	const std::string& session_name,
	EInstantMessage dialog,
	U32 parent_estate_id,
	const LLUUID& region_id,
	const LLVector3& position,
	bool is_region_msg)
{
	LLUUID other_participant_id = target_id;

	LLUUID new_session_id = session_id;
	if (new_session_id.isNull())
	{
		//no session ID...compute new one
		new_session_id = computeSessionID(dialog, other_participant_id);
	}

	//*NOTE session_name is empty in case of incoming P2P sessions
	std::string fixed_session_name = from;
	bool name_is_setted = false;
	if(!session_name.empty() && session_name.size()>1)
	{
		fixed_session_name = session_name;
		name_is_setted = true;
	}
	bool skip_message = false;
	bool from_linden = LLMuteList::getInstance()->isLinden(from);
    if (gSavedPerAccountSettings.getBOOL("VoiceCallsFriendsOnly") && !from_linden)
	{
		// Evaluate if we need to skip this message when that setting is true (default is false)
		skip_message = (LLAvatarTracker::instance().getBuddyInfo(other_participant_id) == NULL);	// Skip non friends...
		skip_message &= !(other_participant_id == gAgentID);	// You are your best friend... Don't skip yourself
	}

	bool new_session = !hasSession(new_session_id);
	if (new_session)
	{
		// Group chat session was initiated by muted resident, do not start this session viewerside
		// do not send leave msg either, so we are able to get group messages from other participants
		if ((IM_SESSION_INVITE == dialog) && gAgent.isInGroup(new_session_id) &&
			LLMuteList::getInstance()->isMuted(other_participant_id, LLMute::flagTextChat) && !from_linden)
		{
			return;
		}

		LLAvatarName av_name;
		if (LLAvatarNameCache::get(other_participant_id, &av_name) && !name_is_setted)
		{
			fixed_session_name = av_name.getDisplayName();
		}
		LLIMModel::getInstance()->newSession(new_session_id, fixed_session_name, dialog, other_participant_id, false, is_offline_msg);

		LLIMModel::LLIMSession* session = LLIMModel::instance().findIMSession(new_session_id);
		if (session)
		{
			skip_message &= !session->isGroupSessionType();			// Do not skip group chats...
			if (skip_message)
			{
				gIMMgr->leaveSession(new_session_id);
			}
			// When we get a new IM, and if you are a god, display a bit
			// of information about the source. This is to help liaisons
			// when answering questions.
			if (gAgent.isGodlike())
			{
				// *TODO:translate (low priority, god ability)
				std::ostringstream bonus_info;
				bonus_info << LLTrans::getString("***") + " " + LLTrans::getString("IMParentEstate") + ":" + " "
					<< parent_estate_id
					<< ((parent_estate_id == 1) ? "," + LLTrans::getString("IMMainland") : "")
					<< ((parent_estate_id == 5) ? "," + LLTrans::getString("IMTeen") : "");

				// once we have web-services (or something) which returns
				// information about a region id, we can print this out
				// and even have it link to map-teleport or something.
				//<< "*** region_id: " << region_id << std::endl
				//<< "*** position: " << position << std::endl;

				LLIMModel::instance().addMessage(new_session_id, from, other_participant_id, bonus_info.str(), true, is_region_msg);
			}

			// Logically it would make more sense to reject the session sooner, in another area of the
			// code, but the session has to be established inside the server before it can be left.
			if (LLMuteList::getInstance()->isMuted(other_participant_id, LLMute::flagTextChat) && !from_linden)
			{
				LL_WARNS() << "Leaving IM session from initiating muted resident " << from << LL_ENDL;
				if (!gIMMgr->leaveSession(new_session_id))
				{
					LL_INFOS("IMVIEW") << "Session " << new_session_id << " does not exist." << LL_ENDL;
				}
				return;
			}

			//Play sound for new conversations
			if (!skip_message & !gAgent.isDoNotDisturb() && (gSavedSettings.getBOOL("PlaySoundNewConversation") == TRUE))
			{
				make_ui_sound("UISndNewIncomingIMSession");
			}
		}
		else
		{
			// Failed to create a session, most likely due to empty name (name cache failed?)
			LL_WARNS() << "Failed to create IM session " << fixed_session_name << LL_ENDL;
		}
	}

	if (!LLMuteList::getInstance()->isMuted(other_participant_id, LLMute::flagTextChat) && !skip_message)
	{
		LLIMModel::instance().addMessage(new_session_id, from, other_participant_id, msg, true, is_region_msg);
	}

	// Open conversation floater if offline messages are present
	if (is_offline_msg && !skip_message)
    {
        LLFloaterReg::showInstance("im_container");
	    LLFloaterReg::getTypedInstance<LLFloaterIMContainer>("im_container")->
	    		flashConversationItemWidget(new_session_id, true);
    }
}

void LLIMMgr::addSystemMessage(const LLUUID& session_id, const std::string& message_name, const LLSD& args)
{
	LLUIString message;
	
	// null session id means near me (chat history)
	if (session_id.isNull())
	{
		message = LLTrans::getString(message_name);
		message.setArgs(args);

		LLChat chat(message);
		chat.mSourceType = CHAT_SOURCE_SYSTEM;

		LLFloaterIMNearbyChat* nearby_chat = LLFloaterReg::findTypedInstance<LLFloaterIMNearbyChat>("nearby_chat");
		if (nearby_chat)
		{
			nearby_chat->addMessage(chat);
		}
	}
	else // going to IM session
	{
		message = LLTrans::getString(message_name + "-im");
		message.setArgs(args);
		if (hasSession(session_id))
		{
			gIMMgr->addMessage(session_id, LLUUID::null, SYSTEM_FROM, message.getString());
		}
		// log message to file

		else
		{
			LLAvatarName av_name;
			// since we select user to share item with - his name is already in cache
			LLAvatarNameCache::get(args["user_id"], &av_name);
			std::string session_name = LLCacheName::buildUsername(av_name.getUserName());
			LLIMModel::instance().logToFile(session_name, SYSTEM_FROM, LLUUID::null, message.getString());
		}
	}
}

S32 LLIMMgr::getNumberOfUnreadIM()
{
	std::map<LLUUID, LLIMModel::LLIMSession*>::iterator it;
	
	S32 num = 0;
	for(it = LLIMModel::getInstance()->mId2SessionMap.begin(); it != LLIMModel::getInstance()->mId2SessionMap.end(); ++it)
	{
		num += (*it).second->mNumUnread;
	}

	return num;
}

S32 LLIMMgr::getNumberOfUnreadParticipantMessages()
{
	std::map<LLUUID, LLIMModel::LLIMSession*>::iterator it;

	S32 num = 0;
	for(it = LLIMModel::getInstance()->mId2SessionMap.begin(); it != LLIMModel::getInstance()->mId2SessionMap.end(); ++it)
	{
		num += (*it).second->mParticipantUnreadMessageCount;
	}

	return num;
}

void LLIMMgr::autoStartCallOnStartup(const LLUUID& session_id)
{
	LLIMModel::LLIMSession *session = LLIMModel::getInstance()->findIMSession(session_id);
	if (!session) return;
	
	if (session->mSessionInitialized)
	{
		startCall(session_id);
	}
	else
	{
		session->mStartCallOnInitialize = true;
	}	
}

LLUUID LLIMMgr::addP2PSession(const std::string& name,
							const LLUUID& other_participant_id,
							const std::string& voice_session_handle,
							const std::string& caller_uri)
{
	LLUUID session_id = addSession(name, IM_NOTHING_SPECIAL, other_participant_id, true);

	LLIMSpeakerMgr* speaker_mgr = LLIMModel::getInstance()->getSpeakerManager(session_id);
	if (speaker_mgr)
	{
		LLVoiceChannelP2P* voice_channel = dynamic_cast<LLVoiceChannelP2P*>(speaker_mgr->getVoiceChannel());
		if (voice_channel)
		{
			voice_channel->setSessionHandle(voice_session_handle, caller_uri);
		}
	}
	return session_id;
}

// This adds a session to the talk view. The name is the local name of
// the session, dialog specifies the type of session. If the session
// exists, it is brought forward.  Specifying id = NULL results in an
// im session to everyone. Returns the uuid of the session.
LLUUID LLIMMgr::addSession(
	const std::string& name,
	EInstantMessage dialog,
	const LLUUID& other_participant_id, bool voice)
{
	std::vector<LLUUID> ids;
	ids.push_back(other_participant_id);
	LLUUID session_id = addSession(name, dialog, other_participant_id, ids, voice);
	return session_id;
}

// Adds a session using the given session_id.  If the session already exists 
// the dialog type is assumed correct. Returns the uuid of the session.
LLUUID LLIMMgr::addSession(
	const std::string& name,
	EInstantMessage dialog,
	const LLUUID& other_participant_id,
	const std::vector<LLUUID>& ids, bool voice,
	const LLUUID& floater_id)
{
	if (ids.empty())
	{
		return LLUUID::null;
	}

	if (name.empty())
	{
		LL_WARNS() << "Session name cannot be null!" << LL_ENDL;
		return LLUUID::null;
	}

	LLUUID session_id = computeSessionID(dialog,other_participant_id);

	if (floater_id.notNull())
	{
		LLFloaterIMSession* im_floater = LLFloaterIMSession::findInstance(floater_id);

		if (im_floater)
		{
			// The IM floater should be initialized with a new session_id
			// so that it is found by that id when creating a chiclet in LLFloaterIMSession::onIMChicletCreated,
			// and a new floater is not created.
			im_floater->initIMSession(session_id);
            im_floater->reloadMessages();
		}
	}

	bool new_session = (LLIMModel::getInstance()->findIMSession(session_id) == NULL);

	//works only for outgoing ad-hoc sessions
	if (new_session && IM_SESSION_CONFERENCE_START == dialog && ids.size())
	{
		LLIMModel::LLIMSession* ad_hoc_found = LLIMModel::getInstance()->findAdHocIMSession(ids);
		if (ad_hoc_found)
		{
			new_session = false;
			session_id = ad_hoc_found->mSessionID;
		}
	}

    //Notify observers that a session was added
	if (new_session)
	{
		LLIMModel::getInstance()->newSession(session_id, name, dialog, other_participant_id, ids, voice);
	}
    //Notifies observers that the session was already added
    else
    {
        std::string session_name = LLIMModel::getInstance()->getName(session_id);
        LLIMMgr::getInstance()->notifyObserverSessionActivated(session_id, session_name, other_participant_id);
    }

	//we don't need to show notes about online/offline, mute/unmute users' statuses for existing sessions
	if (!new_session) return session_id;
	
    LL_INFOS("IMVIEW") << "LLIMMgr::addSession, new session added, name = " << name << ", session id = " << session_id << LL_ENDL;
    
	//Per Plan's suggestion commented "explicit offline status warning" out to make Dessie happier (see EXT-3609)
	//*TODO After February 2010 remove this commented out line if no one will be missing that warning
	//noteOfflineUsers(session_id, floater, ids);

	// Only warn for regular IMs - not group IMs
	if( dialog == IM_NOTHING_SPECIAL )
	{
		noteMutedUsers(session_id, ids);
	}

	notifyObserverSessionVoiceOrIMStarted(session_id);

	return session_id;
}

bool LLIMMgr::leaveSession(const LLUUID& session_id)
{
	LLIMModel::LLIMSession* im_session = LLIMModel::getInstance()->findIMSession(session_id);
	if (!im_session) return false;

	LLIMModel::getInstance()->sendLeaveSession(session_id, im_session->mOtherParticipantID);
	gIMMgr->removeSession(session_id);
	return true;
}

// Removes data associated with a particular session specified by session_id
void LLIMMgr::removeSession(const LLUUID& session_id)
{
	llassert_always(hasSession(session_id));
	
	clearPendingInvitation(session_id);
	clearPendingAgentListUpdates(session_id);

	LLIMModel::getInstance()->clearSession(session_id);

    LL_INFOS("IMVIEW") << "LLIMMgr::removeSession, session removed, session id = " << session_id << LL_ENDL;

	notifyObserverSessionRemoved(session_id);
}

void LLIMMgr::inviteToSession(
	const LLUUID& session_id, 
	const std::string& session_name, 
	const LLUUID& caller_id, 
	const std::string& caller_name,
	EInstantMessage type,
	EInvitationType inv_type,
	const std::string& session_handle,
	const std::string& session_uri)
{
	std::string notify_box_type;
	// voice invite question is different from default only for group call (EXT-7118)
	std::string question_type = "VoiceInviteQuestionDefault";

	BOOL voice_invite = FALSE;
	bool is_linden = LLMuteList::getInstance()->isLinden(caller_name);


	if(type == IM_SESSION_P2P_INVITE)
	{
		//P2P is different...they only have voice invitations
		notify_box_type = "VoiceInviteP2P";
		voice_invite = TRUE;
	}
	else if ( gAgent.isInGroup(session_id, TRUE) )
	{
		//only really old school groups have voice invitations
		notify_box_type = "VoiceInviteGroup";
		question_type = "VoiceInviteQuestionGroup";
		voice_invite = TRUE;
	}
	else if ( inv_type == INVITATION_TYPE_VOICE )
	{
		//else it's an ad-hoc
		//and a voice ad-hoc
		notify_box_type = "VoiceInviteAdHoc";
		voice_invite = TRUE;
	}
	else if ( inv_type == INVITATION_TYPE_IMMEDIATE )
	{
		notify_box_type = "InviteAdHoc";
	}

	LLSD payload;
	payload["session_id"] = session_id;
	payload["session_name"] = session_name;
	payload["caller_id"] = caller_id;
	payload["caller_name"] = caller_name;
	payload["type"] = type;
	payload["inv_type"] = inv_type;
	payload["session_handle"] = session_handle;
	payload["session_uri"] = session_uri;
	payload["notify_box_type"] = notify_box_type;
	payload["question_type"] = question_type;

	//ignore invites from muted residents
	if (!is_linden)
	{
		if (LLMuteList::getInstance()->isMuted(caller_id, LLMute::flagVoiceChat)
			&& voice_invite && "VoiceInviteQuestionDefault" == question_type)
		{
			LL_INFOS("IMVIEW") << "Rejecting voice call from initiating muted resident " << caller_name << LL_ENDL;
			LLIncomingCallDialog::processCallResponse(1, payload);
			return;
		}
		else if (LLMuteList::getInstance()->isMuted(caller_id, LLMute::flagAll & ~LLMute::flagVoiceChat) && !voice_invite)
		{
			LL_INFOS("IMVIEW") << "Rejecting session invite from initiating muted resident " << caller_name << LL_ENDL;
			return;
		}
	}

	LLVoiceChannel* channelp = LLVoiceChannel::getChannelByID(session_id);
	if (channelp && channelp->callStarted())
	{
		// you have already started a call to the other user, so just accept the invite
		LLIncomingCallDialog::processCallResponse(0, payload);
		return;
	}

	if (voice_invite)
	{
		bool isRejectGroupCall = (gSavedSettings.getBOOL("VoiceCallsRejectGroup") && (notify_box_type == "VoiceInviteGroup"));
        bool isRejectNonFriendCall = (gSavedPerAccountSettings.getBOOL("VoiceCallsFriendsOnly") && (LLAvatarTracker::instance().getBuddyInfo(caller_id) == NULL));
		if	(isRejectGroupCall || isRejectNonFriendCall || gAgent.isDoNotDisturb())
		{
			if (gAgent.isDoNotDisturb() && !isRejectGroupCall && !isRejectNonFriendCall)
			{
				if (!hasSession(session_id) && (type == IM_SESSION_P2P_INVITE))
				{
					std::string fixed_session_name = caller_name;
					if(!session_name.empty() && session_name.size()>1)
					{
						fixed_session_name = session_name;
					}
					else
					{
						LLAvatarName av_name;
						if (LLAvatarNameCache::get(caller_id, &av_name))
						{
							fixed_session_name = av_name.getDisplayName();
						}
					}
					LLIMModel::getInstance()->newSession(session_id, fixed_session_name, IM_NOTHING_SPECIAL, caller_id, false, false);
				}

				LLSD args;
				addSystemMessage(session_id, "you_auto_rejected_call", args);
				send_do_not_disturb_message(gMessageSystem, caller_id, session_id);
			}
			// silently decline the call
			LLIncomingCallDialog::processCallResponse(1, payload);
			return;
		}
	}

	if ( !mPendingInvitations.has(session_id.asString()) )
	{
		if (caller_name.empty())
		{
			LLAvatarNameCache::get(caller_id, 
				boost::bind(&LLIMMgr::onInviteNameLookup, payload, _1, _2));
		}
		else
		{
			LLFloaterReg::showInstance("incoming_call", payload, FALSE);
		}
		
		// Add the caller to the Recent List here (at this point 
		// "incoming_call" floater is shown and the recipient can
		// reject the call), because even if a recipient will reject
		// the call, the caller should be added to the recent list
		// anyway. STORM-507.
		if(type == IM_SESSION_P2P_INVITE)
			LLRecentPeople::instance().add(caller_id);
		
		mPendingInvitations[session_id.asString()] = LLSD();
	}
}

void LLIMMgr::onInviteNameLookup(LLSD payload, const LLUUID& id, const LLAvatarName& av_name)
{
	payload["caller_name"] = av_name.getUserName();
	payload["session_name"] = payload["caller_name"].asString();

	std::string notify_box_type = payload["notify_box_type"].asString();

	LLFloaterReg::showInstance("incoming_call", payload, FALSE);
}

//*TODO disconnects all sessions
void LLIMMgr::disconnectAllSessions()
{
	//*TODO disconnects all IM sessions
}

BOOL LLIMMgr::hasSession(const LLUUID& session_id)
{
	return LLIMModel::getInstance()->findIMSession(session_id) != NULL;
}

void LLIMMgr::clearPendingInvitation(const LLUUID& session_id)
{
	if ( mPendingInvitations.has(session_id.asString()) )
	{
		mPendingInvitations.erase(session_id.asString());
	}
}

void LLIMMgr::processAgentListUpdates(const LLUUID& session_id, const LLSD& body)
{
	LLFloaterIMSession* im_floater = LLFloaterIMSession::findInstance(session_id);
	if ( im_floater )
	{
		im_floater->processAgentListUpdates(body);
	}
	LLIMSpeakerMgr* speaker_mgr = LLIMModel::getInstance()->getSpeakerManager(session_id);
	if (speaker_mgr)
	{
		speaker_mgr->updateSpeakers(body);

		// also the same call is added into LLVoiceClient::participantUpdatedEvent because
		// sometimes it is called AFTER LLViewerChatterBoxSessionAgentListUpdates::post()
		// when moderation state changed too late. See EXT-3544.
		speaker_mgr->update(true);
	}
	else
	{
		//we don't have a speaker manager yet..something went wrong
		//we are probably receiving an update here before
		//a start or an acceptance of an invitation.  Race condition.
		gIMMgr->addPendingAgentListUpdates(
			session_id,
			body);
	}
}

LLSD LLIMMgr::getPendingAgentListUpdates(const LLUUID& session_id)
{
	if ( mPendingAgentListUpdates.has(session_id.asString()) )
	{
		return mPendingAgentListUpdates[session_id.asString()];
	}
	else
	{
		return LLSD();
	}
}

void LLIMMgr::addPendingAgentListUpdates(
	const LLUUID& session_id,
	const LLSD& updates)
{
	LLSD::map_const_iterator iter;

	if ( !mPendingAgentListUpdates.has(session_id.asString()) )
	{
		//this is a new agent list update for this session
		mPendingAgentListUpdates[session_id.asString()] = LLSD::emptyMap();
	}

	if (
		updates.has("agent_updates") &&
		updates["agent_updates"].isMap() &&
		updates.has("updates") &&
		updates["updates"].isMap() )
	{
		//new school update
		LLSD update_types = LLSD::emptyArray();
		LLSD::array_iterator array_iter;

		update_types.append("agent_updates");
		update_types.append("updates");

		for (
			array_iter = update_types.beginArray();
			array_iter != update_types.endArray();
			++array_iter)
		{
			//we only want to include the last update for a given agent
			for (
				iter = updates[array_iter->asString()].beginMap();
				iter != updates[array_iter->asString()].endMap();
				++iter)
			{
				mPendingAgentListUpdates[session_id.asString()][array_iter->asString()][iter->first] =
					iter->second;
			}
		}
	}
	else if (
		updates.has("updates") &&
		updates["updates"].isMap() )
	{
		//old school update where the SD contained just mappings
		//of agent_id -> "LEAVE"/"ENTER"

		//only want to keep last update for each agent
		for (
			iter = updates["updates"].beginMap();
			iter != updates["updates"].endMap();
			++iter)
		{
			mPendingAgentListUpdates[session_id.asString()]["updates"][iter->first] =
				iter->second;
		}
	}
}

void LLIMMgr::clearPendingAgentListUpdates(const LLUUID& session_id)
{
	if ( mPendingAgentListUpdates.has(session_id.asString()) )
	{
		mPendingAgentListUpdates.erase(session_id.asString());
	}
}

void LLIMMgr::notifyObserverSessionAdded(const LLUUID& session_id, const std::string& name, const LLUUID& other_participant_id, bool has_offline_msg)
{
	for (session_observers_list_t::iterator it = mSessionObservers.begin(); it != mSessionObservers.end(); it++)
	{
		(*it)->sessionAdded(session_id, name, other_participant_id, has_offline_msg);
	}
}

void LLIMMgr::notifyObserverSessionActivated(const LLUUID& session_id, const std::string& name, const LLUUID& other_participant_id)
{
    for (session_observers_list_t::iterator it = mSessionObservers.begin(); it != mSessionObservers.end(); it++)
    {
        (*it)->sessionActivated(session_id, name, other_participant_id);
    }
}

void LLIMMgr::notifyObserverSessionVoiceOrIMStarted(const LLUUID& session_id)
{
	for (session_observers_list_t::iterator it = mSessionObservers.begin(); it != mSessionObservers.end(); it++)
	{
		(*it)->sessionVoiceOrIMStarted(session_id);
	}
}

void LLIMMgr::notifyObserverSessionRemoved(const LLUUID& session_id)
{
	for (session_observers_list_t::iterator it = mSessionObservers.begin(); it != mSessionObservers.end(); it++)
	{
		(*it)->sessionRemoved(session_id);
	}
}

void LLIMMgr::notifyObserverSessionIDUpdated( const LLUUID& old_session_id, const LLUUID& new_session_id )
{
	for (session_observers_list_t::iterator it = mSessionObservers.begin(); it != mSessionObservers.end(); it++)
	{
		(*it)->sessionIDUpdated(old_session_id, new_session_id);
	}

}

void LLIMMgr::addSessionObserver(LLIMSessionObserver *observer)
{
	mSessionObservers.push_back(observer);
}

void LLIMMgr::removeSessionObserver(LLIMSessionObserver *observer)
{
	mSessionObservers.remove(observer);
}

bool LLIMMgr::startCall(const LLUUID& session_id, LLVoiceChannel::EDirection direction)
{
	LLVoiceChannel* voice_channel = LLIMModel::getInstance()->getVoiceChannel(session_id);
	if (!voice_channel) return false;
	
	voice_channel->setCallDirection(direction);
	voice_channel->activate();
	return true;
}

bool LLIMMgr::endCall(const LLUUID& session_id)
{
	LLVoiceChannel* voice_channel = LLIMModel::getInstance()->getVoiceChannel(session_id);
	if (!voice_channel) return false;

	voice_channel->deactivate();
	LLIMModel::LLIMSession* im_session = LLIMModel::getInstance()->findIMSession(session_id);
	if (im_session)
	{
		// need to update speakers' state
		im_session->mSpeakers->update(FALSE);
	}
	return true;
}

bool LLIMMgr::isVoiceCall(const LLUUID& session_id)
{
	LLIMModel::LLIMSession* im_session = LLIMModel::getInstance()->findIMSession(session_id);
	if (!im_session) return false;

	return im_session->mStartedAsIMCall;
}

void LLIMMgr::updateDNDMessageStatus()
{
	if (LLIMModel::getInstance()->mId2SessionMap.empty()) return;

	std::map<LLUUID, LLIMModel::LLIMSession*>::const_iterator it = LLIMModel::getInstance()->mId2SessionMap.begin();
	for (; it != LLIMModel::getInstance()->mId2SessionMap.end(); ++it)
	{
		LLIMModel::LLIMSession* session = (*it).second;

		if (session->isP2P())
		{
			setDNDMessageSent(session->mSessionID,false);
		}
	}
}

bool LLIMMgr::isDNDMessageSend(const LLUUID& session_id)
{
	LLIMModel::LLIMSession* im_session = LLIMModel::getInstance()->findIMSession(session_id);
	if (!im_session) return false;

	return im_session->mIsDNDsend;
}

void LLIMMgr::setDNDMessageSent(const LLUUID& session_id, bool is_send)
{
	LLIMModel::LLIMSession* im_session = LLIMModel::getInstance()->findIMSession(session_id);
	if (!im_session) return;

	im_session->mIsDNDsend = is_send;
}

void LLIMMgr::addNotifiedNonFriendSessionID(const LLUUID& session_id)
{
	mNotifiedNonFriendSessions.insert(session_id);
}

bool LLIMMgr::isNonFriendSessionNotified(const LLUUID& session_id)
{
	return mNotifiedNonFriendSessions.end() != mNotifiedNonFriendSessions.find(session_id);

}

void LLIMMgr::noteOfflineUsers(
	const LLUUID& session_id,
	const std::vector<LLUUID>& ids)
{
	S32 count = ids.size();
	if(count == 0)
	{
		const std::string& only_user = LLTrans::getString("only_user_message");
		LLIMModel::getInstance()->addMessage(session_id, SYSTEM_FROM, LLUUID::null, only_user);
	}
	else
	{
		const LLRelationship* info = NULL;
		LLAvatarTracker& at = LLAvatarTracker::instance();
		LLIMModel& im_model = LLIMModel::instance();
		for(S32 i = 0; i < count; ++i)
		{
			info = at.getBuddyInfo(ids.at(i));
			LLAvatarName av_name;
			if (info
				&& !info->isOnline()
				&& LLAvatarNameCache::get(ids.at(i), &av_name))
			{
				LLUIString offline = LLTrans::getString("offline_message");
				// Use display name only because this user is your friend
				offline.setArg("[NAME]", av_name.getDisplayName());
				im_model.proccessOnlineOfflineNotification(session_id, offline);
			}
		}
	}
}

void LLIMMgr::noteMutedUsers(const LLUUID& session_id,
								  const std::vector<LLUUID>& ids)
{
	// Don't do this if we don't have a mute list.
	LLMuteList *ml = LLMuteList::getInstance();
	if( !ml )
	{
		return;
	}

	S32 count = ids.size();
	if(count > 0)
	{
		LLIMModel* im_model = LLIMModel::getInstance();
		
		for(S32 i = 0; i < count; ++i)
		{
			if( ml->isMuted(ids.at(i)) )
			{
				LLUIString muted = LLTrans::getString("muted_message");

				im_model->addMessage(session_id, SYSTEM_FROM, LLUUID::null, muted);
				break;
			}
		}
	}
}

void LLIMMgr::processIMTypingStart(const LLUUID& from_id, const EInstantMessage im_type)
{
	processIMTypingCore(from_id, im_type, TRUE);
}

void LLIMMgr::processIMTypingStop(const LLUUID& from_id, const EInstantMessage im_type)
{
	processIMTypingCore(from_id, im_type, FALSE);
}

void LLIMMgr::processIMTypingCore(const LLUUID& from_id, const EInstantMessage im_type, BOOL typing)
{
	LLUUID session_id = computeSessionID(im_type, from_id);
	LLFloaterIMSession* im_floater = LLFloaterIMSession::findInstance(session_id);
	if ( im_floater )
	{
		im_floater->processIMTyping(from_id, typing);
	}
}

class LLViewerChatterBoxSessionStartReply : public LLHTTPNode
{
public:
	virtual void describe(Description& desc) const
	{
		desc.shortInfo("Used for receiving a reply to a request to initialize an ChatterBox session");
		desc.postAPI();
		desc.input(
			"{\"client_session_id\": UUID, \"session_id\": UUID, \"success\" boolean, \"reason\": string");
		desc.source(__FILE__, __LINE__);
	}

	virtual void post(ResponsePtr response,
					  const LLSD& context,
					  const LLSD& input) const
	{
		LLSD body;
		LLUUID temp_session_id;
		LLUUID session_id;
		bool success;

		body = input["body"];
		success = body["success"].asBoolean();
		temp_session_id = body["temp_session_id"].asUUID();

		if ( success )
		{
			session_id = body["session_id"].asUUID();

			LLIMModel::getInstance()->processSessionInitializedReply(temp_session_id, session_id);

			LLIMSpeakerMgr* speaker_mgr = LLIMModel::getInstance()->getSpeakerManager(session_id);
			if (speaker_mgr)
			{
				speaker_mgr->setSpeakers(body);
				speaker_mgr->updateSpeakers(gIMMgr->getPendingAgentListUpdates(session_id));
			}

			LLFloaterIMSession* im_floater = LLFloaterIMSession::findInstance(session_id);
			if ( im_floater )
			{
				if ( body.has("session_info") )
				{
					im_floater->processSessionUpdate(body["session_info"]);
				}
			}

			gIMMgr->clearPendingAgentListUpdates(session_id);
		}
		else
		{
			//throw an error dialog and close the temp session's floater
			gIMMgr->showSessionStartError(body["error"].asString(), temp_session_id);
		}

		gIMMgr->clearPendingAgentListUpdates(session_id);
	}
};

class LLViewerChatterBoxSessionEventReply : public LLHTTPNode
{
public:
	virtual void describe(Description& desc) const
	{
		desc.shortInfo("Used for receiving a reply to a ChatterBox session event");
		desc.postAPI();
		desc.input(
			"{\"event\": string, \"reason\": string, \"success\": boolean, \"session_id\": UUID");
		desc.source(__FILE__, __LINE__);
	}

	virtual void post(ResponsePtr response,
					  const LLSD& context,
					  const LLSD& input) const
	{
		LLUUID session_id;
		bool success;

		LLSD body = input["body"];
		success = body["success"].asBoolean();
		session_id = body["session_id"].asUUID();

		if ( !success )
		{
			//throw an error dialog
			gIMMgr->showSessionEventError(
				body["event"].asString(),
				body["error"].asString(),
				session_id);
		}
	}
};

class LLViewerForceCloseChatterBoxSession: public LLHTTPNode
{
public:
	virtual void post(ResponsePtr response,
					  const LLSD& context,
					  const LLSD& input) const
	{
		LLUUID session_id;
		std::string reason;

		session_id = input["body"]["session_id"].asUUID();
		reason = input["body"]["reason"].asString();

		gIMMgr->showSessionForceClose(reason, session_id);
	}
};

class LLViewerChatterBoxSessionAgentListUpdates : public LLHTTPNode
{
public:
	virtual void post(
		ResponsePtr responder,
		const LLSD& context,
		const LLSD& input) const
	{
		const LLUUID& session_id = input["body"]["session_id"].asUUID();
		gIMMgr->processAgentListUpdates(session_id, input["body"]);
	}
};

class LLViewerChatterBoxSessionUpdate : public LLHTTPNode
{
public:
	virtual void post(
		ResponsePtr responder,
		const LLSD& context,
		const LLSD& input) const
	{
		LLUUID session_id = input["body"]["session_id"].asUUID();
		LLFloaterIMSession* im_floater = LLFloaterIMSession::findInstance(session_id);
		if ( im_floater )
		{
			im_floater->processSessionUpdate(input["body"]["info"]);
		}
		LLIMSpeakerMgr* im_mgr = LLIMModel::getInstance()->getSpeakerManager(session_id);
		if (im_mgr)
		{
			im_mgr->processSessionUpdate(input["body"]["info"]);
		}
	}
};


class LLViewerChatterBoxInvitation : public LLHTTPNode
{
public:

	virtual void post(
		ResponsePtr response,
		const LLSD& context,
		const LLSD& input) const
	{
		//for backwards compatiblity reasons...we need to still
		//check for 'text' or 'voice' invitations...bleh
		if ( input["body"].has("instantmessage") )
		{
			LLSD message_params =
				input["body"]["instantmessage"]["message_params"];

			//do something here to have the IM invite behave
			//just like a normal IM
			//this is just replicated code from process_improved_im
			//and should really go in it's own function -jwolk

			std::string message = message_params["message"].asString();
			std::string name = message_params["from_name"].asString();
			LLUUID from_id = message_params["from_id"].asUUID();
			LLUUID session_id = message_params["id"].asUUID();
			std::vector<U8> bin_bucket = message_params["data"]["binary_bucket"].asBinary();
			U8 offline = (U8)message_params["offline"].asInteger();
			
			time_t timestamp =
				(time_t) message_params["timestamp"].asInteger();

			BOOL is_do_not_disturb = gAgent.isDoNotDisturb();

			//don't return if user is muted b/c proper way to ignore a muted user who
			//initiated an adhoc/group conference is to create then leave the session (see STORM-1731)
			if (is_do_not_disturb)
			{
				return;
			}

			// standard message, not from system
			std::string saved;
			if(offline == IM_OFFLINE)
			{
				LLStringUtil::format_map_t args;
				args["[LONG_TIMESTAMP]"] = formatted_time(timestamp);
				saved = LLTrans::getString("Saved_message", args);
			}
			std::string buffer = saved + message;

			if(from_id == gAgentID)
			{
				return;
			}
			gIMMgr->addMessage(
				session_id,
				from_id,
				name,
				buffer,
				IM_OFFLINE == offline,
				std::string((char*)&bin_bucket[0]),
				IM_SESSION_INVITE,
				message_params["parent_estate_id"].asInteger(),
				message_params["region_id"].asUUID(),
				ll_vector3_from_sd(message_params["position"]));

			if (LLMuteList::getInstance()->isMuted(from_id, name, LLMute::flagTextChat))
			{
				return;
			}

			//K now we want to accept the invitation
			std::string url = gAgent.getRegionCapability("ChatSessionRequest");

			if ( url != "" )
			{
                LLCoros::instance().launch("chatterBoxInvitationCoro",
                    boost::bind(&chatterBoxInvitationCoro, url,
                    session_id, LLIMMgr::INVITATION_TYPE_INSTANT_MESSAGE));
			}
		} //end if invitation has instant message
		else if ( input["body"].has("voice") )
		{
			if(!LLVoiceClient::getInstance()->voiceEnabled() || !LLVoiceClient::getInstance()->isVoiceWorking())
			{
				// Don't display voice invites unless the user has voice enabled.
				return;
			}

			gIMMgr->inviteToSession(
				input["body"]["session_id"].asUUID(), 
				input["body"]["session_name"].asString(), 
				input["body"]["from_id"].asUUID(),
				input["body"]["from_name"].asString(),
				IM_SESSION_INVITE,
				LLIMMgr::INVITATION_TYPE_VOICE);
		}
		else if ( input["body"].has("immediate") )
		{
			gIMMgr->inviteToSession(
				input["body"]["session_id"].asUUID(), 
				input["body"]["session_name"].asString(), 
				input["body"]["from_id"].asUUID(),
				input["body"]["from_name"].asString(),
				IM_SESSION_INVITE,
				LLIMMgr::INVITATION_TYPE_IMMEDIATE);
		}
	}
};

LLHTTPRegistration<LLViewerChatterBoxSessionStartReply>
   gHTTPRegistrationMessageChatterboxsessionstartreply(
	   "/message/ChatterBoxSessionStartReply");

LLHTTPRegistration<LLViewerChatterBoxSessionEventReply>
   gHTTPRegistrationMessageChatterboxsessioneventreply(
	   "/message/ChatterBoxSessionEventReply");

LLHTTPRegistration<LLViewerForceCloseChatterBoxSession>
    gHTTPRegistrationMessageForceclosechatterboxsession(
		"/message/ForceCloseChatterBoxSession");

LLHTTPRegistration<LLViewerChatterBoxSessionAgentListUpdates>
    gHTTPRegistrationMessageChatterboxsessionagentlistupdates(
	    "/message/ChatterBoxSessionAgentListUpdates");

LLHTTPRegistration<LLViewerChatterBoxSessionUpdate>
    gHTTPRegistrationMessageChatterBoxSessionUpdate(
	    "/message/ChatterBoxSessionUpdate");

LLHTTPRegistration<LLViewerChatterBoxInvitation>
    gHTTPRegistrationMessageChatterBoxInvitation(
		"/message/ChatterBoxInvitation");
<|MERGE_RESOLUTION|>--- conflicted
+++ resolved
@@ -1223,7 +1223,6 @@
 	addMessage(session_id, SYSTEM_FROM, LLUUID::null, utf8_text);
 }
 
-<<<<<<< HEAD
 void LLIMModel::addMessage(const LLUUID& session_id, const std::string& from, const LLUUID& from_id, 
 						   const std::string& utf8_text, bool log2file /* = true */) { 
 
@@ -1241,13 +1240,6 @@
         processAddingMessage(session_id, from, from_id, utf8_text, log2file);
     }
 }
-=======
-bool LLIMModel::addMessage(const LLUUID& session_id, const std::string& from, const LLUUID& from_id, 
-						   const std::string& utf8_text, bool log2file, bool is_region_msg) { 
-
-	LLIMSession* session = addMessageSilently(session_id, from, from_id, utf8_text, log2file, is_region_msg);
-	if (!session) return false;
->>>>>>> a0c3d69c
 
 void LLIMModel::processAddingMessage(const LLUUID& session_id, const std::string& from, const LLUUID& from_id,
     const std::string& utf8_text, bool log2file /* = true */)
