--- conflicted
+++ resolved
@@ -1,9424 +1,7061 @@
-/**
- * @file llviewermessage.cpp
- * @brief Dumping ground for viewer-side message system callbacks.
- *
- * $LicenseInfo:firstyear=2002&license=viewerlgpl$
- * Second Life Viewer Source Code
- * Copyright (C) 2010, Linden Research, Inc.
- *
- * This library is free software; you can redistribute it and/or
- * modify it under the terms of the GNU Lesser General Public
- * License as published by the Free Software Foundation;
- * version 2.1 of the License only.
- *
- * This library is distributed in the hope that it will be useful,
- * but WITHOUT ANY WARRANTY; without even the implied warranty of
- * MERCHANTABILITY or FITNESS FOR A PARTICULAR PURPOSE.  See the GNU
- * Lesser General Public License for more details.
- *
- * You should have received a copy of the GNU Lesser General Public
- * License along with this library; if not, write to the Free Software
- * Foundation, Inc., 51 Franklin Street, Fifth Floor, Boston, MA  02110-1301  USA
- *
- * Linden Research, Inc., 945 Battery Street, San Francisco, CA  94111  USA
- * $/LicenseInfo$
- */
-
-#include "llviewerprecompiledheaders.h"
-#include "llviewermessage.h"
-
-// Linden libraries
-#include "llanimationstates.h"
-#include "llaudioengine.h"
-#include "llavataractions.h"
-#include "llavatarnamecache.h"      // IDEVO HACK
-#include "lleventtimer.h"
-#include "llfloatercreatelandmark.h"
-#include "llfloaterreg.h"
-#include "llfolderview.h"
-#include "llfollowcamparams.h"
-#include "llinventorydefines.h"
-#include "lllslconstants.h"
-#include "llmaterialtable.h"
-#include "llregionhandle.h"
-#include "llsd.h"
-#include "llsdserialize.h"
-#include "llteleportflags.h"
-#include "lltoastnotifypanel.h"
-#include "lltransactionflags.h"
-#include "llfilesystem.h"
-#include "llxfermanager.h"
-#include "mean_collision_data.h"
-
-#include "llagent.h"
-#include "llagentbenefits.h"
-#include "llagentcamera.h"
-#include "llcallingcard.h"
-#include "llbuycurrencyhtml.h"
-#include "llcontrolavatar.h"
-#include "llfirstuse.h"
-#include "llfloaterbump.h"
-#include "llfloaterbuyland.h"
-#include "llfloaterland.h"
-#include "llfloaterregioninfo.h"
-#include "llfloaterlandholdings.h"
-#include "llfloaterpreference.h"
-#include "llfloatersidepanelcontainer.h"
-#include "llfloatersnapshot.h"
-#include "llhudeffecttrail.h"
-#include "llhudmanager.h"
-#include "llimprocessing.h"
-#include "llinventoryfunctions.h"
-#include "llinventoryobserver.h"
-#include "llinventorypanel.h"
-#include "llfloaterimnearbychat.h"
-#include "llmarketplacefunctions.h"
-#include "llnotifications.h"
-#include "llnotificationsutil.h"
-#include "llpanelgrouplandmoney.h"
-#include "llpanelmaininventory.h"
-#include "llrecentpeople.h"
-#include "llscriptfloater.h"
-#include "llscriptruntimeperms.h"
-#include "llselectmgr.h"
-#include "llstartup.h"
-#include "llsky.h"
-#include "llslurl.h"
-#include "llstatenums.h"
-#include "llstatusbar.h"
-#include "llimview.h"
-#include "llspeakers.h"
-#include "lltrans.h"
-#include "lltranslate.h"
-#include "llviewerfoldertype.h"
-#include "llvoavatar.h"             // IDEVO HACK
-#include "lluri.h"
-#include "llviewergenericmessage.h"
-#include "llviewermenu.h"
-#include "llviewerinventory.h"
-#include "llviewerjoystick.h"
-#include "llviewerobjectlist.h"
-#include "llviewerparcelmgr.h"
-#include "llviewerstats.h"
-#include "llviewerstatsrecorder.h"
-#include "llviewertexteditor.h"
-#include "llviewerthrottle.h"
-#include "llviewerwindow.h"
-#include "llvlmanager.h"
-#include "llvoavatarself.h"
-#include "llvovolume.h"
-#include "llworld.h"
-#include "pipeline.h"
-#include "llfloaterworldmap.h"
-#include "llviewerdisplay.h"
-#include "llkeythrottle.h"
-#include "llgroupactions.h"
-#include "llagentui.h"
-#include "llpanelblockedlist.h"
-#include "llpanelplaceprofile.h"
-#include "llviewerregion.h"
-#include "llfloaterregionrestarting.h"
-
-#include "llnotificationmanager.h" //
-#include "llexperiencecache.h"
-
-#include "llexperiencecache.h"
-#include "lluiusage.h"
-
-extern void on_new_message(const LLSD& msg);
-
-extern bool gCubeSnapshot;
-
-//
-// Constants
-//
-const F32 CAMERA_POSITION_THRESHOLD_SQUARED = 0.001f * 0.001f;
-
-// Determine how quickly residents' scripts can issue question dialogs
-// Allow bursts of up to 5 dialogs in 10 seconds. 10*2=20 seconds recovery if throttle kicks in
-static const U32 LLREQUEST_PERMISSION_THROTTLE_LIMIT    = 5;     // requests
-static const F32 LLREQUEST_PERMISSION_THROTTLE_INTERVAL = 10.0f; // seconds
-
-extern bool gDebugClicks;
-extern bool gShiftFrame;
-
-// function prototypes
-bool check_offer_throttle(const std::string& from_name, bool check_only);
-bool check_asset_previewable(const LLAssetType::EType asset_type);
-static void process_money_balance_reply_extended(LLMessageSystem* msg);
-bool handle_trusted_experiences_notification(const LLSD&);
-
-//inventory offer throttle globals
-LLFrameTimer gThrottleTimer;
-const U32 OFFER_THROTTLE_MAX_COUNT=5; //number of items per time period
-const F32 OFFER_THROTTLE_TIME=10.f; //time period in seconds
-
-// Agent Update Flags (U8)
-const U8 AU_FLAGS_NONE              = 0x00;
-const U8 AU_FLAGS_HIDETITLE         = 0x01;
-const U8 AU_FLAGS_CLIENT_AUTOPILOT  = 0x02;
-
-void accept_friendship_coro(std::string url, LLSD notification)
-{
-    LLCore::HttpRequest::policy_t httpPolicy(LLCore::HttpRequest::DEFAULT_POLICY_ID);
-    LLCoreHttpUtil::HttpCoroutineAdapter::ptr_t
-        httpAdapter(new LLCoreHttpUtil::HttpCoroutineAdapter("friendshipResponceErrorProcessing", httpPolicy));
-    LLCore::HttpRequest::ptr_t httpRequest(new LLCore::HttpRequest);
-    if (url.empty())
-    {
-        LL_WARNS("Friendship") << "Empty capability!" << LL_ENDL;
-        return;
-    }
-
-    LLSD payload = notification["payload"];
-    url += "?from=" + payload["from_id"].asString();
-    url += "&agent_name=\"" + LLURI::escape(gAgentAvatarp->getFullname()) + "\"";
-
-    LLSD data;
-    LLSD result = httpAdapter->postAndSuspend(httpRequest, url, data);
-
-    LLSD httpResults = result[LLCoreHttpUtil::HttpCoroutineAdapter::HTTP_RESULTS];
-    LLCore::HttpStatus status = LLCoreHttpUtil::HttpCoroutineAdapter::getStatusFromLLSD(httpResults);
-
-    if (!status)
-    {
-        LL_WARNS("Friendship") << "HTTP status, " << status.toTerseString() <<
-            ". friendship offer accept failed." << LL_ENDL;
-    }
-    else
-    {
-        if (!result.has("success") || !result["success"].asBoolean())
-        {
-            LL_WARNS("Friendship") << "Server failed to process accepted friendship. " << httpResults << LL_ENDL;
-        }
-        else
-        {
-            LL_DEBUGS("Friendship") << "Adding friend to list" << httpResults << LL_ENDL;
-            // add friend to recent people list
-            LLRecentPeople::instance().add(payload["from_id"]);
-
-            LLNotificationsUtil::add("FriendshipAcceptedByMe",
-                notification["substitutions"], payload);
-        }
-    }
-}
-
-void decline_friendship_coro(std::string url, LLSD notification, S32 option)
-{
-    if (url.empty())
-    {
-        LL_WARNS("Friendship") << "Empty capability!" << LL_ENDL;
-        return;
-    }
-    LLCore::HttpRequest::policy_t httpPolicy(LLCore::HttpRequest::DEFAULT_POLICY_ID);
-    LLCoreHttpUtil::HttpCoroutineAdapter::ptr_t
-        httpAdapter(new LLCoreHttpUtil::HttpCoroutineAdapter("friendshipResponceErrorProcessing", httpPolicy));
-    LLCore::HttpRequest::ptr_t httpRequest(new LLCore::HttpRequest);
-
-    LLSD payload = notification["payload"];
-    url += "?from=" + payload["from_id"].asString();
-
-    LLSD result = httpAdapter->deleteAndSuspend(httpRequest, url);
-
-    LLSD httpResults = result[LLCoreHttpUtil::HttpCoroutineAdapter::HTTP_RESULTS];
-    LLCore::HttpStatus status = LLCoreHttpUtil::HttpCoroutineAdapter::getStatusFromLLSD(httpResults);
-
-    if (!status)
-    {
-        LL_WARNS("Friendship") << "HTTP status, " << status.toTerseString() <<
-            ". friendship offer decline failed." << LL_ENDL;
-    }
-    else
-    {
-        if (!result.has("success") || !result["success"].asBoolean())
-        {
-            LL_WARNS("Friendship") << "Server failed to process declined friendship. " << httpResults << LL_ENDL;
-        }
-        else
-        {
-            LL_DEBUGS("Friendship") << "Friendship declined" << httpResults << LL_ENDL;
-            if (option == 1)
-            {
-                LLNotificationsUtil::add("FriendshipDeclinedByMe",
-                    notification["substitutions"], payload);
-            }
-            else if (option == 2)
-            {
-                // start IM session
-                LLAvatarActions::startIM(payload["from_id"].asUUID());
-            }
-        }
-    }
-}
-
-bool friendship_offer_callback(const LLSD& notification, const LLSD& response)
-{
-    S32 option = LLNotificationsUtil::getSelectedOption(notification, response);
-    LLMessageSystem* msg = gMessageSystem;
-    const LLSD& payload = notification["payload"];
-    LLNotificationPtr notification_ptr = LLNotifications::instance().find(notification["id"].asUUID());
-
-    // this will be skipped if the user offering friendship is blocked
-    if (notification_ptr)
-    {
-        switch(option)
-        {
-        case 0:
-        {
-            LLUIUsage::instance().logCommand("Agent.AcceptFriendship");
-            // accept
-            LLAvatarTracker::formFriendship(payload["from_id"]);
-
-            const LLUUID fid = gInventory.findCategoryUUIDForType(LLFolderType::FT_CALLINGCARD);
-
-            // This will also trigger an onlinenotification if the user is online
-            std::string url = gAgent.getRegionCapability("AcceptFriendship");
-            LL_DEBUGS("Friendship") << "Cap string: " << url << LL_ENDL;
-            if (!url.empty() && payload.has("online") && !payload["online"].asBoolean())
-            {
-                LL_DEBUGS("Friendship") << "Accepting friendship via capability" << LL_ENDL;
-                LLCoros::instance().launch("LLMessageSystem::acceptFriendshipOffer",
-                    boost::bind(accept_friendship_coro, url, notification));
-            }
-            else if (payload.has("session_id") && payload["session_id"].asUUID().notNull())
-            {
-                LL_DEBUGS("Friendship") << "Accepting friendship via viewer message" << LL_ENDL;
-                msg->newMessageFast(_PREHASH_AcceptFriendship);
-                msg->nextBlockFast(_PREHASH_AgentData);
-                msg->addUUIDFast(_PREHASH_AgentID, gAgent.getID());
-                msg->addUUIDFast(_PREHASH_SessionID, gAgent.getSessionID());
-                msg->nextBlockFast(_PREHASH_TransactionBlock);
-                msg->addUUIDFast(_PREHASH_TransactionID, payload["session_id"]);
-                msg->nextBlockFast(_PREHASH_FolderData);
-                msg->addUUIDFast(_PREHASH_FolderID, fid);
-                msg->sendReliable(LLHost(payload["sender"].asString()));
-
-                // add friend to recent people list
-                LLRecentPeople::instance().add(payload["from_id"]);
-                LLNotificationsUtil::add("FriendshipAcceptedByMe",
-                    notification["substitutions"], payload);
-            }
-            else
-            {
-                LL_WARNS("Friendship") << "Failed to accept friendship offer, neither capability nor transaction id are accessible" << LL_ENDL;
-            }
-            break;
-        }
-        case 1: // Decline
-        // fall-through
-        case 2: // Send IM - decline and start IM session
-            {
-                LLUIUsage::instance().logCommand("Agent.DeclineFriendship");
-                // decline
-                // We no longer notify other viewers, but we DO still send
-                // the rejection to the simulator to delete the pending userop.
-                std::string url = gAgent.getRegionCapability("DeclineFriendship");
-                LL_DEBUGS("Friendship") << "Cap string: " << url << LL_ENDL;
-                if (!url.empty() && payload.has("online") && !payload["online"].asBoolean())
-                {
-                    LL_DEBUGS("Friendship") << "Declining friendship via capability" << LL_ENDL;
-                    LLCoros::instance().launch("LLMessageSystem::declineFriendshipOffer",
-                        boost::bind(decline_friendship_coro, url, notification, option));
-                }
-                else if (payload.has("session_id") && payload["session_id"].asUUID().notNull())
-                {
-                    LL_DEBUGS("Friendship") << "Declining friendship via viewer message" << LL_ENDL;
-                    msg->newMessageFast(_PREHASH_DeclineFriendship);
-                    msg->nextBlockFast(_PREHASH_AgentData);
-                    msg->addUUIDFast(_PREHASH_AgentID, gAgent.getID());
-                    msg->addUUIDFast(_PREHASH_SessionID, gAgent.getSessionID());
-                    msg->nextBlockFast(_PREHASH_TransactionBlock);
-                    msg->addUUIDFast(_PREHASH_TransactionID, payload["session_id"]);
-                    msg->sendReliable(LLHost(payload["sender"].asString()));
-
-                    if (option == 1) // due to fall-through
-                    {
-                        LLNotificationsUtil::add("FriendshipDeclinedByMe",
-                            notification["substitutions"], payload);
-                    }
-                    else if (option == 2)
-                    {
-                        // start IM session
-                        LLAvatarActions::startIM(payload["from_id"].asUUID());
-                    }
-                }
-                else
-                {
-                    LL_WARNS("Friendship") << "Failed to decline friendship offer, neither capability nor transaction id are accessible" << LL_ENDL;
-                }
-        }
-        default:
-            // close button probably, possibly timed out
-            break;
-        }
-
-        // TODO: this set of calls has undesirable behavior under Windows OS (CHUI-985):
-        // here appears three additional toasts instead one modified
-        // need investigation and fix
-
-        // LLNotificationFormPtr modified_form(new LLNotificationForm(*notification_ptr->getForm()));
-        // modified_form->setElementEnabled("Accept", false);
-        // modified_form->setElementEnabled("Decline", false);
-        // notification_ptr->updateForm(modified_form);
-        // notification_ptr->repost();
-    }
-
-    return false;
-}
-static LLNotificationFunctorRegistration friendship_offer_callback_reg("OfferFriendship", friendship_offer_callback);
-static LLNotificationFunctorRegistration friendship_offer_callback_reg_nm("OfferFriendshipNoMessage", friendship_offer_callback);
-
-// Functions
-//
-
-<<<<<<< HEAD
-void give_money(const LLUUID& uuid, LLViewerRegion* region, S32 amount, bool is_group,
-				S32 trx_type, const std::string& desc)
-{
-	if(0 == amount || !region) return;
-	amount = abs(amount);
-	LL_INFOS("Messaging") << "give_money(" << uuid << "," << amount << ")"<< LL_ENDL;
-	if(can_afford_transaction(amount))
-	{
-		if (uuid.isNull())
-		{
-			LL_WARNS() << "Failed to send L$ gift to to Null UUID." << LL_ENDL;
-			return;
-		}
-//		gStatusBar->debitBalance(amount);
-		LLMessageSystem* msg = gMessageSystem;
-		msg->newMessageFast(_PREHASH_MoneyTransferRequest);
-		msg->nextBlockFast(_PREHASH_AgentData);
-		msg->addUUIDFast(_PREHASH_AgentID, gAgent.getID());
-        msg->addUUIDFast(_PREHASH_SessionID, gAgent.getSessionID());
-		msg->nextBlockFast(_PREHASH_MoneyData);
-		msg->addUUIDFast(_PREHASH_SourceID, gAgent.getID() );
-		msg->addUUIDFast(_PREHASH_DestID, uuid);
-		msg->addU8Fast(_PREHASH_Flags, pack_transaction_flags(false, is_group));
-		msg->addS32Fast(_PREHASH_Amount, amount);
-		msg->addU8Fast(_PREHASH_AggregatePermNextOwner, (U8)LLAggregatePermissions::AP_EMPTY);
-		msg->addU8Fast(_PREHASH_AggregatePermInventory, (U8)LLAggregatePermissions::AP_EMPTY);
-		msg->addS32Fast(_PREHASH_TransactionType, trx_type );
-		msg->addStringFast(_PREHASH_Description, desc);
-		msg->sendReliable(region->getHost());
-	}
-	else
-	{
-		LLStringUtil::format_map_t args;
-		args["AMOUNT"] = llformat("%d", amount);
-		LLBuyCurrencyHTML::openCurrencyFloater( LLTrans::getString("giving", args), amount );
-	}
-=======
-void give_money(const LLUUID& uuid, LLViewerRegion* region, S32 amount, BOOL is_group,
-                S32 trx_type, const std::string& desc)
-{
-    if(0 == amount || !region) return;
-    amount = abs(amount);
-    LL_INFOS("Messaging") << "give_money(" << uuid << "," << amount << ")"<< LL_ENDL;
-    if(can_afford_transaction(amount))
-    {
-        if (uuid.isNull())
-        {
-            LL_WARNS() << "Failed to send L$ gift to to Null UUID." << LL_ENDL;
-            return;
-        }
-//      gStatusBar->debitBalance(amount);
-        LLMessageSystem* msg = gMessageSystem;
-        msg->newMessageFast(_PREHASH_MoneyTransferRequest);
-        msg->nextBlockFast(_PREHASH_AgentData);
-        msg->addUUIDFast(_PREHASH_AgentID, gAgent.getID());
-        msg->addUUIDFast(_PREHASH_SessionID, gAgent.getSessionID());
-        msg->nextBlockFast(_PREHASH_MoneyData);
-        msg->addUUIDFast(_PREHASH_SourceID, gAgent.getID() );
-        msg->addUUIDFast(_PREHASH_DestID, uuid);
-        msg->addU8Fast(_PREHASH_Flags, pack_transaction_flags(FALSE, is_group));
-        msg->addS32Fast(_PREHASH_Amount, amount);
-        msg->addU8Fast(_PREHASH_AggregatePermNextOwner, (U8)LLAggregatePermissions::AP_EMPTY);
-        msg->addU8Fast(_PREHASH_AggregatePermInventory, (U8)LLAggregatePermissions::AP_EMPTY);
-        msg->addS32Fast(_PREHASH_TransactionType, trx_type );
-        msg->addStringFast(_PREHASH_Description, desc);
-        msg->sendReliable(region->getHost());
-    }
-    else
-    {
-        LLStringUtil::format_map_t args;
-        args["AMOUNT"] = llformat("%d", amount);
-        LLBuyCurrencyHTML::openCurrencyFloater( LLTrans::getString("giving", args), amount );
-    }
->>>>>>> e1623bb2
-}
-
-void send_complete_agent_movement(const LLHost& sim_host)
-{
-    LL_DEBUGS("Teleport", "Messaging") << "Sending CompleteAgentMovement to sim_host " << sim_host << LL_ENDL;
-    LLMessageSystem* msg = gMessageSystem;
-    msg->newMessageFast(_PREHASH_CompleteAgentMovement);
-    msg->nextBlockFast(_PREHASH_AgentData);
-    msg->addUUIDFast(_PREHASH_AgentID, gAgent.getID());
-    msg->addUUIDFast(_PREHASH_SessionID, gAgent.getSessionID());
-    msg->addU32Fast(_PREHASH_CircuitCode, msg->mOurCircuitCode);
-    msg->sendReliable(sim_host);
-}
-
-void process_logout_reply(LLMessageSystem* msg, void**)
-{
-    // The server has told us it's ok to quit.
-    LL_DEBUGS("Messaging") << "process_logout_reply" << LL_ENDL;
-
-    LLUUID agent_id;
-    msg->getUUID("AgentData", "AgentID", agent_id);
-    LLUUID session_id;
-    msg->getUUID("AgentData", "SessionID", session_id);
-    if((agent_id != gAgent.getID()) || (session_id != gAgent.getSessionID()))
-    {
-        LL_WARNS("Messaging") << "Bogus Logout Reply" << LL_ENDL;
-    }
-
-    LLInventoryModel::update_map_t parents;
-    S32 count = msg->getNumberOfBlocksFast( _PREHASH_InventoryData );
-    for(S32 i = 0; i < count; ++i)
-    {
-        LLUUID item_id;
-        msg->getUUIDFast(_PREHASH_InventoryData, _PREHASH_ItemID, item_id, i);
-
-        if( (1 == count) && item_id.isNull() )
-        {
-            // Detect dummy item.  Indicates an empty list.
-            break;
-        }
-
-        // We do not need to track the asset ids, just account for an
-        // updated inventory version.
-        LL_INFOS("Messaging") << "process_logout_reply itemID=" << item_id << LL_ENDL;
-        LLInventoryItem* item = gInventory.getItem( item_id );
-        if( item )
-        {
-            parents[item->getParentUUID()] = 0;
-            gInventory.addChangedMask(LLInventoryObserver::INTERNAL, item_id);
-        }
-        else
-        {
-            LL_INFOS("Messaging") << "process_logout_reply item not found: " << item_id << LL_ENDL;
-        }
-    }
-    LLAppViewer::instance()->forceQuit();
-}
-
-void process_layer_data(LLMessageSystem *mesgsys, void **user_data)
-{
-    LLViewerRegion *regionp = LLWorld::getInstance()->getRegion(mesgsys->getSender());
-
-    LL_DEBUGS_ONCE("SceneLoadTiming") << "Received layer data" << LL_ENDL;
-
-    if(!regionp)
-    {
-        LL_WARNS() << "Invalid region for layer data." << LL_ENDL;
-        return;
-    }
-    S32 size;
-    S8 type;
-
-    mesgsys->getS8Fast(_PREHASH_LayerID, _PREHASH_Type, type);
-    size = mesgsys->getSizeFast(_PREHASH_LayerData, _PREHASH_Data);
-    if (0 == size)
-    {
-        LL_WARNS("Messaging") << "Layer data has zero size." << LL_ENDL;
-        return;
-    }
-    if (size < 0)
-    {
-        // getSizeFast() is probably trying to tell us about an error
-        LL_WARNS("Messaging") << "getSizeFast() returned negative result: "
-            << size
-            << LL_ENDL;
-        return;
-    }
-    U8 *datap = new U8[size];
-    mesgsys->getBinaryDataFast(_PREHASH_LayerData, _PREHASH_Data, datap, size);
-    LLVLData *vl_datap = new LLVLData(regionp, type, datap, size);
-    if (mesgsys->getReceiveCompressedSize())
-    {
-        gVLManager.addLayerData(vl_datap, (S32Bytes)mesgsys->getReceiveCompressedSize());
-    }
-    else
-    {
-        gVLManager.addLayerData(vl_datap, (S32Bytes)mesgsys->getReceiveSize());
-    }
-}
-
-// S32 exported_object_count = 0;
-// S32 exported_image_count = 0;
-// S32 current_object_count = 0;
-// S32 current_image_count = 0;
-
-// extern LLNotifyBox *gExporterNotify;
-// extern LLUUID gExporterRequestID;
-// extern std::string gExportDirectory;
-
-// extern LLUploadDialog *gExportDialog;
-
-// std::string gExportedFile;
-
-// std::map<LLUUID, std::string> gImageChecksums;
-
-// void export_complete()
-// {
-//      LLUploadDialog::modalUploadFinished();
-//      gExporterRequestID.setNull();
-//      gExportDirectory = "";
-
-//      LLFILE* fXML = LLFile::fopen(gExportedFile, "rb");      /* Flawfinder: ignore */
-//      fseek(fXML, 0, SEEK_END);
-//      long length = ftell(fXML);
-//      fseek(fXML, 0, SEEK_SET);
-//      U8 *buffer = new U8[length + 1];
-//      size_t nread = fread(buffer, 1, length, fXML);
-//      if (nread < (size_t) length)
-//      {
-//          LL_WARNS("Messaging") << "Short read" << LL_ENDL;
-//      }
-//      buffer[nread] = '\0';
-//      fclose(fXML);
-
-//      char *pos = (char *)buffer;
-//      while ((pos = strstr(pos+1, "<sl:image ")) != 0)
-//      {
-//          char *pos_check = strstr(pos, "checksum=\"");
-
-//          if (pos_check)
-//          {
-//              char *pos_uuid = strstr(pos_check, "\">");
-
-//              if (pos_uuid)
-//              {
-//                  char image_uuid_str[UUID_STR_SIZE];     /* Flawfinder: ignore */
-//                  memcpy(image_uuid_str, pos_uuid+2, UUID_STR_SIZE-1);        /* Flawfinder: ignore */
-//                  image_uuid_str[UUID_STR_SIZE-1] = 0;
-
-//                  LLUUID image_uuid(image_uuid_str);
-
-//                  LL_INFOS("Messaging") << "Found UUID: " << image_uuid << LL_ENDL;
-
-//                  std::map<LLUUID, std::string>::iterator itor = gImageChecksums.find(image_uuid);
-//                  if (itor != gImageChecksums.end())
-//                  {
-//                      LL_INFOS("Messaging") << "Replacing with checksum: " << itor->second << LL_ENDL;
-//                      if (!itor->second.empty())
-//                      {
-//                          memcpy(&pos_check[10], itor->second.c_str(), 32);       /* Flawfinder: ignore */
-//                      }
-//                  }
-//              }
-//          }
-//      }
-
-//      LLFILE* fXMLOut = LLFile::fopen(gExportedFile, "wb");       /* Flawfinder: ignore */
-//      if (fwrite(buffer, 1, length, fXMLOut) != length)
-//      {
-//          LL_WARNS("Messaging") << "Short write" << LL_ENDL;
-//      }
-//      fclose(fXMLOut);
-
-//      delete [] buffer;
-// }
-
-
-// void exported_item_complete(const LLTSCode status, void *user_data)
-// {
-//  //std::string *filename = (std::string *)user_data;
-
-//  if (status < LLTS_OK)
-//  {
-//      LL_WARNS("Messaging") << "Export failed!" << LL_ENDL;
-//  }
-//  else
-//  {
-//      ++current_object_count;
-//      if (current_image_count == exported_image_count && current_object_count == exported_object_count)
-//      {
-//          LL_INFOS("Messaging") << "*** Export complete ***" << LL_ENDL;
-
-//          export_complete();
-//      }
-//      else
-//      {
-//          gExportDialog->setMessage(llformat("Exported %d/%d object files, %d/%d textures.", current_object_count, exported_object_count, current_image_count, exported_image_count));
-//      }
-//  }
-// }
-
-// struct exported_image_info
-// {
-//  LLUUID image_id;
-//  std::string filename;
-//  U32 image_num;
-// };
-
-// void exported_j2c_complete(const LLTSCode status, void *user_data)
-// {
-//  exported_image_info *info = (exported_image_info *)user_data;
-//  LLUUID image_id = info->image_id;
-//  U32 image_num = info->image_num;
-//  std::string filename = info->filename;
-//  delete info;
-
-//  if (status < LLTS_OK)
-//  {
-//      LL_WARNS("Messaging") << "Image download failed!" << LL_ENDL;
-//  }
-//  else
-//  {
-//      LLFILE* fIn = LLFile::fopen(filename, "rb");        /* Flawfinder: ignore */
-//      if (fIn)
-//      {
-//          LLPointer<LLImageJ2C> ImageUtility = new LLImageJ2C;
-//          LLPointer<LLImageTGA> TargaUtility = new LLImageTGA;
-
-//          fseek(fIn, 0, SEEK_END);
-//          S32 length = ftell(fIn);
-//          fseek(fIn, 0, SEEK_SET);
-//          U8 *buffer = ImageUtility->allocateData(length);
-//          if (fread(buffer, 1, length, fIn) != length)
-//          {
-//              LL_WARNS("Messaging") << "Short read" << LL_ENDL;
-//          }
-//          fclose(fIn);
-//          LLFile::remove(filename);
-
-//          // Convert to TGA
-//          LLPointer<LLImageRaw> image = new LLImageRaw();
-
-//          ImageUtility->updateData();
-//          ImageUtility->decode(image, 100000.0f);
-
-//          TargaUtility->encode(image);
-//          U8 *data = TargaUtility->getData();
-//          S32 data_size = TargaUtility->getDataSize();
-
-//          std::string file_path = gDirUtilp->getDirName(filename);
-
-//          std::string output_file = llformat("%s/image-%03d.tga", file_path.c_str(), image_num);//filename;
-//          //S32 name_len = output_file.length();
-//          //strcpy(&output_file[name_len-3], "tga");
-//          LLFILE* fOut = LLFile::fopen(output_file, "wb");        /* Flawfinder: ignore */
-//          char md5_hash_string[33];       /* Flawfinder: ignore */
-//          strcpy(md5_hash_string, "00000000000000000000000000000000");        /* Flawfinder: ignore */
-//          if (fOut)
-//          {
-//              if (fwrite(data, 1, data_size, fOut) != data_size)
-//              {
-//                  LL_WARNS("Messaging") << "Short write" << LL_ENDL;
-//              }
-//              fseek(fOut, 0, SEEK_SET);
-//              fclose(fOut);
-//              fOut = LLFile::fopen(output_file, "rb");        /* Flawfinder: ignore */
-//              LLMD5 my_md5_hash(fOut);
-//              my_md5_hash.hex_digest(md5_hash_string);
-//          }
-
-//          gImageChecksums.insert(std::pair<LLUUID, std::string>(image_id, md5_hash_string));
-//      }
-//  }
-
-//  ++current_image_count;
-//  if (current_image_count == exported_image_count && current_object_count == exported_object_count)
-//  {
-//      LL_INFOS("Messaging") << "*** Export textures complete ***" << LL_ENDL;
-//          export_complete();
-//  }
-//  else
-//  {
-//      gExportDialog->setMessage(llformat("Exported %d/%d object files, %d/%d textures.", current_object_count, exported_object_count, current_image_count, exported_image_count));
-//  }
-//}
-
-void process_derez_ack(LLMessageSystem*, void**)
-{
-    if(gViewerWindow) gViewerWindow->getWindow()->decBusyCount();
-}
-
-void process_places_reply(LLMessageSystem* msg, void** data)
-{
-    LLUUID query_id;
-
-    msg->getUUID("AgentData", "QueryID", query_id);
-    if (query_id.isNull())
-    {
-        LLFloaterLandHoldings::processPlacesReply(msg, data);
-    }
-    else if(gAgent.isInGroup(query_id))
-    {
-        LLPanelGroupLandMoney::processPlacesReply(msg, data);
-    }
-    else
-    {
-        LL_WARNS("Messaging") << "Got invalid PlacesReply message" << LL_ENDL;
-    }
-}
-
-void send_sound_trigger(const LLUUID& sound_id, F32 gain)
-{
-    if (sound_id.isNull() || gAgent.getRegion() == NULL)
-    {
-        // disconnected agent or zero guids don't get sent (no sound)
-        return;
-    }
-
-    LLMessageSystem* msg = gMessageSystem;
-    msg->newMessageFast(_PREHASH_SoundTrigger);
-    msg->nextBlockFast(_PREHASH_SoundData);
-    msg->addUUIDFast(_PREHASH_SoundID, sound_id);
-    // Client untrusted, ids set on sim
-    msg->addUUIDFast(_PREHASH_OwnerID, LLUUID::null );
-    msg->addUUIDFast(_PREHASH_ObjectID, LLUUID::null );
-    msg->addUUIDFast(_PREHASH_ParentID, LLUUID::null );
-
-    msg->addU64Fast(_PREHASH_Handle, gAgent.getRegion()->getHandle());
-
-    LLVector3 position = gAgent.getPositionAgent();
-    msg->addVector3Fast(_PREHASH_Position, position);
-    msg->addF32Fast(_PREHASH_Gain, gain);
-
-    gAgent.sendMessage();
-}
-
-static LLSD sSavedGroupInvite;
-static LLSD sSavedResponse;
-
-void response_group_invitation_coro(std::string url, LLUUID group_id, bool notify_and_update)
-{
-    if (url.empty())
-    {
-        LL_WARNS("GroupInvite") << "Empty capability!" << LL_ENDL;
-        return;
-    }
-
-    LLCore::HttpRequest::policy_t httpPolicy(LLCore::HttpRequest::DEFAULT_POLICY_ID);
-    LLCoreHttpUtil::HttpCoroutineAdapter::ptr_t
-        httpAdapter(new LLCoreHttpUtil::HttpCoroutineAdapter("responseGroupInvitation", httpPolicy));
-    LLCore::HttpRequest::ptr_t httpRequest(new LLCore::HttpRequest);
-
-    LLSD payload;
-    payload["group"] = group_id;
-
-    LLSD result = httpAdapter->postAndSuspend(httpRequest, url, payload);
-
-    LLSD httpResults = result[LLCoreHttpUtil::HttpCoroutineAdapter::HTTP_RESULTS];
-    LLCore::HttpStatus status = LLCoreHttpUtil::HttpCoroutineAdapter::getStatusFromLLSD(httpResults);
-
-    if (!status)
-    {
-        LL_WARNS("GroupInvite") << "HTTP status, " << status.toTerseString() <<
-            ". Group " << group_id << " invitation response processing failed." << LL_ENDL;
-    }
-    else
-    {
-        if (!result.has("success") || !result["success"].asBoolean())
-        {
-            LL_WARNS("GroupInvite") << "Server failed to process group " << group_id << " invitation response. " << httpResults << LL_ENDL;
-        }
-        else
-        {
-            LL_DEBUGS("GroupInvite") << "Successfully sent response to group " << group_id << " invitation" << LL_ENDL;
-            if (notify_and_update)
-            {
-                gAgent.sendAgentDataUpdateRequest();
-
-                LLGroupMgr::getInstance()->clearGroupData(group_id);
-                // refresh the floater for this group, if any.
-                LLGroupActions::refresh(group_id);
-            }
-        }
-    }
-}
-
-void send_join_group_response(LLUUID group_id, LLUUID transaction_id, bool accept_invite, S32 fee, bool use_offline_cap, LLSD &payload)
-{
-    if (accept_invite && fee > 0)
-    {
-        // If there is a fee to join this group, make
-        // sure the user is sure they want to join.
-            LLSD args;
-            args["COST"] = llformat("%d", fee);
-            // Set the fee for next time to 0, so that we don't keep
-            // asking about a fee.
-            LLSD next_payload = payload;
-            next_payload["fee"] = 0;
-            LLNotificationsUtil::add("JoinGroupCanAfford",
-                args,
-                next_payload);
-    }
-    else if (use_offline_cap)
-    {
-        std::string url;
-        if (accept_invite)
-        {
-            url = gAgent.getRegionCapability("AcceptGroupInvite");
-        }
-        else
-        {
-            url = gAgent.getRegionCapability("DeclineGroupInvite");
-        }
-
-        if (!url.empty())
-        {
-            LL_DEBUGS("GroupInvite") << "Capability url: " << url << LL_ENDL;
-            LLCoros::instance().launch("LLMessageSystem::acceptGroupInvitation",
-                boost::bind(response_group_invitation_coro, url, group_id, accept_invite));
-        }
-        else
-        {
-            // if sim has no this cap, we can do nothing - regular request will fail
-            LL_WARNS("GroupInvite") << "No capability, can't reply to offline invitation!" << LL_ENDL;
-        }
-    }
-    else
-    {
-        LL_DEBUGS("GroupInvite") << "Replying to group invite via IM message" << LL_ENDL;
-
-        EInstantMessage type = accept_invite ? IM_GROUP_INVITATION_ACCEPT : IM_GROUP_INVITATION_DECLINE;
-
-        if (accept_invite)
-        {
-            LLUIUsage::instance().logCommand("Group.Join");
-        }
-
-        send_improved_im(group_id,
-            std::string("name"),
-            std::string("message"),
-            IM_ONLINE,
-            type,
-            transaction_id);
-    }
-}
-
-void send_join_group_response(LLUUID group_id, LLUUID transaction_id, bool accept_invite, S32 fee, bool use_offline_cap)
-{
-    LLSD payload;
-    if (accept_invite)
-    {
-        payload["group_id"] = group_id;
-        payload["transaction_id"] =  transaction_id;
-        payload["fee"] =  fee;
-        payload["use_offline_cap"] = use_offline_cap;
-    }
-    send_join_group_response(group_id, transaction_id, accept_invite, fee, use_offline_cap, payload);
-}
-
-bool join_group_response(const LLSD& notification, const LLSD& response)
-{
-//  A bit of variable saving and restoring is used to deal with the case where your group list is full and you
-//  receive an invitation to another group.  The data from that invitation is stored in the sSaved
-//  variables.  If you then drop a group and click on the Join button the stored data is restored and used
-//  to join the group.
-    LLSD notification_adjusted = notification;
-    LLSD response_adjusted = response;
-
-    std::string action = notification["name"];
-
-//  Storing all the information by group id allows for the rare case of being at your maximum
-//  group count and receiving more than one invitation.
-    std::string id = notification_adjusted["payload"]["group_id"].asString();
-
-    if ("JoinGroup" == action || "JoinGroupCanAfford" == action)
-    {
-        sSavedGroupInvite[id] = notification;
-        sSavedResponse[id] = response;
-    }
-    else if ("JoinedTooManyGroupsMember" == action)
-    {
-        S32 opt = LLNotificationsUtil::getSelectedOption(notification, response);
-        if (0 == opt) // Join button pressed
-        {
-            notification_adjusted = sSavedGroupInvite[id];
-            response_adjusted = sSavedResponse[id];
-        }
-    }
-
-    S32 option = LLNotificationsUtil::getSelectedOption(notification_adjusted, response_adjusted);
-    bool accept_invite = false;
-
-    LLUUID group_id = notification_adjusted["payload"]["group_id"].asUUID();
-    LLUUID transaction_id = notification_adjusted["payload"]["transaction_id"].asUUID();
-    std::string name = notification_adjusted["payload"]["name"].asString();
-    std::string message = notification_adjusted["payload"]["message"].asString();
-    S32 fee = notification_adjusted["payload"]["fee"].asInteger();
-    U8 use_offline_cap = notification_adjusted["payload"]["use_offline_cap"].asInteger();
-
-    if (option == 2 && !group_id.isNull())
-    {
-        LLGroupActions::show(group_id);
-        LLSD args;
-        args["MESSAGE"] = message;
-        LLNotificationsUtil::add("JoinGroup", args, notification_adjusted["payload"]);
-        return false;
-    }
-
-    if(option == 0 && !group_id.isNull())
-    {
-        // check for promotion or demotion.
-        S32 max_groups = LLAgentBenefitsMgr::current().getGroupMembershipLimit();
-        if(gAgent.isInGroup(group_id)) ++max_groups;
-
-        if(gAgent.mGroups.size() < max_groups)
-        {
-            accept_invite = true;
-        }
-        else
-        {
-            LLSD args;
-            args["NAME"] = name;
-            LLNotificationsUtil::add("JoinedTooManyGroupsMember", args, notification_adjusted["payload"]);
-            return false;
-        }
-    }
-    send_join_group_response(group_id, transaction_id, accept_invite, fee, use_offline_cap, notification_adjusted["payload"]);
-
-    sSavedGroupInvite[id] = LLSD::emptyMap();
-    sSavedResponse[id] = LLSD::emptyMap();
-
-    return false;
-}
-
-static void highlight_inventory_objects_in_panel(const std::vector<LLUUID>& items, LLInventoryPanel *inventory_panel)
-{
-<<<<<<< HEAD
-	if (NULL == inventory_panel) return;
-
-	for (std::vector<LLUUID>::const_iterator item_iter = items.begin();
-		item_iter != items.end();
-		++item_iter)
-	{
-		const LLUUID& item_id = (*item_iter);
-		if(!highlight_offered_object(item_id))
-		{
-			continue;
-		}
-
-		LLInventoryObject* item = gInventory.getObject(item_id);
-		llassert(item);
-		if (!item) {
-			continue;
-		}
-
-		LL_DEBUGS("Inventory_Move") << "Highlighting inventory item: " << item->getName() << ", " << item_id  << LL_ENDL;
-		LLFolderView* fv = inventory_panel->getRootFolder();
-		if (fv)
-		{
-			LLFolderViewItem* fv_item = inventory_panel->getItemByID(item_id);
-			if (fv_item)
-			{
-				LLFolderViewItem* fv_folder = fv_item->getParentFolder();
-				if (fv_folder)
-				{
-					// Parent folders can be different in case of 2 consecutive drag and drop
-					// operations when the second one is started before the first one completes.
-					LL_DEBUGS("Inventory_Move") << "Open folder: " << fv_folder->getName() << LL_ENDL;
-					fv_folder->setOpen(true);
-					if (fv_folder->isSelected())
-					{
-						fv->changeSelection(fv_folder, false);
-					}
-				}
-				fv->changeSelection(fv_item, true);
-			}
-		}
-	}
-=======
-    if (NULL == inventory_panel) return;
-
-    for (std::vector<LLUUID>::const_iterator item_iter = items.begin();
-        item_iter != items.end();
-        ++item_iter)
-    {
-        const LLUUID& item_id = (*item_iter);
-        if(!highlight_offered_object(item_id))
-        {
-            continue;
-        }
-
-        LLInventoryObject* item = gInventory.getObject(item_id);
-        llassert(item);
-        if (!item) {
-            continue;
-        }
-
-        LL_DEBUGS("Inventory_Move") << "Highlighting inventory item: " << item->getName() << ", " << item_id  << LL_ENDL;
-        LLFolderView* fv = inventory_panel->getRootFolder();
-        if (fv)
-        {
-            LLFolderViewItem* fv_item = inventory_panel->getItemByID(item_id);
-            if (fv_item)
-            {
-                LLFolderViewItem* fv_folder = fv_item->getParentFolder();
-                if (fv_folder)
-                {
-                    // Parent folders can be different in case of 2 consecutive drag and drop
-                    // operations when the second one is started before the first one completes.
-                    LL_DEBUGS("Inventory_Move") << "Open folder: " << fv_folder->getName() << LL_ENDL;
-                    fv_folder->setOpen(TRUE);
-                    if (fv_folder->isSelected())
-                    {
-                        fv->changeSelection(fv_folder, FALSE);
-                    }
-                }
-                fv->changeSelection(fv_item, TRUE);
-            }
-        }
-    }
->>>>>>> e1623bb2
-}
-
-static LLNotificationFunctorRegistration jgr_1("JoinGroup", join_group_response);
-static LLNotificationFunctorRegistration jgr_2("JoinedTooManyGroupsMember", join_group_response);
-static LLNotificationFunctorRegistration jgr_3("JoinGroupCanAfford", join_group_response);
-
-
-//-----------------------------------------------------------------------------
-// Instant Message
-//-----------------------------------------------------------------------------
-class LLOpenAgentOffer : public LLInventoryFetchItemsObserver
-{
-public:
-    LLOpenAgentOffer(const LLUUID& object_id,
-                     const std::string& from_name) :
-        LLInventoryFetchItemsObserver(object_id),
-        mFromName(from_name) {}
-    /*virtual*/ void startFetch()
-    {
-        for (uuid_vec_t::const_iterator it = mIDs.begin(); it < mIDs.end(); ++it)
-        {
-            LLViewerInventoryCategory* cat = gInventory.getCategory(*it);
-            if (cat)
-            {
-                mComplete.push_back((*it));
-            }
-        }
-        LLInventoryFetchItemsObserver::startFetch();
-    }
-    /*virtual*/ void done()
-    {
-        open_inventory_offer(mComplete, mFromName);
-        gInventory.removeObserver(this);
-        delete this;
-    }
-private:
-    std::string mFromName;
-};
-
-/**
- * Class to observe adding of new items moved from the world to user's inventory to select them in inventory.
- *
- * We can't create it each time items are moved because "drop" event is sent separately for each
- * element even while multi-dragging. We have to have the only instance of the observer. See EXT-4347.
- */
-class LLViewerInventoryMoveFromWorldObserver : public LLInventoryAddItemByAssetObserver
-{
-public:
-    LLViewerInventoryMoveFromWorldObserver()
-        : LLInventoryAddItemByAssetObserver()
-    {
-
-    }
-
-    void setMoveIntoFolderID(const LLUUID& into_folder_uuid) {mMoveIntoFolderID = into_folder_uuid; }
-
-private:
-    /*virtual */void onAssetAdded(const LLUUID& asset_id)
-    {
-        // Store active Inventory panel.
-        if (LLInventoryPanel::getActiveInventoryPanel())
-        {
-            mActivePanel = LLInventoryPanel::getActiveInventoryPanel()->getHandle();
-        }
-
-        // Store selected items (without destination folder)
-        mSelectedItems.clear();
-        if (LLInventoryPanel::getActiveInventoryPanel())
-        {
-            std::set<LLFolderViewItem*> selection =    LLInventoryPanel::getActiveInventoryPanel()->getRootFolder()->getSelectionList();
-            for (std::set<LLFolderViewItem*>::iterator it = selection.begin(),    end_it = selection.end();
-                it != end_it;
-                ++it)
-            {
-                mSelectedItems.insert(static_cast<LLFolderViewModelItemInventory*>((*it)->getViewModelItem())->getUUID());
-            }
-        }
-        mSelectedItems.erase(mMoveIntoFolderID);
-    }
-
-    /**
-     * Selects added inventory items watched by their Asset UUIDs if selection was not changed since
-     * all items were started to watch (dropped into a folder).
-     */
-    void done()
-    {
-        LLInventoryPanel* active_panel = dynamic_cast<LLInventoryPanel*>(mActivePanel.get());
-
-        // if selection is not changed since watch started lets hightlight new items.
-        if (active_panel && !isSelectionChanged())
-        {
-            LL_DEBUGS("Inventory_Move") << "Selecting new items..." << LL_ENDL;
-            active_panel->clearSelection();
-            highlight_inventory_objects_in_panel(mAddedItems, active_panel);
-        }
-    }
-
-    /**
-     * Returns true if selected inventory items were changed since moved inventory items were started to watch.
-     */
-    bool isSelectionChanged()
-    {
-        LLInventoryPanel* active_panel = LLInventoryPanel::getActiveInventoryPanel();
-
-        if (NULL == active_panel)
-        {
-            return true;
-        }
-
-        // get selected items (without destination folder)
-        selected_items_t selected_items;
-
-        std::set<LLFolderViewItem*> selection = active_panel->getRootFolder()->getSelectionList();
-        for (std::set<LLFolderViewItem*>::iterator it = selection.begin(),    end_it = selection.end();
-            it != end_it;
-            ++it)
-        {
-            selected_items.insert(static_cast<LLFolderViewModelItemInventory*>((*it)->getViewModelItem())->getUUID());
-        }
-        selected_items.erase(mMoveIntoFolderID);
-
-        // compare stored & current sets of selected items
-        selected_items_t different_items;
-        std::set_symmetric_difference(mSelectedItems.begin(), mSelectedItems.end(),
-            selected_items.begin(), selected_items.end(), std::inserter(different_items, different_items.begin()));
-
-        LL_DEBUGS("Inventory_Move") << "Selected firstly: " << mSelectedItems.size()
-            << ", now: " << selected_items.size() << ", difference: " << different_items.size() << LL_ENDL;
-
-        return different_items.size() > 0;
-    }
-
-    LLHandle<LLPanel> mActivePanel;
-    typedef std::set<LLUUID> selected_items_t;
-    selected_items_t mSelectedItems;
-
-    /**
-     * UUID of FolderViewFolder into which watched items are moved.
-     *
-     * Destination FolderViewFolder becomes selected while mouse hovering (when dragged items are dropped).
-     *
-     * If mouse is moved out it set unselected and number of selected items is changed
-     * even if selected items in Inventory stay the same.
-     * So, it is used to update stored selection list.
-     *
-     * @see onAssetAdded()
-     * @see isSelectionChanged()
-     */
-    LLUUID mMoveIntoFolderID;
-};
-
-LLViewerInventoryMoveFromWorldObserver* gInventoryMoveObserver = NULL;
-
-void set_dad_inventory_item(LLInventoryItem* inv_item, const LLUUID& into_folder_uuid)
-{
-    start_new_inventory_observer();
-
-    gInventoryMoveObserver->setMoveIntoFolderID(into_folder_uuid);
-    gInventoryMoveObserver->watchAsset(inv_item->getAssetUUID());
-}
-
-
-/**
- * Class to observe moving of items and to select them in inventory.
- *
- * Used currently for dragging from inbox to regular inventory folders
- */
-
-class LLViewerInventoryMoveObserver : public LLInventoryObserver
-{
-public:
-
-    LLViewerInventoryMoveObserver(const LLUUID& object_id)
-        : LLInventoryObserver()
-        , mObjectID(object_id)
-    {
-        if (LLInventoryPanel::getActiveInventoryPanel())
-        {
-            mActivePanel = LLInventoryPanel::getActiveInventoryPanel()->getHandle();
-        }
-    }
-
-    virtual ~LLViewerInventoryMoveObserver() {}
-    virtual void changed(U32 mask);
-
-private:
-    LLUUID mObjectID;
-    LLHandle<LLPanel> mActivePanel;
-
-};
-
-void LLViewerInventoryMoveObserver::changed(U32 mask)
-{
-    LLInventoryPanel* active_panel = dynamic_cast<LLInventoryPanel*>(mActivePanel.get());
-
-    if (NULL == active_panel)
-    {
-        gInventory.removeObserver(this);
-        return;
-    }
-
-    if((mask & (LLInventoryObserver::STRUCTURE)) != 0)
-    {
-        const std::set<LLUUID>& changed_items = gInventory.getChangedIDs();
-
-        std::set<LLUUID>::const_iterator id_it = changed_items.begin();
-        std::set<LLUUID>::const_iterator id_end = changed_items.end();
-        for (;id_it != id_end; ++id_it)
-        {
-            if ((*id_it) == mObjectID)
-            {
-                active_panel->clearSelection();
-                std::vector<LLUUID> items;
-                items.push_back(mObjectID);
-                highlight_inventory_objects_in_panel(items, active_panel);
-                active_panel->getRootFolder()->scrollToShowSelection();
-
-                gInventory.removeObserver(this);
-                break;
-            }
-        }
-    }
-}
-
-void set_dad_inbox_object(const LLUUID& object_id)
-{
-    LLViewerInventoryMoveObserver* move_observer = new LLViewerInventoryMoveObserver(object_id);
-    gInventory.addObserver(move_observer);
-}
-
-//unlike the FetchObserver for AgentOffer, we only make one
-//instance of the AddedObserver for TaskOffers
-//and it never dies.  We do this because we don't know the UUID of
-//task offers until they are accepted, so we don't wouldn't
-//know what to watch for, so instead we just watch for all additions.
-class LLOpenTaskOffer : public LLInventoryAddedObserver
-{
-protected:
-    /*virtual*/ void done()
-    {
-        uuid_vec_t added;
-        for(uuid_set_t::const_iterator it = gInventory.getAddedIDs().begin(); it != gInventory.getAddedIDs().end(); ++it)
-        {
-            added.push_back(*it);
-        }
-        for (uuid_vec_t::iterator it = added.begin(); it != added.end();)
-        {
-            const LLUUID& item_uuid = *it;
-            bool was_moved = false;
-            LLInventoryObject* added_object = gInventory.getObject(item_uuid);
-            if (added_object)
-            {
-                // cast to item to get Asset UUID
-                LLInventoryItem* added_item = dynamic_cast<LLInventoryItem*>(added_object);
-                if (added_item)
-                {
-                    const LLUUID& asset_uuid = added_item->getAssetUUID();
-                    if (gInventoryMoveObserver->isAssetWatched(asset_uuid))
-                    {
-                        LL_DEBUGS("Inventory_Move") << "Found asset UUID: " << asset_uuid << LL_ENDL;
-                        was_moved = true;
-                    }
-                }
-            }
-
-            if (was_moved)
-            {
-                it = added.erase(it);
-            }
-            else ++it;
-        }
-
-        open_inventory_offer(added, "");
-    }
- };
-
-class LLOpenTaskGroupOffer : public LLInventoryAddedObserver
-{
-protected:
-    /*virtual*/ void done()
-    {
-        uuid_vec_t added;
-        for(uuid_set_t::const_iterator it = gInventory.getAddedIDs().begin(); it != gInventory.getAddedIDs().end(); ++it)
-        {
-            added.push_back(*it);
-        }
-        open_inventory_offer(added, "group_offer");
-        gInventory.removeObserver(this);
-        delete this;
-    }
-};
-
-//one global instance to bind them
-LLOpenTaskOffer* gNewInventoryObserver=NULL;
-class LLNewInventoryHintObserver : public LLInventoryAddedObserver
-{
-protected:
-    /*virtual*/ void done()
-    {
-        LLFirstUse::newInventory();
-    }
-};
-
-LLNewInventoryHintObserver* gNewInventoryHintObserver=NULL;
-
-void start_new_inventory_observer()
-{
-    if (!gNewInventoryObserver) //task offer observer
-    {
-        // Observer is deleted by gInventory
-        gNewInventoryObserver = new LLOpenTaskOffer;
-        gInventory.addObserver(gNewInventoryObserver);
-    }
-
-    if (!gInventoryMoveObserver) //inventory move from the world observer
-    {
-        // Observer is deleted by gInventory
-        gInventoryMoveObserver = new LLViewerInventoryMoveFromWorldObserver;
-        gInventory.addObserver(gInventoryMoveObserver);
-    }
-
-    if (!gNewInventoryHintObserver)
-    {
-        // Observer is deleted by gInventory
-        gNewInventoryHintObserver = new LLNewInventoryHintObserver();
-        gInventory.addObserver(gNewInventoryHintObserver);
-    }
-}
-
-class LLDiscardAgentOffer : public LLInventoryFetchItemsObserver
-{
-    LOG_CLASS(LLDiscardAgentOffer);
-
-public:
-    LLDiscardAgentOffer(const LLUUID& folder_id, const LLUUID& object_id) :
-        LLInventoryFetchItemsObserver(object_id),
-        mFolderID(folder_id),
-        mObjectID(object_id) {}
-
-    virtual void done()
-    {
-        LL_DEBUGS("Messaging") << "LLDiscardAgentOffer::done()" << LL_ENDL;
-
-        // We're invoked from LLInventoryModel::notifyObservers().
-        // If we now try to remove the inventory item, it will cause a nested
-        // notifyObservers() call, which won't work.
-        // So defer moving the item to trash until viewer gets idle (in a moment).
-        // Use removeObject() rather than removeItem() because at this level,
-        // the object could be either an item or a folder.
-        LLAppViewer::instance()->addOnIdleCallback(boost::bind(&LLInventoryModel::removeObject, &gInventory, mObjectID));
-        gInventory.removeObserver(this);
-        delete this;
-    }
-
-protected:
-    LLUUID mFolderID;
-    LLUUID mObjectID;
-};
-
-
-<<<<<<< HEAD
-//Returns true if we are OK, false if we are throttled
-//Set check_only true if you want to know the throttle status 
-=======
-//Returns TRUE if we are OK, FALSE if we are throttled
-//Set check_only true if you want to know the throttle status
->>>>>>> e1623bb2
-//without registering a hit
-bool check_offer_throttle(const std::string& from_name, bool check_only)
-{
-    static U32 throttle_count;
-    static bool throttle_logged;
-    LLChat chat;
-    std::string log_message;
-
-    if (!gSavedSettings.getBOOL("ShowNewInventory"))
-        return false;
-
-    if (check_only)
-    {
-        return gThrottleTimer.hasExpired();
-    }
-
-    if(gThrottleTimer.checkExpirationAndReset(OFFER_THROTTLE_TIME))
-    {
-        LL_DEBUGS("Messaging") << "Throttle Expired" << LL_ENDL;
-        throttle_count=1;
-        throttle_logged=false;
-        return true;
-    }
-    else //has not expired
-    {
-        LL_DEBUGS("Messaging") << "Throttle Not Expired, Count: " << throttle_count << LL_ENDL;
-        // When downloading the initial inventory we get a lot of new items
-        // coming in and can't tell that from spam.
-        if (LLStartUp::getStartupState() >= STATE_STARTED
-            && throttle_count >= OFFER_THROTTLE_MAX_COUNT)
-        {
-            if (!throttle_logged)
-            {
-                // Use the name of the last item giver, who is probably the person
-                // spamming you.
-
-                LLStringUtil::format_map_t arg;
-                std::string log_msg;
-                std::ostringstream time ;
-                time<<OFFER_THROTTLE_TIME;
-
-                arg["APP_NAME"] = LLAppViewer::instance()->getSecondLifeTitle();
-                arg["TIME"] = time.str();
-
-                if (!from_name.empty())
-                {
-                    arg["FROM_NAME"] = from_name;
-                    log_msg = LLTrans::getString("ItemsComingInTooFastFrom", arg);
-                }
-                else
-                {
-                    log_msg = LLTrans::getString("ItemsComingInTooFast", arg);
-                }
-
-                //this is kinda important, so actually put it on screen
-                LLSD args;
-                args["MESSAGE"] = log_msg;
-                LLNotificationsUtil::add("SystemMessage", args);
-
-                throttle_logged=true;
-            }
-            return false;
-        }
-        else
-        {
-            throttle_count++;
-            return true;
-        }
-    }
-}
-
-// Return "true" if we have a preview method for that asset type, "false" otherwise
-bool check_asset_previewable(const LLAssetType::EType asset_type)
-{
-    return  (asset_type == LLAssetType::AT_NOTECARD)  ||
-            (asset_type == LLAssetType::AT_LANDMARK)  ||
-            (asset_type == LLAssetType::AT_TEXTURE)   ||
-            (asset_type == LLAssetType::AT_ANIMATION) ||
-            (asset_type == LLAssetType::AT_SCRIPT)    ||
-            (asset_type == LLAssetType::AT_SOUND) ||
-            (asset_type == LLAssetType::AT_MATERIAL);
-}
-
-void open_inventory_offer(const uuid_vec_t& objects, const std::string& from_name)
-{
-<<<<<<< HEAD
-	for (uuid_vec_t::const_iterator obj_iter = objects.begin();
-		 obj_iter != objects.end();
-		 ++obj_iter)
-	{
-		const LLUUID& obj_id = (*obj_iter);
-		if(!highlight_offered_object(obj_id))
-		{
-			const LLViewerInventoryCategory *parent = gInventory.getFirstNondefaultParent(obj_id);
-			if (parent && (parent->getPreferredType() == LLFolderType::FT_TRASH))
-			{
-				gInventory.checkTrashOverflow();
-			}
-			continue;
-		}
-
-		const LLInventoryObject *obj = gInventory.getObject(obj_id);
-		if (!obj)
-		{
-			LL_WARNS() << "Cannot find object [ itemID:" << obj_id << " ] to open." << LL_ENDL;
-			continue;
-		}
-
-		const LLAssetType::EType asset_type = obj->getActualType();
-
-		// Either an inventory item or a category.
-		const LLInventoryItem* item = dynamic_cast<const LLInventoryItem*>(obj);
-		if (item && check_asset_previewable(asset_type))
-		{
-			////////////////////////////////////////////////////////////////////////////////
-			// Special handling for various types.
-			if (check_offer_throttle(from_name, false)) // If we are throttled, don't display
-			{
-				LL_DEBUGS("Messaging") << "Highlighting inventory item: " << item->getUUID()  << LL_ENDL;
-				// If we opened this ourselves, focus it
-				const bool take_focus = from_name.empty() ? TAKE_FOCUS_YES : TAKE_FOCUS_NO;
-				switch(asset_type)
-				{
-					case LLAssetType::AT_NOTECARD:
-					{
-						LLFloaterReg::showInstance("preview_notecard", LLSD(obj_id), take_focus);
-						break;
-					}
-					case LLAssetType::AT_LANDMARK:
-					{
-						LLInventoryCategory* parent_folder = gInventory.getCategory(item->getParentUUID());
-						if ("inventory_handler" == from_name)
-						{
-							LLFloaterSidePanelContainer::showPanel("places", LLSD().with("type", "landmark").with("id", item->getUUID()));
-						}
-						else if("group_offer" == from_name)
-						{
-							// "group_offer" is passed by LLOpenTaskGroupOffer
-							// Notification about added landmark will be generated under the "from_name.empty()" called from LLOpenTaskOffer::done().
-							LLSD args;
-							args["type"] = "landmark";
-							args["id"] = obj_id;
-							LLFloaterSidePanelContainer::showPanel("places", args);
-
-							continue;
-						}
-						else if(from_name.empty())
-						{
-							std::string folder_name;
-							if (parent_folder)
-							{
-								// Localize folder name.
-								// *TODO: share this code?
-								folder_name = parent_folder->getName();
-								if (LLFolderType::lookupIsProtectedType(parent_folder->getPreferredType()))
-								{
-									LLTrans::findString(folder_name, "InvFolder " + folder_name);
-								}
-							}
-							else
-							{
-								 folder_name = LLTrans::getString("Unknown");
-							}
-
-							// we receive a message from LLOpenTaskOffer, it mean that new landmark has been added.
-							LLSD args;
-							args["LANDMARK_NAME"] = item->getName();
-							args["FOLDER_NAME"] = folder_name;
-							LLNotificationsUtil::add("LandmarkCreated", args);
-						}
-					}
-					break;
-					case LLAssetType::AT_TEXTURE:
-					{
-						LLFloaterReg::showInstance("preview_texture", LLSD(obj_id), take_focus);
-						break;
-					}
-					case LLAssetType::AT_ANIMATION:
-						LLFloaterReg::showInstance("preview_anim", LLSD(obj_id), take_focus);
-						break;
-					case LLAssetType::AT_SCRIPT:
-						LLFloaterReg::showInstance("preview_script", LLSD(obj_id), take_focus);
-						break;
-					case LLAssetType::AT_SOUND:
-						LLFloaterReg::showInstance("preview_sound", LLSD(obj_id), take_focus);
-						break;
-=======
-    for (uuid_vec_t::const_iterator obj_iter = objects.begin();
-         obj_iter != objects.end();
-         ++obj_iter)
-    {
-        const LLUUID& obj_id = (*obj_iter);
-        if(!highlight_offered_object(obj_id))
-        {
-            const LLViewerInventoryCategory *parent = gInventory.getFirstNondefaultParent(obj_id);
-            if (parent && (parent->getPreferredType() == LLFolderType::FT_TRASH))
-            {
-                gInventory.checkTrashOverflow();
-            }
-            continue;
-        }
-
-        const LLInventoryObject *obj = gInventory.getObject(obj_id);
-        if (!obj)
-        {
-            LL_WARNS() << "Cannot find object [ itemID:" << obj_id << " ] to open." << LL_ENDL;
-            continue;
-        }
-
-        const LLAssetType::EType asset_type = obj->getActualType();
-
-        // Either an inventory item or a category.
-        const LLInventoryItem* item = dynamic_cast<const LLInventoryItem*>(obj);
-        if (item && check_asset_previewable(asset_type))
-        {
-            ////////////////////////////////////////////////////////////////////////////////
-            // Special handling for various types.
-            if (check_offer_throttle(from_name, false)) // If we are throttled, don't display
-            {
-                LL_DEBUGS("Messaging") << "Highlighting inventory item: " << item->getUUID()  << LL_ENDL;
-                // If we opened this ourselves, focus it
-                const BOOL take_focus = from_name.empty() ? TAKE_FOCUS_YES : TAKE_FOCUS_NO;
-                switch(asset_type)
-                {
-                    case LLAssetType::AT_NOTECARD:
-                    {
-                        LLFloaterReg::showInstance("preview_notecard", LLSD(obj_id), take_focus);
-                        break;
-                    }
-                    case LLAssetType::AT_LANDMARK:
-                    {
-                        LLInventoryCategory* parent_folder = gInventory.getCategory(item->getParentUUID());
-                        if ("inventory_handler" == from_name)
-                        {
-                            LLFloaterSidePanelContainer::showPanel("places", LLSD().with("type", "landmark").with("id", item->getUUID()));
-                        }
-                        else if("group_offer" == from_name)
-                        {
-                            // "group_offer" is passed by LLOpenTaskGroupOffer
-                            // Notification about added landmark will be generated under the "from_name.empty()" called from LLOpenTaskOffer::done().
-                            LLSD args;
-                            args["type"] = "landmark";
-                            args["id"] = obj_id;
-                            LLFloaterSidePanelContainer::showPanel("places", args);
-
-                            continue;
-                        }
-                        else if(from_name.empty())
-                        {
-                            std::string folder_name;
-                            if (parent_folder)
-                            {
-                                // Localize folder name.
-                                // *TODO: share this code?
-                                folder_name = parent_folder->getName();
-                                if (LLFolderType::lookupIsProtectedType(parent_folder->getPreferredType()))
-                                {
-                                    LLTrans::findString(folder_name, "InvFolder " + folder_name);
-                                }
-                            }
-                            else
-                            {
-                                 folder_name = LLTrans::getString("Unknown");
-                            }
-
-                            // we receive a message from LLOpenTaskOffer, it mean that new landmark has been added.
-                            LLSD args;
-                            args["LANDMARK_NAME"] = item->getName();
-                            args["FOLDER_NAME"] = folder_name;
-                            LLNotificationsUtil::add("LandmarkCreated", args);
-                        }
-                    }
-                    break;
-                    case LLAssetType::AT_TEXTURE:
-                    {
-                        LLFloaterReg::showInstance("preview_texture", LLSD(obj_id), take_focus);
-                        break;
-                    }
-                    case LLAssetType::AT_ANIMATION:
-                        LLFloaterReg::showInstance("preview_anim", LLSD(obj_id), take_focus);
-                        break;
-                    case LLAssetType::AT_SCRIPT:
-                        LLFloaterReg::showInstance("preview_script", LLSD(obj_id), take_focus);
-                        break;
-                    case LLAssetType::AT_SOUND:
-                        LLFloaterReg::showInstance("preview_sound", LLSD(obj_id), take_focus);
-                        break;
->>>>>>> e1623bb2
-                    case LLAssetType::AT_MATERIAL:
-                        // Explicitly do nothing -- we don't want to open the material editor every time you add a material to inventory
-                        break;
-                    default:
-                        LL_DEBUGS("Messaging") << "No preview method for previewable asset type : " << LLAssetType::lookupHumanReadable(asset_type)  << LL_ENDL;
-                        break;
-                }
-            }
-        }
-
-        ////////////////////////////////////////////////////////////////////////////////
-        static LLUICachedControl<bool> find_original_new_floater("FindOriginalOpenWindow", false);
-        //show in a new single-folder window
-        if(find_original_new_floater && !from_name.empty())
-        {
-            const LLInventoryObject *obj = gInventory.getObject(obj_id);
-            if (obj && obj->getParentUUID().notNull())
-            {
-                if (obj->getActualType() == LLAssetType::AT_CATEGORY)
-                {
-                    LLPanelMainInventory::newFolderWindow(obj_id);
-                }
-                else
-                {
-                    LLPanelMainInventory::newFolderWindow(obj->getParentUUID(), obj_id);
-                }
-            }
-        }
-        else
-        {
-            // Highlight item
-            bool show_in_inventory = gSavedSettings.get<bool>("ShowInInventory");
-            bool auto_open =
-                show_in_inventory && // don't open if ShowInInventory is false
-                !from_name.empty();  // don't open if it's not from anyone
-
-            // SL-20419 : Don't change active tab if floater is visible
-            LLFloater* instance = LLFloaterReg::findInstance("inventory");
-            bool use_main_panel = instance && instance->getVisible();
-
-            if (auto_open)
-            {
-                LLFloaterReg::showInstance("inventory");
-            }
-
-            LLInventoryPanel::openInventoryPanelAndSetSelection(auto_open, obj_id, use_main_panel);
-        }
-    }
-}
-
-bool highlight_offered_object(const LLUUID& obj_id)
-{
-    const LLInventoryObject* obj = gInventory.getObject(obj_id);
-    if(!obj)
-    {
-        LL_WARNS("Messaging") << "Unable to show inventory item: " << obj_id << LL_ENDL;
-        return false;
-    }
-
-    ////////////////////////////////////////////////////////////////////////////////
-    // Don't highlight if it's in certain "quiet" folders which don't need UI
-    // notification (e.g. trash, cof, lost-and-found).
-    if(!gAgent.getAFK())
-    {
-        const LLViewerInventoryCategory *parent = gInventory.getFirstNondefaultParent(obj_id);
-        if (parent)
-        {
-            const LLFolderType::EType parent_type = parent->getPreferredType();
-            if (LLViewerFolderType::lookupIsQuietType(parent_type))
-            {
-                return false;
-            }
-        }
-    }
-
-    if (obj->getType() == LLAssetType::AT_LANDMARK)
-    {
-        LLFloaterCreateLandmark *floater = LLFloaterReg::findTypedInstance<LLFloaterCreateLandmark>("add_landmark");
-        if (floater && floater->getItem() && floater->getItem()->getUUID() == obj_id)
-        {
-            // LLFloaterCreateLandmark is supposed to handle this,
-            // keep landmark creation floater at the front
-            return false;
-        }
-    }
-
-    return true;
-}
-
-void inventory_offer_mute_callback(const LLUUID& blocked_id,
-<<<<<<< HEAD
-								   const std::string& full_name,
-								   bool is_group)
-{
-	// *NOTE: blocks owner if the offer came from an object
-	LLMute::EType mute_type = is_group ? LLMute::GROUP : LLMute::AGENT;
-
-	LLMute mute(blocked_id, full_name, mute_type);
-	if (LLMuteList::getInstance()->add(mute))
-	{
-		LLPanelBlockedList::showPanelAndSelect(blocked_id);
-	}
-
-	// purge the message queue of any previously queued inventory offers from the same source.
-	class OfferMatcher : public LLNotificationsUI::LLScreenChannel::Matcher
-	{
-	public:
-		OfferMatcher(const LLUUID& to_block) : blocked_id(to_block) {}
-		bool matches(const LLNotificationPtr notification) const
-		{
-			if(notification->getName() == "ObjectGiveItem" 
-				|| notification->getName() == "OwnObjectGiveItem"
-				|| notification->getName() == "UserGiveItem")
-			{
-				return (notification->getPayload()["from_id"].asUUID() == blocked_id);
-			}
-			return false;
-		}
-	private:
-		const LLUUID& blocked_id;
-	};
-
-	LLNotificationsUI::LLChannelManager::getInstance()->killToastsFromChannel(LLUUID(
-			gSavedSettings.getString("NotificationChannelUUID")), OfferMatcher(blocked_id));
-=======
-                                   const std::string& full_name,
-                                   bool is_group)
-{
-    // *NOTE: blocks owner if the offer came from an object
-    LLMute::EType mute_type = is_group ? LLMute::GROUP : LLMute::AGENT;
-
-    LLMute mute(blocked_id, full_name, mute_type);
-    if (LLMuteList::getInstance()->add(mute))
-    {
-        LLPanelBlockedList::showPanelAndSelect(blocked_id);
-    }
-
-    // purge the message queue of any previously queued inventory offers from the same source.
-    class OfferMatcher : public LLNotificationsUI::LLScreenChannel::Matcher
-    {
-    public:
-        OfferMatcher(const LLUUID& to_block) : blocked_id(to_block) {}
-        bool matches(const LLNotificationPtr notification) const
-        {
-            if(notification->getName() == "ObjectGiveItem"
-                || notification->getName() == "OwnObjectGiveItem"
-                || notification->getName() == "UserGiveItem")
-            {
-                return (notification->getPayload()["from_id"].asUUID() == blocked_id);
-            }
-            return FALSE;
-        }
-    private:
-        const LLUUID& blocked_id;
-    };
-
-    LLNotificationsUI::LLChannelManager::getInstance()->killToastsFromChannel(
-        LLNotificationsUI::NOTIFICATION_CHANNEL_UUID,
-        OfferMatcher(blocked_id));
->>>>>>> e1623bb2
-}
-
-
-void inventory_offer_mute_avatar_callback(const LLUUID& blocked_id,
-    const LLAvatarName& av_name)
-{
-    inventory_offer_mute_callback(blocked_id, av_name.getUserName(), false);
-}
-
-
-std::string LLOfferInfo::mResponderType = "offer_info";
-
-LLOfferInfo::LLOfferInfo()
- : LLNotificationResponderInterface()
- , mFromGroup(false)
- , mFromObject(false)
- , mIM(IM_NOTHING_SPECIAL)
- , mType(LLAssetType::AT_NONE)
- , mPersist(false)
-{
-}
-
-LLOfferInfo::LLOfferInfo(const LLSD& sd)
-{
-    mIM = (EInstantMessage)sd["im_type"].asInteger();
-    mFromID = sd["from_id"].asUUID();
-    mFromGroup = sd["from_group"].asBoolean();
-    mFromObject = sd["from_object"].asBoolean();
-    mTransactionID = sd["transaction_id"].asUUID();
-    mFolderID = sd["folder_id"].asUUID();
-    mObjectID = sd["object_id"].asUUID();
-    mType = LLAssetType::lookup(sd["type"].asString().c_str());
-    mFromName = sd["from_name"].asString();
-    mDesc = sd["description"].asString();
-    mHost = LLHost(sd["sender"].asString());
-    mPersist = sd["persist"].asBoolean();
-}
-
-LLOfferInfo::LLOfferInfo(const LLOfferInfo& info)
-{
-    mIM = info.mIM;
-    mFromID = info.mFromID;
-    mFromGroup = info.mFromGroup;
-    mFromObject = info.mFromObject;
-    mTransactionID = info.mTransactionID;
-    mFolderID = info.mFolderID;
-    mObjectID = info.mObjectID;
-    mType = info.mType;
-    mFromName = info.mFromName;
-    mDesc = info.mDesc;
-    mHost = info.mHost;
-    mPersist = info.mPersist;
-}
-
-LLSD LLOfferInfo::asLLSD()
-{
-    LLSD sd;
-    sd["responder_type"] = mResponderType;
-    sd["im_type"] = mIM;
-    sd["from_id"] = mFromID;
-    sd["from_group"] = mFromGroup;
-    sd["from_object"] = mFromObject;
-    sd["transaction_id"] = mTransactionID;
-    sd["folder_id"] = mFolderID;
-    sd["object_id"] = mObjectID;
-    sd["type"] = LLAssetType::lookup(mType);
-    sd["from_name"] = mFromName;
-    sd["description"] = mDesc;
-    sd["sender"] = mHost.getIPandPort();
-    sd["persist"] = mPersist;
-    return sd;
-}
-
-void LLOfferInfo::fromLLSD(const LLSD& params)
-{
-    *this = params;
-}
-
-void LLOfferInfo::sendReceiveResponse(bool accept, const LLUUID &destination_folder_id)
-{
-<<<<<<< HEAD
-	if(IM_INVENTORY_OFFERED == mIM)
-	{
-		// add buddy to recent people list
-		LLRecentPeople::instance().add(mFromID);
-	}
-
-	if (mTransactionID.isNull())
-	{
-		// Not provided, message won't work
-		return;
-	}
-
-	LLMessageSystem* msg = gMessageSystem;
-	msg->newMessageFast(_PREHASH_ImprovedInstantMessage);
-	msg->nextBlockFast(_PREHASH_AgentData);
-	msg->addUUIDFast(_PREHASH_AgentID, gAgent.getID());
-	msg->addUUIDFast(_PREHASH_SessionID, gAgent.getSessionID());
-	msg->nextBlockFast(_PREHASH_MessageBlock);
-	msg->addBOOLFast(_PREHASH_FromGroup, false);
-	msg->addUUIDFast(_PREHASH_ToAgentID, mFromID);
-	msg->addU8Fast(_PREHASH_Offline, IM_ONLINE);
-	msg->addUUIDFast(_PREHASH_ID, mTransactionID);
-	msg->addU32Fast(_PREHASH_Timestamp, NO_TIMESTAMP); // no timestamp necessary
-	std::string name;
-	LLAgentUI::buildFullname(name);
-	msg->addStringFast(_PREHASH_FromAgentName, name);
-	msg->addStringFast(_PREHASH_Message, ""); 
-	msg->addU32Fast(_PREHASH_ParentEstateID, 0);
-	msg->addUUIDFast(_PREHASH_RegionID, LLUUID::null);
-	msg->addVector3Fast(_PREHASH_Position, gAgent.getPositionAgent());
-
-	// ACCEPT. The math for the dialog works, because the accept
-	// for inventory_offered, task_inventory_offer or
-	// group_notice_inventory is 1 greater than the offer integer value.
-	// Generates IM_INVENTORY_ACCEPTED, IM_TASK_INVENTORY_ACCEPTED, 
-	// or IM_GROUP_NOTICE_INVENTORY_ACCEPTED
-	// Decline for inventory_offered, task_inventory_offer or
-	// group_notice_inventory is 2 greater than the offer integer value.
-
-	EInstantMessage im = mIM;
-	if (mIM == IM_GROUP_NOTICE_REQUESTED)
-	{
-		// Request has no responder dialogs
-		im = IM_GROUP_NOTICE;
-	}
-
-	if (accept)
-	{
-		msg->addU8Fast(_PREHASH_Dialog, (U8)(im + 1));
-		msg->addBinaryDataFast(_PREHASH_BinaryBucket, &(destination_folder_id.mData),
-								sizeof(destination_folder_id.mData));
-	}
-	else
-	{
-		msg->addU8Fast(_PREHASH_Dialog, (U8)(im + 2));
-		msg->addBinaryDataFast(_PREHASH_BinaryBucket, EMPTY_BINARY_BUCKET, EMPTY_BINARY_BUCKET_SIZE);
-	}
-	// send the message
-	msg->sendReliable(mHost);
-
-	// transaction id is usable only once
-	// Note: a bit of a hack, clicking group notice attachment will not close notice
-	// so we reset no longer usable transaction id to know not to send message again
-	// Once capabilities for responses will be implemented LLOfferInfo will have to
-	// remember that it already responded in another way and ignore IOR_DECLINE
-	mTransactionID.setNull();
-=======
-    if(IM_INVENTORY_OFFERED == mIM)
-    {
-        // add buddy to recent people list
-        LLRecentPeople::instance().add(mFromID);
-    }
-
-    if (mTransactionID.isNull())
-    {
-        // Not provided, message won't work
-        return;
-    }
-
-    LLMessageSystem* msg = gMessageSystem;
-    msg->newMessageFast(_PREHASH_ImprovedInstantMessage);
-    msg->nextBlockFast(_PREHASH_AgentData);
-    msg->addUUIDFast(_PREHASH_AgentID, gAgent.getID());
-    msg->addUUIDFast(_PREHASH_SessionID, gAgent.getSessionID());
-    msg->nextBlockFast(_PREHASH_MessageBlock);
-    msg->addBOOLFast(_PREHASH_FromGroup, FALSE);
-    msg->addUUIDFast(_PREHASH_ToAgentID, mFromID);
-    msg->addU8Fast(_PREHASH_Offline, IM_ONLINE);
-    msg->addUUIDFast(_PREHASH_ID, mTransactionID);
-    msg->addU32Fast(_PREHASH_Timestamp, NO_TIMESTAMP); // no timestamp necessary
-    std::string name;
-    LLAgentUI::buildFullname(name);
-    msg->addStringFast(_PREHASH_FromAgentName, name);
-    msg->addStringFast(_PREHASH_Message, "");
-    msg->addU32Fast(_PREHASH_ParentEstateID, 0);
-    msg->addUUIDFast(_PREHASH_RegionID, LLUUID::null);
-    msg->addVector3Fast(_PREHASH_Position, gAgent.getPositionAgent());
-
-    // ACCEPT. The math for the dialog works, because the accept
-    // for inventory_offered, task_inventory_offer or
-    // group_notice_inventory is 1 greater than the offer integer value.
-    // Generates IM_INVENTORY_ACCEPTED, IM_TASK_INVENTORY_ACCEPTED,
-    // or IM_GROUP_NOTICE_INVENTORY_ACCEPTED
-    // Decline for inventory_offered, task_inventory_offer or
-    // group_notice_inventory is 2 greater than the offer integer value.
-
-    EInstantMessage im = mIM;
-    if (mIM == IM_GROUP_NOTICE_REQUESTED)
-    {
-        // Request has no responder dialogs
-        im = IM_GROUP_NOTICE;
-    }
-
-    if (accept)
-    {
-        msg->addU8Fast(_PREHASH_Dialog, (U8)(im + 1));
-        msg->addBinaryDataFast(_PREHASH_BinaryBucket, &(destination_folder_id.mData),
-                                sizeof(destination_folder_id.mData));
-    }
-    else
-    {
-        msg->addU8Fast(_PREHASH_Dialog, (U8)(im + 2));
-        msg->addBinaryDataFast(_PREHASH_BinaryBucket, EMPTY_BINARY_BUCKET, EMPTY_BINARY_BUCKET_SIZE);
-    }
-    // send the message
-    msg->sendReliable(mHost);
-
-    // transaction id is usable only once
-    // Note: a bit of a hack, clicking group notice attachment will not close notice
-    // so we reset no longer usable transaction id to know not to send message again
-    // Once capabilities for responses will be implemented LLOfferInfo will have to
-    // remember that it already responded in another way and ignore IOR_DECLINE
-    mTransactionID.setNull();
->>>>>>> e1623bb2
-}
-
-void LLOfferInfo::handleRespond(const LLSD& notification, const LLSD& response)
-{
-    initRespondFunctionMap();
-
-    const std::string name = notification["name"].asString();
-    if(mRespondFunctions.find(name) == mRespondFunctions.end())
-    {
-        LL_WARNS() << "Unexpected notification name : " << name << LL_ENDL;
-        llassert(!"Unexpected notification name");
-        return;
-    }
-
-    mRespondFunctions[name](notification, response);
-}
-
-bool LLOfferInfo::inventory_offer_callback(const LLSD& notification, const LLSD& response)
-{
-<<<<<<< HEAD
-	LLChat chat;
-	std::string log_message;
-	S32 button = LLNotificationsUtil::getSelectedOption(notification, response);
-
-	LLInventoryObserver* opener = NULL;
-	LLViewerInventoryCategory* catp = NULL;
-	catp = (LLViewerInventoryCategory*)gInventory.getCategory(mObjectID);
-	LLViewerInventoryItem* itemp = NULL;
-	if(!catp)
-	{
-		itemp = (LLViewerInventoryItem*)gInventory.getItem(mObjectID);
-	}
-	 
-	LLNotificationPtr notification_ptr = LLNotifications::instance().find(notification["id"].asUUID());
-	
-	// For muting, we need to add the mute, then decline the offer.
-	// This must be done here because:
-	// * callback may be called immediately,
-	// * adding the mute sends a message,
-	// * we can't build two messages at once.
-	if (IOR_MUTE == button) // Block
-	{
-		if (notification_ptr != NULL)
-		{
-			if (mFromGroup)
-			{
-				gCacheName->getGroup(mFromID, boost::bind(&inventory_offer_mute_callback, _1, _2, _3));
-			}
-			else
-			{
-				LLAvatarNameCache::get(mFromID, boost::bind(&inventory_offer_mute_avatar_callback, _1, _2));
-			}
-		}
-	}
-
-	std::string from_string; // Used in the pop-up.
-	std::string chatHistory_string;  // Used in chat history.
-	
-	// TODO: when task inventory offers can also be handled the new way, migrate the code that sets these strings here:
-	from_string = chatHistory_string = mFromName;
-
-	// accept goes to proper folder, decline gets accepted to trash, muted gets declined
-	bool accept_to_trash = true;
-
-	LLNotificationFormPtr modified_form(notification_ptr ? new LLNotificationForm(*notification_ptr->getForm()) : new LLNotificationForm());
-
-	switch(button)
-	{
-	case IOR_SHOW:
-		// we will want to open this item when it comes back.
-		LL_DEBUGS("Messaging") << "Initializing an opener for tid: " << mTransactionID
-				 << LL_ENDL;
-		switch (mIM)
-		{
-		case IM_INVENTORY_OFFERED:
-			{
-				// This is an offer from an agent. In this case, the back
-				// end has already copied the items into your inventory,
-				// so we can fetch it out of our inventory.
-				if (gSavedSettings.getBOOL("ShowOfferedInventory"))
-				{
-					LLOpenAgentOffer* open_agent_offer = new LLOpenAgentOffer(mObjectID, from_string);
-					open_agent_offer->startFetch();
-					if(catp || (itemp && itemp->isFinished()))
-					{
-						open_agent_offer->done();
-					}
-					else
-					{
-						opener = open_agent_offer;
-					}
-				}
-			}
-			break;
-		case IM_GROUP_NOTICE:
-		case IM_GROUP_NOTICE_REQUESTED:
-			opener = new LLOpenTaskGroupOffer;
-			sendReceiveResponse(true, mFolderID);
-			break;
-		case IM_TASK_INVENTORY_OFFERED:
-			// This is an offer from a task or group.
-			// We don't use a new instance of an opener
-			// We instead use the singular observer gOpenTaskOffer
-			// Since it already exists, we don't need to actually do anything
-			break;
-		default:
-			LL_WARNS("Messaging") << "inventory_offer_callback: unknown offer type" << LL_ENDL;
-			break;
-		}
-
-		if (modified_form != NULL)
-		{
-			modified_form->setElementEnabled("Show", false);
-		}
-		break;
-		// end switch (mIM)
-			
-	case IOR_ACCEPT:
-		//don't spam them if they are getting flooded
-		if (check_offer_throttle(mFromName, true))
-		{
-			log_message = "<nolink>" + chatHistory_string + "</nolink> " + LLTrans::getString("InvOfferGaveYou") + " " + getSanitizedDescription() + LLTrans::getString(".");
-			LLSD args;
-			args["MESSAGE"] = log_message;
-			LLNotificationsUtil::add("SystemMessageTip", args);
-		}
-
-		break;
-
-	case IOR_MUTE:
-		if (modified_form != NULL)
-		{
-			modified_form->setElementEnabled("Mute", false);
-		}
-		accept_to_trash = false; // for notices, but IOR_MUTE normally doesn't happen for notices
-		// MUTE falls through to decline
-	case IOR_DECLINE:
-		{
-			{
-				LLStringUtil::format_map_t log_message_args;
-				log_message_args["DESC"] = mDesc;
-				log_message_args["NAME"] = mFromName;
-				log_message = LLTrans::getString("InvOfferDecline", log_message_args);
-			}
-			chat.mText = log_message;
-			if( LLMuteList::getInstance()->isMuted(mFromID ) && ! LLMuteList::isLinden(mFromName) )  // muting for SL-42269
-			{
-				chat.mMuted = true;
-				accept_to_trash = false; // will send decline message
-			}
-
-			// *NOTE dzaporozhan
-			// Disabled logging to old chat floater to fix crash in group notices - EXT-4149
-			// LLFloaterChat::addChatHistory(chat);
-			
-			if (mObjectID.notNull()) //make sure we can discard
-			{
-				LLDiscardAgentOffer* discard_agent_offer = new LLDiscardAgentOffer(mFolderID, mObjectID);
-				discard_agent_offer->startFetch();
-				if ((catp && gInventory.isCategoryComplete(mObjectID)) || (itemp && itemp->isFinished()))
-				{
-					discard_agent_offer->done();
-				}
-				else
-				{
-					opener = discard_agent_offer;
-				}
-			}
-			else if (mIM == IM_GROUP_NOTICE)
-			{
-				// group notice needs to request object to trash so that user will see it later
-				// Note: muted agent offers go to trash, not sure if we should do same for notices
-				LLUUID trash = gInventory.findCategoryUUIDForType(LLFolderType::FT_TRASH);
-				sendReceiveResponse(accept_to_trash, trash);
-			}
-
-			if (modified_form != NULL)
-			{
-				modified_form->setElementEnabled("Show", false);
-				modified_form->setElementEnabled("Discard", false);
-			}
-
-			break;
-		}
-	default:
-		// close button probably
-		// In case of agent offers item has already been fetched and is in your inventory, we simply won't highlight it
-		// OR delete it if the notification gets killed, since we don't want that to be a vector for 
-		// losing inventory offers.
-		if (mIM == IM_GROUP_NOTICE)
-		{
-			LLUUID trash = gInventory.findCategoryUUIDForType(LLFolderType::FT_TRASH);
-			sendReceiveResponse(true, trash);
-		}
-		break;
-	}
-
-	if(opener)
-	{
-		gInventory.addObserver(opener);
-	}
-
-	if(!mPersist)
-	{
-		delete this;
-	}
-
-	return false;
-=======
-    LLChat chat;
-    std::string log_message;
-    S32 button = LLNotificationsUtil::getSelectedOption(notification, response);
-
-    LLInventoryObserver* opener = NULL;
-    LLViewerInventoryCategory* catp = NULL;
-    catp = (LLViewerInventoryCategory*)gInventory.getCategory(mObjectID);
-    LLViewerInventoryItem* itemp = NULL;
-    if(!catp)
-    {
-        itemp = (LLViewerInventoryItem*)gInventory.getItem(mObjectID);
-    }
-
-    LLNotificationPtr notification_ptr = LLNotifications::instance().find(notification["id"].asUUID());
-
-    // For muting, we need to add the mute, then decline the offer.
-    // This must be done here because:
-    // * callback may be called immediately,
-    // * adding the mute sends a message,
-    // * we can't build two messages at once.
-    if (IOR_MUTE == button) // Block
-    {
-        if (notification_ptr != NULL)
-        {
-            if (mFromGroup)
-            {
-                gCacheName->getGroup(mFromID, boost::bind(&inventory_offer_mute_callback, _1, _2, _3));
-            }
-            else
-            {
-                LLAvatarNameCache::get(mFromID, boost::bind(&inventory_offer_mute_avatar_callback, _1, _2));
-            }
-        }
-    }
-
-    std::string from_string; // Used in the pop-up.
-    std::string chatHistory_string;  // Used in chat history.
-
-    // TODO: when task inventory offers can also be handled the new way, migrate the code that sets these strings here:
-    from_string = chatHistory_string = mFromName;
-
-    // accept goes to proper folder, decline gets accepted to trash, muted gets declined
-    bool accept_to_trash = true;
-
-    LLNotificationFormPtr modified_form(notification_ptr ? new LLNotificationForm(*notification_ptr->getForm()) : new LLNotificationForm());
-
-    switch(button)
-    {
-    case IOR_SHOW:
-        // we will want to open this item when it comes back.
-        LL_DEBUGS("Messaging") << "Initializing an opener for tid: " << mTransactionID
-                 << LL_ENDL;
-        switch (mIM)
-        {
-        case IM_INVENTORY_OFFERED:
-            {
-                // This is an offer from an agent. In this case, the back
-                // end has already copied the items into your inventory,
-                // so we can fetch it out of our inventory.
-                if (gSavedSettings.getBOOL("ShowOfferedInventory"))
-                {
-                    LLOpenAgentOffer* open_agent_offer = new LLOpenAgentOffer(mObjectID, from_string);
-                    open_agent_offer->startFetch();
-                    if(catp || (itemp && itemp->isFinished()))
-                    {
-                        open_agent_offer->done();
-                    }
-                    else
-                    {
-                        opener = open_agent_offer;
-                    }
-                }
-            }
-            break;
-        case IM_GROUP_NOTICE:
-        case IM_GROUP_NOTICE_REQUESTED:
-            opener = new LLOpenTaskGroupOffer;
-            sendReceiveResponse(true, mFolderID);
-            break;
-        case IM_TASK_INVENTORY_OFFERED:
-            // This is an offer from a task or group.
-            // We don't use a new instance of an opener
-            // We instead use the singular observer gOpenTaskOffer
-            // Since it already exists, we don't need to actually do anything
-            break;
-        default:
-            LL_WARNS("Messaging") << "inventory_offer_callback: unknown offer type" << LL_ENDL;
-            break;
-        }
-
-        if (modified_form != NULL)
-        {
-            modified_form->setElementEnabled("Show", false);
-        }
-        break;
-        // end switch (mIM)
-
-    case IOR_ACCEPT:
-        //don't spam them if they are getting flooded
-        if (check_offer_throttle(mFromName, true))
-        {
-            log_message = "<nolink>" + chatHistory_string + "</nolink> " + LLTrans::getString("InvOfferGaveYou") + " " + getSanitizedDescription() + LLTrans::getString(".");
-            LLSD args;
-            args["MESSAGE"] = log_message;
-            LLNotificationsUtil::add("SystemMessageTip", args);
-        }
-
-        break;
-
-    case IOR_MUTE:
-        if (modified_form != NULL)
-        {
-            modified_form->setElementEnabled("Mute", false);
-        }
-        accept_to_trash = false; // for notices, but IOR_MUTE normally doesn't happen for notices
-        // MUTE falls through to decline
-    case IOR_DECLINE:
-        {
-            {
-                LLStringUtil::format_map_t log_message_args;
-                log_message_args["DESC"] = mDesc;
-                log_message_args["NAME"] = mFromName;
-                log_message = LLTrans::getString("InvOfferDecline", log_message_args);
-            }
-            chat.mText = log_message;
-            if( LLMuteList::getInstance()->isMuted(mFromID ) && ! LLMuteList::isLinden(mFromName) )  // muting for SL-42269
-            {
-                chat.mMuted = TRUE;
-                accept_to_trash = false; // will send decline message
-            }
-
-            // *NOTE dzaporozhan
-            // Disabled logging to old chat floater to fix crash in group notices - EXT-4149
-            // LLFloaterChat::addChatHistory(chat);
-
-            if (mObjectID.notNull()) //make sure we can discard
-            {
-                LLDiscardAgentOffer* discard_agent_offer = new LLDiscardAgentOffer(mFolderID, mObjectID);
-                discard_agent_offer->startFetch();
-                if ((catp && gInventory.isCategoryComplete(mObjectID)) || (itemp && itemp->isFinished()))
-                {
-                    discard_agent_offer->done();
-                }
-                else
-                {
-                    opener = discard_agent_offer;
-                }
-            }
-            else if (mIM == IM_GROUP_NOTICE)
-            {
-                // group notice needs to request object to trash so that user will see it later
-                // Note: muted agent offers go to trash, not sure if we should do same for notices
-                LLUUID trash = gInventory.findCategoryUUIDForType(LLFolderType::FT_TRASH);
-                sendReceiveResponse(accept_to_trash, trash);
-            }
-
-            if (modified_form != NULL)
-            {
-                modified_form->setElementEnabled("Show", false);
-                modified_form->setElementEnabled("Discard", false);
-            }
-
-            break;
-        }
-    default:
-        // close button probably
-        // In case of agent offers item has already been fetched and is in your inventory, we simply won't highlight it
-        // OR delete it if the notification gets killed, since we don't want that to be a vector for
-        // losing inventory offers.
-        if (mIM == IM_GROUP_NOTICE)
-        {
-            LLUUID trash = gInventory.findCategoryUUIDForType(LLFolderType::FT_TRASH);
-            sendReceiveResponse(true, trash);
-        }
-        break;
-    }
-
-    if(opener)
-    {
-        gInventory.addObserver(opener);
-    }
-
-    if(!mPersist)
-    {
-        delete this;
-    }
-
-    return false;
->>>>>>> e1623bb2
-}
-
-bool LLOfferInfo::inventory_task_offer_callback(const LLSD& notification, const LLSD& response)
-{
-<<<<<<< HEAD
-	LLChat chat;
-	std::string log_message;
-	S32 button = LLNotification::getSelectedOption(notification, response);
-	
-	// For muting, we need to add the mute, then decline the offer.
-	// This must be done here because:
-	// * callback may be called immediately,
-	// * adding the mute sends a message,
-	// * we can't build two messages at once.
-	if (2 == button)
-	{
-		LLNotificationPtr notification_ptr = LLNotifications::instance().find(notification["id"].asUUID());
-
-		llassert(notification_ptr != NULL);
-		if (notification_ptr != NULL)
-		{
-			if (mFromGroup)
-			{
-				gCacheName->getGroup(mFromID, boost::bind(&inventory_offer_mute_callback, _1, _2, _3));
-			}
-			else
-			{
-				LLAvatarNameCache::get(mFromID, boost::bind(&inventory_offer_mute_avatar_callback, _1, _2));
-			}
-		}
-	}
-
-	std::string from_string; // Used in the pop-up.
-	std::string chatHistory_string;  // Used in chat history.
-
-	if (mFromObject)
-	{
-		std::string quot = LLTrans::getString("'");
-		if (mFromGroup)
-		{
-			std::string group_name;
-			if (gCacheName->getGroupName(mFromID, group_name))
-			{
-				from_string = LLTrans::getString("InvOfferAnObjectNamed") + " " +
-					quot + mFromName + quot + " " +
-					LLTrans::getString("InvOfferOwnedByGroup") + " " +
-					quot + group_name + quot;
-				chatHistory_string = mFromName + " " +
-					LLTrans::getString("InvOfferOwnedByGroup") + " " +
-					quot + group_name + quot;
-			}
-			else
-			{
-				from_string = LLTrans::getString("InvOfferAnObjectNamed") + " " +
-					quot + mFromName + quot + " " +
-					LLTrans::getString("InvOfferOwnedByUnknownGroup");
-				chatHistory_string = mFromName + " " +
-					LLTrans::getString("InvOfferOwnedByUnknownGroup");
-			}
-		}
-		else
-		{
-			LLAvatarName av_name;
-			if (LLAvatarNameCache::get(mFromID, &av_name))
-			{
-				from_string = LLTrans::getString("InvOfferAnObjectNamed") + " " +
-					quot + mFromName + quot + " " +
-					LLTrans::getString("InvOfferOwnedBy") + " " + av_name.getUserName();
-				chatHistory_string = mFromName + " " +
-					LLTrans::getString("InvOfferOwnedBy") + " " + av_name.getUserName();
-			}
-			else
-			{
-				from_string = LLTrans::getString("InvOfferAnObjectNamed") + " " +
-					quot + mFromName + quot + " " +
-					LLTrans::getString("InvOfferOwnedByUnknownUser");
-				chatHistory_string = mFromName + " " +
-					LLTrans::getString("InvOfferOwnedByUnknownUser");
-			}
-		}
-	}
-	else
-	{
-		from_string = chatHistory_string = mFromName;
-	}
-
-	LLUUID destination;
-	bool accept = true;
-
-	// If user accepted, accept to proper folder, if user discarded, accept to trash.
-	switch(button)
-	{
-		case IOR_ACCEPT:
-			destination = mFolderID;
-			//don't spam user if flooded
-			if (check_offer_throttle(mFromName, true))
-			{
-				log_message = "<nolink>" + chatHistory_string + "</nolink> " + LLTrans::getString("InvOfferGaveYou") + " " + getSanitizedDescription() + LLTrans::getString(".");
-				LLSD args;
-				args["MESSAGE"] = log_message;
-				LLNotificationsUtil::add("SystemMessageTip", args);
-			}
-			break;
-		case IOR_MUTE:
-			// MUTE falls through to decline
-			accept = false;
-		case IOR_DECLINE:
-		default:
-			// close button probably (or any of the fall-throughs from above)
-			destination = gInventory.findCategoryUUIDForType(LLFolderType::FT_TRASH);
-			if (accept && LLMuteList::getInstance()->isMuted(mFromID, mFromName))
-			{
-				// Note: muted offers are usually declined automatically,
-				// but user can mute object after receiving message
-				accept = false;
-			}
-			break;
-	}
-
-	sendReceiveResponse(accept, destination);
-
-	if(!mPersist)
-	{
-		delete this;
-	}
-	return false;
-=======
-    LLChat chat;
-    std::string log_message;
-    S32 button = LLNotification::getSelectedOption(notification, response);
-
-    // For muting, we need to add the mute, then decline the offer.
-    // This must be done here because:
-    // * callback may be called immediately,
-    // * adding the mute sends a message,
-    // * we can't build two messages at once.
-    if (2 == button)
-    {
-        LLNotificationPtr notification_ptr = LLNotifications::instance().find(notification["id"].asUUID());
-
-        llassert(notification_ptr != NULL);
-        if (notification_ptr != NULL)
-        {
-            if (mFromGroup)
-            {
-                gCacheName->getGroup(mFromID, boost::bind(&inventory_offer_mute_callback, _1, _2, _3));
-            }
-            else
-            {
-                LLAvatarNameCache::get(mFromID, boost::bind(&inventory_offer_mute_avatar_callback, _1, _2));
-            }
-        }
-    }
-
-    std::string from_string; // Used in the pop-up.
-    std::string chatHistory_string;  // Used in chat history.
-
-    if (mFromObject == TRUE)
-    {
-        if (mFromGroup)
-        {
-            std::string group_name;
-            if (gCacheName->getGroupName(mFromID, group_name))
-            {
-                from_string = LLTrans::getString("InvOfferAnObjectNamed") + " "+"'"
-                + mFromName + LLTrans::getString("'") +" " + LLTrans::getString("InvOfferOwnedByGroup")
-                + " "+ "'" + group_name + "'";
-
-                chatHistory_string = mFromName + " " + LLTrans::getString("InvOfferOwnedByGroup")
-                + " " + group_name + "'";
-            }
-            else
-            {
-                from_string = LLTrans::getString("InvOfferAnObjectNamed") + " "+"'"
-                + mFromName +"'"+ " " + LLTrans::getString("InvOfferOwnedByUnknownGroup");
-                chatHistory_string = mFromName + " " + LLTrans::getString("InvOfferOwnedByUnknownGroup");
-            }
-        }
-        else
-        {
-            LLAvatarName av_name;
-            if (LLAvatarNameCache::get(mFromID, &av_name))
-            {
-                from_string = LLTrans::getString("InvOfferAnObjectNamed") + " "+ LLTrans::getString("'") + mFromName
-                    + LLTrans::getString("'")+" " + LLTrans::getString("InvOfferOwnedBy") + av_name.getUserName();
-                chatHistory_string = mFromName + " " + LLTrans::getString("InvOfferOwnedBy") + " " + av_name.getUserName();
-            }
-            else
-            {
-                from_string = LLTrans::getString("InvOfferAnObjectNamed") + " "+LLTrans::getString("'")
-                + mFromName + LLTrans::getString("'")+" " + LLTrans::getString("InvOfferOwnedByUnknownUser");
-                chatHistory_string = mFromName + " " + LLTrans::getString("InvOfferOwnedByUnknownUser");
-            }
-        }
-    }
-    else
-    {
-        from_string = chatHistory_string = mFromName;
-    }
-
-    LLUUID destination;
-    bool accept = true;
-
-    // If user accepted, accept to proper folder, if user discarded, accept to trash.
-    switch(button)
-    {
-        case IOR_ACCEPT:
-            destination = mFolderID;
-            //don't spam user if flooded
-            if (check_offer_throttle(mFromName, true))
-            {
-                log_message = "<nolink>" + chatHistory_string + "</nolink> " + LLTrans::getString("InvOfferGaveYou") + " " + getSanitizedDescription() + LLTrans::getString(".");
-                LLSD args;
-                args["MESSAGE"] = log_message;
-                LLNotificationsUtil::add("SystemMessageTip", args);
-            }
-            break;
-        case IOR_MUTE:
-            // MUTE falls through to decline
-            accept = false;
-        case IOR_DECLINE:
-        default:
-            // close button probably (or any of the fall-throughs from above)
-            destination = gInventory.findCategoryUUIDForType(LLFolderType::FT_TRASH);
-            if (accept && LLMuteList::getInstance()->isMuted(mFromID, mFromName))
-            {
-                // Note: muted offers are usually declined automatically,
-                // but user can mute object after receiving message
-                accept = false;
-            }
-            break;
-    }
-
-    sendReceiveResponse(accept, destination);
-
-    if(!mPersist)
-    {
-        delete this;
-    }
-    return false;
->>>>>>> e1623bb2
-}
-
-std::string LLOfferInfo::getSanitizedDescription()
-{
-    // currently we get description from server as: 'Object' ( Location )
-    // object name shouldn't be shown as a hyperlink
-    std::string description = mDesc;
-
-    std::size_t start = mDesc.find_first_of("'");
-    std::size_t end = mDesc.find_last_of("'");
-    if ((start != std::string::npos) && (end != std::string::npos))
-    {
-        description.insert(start, "<nolink>");
-        description.insert(end + 8, "</nolink>");
-    }
-    return description;
-}
-
-
-void LLOfferInfo::initRespondFunctionMap()
-{
-    if(mRespondFunctions.empty())
-    {
-        mRespondFunctions["ObjectGiveItem"] = boost::bind(&LLOfferInfo::inventory_task_offer_callback, this, _1, _2);
-        mRespondFunctions["OwnObjectGiveItem"] = boost::bind(&LLOfferInfo::inventory_task_offer_callback, this, _1, _2);
-        mRespondFunctions["UserGiveItem"] = boost::bind(&LLOfferInfo::inventory_offer_callback, this, _1, _2);
-    }
-}
-
-bool lure_callback(const LLSD& notification, const LLSD& response)
-{
-<<<<<<< HEAD
-	S32 option = 0;
-	if (response.isInteger()) 
-	{
-		option = response.asInteger();
-	}
-	else
-	{
-		option = LLNotificationsUtil::getSelectedOption(notification, response);
-	}
-	
-	LLUUID from_id = notification["payload"]["from_id"].asUUID();
-	LLUUID lure_id = notification["payload"]["lure_id"].asUUID();
-	bool godlike = notification["payload"]["godlike"].asBoolean();
-
-	switch(option)
-	{
-	case 0:
-		{
-			// accept
-			gAgent.teleportViaLure(lure_id, godlike);
-		}
-		break;
-	case 1:
-	default:
-		// decline
-		send_simple_im(from_id,
-					   LLStringUtil::null,
-					   IM_LURE_DECLINED,
-					   lure_id);
-		break;
-	}
-
-	LLNotificationPtr notification_ptr = LLNotifications::instance().find(notification["id"].asUUID());
-
-	if (notification_ptr)
-	{
-		LLNotificationFormPtr modified_form(new LLNotificationForm(*notification_ptr->getForm()));
-		modified_form->setElementEnabled("Teleport", false);
-		modified_form->setElementEnabled("Cancel", false);
-		notification_ptr->updateForm(modified_form);
-		notification_ptr->repost();
-	}
-
-	return false;
-=======
-    S32 option = 0;
-    if (response.isInteger())
-    {
-        option = response.asInteger();
-    }
-    else
-    {
-        option = LLNotificationsUtil::getSelectedOption(notification, response);
-    }
-
-    LLUUID from_id = notification["payload"]["from_id"].asUUID();
-    LLUUID lure_id = notification["payload"]["lure_id"].asUUID();
-    BOOL godlike = notification["payload"]["godlike"].asBoolean();
-
-    switch(option)
-    {
-    case 0:
-        {
-            // accept
-            gAgent.teleportViaLure(lure_id, godlike);
-        }
-        break;
-    case 1:
-    default:
-        // decline
-        send_simple_im(from_id,
-                       LLStringUtil::null,
-                       IM_LURE_DECLINED,
-                       lure_id);
-        break;
-    }
-
-    LLNotificationPtr notification_ptr = LLNotifications::instance().find(notification["id"].asUUID());
-
-    if (notification_ptr)
-    {
-        LLNotificationFormPtr modified_form(new LLNotificationForm(*notification_ptr->getForm()));
-        modified_form->setElementEnabled("Teleport", false);
-        modified_form->setElementEnabled("Cancel", false);
-        notification_ptr->updateForm(modified_form);
-        notification_ptr->repost();
-    }
-
-    return false;
->>>>>>> e1623bb2
-}
-static LLNotificationFunctorRegistration lure_callback_reg("TeleportOffered", lure_callback);
-
-bool mature_lure_callback(const LLSD& notification, const LLSD& response)
-{
-<<<<<<< HEAD
-	S32 option = 0;
-	if (response.isInteger()) 
-	{
-		option = response.asInteger();
-	}
-	else
-	{
-		option = LLNotificationsUtil::getSelectedOption(notification, response);
-	}
-	
-	LLUUID from_id = notification["payload"]["from_id"].asUUID();
-	LLUUID lure_id = notification["payload"]["lure_id"].asUUID();
-	bool godlike = notification["payload"]["godlike"].asBoolean();
-	U8 region_access = static_cast<U8>(notification["payload"]["region_maturity"].asInteger());
-
-	switch(option)
-	{
-	case 0:
-		{
-			// accept
-			gSavedSettings.setU32("PreferredMaturity", static_cast<U32>(region_access));
-			gAgent.setMaturityRatingChangeDuringTeleport(region_access);
-			gAgent.teleportViaLure(lure_id, godlike);
-		}
-		break;
-	case 1:
-	default:
-		// decline
-		send_simple_im(from_id,
-					   LLStringUtil::null,
-					   IM_LURE_DECLINED,
-					   lure_id);
-		break;
-	}
-	return false;
-=======
-    S32 option = 0;
-    if (response.isInteger())
-    {
-        option = response.asInteger();
-    }
-    else
-    {
-        option = LLNotificationsUtil::getSelectedOption(notification, response);
-    }
-
-    LLUUID from_id = notification["payload"]["from_id"].asUUID();
-    LLUUID lure_id = notification["payload"]["lure_id"].asUUID();
-    BOOL godlike = notification["payload"]["godlike"].asBoolean();
-    U8 region_access = static_cast<U8>(notification["payload"]["region_maturity"].asInteger());
-
-    switch(option)
-    {
-    case 0:
-        {
-            // accept
-            gSavedSettings.setU32("PreferredMaturity", static_cast<U32>(region_access));
-            gAgent.setMaturityRatingChangeDuringTeleport(region_access);
-            gAgent.teleportViaLure(lure_id, godlike);
-        }
-        break;
-    case 1:
-    default:
-        // decline
-        send_simple_im(from_id,
-                       LLStringUtil::null,
-                       IM_LURE_DECLINED,
-                       lure_id);
-        break;
-    }
-    return false;
->>>>>>> e1623bb2
-}
-static LLNotificationFunctorRegistration mature_lure_callback_reg("TeleportOffered_MaturityExceeded", mature_lure_callback);
-
-bool goto_url_callback(const LLSD& notification, const LLSD& response)
-{
-    std::string url = notification["payload"]["url"].asString();
-    S32 option = LLNotificationsUtil::getSelectedOption(notification, response);
-    if(1 == option)
-    {
-        LLWeb::loadURL(url);
-    }
-    return false;
-}
-static LLNotificationFunctorRegistration goto_url_callback_reg("GotoURL", goto_url_callback);
-
-bool inspect_remote_object_callback(const LLSD& notification, const LLSD& response)
-{
-    S32 option = LLNotificationsUtil::getSelectedOption(notification, response);
-    if (0 == option)
-    {
-        LLFloaterReg::showInstance("inspect_remote_object", notification["payload"]);
-    }
-    return false;
-}
-static LLNotificationFunctorRegistration inspect_remote_object_callback_reg("ServerObjectMessage", inspect_remote_object_callback);
-
-class LLPostponedServerObjectNotification: public LLPostponedNotification
-{
-protected:
-    /* virtual */
-    void modifyNotificationParams()
-    {
-        LLSD payload = mParams.payload;
-        mParams.payload = payload;
-    }
-};
-
-void process_improved_im(LLMessageSystem *msg, void **user_data)
-{
-    LL_PROFILE_ZONE_SCOPED;
-
-    LLUUID from_id;
-    bool from_group;
-    LLUUID to_id;
-    U8 offline;
-    U8 d = 0;
-    LLUUID session_id;
-    U32 timestamp;
-    std::string agentName;
-    std::string message;
-    U32 parent_estate_id = 0;
-    LLUUID region_id;
-    LLVector3 position;
-    U8 binary_bucket[MTUBYTES];
-    S32 binary_bucket_size;
-
-    // *TODO: Translate - need to fix the full name to first/last (maybe)
-    msg->getUUIDFast(_PREHASH_AgentData, _PREHASH_AgentID, from_id);
-    msg->getBOOLFast(_PREHASH_MessageBlock, _PREHASH_FromGroup, from_group);
-    msg->getUUIDFast(_PREHASH_MessageBlock, _PREHASH_ToAgentID, to_id);
-    msg->getU8Fast(_PREHASH_MessageBlock, _PREHASH_Offline, offline);
-    msg->getU8Fast(_PREHASH_MessageBlock, _PREHASH_Dialog, d);
-    msg->getUUIDFast(_PREHASH_MessageBlock, _PREHASH_ID, session_id);
-    msg->getU32Fast(_PREHASH_MessageBlock, _PREHASH_Timestamp, timestamp);
-    //msg->getData("MessageBlock", "Count",     &count);
-    msg->getStringFast(_PREHASH_MessageBlock, _PREHASH_FromAgentName, agentName);
-    msg->getStringFast(_PREHASH_MessageBlock, _PREHASH_Message, message);
-    msg->getU32Fast(_PREHASH_MessageBlock, _PREHASH_ParentEstateID, parent_estate_id);
-    msg->getUUIDFast(_PREHASH_MessageBlock, _PREHASH_RegionID, region_id);
-    msg->getVector3Fast(_PREHASH_MessageBlock, _PREHASH_Position, position);
-    msg->getBinaryDataFast(_PREHASH_MessageBlock, _PREHASH_BinaryBucket, binary_bucket, 0, 0, MTUBYTES);
-    binary_bucket_size = msg->getSizeFast(_PREHASH_MessageBlock, _PREHASH_BinaryBucket);
-    EInstantMessage dialog = (EInstantMessage)d;
-    LLHost sender = msg->getSender();
-
-    LLIMProcessing::processNewMessage(from_id,
-        from_group,
-        to_id,
-        offline,
-        dialog,
-        session_id,
-        timestamp,
-        agentName,
-        message,
-        parent_estate_id,
-        region_id,
-        position,
-        binary_bucket,
-        binary_bucket_size,
-        sender);
-}
-
-void send_do_not_disturb_message (LLMessageSystem* msg, const LLUUID& from_id, const LLUUID& session_id)
-{
-<<<<<<< HEAD
-	if (gAgent.isDoNotDisturb())
-	{
-		std::string my_name;
-		LLAgentUI::buildFullname(my_name);
-		std::string response = gSavedPerAccountSettings.getString("DoNotDisturbModeResponse");
-		pack_instant_message(
-			msg,
-			gAgent.getID(),
-			false,
-			gAgent.getSessionID(),
-			from_id,
-			my_name,
-			response,
-			IM_ONLINE,
-			IM_DO_NOT_DISTURB_AUTO_RESPONSE,
-			session_id);
-		gAgent.sendReliableMessage();
-	}
-=======
-    if (gAgent.isDoNotDisturb())
-    {
-        std::string my_name;
-        LLAgentUI::buildFullname(my_name);
-        std::string response = gSavedPerAccountSettings.getString("DoNotDisturbModeResponse");
-        pack_instant_message(
-            msg,
-            gAgent.getID(),
-            FALSE,
-            gAgent.getSessionID(),
-            from_id,
-            my_name,
-            response,
-            IM_ONLINE,
-            IM_DO_NOT_DISTURB_AUTO_RESPONSE,
-            session_id);
-        gAgent.sendReliableMessage();
-    }
->>>>>>> e1623bb2
-}
-
-bool callingcard_offer_callback(const LLSD& notification, const LLSD& response)
-{
-    S32 option = LLNotificationsUtil::getSelectedOption(notification, response);
-    LLUUID fid;
-    LLUUID from_id;
-    LLMessageSystem* msg = gMessageSystem;
-    switch(option)
-    {
-    case 0:
-        // accept
-        msg->newMessageFast(_PREHASH_AcceptCallingCard);
-        msg->nextBlockFast(_PREHASH_AgentData);
-        msg->addUUIDFast(_PREHASH_AgentID, gAgent.getID());
-        msg->addUUIDFast(_PREHASH_SessionID, gAgent.getSessionID());
-        msg->nextBlockFast(_PREHASH_TransactionBlock);
-        msg->addUUIDFast(_PREHASH_TransactionID, notification["payload"]["transaction_id"].asUUID());
-        fid = gInventory.findCategoryUUIDForType(LLFolderType::FT_CALLINGCARD);
-        msg->nextBlockFast(_PREHASH_FolderData);
-        msg->addUUIDFast(_PREHASH_FolderID, fid);
-        msg->sendReliable(LLHost(notification["payload"]["sender"].asString()));
-        break;
-    case 1:
-        // decline
-        msg->newMessageFast(_PREHASH_DeclineCallingCard);
-        msg->nextBlockFast(_PREHASH_AgentData);
-        msg->addUUIDFast(_PREHASH_AgentID, gAgent.getID());
-        msg->addUUIDFast(_PREHASH_SessionID, gAgent.getSessionID());
-        msg->nextBlockFast(_PREHASH_TransactionBlock);
-        msg->addUUIDFast(_PREHASH_TransactionID, notification["payload"]["transaction_id"].asUUID());
-        msg->sendReliable(LLHost(notification["payload"]["sender"].asString()));
-        send_do_not_disturb_message(msg, notification["payload"]["source_id"].asUUID());
-        break;
-    default:
-        // close button probably, possibly timed out
-        break;
-    }
-
-    return false;
-}
-static LLNotificationFunctorRegistration callingcard_offer_cb_reg("OfferCallingCard", callingcard_offer_callback);
-
-void process_offer_callingcard(LLMessageSystem* msg, void**)
-{
-    // someone has offered to form a friendship
-    LL_DEBUGS("Messaging") << "callingcard offer" << LL_ENDL;
-
-    LLUUID source_id;
-    msg->getUUIDFast(_PREHASH_AgentData, _PREHASH_AgentID, source_id);
-    LLUUID tid;
-    msg->getUUIDFast(_PREHASH_AgentBlock, _PREHASH_TransactionID, tid);
-
-    LLSD payload;
-    payload["transaction_id"] = tid;
-    payload["source_id"] = source_id;
-    payload["sender"] = msg->getSender().getIPandPort();
-
-    LLViewerObject* source = gObjectList.findObject(source_id);
-    LLSD args;
-    std::string source_name;
-    if(source && source->isAvatar())
-    {
-        LLNameValue* nvfirst = source->getNVPair("FirstName");
-        LLNameValue* nvlast  = source->getNVPair("LastName");
-        if (nvfirst && nvlast)
-        {
-            source_name = LLCacheName::buildFullName(
-                nvfirst->getString(), nvlast->getString());
-        }
-    }
-
-    if(!source_name.empty())
-    {
-        if (gAgent.isDoNotDisturb()
-            || LLMuteList::getInstance()->isMuted(source_id, source_name, LLMute::flagTextChat))
-        {
-            // automatically decline offer
-            LLNotifications::instance().forceResponse(LLNotification::Params("OfferCallingCard").payload(payload), 1);
-        }
-        else
-        {
-            args["NAME"] = source_name;
-            LLNotificationsUtil::add("OfferCallingCard", args, payload);
-        }
-    }
-    else
-    {
-        LL_WARNS("Messaging") << "Calling card offer from an unknown source." << LL_ENDL;
-    }
-}
-
-void process_accept_callingcard(LLMessageSystem* msg, void**)
-{
-    LLNotificationsUtil::add("CallingCardAccepted");
-}
-
-void process_decline_callingcard(LLMessageSystem* msg, void**)
-{
-    LLNotificationsUtil::add("CallingCardDeclined");
-}
-
-void translateSuccess(LLChat chat, LLSD toastArgs, std::string originalMsg, std::string expectLang, std::string translation, const std::string detected_language)
-{
-    // filter out non-interesting responses
-    if (!translation.empty()
-        && ((detected_language.empty()) || (expectLang != detected_language))
-        && (LLStringUtil::compareInsensitive(translation, originalMsg) != 0))
-    {
-        chat.mText += " (" + LLTranslate::removeNoTranslateTags(translation) + ")";
-    }
-
-    LLTranslate::instance().logSuccess(1);
-    LLNotificationsUI::LLNotificationManager::instance().onChat(chat, toastArgs);
-}
-
-void translateFailure(LLChat chat, LLSD toastArgs, int status, const std::string err_msg)
-{
-    std::string msg = LLTrans::getString("TranslationFailed", LLSD().with("[REASON]", err_msg));
-    LLStringUtil::replaceString(msg, "\n", " "); // we want one-line error messages
-    chat.mText += " (" + msg + ")";
-
-    LLTranslate::instance().logFailure(1);
-    LLNotificationsUI::LLNotificationManager::instance().onChat(chat, toastArgs);
-}
-
-
-void process_chat_from_simulator(LLMessageSystem *msg, void **user_data)
-{
-<<<<<<< HEAD
-	if (gNonInteractive)
-	{
-		return;
-	}
-	LLChat	chat;
-	std::string		mesg;
-	std::string		from_name;
-	U8			source_temp;
-	U8			type_temp;
-	U8			audible_temp;
-	LLColor4	color(1.0f, 1.0f, 1.0f, 1.0f);
-	LLUUID		from_id;
-	LLUUID		owner_id;
-	LLViewerObject*	chatter;
-
-	msg->getString("ChatData", "FromName", from_name);
-	
-	msg->getUUID("ChatData", "SourceID", from_id);
-	chat.mFromID = from_id;
-	
-	// Object owner for objects
-	msg->getUUID("ChatData", "OwnerID", owner_id);
-
-	msg->getU8Fast(_PREHASH_ChatData, _PREHASH_SourceType, source_temp);
-	chat.mSourceType = (EChatSourceType)source_temp;
-
-	msg->getU8("ChatData", "ChatType", type_temp);
-	chat.mChatType = (EChatType)type_temp;
-
-	msg->getU8Fast(_PREHASH_ChatData, _PREHASH_Audible, audible_temp);
-	chat.mAudible = (EChatAudible)audible_temp;
-	
-	chat.mTime = LLFrameTimer::getElapsedSeconds();
-	
-	// IDEVO Correct for new-style "Resident" names
-	if (chat.mSourceType == CHAT_SOURCE_AGENT)
-	{
-		// I don't know if it's OK to change this here, if 
-		// anything downstream does lookups by name, for instance
-		
-		LLAvatarName av_name;
-		if (LLAvatarNameCache::get(from_id, &av_name))
-		{
-			chat.mFromName = av_name.getCompleteName();
-		}
-		else
-		{
-			chat.mFromName = LLCacheName::cleanFullName(from_name);
-		}
-	}
-	else
-	{
-		// make sure that we don't have an empty or all-whitespace name
-		LLStringUtil::trim(from_name);
-		if (from_name.empty())
-		{
-			from_name = LLTrans::getString("Unnamed");
-		}
-		chat.mFromName = from_name;
-	}
-
-	bool is_do_not_disturb = gAgent.isDoNotDisturb();
-
-	bool is_muted = false;
-	bool is_linden = false;
-	is_muted = LLMuteList::getInstance()->isMuted(
-		from_id,
-		from_name,
-		LLMute::flagTextChat) 
-		|| LLMuteList::getInstance()->isMuted(owner_id, LLMute::flagTextChat);
-	is_linden = chat.mSourceType != CHAT_SOURCE_OBJECT &&
-		LLMuteList::isLinden(from_name);
-
-	if (is_muted && (chat.mSourceType == CHAT_SOURCE_OBJECT))
-	{
-		return;
-	}
-
-	bool is_audible = (CHAT_AUDIBLE_FULLY == chat.mAudible);
-	chatter = gObjectList.findObject(from_id);
-	if (chatter)
-	{
-		chat.mPosAgent = chatter->getPositionAgent();
-
-		// Make swirly things only for talking objects. (not script debug messages, though)
-		if (chat.mSourceType == CHAT_SOURCE_OBJECT 
-			&& chat.mChatType != CHAT_TYPE_DEBUG_MSG
-			&& gSavedSettings.getBOOL("EffectScriptChatParticles") )
-		{
-			LLPointer<LLViewerPartSourceChat> psc = new LLViewerPartSourceChat(chatter->getPositionAgent());
-			psc->setSourceObject(chatter);
-			psc->setColor(color);
-			//We set the particles to be owned by the object's owner, 
-			//just in case they should be muted by the mute list
-			psc->setOwnerUUID(owner_id);
-			LLViewerPartSim::getInstance()->addPartSource(psc);
-		}
-
-		// record last audible utterance
-		if (is_audible
-			&& (is_linden || (!is_muted && !is_do_not_disturb)))
-		{
-			if (chat.mChatType != CHAT_TYPE_START 
-				&& chat.mChatType != CHAT_TYPE_STOP)
-			{
-				gAgent.heardChat(chat.mFromID);
-			}
-		}
-	}
-
-	if (is_audible)
-	{
-		//bool visible_in_chat_bubble = false;
-
-		color.setVec(1.f,1.f,1.f,1.f);
-		msg->getStringFast(_PREHASH_ChatData, _PREHASH_Message, mesg);
-
-		bool ircstyle = false;
-
-		// Look for IRC-style emotes here so chatbubbles work
-		std::string prefix = mesg.substr(0, 4);
-		if (prefix == "/me " || prefix == "/me'")
-		{
-			ircstyle = true;
-		}
-		chat.mText = mesg;
-
-		// Look for the start of typing so we can put "..." in the bubbles.
-		if (CHAT_TYPE_START == chat.mChatType)
-		{
-			LLLocalSpeakerMgr::getInstance()->setSpeakerTyping(from_id, true);
-
-			// Might not have the avatar constructed yet, eg on login.
-			if (chatter && chatter->isAvatar())
-			{
-				((LLVOAvatar*)chatter)->startTyping();
-			}
-			return;
-		}
-		else if (CHAT_TYPE_STOP == chat.mChatType)
-		{
-			LLLocalSpeakerMgr::getInstance()->setSpeakerTyping(from_id, false);
-
-			// Might not have the avatar constructed yet, eg on login.
-			if (chatter && chatter->isAvatar())
-			{
-				((LLVOAvatar*)chatter)->stopTyping();
-			}
-			return;
-		}
-
-		// Look for IRC-style emotes
-		if (ircstyle)
-		{
-			// set CHAT_STYLE_IRC to avoid adding Avatar Name as author of message. See EXT-656
-			chat.mChatStyle = CHAT_STYLE_IRC;
-
-			// Do nothing, ircstyle is fixed above for chat bubbles
-		}
-		else
-		{
-			chat.mText = "";
-			switch(chat.mChatType)
-			{
-			case CHAT_TYPE_WHISPER:
-				chat.mText = LLTrans::getString("whisper") + " ";
-				break;
-			case CHAT_TYPE_DEBUG_MSG:
-			case CHAT_TYPE_OWNER:
-			case CHAT_TYPE_NORMAL:
-			case CHAT_TYPE_DIRECT:
-				break;
-			case CHAT_TYPE_SHOUT:
-				chat.mText = LLTrans::getString("shout") + " ";
-				break;
-			case CHAT_TYPE_START:
-			case CHAT_TYPE_STOP:
-				LL_WARNS("Messaging") << "Got chat type start/stop in main chat processing." << LL_ENDL;
-				break;
-			default:
-				LL_WARNS("Messaging") << "Unknown type " << chat.mChatType << " in chat!" << LL_ENDL;
-				break;
-			}
-
-			chat.mText += mesg;
-		}
-		
-		// We have a real utterance now, so can stop showing "..." and proceed.
-		if (chatter && chatter->isAvatar())
-		{
-			LLLocalSpeakerMgr::getInstance()->setSpeakerTyping(from_id, false);
-			((LLVOAvatar*)chatter)->stopTyping();
-			
-			if (!is_muted && !is_do_not_disturb)
-			{
-				//visible_in_chat_bubble = gSavedSettings.getBOOL("UseChatBubbles");
-				std::string formated_msg = "";
-				LLViewerChat::formatChatMsg(chat, formated_msg);
-				LLChat chat_bubble = chat;
-				chat_bubble.mText = formated_msg;
-				((LLVOAvatar*)chatter)->addChat(chat_bubble);
-			}
-		}
-		
-		if (chatter)
-		{
-			chat.mPosAgent = chatter->getPositionAgent();
-		}
-
-		// truth table:
-		// LINDEN	BUSY	MUTED	OWNED_BY_YOU	TASK		DISPLAY		STORE IN HISTORY
-		// F		F		F		F				*			Yes			Yes
-		// F		F		F		T				*			Yes			Yes
-		// F		F		T		F				*			No			No
-		// F		F		T		T				*			No			No
-		// F		T		F		F				*			No			Yes
-		// F		T		F		T				*			Yes			Yes
-		// F		T		T		F				*			No			No
-		// F		T		T		T				*			No			No
-		// T		*		*		*				F			Yes			Yes
-
-		chat.mMuted = is_muted && !is_linden;
-
-		// pass owner_id to chat so that we can display the remote
-		// object inspect for an object that is chatting with you
-		LLSD args;
-		chat.mOwnerID = owner_id;
-
-		LLTranslate::instance().logCharsSeen(mesg.size());
-		if (gSavedSettings.getBOOL("TranslateChat") && chat.mSourceType != CHAT_SOURCE_SYSTEM)
-		{
-			if (chat.mChatStyle == CHAT_STYLE_IRC)
-			{
-				mesg = mesg.substr(4, std::string::npos);
-			}
-			const std::string from_lang = ""; // leave empty to trigger autodetect
-			const std::string to_lang = LLTranslate::getTranslateLanguage();
-
-			LLTranslate::instance().logCharsSent(mesg.size());
-            LLTranslate::translateMessage(from_lang, to_lang, mesg,
-                boost::bind(&translateSuccess, chat, args, mesg, from_lang, _1, _2),
-                boost::bind(&translateFailure, chat, args, _1, _2));
-=======
-    if (gNonInteractive)
-    {
-        return;
-    }
-    LLChat  chat;
-    std::string     mesg;
-    std::string     from_name;
-    U8          source_temp;
-    U8          type_temp;
-    U8          audible_temp;
-    LLColor4    color(1.0f, 1.0f, 1.0f, 1.0f);
-    LLUUID      from_id;
-    LLUUID      owner_id;
-    LLViewerObject* chatter;
->>>>>>> e1623bb2
-
-    msg->getString("ChatData", "FromName", from_name);
-
-    msg->getUUID("ChatData", "SourceID", from_id);
-    chat.mFromID = from_id;
-
-    // Object owner for objects
-    msg->getUUID("ChatData", "OwnerID", owner_id);
-
-    msg->getU8Fast(_PREHASH_ChatData, _PREHASH_SourceType, source_temp);
-    chat.mSourceType = (EChatSourceType)source_temp;
-
-    msg->getU8("ChatData", "ChatType", type_temp);
-    chat.mChatType = (EChatType)type_temp;
-
-    msg->getU8Fast(_PREHASH_ChatData, _PREHASH_Audible, audible_temp);
-    chat.mAudible = (EChatAudible)audible_temp;
-
-    chat.mTime = LLFrameTimer::getElapsedSeconds();
-
-    // IDEVO Correct for new-style "Resident" names
-    if (chat.mSourceType == CHAT_SOURCE_AGENT)
-    {
-        // I don't know if it's OK to change this here, if
-        // anything downstream does lookups by name, for instance
-
-        LLAvatarName av_name;
-        if (LLAvatarNameCache::get(from_id, &av_name))
-        {
-            chat.mFromName = av_name.getCompleteName();
-        }
-        else
-        {
-            chat.mFromName = LLCacheName::cleanFullName(from_name);
-        }
-    }
-    else
-    {
-        // make sure that we don't have an empty or all-whitespace name
-        LLStringUtil::trim(from_name);
-        if (from_name.empty())
-        {
-            from_name = LLTrans::getString("Unnamed");
-        }
-        chat.mFromName = from_name;
-    }
-
-<<<<<<< HEAD
-	if (teleport_flags & TELEPORT_FLAGS_DISABLE_CANCEL)
-	{
-		gViewerWindow->setProgressCancelButtonVisible(false);
-	}
-	else
-	{
-		gViewerWindow->setProgressCancelButtonVisible(true, LLTrans::getString("Cancel"));
-	}
-=======
-    BOOL is_do_not_disturb = gAgent.isDoNotDisturb();
->>>>>>> e1623bb2
-
-    BOOL is_muted = FALSE;
-    BOOL is_linden = FALSE;
-    is_muted = LLMuteList::getInstance()->isMuted(
-        from_id,
-        from_name,
-        LLMute::flagTextChat)
-        || LLMuteList::getInstance()->isMuted(owner_id, LLMute::flagTextChat);
-    is_linden = chat.mSourceType != CHAT_SOURCE_OBJECT &&
-        LLMuteList::isLinden(from_name);
-
-<<<<<<< HEAD
-	if( gAgent.getTeleportState() == LLAgent::TELEPORT_NONE )
-	{
-		gTeleportDisplay = true;
-		gAgent.setTeleportState( LLAgent::TELEPORT_START );
-		make_ui_sound("UISndTeleportOut");
-		
-		LL_INFOS("Messaging") << "Teleport initiated by remote TeleportStart message with TeleportFlags: " <<  teleport_flags << LL_ENDL;
-=======
-    if (is_muted && (chat.mSourceType == CHAT_SOURCE_OBJECT))
-    {
-        return;
-    }
->>>>>>> e1623bb2
-
-    BOOL is_audible = (CHAT_AUDIBLE_FULLY == chat.mAudible);
-    chatter = gObjectList.findObject(from_id);
-    if (chatter)
-    {
-        chat.mPosAgent = chatter->getPositionAgent();
-
-        // Make swirly things only for talking objects. (not script debug messages, though)
-        if (chat.mSourceType == CHAT_SOURCE_OBJECT
-            && chat.mChatType != CHAT_TYPE_DEBUG_MSG
-            && gSavedSettings.getBOOL("EffectScriptChatParticles") )
-        {
-            LLPointer<LLViewerPartSourceChat> psc = new LLViewerPartSourceChat(chatter->getPositionAgent());
-            psc->setSourceObject(chatter);
-            psc->setColor(color);
-            //We set the particles to be owned by the object's owner,
-            //just in case they should be muted by the mute list
-            psc->setOwnerUUID(owner_id);
-            LLViewerPartSim::getInstance()->addPartSource(psc);
-        }
-
-        // record last audible utterance
-        if (is_audible
-            && (is_linden || (!is_muted && !is_do_not_disturb)))
-        {
-            if (chat.mChatType != CHAT_TYPE_START
-                && chat.mChatType != CHAT_TYPE_STOP)
-            {
-                gAgent.heardChat(chat.mFromID);
-            }
-        }
-    }
-
-    if (is_audible)
-    {
-        //BOOL visible_in_chat_bubble = FALSE;
-
-        color.setVec(1.f,1.f,1.f,1.f);
-        msg->getStringFast(_PREHASH_ChatData, _PREHASH_Message, mesg);
-
-        BOOL ircstyle = FALSE;
-
-        // Look for IRC-style emotes here so chatbubbles work
-        std::string prefix = mesg.substr(0, 4);
-        if (prefix == "/me " || prefix == "/me'")
-        {
-            ircstyle = TRUE;
-        }
-        chat.mText = mesg;
-
-        // Look for the start of typing so we can put "..." in the bubbles.
-        if (CHAT_TYPE_START == chat.mChatType)
-        {
-            LLLocalSpeakerMgr::getInstance()->setSpeakerTyping(from_id, TRUE);
-
-            // Might not have the avatar constructed yet, eg on login.
-            if (chatter && chatter->isAvatar())
-            {
-                ((LLVOAvatar*)chatter)->startTyping();
-            }
-            return;
-        }
-        else if (CHAT_TYPE_STOP == chat.mChatType)
-        {
-            LLLocalSpeakerMgr::getInstance()->setSpeakerTyping(from_id, FALSE);
-
-            // Might not have the avatar constructed yet, eg on login.
-            if (chatter && chatter->isAvatar())
-            {
-                ((LLVOAvatar*)chatter)->stopTyping();
-            }
-            return;
-        }
-
-        // Look for IRC-style emotes
-        if (ircstyle)
-        {
-            // set CHAT_STYLE_IRC to avoid adding Avatar Name as author of message. See EXT-656
-            chat.mChatStyle = CHAT_STYLE_IRC;
-
-            // Do nothing, ircstyle is fixed above for chat bubbles
-        }
-        else
-        {
-            chat.mText = "";
-            switch(chat.mChatType)
-            {
-            case CHAT_TYPE_WHISPER:
-                chat.mText = LLTrans::getString("whisper") + " ";
-                break;
-            case CHAT_TYPE_DEBUG_MSG:
-            case CHAT_TYPE_OWNER:
-            case CHAT_TYPE_NORMAL:
-            case CHAT_TYPE_DIRECT:
-                break;
-            case CHAT_TYPE_SHOUT:
-                chat.mText = LLTrans::getString("shout") + " ";
-                break;
-            case CHAT_TYPE_START:
-            case CHAT_TYPE_STOP:
-                LL_WARNS("Messaging") << "Got chat type start/stop in main chat processing." << LL_ENDL;
-                break;
-            default:
-                LL_WARNS("Messaging") << "Unknown type " << chat.mChatType << " in chat!" << LL_ENDL;
-                break;
-            }
-
-            chat.mText += mesg;
-        }
-
-        // We have a real utterance now, so can stop showing "..." and proceed.
-        if (chatter && chatter->isAvatar())
-        {
-            LLLocalSpeakerMgr::getInstance()->setSpeakerTyping(from_id, FALSE);
-            ((LLVOAvatar*)chatter)->stopTyping();
-
-            if (!is_muted && !is_do_not_disturb)
-            {
-                //visible_in_chat_bubble = gSavedSettings.getBOOL("UseChatBubbles");
-                std::string formated_msg = "";
-                LLViewerChat::formatChatMsg(chat, formated_msg);
-                LLChat chat_bubble = chat;
-                chat_bubble.mText = formated_msg;
-                ((LLVOAvatar*)chatter)->addChat(chat_bubble);
-            }
-        }
-
-        if (chatter)
-        {
-            chat.mPosAgent = chatter->getPositionAgent();
-        }
-
-        // truth table:
-        // LINDEN   BUSY    MUTED   OWNED_BY_YOU    TASK        DISPLAY     STORE IN HISTORY
-        // F        F       F       F               *           Yes         Yes
-        // F        F       F       T               *           Yes         Yes
-        // F        F       T       F               *           No          No
-        // F        F       T       T               *           No          No
-        // F        T       F       F               *           No          Yes
-        // F        T       F       T               *           Yes         Yes
-        // F        T       T       F               *           No          No
-        // F        T       T       T               *           No          No
-        // T        *       *       *               F           Yes         Yes
-
-        chat.mMuted = is_muted && !is_linden;
-
-        // pass owner_id to chat so that we can display the remote
-        // object inspect for an object that is chatting with you
-        LLSD args;
-        chat.mOwnerID = owner_id;
-
-        LLTranslate::instance().logCharsSeen(mesg.size());
-        if (gSavedSettings.getBOOL("TranslateChat") && chat.mSourceType != CHAT_SOURCE_SYSTEM)
-        {
-            if (chat.mChatStyle == CHAT_STYLE_IRC)
-            {
-                mesg = mesg.substr(4, std::string::npos);
-            }
-            const std::string from_lang = ""; // leave empty to trigger autodetect
-            const std::string to_lang = LLTranslate::getTranslateLanguage();
-
-            LLTranslate::instance().logCharsSent(mesg.size());
-            LLTranslate::translateMessage(from_lang, to_lang, mesg,
-                boost::bind(&translateSuccess, chat, args, mesg, from_lang, _1, _2),
-                boost::bind(&translateFailure, chat, args, _1, _2));
-
-        }
-        else
-        {
-            LLNotificationsUI::LLNotificationManager::instance().onChat(chat, args);
-        }
-
-        // don't call notification for debug messages from not owned objects
-        if (chat.mChatType == CHAT_TYPE_DEBUG_MSG)
-        {
-            if (gAgentID != chat.mOwnerID)
-            {
-                return;
-            }
-        }
-
-        if (mesg != "")
-        {
-            LLSD msg_notify = LLSD(LLSD::emptyMap());
-            msg_notify["session_id"] = LLUUID();
-            msg_notify["from_id"] = chat.mFromID;
-            msg_notify["source_type"] = chat.mSourceType;
-            on_new_message(msg_notify);
-        }
-
-    }
-}
-
-
-// Simulator we're on is informing the viewer that the agent
-// is starting to teleport (perhaps to another sim, perhaps to the
-// same sim). If we initiated the teleport process by sending some kind
-// of TeleportRequest, then this info is redundant, but if the sim
-// initiated the teleport (via a script call, being killed, etc.)
-// then this info is news to us.
-void process_teleport_start(LLMessageSystem *msg, void**)
-{
-    // on teleport, don't tell them about destination guide anymore
-    LLFirstUse::notUsingDestinationGuide(false);
-    U32 teleport_flags = 0x0;
-    msg->getU32("Info", "TeleportFlags", teleport_flags);
-
-    if (gAgent.getTeleportState() == LLAgent::TELEPORT_MOVING)
-    {
-        // Race condition?
-        LL_WARNS("Messaging") << "Got TeleportStart, but teleport already in progress. TeleportFlags=" << teleport_flags << LL_ENDL;
-    }
-
-    LL_DEBUGS("Messaging") << "Got TeleportStart with TeleportFlags=" << teleport_flags << ". gTeleportDisplay: " << gTeleportDisplay << ", gAgent.mTeleportState: " << gAgent.getTeleportState() << LL_ENDL;
-
-    // *NOTE: The server sends two StartTeleport packets when you are teleporting to a LM
-    LLViewerMessage::getInstance()->mTeleportStartedSignal();
-
-    if (teleport_flags & TELEPORT_FLAGS_DISABLE_CANCEL)
-    {
-        gViewerWindow->setProgressCancelButtonVisible(FALSE);
-    }
-    else
-    {
-        gViewerWindow->setProgressCancelButtonVisible(TRUE, LLTrans::getString("Cancel"));
-    }
-
-    // Freeze the UI and show progress bar
-    // Note: could add data here to differentiate between normal teleport and death.
-
-    if( gAgent.getTeleportState() == LLAgent::TELEPORT_NONE )
-    {
-        gTeleportDisplay = TRUE;
-        gAgent.setTeleportState( LLAgent::TELEPORT_START );
-        make_ui_sound("UISndTeleportOut");
-
-        LL_INFOS("Messaging") << "Teleport initiated by remote TeleportStart message with TeleportFlags: " <<  teleport_flags << LL_ENDL;
-
-        // Don't call LLFirstUse::useTeleport here because this could be
-        // due to being killed, which would send you home, not to a Telehub
-    }
-}
-
-boost::signals2::connection LLViewerMessage::setTeleportStartedCallback(teleport_started_callback_t cb)
-{
-    return mTeleportStartedSignal.connect(cb);
-}
-
-void process_teleport_progress(LLMessageSystem* msg, void**)
-{
-<<<<<<< HEAD
-	LLUUID agent_id;
-	msg->getUUID("AgentData", "AgentID", agent_id);
-	if((gAgent.getID() != agent_id)
-	   || (gAgent.getTeleportState() == LLAgent::TELEPORT_NONE))
-	{
-		LL_WARNS("Messaging") << "Unexpected teleport progress message." << LL_ENDL;
-		return;
-	}
-	U32 teleport_flags = 0x0;
-	msg->getU32("Info", "TeleportFlags", teleport_flags);
-	if (teleport_flags & TELEPORT_FLAGS_DISABLE_CANCEL)
-	{
-		gViewerWindow->setProgressCancelButtonVisible(false);
-	}
-	else
-	{
-		gViewerWindow->setProgressCancelButtonVisible(true, LLTrans::getString("Cancel"));
-	}
-	std::string buffer;
-	msg->getString("Info", "Message", buffer);
-	LL_DEBUGS("Messaging") << "teleport progress: " << buffer << " flags: " << teleport_flags << LL_ENDL;
-
-	//Sorta hacky...default to using simulator raw messages
-	//if we don't find the coresponding mapping in our progress mappings
-	std::string message = buffer;
-
-	if (LLAgent::sTeleportProgressMessages.find(buffer) != 
-		LLAgent::sTeleportProgressMessages.end() )
-	{
-		message = LLAgent::sTeleportProgressMessages[buffer];
-	}
-
-	gAgent.setTeleportMessage(LLAgent::sTeleportProgressMessages[message]);
-=======
-    LLUUID agent_id;
-    msg->getUUID("AgentData", "AgentID", agent_id);
-    if((gAgent.getID() != agent_id)
-       || (gAgent.getTeleportState() == LLAgent::TELEPORT_NONE))
-    {
-        LL_WARNS("Messaging") << "Unexpected teleport progress message." << LL_ENDL;
-        return;
-    }
-    U32 teleport_flags = 0x0;
-    msg->getU32("Info", "TeleportFlags", teleport_flags);
-    if (teleport_flags & TELEPORT_FLAGS_DISABLE_CANCEL)
-    {
-        gViewerWindow->setProgressCancelButtonVisible(FALSE);
-    }
-    else
-    {
-        gViewerWindow->setProgressCancelButtonVisible(TRUE, LLTrans::getString("Cancel"));
-    }
-    std::string buffer;
-    msg->getString("Info", "Message", buffer);
-    LL_DEBUGS("Messaging") << "teleport progress: " << buffer << " flags: " << teleport_flags << LL_ENDL;
-
-    //Sorta hacky...default to using simulator raw messages
-    //if we don't find the coresponding mapping in our progress mappings
-    std::string message = buffer;
-
-    if (LLAgent::sTeleportProgressMessages.find(buffer) !=
-        LLAgent::sTeleportProgressMessages.end() )
-    {
-        message = LLAgent::sTeleportProgressMessages[buffer];
-    }
-
-    gAgent.setTeleportMessage(LLAgent::sTeleportProgressMessages[message]);
->>>>>>> e1623bb2
-}
-
-class LLFetchInWelcomeArea : public LLInventoryFetchDescendentsObserver
-{
-public:
-    LLFetchInWelcomeArea(const uuid_vec_t &ids) :
-        LLInventoryFetchDescendentsObserver(ids)
-    {}
-    virtual void done()
-    {
-        LLIsType is_landmark(LLAssetType::AT_LANDMARK);
-        LLIsType is_card(LLAssetType::AT_CALLINGCARD);
-
-        LLInventoryModel::cat_array_t   card_cats;
-        LLInventoryModel::item_array_t  card_items;
-        LLInventoryModel::cat_array_t   land_cats;
-        LLInventoryModel::item_array_t  land_items;
-
-        uuid_vec_t::iterator it = mComplete.begin();
-        uuid_vec_t::iterator end = mComplete.end();
-        for(; it != end; ++it)
-        {
-            gInventory.collectDescendentsIf(
-                (*it),
-                land_cats,
-                land_items,
-                LLInventoryModel::EXCLUDE_TRASH,
-                is_landmark);
-            gInventory.collectDescendentsIf(
-                (*it),
-                card_cats,
-                card_items,
-                LLInventoryModel::EXCLUDE_TRASH,
-                is_card);
-        }
-
-        gInventory.removeObserver(this);
-        delete this;
-    }
-};
-
-
-
-class LLPostTeleportNotifiers : public LLEventTimer
-{
-public:
-    LLPostTeleportNotifiers();
-    virtual ~LLPostTeleportNotifiers();
-
-<<<<<<< HEAD
-	//function to be called at the supplied frequency
-	virtual bool tick();
-=======
-    //function to be called at the supplied frequency
-    virtual BOOL tick();
->>>>>>> e1623bb2
-};
-
-LLPostTeleportNotifiers::LLPostTeleportNotifiers() : LLEventTimer( 2.0 )
-{
-};
-
-LLPostTeleportNotifiers::~LLPostTeleportNotifiers()
-{
-}
-
-bool LLPostTeleportNotifiers::tick()
-{
-<<<<<<< HEAD
-	bool all_done = false;
-	if ( gAgent.getTeleportState() == LLAgent::TELEPORT_NONE )
-	{
-		// get callingcards and landmarks available to the user arriving.
-		uuid_vec_t folders;
-		const LLUUID callingcard_id = gInventory.findCategoryUUIDForType(LLFolderType::FT_CALLINGCARD);
-		if(callingcard_id.notNull()) 
-			folders.push_back(callingcard_id);
-		const LLUUID folder_id = gInventory.findCategoryUUIDForType(LLFolderType::FT_LANDMARK);
-		if(folder_id.notNull()) 
-			folders.push_back(folder_id);
-		if(!folders.empty())
-		{
-			LLFetchInWelcomeArea* fetcher = new LLFetchInWelcomeArea(folders);
-			fetcher->startFetch();
-			if(fetcher->isFinished())
-			{
-				fetcher->done();
-			}
-			else
-			{
-				gInventory.addObserver(fetcher);
-			}
-		}
-		all_done = true;
-	}
-
-	return all_done;
-=======
-    BOOL all_done = FALSE;
-    if ( gAgent.getTeleportState() == LLAgent::TELEPORT_NONE )
-    {
-        // get callingcards and landmarks available to the user arriving.
-        uuid_vec_t folders;
-        const LLUUID callingcard_id = gInventory.findCategoryUUIDForType(LLFolderType::FT_CALLINGCARD);
-        if(callingcard_id.notNull())
-            folders.push_back(callingcard_id);
-        const LLUUID folder_id = gInventory.findCategoryUUIDForType(LLFolderType::FT_LANDMARK);
-        if(folder_id.notNull())
-            folders.push_back(folder_id);
-        if(!folders.empty())
-        {
-            LLFetchInWelcomeArea* fetcher = new LLFetchInWelcomeArea(folders);
-            fetcher->startFetch();
-            if(fetcher->isFinished())
-            {
-                fetcher->done();
-            }
-            else
-            {
-                gInventory.addObserver(fetcher);
-            }
-        }
-        all_done = TRUE;
-    }
-
-    return all_done;
->>>>>>> e1623bb2
-}
-
-
-
-// Teleport notification from the simulator
-// We're going to pretend to be a new agent
-void process_teleport_finish(LLMessageSystem* msg, void**)
-{
-    LL_DEBUGS("Teleport","Messaging") << "Received TeleportFinish message" << LL_ENDL;
-    LLUUID agent_id;
-    msg->getUUIDFast(_PREHASH_Info, _PREHASH_AgentID, agent_id);
-    if (agent_id != gAgent.getID())
-    {
-        LL_WARNS("Teleport","Messaging") << "Got teleport notification for wrong agent " << agent_id << " expected " << gAgent.getID() << ", ignoring!" << LL_ENDL;
-        return;
-    }
-
-    if (gAgent.getTeleportState() == LLAgent::TELEPORT_NONE)
-    {
-        if (gAgent.canRestoreCanceledTeleport())
-        {
-            // Server either ignored teleport cancel message or did not receive it in time.
-            // This message can't be ignored since teleport is complete at server side
-            LL_INFOS("Teleport") << "Restoring canceled teleport request" << LL_ENDL;
-            gAgent.restoreCanceledTeleportRequest();
-        }
-        else
-        {
-            // Race condition? Make sure all variables are set correctly for teleport to work
-            LL_WARNS("Teleport","Messaging") << "Teleport 'finish' message without 'start'. Setting state to TELEPORT_REQUESTED" << LL_ENDL;
-            gTeleportDisplay = true;
-            LLViewerMessage::getInstance()->mTeleportStartedSignal();
-            gAgent.setTeleportState(LLAgent::TELEPORT_REQUESTED);
-            make_ui_sound("UISndTeleportOut");
-        }
-    }
-    else if (gAgent.getTeleportState() == LLAgent::TELEPORT_MOVING)
-    {
-        LL_WARNS("Teleport","Messaging") << "Teleport message in the middle of other teleport" << LL_ENDL;
-    }
-<<<<<<< HEAD
-	
-	// Teleport is finished; it can't be cancelled now.
-	gViewerWindow->setProgressCancelButtonVisible(false);
-
-	// Do teleport effect for where you're leaving
-	// VEFFECT: TeleportStart
-	LLHUDEffectSpiral *effectp = (LLHUDEffectSpiral *)LLHUDManager::getInstance()->createViewerEffect(LLHUDObject::LL_HUD_EFFECT_POINT, true);
-	effectp->setPositionGlobal(gAgent.getPositionGlobal());
-	effectp->setColor(LLColor4U(gAgent.getEffectColor()));
-	LLHUDManager::getInstance()->sendEffects();
-
-	U32 location_id;
-	U32 sim_ip;
-	U16 sim_port;
-	LLVector3 pos, look_at;
-	U64 region_handle;
-	msg->getU32Fast(_PREHASH_Info, _PREHASH_LocationID, location_id);
-	msg->getIPAddrFast(_PREHASH_Info, _PREHASH_SimIP, sim_ip);
-	msg->getIPPortFast(_PREHASH_Info, _PREHASH_SimPort, sim_port);
-	//msg->getVector3Fast(_PREHASH_Info, _PREHASH_Position, pos);
-	//msg->getVector3Fast(_PREHASH_Info, _PREHASH_LookAt, look_at);
-	msg->getU64Fast(_PREHASH_Info, _PREHASH_RegionHandle, region_handle);
-	U32 teleport_flags;
-	msg->getU32Fast(_PREHASH_Info, _PREHASH_TeleportFlags, teleport_flags);
-
-	std::string seedCap;
-	msg->getStringFast(_PREHASH_Info, _PREHASH_SeedCapability, seedCap);
-
-	LL_DEBUGS("Teleport") << "TeleportFinish message params are:"
-						  << " sim_ip " << sim_ip
-						  << " sim_port " << sim_port
-						  << " region_handle " << region_handle
-						  << " teleport_flags " << teleport_flags
-						  << " seedCap " << seedCap
-						  << LL_ENDL;
-	
-	// update home location if we are teleporting out of prelude - specific to teleporting to welcome area 
-	if((teleport_flags & TELEPORT_FLAGS_SET_HOME_TO_TARGET)
-	   && (!gAgent.isGodlike()))
-	{
-		gAgent.setHomePosRegion(region_handle, pos);
-
-		// Create a timer that will send notices when teleporting is all finished.  Since this is 
-		// based on the LLEventTimer class, it will be managed by that class and not orphaned or leaked.
-		new LLPostTeleportNotifiers();
-	}
-
-	LLHost sim_host(sim_ip, sim_port);
-
-	// Viewer trusts the simulator.
-	gMessageSystem->enableCircuit(sim_host, true);
-	LLViewerRegion* regionp =  LLWorld::getInstance()->addRegion(region_handle, sim_host);
-
-/*
-	// send camera update to new region
-	gAgentCamera.updateCamera();
-
-	// likewise make sure the camera is behind the avatar
-	gAgentCamera.resetView(true);
-	LLVector3 shift_vector = regionp->getPosRegionFromGlobal(gAgent.getRegion()->getOriginGlobal());
-	gAgent.setRegion(regionp);
-	gObjectList.shiftObjects(shift_vector);
-
-	if (isAgentAvatarValid())
-	{
-		gAgentAvatarp->clearChatText();
-		gAgentCamera.slamLookAt(look_at);
-	}
-	gAgent.setPositionAgent(pos);
-	gAssetStorage->setUpstream(sim);
-	gCacheName->setUpstream(sim);
-=======
-
-    // Teleport is finished; it can't be cancelled now.
-    gViewerWindow->setProgressCancelButtonVisible(FALSE);
-
-    // Do teleport effect for where you're leaving
-    // VEFFECT: TeleportStart
-    LLHUDEffectSpiral *effectp = (LLHUDEffectSpiral *)LLHUDManager::getInstance()->createViewerEffect(LLHUDObject::LL_HUD_EFFECT_POINT, TRUE);
-    effectp->setPositionGlobal(gAgent.getPositionGlobal());
-    effectp->setColor(LLColor4U(gAgent.getEffectColor()));
-    LLHUDManager::getInstance()->sendEffects();
-
-    U32 location_id;
-    U32 sim_ip;
-    U16 sim_port;
-    LLVector3 pos, look_at;
-    U64 region_handle;
-    msg->getU32Fast(_PREHASH_Info, _PREHASH_LocationID, location_id);
-    msg->getIPAddrFast(_PREHASH_Info, _PREHASH_SimIP, sim_ip);
-    msg->getIPPortFast(_PREHASH_Info, _PREHASH_SimPort, sim_port);
-    //msg->getVector3Fast(_PREHASH_Info, _PREHASH_Position, pos);
-    //msg->getVector3Fast(_PREHASH_Info, _PREHASH_LookAt, look_at);
-    msg->getU64Fast(_PREHASH_Info, _PREHASH_RegionHandle, region_handle);
-    U32 teleport_flags;
-    msg->getU32Fast(_PREHASH_Info, _PREHASH_TeleportFlags, teleport_flags);
-
-    std::string seedCap;
-    msg->getStringFast(_PREHASH_Info, _PREHASH_SeedCapability, seedCap);
-
-    LL_DEBUGS("Teleport") << "TeleportFinish message params are:"
-                          << " sim_ip " << sim_ip
-                          << " sim_port " << sim_port
-                          << " region_handle " << region_handle
-                          << " teleport_flags " << teleport_flags
-                          << " seedCap " << seedCap
-                          << LL_ENDL;
-
-    // update home location if we are teleporting out of prelude - specific to teleporting to welcome area
-    if((teleport_flags & TELEPORT_FLAGS_SET_HOME_TO_TARGET)
-       && (!gAgent.isGodlike()))
-    {
-        gAgent.setHomePosRegion(region_handle, pos);
-
-        // Create a timer that will send notices when teleporting is all finished.  Since this is
-        // based on the LLEventTimer class, it will be managed by that class and not orphaned or leaked.
-        new LLPostTeleportNotifiers();
-    }
-
-    LLHost sim_host(sim_ip, sim_port);
-
-    // Viewer trusts the simulator.
-    gMessageSystem->enableCircuit(sim_host, TRUE);
-    LLViewerRegion* regionp =  LLWorld::getInstance()->addRegion(region_handle, sim_host);
-
-/*
-    // send camera update to new region
-    gAgentCamera.updateCamera();
-
-    // likewise make sure the camera is behind the avatar
-    gAgentCamera.resetView(TRUE);
-    LLVector3 shift_vector = regionp->getPosRegionFromGlobal(gAgent.getRegion()->getOriginGlobal());
-    gAgent.setRegion(regionp);
-    gObjectList.shiftObjects(shift_vector);
-
-    if (isAgentAvatarValid())
-    {
-        gAgentAvatarp->clearChatText();
-        gAgentCamera.slamLookAt(look_at);
-    }
-    gAgent.setPositionAgent(pos);
-    gAssetStorage->setUpstream(sim);
-    gCacheName->setUpstream(sim);
->>>>>>> e1623bb2
-*/
-
-    // Make sure we're standing
-    gAgent.standUp();
-
-    // now, use the circuit info to tell simulator about us!
-    LL_INFOS("Teleport","Messaging") << "process_teleport_finish() sending UseCircuitCode to enable sim_host "
-            << sim_host << " with code " << msg->mOurCircuitCode << LL_ENDL;
-    msg->newMessageFast(_PREHASH_UseCircuitCode);
-    msg->nextBlockFast(_PREHASH_CircuitCode);
-    msg->addU32Fast(_PREHASH_Code, msg->getOurCircuitCode());
-    msg->addUUIDFast(_PREHASH_SessionID, gAgent.getSessionID());
-    msg->addUUIDFast(_PREHASH_ID, gAgent.getID());
-    msg->sendReliable(sim_host);
-
-    LL_INFOS("Teleport") << "Calling send_complete_agent_movement() and setting state to TELEPORT_MOVING" << LL_ENDL;
-    send_complete_agent_movement(sim_host);
-    gAgent.setTeleportState( LLAgent::TELEPORT_MOVING );
-    gAgent.setTeleportMessage(LLAgent::sTeleportProgressMessages["contacting"]);
-
-    LL_DEBUGS("CrossingCaps") << "Calling setSeedCapability(). Seed cap == "
-            << seedCap << LL_ENDL;
-    regionp->setSeedCapability(seedCap);
-
-    // Don't send camera updates to the new region until we're
-    // actually there...
-
-
-<<<<<<< HEAD
-	// Now do teleport effect for where you're going.
-	// VEFFECT: TeleportEnd
-	effectp = (LLHUDEffectSpiral *)LLHUDManager::getInstance()->createViewerEffect(LLHUDObject::LL_HUD_EFFECT_POINT, true);
-	effectp->setPositionGlobal(gAgent.getPositionGlobal());
-=======
-    // Now do teleport effect for where you're going.
-    // VEFFECT: TeleportEnd
-    effectp = (LLHUDEffectSpiral *)LLHUDManager::getInstance()->createViewerEffect(LLHUDObject::LL_HUD_EFFECT_POINT, TRUE);
-    effectp->setPositionGlobal(gAgent.getPositionGlobal());
->>>>>>> e1623bb2
-
-    effectp->setColor(LLColor4U(gAgent.getEffectColor()));
-    LLHUDManager::getInstance()->sendEffects();
-
-<<<<<<< HEAD
-//	gTeleportDisplay = true;
-//	gTeleportDisplayTimer.reset();
-//	gViewerWindow->setShowProgress(true);
-=======
-//  gTeleportDisplay = TRUE;
-//  gTeleportDisplayTimer.reset();
-//  gViewerWindow->setShowProgress(TRUE);
->>>>>>> e1623bb2
-}
-
-// stuff we have to do every time we get an AvatarInitComplete from a sim
-/*
-void process_avatar_init_complete(LLMessageSystem* msg, void**)
-{
-    LLVector3 agent_pos;
-    msg->getVector3Fast(_PREHASH_AvatarData, _PREHASH_Position, agent_pos);
-    agent_movement_complete(msg->getSender(), agent_pos);
-}
-*/
-
-void process_agent_movement_complete(LLMessageSystem* msg, void**)
-{
-<<<<<<< HEAD
-	LL_INFOS("Teleport","Messaging") << "Received ProcessAgentMovementComplete" << LL_ENDL;
-
-	gShiftFrame = true;
-	gAgentMovementCompleted = true;
-
-	LLUUID agent_id;
-	msg->getUUIDFast(_PREHASH_AgentData, _PREHASH_AgentID, agent_id);
-	LLUUID session_id;
-	msg->getUUIDFast(_PREHASH_AgentData, _PREHASH_SessionID, session_id);
-	if((gAgent.getID() != agent_id) || (gAgent.getSessionID() != session_id))
-	{
-		LL_WARNS("Teleport", "Messaging") << "Incorrect agent or session id in process_agent_movement_complete()"
-										  << " agent " << agent_id << " expected " << gAgent.getID() 
-										  << " session " << session_id << " expected " << gAgent.getSessionID()
-										  << ", ignoring" << LL_ENDL;
-		return;
-	}
-
-	// *TODO: check timestamp to make sure the movement compleation
-	// makes sense.
-	LLVector3 agent_pos;
-	msg->getVector3Fast(_PREHASH_Data, _PREHASH_Position, agent_pos);
-	LLVector3 look_at;
-	msg->getVector3Fast(_PREHASH_Data, _PREHASH_LookAt, look_at);
-	U64 region_handle;
-	msg->getU64Fast(_PREHASH_Data, _PREHASH_RegionHandle, region_handle);
-	
-	std::string version_channel;
-	msg->getString("SimData", "ChannelVersion", version_channel);
-
-	if (!isAgentAvatarValid())
-	{
-		// Could happen if you were immediately god-teleported away on login,
-		// maybe other cases.  Continue, but warn.
-		LL_WARNS("Teleport", "Messaging") << "agent_movement_complete() with NULL avatarp." << LL_ENDL;
-	}
-
-	F32 x, y;
-	from_region_handle(region_handle, &x, &y);
-	LLViewerRegion* regionp = LLWorld::getInstance()->getRegionFromHandle(region_handle);
-	if (!regionp)
-	{
-		if (gAgent.getRegion())
-		{
-			LL_WARNS("Teleport", "Messaging") << "current region origin "
-											  << gAgent.getRegion()->getOriginGlobal() << " id " << gAgent.getRegion()->getRegionID() << LL_ENDL;
-		}
-
-		LL_WARNS("Teleport", "Messaging") << "Agent being sent to invalid home region: " 
-										  << x << ":" << y 
-										  << " current pos " << gAgent.getPositionGlobal()
-										  << ", calling forceDisconnect()"
-										  << LL_ENDL;
-		LLAppViewer::instance()->forceDisconnect(LLTrans::getString("SentToInvalidRegion"));
-		return;
-
-	}
-
-	LL_INFOS("Teleport","Messaging") << "Changing home region to region id " << regionp->getRegionID() << " handle " << region_handle << " == x,y " << x << "," << y << LL_ENDL;
-
-	// set our upstream host the new simulator and shuffle things as
-	// appropriate.
-	LLVector3 shift_vector = regionp->getPosRegionFromGlobal(
-		gAgent.getRegion()->getOriginGlobal());
-	gAgent.setRegion(regionp);
-	gObjectList.shiftObjects(shift_vector);
-	gAssetStorage->setUpstream(msg->getSender());
-	gCacheName->setUpstream(msg->getSender());
-	gViewerThrottle.sendToSim();
-	gViewerWindow->sendShapeToSim();
-
-	bool is_teleport = gAgent.getTeleportState() == LLAgent::TELEPORT_MOVING;
-
-	if( is_teleport )
-	{
-		if (gAgent.getTeleportKeepsLookAt())
-		{
-			// *NOTE: the LookAt data we get from the sim here doesn't
-			// seem to be useful, so get it from the camera instead
-			look_at = LLViewerCamera::getInstance()->getAtAxis();
-		}
-		// Force the camera back onto the agent, don't animate.
-		gAgentCamera.setFocusOnAvatar(true, false);
-		gAgentCamera.slamLookAt(look_at);
-		gAgentCamera.updateCamera();
-
-		LL_INFOS("Teleport") << "Agent movement complete, setting state to TELEPORT_START_ARRIVAL" << LL_ENDL;
-		gAgent.setTeleportState( LLAgent::TELEPORT_START_ARRIVAL );
-
-		if (isAgentAvatarValid())
-		{
-			// Set the new position
-			gAgentAvatarp->setPositionAgent(agent_pos);
-			gAgentAvatarp->clearChat();
-			gAgentAvatarp->slamPosition();
-		}
-	}
-	else
-	{
-		// This is initial log-in or a region crossing
-		LL_INFOS("Teleport") << "State is not TELEPORT_MOVING, so this is initial log-in or region crossing. "
-							 << "Setting state to TELEPORT_NONE" << LL_ENDL;
-		gAgent.setTeleportState( LLAgent::TELEPORT_NONE );
-
-		if(LLStartUp::getStartupState() < STATE_STARTED)
-		{	// This is initial log-in, not a region crossing:
-			// Set the camera looking ahead of the AV so send_agent_update() below 
-			// will report the correct location to the server.
-			LLVector3 look_at_point = look_at;
-			look_at_point = agent_pos + look_at_point.rotVec(gAgent.getQuat());
-
-			static LLVector3 up_direction(0.0f, 0.0f, 1.0f);
-			LLViewerCamera::getInstance()->lookAt(agent_pos, look_at_point, up_direction);
-		}
-	}
-
-	if ( LLTracker::isTracking(NULL) )
-	{
-		// Check distance to beacon, if < 5m, remove beacon
-		LLVector3d beacon_pos = LLTracker::getTrackedPositionGlobal();
-		LLVector3 beacon_dir(agent_pos.mV[VX] - (F32)fmod(beacon_pos.mdV[VX], 256.0), agent_pos.mV[VY] - (F32)fmod(beacon_pos.mdV[VY], 256.0), 0);
-		if (beacon_dir.magVecSquared() < 25.f)
-		{
-			LLTracker::stopTracking(false);
-		}
-		else if ( is_teleport && !gAgent.getTeleportKeepsLookAt() && look_at.isExactlyZero())
-		{
-			//look at the beacon
-			LLVector3 global_agent_pos = agent_pos;
-			global_agent_pos[0] += x;
-			global_agent_pos[1] += y;
-			look_at = (LLVector3)beacon_pos - global_agent_pos;
-			look_at.normVec();
-			gAgentCamera.slamLookAt(look_at);
-		}
-	}
-
-	// TODO: Put back a check for flying status! DK 12/19/05
-	// Sim tells us whether the new position is off the ground
-	/*
-	if (teleport_flags & TELEPORT_FLAGS_IS_FLYING)
-	{
-		gAgent.setFlying(true);
-	}
-	else
-	{
-		gAgent.setFlying(false);
-	}
-	*/
-
-	send_agent_update(true, true);
-
-	if (gAgent.getRegion()->getBlockFly())
-	{
-		gAgent.setFlying(gAgent.canFly());
-	}
-
-	// force simulator to recognize do not disturb state
-	if (gAgent.isDoNotDisturb())
-	{
-		gAgent.setDoNotDisturb(true);
-	}
-	else
-	{
-		gAgent.setDoNotDisturb(false);
-	}
-
-	if (isAgentAvatarValid())
-	{
-		gAgentAvatarp->mFootPlane.clearVec();
-	}
-	
-	// send walk-vs-run status
-	gAgent.sendWalkRun(gAgent.getRunning() || gAgent.getAlwaysRun());
-
-	// If the server version has changed, display an info box and offer
-	// to display the release notes, unless this is the initial log in.
-	if (gLastVersionChannel == version_channel)
-	{
-		return;
-	}
-
-	gLastVersionChannel = version_channel;
-}
-=======
-    LL_INFOS("Teleport","Messaging") << "Received ProcessAgentMovementComplete" << LL_ENDL;
->>>>>>> e1623bb2
-
-    gShiftFrame = true;
-    gAgentMovementCompleted = true;
-
-    LLUUID agent_id;
-    msg->getUUIDFast(_PREHASH_AgentData, _PREHASH_AgentID, agent_id);
-    LLUUID session_id;
-    msg->getUUIDFast(_PREHASH_AgentData, _PREHASH_SessionID, session_id);
-    if((gAgent.getID() != agent_id) || (gAgent.getSessionID() != session_id))
-    {
-        LL_WARNS("Teleport", "Messaging") << "Incorrect agent or session id in process_agent_movement_complete()"
-                                          << " agent " << agent_id << " expected " << gAgent.getID()
-                                          << " session " << session_id << " expected " << gAgent.getSessionID()
-                                          << ", ignoring" << LL_ENDL;
-        return;
-    }
-
-    // *TODO: check timestamp to make sure the movement compleation
-    // makes sense.
-    LLVector3 agent_pos;
-    msg->getVector3Fast(_PREHASH_Data, _PREHASH_Position, agent_pos);
-    LLVector3 look_at;
-    msg->getVector3Fast(_PREHASH_Data, _PREHASH_LookAt, look_at);
-    U64 region_handle;
-    msg->getU64Fast(_PREHASH_Data, _PREHASH_RegionHandle, region_handle);
-
-    std::string version_channel;
-    msg->getString("SimData", "ChannelVersion", version_channel);
-
-    if (!isAgentAvatarValid())
-    {
-        // Could happen if you were immediately god-teleported away on login,
-        // maybe other cases.  Continue, but warn.
-        LL_WARNS("Teleport", "Messaging") << "agent_movement_complete() with NULL avatarp." << LL_ENDL;
-    }
-
-    F32 x, y;
-    from_region_handle(region_handle, &x, &y);
-    LLViewerRegion* regionp = LLWorld::getInstance()->getRegionFromHandle(region_handle);
-    if (!regionp)
-    {
-        if (gAgent.getRegion())
-        {
-            LL_WARNS("Teleport", "Messaging") << "current region origin "
-                                              << gAgent.getRegion()->getOriginGlobal() << " id " << gAgent.getRegion()->getRegionID() << LL_ENDL;
-        }
-
-        LL_WARNS("Teleport", "Messaging") << "Agent being sent to invalid home region: "
-                                          << x << ":" << y
-                                          << " current pos " << gAgent.getPositionGlobal()
-                                          << ", calling forceDisconnect()"
-                                          << LL_ENDL;
-        LLAppViewer::instance()->forceDisconnect(LLTrans::getString("SentToInvalidRegion"));
-        return;
-
-    }
-
-    LL_INFOS("Teleport","Messaging") << "Changing home region to region id " << regionp->getRegionID() << " handle " << region_handle << " == x,y " << x << "," << y << LL_ENDL;
-
-<<<<<<< HEAD
-void send_agent_update(bool force_send, bool send_reliable)
-{
-    LL_PROFILE_ZONE_SCOPED;
-    llassert(!gCubeSnapshot);
-
-	if (gAgent.getTeleportState() != LLAgent::TELEPORT_NONE)
-	{
-		// We don't care if they want to send an agent update, they're not allowed to until the simulator
-		// that's the target is ready to receive them (after avatar_init_complete is received)
-		return;
-	}
-
-	// We have already requested to log out.  Don't send agent updates.
-	if(LLAppViewer::instance()->logoutRequestSent())
-	{
-		return;
-	}
-
-	// no region to send update to
-	if(gAgent.getRegion() == NULL)
-	{
-		return;
-	}
-
-	const F32 TRANSLATE_THRESHOLD = 0.01f;
-
-	// NOTA BENE: This is (intentionally?) using the small angle sine approximation to test for rotation
-	//			  Plus, there is an extra 0.5 in the mix since the perpendicular between last_camera_at and getAtAxis() bisects cam_rot_change
-	//			  Thus, we're actually testing against 0.2 degrees
-	const F32 ROTATION_THRESHOLD = 0.1f * 2.f*F_PI/360.f;			//  Rotation thresh 0.2 deg, see note above
-
-	const U8 DUP_MSGS = 1;				//  HACK!  number of times to repeat data on motionless agent
-
-	//  Store data on last sent update so that if no changes, no send
-	static LLVector3 last_camera_pos_agent, 
-					 last_camera_at, 
-					 last_camera_left,
-					 last_camera_up;
-	
-	static LLVector3 cam_center_chg,
-					 cam_rot_chg;
-
-	static LLQuaternion last_head_rot;
-	static U32 last_control_flags = 0;
-	static U8 last_render_state;
-	static U8 duplicate_count = 0;
-	static F32 head_rot_chg = 1.0;
-	static U8 last_flags;
-
-	LLMessageSystem	*msg = gMessageSystem;
-	LLVector3		camera_pos_agent;				// local to avatar's region
-	U8				render_state;
-
-	LLQuaternion body_rotation = gAgent.getFrameAgent().getQuaternion();
-	LLQuaternion head_rotation = gAgent.getHeadRotation();
-
-	camera_pos_agent = gAgentCamera.getCameraPositionAgent();
-
-	render_state = gAgent.getRenderState();
-
-	U32		control_flag_change = 0;
-	U8		flag_change = 0;
-
-	cam_center_chg = last_camera_pos_agent - camera_pos_agent;
-	cam_rot_chg = last_camera_at - LLViewerCamera::getInstance()->getAtAxis();
-
-	// If a modifier key is held down, turn off
-	// LBUTTON and ML_LBUTTON so that using the camera (alt-key) doesn't
-	// trigger a control event.
-	U32 control_flags = gAgent.getControlFlags();
-
-	MASK	key_mask = gKeyboard->currentMask(true);
-
-	if (key_mask & MASK_ALT || key_mask & MASK_CONTROL)
-	{
-		control_flags &= ~(	AGENT_CONTROL_LBUTTON_DOWN |
-							AGENT_CONTROL_ML_LBUTTON_DOWN );
-		control_flags |= 	AGENT_CONTROL_LBUTTON_UP |
-							AGENT_CONTROL_ML_LBUTTON_UP ;
-	}
-
-	control_flag_change = last_control_flags ^ control_flags;
-
-	U8 flags = AU_FLAGS_NONE;
-	if (gAgent.isGroupTitleHidden())
-	{
-		flags |= AU_FLAGS_HIDETITLE;
-	}
-	if (gAgent.getAutoPilot())
-	{
-		flags |= AU_FLAGS_CLIENT_AUTOPILOT;
-	}
-
-	flag_change = last_flags ^ flags;
-
-	head_rot_chg = dot(last_head_rot, head_rotation);
-
-	//static S32 msg_number = 0;		// Used for diagnostic log messages
-
-	if (force_send || 
-		(cam_center_chg.magVec() > TRANSLATE_THRESHOLD) || 
-		(head_rot_chg < THRESHOLD_HEAD_ROT_QDOT) ||	
-		(last_render_state != render_state) ||
-		(cam_rot_chg.magVec() > ROTATION_THRESHOLD) ||
-		control_flag_change != 0 ||
-		flag_change != 0)  
-	{
-		/* Diagnotics to show why we send the AgentUpdate message.  Also un-commment the msg_number code above and below this block
-		msg_number += 1;
-		if (head_rot_chg < THRESHOLD_HEAD_ROT_QDOT)
-		{
-			//LL_INFOS("Messaging") << "head rot " << head_rotation << LL_ENDL;
-			LL_INFOS("Messaging") << "msg " << msg_number << ", frame " << LLFrameTimer::getFrameCount() << ", head_rot_chg " << head_rot_chg << LL_ENDL;
-		}
-		if (cam_rot_chg.magVec() > ROTATION_THRESHOLD) 
-		{
-			LL_INFOS("Messaging") << "msg " << msg_number << ", frame " << LLFrameTimer::getFrameCount() << ", cam rot " <<  cam_rot_chg.magVec() << LL_ENDL;
-		}
-		if (cam_center_chg.magVec() > TRANSLATE_THRESHOLD)
-		{
-			LL_INFOS("Messaging") << "msg " << msg_number << ", frame " << LLFrameTimer::getFrameCount() << ", cam center " << cam_center_chg.magVec() << LL_ENDL;
-		}
-//		if (drag_delta_chg.magVec() > TRANSLATE_THRESHOLD)
-//		{
-//			LL_INFOS("Messaging") << "drag delta " << drag_delta_chg.magVec() << LL_ENDL;
-//		}
-		if (control_flag_change)
-		{
-			LL_INFOS("Messaging") << "msg " << msg_number << ", frame " << LLFrameTimer::getFrameCount() << ", dcf = " << control_flag_change << LL_ENDL;
-		}
-*/
-=======
-    // set our upstream host the new simulator and shuffle things as
-    // appropriate.
-    LLVector3 shift_vector = regionp->getPosRegionFromGlobal(
-        gAgent.getRegion()->getOriginGlobal());
-    gAgent.setRegion(regionp);
-    gObjectList.shiftObjects(shift_vector);
-    gAssetStorage->setUpstream(msg->getSender());
-    gCacheName->setUpstream(msg->getSender());
-    gViewerThrottle.sendToSim();
-    gViewerWindow->sendShapeToSim();
-
-    bool is_teleport = gAgent.getTeleportState() == LLAgent::TELEPORT_MOVING;
->>>>>>> e1623bb2
-
-    if( is_teleport )
-    {
-        if (gAgent.getTeleportKeepsLookAt())
-        {
-            // *NOTE: the LookAt data we get from the sim here doesn't
-            // seem to be useful, so get it from the camera instead
-            look_at = LLViewerCamera::getInstance()->getAtAxis();
-        }
-        // Force the camera back onto the agent, don't animate.
-        gAgentCamera.setFocusOnAvatar(TRUE, FALSE);
-        gAgentCamera.slamLookAt(look_at);
-        gAgentCamera.updateCamera();
-
-        LL_INFOS("Teleport") << "Agent movement complete, setting state to TELEPORT_START_ARRIVAL" << LL_ENDL;
-        gAgent.setTeleportState( LLAgent::TELEPORT_START_ARRIVAL );
-
-        if (isAgentAvatarValid())
-        {
-            // Set the new position
-            gAgentAvatarp->setPositionAgent(agent_pos);
-            gAgentAvatarp->clearChat();
-            gAgentAvatarp->slamPosition();
-        }
-    }
-    else
-    {
-        // This is initial log-in or a region crossing
-        LL_INFOS("Teleport") << "State is not TELEPORT_MOVING, so this is initial log-in or region crossing. "
-                             << "Setting state to TELEPORT_NONE" << LL_ENDL;
-        gAgent.setTeleportState( LLAgent::TELEPORT_NONE );
-
-        if(LLStartUp::getStartupState() < STATE_STARTED)
-        {   // This is initial log-in, not a region crossing:
-            // Set the camera looking ahead of the AV so send_agent_update() below
-            // will report the correct location to the server.
-            LLVector3 look_at_point = look_at;
-            look_at_point = agent_pos + look_at_point.rotVec(gAgent.getQuat());
-
-            static LLVector3 up_direction(0.0f, 0.0f, 1.0f);
-            LLViewerCamera::getInstance()->lookAt(agent_pos, look_at_point, up_direction);
-        }
-    }
-
-    if ( LLTracker::isTracking(NULL) )
-    {
-        // Check distance to beacon, if < 5m, remove beacon
-        LLVector3d beacon_pos = LLTracker::getTrackedPositionGlobal();
-        LLVector3 beacon_dir(agent_pos.mV[VX] - (F32)fmod(beacon_pos.mdV[VX], 256.0), agent_pos.mV[VY] - (F32)fmod(beacon_pos.mdV[VY], 256.0), 0);
-        if (beacon_dir.magVecSquared() < 25.f)
-        {
-            LLTracker::stopTracking(false);
-        }
-        else if ( is_teleport && !gAgent.getTeleportKeepsLookAt() && look_at.isExactlyZero())
-        {
-            //look at the beacon
-            LLVector3 global_agent_pos = agent_pos;
-            global_agent_pos[0] += x;
-            global_agent_pos[1] += y;
-            look_at = (LLVector3)beacon_pos - global_agent_pos;
-            look_at.normVec();
-            gAgentCamera.slamLookAt(look_at);
-        }
-    }
-
-    // TODO: Put back a check for flying status! DK 12/19/05
-    // Sim tells us whether the new position is off the ground
-    /*
-    if (teleport_flags & TELEPORT_FLAGS_IS_FLYING)
-    {
-        gAgent.setFlying(TRUE);
-    }
-    else
-    {
-        gAgent.setFlying(FALSE);
-    }
-    */
-
-    send_agent_update(TRUE, TRUE);
-
-    if (gAgent.getRegion()->getBlockFly())
-    {
-        gAgent.setFlying(gAgent.canFly());
-    }
-
-    // force simulator to recognize do not disturb state
-    if (gAgent.isDoNotDisturb())
-    {
-        gAgent.setDoNotDisturb(true);
-    }
-    else
-    {
-        gAgent.setDoNotDisturb(false);
-    }
-
-    if (isAgentAvatarValid())
-    {
-        gAgentAvatarp->mFootPlane.clearVec();
-    }
-
-    // send walk-vs-run status
-    gAgent.sendWalkRun(gAgent.getRunning() || gAgent.getAlwaysRun());
-
-    // If the server version has changed, display an info box and offer
-    // to display the release notes, unless this is the initial log in.
-    if (gLastVersionChannel == version_channel)
-    {
-        return;
-    }
-
-    gLastVersionChannel = version_channel;
-}
-
-void process_crossed_region(LLMessageSystem* msg, void**)
-{
-    LLUUID agent_id;
-    msg->getUUIDFast(_PREHASH_AgentData, _PREHASH_AgentID, agent_id);
-    LLUUID session_id;
-    msg->getUUIDFast(_PREHASH_AgentData, _PREHASH_SessionID, session_id);
-    if((gAgent.getID() != agent_id) || (gAgent.getSessionID() != session_id))
-    {
-        LL_WARNS("Messaging") << "Incorrect id in process_crossed_region()"
-                << LL_ENDL;
-        return;
-    }
-    LL_INFOS("Messaging") << "process_crossed_region()" << LL_ENDL;
-    gAgentAvatarp->resetRegionCrossingTimer();
-
-    U32 sim_ip;
-    msg->getIPAddrFast(_PREHASH_RegionData, _PREHASH_SimIP, sim_ip);
-    U16 sim_port;
-    msg->getIPPortFast(_PREHASH_RegionData, _PREHASH_SimPort, sim_port);
-    LLHost sim_host(sim_ip, sim_port);
-    U64 region_handle;
-    msg->getU64Fast(_PREHASH_RegionData, _PREHASH_RegionHandle, region_handle);
-
-    std::string seedCap;
-    msg->getStringFast(_PREHASH_RegionData, _PREHASH_SeedCapability, seedCap);
-
-    send_complete_agent_movement(sim_host);
-
-    LLViewerRegion* regionp = LLWorld::getInstance()->addRegion(region_handle, sim_host);
-
-    LL_DEBUGS("CrossingCaps") << "Calling setSeedCapability from process_crossed_region(). Seed cap == "
-            << seedCap << LL_ENDL;
-    regionp->setSeedCapability(seedCap);
-}
-
-
-
-// Sends avatar and camera information to simulator.
-// Sent roughly once per frame, or 20 times per second, whichever is less often
-
-const F32 THRESHOLD_HEAD_ROT_QDOT = 0.9997f;    // ~= 2.5 degrees -- if its less than this we need to update head_rot
-const F32 MAX_HEAD_ROT_QDOT = 0.99999f;         // ~= 0.5 degrees -- if its greater than this then no need to update head_rot
-                                                // between these values we delay the updates (but no more than one second)
-
-void send_agent_update(BOOL force_send, BOOL send_reliable)
-{
-    LL_PROFILE_ZONE_SCOPED;
-    llassert(!gCubeSnapshot);
-
-    if (gAgent.getTeleportState() != LLAgent::TELEPORT_NONE)
-    {
-        // We don't care if they want to send an agent update, they're not allowed to until the simulator
-        // that's the target is ready to receive them (after avatar_init_complete is received)
-        return;
-    }
-
-    // We have already requested to log out.  Don't send agent updates.
-    if(LLAppViewer::instance()->logoutRequestSent())
-    {
-        return;
-    }
-
-    // no region to send update to
-    if(gAgent.getRegion() == NULL)
-    {
-        return;
-    }
-
-    const F32 TRANSLATE_THRESHOLD = 0.01f;
-
-    // NOTA BENE: This is (intentionally?) using the small angle sine approximation to test for rotation
-    //            Plus, there is an extra 0.5 in the mix since the perpendicular between last_camera_at and getAtAxis() bisects cam_rot_change
-    //            Thus, we're actually testing against 0.2 degrees
-    const F32 ROTATION_THRESHOLD = 0.1f * 2.f*F_PI/360.f;           //  Rotation thresh 0.2 deg, see note above
-
-    const U8 DUP_MSGS = 1;              //  HACK!  number of times to repeat data on motionless agent
-
-    //  Store data on last sent update so that if no changes, no send
-    static LLVector3 last_camera_pos_agent,
-                     last_camera_at,
-                     last_camera_left,
-                     last_camera_up;
-
-    static LLVector3 cam_center_chg,
-                     cam_rot_chg;
-
-    static LLQuaternion last_head_rot;
-    static U32 last_control_flags = 0;
-    static U8 last_render_state;
-    static U8 duplicate_count = 0;
-    static F32 head_rot_chg = 1.0;
-    static U8 last_flags;
-
-    LLMessageSystem *msg = gMessageSystem;
-    LLVector3       camera_pos_agent;               // local to avatar's region
-    U8              render_state;
-
-    LLQuaternion body_rotation = gAgent.getFrameAgent().getQuaternion();
-    LLQuaternion head_rotation = gAgent.getHeadRotation();
-
-    camera_pos_agent = gAgentCamera.getCameraPositionAgent();
-
-    render_state = gAgent.getRenderState();
-
-    U32     control_flag_change = 0;
-    U8      flag_change = 0;
-
-    cam_center_chg = last_camera_pos_agent - camera_pos_agent;
-    cam_rot_chg = last_camera_at - LLViewerCamera::getInstance()->getAtAxis();
-
-    // If a modifier key is held down, turn off
-    // LBUTTON and ML_LBUTTON so that using the camera (alt-key) doesn't
-    // trigger a control event.
-    U32 control_flags = gAgent.getControlFlags();
-
-    MASK    key_mask = gKeyboard->currentMask(TRUE);
-
-    if (key_mask & MASK_ALT || key_mask & MASK_CONTROL)
-    {
-        control_flags &= ~( AGENT_CONTROL_LBUTTON_DOWN |
-                            AGENT_CONTROL_ML_LBUTTON_DOWN );
-        control_flags |=    AGENT_CONTROL_LBUTTON_UP |
-                            AGENT_CONTROL_ML_LBUTTON_UP ;
-    }
-
-    control_flag_change = last_control_flags ^ control_flags;
-
-    U8 flags = AU_FLAGS_NONE;
-    if (gAgent.isGroupTitleHidden())
-    {
-        flags |= AU_FLAGS_HIDETITLE;
-    }
-    if (gAgent.getAutoPilot())
-    {
-        flags |= AU_FLAGS_CLIENT_AUTOPILOT;
-    }
-
-    flag_change = last_flags ^ flags;
-
-    head_rot_chg = dot(last_head_rot, head_rotation);
-
-    //static S32 msg_number = 0;        // Used for diagnostic log messages
-
-    if (force_send ||
-        (cam_center_chg.magVec() > TRANSLATE_THRESHOLD) ||
-        (head_rot_chg < THRESHOLD_HEAD_ROT_QDOT) ||
-        (last_render_state != render_state) ||
-        (cam_rot_chg.magVec() > ROTATION_THRESHOLD) ||
-        control_flag_change != 0 ||
-        flag_change != 0)
-    {
-        /* Diagnotics to show why we send the AgentUpdate message.  Also un-commment the msg_number code above and below this block
-        msg_number += 1;
-        if (head_rot_chg < THRESHOLD_HEAD_ROT_QDOT)
-        {
-            //LL_INFOS("Messaging") << "head rot " << head_rotation << LL_ENDL;
-            LL_INFOS("Messaging") << "msg " << msg_number << ", frame " << LLFrameTimer::getFrameCount() << ", head_rot_chg " << head_rot_chg << LL_ENDL;
-        }
-        if (cam_rot_chg.magVec() > ROTATION_THRESHOLD)
-        {
-            LL_INFOS("Messaging") << "msg " << msg_number << ", frame " << LLFrameTimer::getFrameCount() << ", cam rot " <<  cam_rot_chg.magVec() << LL_ENDL;
-        }
-        if (cam_center_chg.magVec() > TRANSLATE_THRESHOLD)
-        {
-            LL_INFOS("Messaging") << "msg " << msg_number << ", frame " << LLFrameTimer::getFrameCount() << ", cam center " << cam_center_chg.magVec() << LL_ENDL;
-        }
-//      if (drag_delta_chg.magVec() > TRANSLATE_THRESHOLD)
-//      {
-//          LL_INFOS("Messaging") << "drag delta " << drag_delta_chg.magVec() << LL_ENDL;
-//      }
-        if (control_flag_change)
-        {
-            LL_INFOS("Messaging") << "msg " << msg_number << ", frame " << LLFrameTimer::getFrameCount() << ", dcf = " << control_flag_change << LL_ENDL;
-        }
-*/
-
-        duplicate_count = 0;
-    }
-    else
-    {
-        duplicate_count++;
-
-        if (head_rot_chg < MAX_HEAD_ROT_QDOT  &&  duplicate_count < AGENT_UPDATES_PER_SECOND)
-        {
-            // The head_rotation is sent for updating things like attached guns.
-            // We only trigger a new update when head_rotation deviates beyond
-            // some threshold from the last update, however this can break fine
-            // adjustments when trying to aim an attached gun, so what we do here
-            // (where we would normally skip sending an update when nothing has changed)
-            // is gradually reduce the threshold to allow a better update to
-            // eventually get sent... should update to within 0.5 degrees in less
-            // than a second.
-            if (head_rot_chg < THRESHOLD_HEAD_ROT_QDOT + (MAX_HEAD_ROT_QDOT - THRESHOLD_HEAD_ROT_QDOT) * duplicate_count / AGENT_UPDATES_PER_SECOND)
-            {
-                duplicate_count = 0;
-            }
-            else
-            {
-                return;
-            }
-        }
-        else
-        {
-            return;
-        }
-    }
-
-    if (duplicate_count < DUP_MSGS && !gDisconnected)
-    {
-        /* More diagnostics to count AgentUpdate messages
-        static S32 update_sec = 0;
-        static S32 update_count = 0;
-        static S32 max_update_count = 0;
-        S32 cur_sec = lltrunc( LLTimer::getTotalSeconds() );
-        update_count += 1;
-        if (cur_sec != update_sec)
-        {
-            if (update_sec != 0)
-            {
-                update_sec = cur_sec;
-                //msg_number = 0;
-                max_update_count = llmax(max_update_count, update_count);
-                LL_INFOS() << "Sent " << update_count << " AgentUpdate messages per second, max is " << max_update_count << LL_ENDL;
-            }
-            update_sec = cur_sec;
-            update_count = 0;
-        }
-        */
-
-        // Build the message
-        msg->newMessageFast(_PREHASH_AgentUpdate);
-        msg->nextBlockFast(_PREHASH_AgentData);
-        msg->addUUIDFast(_PREHASH_AgentID, gAgent.getID());
-        msg->addUUIDFast(_PREHASH_SessionID, gAgent.getSessionID());
-        msg->addQuatFast(_PREHASH_BodyRotation, body_rotation);
-        msg->addQuatFast(_PREHASH_HeadRotation, head_rotation);
-        msg->addU8Fast(_PREHASH_State, render_state);
-        msg->addU8Fast(_PREHASH_Flags, flags);
-
-//      if (camera_pos_agent.mV[VY] > 255.f)
-//      {
-//          LL_INFOS("Messaging") << "Sending camera center " << camera_pos_agent << LL_ENDL;
-//      }
-
-        msg->addVector3Fast(_PREHASH_CameraCenter, camera_pos_agent);
-        msg->addVector3Fast(_PREHASH_CameraAtAxis, LLViewerCamera::getInstance()->getAtAxis());
-        msg->addVector3Fast(_PREHASH_CameraLeftAxis, LLViewerCamera::getInstance()->getLeftAxis());
-        msg->addVector3Fast(_PREHASH_CameraUpAxis, LLViewerCamera::getInstance()->getUpAxis());
-        msg->addF32Fast(_PREHASH_Far, gAgentCamera.mDrawDistance);
-
-        msg->addU32Fast(_PREHASH_ControlFlags, control_flags);
-
-        if (gDebugClicks)
-        {
-            if (control_flags & AGENT_CONTROL_LBUTTON_DOWN)
-            {
-                LL_INFOS("Messaging") << "AgentUpdate left button down" << LL_ENDL;
-            }
-
-            if (control_flags & AGENT_CONTROL_LBUTTON_UP)
-            {
-                LL_INFOS("Messaging") << "AgentUpdate left button up" << LL_ENDL;
-            }
-        }
-
-        gAgent.enableControlFlagReset();
-
-        if (!send_reliable)
-        {
-            gAgent.sendMessage();
-        }
-        else
-        {
-            gAgent.sendReliableMessage();
-        }
-
-//      LL_DEBUGS("Messaging") << "agent " << avatar_pos_agent << " cam " << camera_pos_agent << LL_ENDL;
-
-        // Copy the old data
-        last_head_rot = head_rotation;
-        last_render_state = render_state;
-        last_camera_pos_agent = camera_pos_agent;
-        last_camera_at = LLViewerCamera::getInstance()->getAtAxis();
-        last_camera_left = LLViewerCamera::getInstance()->getLeftAxis();
-        last_camera_up = LLViewerCamera::getInstance()->getUpAxis();
-        last_control_flags = control_flags;
-        last_flags = flags;
-    }
-}
-
-
-// sounds can arrive before objects, store them for a short time
-// Note: this is a workaround for MAINT-4743, real fix would be to make
-// server send sound along with object update that creates (rezes) the object
-class PostponedSoundData
-{
-public:
-    PostponedSoundData() :
-        mExpirationTime(0)
-    {}
-    PostponedSoundData(const LLUUID &object_id, const LLUUID &sound_id, const LLUUID& owner_id, const F32 gain, const U8 flags);
-    bool hasExpired() { return LLFrameTimer::getTotalSeconds() > mExpirationTime; }
-
-    LLUUID mObjectId;
-    LLUUID mSoundId;
-    LLUUID mOwnerId;
-    F32 mGain;
-    U8 mFlags;
-    static const F64 MAXIMUM_PLAY_DELAY;
-
-private:
-    F64 mExpirationTime; //seconds since epoch
-};
-const F64 PostponedSoundData::MAXIMUM_PLAY_DELAY = 15.0;
-static F64 postponed_sounds_update_expiration = 0.0;
-static std::map<LLUUID, PostponedSoundData> postponed_sounds;
-
-void set_attached_sound(LLViewerObject *objectp, const LLUUID &object_id, const LLUUID &sound_id, const LLUUID& owner_id, const F32 gain, const U8 flags)
-{
-    if (LLMuteList::getInstance()->isMuted(object_id)) return;
-
-    if (LLMuteList::getInstance()->isMuted(owner_id, LLMute::flagObjectSounds)) return;
-
-    // Don't play sounds from a region with maturity above current agent maturity
-    LLVector3d pos = objectp->getPositionGlobal();
-    if (!gAgent.canAccessMaturityAtGlobal(pos))
-    {
-        return;
-    }
-
-    objectp->setAttachedSound(sound_id, owner_id, gain, flags);
-}
-
-PostponedSoundData::PostponedSoundData(const LLUUID &object_id, const LLUUID &sound_id, const LLUUID& owner_id, const F32 gain, const U8 flags)
-    :
-    mObjectId(object_id),
-    mSoundId(sound_id),
-    mOwnerId(owner_id),
-    mGain(gain),
-    mFlags(flags),
-    mExpirationTime(LLFrameTimer::getTotalSeconds() + MAXIMUM_PLAY_DELAY)
-{
-}
-
-// static
-void update_attached_sounds()
-{
-    if (postponed_sounds.empty())
-    {
-        return;
-    }
-
-    std::map<LLUUID, PostponedSoundData>::iterator iter = postponed_sounds.begin();
-    std::map<LLUUID, PostponedSoundData>::iterator end = postponed_sounds.end();
-    while (iter != end)
-    {
-        std::map<LLUUID, PostponedSoundData>::iterator cur_iter = iter++;
-        PostponedSoundData* data = &cur_iter->second;
-        if (data->hasExpired())
-        {
-            postponed_sounds.erase(cur_iter);
-        }
-        else
-        {
-            LLViewerObject *objectp = gObjectList.findObject(data->mObjectId);
-            if (objectp)
-            {
-                set_attached_sound(objectp, data->mObjectId, data->mSoundId, data->mOwnerId, data->mGain, data->mFlags);
-                postponed_sounds.erase(cur_iter);
-            }
-        }
-    }
-    postponed_sounds_update_expiration = LLFrameTimer::getTotalSeconds() + 2 * PostponedSoundData::MAXIMUM_PLAY_DELAY;
-}
-
-//static
-void clear_expired_postponed_sounds()
-{
-    if (postponed_sounds_update_expiration > LLFrameTimer::getTotalSeconds())
-    {
-        return;
-    }
-    std::map<LLUUID, PostponedSoundData>::iterator iter = postponed_sounds.begin();
-    std::map<LLUUID, PostponedSoundData>::iterator end = postponed_sounds.end();
-    while (iter != end)
-    {
-        std::map<LLUUID, PostponedSoundData>::iterator cur_iter = iter++;
-        PostponedSoundData* data = &cur_iter->second;
-        if (data->hasExpired())
-        {
-            postponed_sounds.erase(cur_iter);
-        }
-    }
-    postponed_sounds_update_expiration = LLFrameTimer::getTotalSeconds() + 2 * PostponedSoundData::MAXIMUM_PLAY_DELAY;
-}
-
-// *TODO: Remove this dependency, or figure out a better way to handle
-// this hack.
-extern U32Bits gObjectData;
-
-void process_object_update(LLMessageSystem *mesgsys, void **user_data)
-{
-    // Update the data counters
-    if (mesgsys->getReceiveCompressedSize())
-    {
-        gObjectData += (U32Bytes)mesgsys->getReceiveCompressedSize();
-    }
-    else
-    {
-        gObjectData += (U32Bytes)mesgsys->getReceiveSize();
-    }
-
-    // Update the object...
-    S32 old_num_objects = gObjectList.mNumNewObjects;
-    gObjectList.processObjectUpdate(mesgsys, user_data, OUT_FULL);
-    if (old_num_objects != gObjectList.mNumNewObjects)
-    {
-        update_attached_sounds();
-    }
-}
-
-void process_compressed_object_update(LLMessageSystem *mesgsys, void **user_data)
-{
-    // Update the data counters
-    if (mesgsys->getReceiveCompressedSize())
-    {
-        gObjectData += (U32Bytes)mesgsys->getReceiveCompressedSize();
-    }
-    else
-    {
-        gObjectData += (U32Bytes)mesgsys->getReceiveSize();
-    }
-
-    // Update the object...
-    S32 old_num_objects = gObjectList.mNumNewObjects;
-    gObjectList.processCompressedObjectUpdate(mesgsys, user_data, OUT_FULL_COMPRESSED);
-    if (old_num_objects != gObjectList.mNumNewObjects)
-    {
-        update_attached_sounds();
-    }
-}
-
-void process_cached_object_update(LLMessageSystem *mesgsys, void **user_data)
-{
-    // Update the data counters
-    if (mesgsys->getReceiveCompressedSize())
-    {
-        gObjectData += (U32Bytes)mesgsys->getReceiveCompressedSize();
-    }
-    else
-    {
-        gObjectData += (U32Bytes)mesgsys->getReceiveSize();
-    }
-
-    // Update the object...
-    gObjectList.processCachedObjectUpdate(mesgsys, user_data, OUT_FULL_CACHED);
-}
-
-
-void process_terse_object_update_improved(LLMessageSystem *mesgsys, void **user_data)
-{
-    if (mesgsys->getReceiveCompressedSize())
-    {
-        gObjectData += (U32Bytes)mesgsys->getReceiveCompressedSize();
-    }
-    else
-    {
-        gObjectData += (U32Bytes)mesgsys->getReceiveSize();
-    }
-
-    S32 old_num_objects = gObjectList.mNumNewObjects;
-    gObjectList.processCompressedObjectUpdate(mesgsys, user_data, OUT_TERSE_IMPROVED);
-    if (old_num_objects != gObjectList.mNumNewObjects)
-    {
-        update_attached_sounds();
-    }
-}
-
-void process_kill_object(LLMessageSystem *mesgsys, void **user_data)
-{
-    LL_PROFILE_ZONE_SCOPED;
-
-    LLUUID      id;
-
-    U32 ip = mesgsys->getSenderIP();
-    U32 port = mesgsys->getSenderPort();
-    LLViewerRegion* regionp = NULL;
-    {
-        LLHost host(ip, port);
-        regionp = LLWorld::getInstance()->getRegion(host);
-    }
-
-    bool delete_object = LLViewerRegion::sVOCacheCullingEnabled;
-    S32 num_objects = mesgsys->getNumberOfBlocksFast(_PREHASH_ObjectData);
-    for (S32 i = 0; i < num_objects; ++i)
-    {
-        U32 local_id;
-        mesgsys->getU32Fast(_PREHASH_ObjectData, _PREHASH_ID, local_id, i);
-
-        LLViewerObjectList::getUUIDFromLocal(id, local_id, ip, port);
-        if (id == LLUUID::null)
-        {
-            LL_DEBUGS("Messaging") << "Unknown kill for local " << local_id << LL_ENDL;
-            continue;
-        }
-        else
-        {
-            LL_DEBUGS("Messaging") << "Kill message for local " << local_id << LL_ENDL;
-        }
-
-        if (id == gAgentID)
-        {
-            // never kill our avatar
-            continue;
-        }
-
-        LLViewerObject *objectp = gObjectList.findObject(id);
-        if (objectp)
-        {
-            // Display green bubble on kill
-            if ( gShowObjectUpdates )
-            {
-                LLColor4 color(0.f,1.f,0.f,1.f);
-                gPipeline.addDebugBlip(objectp->getPositionAgent(), color);
-                LL_DEBUGS("MessageBlip") << "Kill blip for local " << local_id << " at " << objectp->getPositionAgent() << LL_ENDL;
-            }
-
-            // Do the kill
-            gObjectList.killObject(objectp);
-        }
-
-        if(delete_object)
-        {
-            regionp->killCacheEntry(local_id);
-        }
-
-        // We should remove the object from selection after it is marked dead by gObjectList to make LLToolGrab,
-        // which is using the object, release the mouse capture correctly when the object dies.
-        // See LLToolGrab::handleHoverActive() and LLToolGrab::handleHoverNonPhysical().
-        LLSelectMgr::getInstance()->removeObjectFromSelections(id);
-
-    }   // end for loop
-
-    LLViewerStatsRecorder::instance().recordObjectKills(num_objects);
-}
-
-void process_time_synch(LLMessageSystem *mesgsys, void **user_data)
-{
-    LLVector3 sun_direction;
-    LLVector3 moon_direction;
-    LLVector3 sun_ang_velocity;
-    F32 phase;
-    U64 space_time_usec;
-
-    U32 seconds_per_day;
-    U32 seconds_per_year;
-
-    // "SimulatorViewerTimeMessage"
-    mesgsys->getU64Fast(_PREHASH_TimeInfo, _PREHASH_UsecSinceStart, space_time_usec);
-    mesgsys->getU32Fast(_PREHASH_TimeInfo, _PREHASH_SecPerDay, seconds_per_day);
-    mesgsys->getU32Fast(_PREHASH_TimeInfo, _PREHASH_SecPerYear, seconds_per_year);
-
-    // This should eventually be moved to an "UpdateHeavenlyBodies" message
-    mesgsys->getF32Fast(_PREHASH_TimeInfo, _PREHASH_SunPhase, phase);
-    mesgsys->getVector3Fast(_PREHASH_TimeInfo, _PREHASH_SunDirection, sun_direction);
-    mesgsys->getVector3Fast(_PREHASH_TimeInfo, _PREHASH_SunAngVelocity, sun_ang_velocity);
-
-    LLWorld::getInstance()->setSpaceTimeUSec(space_time_usec);
-
-    LL_DEBUGS("WindlightSync") << "Sun phase: " << phase << " rad = " << fmodf(phase / F_TWO_PI + 0.25, 1.f) * 24.f << " h" << LL_ENDL;
-
-    /* LAPRAS
-        We decode these parts of the message but ignore them
-        as the real values are provided elsewhere. */
-    (void)sun_direction, (void)moon_direction, (void)phase;
-}
-
-void process_sound_trigger(LLMessageSystem *msg, void **)
-{
-    if (!gAudiop)
-    {
-#if !LL_LINUX
-        LL_WARNS("AudioEngine") << "LLAudioEngine instance doesn't exist!" << LL_ENDL;
-#endif
-        return;
-    }
-
-    U64     region_handle = 0;
-    F32     gain = 0;
-    LLUUID  sound_id;
-    LLUUID  owner_id;
-    LLUUID  object_id;
-    LLUUID  parent_id;
-    LLVector3   pos_local;
-
-    msg->getUUIDFast(_PREHASH_SoundData, _PREHASH_SoundID, sound_id);
-    msg->getUUIDFast(_PREHASH_SoundData, _PREHASH_OwnerID, owner_id);
-    msg->getUUIDFast(_PREHASH_SoundData, _PREHASH_ObjectID, object_id);
-    msg->getUUIDFast(_PREHASH_SoundData, _PREHASH_ParentID, parent_id);
-    msg->getU64Fast(_PREHASH_SoundData, _PREHASH_Handle, region_handle);
-    msg->getVector3Fast(_PREHASH_SoundData, _PREHASH_Position, pos_local);
-    msg->getF32Fast(_PREHASH_SoundData, _PREHASH_Gain, gain);
-
-    // adjust sound location to true global coords
-    LLVector3d  pos_global = from_region_handle(region_handle);
-    pos_global.mdV[VX] += pos_local.mV[VX];
-    pos_global.mdV[VY] += pos_local.mV[VY];
-    pos_global.mdV[VZ] += pos_local.mV[VZ];
-
-    // Don't play a trigger sound if you can't hear it due
-    // to parcel "local audio only" settings.
-    if (!LLViewerParcelMgr::getInstance()->canHearSound(pos_global)) return;
-
-    // Don't play sounds triggered by someone you muted.
-    if (LLMuteList::getInstance()->isMuted(owner_id, LLMute::flagObjectSounds)) return;
-
-    // Don't play sounds from an object you muted
-    if (LLMuteList::getInstance()->isMuted(object_id)) return;
-
-    // Don't play sounds from an object whose parent you muted
-    if (parent_id.notNull()
-        && LLMuteList::getInstance()->isMuted(parent_id))
-    {
-        return;
-    }
-
-    // Don't play sounds from a region with maturity above current agent maturity
-    if( !gAgent.canAccessMaturityInRegion( region_handle ) )
-    {
-        return;
-    }
-
-    // Don't play sounds from gestures if they are not enabled.
-    // Do play sounds triggered by avatar, since muting your own
-    // gesture sounds and your own sounds played inworld from
-    // Inventory can cause confusion.
-    if (object_id == owner_id
-        && owner_id != gAgentID
-        && !gSavedSettings.getBOOL("EnableGestureSounds"))
-    {
-        return;
-    }
-
-    if (LLMaterialTable::basic.isCollisionSound(sound_id) && !gSavedSettings.getBOOL("EnableCollisionSounds"))
-    {
-        return;
-    }
-
-    gAudiop->triggerSound(sound_id, owner_id, gain, LLAudioEngine::AUDIO_TYPE_SFX, pos_global);
-}
-
-void process_preload_sound(LLMessageSystem *msg, void **user_data)
-{
-    if (!gAudiop)
-    {
-#if !LL_LINUX
-        LL_WARNS("AudioEngine") << "LLAudioEngine instance doesn't exist!" << LL_ENDL;
-#endif
-        return;
-    }
-
-    LLUUID sound_id;
-    LLUUID object_id;
-    LLUUID owner_id;
-
-    msg->getUUIDFast(_PREHASH_DataBlock, _PREHASH_SoundID, sound_id);
-    msg->getUUIDFast(_PREHASH_DataBlock, _PREHASH_ObjectID, object_id);
-    msg->getUUIDFast(_PREHASH_DataBlock, _PREHASH_OwnerID, owner_id);
-
-    LLViewerObject *objectp = gObjectList.findObject(object_id);
-    if (!objectp) return;
-
-<<<<<<< HEAD
-	// Don't play sounds from a region with maturity above current agent maturity
-	LLVector3d pos_global = objectp->getPositionGlobal();
-	if (gAgent.canAccessMaturityAtGlobal(pos_global))
-	{
-		// Add audioData starts a transfer internally.
-		sourcep->addAudioData(datap, false);
-	}
-=======
-    if (LLMuteList::getInstance()->isMuted(object_id)) return;
-    if (LLMuteList::getInstance()->isMuted(owner_id, LLMute::flagObjectSounds)) return;
-
-    LLAudioSource *sourcep = objectp->getAudioSource(owner_id);
-    if (!sourcep) return;
-
-    LLAudioData *datap = gAudiop->getAudioData(sound_id);
-
-    // Note that I don't actually do any loading of the
-    // audio data into a buffer at this point, as it won't actually
-    // help us out.
-
-    // Don't play sounds from a region with maturity above current agent maturity
-    LLVector3d pos_global = objectp->getPositionGlobal();
-    if (gAgent.canAccessMaturityAtGlobal(pos_global))
-    {
-        // Add audioData starts a transfer internally.
-        sourcep->addAudioData(datap, FALSE);
-    }
->>>>>>> e1623bb2
-}
-
-void process_attached_sound(LLMessageSystem *msg, void **user_data)
-{
-    F32 gain = 0;
-    LLUUID sound_id;
-    LLUUID object_id;
-    LLUUID owner_id;
-    U8 flags;
-
-    msg->getUUIDFast(_PREHASH_DataBlock, _PREHASH_SoundID, sound_id);
-    msg->getUUIDFast(_PREHASH_DataBlock, _PREHASH_ObjectID, object_id);
-    msg->getUUIDFast(_PREHASH_DataBlock, _PREHASH_OwnerID, owner_id);
-    msg->getF32Fast(_PREHASH_DataBlock, _PREHASH_Gain, gain);
-    msg->getU8Fast(_PREHASH_DataBlock, _PREHASH_Flags, flags);
-
-    LLViewerObject *objectp = gObjectList.findObject(object_id);
-    if (objectp)
-    {
-        set_attached_sound(objectp, object_id, sound_id, owner_id, gain, flags);
-    }
-    else if (sound_id.notNull())
-    {
-        // we don't know about this object yet, probably it has yet to arrive
-        // std::map for dupplicate prevention.
-        postponed_sounds[object_id] = (PostponedSoundData(object_id, sound_id, owner_id, gain, flags));
-        clear_expired_postponed_sounds();
-    }
-    else
-    {
-        std::map<LLUUID, PostponedSoundData>::iterator iter = postponed_sounds.find(object_id);
-        if (iter != postponed_sounds.end())
-        {
-            postponed_sounds.erase(iter);
-        }
-    }
-}
-
-void process_attached_sound_gain_change(LLMessageSystem *mesgsys, void **user_data)
-{
-    F32 gain = 0;
-    LLUUID object_guid;
-    LLViewerObject *objectp = NULL;
-
-    mesgsys->getUUIDFast(_PREHASH_DataBlock, _PREHASH_ObjectID, object_guid);
-
-    if (!((objectp = gObjectList.findObject(object_guid))))
-    {
-        // we don't know about this object, just bail
-        return;
-    }
-
-    mesgsys->getF32Fast(_PREHASH_DataBlock, _PREHASH_Gain, gain);
-
-    objectp->adjustAudioGain(gain);
-}
-
-
-void process_health_message(LLMessageSystem *mesgsys, void **user_data)
-{
-    F32 health;
-
-    mesgsys->getF32Fast(_PREHASH_HealthData, _PREHASH_Health, health);
-
-    if (gStatusBar)
-    {
-        gStatusBar->setHealth((S32)health);
-    }
-}
-
-
-void process_sim_stats(LLMessageSystem *msg, void **user_data)
-<<<<<<< HEAD
-{	
-	S32 count = msg->getNumberOfBlocks("Stat");
-	for (S32 i = 0; i < count; ++i)
-	{
-		U32 stat_id;
-		F32 stat_value;
-		msg->getU32("Stat", "StatID", stat_id, i);
-		msg->getF32("Stat", "StatValue", stat_value, i);
-		auto measurementp = LLStatViewer::SimMeasurementSampler::getInstance((ESimStatID)stat_id);
-
-		if (measurementp )
-		{
-			measurementp->sample(stat_value);
-		}
-		else
-		{
-			LL_WARNS() << "Unknown sim stat identifier: " << stat_id << LL_ENDL;
-		}
-	}
-
-	//
-	// Various hacks that aren't statistics, but are being handled here.
-	//
-	U32 max_tasks_per_region;
-	U64 region_flags;
-	msg->getU32("Region", "ObjectCapacity", max_tasks_per_region);
-
-	if (msg->has(_PREHASH_RegionInfo))
-	{
-		msg->getU64("RegionInfo", "RegionFlagsExtended", region_flags);
-	}
-	else
-	{
-		U32 flags = 0;
-		msg->getU32("Region", "RegionFlags", flags);
-		region_flags = flags;
-	}
-
-	LLViewerRegion* regionp = gAgent.getRegion();
-	if (regionp)
-	{
-		bool was_flying = gAgent.getFlying();
-		regionp->setRegionFlags(region_flags);
-		regionp->setMaxTasks(max_tasks_per_region);
-		// HACK: This makes agents drop from the sky if the region is 
-		// set to no fly while people are still in the sim.
-		if (was_flying && regionp->getBlockFly())
-		{
-			gAgent.setFlying(gAgent.canFly());
-		}
-	}
-=======
-{
-    S32 count = msg->getNumberOfBlocks("Stat");
-    for (S32 i = 0; i < count; ++i)
-    {
-        U32 stat_id;
-        F32 stat_value;
-        msg->getU32("Stat", "StatID", stat_id, i);
-        msg->getF32("Stat", "StatValue", stat_value, i);
-        auto measurementp = LLStatViewer::SimMeasurementSampler::getInstance((ESimStatID)stat_id);
-
-        if (measurementp )
-        {
-            measurementp->sample(stat_value);
-        }
-        else
-        {
-            LL_WARNS() << "Unknown sim stat identifier: " << stat_id << LL_ENDL;
-        }
-    }
-
-    //
-    // Various hacks that aren't statistics, but are being handled here.
-    //
-    U32 max_tasks_per_region;
-    U64 region_flags;
-    msg->getU32("Region", "ObjectCapacity", max_tasks_per_region);
-
-    if (msg->has(_PREHASH_RegionInfo))
-    {
-        msg->getU64("RegionInfo", "RegionFlagsExtended", region_flags);
-    }
-    else
-    {
-        U32 flags = 0;
-        msg->getU32("Region", "RegionFlags", flags);
-        region_flags = flags;
-    }
-
-    LLViewerRegion* regionp = gAgent.getRegion();
-    if (regionp)
-    {
-        BOOL was_flying = gAgent.getFlying();
-        regionp->setRegionFlags(region_flags);
-        regionp->setMaxTasks(max_tasks_per_region);
-        // HACK: This makes agents drop from the sky if the region is
-        // set to no fly while people are still in the sim.
-        if (was_flying && regionp->getBlockFly())
-        {
-            gAgent.setFlying(gAgent.canFly());
-        }
-    }
->>>>>>> e1623bb2
-}
-
-
-
-void process_avatar_animation(LLMessageSystem *mesgsys, void **user_data)
-{
-    LLUUID  animation_id;
-    LLUUID  uuid;
-    S32     anim_sequence_id;
-    LLVOAvatar *avatarp = NULL;
-
-    mesgsys->getUUIDFast(_PREHASH_Sender, _PREHASH_ID, uuid);
-
-    LLViewerObject *objp = gObjectList.findObject(uuid);
-    if (objp)
-    {
-        avatarp =  objp->asAvatar();
-    }
-
-<<<<<<< HEAD
-	if (!avatarp)
-	{
-		// no agent by this ID...error?
-		LL_WARNS("Messaging") << "Received animation state for unknown avatar " << uuid << LL_ENDL;
-		return;
-	}
-
-	S32 num_blocks = mesgsys->getNumberOfBlocksFast(_PREHASH_AnimationList);
-	S32 num_source_blocks = mesgsys->getNumberOfBlocksFast(_PREHASH_AnimationSourceList);
-
-	LL_DEBUGS("Messaging", "Motion") << "Processing " << num_blocks << " Animations" << LL_ENDL;
-
-	//clear animation flags
-	avatarp->mSignaledAnimations.clear();
-	
-	if (avatarp->isSelf())
-	{
-		LLUUID object_id;
-
-		for( S32 i = 0; i < num_blocks; i++ )
-		{
-			mesgsys->getUUIDFast(_PREHASH_AnimationList, _PREHASH_AnimID, animation_id, i);
-			mesgsys->getS32Fast(_PREHASH_AnimationList, _PREHASH_AnimSequenceID, anim_sequence_id, i);
-
-			avatarp->mSignaledAnimations[animation_id] = anim_sequence_id;
-
-			// *HACK: Disabling flying mode if it has been enabled shortly before the agent
-			// stand up animation is signaled. In this case we don't get a signal to start
-			// flying animation from server, the AGENT_CONTROL_FLY flag remains set but the
-			// avatar does not play flying animation, so we switch flying mode off.
-			// See LLAgent::setFlying(). This may cause "Stop Flying" button to blink.
-			// See EXT-2781.
-			if (animation_id == ANIM_AGENT_STANDUP && gAgent.getFlying())
-			{
-				gAgent.setFlying(false);
-			}
-
-			if (i < num_source_blocks)
-			{
-				mesgsys->getUUIDFast(_PREHASH_AnimationSourceList, _PREHASH_ObjectID, object_id, i);
-			
-				LLViewerObject* object = gObjectList.findObject(object_id);
-				if (object)
-				{
-					object->setFlagsWithoutUpdate(FLAGS_ANIM_SOURCE, true);
-
-					bool anim_found = false;
-					LLVOAvatar::AnimSourceIterator anim_it = avatarp->mAnimationSources.find(object_id);
-					for (;anim_it != avatarp->mAnimationSources.end(); ++anim_it)
-					{
-						if (anim_it->first != object_id)
-						{
-							// elements with the same key are always contiguous, bail if we went past the
-							// end of this object's animations
-							break;
-						}
-						if (anim_it->second == animation_id)
-						{
-							anim_found = true;
-							break;
-						}
-					}
-
-					if (!anim_found)
-					{
-						avatarp->mAnimationSources.insert(LLVOAvatar::AnimationSourceMap::value_type(object_id, animation_id));
-					}
-				}
-				LL_DEBUGS("Messaging", "Motion") << "Anim sequence ID: " << anim_sequence_id
-									<< " Animation id: " << animation_id
-									<< " From block: " << object_id << LL_ENDL;
-			}
-			else
-			{
-				LL_DEBUGS("Messaging", "Motion") << "Anim sequence ID: " << anim_sequence_id
-									<< " Animation id: " << animation_id << LL_ENDL;
-			}
-		}
-	}
-	else
-	{
-		for( S32 i = 0; i < num_blocks; i++ )
-		{
-			mesgsys->getUUIDFast(_PREHASH_AnimationList, _PREHASH_AnimID, animation_id, i);
-			mesgsys->getS32Fast(_PREHASH_AnimationList, _PREHASH_AnimSequenceID, anim_sequence_id, i);
-			avatarp->mSignaledAnimations[animation_id] = anim_sequence_id;
-		}
-	}
-
-	if (num_blocks)
-	{
-		avatarp->processAnimationStateChanges();
-	}
-=======
-    if (!avatarp)
-    {
-        // no agent by this ID...error?
-        LL_WARNS("Messaging") << "Received animation state for unknown avatar " << uuid << LL_ENDL;
-        return;
-    }
-
-    S32 num_blocks = mesgsys->getNumberOfBlocksFast(_PREHASH_AnimationList);
-    S32 num_source_blocks = mesgsys->getNumberOfBlocksFast(_PREHASH_AnimationSourceList);
-
-    LL_DEBUGS("Messaging", "Motion") << "Processing " << num_blocks << " Animations" << LL_ENDL;
-
-    //clear animation flags
-    avatarp->mSignaledAnimations.clear();
-
-    if (avatarp->isSelf())
-    {
-        LLUUID object_id;
-
-        for( S32 i = 0; i < num_blocks; i++ )
-        {
-            mesgsys->getUUIDFast(_PREHASH_AnimationList, _PREHASH_AnimID, animation_id, i);
-            mesgsys->getS32Fast(_PREHASH_AnimationList, _PREHASH_AnimSequenceID, anim_sequence_id, i);
-
-            avatarp->mSignaledAnimations[animation_id] = anim_sequence_id;
-
-            // *HACK: Disabling flying mode if it has been enabled shortly before the agent
-            // stand up animation is signaled. In this case we don't get a signal to start
-            // flying animation from server, the AGENT_CONTROL_FLY flag remains set but the
-            // avatar does not play flying animation, so we switch flying mode off.
-            // See LLAgent::setFlying(). This may cause "Stop Flying" button to blink.
-            // See EXT-2781.
-            if (animation_id == ANIM_AGENT_STANDUP && gAgent.getFlying())
-            {
-                gAgent.setFlying(FALSE);
-            }
-
-            if (i < num_source_blocks)
-            {
-                mesgsys->getUUIDFast(_PREHASH_AnimationSourceList, _PREHASH_ObjectID, object_id, i);
-
-                LLViewerObject* object = gObjectList.findObject(object_id);
-                if (object)
-                {
-                    object->setFlagsWithoutUpdate(FLAGS_ANIM_SOURCE, TRUE);
-
-                    BOOL anim_found = FALSE;
-                    LLVOAvatar::AnimSourceIterator anim_it = avatarp->mAnimationSources.find(object_id);
-                    for (;anim_it != avatarp->mAnimationSources.end(); ++anim_it)
-                    {
-                        if (anim_it->first != object_id)
-                        {
-                            // elements with the same key are always contiguous, bail if we went past the
-                            // end of this object's animations
-                            break;
-                        }
-                        if (anim_it->second == animation_id)
-                        {
-                            anim_found = TRUE;
-                            break;
-                        }
-                    }
-
-                    if (!anim_found)
-                    {
-                        avatarp->mAnimationSources.insert(LLVOAvatar::AnimationSourceMap::value_type(object_id, animation_id));
-                    }
-                }
-                LL_DEBUGS("Messaging", "Motion") << "Anim sequence ID: " << anim_sequence_id
-                                    << " Animation id: " << animation_id
-                                    << " From block: " << object_id << LL_ENDL;
-            }
-            else
-            {
-                LL_DEBUGS("Messaging", "Motion") << "Anim sequence ID: " << anim_sequence_id
-                                    << " Animation id: " << animation_id << LL_ENDL;
-            }
-        }
-    }
-    else
-    {
-        for( S32 i = 0; i < num_blocks; i++ )
-        {
-            mesgsys->getUUIDFast(_PREHASH_AnimationList, _PREHASH_AnimID, animation_id, i);
-            mesgsys->getS32Fast(_PREHASH_AnimationList, _PREHASH_AnimSequenceID, anim_sequence_id, i);
-            avatarp->mSignaledAnimations[animation_id] = anim_sequence_id;
-        }
-    }
-
-    if (num_blocks)
-    {
-        avatarp->processAnimationStateChanges();
-    }
->>>>>>> e1623bb2
-}
-
-
-void process_object_animation(LLMessageSystem *mesgsys, void **user_data)
-{
-    LLUUID  animation_id;
-    LLUUID  uuid;
-    S32     anim_sequence_id;
-
-    mesgsys->getUUIDFast(_PREHASH_Sender, _PREHASH_ID, uuid);
-
-    LL_DEBUGS("AnimatedObjectsNotify") << "Received animation state for object " << uuid << LL_ENDL;
-
-    signaled_animation_map_t signaled_anims;
-    S32 num_blocks = mesgsys->getNumberOfBlocksFast(_PREHASH_AnimationList);
-    LL_DEBUGS("AnimatedObjectsNotify") << "processing object animation requests, num_blocks " << num_blocks << " uuid " << uuid << LL_ENDL;
-    for( S32 i = 0; i < num_blocks; i++ )
-    {
-        mesgsys->getUUIDFast(_PREHASH_AnimationList, _PREHASH_AnimID, animation_id, i);
-        mesgsys->getS32Fast(_PREHASH_AnimationList, _PREHASH_AnimSequenceID, anim_sequence_id, i);
-        signaled_anims[animation_id] = anim_sequence_id;
-        LL_DEBUGS("AnimatedObjectsNotify") << "added signaled_anims animation request for object "
-                                    << uuid << " animation id " << animation_id << LL_ENDL;
-    }
-    LLObjectSignaledAnimationMap::instance().getMap()[uuid] = signaled_anims;
-
-    LLViewerObject *objp = gObjectList.findObject(uuid);
-    if (!objp || objp->isDead())
-    {
-        LL_DEBUGS("AnimatedObjectsNotify") << "Received animation state for unknown object " << uuid << LL_ENDL;
-        return;
-    }
-
-    LLVOVolume *volp = dynamic_cast<LLVOVolume*>(objp);
-    if (!volp)
-    {
-        LL_DEBUGS("AnimatedObjectsNotify") << "Received animation state for non-volume object " << uuid << LL_ENDL;
-        return;
-    }
-
-    if (!volp->isAnimatedObject())
-    {
-        LL_DEBUGS("AnimatedObjectsNotify") << "Received animation state for non-animated object " << uuid << LL_ENDL;
-        return;
-    }
-
-    volp->updateControlAvatar();
-    LLControlAvatar *avatarp = volp->getControlAvatar();
-    if (!avatarp)
-    {
-        LL_DEBUGS("AnimatedObjectsNotify") << "Received animation request for object with no control avatar, ignoring " << uuid << LL_ENDL;
-        return;
-    }
-
-    if (!avatarp->mPlaying)
-    {
-        avatarp->mPlaying = true;
-        //if (!avatarp->mRootVolp->isAnySelected())
-        {
-            avatarp->updateVolumeGeom();
-            avatarp->mRootVolp->recursiveMarkForUpdate();
-        }
-    }
-
-    avatarp->updateAnimations();
-}
-
-
-void process_avatar_appearance(LLMessageSystem *mesgsys, void **user_data)
-{
-    LLUUID uuid;
-    mesgsys->getUUIDFast(_PREHASH_Sender, _PREHASH_ID, uuid);
-
-    LLVOAvatar* avatarp = (LLVOAvatar *)gObjectList.findObject(uuid);
-    if (avatarp)
-    {
-        avatarp->processAvatarAppearance( mesgsys );
-    }
-    else
-    {
-        LL_WARNS("Messaging") << "avatar_appearance sent for unknown avatar " << uuid << LL_ENDL;
-    }
-}
-
-void process_camera_constraint(LLMessageSystem *mesgsys, void **user_data)
-{
-    LLVector4 cameraCollidePlane;
-    mesgsys->getVector4Fast(_PREHASH_CameraCollidePlane, _PREHASH_Plane, cameraCollidePlane);
-
-    gAgentCamera.setCameraCollidePlane(cameraCollidePlane);
-}
-
-void near_sit_object(bool success, void *data)
-{
-    if (success)
-    {
-        // Send message to sit on object
-        gMessageSystem->newMessageFast(_PREHASH_AgentSit);
-        gMessageSystem->nextBlockFast(_PREHASH_AgentData);
-        gMessageSystem->addUUIDFast(_PREHASH_AgentID, gAgent.getID());
-        gMessageSystem->addUUIDFast(_PREHASH_SessionID, gAgent.getSessionID());
-        gAgent.sendReliableMessage();
-    }
-}
-
-void process_avatar_sit_response(LLMessageSystem *mesgsys, void **user_data)
-{
-<<<<<<< HEAD
-	LLVector3 sitPosition;
-	LLQuaternion sitRotation;
-	LLUUID sitObjectID;
-	bool use_autopilot;
-	mesgsys->getUUIDFast(_PREHASH_SitObject, _PREHASH_ID, sitObjectID);
-	mesgsys->getBOOLFast(_PREHASH_SitTransform, _PREHASH_AutoPilot, use_autopilot);
-	mesgsys->getVector3Fast(_PREHASH_SitTransform, _PREHASH_SitPosition, sitPosition);
-	mesgsys->getQuatFast(_PREHASH_SitTransform, _PREHASH_SitRotation, sitRotation);
-	LLVector3 camera_eye;
-	mesgsys->getVector3Fast(_PREHASH_SitTransform, _PREHASH_CameraEyeOffset, camera_eye);
-	LLVector3 camera_at;
-	mesgsys->getVector3Fast(_PREHASH_SitTransform, _PREHASH_CameraAtOffset, camera_at);
-	bool force_mouselook;
-	mesgsys->getBOOLFast(_PREHASH_SitTransform, _PREHASH_ForceMouselook, force_mouselook);
-
-	if (isAgentAvatarValid() && dist_vec_squared(camera_eye, camera_at) > CAMERA_POSITION_THRESHOLD_SQUARED)
-	{
-		gAgentCamera.setSitCamera(sitObjectID, camera_eye, camera_at);
-	}
-	
-	gAgentCamera.setForceMouselook(force_mouselook);
-	// Forcing turning off flying here to prevent flying after pressing "Stand"
-	// to stand up from an object. See EXT-1655.
-	gAgent.setFlying(false);
-
-	LLViewerObject* object = gObjectList.findObject(sitObjectID);
-	if (object)
-	{
-		LLVector3 sit_spot = object->getPositionAgent() + (sitPosition * object->getRotation());
-		if (!use_autopilot || (isAgentAvatarValid() && gAgentAvatarp->isSitting() && gAgentAvatarp->getRoot() == object->getRoot()))
-		{
-			//we're already sitting on this object, so don't autopilot
-		}
-		else
-		{
-			gAgent.startAutoPilotGlobal(gAgent.getPosGlobalFromAgent(sit_spot), "Sit", &sitRotation, near_sit_object, NULL, 0.5f);
-		}
-	}
-	else
-	{
-		LL_WARNS("Messaging") << "Received sit approval for unknown object " << sitObjectID << LL_ENDL;
-	}
-=======
-    LLVector3 sitPosition;
-    LLQuaternion sitRotation;
-    LLUUID sitObjectID;
-    BOOL use_autopilot;
-    mesgsys->getUUIDFast(_PREHASH_SitObject, _PREHASH_ID, sitObjectID);
-    mesgsys->getBOOLFast(_PREHASH_SitTransform, _PREHASH_AutoPilot, use_autopilot);
-    mesgsys->getVector3Fast(_PREHASH_SitTransform, _PREHASH_SitPosition, sitPosition);
-    mesgsys->getQuatFast(_PREHASH_SitTransform, _PREHASH_SitRotation, sitRotation);
-    LLVector3 camera_eye;
-    mesgsys->getVector3Fast(_PREHASH_SitTransform, _PREHASH_CameraEyeOffset, camera_eye);
-    LLVector3 camera_at;
-    mesgsys->getVector3Fast(_PREHASH_SitTransform, _PREHASH_CameraAtOffset, camera_at);
-    BOOL force_mouselook;
-    mesgsys->getBOOLFast(_PREHASH_SitTransform, _PREHASH_ForceMouselook, force_mouselook);
-
-    if (isAgentAvatarValid() && dist_vec_squared(camera_eye, camera_at) > CAMERA_POSITION_THRESHOLD_SQUARED)
-    {
-        gAgentCamera.setSitCamera(sitObjectID, camera_eye, camera_at);
-    }
-
-    gAgentCamera.setForceMouselook(force_mouselook);
-    // Forcing turning off flying here to prevent flying after pressing "Stand"
-    // to stand up from an object. See EXT-1655.
-    gAgent.setFlying(FALSE);
-
-    LLViewerObject* object = gObjectList.findObject(sitObjectID);
-    if (object)
-    {
-        LLVector3 sit_spot = object->getPositionAgent() + (sitPosition * object->getRotation());
-        if (!use_autopilot || (isAgentAvatarValid() && gAgentAvatarp->isSitting() && gAgentAvatarp->getRoot() == object->getRoot()))
-        {
-            //we're already sitting on this object, so don't autopilot
-        }
-        else
-        {
-            gAgent.startAutoPilotGlobal(gAgent.getPosGlobalFromAgent(sit_spot), "Sit", &sitRotation, near_sit_object, NULL, 0.5f);
-        }
-    }
-    else
-    {
-        LL_WARNS("Messaging") << "Received sit approval for unknown object " << sitObjectID << LL_ENDL;
-    }
->>>>>>> e1623bb2
-}
-
-void process_clear_follow_cam_properties(LLMessageSystem *mesgsys, void **user_data)
-{
-    LLUUID      source_id;
-
-    mesgsys->getUUIDFast(_PREHASH_ObjectData, _PREHASH_ObjectID, source_id);
-
-    LLFollowCamMgr::getInstance()->removeFollowCamParams(source_id);
-}
-
-void process_set_follow_cam_properties(LLMessageSystem *mesgsys, void **user_data)
-{
-<<<<<<< HEAD
-	S32			type;
-	F32			value;
-	bool		settingPosition = false;
-	bool		settingFocus	= false;
-	bool		settingFocusOffset = false;
-	LLVector3	position;
-	LLVector3	focus;
-	LLVector3	focus_offset;
-
-	LLUUID		source_id;
-
-	mesgsys->getUUIDFast(_PREHASH_ObjectData, _PREHASH_ObjectID, source_id);
-
-	LLViewerObject* objectp = gObjectList.findObject(source_id);
-	if (objectp)
-	{
-		objectp->setFlagsWithoutUpdate(FLAGS_CAMERA_SOURCE, true);
-	}
-
-	S32 num_objects = mesgsys->getNumberOfBlocks("CameraProperty");
-	for (S32 block_index = 0; block_index < num_objects; block_index++)
-	{
-		mesgsys->getS32("CameraProperty", "Type", type, block_index);
-		mesgsys->getF32("CameraProperty", "Value", value, block_index);
-		switch(type)
-		{
-		case FOLLOWCAM_PITCH:
-			LLFollowCamMgr::getInstance()->setPitch(source_id, value);
-			break;
-		case FOLLOWCAM_FOCUS_OFFSET_X:
-			focus_offset.mV[VX] = value;
-			settingFocusOffset = true;
-			break;
-		case FOLLOWCAM_FOCUS_OFFSET_Y:
-			focus_offset.mV[VY] = value;
-			settingFocusOffset = true;
-			break;
-		case FOLLOWCAM_FOCUS_OFFSET_Z:
-			focus_offset.mV[VZ] = value;
-			settingFocusOffset = true;
-			break;
-		case FOLLOWCAM_POSITION_LAG:
-			LLFollowCamMgr::getInstance()->setPositionLag(source_id, value);
-			break;
-		case FOLLOWCAM_FOCUS_LAG:
-			LLFollowCamMgr::getInstance()->setFocusLag(source_id, value);
-			break;
-		case FOLLOWCAM_DISTANCE:
-			LLFollowCamMgr::getInstance()->setDistance(source_id, value);
-			break;
-		case FOLLOWCAM_BEHINDNESS_ANGLE:
-			LLFollowCamMgr::getInstance()->setBehindnessAngle(source_id, value);
-			break;
-		case FOLLOWCAM_BEHINDNESS_LAG:
-			LLFollowCamMgr::getInstance()->setBehindnessLag(source_id, value);
-			break;
-		case FOLLOWCAM_POSITION_THRESHOLD:
-			LLFollowCamMgr::getInstance()->setPositionThreshold(source_id, value);
-			break;
-		case FOLLOWCAM_FOCUS_THRESHOLD:
-			LLFollowCamMgr::getInstance()->setFocusThreshold(source_id, value);
-			break;
-		case FOLLOWCAM_ACTIVE:
-			//if 1, set using followcam,. 
-			LLFollowCamMgr::getInstance()->setCameraActive(source_id, value != 0.f);
-			break;
-		case FOLLOWCAM_POSITION_X:
-			settingPosition = true;
-			position.mV[ 0 ] = value;
-			break;
-		case FOLLOWCAM_POSITION_Y:
-			settingPosition = true;
-			position.mV[ 1 ] = value;
-			break;
-		case FOLLOWCAM_POSITION_Z:
-			settingPosition = true;
-			position.mV[ 2 ] = value;
-			break;
-		case FOLLOWCAM_FOCUS_X:
-			settingFocus = true;
-			focus.mV[ 0 ] = value;
-			break;
-		case FOLLOWCAM_FOCUS_Y:
-			settingFocus = true;
-			focus.mV[ 1 ] = value;
-			break;
-		case FOLLOWCAM_FOCUS_Z:
-			settingFocus = true;
-			focus.mV[ 2 ] = value;
-			break;
-		case FOLLOWCAM_POSITION_LOCKED:
-			LLFollowCamMgr::getInstance()->setPositionLocked(source_id, value != 0.f);
-			break;
-		case FOLLOWCAM_FOCUS_LOCKED:
-			LLFollowCamMgr::getInstance()->setFocusLocked(source_id, value != 0.f);
-			break;
-
-		default:
-			break;
-		}
-	}
-
-	if ( settingPosition )
-	{
-		LLFollowCamMgr::getInstance()->setPosition(source_id, position);
-	}
-	if ( settingFocus )
-	{
-		LLFollowCamMgr::getInstance()->setFocus(source_id, focus);
-	}
-	if ( settingFocusOffset )
-	{
-		LLFollowCamMgr::getInstance()->setFocusOffset(source_id, focus_offset);
-	}
-}
-//end Ventrella 
-=======
-    S32         type;
-    F32         value;
-    bool        settingPosition = false;
-    bool        settingFocus    = false;
-    bool        settingFocusOffset = false;
-    LLVector3   position;
-    LLVector3   focus;
-    LLVector3   focus_offset;
-
-    LLUUID      source_id;
-
-    mesgsys->getUUIDFast(_PREHASH_ObjectData, _PREHASH_ObjectID, source_id);
-
-    LLViewerObject* objectp = gObjectList.findObject(source_id);
-    if (objectp)
-    {
-        objectp->setFlagsWithoutUpdate(FLAGS_CAMERA_SOURCE, TRUE);
-    }
-
-    S32 num_objects = mesgsys->getNumberOfBlocks("CameraProperty");
-    for (S32 block_index = 0; block_index < num_objects; block_index++)
-    {
-        mesgsys->getS32("CameraProperty", "Type", type, block_index);
-        mesgsys->getF32("CameraProperty", "Value", value, block_index);
-        switch(type)
-        {
-        case FOLLOWCAM_PITCH:
-            LLFollowCamMgr::getInstance()->setPitch(source_id, value);
-            break;
-        case FOLLOWCAM_FOCUS_OFFSET_X:
-            focus_offset.mV[VX] = value;
-            settingFocusOffset = true;
-            break;
-        case FOLLOWCAM_FOCUS_OFFSET_Y:
-            focus_offset.mV[VY] = value;
-            settingFocusOffset = true;
-            break;
-        case FOLLOWCAM_FOCUS_OFFSET_Z:
-            focus_offset.mV[VZ] = value;
-            settingFocusOffset = true;
-            break;
-        case FOLLOWCAM_POSITION_LAG:
-            LLFollowCamMgr::getInstance()->setPositionLag(source_id, value);
-            break;
-        case FOLLOWCAM_FOCUS_LAG:
-            LLFollowCamMgr::getInstance()->setFocusLag(source_id, value);
-            break;
-        case FOLLOWCAM_DISTANCE:
-            LLFollowCamMgr::getInstance()->setDistance(source_id, value);
-            break;
-        case FOLLOWCAM_BEHINDNESS_ANGLE:
-            LLFollowCamMgr::getInstance()->setBehindnessAngle(source_id, value);
-            break;
-        case FOLLOWCAM_BEHINDNESS_LAG:
-            LLFollowCamMgr::getInstance()->setBehindnessLag(source_id, value);
-            break;
-        case FOLLOWCAM_POSITION_THRESHOLD:
-            LLFollowCamMgr::getInstance()->setPositionThreshold(source_id, value);
-            break;
-        case FOLLOWCAM_FOCUS_THRESHOLD:
-            LLFollowCamMgr::getInstance()->setFocusThreshold(source_id, value);
-            break;
-        case FOLLOWCAM_ACTIVE:
-            //if 1, set using followcam,.
-            LLFollowCamMgr::getInstance()->setCameraActive(source_id, value != 0.f);
-            break;
-        case FOLLOWCAM_POSITION_X:
-            settingPosition = true;
-            position.mV[ 0 ] = value;
-            break;
-        case FOLLOWCAM_POSITION_Y:
-            settingPosition = true;
-            position.mV[ 1 ] = value;
-            break;
-        case FOLLOWCAM_POSITION_Z:
-            settingPosition = true;
-            position.mV[ 2 ] = value;
-            break;
-        case FOLLOWCAM_FOCUS_X:
-            settingFocus = true;
-            focus.mV[ 0 ] = value;
-            break;
-        case FOLLOWCAM_FOCUS_Y:
-            settingFocus = true;
-            focus.mV[ 1 ] = value;
-            break;
-        case FOLLOWCAM_FOCUS_Z:
-            settingFocus = true;
-            focus.mV[ 2 ] = value;
-            break;
-        case FOLLOWCAM_POSITION_LOCKED:
-            LLFollowCamMgr::getInstance()->setPositionLocked(source_id, value != 0.f);
-            break;
-        case FOLLOWCAM_FOCUS_LOCKED:
-            LLFollowCamMgr::getInstance()->setFocusLocked(source_id, value != 0.f);
-            break;
-
-        default:
-            break;
-        }
-    }
-
-    if ( settingPosition )
-    {
-        LLFollowCamMgr::getInstance()->setPosition(source_id, position);
-    }
-    if ( settingFocus )
-    {
-        LLFollowCamMgr::getInstance()->setFocus(source_id, focus);
-    }
-    if ( settingFocusOffset )
-    {
-        LLFollowCamMgr::getInstance()->setFocusOffset(source_id, focus_offset);
-    }
-}
-//end Ventrella
->>>>>>> e1623bb2
-
-
-// Culled from newsim lltask.cpp
-void process_name_value(LLMessageSystem *mesgsys, void **user_data)
-{
-    std::string temp_str;
-    LLUUID  id;
-    S32     i, num_blocks;
-
-    mesgsys->getUUIDFast(_PREHASH_TaskData, _PREHASH_ID, id);
-
-    LLViewerObject* object = gObjectList.findObject(id);
-
-    if (object)
-    {
-        num_blocks = mesgsys->getNumberOfBlocksFast(_PREHASH_NameValueData);
-        for (i = 0; i < num_blocks; i++)
-        {
-            mesgsys->getStringFast(_PREHASH_NameValueData, _PREHASH_NVPair, temp_str, i);
-            LL_INFOS("Messaging") << "Added to object Name Value: " << temp_str << LL_ENDL;
-            object->addNVPair(temp_str);
-        }
-    }
-    else
-    {
-        LL_INFOS("Messaging") << "Can't find object " << id << " to add name value pair" << LL_ENDL;
-    }
-}
-
-void process_remove_name_value(LLMessageSystem *mesgsys, void **user_data)
-{
-    std::string temp_str;
-    LLUUID  id;
-    S32     i, num_blocks;
-
-    mesgsys->getUUIDFast(_PREHASH_TaskData, _PREHASH_ID, id);
-
-    LLViewerObject* object = gObjectList.findObject(id);
-
-    if (object)
-    {
-        num_blocks = mesgsys->getNumberOfBlocksFast(_PREHASH_NameValueData);
-        for (i = 0; i < num_blocks; i++)
-        {
-            mesgsys->getStringFast(_PREHASH_NameValueData, _PREHASH_NVPair, temp_str, i);
-            LL_INFOS("Messaging") << "Removed from object Name Value: " << temp_str << LL_ENDL;
-            object->removeNVPair(temp_str);
-        }
-    }
-    else
-    {
-        LL_INFOS("Messaging") << "Can't find object " << id << " to remove name value pair" << LL_ENDL;
-    }
-}
-
-void process_kick_user(LLMessageSystem *msg, void** /*user_data*/)
-{
-    std::string message;
-
-    msg->getStringFast(_PREHASH_UserInfo, _PREHASH_Reason, message);
-
-    LLAppViewer::instance()->forceDisconnect(message);
-}
-
-
-/*
-void process_user_list_reply(LLMessageSystem *msg, void **user_data)
-{
-<<<<<<< HEAD
-	LLUserList::processUserListReply(msg, user_data);
-	return;
-	char	firstname[MAX_STRING+1];
-	char	lastname[MAX_STRING+1];
-	U8		status;
-	S32		user_count;
-
-	user_count = msg->getNumberOfBlocks("UserBlock");
-
-	for (S32 i = 0; i < user_count; i++)
-	{
-		msg->getData("UserBlock", i, "FirstName", firstname);
-		msg->getData("UserBlock", i, "LastName", lastname);
-		msg->getData("UserBlock", i, "Status", &status);
-
-		if (status & 0x01)
-		{
-			dialog_friends_add_friend(buffer, true);
-		}
-		else
-		{
-			dialog_friends_add_friend(buffer, false);
-		}
-	}
-
-	dialog_friends_done_adding();
-=======
-    LLUserList::processUserListReply(msg, user_data);
-    return;
-    char    firstname[MAX_STRING+1];
-    char    lastname[MAX_STRING+1];
-    U8      status;
-    S32     user_count;
-
-    user_count = msg->getNumberOfBlocks("UserBlock");
-
-    for (S32 i = 0; i < user_count; i++)
-    {
-        msg->getData("UserBlock", i, "FirstName", firstname);
-        msg->getData("UserBlock", i, "LastName", lastname);
-        msg->getData("UserBlock", i, "Status", &status);
-
-        if (status & 0x01)
-        {
-            dialog_friends_add_friend(buffer, TRUE);
-        }
-        else
-        {
-            dialog_friends_add_friend(buffer, FALSE);
-        }
-    }
-
-    dialog_friends_done_adding();
->>>>>>> e1623bb2
-}
-*/
-
-// this is not handled in processUpdateMessage
-/*
-void process_time_dilation(LLMessageSystem *msg, void **user_data)
-{
-    // get the time_dilation
-    U16 foo;
-    msg->getData("TimeDilation", "TimeDilation", &foo);
-    F32 time_dilation = ((F32) foo) / 65535.f;
-
-    // get the pointer to the right region
-    U32 ip = msg->getSenderIP();
-    U32 port = msg->getSenderPort();
-    LLViewerRegion *regionp = LLWorld::getInstance()->getRegion(ip, port);
-    if (regionp)
-    {
-        regionp->setTimeDilation(time_dilation);
-    }
-}
-*/
-
-
-void process_money_balance_reply( LLMessageSystem* msg, void** )
-{
-    S32 balance = 0;
-    S32 credit = 0;
-    S32 committed = 0;
-    std::string desc;
-    LLUUID tid;
-
-    msg->getUUID("MoneyData", "TransactionID", tid);
-    msg->getS32("MoneyData", "MoneyBalance", balance);
-    msg->getS32("MoneyData", "SquareMetersCredit", credit);
-    msg->getS32("MoneyData", "SquareMetersCommitted", committed);
-    msg->getStringFast(_PREHASH_MoneyData, _PREHASH_Description, desc);
-    LL_INFOS("Messaging") << "L$, credit, committed: " << balance << " " << credit << " "
-            << committed << LL_ENDL;
-
-    if (gStatusBar)
-    {
-        gStatusBar->setBalance(balance);
-        gStatusBar->setLandCredit(credit);
-        gStatusBar->setLandCommitted(committed);
-    }
-
-    if (desc.empty()
-        || !gSavedSettings.getBOOL("NotifyMoneyChange"))
-    {
-        // ...nothing to display
-        return;
-    }
-
-    // Suppress duplicate messages about the same transaction
-    static std::deque<LLUUID> recent;
-    if (std::find(recent.rbegin(), recent.rend(), tid) != recent.rend())
-    {
-        return;
-    }
-
-    // Once the 'recent' container gets large enough, chop some
-    // off the beginning.
-    const U32 MAX_LOOKBACK = 30;
-    const S32 POP_FRONT_SIZE = 12;
-    if(recent.size() > MAX_LOOKBACK)
-    {
-        LL_DEBUGS("Messaging") << "Removing oldest transaction records" << LL_ENDL;
-        recent.erase(recent.begin(), recent.begin() + POP_FRONT_SIZE);
-    }
-    //LL_DEBUGS("Messaging") << "Pushing back transaction " << tid << LL_ENDL;
-    recent.push_back(tid);
-
-    if (msg->has("TransactionInfo"))
-    {
-        // ...message has extended info for localization
-        process_money_balance_reply_extended(msg);
-    }
-    else
-    {
-        // Only old dev grids will not supply the TransactionInfo block,
-        // so we can just use the hard-coded English string.
-        LLSD args;
-        args["MESSAGE"] = desc;
-        LLNotificationsUtil::add("SystemMessage", args);
-    }
-}
-
-static std::string reason_from_transaction_type(S32 transaction_type,
-                                                const std::string& item_desc)
-{
-    // *NOTE: The keys for the reason strings are unusual because
-    // an earlier version of the code used English language strings
-    // extracted from hard-coded server English descriptions.
-    // Keeping them so we don't have to re-localize them.
-    switch (transaction_type)
-    {
-        case TRANS_OBJECT_SALE:
-        {
-            LLStringUtil::format_map_t arg;
-            arg["ITEM"] = item_desc;
-            return LLTrans::getString("for item", arg);
-        }
-        case TRANS_LAND_SALE:
-            return LLTrans::getString("for a parcel of land");
-
-        case TRANS_LAND_PASS_SALE:
-            return LLTrans::getString("for a land access pass");
-
-        case TRANS_GROUP_LAND_DEED:
-            return LLTrans::getString("for deeding land");
-
-        case TRANS_GROUP_CREATE:
-            return LLTrans::getString("to create a group");
-
-        case TRANS_GROUP_JOIN:
-            return LLTrans::getString("to join a group");
-
-        case TRANS_UPLOAD_CHARGE:
-            return LLTrans::getString("to upload");
-
-        case TRANS_CLASSIFIED_CHARGE:
-            return LLTrans::getString("to publish a classified ad");
-
-        case TRANS_GIFT:
-            // Simulator returns "Payment" if no custom description has been entered
-            return (item_desc == "Payment" ? std::string() : item_desc);
-
-        // These have no reason to display, but are expected and should not
-        // generate warnings
-        case TRANS_PAY_OBJECT:
-        case TRANS_OBJECT_PAYS:
-            return std::string();
-
-        default:
-            LL_WARNS() << "Unknown transaction type "
-                << transaction_type << LL_ENDL;
-            return std::string();
-    }
-}
-
-static void money_balance_group_notify(const LLUUID& group_id,
-                                       const std::string& name,
-                                       bool is_group,
-                                       std::string notification,
-                                       LLSD args,
-                                       LLSD payload)
-{
-    // Message uses name SLURLs, don't actually have to substitute in
-    // the name.  We're just making sure it's available.
-    // Notification is either PaymentReceived or PaymentSent
-    LLNotificationsUtil::add(notification, args, payload);
-}
-
-static void money_balance_avatar_notify(const LLUUID& agent_id,
-                                        const LLAvatarName& av_name,
-                                        std::string notification,
-                                        LLSD args,
-                                        LLSD payload)
-{
-    // Message uses name SLURLs, don't actually have to substitute in
-    // the name.  We're just making sure it's available.
-    // Notification is either PaymentReceived or PaymentSent
-    LLNotificationsUtil::add(notification, args, payload);
-}
-
-static void process_money_balance_reply_extended(LLMessageSystem* msg)
-{
-    // Added in server 1.40 and viewer 2.1, support for localization
-    // and agent ids for name lookup.
-    S32 transaction_type = 0;
-    LLUUID source_id;
-    BOOL is_source_group = FALSE;
-    LLUUID dest_id;
-    BOOL is_dest_group = FALSE;
-    S32 amount = 0;
-    std::string item_description;
-    BOOL success = FALSE;
-
-    msg->getS32("TransactionInfo", "TransactionType", transaction_type);
-    msg->getUUID("TransactionInfo", "SourceID", source_id);
-    msg->getBOOL("TransactionInfo", "IsSourceGroup", is_source_group);
-    msg->getUUID("TransactionInfo", "DestID", dest_id);
-    msg->getBOOL("TransactionInfo", "IsDestGroup", is_dest_group);
-    msg->getS32("TransactionInfo", "Amount", amount);
-    msg->getString("TransactionInfo", "ItemDescription", item_description);
-    msg->getBOOL("MoneyData", "TransactionSuccess", success);
-    LL_INFOS("Money") << "MoneyBalanceReply source " << source_id
-        << " dest " << dest_id
-        << " type " << transaction_type
-        << " item " << item_description << LL_ENDL;
-
-    if (source_id.isNull() && dest_id.isNull())
-    {
-        // this is a pure balance update, no notification required
-        return;
-    }
-
-    std::string source_slurl;
-    if (is_source_group)
-    {
-        source_slurl =
-            LLSLURL( "group", source_id, "inspect").getSLURLString();
-    }
-    else
-    {
-        source_slurl =
-            LLSLURL( "agent", source_id, "completename").getSLURLString();
-    }
-
-    std::string dest_slurl;
-    if (is_dest_group)
-    {
-        dest_slurl =
-            LLSLURL( "group", dest_id, "inspect").getSLURLString();
-    }
-    else
-    {
-        dest_slurl =
-            LLSLURL( "agent", dest_id, "completename").getSLURLString();
-    }
-
-    std::string reason =
-        reason_from_transaction_type(transaction_type, item_description);
-
-    LLStringUtil::format_map_t args;
-    args["REASON"] = reason; // could be empty
-    args["AMOUNT"] = llformat("%d", amount);
-
-    // Need to delay until name looked up, so need to know whether or not
-    // is group
-    bool is_name_group = false;
-    LLUUID name_id;
-    std::string message;
-    std::string notification;
-    LLSD final_args;
-    LLSD payload;
-
-    bool you_paid_someone = (source_id == gAgentID);
-    std::string gift_suffix = (transaction_type == TRANS_GIFT ? "_gift" : "");
-    if (you_paid_someone)
-    {
-        if(!gSavedSettings.getBOOL("NotifyMoneySpend"))
-        {
-            return;
-        }
-        args["NAME"] = dest_slurl;
-        is_name_group = is_dest_group;
-        name_id = dest_id;
-        if (!reason.empty())
-        {
-            if (dest_id.notNull())
-            {
-                message = success ? LLTrans::getString("you_paid_ldollars" + gift_suffix, args) :
-                                    LLTrans::getString("you_paid_failure_ldollars" + gift_suffix, args);
-            }
-            else
-            {
-                // transaction fee to the system, eg, to create a group
-                message = success ? LLTrans::getString("you_paid_ldollars_no_name", args) :
-                                    LLTrans::getString("you_paid_failure_ldollars_no_name", args);
-            }
-        }
-        else
-        {
-            if (dest_id.notNull())
-            {
-                message = success ? LLTrans::getString("you_paid_ldollars_no_reason", args) :
-                                    LLTrans::getString("you_paid_failure_ldollars_no_reason", args);
-            }
-            else
-            {
-                // no target, no reason, you just paid money
-                message = success ? LLTrans::getString("you_paid_ldollars_no_info", args) :
-                                    LLTrans::getString("you_paid_failure_ldollars_no_info", args);
-            }
-        }
-        final_args["MESSAGE"] = message;
-        payload["dest_id"] = dest_id;
-        notification = success ? "PaymentSent" : "PaymentFailure";
-    }
-    else
-    {
-        // ...someone paid you
-        if(!gSavedSettings.getBOOL("NotifyMoneyReceived"))
-        {
-            return;
-        }
-        args["NAME"] = source_slurl;
-        is_name_group = is_source_group;
-        name_id = source_id;
-
-        if (!reason.empty() && !LLMuteList::getInstance()->isMuted(source_id))
-        {
-            message = LLTrans::getString("paid_you_ldollars" + gift_suffix, args);
-        }
-        else
-        {
-            message = LLTrans::getString("paid_you_ldollars_no_reason", args);
-        }
-        final_args["MESSAGE"] = message;
-
-        // make notification loggable
-        payload["from_id"] = source_id;
-        notification = "PaymentReceived";
-    }
-
-    // Despite using SLURLs, wait until the name is available before
-    // showing the notification, otherwise the UI layout is strange and
-    // the user sees a "Loading..." message
-    if (is_name_group)
-    {
-        gCacheName->getGroup(name_id,
-                        boost::bind(&money_balance_group_notify,
-                                    _1, _2, _3,
-                                    notification, final_args, payload));
-    }
-    else
-    {
-        LLAvatarNameCache::get(name_id, boost::bind(&money_balance_avatar_notify, _1, _2, notification, final_args, payload));
-    }
-}
-
-bool handle_prompt_for_maturity_level_change_callback(const LLSD& notification, const LLSD& response)
-{
-    S32 option = LLNotificationsUtil::getSelectedOption(notification, response);
-
-    if (0 == option)
-    {
-        // set the preference to the maturity of the region we're calling
-        U8 preferredMaturity = static_cast<U8>(notification["payload"]["_region_access"].asInteger());
-        gSavedSettings.setU32("PreferredMaturity", static_cast<U32>(preferredMaturity));
-    }
-
-    return false;
-}
-
-bool handle_prompt_for_maturity_level_change_and_reteleport_callback(const LLSD& notification, const LLSD& response)
-{
-    S32 option = LLNotificationsUtil::getSelectedOption(notification, response);
-
-    if (0 == option)
-    {
-        // set the preference to the maturity of the region we're calling
-        U8 preferredMaturity = static_cast<U8>(notification["payload"]["_region_access"].asInteger());
-        gSavedSettings.setU32("PreferredMaturity", static_cast<U32>(preferredMaturity));
-        gAgent.setMaturityRatingChangeDuringTeleport(preferredMaturity);
-        gAgent.restartFailedTeleportRequest();
-    }
-    else
-    {
-        gAgent.clearTeleportRequest();
-    }
-
-    return false;
-}
-
-// some of the server notifications need special handling. This is where we do that.
-bool handle_special_notification(std::string notificationID, LLSD& llsdBlock)
-{
-    bool returnValue = false;
-    if(llsdBlock.has("_region_access"))
-    {
-        U8 regionAccess = static_cast<U8>(llsdBlock["_region_access"].asInteger());
-        std::string regionMaturity = LLViewerRegion::accessToString(regionAccess);
-        LLStringUtil::toLower(regionMaturity);
-        llsdBlock["REGIONMATURITY"] = regionMaturity;
-        LLNotificationPtr maturityLevelNotification;
-        std::string notifySuffix = "_Notify";
-        if (regionAccess == SIM_ACCESS_MATURE)
-        {
-            if (gAgent.isTeen())
-            {
-                gAgent.clearTeleportRequest();
-                maturityLevelNotification = LLNotificationsUtil::add(notificationID+"_AdultsOnlyContent", llsdBlock);
-                returnValue = true;
-
-                notifySuffix = "_NotifyAdultsOnly";
-            }
-            else if (gAgent.prefersPG())
-            {
-                maturityLevelNotification = LLNotificationsUtil::add(notificationID+"_Change", llsdBlock, llsdBlock, handle_prompt_for_maturity_level_change_callback);
-                returnValue = true;
-            }
-            else if (LLStringUtil::compareStrings(notificationID, "RegionEntryAccessBlocked") == 0)
-            {
-                maturityLevelNotification = LLNotificationsUtil::add(notificationID+"_PreferencesOutOfSync", llsdBlock, llsdBlock);
-                returnValue = true;
-            }
-        }
-        else if (regionAccess == SIM_ACCESS_ADULT)
-        {
-            if (!gAgent.isAdult())
-            {
-                gAgent.clearTeleportRequest();
-                maturityLevelNotification = LLNotificationsUtil::add(notificationID+"_AdultsOnlyContent", llsdBlock);
-                returnValue = true;
-
-                notifySuffix = "_NotifyAdultsOnly";
-            }
-            else if (gAgent.prefersPG() || gAgent.prefersMature())
-            {
-                maturityLevelNotification = LLNotificationsUtil::add(notificationID+"_Change", llsdBlock, llsdBlock, handle_prompt_for_maturity_level_change_callback);
-                returnValue = true;
-            }
-            else if (LLStringUtil::compareStrings(notificationID, "RegionEntryAccessBlocked") == 0)
-            {
-                maturityLevelNotification = LLNotificationsUtil::add(notificationID+"_PreferencesOutOfSync", llsdBlock, llsdBlock);
-                returnValue = true;
-            }
-        }
-
-        if ((maturityLevelNotification == NULL) || maturityLevelNotification->isIgnored())
-        {
-            // Given a simple notification if no maturityLevelNotification is set or it is ignore
-            LLNotificationsUtil::add(notificationID + notifySuffix, llsdBlock);
-        }
-    }
-
-    return returnValue;
-}
-
-bool handle_trusted_experiences_notification(const LLSD& llsdBlock)
-{
-    if(llsdBlock.has("trusted_experiences"))
-    {
-        std::ostringstream str;
-        const LLSD& experiences = llsdBlock["trusted_experiences"];
-        LLSD::array_const_iterator it = experiences.beginArray();
-        for(/**/; it != experiences.endArray(); ++it)
-        {
-            str<<LLSLURL("experience", it->asUUID(), "profile").getSLURLString() << "\n";
-        }
-        std::string str_list = str.str();
-        if(!str_list.empty())
-        {
-            LLNotificationsUtil::add("TrustedExperiencesAvailable", LLSD::emptyMap().with("EXPERIENCE_LIST", (LLSD)str_list));
-            return true;
-        }
-    }
-    return false;
-}
-
-<<<<<<< HEAD
-static void process_money_balance_reply_extended(LLMessageSystem* msg)
-{
-    // Added in server 1.40 and viewer 2.1, support for localization
-    // and agent ids for name lookup.
-    S32 transaction_type = 0;
-    LLUUID source_id;
-	bool is_source_group = false;
-    LLUUID dest_id;
-	bool is_dest_group = false;
-    S32 amount = 0;
-    std::string item_description;
-	bool success = false;
-=======
-// some of the server notifications need special handling. This is where we do that.
-bool handle_teleport_access_blocked(LLSD& llsdBlock, const std::string & notificationID, const std::string & defaultMessage)
-{
-    bool returnValue = false;
-    if(llsdBlock.has("_region_access"))
-    {
-        U8 regionAccess = static_cast<U8>(llsdBlock["_region_access"].asInteger());
-        std::string regionMaturity = LLViewerRegion::accessToString(regionAccess);
-        LLStringUtil::toLower(regionMaturity);
-        llsdBlock["REGIONMATURITY"] = regionMaturity;
-
-        LLNotificationPtr tp_failure_notification;
-        std::string notifySuffix;
-
-        if (notificationID == std::string("TeleportEntryAccessBlocked"))
-        {
-            notifySuffix = "_Notify";
-            if (regionAccess == SIM_ACCESS_MATURE)
-            {
-                if (gAgent.isTeen())
-                {
-                    gAgent.clearTeleportRequest();
-                    tp_failure_notification = LLNotificationsUtil::add(notificationID+"_AdultsOnlyContent", llsdBlock);
-                    returnValue = true;
-
-                    notifySuffix = "_NotifyAdultsOnly";
-                }
-                else if (gAgent.prefersPG())
-                {
-                    if (gAgent.hasRestartableFailedTeleportRequest())
-                    {
-                        tp_failure_notification = LLNotificationsUtil::add(notificationID+"_ChangeAndReTeleport", llsdBlock, llsdBlock, handle_prompt_for_maturity_level_change_and_reteleport_callback);
-                        returnValue = true;
-                    }
-                    else
-                    {
-                        gAgent.clearTeleportRequest();
-                        tp_failure_notification = LLNotificationsUtil::add(notificationID+"_Change", llsdBlock, llsdBlock, handle_prompt_for_maturity_level_change_callback);
-                        returnValue = true;
-                    }
-                }
-                else
-                {
-                    gAgent.clearTeleportRequest();
-                    tp_failure_notification = LLNotificationsUtil::add(notificationID+"_PreferencesOutOfSync", llsdBlock, llsdBlock, handle_prompt_for_maturity_level_change_callback);
-                    returnValue = true;
-                }
-            }
-            else if (regionAccess == SIM_ACCESS_ADULT)
-            {
-                if (!gAgent.isAdult())
-                {
-                    gAgent.clearTeleportRequest();
-                    tp_failure_notification = LLNotificationsUtil::add(notificationID+"_AdultsOnlyContent", llsdBlock);
-                    returnValue = true;
-
-                    notifySuffix = "_NotifyAdultsOnly";
-                }
-                else if (gAgent.prefersPG() || gAgent.prefersMature())
-                {
-                    if (gAgent.hasRestartableFailedTeleportRequest())
-                    {
-                        tp_failure_notification = LLNotificationsUtil::add(notificationID+"_ChangeAndReTeleport", llsdBlock, llsdBlock, handle_prompt_for_maturity_level_change_and_reteleport_callback);
-                        returnValue = true;
-                    }
-                    else
-                    {
-                        gAgent.clearTeleportRequest();
-                        tp_failure_notification = LLNotificationsUtil::add(notificationID+"_Change", llsdBlock, llsdBlock, handle_prompt_for_maturity_level_change_callback);
-                        returnValue = true;
-                    }
-                }
-                else
-                {
-                    gAgent.clearTeleportRequest();
-                    tp_failure_notification = LLNotificationsUtil::add(notificationID+"_PreferencesOutOfSync", llsdBlock, llsdBlock, handle_prompt_for_maturity_level_change_callback);
-                    returnValue = true;
-                }
-            }
-        }       // End of special handling for "TeleportEntryAccessBlocked"
-        else
-        {   // Normal case, no message munging
-            gAgent.clearTeleportRequest();
-            if (LLNotifications::getInstance()->templateExists(notificationID))
-            {
-                tp_failure_notification = LLNotificationsUtil::add(notificationID, llsdBlock, llsdBlock);
-            }
-            else
-            {
-                llsdBlock["MESSAGE"] = defaultMessage;
-                tp_failure_notification = LLNotificationsUtil::add("GenericAlertOK", llsdBlock);
-            }
-            returnValue = true;
-        }
-
-        if ((tp_failure_notification == NULL) || tp_failure_notification->isIgnored())
-        {
-            // Given a simple notification if no tp_failure_notification is set or it is ignore
-            LLNotificationsUtil::add(notificationID + notifySuffix, llsdBlock);
-        }
-    }
->>>>>>> e1623bb2
-
-    handle_trusted_experiences_notification(llsdBlock);
-    return returnValue;
-}
-
-bool attempt_standard_notification(LLMessageSystem* msgsystem)
-{
-    // if we have additional alert data
-    if (msgsystem->has(_PREHASH_AlertInfo) && msgsystem->getNumberOfBlocksFast(_PREHASH_AlertInfo) > 0)
-    {
-        // notification was specified using the new mechanism, so we can just handle it here
-        std::string notificationID;
-        msgsystem->getStringFast(_PREHASH_AlertInfo, _PREHASH_Message, notificationID);
-
-        //SL-13824 skip notification when both joining a group and leaving a group
-        //remove this after server stops sending these messages
-        if (notificationID == "JoinGroupSuccess" ||
-            notificationID == "GroupDepart")
-        {
-            return true;
-        }
-
-        if (!LLNotifications::getInstance()->templateExists(notificationID))
-        {
-            return false;
-        }
-
-        std::string llsdRaw;
-        LLSD llsdBlock;
-        msgsystem->getStringFast(_PREHASH_AlertInfo, _PREHASH_Message, notificationID);
-        msgsystem->getStringFast(_PREHASH_AlertInfo, _PREHASH_ExtraParams, llsdRaw);
-        if (llsdRaw.length())
-        {
-            std::istringstream llsdData(llsdRaw);
-            if (!LLSDSerialize::deserialize(llsdBlock, llsdData, llsdRaw.length()))
-            {
-                LL_WARNS() << "attempt_standard_notification: Attempted to read notification parameter data into LLSD but failed:" << llsdRaw << LL_ENDL;
-            }
-        }
-
-
-        handle_trusted_experiences_notification(llsdBlock);
-
-        if (
-            (notificationID == "RegionEntryAccessBlocked") ||
-            (notificationID == "LandClaimAccessBlocked") ||
-            (notificationID == "LandBuyAccessBlocked")
-
-           )
-        {
-            /*---------------------------------------------------------------------
-             (Commented so a grep will find the notification strings, since
-             we construct them on the fly; if you add additional notifications,
-             please update the comment.)
-
-             Could throw any of the following notifications:
-
-                RegionEntryAccessBlocked
-                RegionEntryAccessBlocked_Notify
-                RegionEntryAccessBlocked_NotifyAdultsOnly
-                RegionEntryAccessBlocked_Change
-                RegionEntryAccessBlocked_AdultsOnlyContent
-                RegionEntryAccessBlocked_ChangeAndReTeleport
-                LandClaimAccessBlocked
-                LandClaimAccessBlocked_Notify
-                LandClaimAccessBlocked_NotifyAdultsOnly
-                LandClaimAccessBlocked_Change
-                LandClaimAccessBlocked_AdultsOnlyContent
-                LandBuyAccessBlocked
-                LandBuyAccessBlocked_Notify
-                LandBuyAccessBlocked_NotifyAdultsOnly
-                LandBuyAccessBlocked_Change
-                LandBuyAccessBlocked_AdultsOnlyContent
-
-            -----------------------------------------------------------------------*/
-            static LLCachedControl<S32> ban_lines_mode(gSavedSettings , "ShowBanLines" , LLViewerParcelMgr::PARCEL_BAN_LINES_ON_COLLISION);
-            if (ban_lines_mode == LLViewerParcelMgr::PARCEL_BAN_LINES_ON_COLLISION)
-            {
-                LLViewerParcelMgr::getInstance()->resetCollisionTimer();
-            }
-            if (handle_special_notification(notificationID, llsdBlock))
-            {
-                return true;
-            }
-        }
-        // HACK -- handle callbacks for specific alerts.
-        if( notificationID == "HomePositionSet" )
-        {
-            // save the home location image to disk
-            std::string snap_filename = gDirUtilp->getLindenUserDir();
-            snap_filename += gDirUtilp->getDirDelimiter();
-            snap_filename += LLStartUp::getScreenHomeFilename();
-            gViewerWindow->saveSnapshot(snap_filename,
-                                        gViewerWindow->getWindowWidthRaw(),
-                                        gViewerWindow->getWindowHeightRaw(),
-                                        false, //UI
-                                        gSavedSettings.getBOOL("RenderHUDInSnapshot"),
-                                        false,
-                                        LLSnapshotModel::SNAPSHOT_TYPE_COLOR,
-                                        LLSnapshotModel::SNAPSHOT_FORMAT_PNG);
-        }
-
-        if (notificationID == "RegionRestartMinutes" ||
-            notificationID == "RegionRestartSeconds")
-        {
-            S32 seconds;
-            if (notificationID == "RegionRestartMinutes")
-            {
-                seconds = 60 * static_cast<S32>(llsdBlock["MINUTES"].asInteger());
-            }
-            else
-            {
-                seconds = static_cast<S32>(llsdBlock["SECONDS"].asInteger());
-            }
-
-            LLFloaterRegionRestarting* floaterp = LLFloaterReg::findTypedInstance<LLFloaterRegionRestarting>("region_restarting");
-
-            if (floaterp)
-            {
-                LLFloaterRegionRestarting::updateTime(seconds);
-            }
-            else
-            {
-                LLSD params;
-                params["NAME"] = llsdBlock["NAME"];
-                params["SECONDS"] = (LLSD::Integer)seconds;
-                LLFloaterRegionRestarting* restarting_floater = dynamic_cast<LLFloaterRegionRestarting*>(LLFloaterReg::showInstance("region_restarting", params));
-                if(restarting_floater)
-                {
-                    restarting_floater->center();
-                }
-            }
-
-            make_ui_sound("UISndRestart");
-        }
-
-        // Special Marketplace update notification
-        if (notificationID == "SLM_UPDATE_FOLDER")
-        {
-            std::string state = llsdBlock["state"].asString();
-            if (state == "deleted")
-            {
-                // Perform the deletion viewer side, no alert shown in this case
-                LLMarketplaceData::instance().deleteListing(llsdBlock["listing_id"].asInteger());
-                return true;
-            }
-            else
-            {
-                // In general, no message will be displayed, all we want is to get the listing updated in the marketplace floater
-                // If getListing() fails though, the message of the alert will be shown by the caller of attempt_standard_notification()
-                return LLMarketplaceData::instance().getListing(llsdBlock["listing_id"].asInteger());
-            }
-        }
-
-        // Error Notification can come with and without reason
-        if (notificationID == "JoinGroupError")
-        {
-            if (llsdBlock.has("reason"))
-            {
-                LLNotificationsUtil::add("JoinGroupErrorReason", llsdBlock);
-                return true;
-            }
-            if (llsdBlock.has("group_id"))
-            {
-                LLGroupData agent_gdatap;
-                bool is_member = gAgent.getGroupData(llsdBlock["group_id"].asUUID(), agent_gdatap);
-                if (is_member)
-                {
-                    LLSD args;
-                    args["reason"] = LLTrans::getString("AlreadyInGroup");
-                    LLNotificationsUtil::add("JoinGroupErrorReason", args);
-                    return true;
-                }
-            }
-        }
-
-        LLNotificationsUtil::add(notificationID, llsdBlock);
-        return true;
-    }
-    return false;
-}
-
-
-static void process_special_alert_messages(const std::string & message)
-{
-    // Do special handling for alert messages.   This is a legacy hack, and any actual displayed
-    // text should be altered in the notifications.xml files.
-    if ( message == "You died and have been teleported to your home location")
-    {
-        add(LLStatViewer::KILLED, 1);
-    }
-    else if( message == "Home position set." )
-    {
-        // save the home location image to disk
-        std::string snap_filename = gDirUtilp->getLindenUserDir();
-        snap_filename += gDirUtilp->getDirDelimiter();
-        snap_filename += LLStartUp::getScreenHomeFilename();
-        gViewerWindow->saveSnapshot(snap_filename,
-                                    gViewerWindow->getWindowWidthRaw(),
-                                    gViewerWindow->getWindowHeightRaw(),
-                                    false,
-                                    gSavedSettings.getBOOL("RenderHUDInSnapshot"),
-                                    false,
-                                    LLSnapshotModel::SNAPSHOT_TYPE_COLOR,
-                                    LLSnapshotModel::SNAPSHOT_FORMAT_PNG);
-    }
-}
-
-
-
-void process_agent_alert_message(LLMessageSystem* msgsystem, void** user_data)
-{
-    // make sure the cursor is back to the usual default since the
-    // alert is probably due to some kind of error.
-    gViewerWindow->getWindow()->resetBusyCount();
-
-    std::string message;
-    msgsystem->getStringFast(_PREHASH_AlertData, _PREHASH_Message, message);
-
-    process_special_alert_messages(message);
-
-<<<<<<< HEAD
-	if (!attempt_standard_notification(msgsystem))
-	{
-		bool modal = false;
-		msgsystem->getBOOL("AlertData", "Modal", modal);
-		process_alert_core(message, modal);
-	}
-=======
-    if (!attempt_standard_notification(msgsystem))
-    {
-        BOOL modal = FALSE;
-        msgsystem->getBOOL("AlertData", "Modal", modal);
-        process_alert_core(message, modal);
-    }
->>>>>>> e1623bb2
-}
-
-// The only difference between this routine and the previous is the fact that
-// for this routine, the modal parameter is always false. Sadly, for the message
-// handled by this routine, there is no "Modal" parameter on the message, and
-// there's no API to tell if a message has the given parameter or not.
-// So we can't handle the messages with the same handler.
-void process_alert_message(LLMessageSystem *msgsystem, void **user_data)
-{
-    // make sure the cursor is back to the usual default since the
-    // alert is probably due to some kind of error.
-    gViewerWindow->getWindow()->resetBusyCount();
-
-<<<<<<< HEAD
-	if (!attempt_standard_notification(msgsystem))
-	{
-		bool modal = false;
-		process_alert_core(message, modal);
-=======
-    std::string message;
-    msgsystem->getStringFast(_PREHASH_AlertData, _PREHASH_Message, message);
-    process_special_alert_messages(message);
-
-    if (!attempt_standard_notification(msgsystem))
-    {
-        BOOL modal = FALSE;
-        process_alert_core(message, modal);
->>>>>>> e1623bb2
-
-        static LLCachedControl<S32> ban_lines_mode(gSavedSettings , "ShowBanLines" , LLViewerParcelMgr::PARCEL_BAN_LINES_ON_COLLISION);
-        if (ban_lines_mode == LLViewerParcelMgr::PARCEL_BAN_LINES_ON_COLLISION
-            && message.find("Cannot enter parcel") != std::string::npos)
-        {
-            LLViewerParcelMgr::getInstance()->resetCollisionTimer();
-        }
-    }
-}
-
-bool handle_not_age_verified_alert(const std::string &pAlertName)
-{
-    LLNotificationPtr notification = LLNotificationsUtil::add(pAlertName);
-    if ((notification == NULL) || notification->isIgnored())
-    {
-        LLNotificationsUtil::add(pAlertName + "_Notify");
-    }
-
-    return true;
-}
-
-bool handle_special_alerts(const std::string &pAlertName)
-{
-    bool isHandled = false;
-    if (LLStringUtil::compareStrings(pAlertName, "NotAgeVerified") == 0)
-    {
-
-        isHandled = handle_not_age_verified_alert(pAlertName);
-    }
-
-    return isHandled;
-}
-
-void process_alert_core(const std::string& message, bool modal)
-{
-    const std::string ALERT_PREFIX("ALERT: ");
-    const std::string NOTIFY_PREFIX("NOTIFY: ");
-    if (message.find(ALERT_PREFIX) == 0)
-    {
-        // Allow the server to spawn a named alert so that server alerts can be
-        // translated out of English.
-        std::string alert_name(message.substr(ALERT_PREFIX.length()));
-        if (!handle_special_alerts(alert_name))
-        {
-        LLNotificationsUtil::add(alert_name);
-    }
-    }
-    else if (message.find(NOTIFY_PREFIX) == 0)
-    {
-        // Allow the server to spawn a named notification so that server notifications can be
-        // translated out of English.
-        std::string notify_name(message.substr(NOTIFY_PREFIX.length()));
-        LLNotificationsUtil::add(notify_name);
-    }
-    else if (message[0] == '/')
-    {
-        // System message is important, show in upper-right box not tip
-        std::string text(message.substr(1));
-        LLSD args;
-
-        // *NOTE: If the text from the server ever changes this line will need to be adjusted.
-        std::string restart_cancelled = "Region restart cancelled.";
-        if (text.substr(0, restart_cancelled.length()) == restart_cancelled)
-        {
-            LLFloaterRegionRestarting::close();
-        }
-
-            std::string new_msg =LLNotifications::instance().getGlobalString(text);
-            args["MESSAGE"] = new_msg;
-            LLNotificationsUtil::add("SystemMessage", args);
-        }
-    else if (modal)
-    {
-        LLSD args;
-        std::string new_msg =LLNotifications::instance().getGlobalString(message);
-        args["ERROR_MESSAGE"] = new_msg;
-        LLNotificationsUtil::add("ErrorMessage", args);
-    }
-    else
-    {
-        // Hack fix for EXP-623 (blame fix on RN :)) to avoid a sim deploy
-        const std::string AUTOPILOT_CANCELED_MSG("Autopilot canceled");
-        if (message.find(AUTOPILOT_CANCELED_MSG) == std::string::npos )
-        {
-            LLSD args;
-            std::string new_msg =LLNotifications::instance().getGlobalString(message);
-
-            std::string localized_msg;
-            bool is_message_localized = LLTrans::findString(localized_msg, new_msg);
-
-            args["MESSAGE"] = is_message_localized ? localized_msg : new_msg;
-            LLNotificationsUtil::add("SystemMessageTip", args);
-        }
-    }
-}
-
-mean_collision_list_t               gMeanCollisionList;
-time_t                              gLastDisplayedTime = 0;
-
-void handle_show_mean_events(void *)
-{
-    LLFloaterReg::showInstance("bumps");
-    //LLFloaterBump::showInstance();
-}
-
-void mean_name_callback(const LLUUID &id, const LLAvatarName& av_name)
-{
-    static const U32 max_collision_list_size = 20;
-    if (gMeanCollisionList.size() > max_collision_list_size)
-    {
-        mean_collision_list_t::iterator iter = gMeanCollisionList.begin();
-        for (U32 i=0; i<max_collision_list_size; i++) iter++;
-        for_each(iter, gMeanCollisionList.end(), DeletePointer());
-        gMeanCollisionList.erase(iter, gMeanCollisionList.end());
-    }
-
-    for (mean_collision_list_t::iterator iter = gMeanCollisionList.begin();
-         iter != gMeanCollisionList.end(); ++iter)
-    {
-        LLMeanCollisionData *mcd = *iter;
-        if (mcd->mPerp == id)
-        {
-            mcd->mFullName = av_name.getUserName();
-        }
-    }
-}
-
-void process_mean_collision_alert_message(LLMessageSystem *msgsystem, void **user_data)
-{
-<<<<<<< HEAD
-	if (gAgent.inPrelude())
-	{
-		// In prelude, bumping is OK.  This dialog is rather confusing to 
-		// newbies, so we don't show it.  Drop the packet on the floor.
-		return;
-	}
-
-	// make sure the cursor is back to the usual default since the
-	// alert is probably due to some kind of error.
-	gViewerWindow->getWindow()->resetBusyCount();
-
-	LLUUID perp;
-	U32	   time;
-	U8	   u8type;
-	EMeanCollisionType	   type;
-	F32    mag;
-
-	S32 i, num = msgsystem->getNumberOfBlocks(_PREHASH_MeanCollision);
-
-	for (i = 0; i < num; i++)
-	{
-		msgsystem->getUUIDFast(_PREHASH_MeanCollision, _PREHASH_Perp, perp);
-		msgsystem->getU32Fast(_PREHASH_MeanCollision, _PREHASH_Time, time);
-		msgsystem->getF32Fast(_PREHASH_MeanCollision, _PREHASH_Mag, mag);
-		msgsystem->getU8Fast(_PREHASH_MeanCollision, _PREHASH_Type, u8type);
-
-		type = (EMeanCollisionType)u8type;
-
-		bool b_found = false;
-
-		for (mean_collision_list_t::iterator iter = gMeanCollisionList.begin();
-			 iter != gMeanCollisionList.end(); ++iter)
-		{
-			LLMeanCollisionData *mcd = *iter;
-			if ((mcd->mPerp == perp) && (mcd->mType == type))
-			{
-				mcd->mTime = time;
-				mcd->mMag = mag;
-				b_found = true;
-				break;
-			}
-		}
-
-		if (!b_found)
-		{
-			LLMeanCollisionData *mcd = new LLMeanCollisionData(gAgentID, perp, time, type, mag);
-			gMeanCollisionList.push_front(mcd);
-			LLAvatarNameCache::get(perp, boost::bind(&mean_name_callback, _1, _2));
-		}
-	}
-	LLFloaterBump* bumps_floater = LLFloaterBump::getInstance();
-	if(bumps_floater && bumps_floater->isInVisibleChain())
-	{
-		bumps_floater->populateCollisionList();
-	}
-=======
-    if (gAgent.inPrelude())
-    {
-        // In prelude, bumping is OK.  This dialog is rather confusing to
-        // newbies, so we don't show it.  Drop the packet on the floor.
-        return;
-    }
-
-    // make sure the cursor is back to the usual default since the
-    // alert is probably due to some kind of error.
-    gViewerWindow->getWindow()->resetBusyCount();
-
-    LLUUID perp;
-    U32    time;
-    U8     u8type;
-    EMeanCollisionType     type;
-    F32    mag;
-
-    S32 i, num = msgsystem->getNumberOfBlocks(_PREHASH_MeanCollision);
-
-    for (i = 0; i < num; i++)
-    {
-        msgsystem->getUUIDFast(_PREHASH_MeanCollision, _PREHASH_Perp, perp);
-        msgsystem->getU32Fast(_PREHASH_MeanCollision, _PREHASH_Time, time);
-        msgsystem->getF32Fast(_PREHASH_MeanCollision, _PREHASH_Mag, mag);
-        msgsystem->getU8Fast(_PREHASH_MeanCollision, _PREHASH_Type, u8type);
-
-        type = (EMeanCollisionType)u8type;
-
-        BOOL b_found = FALSE;
-
-        for (mean_collision_list_t::iterator iter = gMeanCollisionList.begin();
-             iter != gMeanCollisionList.end(); ++iter)
-        {
-            LLMeanCollisionData *mcd = *iter;
-            if ((mcd->mPerp == perp) && (mcd->mType == type))
-            {
-                mcd->mTime = time;
-                mcd->mMag = mag;
-                b_found = TRUE;
-                break;
-            }
-        }
-
-        if (!b_found)
-        {
-            LLMeanCollisionData *mcd = new LLMeanCollisionData(gAgentID, perp, time, type, mag);
-            gMeanCollisionList.push_front(mcd);
-            LLAvatarNameCache::get(perp, boost::bind(&mean_name_callback, _1, _2));
-        }
-    }
-    LLFloaterBump* bumps_floater = LLFloaterBump::getInstance();
-    if(bumps_floater && bumps_floater->isInVisibleChain())
-    {
-        bumps_floater->populateCollisionList();
-    }
->>>>>>> e1623bb2
-}
-
-void process_frozen_message(LLMessageSystem *msgsystem, void **user_data)
-{
-<<<<<<< HEAD
-	// make sure the cursor is back to the usual default since the
-	// alert is probably due to some kind of error.
-	gViewerWindow->getWindow()->resetBusyCount();
-	bool b_frozen;
-	
-	msgsystem->getBOOL("FrozenData", "Data", b_frozen);
-=======
-    // make sure the cursor is back to the usual default since the
-    // alert is probably due to some kind of error.
-    gViewerWindow->getWindow()->resetBusyCount();
-    BOOL b_frozen;
-
-    msgsystem->getBOOL("FrozenData", "Data", b_frozen);
->>>>>>> e1623bb2
-
-    // TODO: make being frozen change view
-    if (b_frozen)
-    {
-    }
-    else
-    {
-    }
-}
-
-// do some extra stuff once we get our economy data
-void process_economy_data(LLMessageSystem *msg, void** /*user_data*/)
-{
-    LL_DEBUGS("Benefits") << "Received economy data, not currently used" << LL_ENDL;
-}
-
-void notify_cautioned_script_question(const LLSD& notification, const LLSD& response, S32 orig_questions, bool granted)
-{
-<<<<<<< HEAD
-	// only continue if at least some permissions were requested
-	if (orig_questions)
-	{
-		// check to see if the person we are asking
-
-		// "'[OBJECTNAME]', an object owned by '[OWNERNAME]', 
-		// located in [REGIONNAME] at [REGIONPOS], 
-		// has been <granted|denied> permission to: [PERMISSIONS]."
-
-		LLUIString notice(LLTrans::getString(granted ? "ScriptQuestionCautionChatGranted" : "ScriptQuestionCautionChatDenied"));
-
-		// always include the object name and owner name 
-		notice.setArg("[OBJECTNAME]", notification["payload"]["object_name"].asString());
-		notice.setArg("[OWNERNAME]", notification["payload"]["owner_name"].asString());
-
-		// try to lookup viewerobject that corresponds to the object that
-		// requested permissions (here, taskid->requesting object id)
-		bool foundpos = false;
-		LLViewerObject* viewobj = gObjectList.findObject(notification["payload"]["task_id"].asUUID());
-		if (viewobj)
-		{
-			// found the viewerobject, get it's position in its region
-			LLVector3 objpos(viewobj->getPosition());
-			
-			// try to lookup the name of the region the object is in
-			LLViewerRegion* viewregion = viewobj->getRegion();
-			if (viewregion)
-			{
-				// got the region, so include the region and 3d coordinates of the object
-				notice.setArg("[REGIONNAME]", viewregion->getName());				
-				std::string formatpos = llformat("%.1f, %.1f,%.1f", objpos[VX], objpos[VY], objpos[VZ]);
-				notice.setArg("[REGIONPOS]", formatpos);
-
-				foundpos = true;
-			}
-		}
-
-		if (!foundpos)
-		{
-			// unable to determine location of the object
-			notice.setArg("[REGIONNAME]", "(unknown region)");
-			notice.setArg("[REGIONPOS]", "(unknown position)");
-		}
-
-		// check each permission that was requested, and list each 
-		// permission that has been flagged as a caution permission
-		bool caution = false;
-		S32 count = 0;
-		std::string perms;
-		for (const script_perm_t& script_perm : SCRIPT_PERMISSIONS)
-		{
-			if ((orig_questions & script_perm.permbit)
-				&& script_perm.caution)
-			{
-				count++;
-				caution = true;
-
-				// add a comma before the permission description if it is not the first permission
-				// added to the list or the last permission to check
-				if (count > 1)
-				{
-					perms.append(", ");
-				}
-
-				perms.append(LLTrans::getString(script_perm.question));
-			}
-		}
-
-		notice.setArg("[PERMISSIONS]", perms);
-
-		// log a chat message as long as at least one requested permission
-		// is a caution permission
-		if (caution)
-		{
-			LLChat chat(notice.getString());
-	//		LLFloaterChat::addChat(chat, false, false);
-		}
-	}
-=======
-    // only continue if at least some permissions were requested
-    if (orig_questions)
-    {
-        // check to see if the person we are asking
-
-        // "'[OBJECTNAME]', an object owned by '[OWNERNAME]',
-        // located in [REGIONNAME] at [REGIONPOS],
-        // has been <granted|denied> permission to: [PERMISSIONS]."
-
-        LLUIString notice(LLTrans::getString(granted ? "ScriptQuestionCautionChatGranted" : "ScriptQuestionCautionChatDenied"));
-
-        // always include the object name and owner name
-        notice.setArg("[OBJECTNAME]", notification["payload"]["object_name"].asString());
-        notice.setArg("[OWNERNAME]", notification["payload"]["owner_name"].asString());
-
-        // try to lookup viewerobject that corresponds to the object that
-        // requested permissions (here, taskid->requesting object id)
-        BOOL foundpos = FALSE;
-        LLViewerObject* viewobj = gObjectList.findObject(notification["payload"]["task_id"].asUUID());
-        if (viewobj)
-        {
-            // found the viewerobject, get it's position in its region
-            LLVector3 objpos(viewobj->getPosition());
-
-            // try to lookup the name of the region the object is in
-            LLViewerRegion* viewregion = viewobj->getRegion();
-            if (viewregion)
-            {
-                // got the region, so include the region and 3d coordinates of the object
-                notice.setArg("[REGIONNAME]", viewregion->getName());
-                std::string formatpos = llformat("%.1f, %.1f,%.1f", objpos[VX], objpos[VY], objpos[VZ]);
-                notice.setArg("[REGIONPOS]", formatpos);
-
-                foundpos = TRUE;
-            }
-        }
-
-        if (!foundpos)
-        {
-            // unable to determine location of the object
-            notice.setArg("[REGIONNAME]", "(unknown region)");
-            notice.setArg("[REGIONPOS]", "(unknown position)");
-        }
-
-        // check each permission that was requested, and list each
-        // permission that has been flagged as a caution permission
-        BOOL caution = FALSE;
-        S32 count = 0;
-        std::string perms;
-        for (const script_perm_t& script_perm : SCRIPT_PERMISSIONS)
-        {
-            if ((orig_questions & script_perm.permbit)
-                && script_perm.caution)
-            {
-                count++;
-                caution = TRUE;
-
-                // add a comma before the permission description if it is not the first permission
-                // added to the list or the last permission to check
-                if (count > 1)
-                {
-                    perms.append(", ");
-                }
-
-                perms.append(LLTrans::getString(script_perm.question));
-            }
-        }
-
-        notice.setArg("[PERMISSIONS]", perms);
-
-        // log a chat message as long as at least one requested permission
-        // is a caution permission
-        if (caution)
-        {
-            LLChat chat(notice.getString());
-    //      LLFloaterChat::addChat(chat, FALSE, FALSE);
-        }
-    }
->>>>>>> e1623bb2
-}
-
-void script_question_mute(const LLUUID& item_id, const std::string& object_name);
-
-void experiencePermissionBlock(LLUUID experience, LLSD result)
-{
-    LLSD permission;
-    LLSD data;
-    permission["permission"] = "Block";
-    data[experience.asString()] = permission;
-    data["experience"] = experience;
-    LLEventPumps::instance().obtain("experience_permission").post(data);
-}
-
-bool script_question_cb(const LLSD& notification, const LLSD& response)
-{
-<<<<<<< HEAD
-	S32 option = LLNotificationsUtil::getSelectedOption(notification, response);
-	LLMessageSystem *msg = gMessageSystem;
-	S32 orig = notification["payload"]["questions"].asInteger();
-	S32 new_questions = orig;
-
-	if (response["Details"])
-	{
-		// respawn notification...
-		LLNotificationsUtil::add(notification["name"], notification["substitutions"], notification["payload"]);
-
-		// ...with description on top
-		LLNotificationsUtil::add("DebitPermissionDetails");
-		return false;
-	}
-
-	LLUUID experience;
-	if(notification["payload"].has("experience"))
-	{
-		experience = notification["payload"]["experience"].asUUID();
-	}
-
-	// check whether permissions were granted or denied
-	bool allowed = true;
-	// the "yes/accept" button is the first button in the template, making it button 0
-	// if any other button was clicked, the permissions were denied
-	if (option != 0)
-	{
-		new_questions = 0;
-		allowed = false;
-	}	
-	else if(experience.notNull())
-	{
-		LLSD permission;
-		LLSD data;
-		permission["permission"]="Allow";
-
-		data[experience.asString()]=permission;
-		data["experience"]=experience;
-		LLEventPumps::instance().obtain("experience_permission").post(data);
-	}
-
-	LLUUID task_id = notification["payload"]["task_id"].asUUID();
-	LLUUID item_id = notification["payload"]["item_id"].asUUID();
-
-	// reply with the permissions granted or denied
-	msg->newMessageFast(_PREHASH_ScriptAnswerYes);
-	msg->nextBlockFast(_PREHASH_AgentData);
-	msg->addUUIDFast(_PREHASH_AgentID, gAgent.getID());
-	msg->addUUIDFast(_PREHASH_SessionID, gAgent.getSessionID());
-	msg->nextBlockFast(_PREHASH_Data);
-	msg->addUUIDFast(_PREHASH_TaskID, task_id);
-	msg->addUUIDFast(_PREHASH_ItemID, item_id);
-	msg->addS32Fast(_PREHASH_Questions, new_questions);
-	msg->sendReliable(LLHost(notification["payload"]["sender"].asString()));
-
-	// only log a chat message if caution prompts are enabled
-	if (gSavedSettings.getBOOL("PermissionsCautionEnabled"))
-	{
-		// log a chat message, if appropriate
-		notify_cautioned_script_question(notification, response, orig, allowed);
-	}
-
-	if ( response["Mute"] ) // mute
-	{
-		script_question_mute(task_id,notification["payload"]["object_name"].asString());
-	}
-	if ( response["BlockExperience"] )
-	{
-		if(experience.notNull())
-		{
-			LLViewerRegion* region = gAgent.getRegion();
-			if (!region)
-			    return false;
-=======
-    S32 option = LLNotificationsUtil::getSelectedOption(notification, response);
-    LLMessageSystem *msg = gMessageSystem;
-    S32 orig = notification["payload"]["questions"].asInteger();
-    S32 new_questions = orig;
-
-    if (response["Details"])
-    {
-        // respawn notification...
-        LLNotificationsUtil::add(notification["name"], notification["substitutions"], notification["payload"]);
-
-        // ...with description on top
-        LLNotificationsUtil::add("DebitPermissionDetails");
-        return false;
-    }
-
-    LLUUID experience;
-    if(notification["payload"].has("experience"))
-    {
-        experience = notification["payload"]["experience"].asUUID();
-    }
-
-    // check whether permissions were granted or denied
-    BOOL allowed = TRUE;
-    // the "yes/accept" button is the first button in the template, making it button 0
-    // if any other button was clicked, the permissions were denied
-    if (option != 0)
-    {
-        new_questions = 0;
-        allowed = FALSE;
-    }
-    else if(experience.notNull())
-    {
-        LLSD permission;
-        LLSD data;
-        permission["permission"]="Allow";
-
-        data[experience.asString()]=permission;
-        data["experience"]=experience;
-        LLEventPumps::instance().obtain("experience_permission").post(data);
-    }
-
-    LLUUID task_id = notification["payload"]["task_id"].asUUID();
-    LLUUID item_id = notification["payload"]["item_id"].asUUID();
-
-    // reply with the permissions granted or denied
-    msg->newMessageFast(_PREHASH_ScriptAnswerYes);
-    msg->nextBlockFast(_PREHASH_AgentData);
-    msg->addUUIDFast(_PREHASH_AgentID, gAgent.getID());
-    msg->addUUIDFast(_PREHASH_SessionID, gAgent.getSessionID());
-    msg->nextBlockFast(_PREHASH_Data);
-    msg->addUUIDFast(_PREHASH_TaskID, task_id);
-    msg->addUUIDFast(_PREHASH_ItemID, item_id);
-    msg->addS32Fast(_PREHASH_Questions, new_questions);
-    msg->sendReliable(LLHost(notification["payload"]["sender"].asString()));
-
-    // only log a chat message if caution prompts are enabled
-    if (gSavedSettings.getBOOL("PermissionsCautionEnabled"))
-    {
-        // log a chat message, if appropriate
-        notify_cautioned_script_question(notification, response, orig, allowed);
-    }
-
-    if ( response["Mute"] ) // mute
-    {
-        script_question_mute(task_id,notification["payload"]["object_name"].asString());
-    }
-    if ( response["BlockExperience"] )
-    {
-        if(experience.notNull())
-        {
-            LLViewerRegion* region = gAgent.getRegion();
-            if (!region)
-                return false;
->>>>>>> e1623bb2
-
-            LLExperienceCache::instance().setExperiencePermission(experience, std::string("Block"), boost::bind(&experiencePermissionBlock, experience, _1));
-
-        }
-}
-    return false;
-}
-
-void script_question_mute(const LLUUID& task_id, const std::string& object_name)
-{
-    LLMuteList::getInstance()->add(LLMute(task_id, object_name, LLMute::OBJECT));
-
-    // purge the message queue of any previously queued requests from the same source. DEV-4879
-    class OfferMatcher : public LLNotificationsUI::LLScreenChannel::Matcher
-    {
-    public:
-        OfferMatcher(const LLUUID& to_block) : blocked_id(to_block) {}
-        bool matches(const LLNotificationPtr notification) const
-        {
-            if (notification->getName() == "ScriptQuestionCaution"
-                || notification->getName() == "ScriptQuestion")
-            {
-                return (notification->getPayload()["task_id"].asUUID() == blocked_id);
-            }
-            return false;
-        }
-    private:
-        const LLUUID& blocked_id;
-    };
-
-    LLNotificationsUI::LLChannelManager::getInstance()->killToastsFromChannel(
-        LLNotificationsUI::NOTIFICATION_CHANNEL_UUID,
-        OfferMatcher(task_id));
-}
-
-static LLNotificationFunctorRegistration script_question_cb_reg_1("ScriptQuestion", script_question_cb);
-static LLNotificationFunctorRegistration script_question_cb_reg_2("ScriptQuestionCaution", script_question_cb);
-static LLNotificationFunctorRegistration script_question_cb_reg_3("ScriptQuestionExperience", script_question_cb);
-
-void process_script_experience_details(const LLSD& experience_details, LLSD args, LLSD payload)
-{
-    if(experience_details[LLExperienceCache::PROPERTIES].asInteger() & LLExperienceCache::PROPERTY_GRID)
-    {
-        args["GRID_WIDE"] = LLTrans::getString("Grid-Scope");
-    }
-    else
-    {
-        args["GRID_WIDE"] = LLTrans::getString("Land-Scope");
-    }
-    args["EXPERIENCE"] = LLSLURL("experience", experience_details[LLExperienceCache::EXPERIENCE_ID].asUUID(), "profile").getSLURLString();
-
-    LLNotificationsUtil::add("ScriptQuestionExperience", args, payload);
-}
-
-void process_script_question(LLMessageSystem *msg, void **user_data)
-{
-    // *TODO: Translate owner name -> [FIRST] [LAST]
-
-    LLHost sender = msg->getSender();
-
-    LLUUID taskid;
-    LLUUID itemid;
-    S32     questions;
-    std::string object_name;
-    std::string owner_name;
-    LLUUID experienceid;
-
-    // taskid -> object key of object requesting permissions
-    msg->getUUIDFast(_PREHASH_Data, _PREHASH_TaskID, taskid );
-    // itemid -> script asset key of script requesting permissions
-    msg->getUUIDFast(_PREHASH_Data, _PREHASH_ItemID, itemid );
-    msg->getStringFast(_PREHASH_Data, _PREHASH_ObjectName, object_name);
-    msg->getStringFast(_PREHASH_Data, _PREHASH_ObjectOwner, owner_name);
-    msg->getS32Fast(_PREHASH_Data, _PREHASH_Questions, questions );
-
-    if(msg->has(_PREHASH_Experience))
-    {
-        msg->getUUIDFast(_PREHASH_Experience, _PREHASH_ExperienceID, experienceid);
-    }
-
-    // Special case. If the objects are owned by this agent, throttle per-object instead
-    // of per-owner. It's common for residents to reset a ton of scripts that re-request
-    // permissions, as with tier boxes. UUIDs can't be valid agent names and vice-versa,
-    // so we'll reuse the same namespace for both throttle types.
-    std::string throttle_name = owner_name;
-    std::string self_name;
-    LLAgentUI::buildFullname( self_name ); // does not include ' Resident'
-    std::string clean_owner_name = LLCacheName::cleanFullName(owner_name); // removes ' Resident'
-    if( clean_owner_name == self_name )
-    {
-        throttle_name = taskid.getString();
-    }
-
-    // don't display permission requests if this object is muted
-    if (LLMuteList::getInstance()->isMuted(taskid)) return;
-
-    // throttle excessive requests from any specific user's scripts
-    typedef LLKeyThrottle<std::string> LLStringThrottle;
-    static LLStringThrottle question_throttle( LLREQUEST_PERMISSION_THROTTLE_LIMIT, LLREQUEST_PERMISSION_THROTTLE_INTERVAL );
-
-    switch (question_throttle.noteAction(throttle_name))
-    {
-        case LLStringThrottle::THROTTLE_NEWLY_BLOCKED:
-            LL_INFOS("Messaging") << "process_script_question throttled"
-                    << " owner_name:" << owner_name
-                    << LL_ENDL;
-            // Fall through
-
-        case LLStringThrottle::THROTTLE_BLOCKED:
-            // Escape altogether until we recover
-            return;
-
-        case LLStringThrottle::THROTTLE_OK:
-            break;
-    }
-
-    std::string script_question;
-    if (questions)
-    {
-        bool caution = false;
-        S32 count = 0;
-        LLSD args;
-        args["OBJECTNAME"] = object_name;
-        args["NAME"] = clean_owner_name;
-        S32 known_questions = 0;
-        bool has_not_only_debit = questions ^ SCRIPT_PERMISSIONS[SCRIPT_PERMISSION_DEBIT].permbit;
-        // check the received permission flags against each permission
-        for (const script_perm_t& script_perm : SCRIPT_PERMISSIONS)
-        {
-            if (questions & script_perm.permbit)
-            {
-                count++;
-                known_questions |= script_perm.permbit;
-                // check whether permission question should cause special caution dialog
-                caution |= (script_perm.caution);
-
-                if (("ScriptTakeMoney" == script_perm.question) && has_not_only_debit)
-                    continue;
-
-                if (LLTrans::getString(script_perm.question).empty())
-                {
-                    continue;
-                }
-
-                script_question += "    " + LLTrans::getString(script_perm.question) + "\n";
-            }
-        }
-
-        args["QUESTIONS"] = script_question;
-
-        if (known_questions != questions)
-        {
-            // This is in addition to the normal dialog.
-            // Viewer got a request for not supported/implemented permission
-            LL_WARNS("Messaging") << "Object \"" << object_name << "\" requested " << script_question
-                                << " permission. Permission is unknown and can't be granted. Item id: " << itemid
-                                << " taskid:" << taskid << LL_ENDL;
-        }
-
-        if (known_questions)
-        {
-            LLSD payload;
-            payload["task_id"] = taskid;
-            payload["item_id"] = itemid;
-            payload["sender"] = sender.getIPandPort();
-            payload["questions"] = known_questions;
-            payload["object_name"] = object_name;
-            payload["owner_name"] = owner_name;
-
-            // check whether cautions are even enabled or not
-            const char* notification = "ScriptQuestion";
-
-            if(caution && gSavedSettings.getBOOL("PermissionsCautionEnabled"))
-            {
-                args["FOOTERTEXT"] = (count > 1) ? LLTrans::getString("AdditionalPermissionsRequestHeader") + "\n\n" + script_question : "";
-                notification = "ScriptQuestionCaution";
-            }
-            else if(experienceid.notNull())
-            {
-                payload["experience"]=experienceid;
-                LLExperienceCache::instance().get(experienceid, boost::bind(process_script_experience_details, _1, args, payload));
-                return;
-            }
-
-            LLNotificationsUtil::add(notification, args, payload);
-        }
-    }
-}
-
-
-void process_derez_container(LLMessageSystem *msg, void**)
-{
-    LL_WARNS("Messaging") << "call to deprecated process_derez_container" << LL_ENDL;
-}
-
-void container_inventory_arrived(LLViewerObject* object,
-                                 LLInventoryObject::object_list_t* inventory,
-                                 S32 serial_num,
-                                 void* data)
-{
-    LL_DEBUGS("Messaging") << "container_inventory_arrived()" << LL_ENDL;
-    if( gAgentCamera.cameraMouselook() )
-    {
-        gAgentCamera.changeCameraToDefault();
-    }
-
-    LLInventoryPanel *active_panel = LLInventoryPanel::getActiveInventoryPanel();
-
-    if (inventory->size() > 2)
-    {
-        // create a new inventory category to put this in
-        LLUUID cat_id;
-        gInventory.createNewCategory(
-            gInventory.getRootFolderID(),
-            LLFolderType::FT_NONE,
-            LLTrans::getString("AcquiredItems"),
-            [inventory](const LLUUID &new_cat_id)
-        {
-            LLInventoryObject::object_list_t::const_iterator it = inventory->begin();
-            LLInventoryObject::object_list_t::const_iterator end = inventory->end();
-            for (; it != end; ++it)
-            {
-                if ((*it)->getType() != LLAssetType::AT_CATEGORY)
-                {
-                    LLInventoryObject* obj = (LLInventoryObject*)(*it);
-                    LLInventoryItem* item = (LLInventoryItem*)(obj);
-                    LLUUID item_id;
-                    item_id.generate();
-                    time_t creation_date_utc = time_corrected();
-                    LLPointer<LLViewerInventoryItem> new_item
-                        = new LLViewerInventoryItem(item_id,
-                            new_cat_id,
-                            item->getPermissions(),
-                            item->getAssetUUID(),
-                            item->getType(),
-                            item->getInventoryType(),
-                            item->getName(),
-                            item->getDescription(),
-                            LLSaleInfo::DEFAULT,
-                            item->getFlags(),
-                            creation_date_utc);
-                    new_item->updateServer(true);
-                    gInventory.updateItem(new_item);
-                }
-            }
-            gInventory.notifyObservers();
-
-            LLInventoryPanel *active_panel = LLInventoryPanel::getActiveInventoryPanel();
-            if (active_panel)
-            {
-                active_panel->setSelection(new_cat_id, TAKE_FOCUS_NO);
-            }
-        });
-<<<<<<< HEAD
-	}
-	else if (inventory->size() == 2)
-	{
-		// we're going to get one fake root category as well as the
-		// one actual object
-		LLInventoryObject::object_list_t::iterator it = inventory->begin();
-
-		if ((*it)->getType() == LLAssetType::AT_CATEGORY)
-		{
-			++it;
-		}
-
-		LLInventoryItem* item = (LLInventoryItem*)((LLInventoryObject*)(*it));
-		const LLUUID category = gInventory.findCategoryUUIDForType(LLFolderType::assetTypeToFolderType(item->getType()));
-
-		LLUUID item_id;
-		item_id.generate();
-		time_t creation_date_utc = time_corrected();
-		LLPointer<LLViewerInventoryItem> new_item
-			= new LLViewerInventoryItem(item_id, category,
-										item->getPermissions(),
-										item->getAssetUUID(),
-										item->getType(),
-										item->getInventoryType(),
-										item->getName(),
-										item->getDescription(),
-										LLSaleInfo::DEFAULT,
-										item->getFlags(),
-										creation_date_utc);
-		new_item->updateServer(true);
-		gInventory.updateItem(new_item);
-		gInventory.notifyObservers();
-		if(active_panel)
-		{
-			active_panel->setSelection(item_id, TAKE_FOCUS_NO);
-		}
-	}
-
-	// we've got the inventory, now delete this object if this was a take
-	bool delete_object = (bool)(intptr_t)data;
-	LLViewerRegion *region = gAgent.getRegion();
-	if (delete_object && region)
-	{
-		gMessageSystem->newMessageFast(_PREHASH_ObjectDelete);
-		gMessageSystem->nextBlockFast(_PREHASH_AgentData);
-		gMessageSystem->addUUIDFast(_PREHASH_AgentID, gAgent.getID());
-		gMessageSystem->addUUIDFast(_PREHASH_SessionID, gAgent.getSessionID());
-		const U8 NO_FORCE = 0;
-		gMessageSystem->addU8Fast(_PREHASH_Force, NO_FORCE);
-		gMessageSystem->nextBlockFast(_PREHASH_ObjectData);
-		gMessageSystem->addU32Fast(_PREHASH_ObjectLocalID, object->getLocalID());
-		gMessageSystem->sendReliable(region->getHost());
-	}
-=======
-    }
-    else if (inventory->size() == 2)
-    {
-        // we're going to get one fake root category as well as the
-        // one actual object
-        LLInventoryObject::object_list_t::iterator it = inventory->begin();
-
-        if ((*it)->getType() == LLAssetType::AT_CATEGORY)
-        {
-            ++it;
-        }
-
-        LLInventoryItem* item = (LLInventoryItem*)((LLInventoryObject*)(*it));
-        const LLUUID category = gInventory.findCategoryUUIDForType(LLFolderType::assetTypeToFolderType(item->getType()));
-
-        LLUUID item_id;
-        item_id.generate();
-        time_t creation_date_utc = time_corrected();
-        LLPointer<LLViewerInventoryItem> new_item
-            = new LLViewerInventoryItem(item_id, category,
-                                        item->getPermissions(),
-                                        item->getAssetUUID(),
-                                        item->getType(),
-                                        item->getInventoryType(),
-                                        item->getName(),
-                                        item->getDescription(),
-                                        LLSaleInfo::DEFAULT,
-                                        item->getFlags(),
-                                        creation_date_utc);
-        new_item->updateServer(TRUE);
-        gInventory.updateItem(new_item);
-        gInventory.notifyObservers();
-        if(active_panel)
-        {
-            active_panel->setSelection(item_id, TAKE_FOCUS_NO);
-        }
-    }
-
-    // we've got the inventory, now delete this object if this was a take
-    BOOL delete_object = (BOOL)(intptr_t)data;
-    LLViewerRegion *region = gAgent.getRegion();
-    if (delete_object && region)
-    {
-        gMessageSystem->newMessageFast(_PREHASH_ObjectDelete);
-        gMessageSystem->nextBlockFast(_PREHASH_AgentData);
-        gMessageSystem->addUUIDFast(_PREHASH_AgentID, gAgent.getID());
-        gMessageSystem->addUUIDFast(_PREHASH_SessionID, gAgent.getSessionID());
-        const U8 NO_FORCE = 0;
-        gMessageSystem->addU8Fast(_PREHASH_Force, NO_FORCE);
-        gMessageSystem->nextBlockFast(_PREHASH_ObjectData);
-        gMessageSystem->addU32Fast(_PREHASH_ObjectLocalID, object->getLocalID());
-        gMessageSystem->sendReliable(region->getHost());
-    }
->>>>>>> e1623bb2
-}
-
-// method to format the time.
-std::string formatted_time(const time_t& the_time)
-{
-    std::string dateStr = "["+LLTrans::getString("LTimeWeek")+"] ["
-                        +LLTrans::getString("LTimeMonth")+"] ["
-                        +LLTrans::getString("LTimeDay")+"] ["
-                        +LLTrans::getString("LTimeHour")+"]:["
-                        +LLTrans::getString("LTimeMin")+"]:["
-                        +LLTrans::getString("LTimeSec")+"] ["
-                        +LLTrans::getString("LTimeYear")+"]";
-
-    LLSD substitution;
-    substitution["datetime"] = (S32) the_time;
-    LLStringUtil::format (dateStr, substitution);
-    return dateStr;
-}
-
-
-void process_teleport_failed(LLMessageSystem *msg, void**)
-{
-    LL_WARNS("Teleport","Messaging") << "Received TeleportFailed message" << LL_ENDL;
-
-    std::string message_id;     // Tag from server, like "RegionEntryAccessBlocked"
-    std::string big_reason;     // Actual message to display
-    LLSD args;
-
-    // Let the interested parties know that teleport failed.
-    LLViewerParcelMgr::getInstance()->onTeleportFailed();
-
-    // if we have additional alert data
-    if (msg->has(_PREHASH_AlertInfo) && msg->getSizeFast(_PREHASH_AlertInfo, _PREHASH_Message) > 0)
-    {
-        // Get the message ID
-        msg->getStringFast(_PREHASH_AlertInfo, _PREHASH_Message, message_id);
-        big_reason = LLAgent::sTeleportErrorMessages[message_id];
-        if ( big_reason.size() <= 0 )
-        {
-            // Nothing found in the map - use what the server returned in the original message block
-            msg->getStringFast(_PREHASH_Info, _PREHASH_Reason, big_reason);
-        }
-        LL_WARNS("Teleport") << "AlertInfo message_id " << message_id << " reason: " << big_reason << LL_ENDL;
-
-        LLSD llsd_block;
-        std::string llsd_raw;
-        msg->getStringFast(_PREHASH_AlertInfo, _PREHASH_ExtraParams, llsd_raw);
-        if (llsd_raw.length())
-        {
-            std::istringstream llsd_data(llsd_raw);
-            if (!LLSDSerialize::deserialize(llsd_block, llsd_data, llsd_raw.length()))
-            {
-                LL_WARNS("Teleport") << "process_teleport_failed: Attempted to read alert parameter data into LLSD but failed:" << llsd_raw << LL_ENDL;
-            }
-            else
-            {
-                LL_WARNS("Teleport") << "AlertInfo llsd block received: " << llsd_block << LL_ENDL;
-                if(llsd_block.has("REGION_NAME"))
-                {
-                    std::string region_name = llsd_block["REGION_NAME"].asString();
-                    if(!region_name.empty())
-                    {
-                        LLStringUtil::format_map_t name_args;
-                        name_args["[REGION_NAME]"] = region_name;
-                        LLStringUtil::format(big_reason, name_args);
-                    }
-                }
-                // change notification name in this special case
-                if (handle_teleport_access_blocked(llsd_block, message_id, args["REASON"]))
-                {
-                    if( gAgent.getTeleportState() != LLAgent::TELEPORT_NONE )
-                    {
-                        LL_WARNS("Teleport") << "called handle_teleport_access_blocked, setting state to TELEPORT_NONE" << LL_ENDL;
-                        gAgent.setTeleportState( LLAgent::TELEPORT_NONE );
-                    }
-                    return;
-                }
-            }
-        }
-        args["REASON"] = big_reason;
-    }
-    else
-    {   // Extra message payload not found - use what the simulator sent
-        msg->getStringFast(_PREHASH_Info, _PREHASH_Reason, message_id);
-
-        big_reason = LLAgent::sTeleportErrorMessages[message_id];
-        if ( big_reason.size() > 0 )
-        {   // Substitute verbose reason from the local map
-            args["REASON"] = big_reason;
-        }
-        else
-        {   // Nothing found in the map - use what the server returned
-            args["REASON"] = message_id;
-        }
-    }
-    LL_WARNS("Teleport") << "Displaying CouldNotTeleportReason string, REASON= " << args["REASON"] << LL_ENDL;
-
-    LLNotificationsUtil::add("CouldNotTeleportReason", args);
-
-    if( gAgent.getTeleportState() != LLAgent::TELEPORT_NONE )
-    {
-        LL_WARNS("Teleport") << "End of process_teleport_failed(). Reason message arg is " << args["REASON"]
-                             << ". Setting state to TELEPORT_NONE" << LL_ENDL;
-        gAgent.setTeleportState( LLAgent::TELEPORT_NONE );
-    }
-}
-
-void process_teleport_local(LLMessageSystem *msg,void**)
-{
-<<<<<<< HEAD
-	LL_INFOS("Teleport","Messaging") << "Received TeleportLocal message" << LL_ENDL;
-	
-	LLUUID agent_id;
-	msg->getUUIDFast(_PREHASH_Info, _PREHASH_AgentID, agent_id);
-	if (agent_id != gAgent.getID())
-	{
-		LL_WARNS("Teleport", "Messaging") << "Got teleport notification for wrong agent " << agent_id << " expected " << gAgent.getID() << ", ignoring!" << LL_ENDL;
-		return;
-	}
-
-	U32 location_id;
-	LLVector3 pos, look_at;
-	U32 teleport_flags;
-	msg->getU32Fast(_PREHASH_Info, _PREHASH_LocationID, location_id);
-	msg->getVector3Fast(_PREHASH_Info, _PREHASH_Position, pos);
-	msg->getVector3Fast(_PREHASH_Info, _PREHASH_LookAt, look_at);
-	msg->getU32Fast(_PREHASH_Info, _PREHASH_TeleportFlags, teleport_flags);
-
-	LL_INFOS("Teleport") << "Message params are location_id " << location_id << " teleport_flags " << teleport_flags << LL_ENDL;
-	if( gAgent.getTeleportState() != LLAgent::TELEPORT_NONE )
-	{
-		if( gAgent.getTeleportState() == LLAgent::TELEPORT_LOCAL )
-		{
-			// To prevent TeleportStart messages re-activating the progress screen right
-			// after tp, keep the teleport state and let progress screen clear it after a short delay
-			// (progress screen is active but not visible)  *TODO: remove when SVC-5290 is fixed
-			gTeleportDisplayTimer.reset();
-			gTeleportDisplay = true;
-		}
-		else
-		{
-			LL_WARNS("Teleport") << "State is not TELEPORT_LOCAL: " << gAgent.getTeleportStateName()
-								 << ", setting state to TELEPORT_NONE" << LL_ENDL;
-			gAgent.setTeleportState( LLAgent::TELEPORT_NONE );
-		}
-	}
-
-	// Sim tells us whether the new position is off the ground
-	if (teleport_flags & TELEPORT_FLAGS_IS_FLYING)
-	{
-		gAgent.setFlying(true);
-	}
-	else
-	{
-		gAgent.setFlying(false);
-	}
-
-	gAgent.setPositionAgent(pos);
-	gAgentCamera.slamLookAt(look_at);
-
-	if ( !(gAgent.getTeleportKeepsLookAt() && LLViewerJoystick::getInstance()->getOverrideCamera()) )
-	{
-		gAgentCamera.resetView(true, true);
-	}
-
-	// send camera update to new region
-	gAgentCamera.updateCamera();
-
-	send_agent_update(true, true);
-
-	// Let the interested parties know we've teleported.
-	// Vadim *HACK: Agent position seems to get reset (to render position?)
-	//              on each frame, so we have to pass the new position manually.
-	LLViewerParcelMgr::getInstance()->onTeleportFinished(true, gAgent.getPosGlobalFromAgent(pos));
-=======
-    LL_INFOS("Teleport","Messaging") << "Received TeleportLocal message" << LL_ENDL;
-
-    LLUUID agent_id;
-    msg->getUUIDFast(_PREHASH_Info, _PREHASH_AgentID, agent_id);
-    if (agent_id != gAgent.getID())
-    {
-        LL_WARNS("Teleport", "Messaging") << "Got teleport notification for wrong agent " << agent_id << " expected " << gAgent.getID() << ", ignoring!" << LL_ENDL;
-        return;
-    }
-
-    U32 location_id;
-    LLVector3 pos, look_at;
-    U32 teleport_flags;
-    msg->getU32Fast(_PREHASH_Info, _PREHASH_LocationID, location_id);
-    msg->getVector3Fast(_PREHASH_Info, _PREHASH_Position, pos);
-    msg->getVector3Fast(_PREHASH_Info, _PREHASH_LookAt, look_at);
-    msg->getU32Fast(_PREHASH_Info, _PREHASH_TeleportFlags, teleport_flags);
-
-    LL_INFOS("Teleport") << "Message params are location_id " << location_id << " teleport_flags " << teleport_flags << LL_ENDL;
-    if( gAgent.getTeleportState() != LLAgent::TELEPORT_NONE )
-    {
-        if( gAgent.getTeleportState() == LLAgent::TELEPORT_LOCAL )
-        {
-            // To prevent TeleportStart messages re-activating the progress screen right
-            // after tp, keep the teleport state and let progress screen clear it after a short delay
-            // (progress screen is active but not visible)  *TODO: remove when SVC-5290 is fixed
-            gTeleportDisplayTimer.reset();
-            gTeleportDisplay = TRUE;
-        }
-        else
-        {
-            LL_WARNS("Teleport") << "State is not TELEPORT_LOCAL: " << gAgent.getTeleportStateName()
-                                 << ", setting state to TELEPORT_NONE" << LL_ENDL;
-            gAgent.setTeleportState( LLAgent::TELEPORT_NONE );
-        }
-    }
-
-    // Sim tells us whether the new position is off the ground
-    if (teleport_flags & TELEPORT_FLAGS_IS_FLYING)
-    {
-        gAgent.setFlying(TRUE);
-    }
-    else
-    {
-        gAgent.setFlying(FALSE);
-    }
-
-    gAgent.setPositionAgent(pos);
-    gAgentCamera.slamLookAt(look_at);
-
-    if ( !(gAgent.getTeleportKeepsLookAt() && LLViewerJoystick::getInstance()->getOverrideCamera()) )
-    {
-        gAgentCamera.resetView(TRUE, TRUE);
-    }
-
-    // send camera update to new region
-    gAgentCamera.updateCamera();
-
-    send_agent_update(TRUE, TRUE);
-
-    // Let the interested parties know we've teleported.
-    // Vadim *HACK: Agent position seems to get reset (to render position?)
-    //              on each frame, so we have to pass the new position manually.
-    LLViewerParcelMgr::getInstance()->onTeleportFinished(true, gAgent.getPosGlobalFromAgent(pos));
->>>>>>> e1623bb2
-}
-
-void send_simple_im(const LLUUID& to_id,
-                    const std::string& message,
-                    EInstantMessage dialog,
-                    const LLUUID& id)
-{
-    std::string my_name;
-    LLAgentUI::buildFullname(my_name);
-    send_improved_im(to_id,
-                     my_name,
-                     message,
-                     IM_ONLINE,
-                     dialog,
-                     id,
-                     NO_TIMESTAMP,
-                     (U8*)EMPTY_BINARY_BUCKET,
-                     EMPTY_BINARY_BUCKET_SIZE);
-}
-
-void send_group_notice(const LLUUID& group_id,
-                       const std::string& subject,
-                       const std::string& message,
-                       const LLInventoryItem* item)
-{
-    // Put this notice into an instant message form.
-    // This will mean converting the item to a binary bucket,
-    // and the subject/message into a single field.
-    std::string my_name;
-    LLAgentUI::buildFullname(my_name);
-
-    // Combine subject + message into a single string.
-    std::ostringstream subject_and_message;
-    // TODO: turn all existing |'s into ||'s in subject and message.
-    subject_and_message << subject << "|" << message;
-
-    // Create an empty binary bucket.
-    U8 bin_bucket[MAX_INVENTORY_BUFFER_SIZE];
-    U8* bucket_to_send = bin_bucket;
-    bin_bucket[0] = '\0';
-    S32 bin_bucket_size = EMPTY_BINARY_BUCKET_SIZE;
-    // If there is an item being sent, pack it into the binary bucket.
-    if (item)
-    {
-        LLSD item_def;
-        item_def["item_id"] = item->getUUID();
-        item_def["owner_id"] = item->getPermissions().getOwner();
-        std::ostringstream ostr;
-        LLSDSerialize::serialize(item_def, ostr, LLSDSerialize::LLSD_XML);
-        bin_bucket_size = ostr.str().copy(
-            (char*)bin_bucket, ostr.str().size());
-        bin_bucket[bin_bucket_size] = '\0';
-    }
-    else
-    {
-        bucket_to_send = (U8*) EMPTY_BINARY_BUCKET;
-    }
-
-
-    send_improved_im(
-            group_id,
-            my_name,
-            subject_and_message.str(),
-            IM_ONLINE,
-            IM_GROUP_NOTICE,
-            LLUUID::null,
-            NO_TIMESTAMP,
-            bucket_to_send,
-            bin_bucket_size);
-}
-
-void send_lures(const LLSD& notification, const LLSD& response)
-{
-    std::string text = response["message"].asString();
-    LLSLURL slurl;
-    LLAgentUI::buildSLURL(slurl);
-    text.append("\r\n").append(slurl.getSLURLString());
-
-    LLMessageSystem* msg = gMessageSystem;
-    msg->newMessageFast(_PREHASH_StartLure);
-    msg->nextBlockFast(_PREHASH_AgentData);
-    msg->addUUIDFast(_PREHASH_AgentID, gAgent.getID());
-    msg->addUUIDFast(_PREHASH_SessionID, gAgent.getSessionID());
-    msg->nextBlockFast(_PREHASH_Info);
-    msg->addU8Fast(_PREHASH_LureType, (U8)0); // sim will fill this in.
-    msg->addStringFast(_PREHASH_Message, text);
-    for(LLSD::array_const_iterator it = notification["payload"]["ids"].beginArray();
-        it != notification["payload"]["ids"].endArray();
-        ++it)
-    {
-        LLUUID target_id = it->asUUID();
-
-        msg->nextBlockFast(_PREHASH_TargetData);
-        msg->addUUIDFast(_PREHASH_TargetID, target_id);
-
-        // Record the offer.
-        {
-            LLAvatarName av_name;
-            LLAvatarNameCache::get(target_id, &av_name);  // for im log filenames
-            LLSD args;
-            args["TO_NAME"] = LLSLURL("agent", target_id, "completename").getSLURLString();;
-
-            LLSD payload;
-
-            //*TODO please rewrite all keys to the same case, lower or upper
-            payload["from_id"] = target_id;
-            payload["SUPPRESS_TOAST"] = true;
-            LLNotificationsUtil::add("TeleportOfferSent", args, payload);
-
-            // Add the recepient to the recent people list.
-            LLRecentPeople::instance().add(target_id);
-        }
-    }
-    gAgent.sendReliableMessage();
-}
-
-bool handle_lure_callback(const LLSD& notification, const LLSD& response)
-{
-    static const unsigned OFFER_RECIPIENT_LIMIT = 250;
-    if(notification["payload"]["ids"].size() > OFFER_RECIPIENT_LIMIT)
-    {
-        // More than OFFER_RECIPIENT_LIMIT targets will overload the message
-        // producing an llerror.
-        LLSD args;
-        args["OFFERS"] = LLSD::Integer(notification["payload"]["ids"].size());
-        args["LIMIT"] = static_cast<int>(OFFER_RECIPIENT_LIMIT);
-        LLNotificationsUtil::add("TooManyTeleportOffers", args);
-        return false;
-    }
-
-    S32 option = LLNotificationsUtil::getSelectedOption(notification, response);
-
-    if(0 == option)
-    {
-        send_lures(notification, response);
-    }
-
-    return false;
-}
-
-void handle_lure(const LLUUID& invitee)
-{
-    std::vector<LLUUID> ids;
-    ids.push_back(invitee);
-    handle_lure(ids);
-}
-
-// Prompt for a message to the invited user.
-void handle_lure(const uuid_vec_t& ids)
-{
-    if (ids.empty()) return;
-
-    if (!gAgent.getRegion()) return;
-
-    LLSD edit_args;
-    edit_args["REGION"] = gAgent.getRegion()->getName();
-
-    LLSD payload;
-    for (std::vector<LLUUID>::const_iterator it = ids.begin();
-        it != ids.end();
-        ++it)
-    {
-        payload["ids"].append(*it);
-    }
-    if (gAgent.isGodlike())
-    {
-        LLNotificationsUtil::add("OfferTeleportFromGod", edit_args, payload, handle_lure_callback);
-    }
-    else
-    {
-        LLNotificationsUtil::add("OfferTeleport", edit_args, payload, handle_lure_callback);
-    }
-}
-
-bool teleport_request_callback(const LLSD& notification, const LLSD& response)
-{
-    LLUUID from_id = notification["payload"]["from_id"].asUUID();
-    if(from_id.isNull())
-    {
-        LL_WARNS() << "from_id is NULL" << LL_ENDL;
-        return false;
-    }
-
-    LLAvatarName av_name;
-    LLAvatarNameCache::get(from_id, &av_name);
-
-    if(LLMuteList::getInstance()->isMuted(from_id) && !LLMuteList::isLinden(av_name.getUserName()))
-    {
-        return false;
-    }
-
-    S32 option = 0;
-    if (response.isInteger())
-    {
-        option = response.asInteger();
-    }
-    else
-    {
-        option = LLNotificationsUtil::getSelectedOption(notification, response);
-    }
-
-    switch(option)
-    {
-    // Yes
-    case 0:
-        {
-            LLSD dummy_notification;
-            dummy_notification["payload"]["ids"][0] = from_id;
-
-            LLSD dummy_response;
-            dummy_response["message"] = response["message"];
-
-            send_lures(dummy_notification, dummy_response);
-        }
-        break;
-
-    // No
-    case 1:
-    default:
-        break;
-    }
-
-    return false;
-}
-
-static LLNotificationFunctorRegistration teleport_request_callback_reg("TeleportRequest", teleport_request_callback);
-
-void send_improved_im(const LLUUID& to_id,
-<<<<<<< HEAD
-							const std::string& name,
-							const std::string& message,
-							U8 offline,
-							EInstantMessage dialog,
-							const LLUUID& id,
-							U32 timestamp, 
-							const U8* binary_bucket,
-							S32 binary_bucket_size)
-{
-	pack_instant_message(
-		gMessageSystem,
-		gAgent.getID(),
-		false,
-		gAgent.getSessionID(),
-		to_id,
-		name,
-		message,
-		offline,
-		dialog,
-		id,
-		0,
-		LLUUID::null,
-		gAgent.getPositionAgent(),
-		timestamp,
-		binary_bucket,
-		binary_bucket_size);
-	gAgent.sendReliableMessage();
-=======
-                            const std::string& name,
-                            const std::string& message,
-                            U8 offline,
-                            EInstantMessage dialog,
-                            const LLUUID& id,
-                            U32 timestamp,
-                            const U8* binary_bucket,
-                            S32 binary_bucket_size)
-{
-    pack_instant_message(
-        gMessageSystem,
-        gAgent.getID(),
-        FALSE,
-        gAgent.getSessionID(),
-        to_id,
-        name,
-        message,
-        offline,
-        dialog,
-        id,
-        0,
-        LLUUID::null,
-        gAgent.getPositionAgent(),
-        timestamp,
-        binary_bucket,
-        binary_bucket_size);
-    gAgent.sendReliableMessage();
->>>>>>> e1623bb2
-}
-
-
-void send_places_query(const LLUUID& query_id,
-                       const LLUUID& trans_id,
-                       const std::string& query_text,
-                       U32 query_flags,
-                       S32 category,
-                       const std::string& sim_name)
-{
-    LLMessageSystem* msg = gMessageSystem;
-
-    msg->newMessage("PlacesQuery");
-    msg->nextBlock("AgentData");
-    msg->addUUID("AgentID", gAgent.getID());
-    msg->addUUID("SessionID", gAgent.getSessionID());
-    msg->addUUID("QueryID", query_id);
-    msg->nextBlock("TransactionData");
-    msg->addUUID("TransactionID", trans_id);
-    msg->nextBlock("QueryData");
-    msg->addString("QueryText", query_text);
-    msg->addU32("QueryFlags", query_flags);
-    msg->addS8("Category", (S8)category);
-    msg->addString("SimName", sim_name);
-    gAgent.sendReliableMessage();
-}
-
-// Deprecated in favor of cap "UserInfo"
-void process_user_info_reply(LLMessageSystem* msg, void**)
-{
-    LLUUID agent_id;
-    msg->getUUIDFast(_PREHASH_AgentData, _PREHASH_AgentID, agent_id);
-    if(agent_id != gAgent.getID())
-    {
-        LL_WARNS("Messaging") << "process_user_info_reply - "
-                << "wrong agent id." << LL_ENDL;
-    }
-
-    std::string email;
-    msg->getStringFast(_PREHASH_UserData, _PREHASH_EMail, email);
-    std::string dir_visibility;
-    msg->getString( "UserData", "DirectoryVisibility", dir_visibility);
-
-    LLFloaterPreference::updateUserInfo(dir_visibility);
-    LLFloaterSnapshot::setAgentEmail(email);
-}
-
-
-//---------------------------------------------------------------------------
-// Script Dialog
-//---------------------------------------------------------------------------
-
-const S32 SCRIPT_DIALOG_MAX_BUTTONS = 12;
-const char* SCRIPT_DIALOG_HEADER = "Script Dialog:\n";
-
-bool callback_script_dialog(const LLSD& notification, const LLSD& response)
-{
-    LLNotificationForm form(notification["form"]);
-
-    std::string rtn_text;
-    S32 button_idx;
-    button_idx = LLNotification::getSelectedOption(notification, response);
-    if (response[TEXTBOX_MAGIC_TOKEN].isDefined())
-    {
-        if (response[TEXTBOX_MAGIC_TOKEN].isString())
-            rtn_text = response[TEXTBOX_MAGIC_TOKEN].asString();
-        else
-            rtn_text.clear(); // bool marks empty string
-    }
-    else
-    {
-        rtn_text = LLNotification::getSelectedOptionName(response);
-    }
-
-    // Button -2 = Mute
-    // Button -1 = Ignore - no processing needed for this button
-    // Buttons 0 and above = dialog choices
-
-    if (-2 == button_idx)
-    {
-        std::string object_name = notification["payload"]["object_name"].asString();
-        LLUUID object_id = notification["payload"]["object_id"].asUUID();
-        LLMute mute(object_id, object_name, LLMute::OBJECT);
-        if (LLMuteList::getInstance()->add(mute))
-        {
-            // This call opens the sidebar, displays the block list, and highlights the newly blocked
-            // object in the list so the user can see that their block click has taken effect.
-            LLPanelBlockedList::showPanelAndSelect(object_id);
-        }
-    }
-
-    if (0 <= button_idx)
-    {
-        LLMessageSystem* msg = gMessageSystem;
-        msg->newMessage("ScriptDialogReply");
-        msg->nextBlock("AgentData");
-        msg->addUUID("AgentID", gAgent.getID());
-        msg->addUUID("SessionID", gAgent.getSessionID());
-        msg->nextBlock("Data");
-        msg->addUUID("ObjectID", notification["payload"]["object_id"].asUUID());
-        msg->addS32("ChatChannel", notification["payload"]["chat_channel"].asInteger());
-        msg->addS32("ButtonIndex", button_idx);
-        msg->addString("ButtonLabel", rtn_text);
-        msg->sendReliable(LLHost(notification["payload"]["sender"].asString()));
-    }
-
-    return false;
-}
-static LLNotificationFunctorRegistration callback_script_dialog_reg_1("ScriptDialog", callback_script_dialog);
-static LLNotificationFunctorRegistration callback_script_dialog_reg_2("ScriptDialogGroup", callback_script_dialog);
-
-void process_script_dialog(LLMessageSystem* msg, void**)
-{
-    S32 i;
-    LLSD payload;
-
-    LLUUID object_id;
-    msg->getUUID("Data", "ObjectID", object_id);
-
-//  For compability with OS grids first check for presence of extended packet before fetching data.
-    LLUUID owner_id;
-    if (gMessageSystem->getNumberOfBlocks("OwnerData") > 0)
-    {
-    msg->getUUID("OwnerData", "OwnerID", owner_id);
-    }
-
-    if (LLMuteList::getInstance()->isMuted(object_id) || LLMuteList::getInstance()->isMuted(owner_id))
-    {
-        return;
-    }
-
-    std::string message;
-    std::string first_name;
-    std::string last_name;
-    std::string object_name;
-
-    S32 chat_channel;
-    msg->getString("Data", "FirstName", first_name);
-    msg->getString("Data", "LastName", last_name);
-    msg->getString("Data", "ObjectName", object_name);
-    msg->getString("Data", "Message", message);
-    msg->getS32("Data", "ChatChannel", chat_channel);
-
-        // unused for now
-    LLUUID image_id;
-    msg->getUUID("Data", "ImageID", image_id);
-
-    payload["sender"] = msg->getSender().getIPandPort();
-    payload["object_id"] = object_id;
-    payload["chat_channel"] = chat_channel;
-    payload["object_name"] = object_name;
-
-    // build up custom form
-    S32 button_count = msg->getNumberOfBlocks("Buttons");
-    if (button_count > SCRIPT_DIALOG_MAX_BUTTONS)
-    {
-        LL_WARNS() << "Too many script dialog buttons - omitting some" << LL_ENDL;
-        button_count = SCRIPT_DIALOG_MAX_BUTTONS;
-    }
-
-    LLNotificationForm form;
-    for (i = 0; i < button_count; i++)
-    {
-        std::string tdesc;
-        msg->getString("Buttons", "ButtonLabel", tdesc, i);
-        form.addElement("button", std::string(tdesc));
-    }
-
-    LLSD args;
-    args["TITLE"] = object_name;
-    args["MESSAGE"] = message;
-    LLNotificationPtr notification;
-    if (!first_name.empty())
-    {
-        args["NAME"] = LLCacheName::buildFullName(first_name, last_name);
-        notification = LLNotifications::instance().add(
-            LLNotification::Params("ScriptDialog").substitutions(args).payload(payload).form_elements(form.asLLSD()));
-    }
-    else
-    {
-        args["GROUPNAME"] = last_name;
-        notification = LLNotifications::instance().add(
-            LLNotification::Params("ScriptDialogGroup").substitutions(args).payload(payload).form_elements(form.asLLSD()));
-    }
-}
-
-//---------------------------------------------------------------------------
-
-
-std::vector<LLSD> gLoadUrlList;
-
-bool callback_load_url(const LLSD& notification, const LLSD& response)
-{
-    S32 option = LLNotificationsUtil::getSelectedOption(notification, response);
-
-    if (0 == option)
-    {
-        LLWeb::loadURL(notification["payload"]["url"].asString());
-    }
-
-    return false;
-}
-static LLNotificationFunctorRegistration callback_load_url_reg("LoadWebPage", callback_load_url);
-
-// We've got the name of the person or group that owns the object hurling the url.
-// Display confirmation dialog.
-void callback_load_url_name(const LLUUID& id, const std::string& full_name, bool is_group)
-{
-    std::vector<LLSD>::iterator it;
-    for (it = gLoadUrlList.begin(); it != gLoadUrlList.end(); )
-    {
-        LLSD load_url_info = *it;
-        if (load_url_info["owner_id"].asUUID() == id)
-        {
-            it = gLoadUrlList.erase(it);
-
-            std::string owner_name;
-            if (is_group)
-            {
-                owner_name = full_name + LLTrans::getString("Group");
-            }
-            else
-            {
-                owner_name = full_name;
-            }
-
-            // For legacy name-only mutes.
-            if (LLMuteList::getInstance()->isMuted(LLUUID::null, owner_name))
-            {
-                continue;
-            }
-            LLSD args;
-            args["URL"] = load_url_info["url"].asString();
-            args["MESSAGE"] = load_url_info["message"].asString();;
-            args["OBJECTNAME"] = load_url_info["object_name"].asString();
-            args["NAME_SLURL"] = LLSLURL(is_group ? "group" : "agent", id, "about").getSLURLString();
-
-            LLNotificationsUtil::add("LoadWebPage", args, load_url_info);
-        }
-        else
-        {
-            ++it;
-        }
-    }
-}
-
-// We've got the name of the person who owns the object hurling the url.
-void callback_load_url_avatar_name(const LLUUID& id, const LLAvatarName& av_name)
-{
-    callback_load_url_name(id, av_name.getUserName(), false);
-}
-
-void process_load_url(LLMessageSystem* msg, void**)
-{
-<<<<<<< HEAD
-	LLUUID object_id;
-	LLUUID owner_id;
-	bool owner_is_group;
-	char object_name[256];		/* Flawfinder: ignore */
-	char message[256];		/* Flawfinder: ignore */
-	char url[256];		/* Flawfinder: ignore */
-
-	msg->getString("Data", "ObjectName", 256, object_name);
-	msg->getUUID(  "Data", "ObjectID", object_id);
-	msg->getUUID(  "Data", "OwnerID", owner_id);
-	msg->getBOOL(  "Data", "OwnerIsGroup", owner_is_group);
-	msg->getString("Data", "Message", 256, message);
-	msg->getString("Data", "URL", 256, url);
-
-	LLSD payload;
-	payload["object_id"] = object_id;
-	payload["owner_id"] = owner_id;
-	payload["owner_is_group"] = owner_is_group;
-	payload["object_name"] = object_name;
-	payload["message"] = message;
-	payload["url"] = url;
-
-	// URL is safety checked in load_url above
-
-	// Check if object or owner is muted
-	if (LLMuteList::getInstance()->isMuted(object_id, object_name) ||
-	    LLMuteList::getInstance()->isMuted(owner_id))
-	{
-		LL_INFOS("Messaging")<<"Ignoring load_url from muted object/owner."<<LL_ENDL;
-		return;
-	}
-
-	// Add to list of pending name lookups
-	gLoadUrlList.push_back(payload);
-
-	if (owner_is_group)
-	{
-		gCacheName->getGroup(owner_id, boost::bind(&callback_load_url_name, _1, _2, _3));
-	}
-	else
-	{
-		LLAvatarNameCache::get(owner_id, boost::bind(&callback_load_url_avatar_name, _1, _2));
-	}
-=======
-    LLUUID object_id;
-    LLUUID owner_id;
-    BOOL owner_is_group;
-    char object_name[256];      /* Flawfinder: ignore */
-    char message[256];      /* Flawfinder: ignore */
-    char url[256];      /* Flawfinder: ignore */
-
-    msg->getString("Data", "ObjectName", 256, object_name);
-    msg->getUUID(  "Data", "ObjectID", object_id);
-    msg->getUUID(  "Data", "OwnerID", owner_id);
-    msg->getBOOL(  "Data", "OwnerIsGroup", owner_is_group);
-    msg->getString("Data", "Message", 256, message);
-    msg->getString("Data", "URL", 256, url);
-
-    LLSD payload;
-    payload["object_id"] = object_id;
-    payload["owner_id"] = owner_id;
-    payload["owner_is_group"] = owner_is_group;
-    payload["object_name"] = object_name;
-    payload["message"] = message;
-    payload["url"] = url;
-
-    // URL is safety checked in load_url above
-
-    // Check if object or owner is muted
-    if (LLMuteList::getInstance()->isMuted(object_id, object_name) ||
-        LLMuteList::getInstance()->isMuted(owner_id))
-    {
-        LL_INFOS("Messaging")<<"Ignoring load_url from muted object/owner."<<LL_ENDL;
-        return;
-    }
-
-    // Add to list of pending name lookups
-    gLoadUrlList.push_back(payload);
-
-    if (owner_is_group)
-    {
-        gCacheName->getGroup(owner_id, boost::bind(&callback_load_url_name, _1, _2, _3));
-    }
-    else
-    {
-        LLAvatarNameCache::get(owner_id, boost::bind(&callback_load_url_avatar_name, _1, _2));
-    }
->>>>>>> e1623bb2
-}
-
-
-void callback_download_complete(void** data, S32 result, LLExtStat ext_status)
-{
-    std::string* filepath = (std::string*)data;
-    LLSD args;
-    args["DOWNLOAD_PATH"] = *filepath;
-    LLNotificationsUtil::add("FinishedRawDownload", args);
-    delete filepath;
-}
-
-
-void process_initiate_download(LLMessageSystem* msg, void**)
-{
-<<<<<<< HEAD
-	LLUUID agent_id;
-	msg->getUUID("AgentData", "AgentID", agent_id);
-	if (agent_id != gAgent.getID())
-	{
-		LL_WARNS("Messaging") << "Initiate download for wrong agent" << LL_ENDL;
-		return;
-	}
-
-	std::string sim_filename;
-	std::string viewer_filename;
-	msg->getString("FileData", "SimFilename", sim_filename);
-	msg->getString("FileData", "ViewerFilename", viewer_filename);
-
-	if (!gXferManager->validateFileForRequest(viewer_filename))
-	{
-		LL_WARNS() << "SECURITY: Unauthorized download to local file " << viewer_filename << LL_ENDL;
-		return;
-	}
-	gXferManager->requestFile(viewer_filename,
-		sim_filename,
-		LL_PATH_NONE,
-		msg->getSender(),
-		false,	// don't delete remote
-		callback_download_complete,
-		(void**)new std::string(viewer_filename));
-=======
-    LLUUID agent_id;
-    msg->getUUID("AgentData", "AgentID", agent_id);
-    if (agent_id != gAgent.getID())
-    {
-        LL_WARNS("Messaging") << "Initiate download for wrong agent" << LL_ENDL;
-        return;
-    }
-
-    std::string sim_filename;
-    std::string viewer_filename;
-    msg->getString("FileData", "SimFilename", sim_filename);
-    msg->getString("FileData", "ViewerFilename", viewer_filename);
-
-    if (!gXferManager->validateFileForRequest(viewer_filename))
-    {
-        LL_WARNS() << "SECURITY: Unauthorized download to local file " << viewer_filename << LL_ENDL;
-        return;
-    }
-    gXferManager->requestFile(viewer_filename,
-        sim_filename,
-        LL_PATH_NONE,
-        msg->getSender(),
-        FALSE,  // don't delete remote
-        callback_download_complete,
-        (void**)new std::string(viewer_filename));
->>>>>>> e1623bb2
-}
-
-
-void process_script_teleport_request(LLMessageSystem* msg, void**)
-{
-    if (!gSavedSettings.getBOOL("ScriptsCanShowUI")) return;
-
-    std::string object_name;
-    std::string sim_name;
-    LLVector3 pos;
-    LLVector3 look_at;
-
-    msg->getString("Data", "ObjectName", object_name);
-    msg->getString("Data", "SimName", sim_name);
-    msg->getVector3("Data", "SimPosition", pos);
-    msg->getVector3("Data", "LookAt", look_at);
-
-    LLFloaterWorldMap* instance = LLFloaterWorldMap::getInstance();
-    if(instance)
-    {
-        LL_INFOS() << "Object named " << object_name
-            << " is offering TP to region "
-            << sim_name << " position " << pos
-            << LL_ENDL;
-
-        instance->trackURL(sim_name, (S32)pos.mV[VX], (S32)pos.mV[VY], (S32)pos.mV[VZ]);
-        LLFloaterReg::showInstance("world_map", "center");
-    }
-
-    // remove above two lines and replace with below line
-    // to re-enable parcel browser for llMapDestination()
-    // LLURLDispatcher::dispatch(LLSLURL::buildSLURL(sim_name, (S32)pos.mV[VX], (S32)pos.mV[VY], (S32)pos.mV[VZ]), FALSE);
-
-<<<<<<< HEAD
-		instance->trackURL(sim_name, (S32)pos.mV[VX], (S32)pos.mV[VY], (S32)pos.mV[VZ]);
-		LLFloaterReg::showInstance("world_map", "center");
-	}
-	
-	// remove above two lines and replace with below line
-	// to re-enable parcel browser for llMapDestination()
-	// LLURLDispatcher::dispatch(LLSLURL::buildSLURL(sim_name, (S32)pos.mV[VX], (S32)pos.mV[VY], (S32)pos.mV[VZ]), false);
-	
-=======
->>>>>>> e1623bb2
-}
-
-void process_covenant_reply(LLMessageSystem* msg, void**)
-{
-<<<<<<< HEAD
-	LLUUID covenant_id, estate_owner_id;
-	std::string estate_name;
-	U32 covenant_timestamp;
-	msg->getUUID("Data", "CovenantID", covenant_id);
-	msg->getU32("Data", "CovenantTimestamp", covenant_timestamp);
-	msg->getString("Data", "EstateName", estate_name);
-	msg->getUUID("Data", "EstateOwnerID", estate_owner_id);
-
-	LLPanelEstateCovenant::updateEstateName(estate_name);
-	LLPanelLandCovenant::updateEstateName(estate_name);
-	LLPanelEstateInfo::updateEstateName(estate_name);
-	LLFloaterBuyLand::updateEstateName(estate_name);
-
-	std::string owner_name =
-		LLSLURL("agent", estate_owner_id, "inspect").getSLURLString();
-	LLPanelEstateCovenant::updateEstateOwnerName(owner_name);
-	LLPanelLandCovenant::updateEstateOwnerName(owner_name);
-	LLPanelEstateInfo::updateEstateOwnerName(owner_name);
-	LLFloaterBuyLand::updateEstateOwnerName(owner_name);
-
-	LLPanelPlaceProfile* panel = LLFloaterSidePanelContainer::getPanel<LLPanelPlaceProfile>("places", "panel_place_profile");
-	if (panel)
-	{
-		panel->updateEstateName(estate_name);
-		panel->updateEstateOwnerName(owner_name);
-	}
-
-	// standard message, not from system
-	std::string last_modified;
-	if (covenant_timestamp == 0)
-	{
-		last_modified = LLTrans::getString("covenant_last_modified")+LLTrans::getString("never_text");
-	}
-	else
-	{
-		last_modified = LLTrans::getString("covenant_last_modified")+"["
-						+LLTrans::getString("LTimeWeek")+"] ["
-						+LLTrans::getString("LTimeMonth")+"] ["
-						+LLTrans::getString("LTimeDay")+"] ["
-						+LLTrans::getString("LTimeHour")+"]:["
-						+LLTrans::getString("LTimeMin")+"]:["
-						+LLTrans::getString("LTimeSec")+"] ["
-						+LLTrans::getString("LTimeYear")+"]";
-		LLSD substitution;
-		substitution["datetime"] = (S32) covenant_timestamp;
-		LLStringUtil::format (last_modified, substitution);
-	}
-
-	LLPanelEstateCovenant::updateLastModified(last_modified);
-	LLPanelLandCovenant::updateLastModified(last_modified);
-	LLFloaterBuyLand::updateLastModified(last_modified);
-
-	// load the actual covenant asset data
-	const bool high_priority = true;
-	if (covenant_id.notNull())
-	{
-		gAssetStorage->getEstateAsset(gAgent.getRegionHost(),
-									gAgent.getID(),
-									gAgent.getSessionID(),
-									covenant_id,
-=======
-    LLUUID covenant_id, estate_owner_id;
-    std::string estate_name;
-    U32 covenant_timestamp;
-    msg->getUUID("Data", "CovenantID", covenant_id);
-    msg->getU32("Data", "CovenantTimestamp", covenant_timestamp);
-    msg->getString("Data", "EstateName", estate_name);
-    msg->getUUID("Data", "EstateOwnerID", estate_owner_id);
-
-    LLPanelEstateCovenant::updateEstateName(estate_name);
-    LLPanelLandCovenant::updateEstateName(estate_name);
-    LLPanelEstateInfo::updateEstateName(estate_name);
-    LLFloaterBuyLand::updateEstateName(estate_name);
-
-    std::string owner_name =
-        LLSLURL("agent", estate_owner_id, "inspect").getSLURLString();
-    LLPanelEstateCovenant::updateEstateOwnerName(owner_name);
-    LLPanelLandCovenant::updateEstateOwnerName(owner_name);
-    LLPanelEstateInfo::updateEstateOwnerName(owner_name);
-    LLFloaterBuyLand::updateEstateOwnerName(owner_name);
-
-    LLPanelPlaceProfile* panel = LLFloaterSidePanelContainer::getPanel<LLPanelPlaceProfile>("places", "panel_place_profile");
-    if (panel)
-    {
-        panel->updateEstateName(estate_name);
-        panel->updateEstateOwnerName(owner_name);
-    }
-
-    // standard message, not from system
-    std::string last_modified;
-    if (covenant_timestamp == 0)
-    {
-        last_modified = LLTrans::getString("covenant_last_modified")+LLTrans::getString("never_text");
-    }
-    else
-    {
-        last_modified = LLTrans::getString("covenant_last_modified")+"["
-                        +LLTrans::getString("LTimeWeek")+"] ["
-                        +LLTrans::getString("LTimeMonth")+"] ["
-                        +LLTrans::getString("LTimeDay")+"] ["
-                        +LLTrans::getString("LTimeHour")+"]:["
-                        +LLTrans::getString("LTimeMin")+"]:["
-                        +LLTrans::getString("LTimeSec")+"] ["
-                        +LLTrans::getString("LTimeYear")+"]";
-        LLSD substitution;
-        substitution["datetime"] = (S32) covenant_timestamp;
-        LLStringUtil::format (last_modified, substitution);
-    }
-
-    LLPanelEstateCovenant::updateLastModified(last_modified);
-    LLPanelLandCovenant::updateLastModified(last_modified);
-    LLFloaterBuyLand::updateLastModified(last_modified);
-
-    // load the actual covenant asset data
-    const BOOL high_priority = TRUE;
-    if (covenant_id.notNull())
-    {
-        gAssetStorage->getEstateAsset(gAgent.getRegionHost(),
-                                    gAgent.getID(),
-                                    gAgent.getSessionID(),
-                                    covenant_id,
->>>>>>> e1623bb2
-                                    LLAssetType::AT_NOTECARD,
-                                    ET_Covenant,
-                                    onCovenantLoadComplete,
-                                    NULL,
-                                    high_priority);
-    }
-    else
-    {
-        std::string covenant_text;
-        if (estate_owner_id.isNull())
-        {
-            // mainland
-            covenant_text = LLTrans::getString("RegionNoCovenant");
-        }
-        else
-        {
-            covenant_text = LLTrans::getString("RegionNoCovenantOtherOwner");
-        }
-        LLPanelEstateCovenant::updateCovenantText(covenant_text, covenant_id);
-        LLPanelLandCovenant::updateCovenantText(covenant_text);
-        LLFloaterBuyLand::updateCovenantText(covenant_text, covenant_id);
-        if (panel)
-        {
-            panel->updateCovenantText(covenant_text);
-        }
-    }
-}
-
-void onCovenantLoadComplete(const LLUUID& asset_uuid,
-                            LLAssetType::EType type,
-                            void* user_data, S32 status, LLExtStat ext_status)
-{
-    LL_DEBUGS("Messaging") << "onCovenantLoadComplete()" << LL_ENDL;
-    std::string covenant_text;
-    if(0 == status)
-    {
-        LLFileSystem file(asset_uuid, type, LLFileSystem::READ);
-
-        S32 file_length = file.getSize();
-
-        std::vector<char> buffer(file_length+1);
-        file.read((U8*)&buffer[0], file_length);
-        // put a EOS at the end
-        buffer[file_length] = '\0';
-
-        if( (file_length > 19) && !strncmp( &buffer[0], "Linden text version", 19 ) )
-        {
-            LLViewerTextEditor::Params params;
-            params.name("temp");
-            params.max_text_length(file_length+1);
-            LLViewerTextEditor * editor = LLUICtrlFactory::create<LLViewerTextEditor> (params);
-            if( !editor->importBuffer( &buffer[0], file_length+1 ) )
-            {
-                LL_WARNS("Messaging") << "Problem importing estate covenant." << LL_ENDL;
-                covenant_text = "Problem importing estate covenant.";
-            }
-            else
-            {
-                // Version 0 (just text, doesn't include version number)
-                covenant_text = editor->getText();
-            }
-            delete editor;
-        }
-        else
-        {
-            LL_WARNS("Messaging") << "Problem importing estate covenant: Covenant file format error." << LL_ENDL;
-            covenant_text = "Problem importing estate covenant: Covenant file format error.";
-        }
-    }
-    else
-    {
-        if( LL_ERR_ASSET_REQUEST_NOT_IN_DATABASE == status ||
-            LL_ERR_FILE_EMPTY == status)
-        {
-            covenant_text = "Estate covenant notecard is missing from database.";
-        }
-        else if (LL_ERR_INSUFFICIENT_PERMISSIONS == status)
-        {
-            covenant_text = "Insufficient permissions to view estate covenant.";
-        }
-        else
-        {
-            covenant_text = "Unable to load estate covenant at this time.";
-        }
-
-        LL_WARNS("Messaging") << "Problem loading notecard: " << status << LL_ENDL;
-    }
-    LLPanelEstateCovenant::updateCovenantText(covenant_text, asset_uuid);
-    LLPanelLandCovenant::updateCovenantText(covenant_text);
-    LLFloaterBuyLand::updateCovenantText(covenant_text, asset_uuid);
-
-    LLPanelPlaceProfile* panel = LLFloaterSidePanelContainer::getPanel<LLPanelPlaceProfile>("places", "panel_place_profile");
-    if (panel)
-    {
-        panel->updateCovenantText(covenant_text);
-    }
-}
-
-
-void process_feature_disabled_message(LLMessageSystem* msg, void**)
-{
-    // Handle Blacklisted feature simulator response...
-    LLUUID  agentID;
-    LLUUID  transactionID;
-    std::string messageText;
-    msg->getStringFast(_PREHASH_FailureInfo,_PREHASH_ErrorMessage, messageText,0);
-    msg->getUUIDFast(_PREHASH_FailureInfo,_PREHASH_AgentID,agentID);
-    msg->getUUIDFast(_PREHASH_FailureInfo,_PREHASH_TransactionID,transactionID);
-
-    LL_WARNS("Messaging") << "Blacklisted Feature Response:" << messageText << LL_ENDL;
-}
-
-// ------------------------------------------------------------
-// Message system exception callbacks
-// ------------------------------------------------------------
-
-void invalid_message_callback(LLMessageSystem* msg,
-                                   void*,
-                                   EMessageException exception)
-{
-    LLAppViewer::instance()->badNetworkHandler();
-}
-
-// Please do not add more message handlers here. This file is huge.
-// Put them in a file related to the functionality you are implementing.
-
-void LLOfferInfo::forceResponse(InventoryOfferResponse response)
-{
-    LLNotification::Params params("UserGiveItem");
-    params.functor.function(boost::bind(&LLOfferInfo::inventory_offer_callback, this, _1, _2));
-    LLNotifications::instance().forceResponse(params, response);
-}
+/**
+ * @file llviewermessage.cpp
+ * @brief Dumping ground for viewer-side message system callbacks.
+ *
+ * $LicenseInfo:firstyear=2002&license=viewerlgpl$
+ * Second Life Viewer Source Code
+ * Copyright (C) 2010, Linden Research, Inc.
+ *
+ * This library is free software; you can redistribute it and/or
+ * modify it under the terms of the GNU Lesser General Public
+ * License as published by the Free Software Foundation;
+ * version 2.1 of the License only.
+ *
+ * This library is distributed in the hope that it will be useful,
+ * but WITHOUT ANY WARRANTY; without even the implied warranty of
+ * MERCHANTABILITY or FITNESS FOR A PARTICULAR PURPOSE.  See the GNU
+ * Lesser General Public License for more details.
+ *
+ * You should have received a copy of the GNU Lesser General Public
+ * License along with this library; if not, write to the Free Software
+ * Foundation, Inc., 51 Franklin Street, Fifth Floor, Boston, MA  02110-1301  USA
+ *
+ * Linden Research, Inc., 945 Battery Street, San Francisco, CA  94111  USA
+ * $/LicenseInfo$
+ */
+
+#include "llviewerprecompiledheaders.h"
+#include "llviewermessage.h"
+
+// Linden libraries
+#include "llanimationstates.h"
+#include "llaudioengine.h"
+#include "llavataractions.h"
+#include "llavatarnamecache.h"      // IDEVO HACK
+#include "lleventtimer.h"
+#include "llfloatercreatelandmark.h"
+#include "llfloaterreg.h"
+#include "llfolderview.h"
+#include "llfollowcamparams.h"
+#include "llinventorydefines.h"
+#include "lllslconstants.h"
+#include "llmaterialtable.h"
+#include "llregionhandle.h"
+#include "llsd.h"
+#include "llsdserialize.h"
+#include "llteleportflags.h"
+#include "lltoastnotifypanel.h"
+#include "lltransactionflags.h"
+#include "llfilesystem.h"
+#include "llxfermanager.h"
+#include "mean_collision_data.h"
+
+#include "llagent.h"
+#include "llagentbenefits.h"
+#include "llagentcamera.h"
+#include "llcallingcard.h"
+#include "llbuycurrencyhtml.h"
+#include "llcontrolavatar.h"
+#include "llfirstuse.h"
+#include "llfloaterbump.h"
+#include "llfloaterbuyland.h"
+#include "llfloaterland.h"
+#include "llfloaterregioninfo.h"
+#include "llfloaterlandholdings.h"
+#include "llfloaterpreference.h"
+#include "llfloatersidepanelcontainer.h"
+#include "llfloatersnapshot.h"
+#include "llhudeffecttrail.h"
+#include "llhudmanager.h"
+#include "llimprocessing.h"
+#include "llinventoryfunctions.h"
+#include "llinventoryobserver.h"
+#include "llinventorypanel.h"
+#include "llfloaterimnearbychat.h"
+#include "llmarketplacefunctions.h"
+#include "llnotifications.h"
+#include "llnotificationsutil.h"
+#include "llpanelgrouplandmoney.h"
+#include "llpanelmaininventory.h"
+#include "llrecentpeople.h"
+#include "llscriptfloater.h"
+#include "llscriptruntimeperms.h"
+#include "llselectmgr.h"
+#include "llstartup.h"
+#include "llsky.h"
+#include "llslurl.h"
+#include "llstatenums.h"
+#include "llstatusbar.h"
+#include "llimview.h"
+#include "llspeakers.h"
+#include "lltrans.h"
+#include "lltranslate.h"
+#include "llviewerfoldertype.h"
+#include "llvoavatar.h"             // IDEVO HACK
+#include "lluri.h"
+#include "llviewergenericmessage.h"
+#include "llviewermenu.h"
+#include "llviewerinventory.h"
+#include "llviewerjoystick.h"
+#include "llviewerobjectlist.h"
+#include "llviewerparcelmgr.h"
+#include "llviewerstats.h"
+#include "llviewerstatsrecorder.h"
+#include "llviewertexteditor.h"
+#include "llviewerthrottle.h"
+#include "llviewerwindow.h"
+#include "llvlmanager.h"
+#include "llvoavatarself.h"
+#include "llvovolume.h"
+#include "llworld.h"
+#include "pipeline.h"
+#include "llfloaterworldmap.h"
+#include "llviewerdisplay.h"
+#include "llkeythrottle.h"
+#include "llgroupactions.h"
+#include "llagentui.h"
+#include "llpanelblockedlist.h"
+#include "llpanelplaceprofile.h"
+#include "llviewerregion.h"
+#include "llfloaterregionrestarting.h"
+
+#include "llnotificationmanager.h" //
+#include "llexperiencecache.h"
+
+#include "llexperiencecache.h"
+#include "lluiusage.h"
+
+extern void on_new_message(const LLSD& msg);
+
+extern bool gCubeSnapshot;
+
+//
+// Constants
+//
+const F32 CAMERA_POSITION_THRESHOLD_SQUARED = 0.001f * 0.001f;
+
+// Determine how quickly residents' scripts can issue question dialogs
+// Allow bursts of up to 5 dialogs in 10 seconds. 10*2=20 seconds recovery if throttle kicks in
+static const U32 LLREQUEST_PERMISSION_THROTTLE_LIMIT    = 5;     // requests
+static const F32 LLREQUEST_PERMISSION_THROTTLE_INTERVAL = 10.0f; // seconds
+
+extern bool gDebugClicks;
+extern bool gShiftFrame;
+
+// function prototypes
+bool check_offer_throttle(const std::string& from_name, bool check_only);
+bool check_asset_previewable(const LLAssetType::EType asset_type);
+static void process_money_balance_reply_extended(LLMessageSystem* msg);
+bool handle_trusted_experiences_notification(const LLSD&);
+
+//inventory offer throttle globals
+LLFrameTimer gThrottleTimer;
+const U32 OFFER_THROTTLE_MAX_COUNT=5; //number of items per time period
+const F32 OFFER_THROTTLE_TIME=10.f; //time period in seconds
+
+// Agent Update Flags (U8)
+const U8 AU_FLAGS_NONE              = 0x00;
+const U8 AU_FLAGS_HIDETITLE         = 0x01;
+const U8 AU_FLAGS_CLIENT_AUTOPILOT  = 0x02;
+
+void accept_friendship_coro(std::string url, LLSD notification)
+{
+    LLCore::HttpRequest::policy_t httpPolicy(LLCore::HttpRequest::DEFAULT_POLICY_ID);
+    LLCoreHttpUtil::HttpCoroutineAdapter::ptr_t
+        httpAdapter(new LLCoreHttpUtil::HttpCoroutineAdapter("friendshipResponceErrorProcessing", httpPolicy));
+    LLCore::HttpRequest::ptr_t httpRequest(new LLCore::HttpRequest);
+    if (url.empty())
+    {
+        LL_WARNS("Friendship") << "Empty capability!" << LL_ENDL;
+        return;
+    }
+
+    LLSD payload = notification["payload"];
+    url += "?from=" + payload["from_id"].asString();
+    url += "&agent_name=\"" + LLURI::escape(gAgentAvatarp->getFullname()) + "\"";
+
+    LLSD data;
+    LLSD result = httpAdapter->postAndSuspend(httpRequest, url, data);
+
+    LLSD httpResults = result[LLCoreHttpUtil::HttpCoroutineAdapter::HTTP_RESULTS];
+    LLCore::HttpStatus status = LLCoreHttpUtil::HttpCoroutineAdapter::getStatusFromLLSD(httpResults);
+
+    if (!status)
+    {
+        LL_WARNS("Friendship") << "HTTP status, " << status.toTerseString() <<
+            ". friendship offer accept failed." << LL_ENDL;
+    }
+    else
+    {
+        if (!result.has("success") || !result["success"].asBoolean())
+        {
+            LL_WARNS("Friendship") << "Server failed to process accepted friendship. " << httpResults << LL_ENDL;
+        }
+        else
+        {
+            LL_DEBUGS("Friendship") << "Adding friend to list" << httpResults << LL_ENDL;
+            // add friend to recent people list
+            LLRecentPeople::instance().add(payload["from_id"]);
+
+            LLNotificationsUtil::add("FriendshipAcceptedByMe",
+                notification["substitutions"], payload);
+        }
+    }
+}
+
+void decline_friendship_coro(std::string url, LLSD notification, S32 option)
+{
+    if (url.empty())
+    {
+        LL_WARNS("Friendship") << "Empty capability!" << LL_ENDL;
+        return;
+    }
+    LLCore::HttpRequest::policy_t httpPolicy(LLCore::HttpRequest::DEFAULT_POLICY_ID);
+    LLCoreHttpUtil::HttpCoroutineAdapter::ptr_t
+        httpAdapter(new LLCoreHttpUtil::HttpCoroutineAdapter("friendshipResponceErrorProcessing", httpPolicy));
+    LLCore::HttpRequest::ptr_t httpRequest(new LLCore::HttpRequest);
+
+    LLSD payload = notification["payload"];
+    url += "?from=" + payload["from_id"].asString();
+
+    LLSD result = httpAdapter->deleteAndSuspend(httpRequest, url);
+
+    LLSD httpResults = result[LLCoreHttpUtil::HttpCoroutineAdapter::HTTP_RESULTS];
+    LLCore::HttpStatus status = LLCoreHttpUtil::HttpCoroutineAdapter::getStatusFromLLSD(httpResults);
+
+    if (!status)
+    {
+        LL_WARNS("Friendship") << "HTTP status, " << status.toTerseString() <<
+            ". friendship offer decline failed." << LL_ENDL;
+    }
+    else
+    {
+        if (!result.has("success") || !result["success"].asBoolean())
+        {
+            LL_WARNS("Friendship") << "Server failed to process declined friendship. " << httpResults << LL_ENDL;
+        }
+        else
+        {
+            LL_DEBUGS("Friendship") << "Friendship declined" << httpResults << LL_ENDL;
+            if (option == 1)
+            {
+                LLNotificationsUtil::add("FriendshipDeclinedByMe",
+                    notification["substitutions"], payload);
+            }
+            else if (option == 2)
+            {
+                // start IM session
+                LLAvatarActions::startIM(payload["from_id"].asUUID());
+            }
+        }
+    }
+}
+
+bool friendship_offer_callback(const LLSD& notification, const LLSD& response)
+{
+    S32 option = LLNotificationsUtil::getSelectedOption(notification, response);
+    LLMessageSystem* msg = gMessageSystem;
+    const LLSD& payload = notification["payload"];
+    LLNotificationPtr notification_ptr = LLNotifications::instance().find(notification["id"].asUUID());
+
+    // this will be skipped if the user offering friendship is blocked
+    if (notification_ptr)
+    {
+        switch(option)
+        {
+        case 0:
+        {
+            LLUIUsage::instance().logCommand("Agent.AcceptFriendship");
+            // accept
+            LLAvatarTracker::formFriendship(payload["from_id"]);
+
+            const LLUUID fid = gInventory.findCategoryUUIDForType(LLFolderType::FT_CALLINGCARD);
+
+            // This will also trigger an onlinenotification if the user is online
+            std::string url = gAgent.getRegionCapability("AcceptFriendship");
+            LL_DEBUGS("Friendship") << "Cap string: " << url << LL_ENDL;
+            if (!url.empty() && payload.has("online") && !payload["online"].asBoolean())
+            {
+                LL_DEBUGS("Friendship") << "Accepting friendship via capability" << LL_ENDL;
+                LLCoros::instance().launch("LLMessageSystem::acceptFriendshipOffer",
+                    boost::bind(accept_friendship_coro, url, notification));
+            }
+            else if (payload.has("session_id") && payload["session_id"].asUUID().notNull())
+            {
+                LL_DEBUGS("Friendship") << "Accepting friendship via viewer message" << LL_ENDL;
+                msg->newMessageFast(_PREHASH_AcceptFriendship);
+                msg->nextBlockFast(_PREHASH_AgentData);
+                msg->addUUIDFast(_PREHASH_AgentID, gAgent.getID());
+                msg->addUUIDFast(_PREHASH_SessionID, gAgent.getSessionID());
+                msg->nextBlockFast(_PREHASH_TransactionBlock);
+                msg->addUUIDFast(_PREHASH_TransactionID, payload["session_id"]);
+                msg->nextBlockFast(_PREHASH_FolderData);
+                msg->addUUIDFast(_PREHASH_FolderID, fid);
+                msg->sendReliable(LLHost(payload["sender"].asString()));
+
+                // add friend to recent people list
+                LLRecentPeople::instance().add(payload["from_id"]);
+                LLNotificationsUtil::add("FriendshipAcceptedByMe",
+                    notification["substitutions"], payload);
+            }
+            else
+            {
+                LL_WARNS("Friendship") << "Failed to accept friendship offer, neither capability nor transaction id are accessible" << LL_ENDL;
+            }
+            break;
+        }
+        case 1: // Decline
+        // fall-through
+        case 2: // Send IM - decline and start IM session
+            {
+                LLUIUsage::instance().logCommand("Agent.DeclineFriendship");
+                // decline
+                // We no longer notify other viewers, but we DO still send
+                // the rejection to the simulator to delete the pending userop.
+                std::string url = gAgent.getRegionCapability("DeclineFriendship");
+                LL_DEBUGS("Friendship") << "Cap string: " << url << LL_ENDL;
+                if (!url.empty() && payload.has("online") && !payload["online"].asBoolean())
+                {
+                    LL_DEBUGS("Friendship") << "Declining friendship via capability" << LL_ENDL;
+                    LLCoros::instance().launch("LLMessageSystem::declineFriendshipOffer",
+                        boost::bind(decline_friendship_coro, url, notification, option));
+                }
+                else if (payload.has("session_id") && payload["session_id"].asUUID().notNull())
+                {
+                    LL_DEBUGS("Friendship") << "Declining friendship via viewer message" << LL_ENDL;
+                    msg->newMessageFast(_PREHASH_DeclineFriendship);
+                    msg->nextBlockFast(_PREHASH_AgentData);
+                    msg->addUUIDFast(_PREHASH_AgentID, gAgent.getID());
+                    msg->addUUIDFast(_PREHASH_SessionID, gAgent.getSessionID());
+                    msg->nextBlockFast(_PREHASH_TransactionBlock);
+                    msg->addUUIDFast(_PREHASH_TransactionID, payload["session_id"]);
+                    msg->sendReliable(LLHost(payload["sender"].asString()));
+
+                    if (option == 1) // due to fall-through
+                    {
+                        LLNotificationsUtil::add("FriendshipDeclinedByMe",
+                            notification["substitutions"], payload);
+                    }
+                    else if (option == 2)
+                    {
+                        // start IM session
+                        LLAvatarActions::startIM(payload["from_id"].asUUID());
+                    }
+                }
+                else
+                {
+                    LL_WARNS("Friendship") << "Failed to decline friendship offer, neither capability nor transaction id are accessible" << LL_ENDL;
+                }
+        }
+        default:
+            // close button probably, possibly timed out
+            break;
+        }
+
+        // TODO: this set of calls has undesirable behavior under Windows OS (CHUI-985):
+        // here appears three additional toasts instead one modified
+        // need investigation and fix
+
+        // LLNotificationFormPtr modified_form(new LLNotificationForm(*notification_ptr->getForm()));
+        // modified_form->setElementEnabled("Accept", false);
+        // modified_form->setElementEnabled("Decline", false);
+        // notification_ptr->updateForm(modified_form);
+        // notification_ptr->repost();
+    }
+
+    return false;
+}
+static LLNotificationFunctorRegistration friendship_offer_callback_reg("OfferFriendship", friendship_offer_callback);
+static LLNotificationFunctorRegistration friendship_offer_callback_reg_nm("OfferFriendshipNoMessage", friendship_offer_callback);
+
+// Functions
+//
+
+void give_money(const LLUUID& uuid, LLViewerRegion* region, S32 amount, bool is_group,
+                S32 trx_type, const std::string& desc)
+{
+    if(0 == amount || !region) return;
+    amount = abs(amount);
+    LL_INFOS("Messaging") << "give_money(" << uuid << "," << amount << ")"<< LL_ENDL;
+    if(can_afford_transaction(amount))
+    {
+        if (uuid.isNull())
+        {
+            LL_WARNS() << "Failed to send L$ gift to to Null UUID." << LL_ENDL;
+            return;
+        }
+//      gStatusBar->debitBalance(amount);
+        LLMessageSystem* msg = gMessageSystem;
+        msg->newMessageFast(_PREHASH_MoneyTransferRequest);
+        msg->nextBlockFast(_PREHASH_AgentData);
+        msg->addUUIDFast(_PREHASH_AgentID, gAgent.getID());
+        msg->addUUIDFast(_PREHASH_SessionID, gAgent.getSessionID());
+        msg->nextBlockFast(_PREHASH_MoneyData);
+        msg->addUUIDFast(_PREHASH_SourceID, gAgent.getID() );
+        msg->addUUIDFast(_PREHASH_DestID, uuid);
+        msg->addU8Fast(_PREHASH_Flags, pack_transaction_flags(false, is_group));
+        msg->addS32Fast(_PREHASH_Amount, amount);
+        msg->addU8Fast(_PREHASH_AggregatePermNextOwner, (U8)LLAggregatePermissions::AP_EMPTY);
+        msg->addU8Fast(_PREHASH_AggregatePermInventory, (U8)LLAggregatePermissions::AP_EMPTY);
+        msg->addS32Fast(_PREHASH_TransactionType, trx_type );
+        msg->addStringFast(_PREHASH_Description, desc);
+        msg->sendReliable(region->getHost());
+    }
+    else
+    {
+        LLStringUtil::format_map_t args;
+        args["AMOUNT"] = llformat("%d", amount);
+        LLBuyCurrencyHTML::openCurrencyFloater( LLTrans::getString("giving", args), amount );
+    }
+}
+
+void send_complete_agent_movement(const LLHost& sim_host)
+{
+    LL_DEBUGS("Teleport", "Messaging") << "Sending CompleteAgentMovement to sim_host " << sim_host << LL_ENDL;
+    LLMessageSystem* msg = gMessageSystem;
+    msg->newMessageFast(_PREHASH_CompleteAgentMovement);
+    msg->nextBlockFast(_PREHASH_AgentData);
+    msg->addUUIDFast(_PREHASH_AgentID, gAgent.getID());
+    msg->addUUIDFast(_PREHASH_SessionID, gAgent.getSessionID());
+    msg->addU32Fast(_PREHASH_CircuitCode, msg->mOurCircuitCode);
+    msg->sendReliable(sim_host);
+}
+
+void process_logout_reply(LLMessageSystem* msg, void**)
+{
+    // The server has told us it's ok to quit.
+    LL_DEBUGS("Messaging") << "process_logout_reply" << LL_ENDL;
+
+    LLUUID agent_id;
+    msg->getUUID("AgentData", "AgentID", agent_id);
+    LLUUID session_id;
+    msg->getUUID("AgentData", "SessionID", session_id);
+    if((agent_id != gAgent.getID()) || (session_id != gAgent.getSessionID()))
+    {
+        LL_WARNS("Messaging") << "Bogus Logout Reply" << LL_ENDL;
+    }
+
+    LLInventoryModel::update_map_t parents;
+    S32 count = msg->getNumberOfBlocksFast( _PREHASH_InventoryData );
+    for(S32 i = 0; i < count; ++i)
+    {
+        LLUUID item_id;
+        msg->getUUIDFast(_PREHASH_InventoryData, _PREHASH_ItemID, item_id, i);
+
+        if( (1 == count) && item_id.isNull() )
+        {
+            // Detect dummy item.  Indicates an empty list.
+            break;
+        }
+
+        // We do not need to track the asset ids, just account for an
+        // updated inventory version.
+        LL_INFOS("Messaging") << "process_logout_reply itemID=" << item_id << LL_ENDL;
+        LLInventoryItem* item = gInventory.getItem( item_id );
+        if( item )
+        {
+            parents[item->getParentUUID()] = 0;
+            gInventory.addChangedMask(LLInventoryObserver::INTERNAL, item_id);
+        }
+        else
+        {
+            LL_INFOS("Messaging") << "process_logout_reply item not found: " << item_id << LL_ENDL;
+        }
+    }
+    LLAppViewer::instance()->forceQuit();
+}
+
+void process_layer_data(LLMessageSystem *mesgsys, void **user_data)
+{
+    LLViewerRegion *regionp = LLWorld::getInstance()->getRegion(mesgsys->getSender());
+
+    LL_DEBUGS_ONCE("SceneLoadTiming") << "Received layer data" << LL_ENDL;
+
+    if(!regionp)
+    {
+        LL_WARNS() << "Invalid region for layer data." << LL_ENDL;
+        return;
+    }
+    S32 size;
+    S8 type;
+
+    mesgsys->getS8Fast(_PREHASH_LayerID, _PREHASH_Type, type);
+    size = mesgsys->getSizeFast(_PREHASH_LayerData, _PREHASH_Data);
+    if (0 == size)
+    {
+        LL_WARNS("Messaging") << "Layer data has zero size." << LL_ENDL;
+        return;
+    }
+    if (size < 0)
+    {
+        // getSizeFast() is probably trying to tell us about an error
+        LL_WARNS("Messaging") << "getSizeFast() returned negative result: "
+            << size
+            << LL_ENDL;
+        return;
+    }
+    U8 *datap = new U8[size];
+    mesgsys->getBinaryDataFast(_PREHASH_LayerData, _PREHASH_Data, datap, size);
+    LLVLData *vl_datap = new LLVLData(regionp, type, datap, size);
+    if (mesgsys->getReceiveCompressedSize())
+    {
+        gVLManager.addLayerData(vl_datap, (S32Bytes)mesgsys->getReceiveCompressedSize());
+    }
+    else
+    {
+        gVLManager.addLayerData(vl_datap, (S32Bytes)mesgsys->getReceiveSize());
+    }
+}
+
+// S32 exported_object_count = 0;
+// S32 exported_image_count = 0;
+// S32 current_object_count = 0;
+// S32 current_image_count = 0;
+
+// extern LLNotifyBox *gExporterNotify;
+// extern LLUUID gExporterRequestID;
+// extern std::string gExportDirectory;
+
+// extern LLUploadDialog *gExportDialog;
+
+// std::string gExportedFile;
+
+// std::map<LLUUID, std::string> gImageChecksums;
+
+// void export_complete()
+// {
+//      LLUploadDialog::modalUploadFinished();
+//      gExporterRequestID.setNull();
+//      gExportDirectory = "";
+
+//      LLFILE* fXML = LLFile::fopen(gExportedFile, "rb");      /* Flawfinder: ignore */
+//      fseek(fXML, 0, SEEK_END);
+//      long length = ftell(fXML);
+//      fseek(fXML, 0, SEEK_SET);
+//      U8 *buffer = new U8[length + 1];
+//      size_t nread = fread(buffer, 1, length, fXML);
+//      if (nread < (size_t) length)
+//      {
+//          LL_WARNS("Messaging") << "Short read" << LL_ENDL;
+//      }
+//      buffer[nread] = '\0';
+//      fclose(fXML);
+
+//      char *pos = (char *)buffer;
+//      while ((pos = strstr(pos+1, "<sl:image ")) != 0)
+//      {
+//          char *pos_check = strstr(pos, "checksum=\"");
+
+//          if (pos_check)
+//          {
+//              char *pos_uuid = strstr(pos_check, "\">");
+
+//              if (pos_uuid)
+//              {
+//                  char image_uuid_str[UUID_STR_SIZE];     /* Flawfinder: ignore */
+//                  memcpy(image_uuid_str, pos_uuid+2, UUID_STR_SIZE-1);        /* Flawfinder: ignore */
+//                  image_uuid_str[UUID_STR_SIZE-1] = 0;
+
+//                  LLUUID image_uuid(image_uuid_str);
+
+//                  LL_INFOS("Messaging") << "Found UUID: " << image_uuid << LL_ENDL;
+
+//                  std::map<LLUUID, std::string>::iterator itor = gImageChecksums.find(image_uuid);
+//                  if (itor != gImageChecksums.end())
+//                  {
+//                      LL_INFOS("Messaging") << "Replacing with checksum: " << itor->second << LL_ENDL;
+//                      if (!itor->second.empty())
+//                      {
+//                          memcpy(&pos_check[10], itor->second.c_str(), 32);       /* Flawfinder: ignore */
+//                      }
+//                  }
+//              }
+//          }
+//      }
+
+//      LLFILE* fXMLOut = LLFile::fopen(gExportedFile, "wb");       /* Flawfinder: ignore */
+//      if (fwrite(buffer, 1, length, fXMLOut) != length)
+//      {
+//          LL_WARNS("Messaging") << "Short write" << LL_ENDL;
+//      }
+//      fclose(fXMLOut);
+
+//      delete [] buffer;
+// }
+
+
+// void exported_item_complete(const LLTSCode status, void *user_data)
+// {
+//  //std::string *filename = (std::string *)user_data;
+
+//  if (status < LLTS_OK)
+//  {
+//      LL_WARNS("Messaging") << "Export failed!" << LL_ENDL;
+//  }
+//  else
+//  {
+//      ++current_object_count;
+//      if (current_image_count == exported_image_count && current_object_count == exported_object_count)
+//      {
+//          LL_INFOS("Messaging") << "*** Export complete ***" << LL_ENDL;
+
+//          export_complete();
+//      }
+//      else
+//      {
+//          gExportDialog->setMessage(llformat("Exported %d/%d object files, %d/%d textures.", current_object_count, exported_object_count, current_image_count, exported_image_count));
+//      }
+//  }
+// }
+
+// struct exported_image_info
+// {
+//  LLUUID image_id;
+//  std::string filename;
+//  U32 image_num;
+// };
+
+// void exported_j2c_complete(const LLTSCode status, void *user_data)
+// {
+//  exported_image_info *info = (exported_image_info *)user_data;
+//  LLUUID image_id = info->image_id;
+//  U32 image_num = info->image_num;
+//  std::string filename = info->filename;
+//  delete info;
+
+//  if (status < LLTS_OK)
+//  {
+//      LL_WARNS("Messaging") << "Image download failed!" << LL_ENDL;
+//  }
+//  else
+//  {
+//      LLFILE* fIn = LLFile::fopen(filename, "rb");        /* Flawfinder: ignore */
+//      if (fIn)
+//      {
+//          LLPointer<LLImageJ2C> ImageUtility = new LLImageJ2C;
+//          LLPointer<LLImageTGA> TargaUtility = new LLImageTGA;
+
+//          fseek(fIn, 0, SEEK_END);
+//          S32 length = ftell(fIn);
+//          fseek(fIn, 0, SEEK_SET);
+//          U8 *buffer = ImageUtility->allocateData(length);
+//          if (fread(buffer, 1, length, fIn) != length)
+//          {
+//              LL_WARNS("Messaging") << "Short read" << LL_ENDL;
+//          }
+//          fclose(fIn);
+//          LLFile::remove(filename);
+
+//          // Convert to TGA
+//          LLPointer<LLImageRaw> image = new LLImageRaw();
+
+//          ImageUtility->updateData();
+//          ImageUtility->decode(image, 100000.0f);
+
+//          TargaUtility->encode(image);
+//          U8 *data = TargaUtility->getData();
+//          S32 data_size = TargaUtility->getDataSize();
+
+//          std::string file_path = gDirUtilp->getDirName(filename);
+
+//          std::string output_file = llformat("%s/image-%03d.tga", file_path.c_str(), image_num);//filename;
+//          //S32 name_len = output_file.length();
+//          //strcpy(&output_file[name_len-3], "tga");
+//          LLFILE* fOut = LLFile::fopen(output_file, "wb");        /* Flawfinder: ignore */
+//          char md5_hash_string[33];       /* Flawfinder: ignore */
+//          strcpy(md5_hash_string, "00000000000000000000000000000000");        /* Flawfinder: ignore */
+//          if (fOut)
+//          {
+//              if (fwrite(data, 1, data_size, fOut) != data_size)
+//              {
+//                  LL_WARNS("Messaging") << "Short write" << LL_ENDL;
+//              }
+//              fseek(fOut, 0, SEEK_SET);
+//              fclose(fOut);
+//              fOut = LLFile::fopen(output_file, "rb");        /* Flawfinder: ignore */
+//              LLMD5 my_md5_hash(fOut);
+//              my_md5_hash.hex_digest(md5_hash_string);
+//          }
+
+//          gImageChecksums.insert(std::pair<LLUUID, std::string>(image_id, md5_hash_string));
+//      }
+//  }
+
+//  ++current_image_count;
+//  if (current_image_count == exported_image_count && current_object_count == exported_object_count)
+//  {
+//      LL_INFOS("Messaging") << "*** Export textures complete ***" << LL_ENDL;
+//          export_complete();
+//  }
+//  else
+//  {
+//      gExportDialog->setMessage(llformat("Exported %d/%d object files, %d/%d textures.", current_object_count, exported_object_count, current_image_count, exported_image_count));
+//  }
+//}
+
+void process_derez_ack(LLMessageSystem*, void**)
+{
+    if(gViewerWindow) gViewerWindow->getWindow()->decBusyCount();
+}
+
+void process_places_reply(LLMessageSystem* msg, void** data)
+{
+    LLUUID query_id;
+
+    msg->getUUID("AgentData", "QueryID", query_id);
+    if (query_id.isNull())
+    {
+        LLFloaterLandHoldings::processPlacesReply(msg, data);
+    }
+    else if(gAgent.isInGroup(query_id))
+    {
+        LLPanelGroupLandMoney::processPlacesReply(msg, data);
+    }
+    else
+    {
+        LL_WARNS("Messaging") << "Got invalid PlacesReply message" << LL_ENDL;
+    }
+}
+
+void send_sound_trigger(const LLUUID& sound_id, F32 gain)
+{
+    if (sound_id.isNull() || gAgent.getRegion() == NULL)
+    {
+        // disconnected agent or zero guids don't get sent (no sound)
+        return;
+    }
+
+    LLMessageSystem* msg = gMessageSystem;
+    msg->newMessageFast(_PREHASH_SoundTrigger);
+    msg->nextBlockFast(_PREHASH_SoundData);
+    msg->addUUIDFast(_PREHASH_SoundID, sound_id);
+    // Client untrusted, ids set on sim
+    msg->addUUIDFast(_PREHASH_OwnerID, LLUUID::null );
+    msg->addUUIDFast(_PREHASH_ObjectID, LLUUID::null );
+    msg->addUUIDFast(_PREHASH_ParentID, LLUUID::null );
+
+    msg->addU64Fast(_PREHASH_Handle, gAgent.getRegion()->getHandle());
+
+    LLVector3 position = gAgent.getPositionAgent();
+    msg->addVector3Fast(_PREHASH_Position, position);
+    msg->addF32Fast(_PREHASH_Gain, gain);
+
+    gAgent.sendMessage();
+}
+
+static LLSD sSavedGroupInvite;
+static LLSD sSavedResponse;
+
+void response_group_invitation_coro(std::string url, LLUUID group_id, bool notify_and_update)
+{
+    if (url.empty())
+    {
+        LL_WARNS("GroupInvite") << "Empty capability!" << LL_ENDL;
+        return;
+    }
+
+    LLCore::HttpRequest::policy_t httpPolicy(LLCore::HttpRequest::DEFAULT_POLICY_ID);
+    LLCoreHttpUtil::HttpCoroutineAdapter::ptr_t
+        httpAdapter(new LLCoreHttpUtil::HttpCoroutineAdapter("responseGroupInvitation", httpPolicy));
+    LLCore::HttpRequest::ptr_t httpRequest(new LLCore::HttpRequest);
+
+    LLSD payload;
+    payload["group"] = group_id;
+
+    LLSD result = httpAdapter->postAndSuspend(httpRequest, url, payload);
+
+    LLSD httpResults = result[LLCoreHttpUtil::HttpCoroutineAdapter::HTTP_RESULTS];
+    LLCore::HttpStatus status = LLCoreHttpUtil::HttpCoroutineAdapter::getStatusFromLLSD(httpResults);
+
+    if (!status)
+    {
+        LL_WARNS("GroupInvite") << "HTTP status, " << status.toTerseString() <<
+            ". Group " << group_id << " invitation response processing failed." << LL_ENDL;
+    }
+    else
+    {
+        if (!result.has("success") || !result["success"].asBoolean())
+        {
+            LL_WARNS("GroupInvite") << "Server failed to process group " << group_id << " invitation response. " << httpResults << LL_ENDL;
+        }
+        else
+        {
+            LL_DEBUGS("GroupInvite") << "Successfully sent response to group " << group_id << " invitation" << LL_ENDL;
+            if (notify_and_update)
+            {
+                gAgent.sendAgentDataUpdateRequest();
+
+                LLGroupMgr::getInstance()->clearGroupData(group_id);
+                // refresh the floater for this group, if any.
+                LLGroupActions::refresh(group_id);
+            }
+        }
+    }
+}
+
+void send_join_group_response(LLUUID group_id, LLUUID transaction_id, bool accept_invite, S32 fee, bool use_offline_cap, LLSD &payload)
+{
+    if (accept_invite && fee > 0)
+    {
+        // If there is a fee to join this group, make
+        // sure the user is sure they want to join.
+            LLSD args;
+            args["COST"] = llformat("%d", fee);
+            // Set the fee for next time to 0, so that we don't keep
+            // asking about a fee.
+            LLSD next_payload = payload;
+            next_payload["fee"] = 0;
+            LLNotificationsUtil::add("JoinGroupCanAfford",
+                args,
+                next_payload);
+    }
+    else if (use_offline_cap)
+    {
+        std::string url;
+        if (accept_invite)
+        {
+            url = gAgent.getRegionCapability("AcceptGroupInvite");
+        }
+        else
+        {
+            url = gAgent.getRegionCapability("DeclineGroupInvite");
+        }
+
+        if (!url.empty())
+        {
+            LL_DEBUGS("GroupInvite") << "Capability url: " << url << LL_ENDL;
+            LLCoros::instance().launch("LLMessageSystem::acceptGroupInvitation",
+                boost::bind(response_group_invitation_coro, url, group_id, accept_invite));
+        }
+        else
+        {
+            // if sim has no this cap, we can do nothing - regular request will fail
+            LL_WARNS("GroupInvite") << "No capability, can't reply to offline invitation!" << LL_ENDL;
+        }
+    }
+    else
+    {
+        LL_DEBUGS("GroupInvite") << "Replying to group invite via IM message" << LL_ENDL;
+
+        EInstantMessage type = accept_invite ? IM_GROUP_INVITATION_ACCEPT : IM_GROUP_INVITATION_DECLINE;
+
+        if (accept_invite)
+        {
+            LLUIUsage::instance().logCommand("Group.Join");
+        }
+
+        send_improved_im(group_id,
+            std::string("name"),
+            std::string("message"),
+            IM_ONLINE,
+            type,
+            transaction_id);
+    }
+}
+
+void send_join_group_response(LLUUID group_id, LLUUID transaction_id, bool accept_invite, S32 fee, bool use_offline_cap)
+{
+    LLSD payload;
+    if (accept_invite)
+    {
+        payload["group_id"] = group_id;
+        payload["transaction_id"] =  transaction_id;
+        payload["fee"] =  fee;
+        payload["use_offline_cap"] = use_offline_cap;
+    }
+    send_join_group_response(group_id, transaction_id, accept_invite, fee, use_offline_cap, payload);
+}
+
+bool join_group_response(const LLSD& notification, const LLSD& response)
+{
+//  A bit of variable saving and restoring is used to deal with the case where your group list is full and you
+//  receive an invitation to another group.  The data from that invitation is stored in the sSaved
+//  variables.  If you then drop a group and click on the Join button the stored data is restored and used
+//  to join the group.
+    LLSD notification_adjusted = notification;
+    LLSD response_adjusted = response;
+
+    std::string action = notification["name"];
+
+//  Storing all the information by group id allows for the rare case of being at your maximum
+//  group count and receiving more than one invitation.
+    std::string id = notification_adjusted["payload"]["group_id"].asString();
+
+    if ("JoinGroup" == action || "JoinGroupCanAfford" == action)
+    {
+        sSavedGroupInvite[id] = notification;
+        sSavedResponse[id] = response;
+    }
+    else if ("JoinedTooManyGroupsMember" == action)
+    {
+        S32 opt = LLNotificationsUtil::getSelectedOption(notification, response);
+        if (0 == opt) // Join button pressed
+        {
+            notification_adjusted = sSavedGroupInvite[id];
+            response_adjusted = sSavedResponse[id];
+        }
+    }
+
+    S32 option = LLNotificationsUtil::getSelectedOption(notification_adjusted, response_adjusted);
+    bool accept_invite = false;
+
+    LLUUID group_id = notification_adjusted["payload"]["group_id"].asUUID();
+    LLUUID transaction_id = notification_adjusted["payload"]["transaction_id"].asUUID();
+    std::string name = notification_adjusted["payload"]["name"].asString();
+    std::string message = notification_adjusted["payload"]["message"].asString();
+    S32 fee = notification_adjusted["payload"]["fee"].asInteger();
+    U8 use_offline_cap = notification_adjusted["payload"]["use_offline_cap"].asInteger();
+
+    if (option == 2 && !group_id.isNull())
+    {
+        LLGroupActions::show(group_id);
+        LLSD args;
+        args["MESSAGE"] = message;
+        LLNotificationsUtil::add("JoinGroup", args, notification_adjusted["payload"]);
+        return false;
+    }
+
+    if(option == 0 && !group_id.isNull())
+    {
+        // check for promotion or demotion.
+        S32 max_groups = LLAgentBenefitsMgr::current().getGroupMembershipLimit();
+        if(gAgent.isInGroup(group_id)) ++max_groups;
+
+        if(gAgent.mGroups.size() < max_groups)
+        {
+            accept_invite = true;
+        }
+        else
+        {
+            LLSD args;
+            args["NAME"] = name;
+            LLNotificationsUtil::add("JoinedTooManyGroupsMember", args, notification_adjusted["payload"]);
+            return false;
+        }
+    }
+    send_join_group_response(group_id, transaction_id, accept_invite, fee, use_offline_cap, notification_adjusted["payload"]);
+
+    sSavedGroupInvite[id] = LLSD::emptyMap();
+    sSavedResponse[id] = LLSD::emptyMap();
+
+    return false;
+}
+
+static void highlight_inventory_objects_in_panel(const std::vector<LLUUID>& items, LLInventoryPanel *inventory_panel)
+{
+    if (NULL == inventory_panel) return;
+
+    for (std::vector<LLUUID>::const_iterator item_iter = items.begin();
+        item_iter != items.end();
+        ++item_iter)
+    {
+        const LLUUID& item_id = (*item_iter);
+        if(!highlight_offered_object(item_id))
+        {
+            continue;
+        }
+
+        LLInventoryObject* item = gInventory.getObject(item_id);
+        llassert(item);
+        if (!item) {
+            continue;
+        }
+
+        LL_DEBUGS("Inventory_Move") << "Highlighting inventory item: " << item->getName() << ", " << item_id  << LL_ENDL;
+        LLFolderView* fv = inventory_panel->getRootFolder();
+        if (fv)
+        {
+            LLFolderViewItem* fv_item = inventory_panel->getItemByID(item_id);
+            if (fv_item)
+            {
+                LLFolderViewItem* fv_folder = fv_item->getParentFolder();
+                if (fv_folder)
+                {
+                    // Parent folders can be different in case of 2 consecutive drag and drop
+                    // operations when the second one is started before the first one completes.
+                    LL_DEBUGS("Inventory_Move") << "Open folder: " << fv_folder->getName() << LL_ENDL;
+                    fv_folder->setOpen(true);
+                    if (fv_folder->isSelected())
+                    {
+                        fv->changeSelection(fv_folder, false);
+                    }
+                }
+                fv->changeSelection(fv_item, true);
+            }
+        }
+    }
+}
+
+static LLNotificationFunctorRegistration jgr_1("JoinGroup", join_group_response);
+static LLNotificationFunctorRegistration jgr_2("JoinedTooManyGroupsMember", join_group_response);
+static LLNotificationFunctorRegistration jgr_3("JoinGroupCanAfford", join_group_response);
+
+
+//-----------------------------------------------------------------------------
+// Instant Message
+//-----------------------------------------------------------------------------
+class LLOpenAgentOffer : public LLInventoryFetchItemsObserver
+{
+public:
+    LLOpenAgentOffer(const LLUUID& object_id,
+                     const std::string& from_name) :
+        LLInventoryFetchItemsObserver(object_id),
+        mFromName(from_name) {}
+    /*virtual*/ void startFetch()
+    {
+        for (uuid_vec_t::const_iterator it = mIDs.begin(); it < mIDs.end(); ++it)
+        {
+            LLViewerInventoryCategory* cat = gInventory.getCategory(*it);
+            if (cat)
+            {
+                mComplete.push_back((*it));
+            }
+        }
+        LLInventoryFetchItemsObserver::startFetch();
+    }
+    /*virtual*/ void done()
+    {
+        open_inventory_offer(mComplete, mFromName);
+        gInventory.removeObserver(this);
+        delete this;
+    }
+private:
+    std::string mFromName;
+};
+
+/**
+ * Class to observe adding of new items moved from the world to user's inventory to select them in inventory.
+ *
+ * We can't create it each time items are moved because "drop" event is sent separately for each
+ * element even while multi-dragging. We have to have the only instance of the observer. See EXT-4347.
+ */
+class LLViewerInventoryMoveFromWorldObserver : public LLInventoryAddItemByAssetObserver
+{
+public:
+    LLViewerInventoryMoveFromWorldObserver()
+        : LLInventoryAddItemByAssetObserver()
+    {
+
+    }
+
+    void setMoveIntoFolderID(const LLUUID& into_folder_uuid) {mMoveIntoFolderID = into_folder_uuid; }
+
+private:
+    /*virtual */void onAssetAdded(const LLUUID& asset_id)
+    {
+        // Store active Inventory panel.
+        if (LLInventoryPanel::getActiveInventoryPanel())
+        {
+            mActivePanel = LLInventoryPanel::getActiveInventoryPanel()->getHandle();
+        }
+
+        // Store selected items (without destination folder)
+        mSelectedItems.clear();
+        if (LLInventoryPanel::getActiveInventoryPanel())
+        {
+            std::set<LLFolderViewItem*> selection =    LLInventoryPanel::getActiveInventoryPanel()->getRootFolder()->getSelectionList();
+            for (std::set<LLFolderViewItem*>::iterator it = selection.begin(),    end_it = selection.end();
+                it != end_it;
+                ++it)
+            {
+                mSelectedItems.insert(static_cast<LLFolderViewModelItemInventory*>((*it)->getViewModelItem())->getUUID());
+            }
+        }
+        mSelectedItems.erase(mMoveIntoFolderID);
+    }
+
+    /**
+     * Selects added inventory items watched by their Asset UUIDs if selection was not changed since
+     * all items were started to watch (dropped into a folder).
+     */
+    void done()
+    {
+        LLInventoryPanel* active_panel = dynamic_cast<LLInventoryPanel*>(mActivePanel.get());
+
+        // if selection is not changed since watch started lets hightlight new items.
+        if (active_panel && !isSelectionChanged())
+        {
+            LL_DEBUGS("Inventory_Move") << "Selecting new items..." << LL_ENDL;
+            active_panel->clearSelection();
+            highlight_inventory_objects_in_panel(mAddedItems, active_panel);
+        }
+    }
+
+    /**
+     * Returns true if selected inventory items were changed since moved inventory items were started to watch.
+     */
+    bool isSelectionChanged()
+    {
+        LLInventoryPanel* active_panel = LLInventoryPanel::getActiveInventoryPanel();
+
+        if (NULL == active_panel)
+        {
+            return true;
+        }
+
+        // get selected items (without destination folder)
+        selected_items_t selected_items;
+
+        std::set<LLFolderViewItem*> selection = active_panel->getRootFolder()->getSelectionList();
+        for (std::set<LLFolderViewItem*>::iterator it = selection.begin(),    end_it = selection.end();
+            it != end_it;
+            ++it)
+        {
+            selected_items.insert(static_cast<LLFolderViewModelItemInventory*>((*it)->getViewModelItem())->getUUID());
+        }
+        selected_items.erase(mMoveIntoFolderID);
+
+        // compare stored & current sets of selected items
+        selected_items_t different_items;
+        std::set_symmetric_difference(mSelectedItems.begin(), mSelectedItems.end(),
+            selected_items.begin(), selected_items.end(), std::inserter(different_items, different_items.begin()));
+
+        LL_DEBUGS("Inventory_Move") << "Selected firstly: " << mSelectedItems.size()
+            << ", now: " << selected_items.size() << ", difference: " << different_items.size() << LL_ENDL;
+
+        return different_items.size() > 0;
+    }
+
+    LLHandle<LLPanel> mActivePanel;
+    typedef std::set<LLUUID> selected_items_t;
+    selected_items_t mSelectedItems;
+
+    /**
+     * UUID of FolderViewFolder into which watched items are moved.
+     *
+     * Destination FolderViewFolder becomes selected while mouse hovering (when dragged items are dropped).
+     *
+     * If mouse is moved out it set unselected and number of selected items is changed
+     * even if selected items in Inventory stay the same.
+     * So, it is used to update stored selection list.
+     *
+     * @see onAssetAdded()
+     * @see isSelectionChanged()
+     */
+    LLUUID mMoveIntoFolderID;
+};
+
+LLViewerInventoryMoveFromWorldObserver* gInventoryMoveObserver = NULL;
+
+void set_dad_inventory_item(LLInventoryItem* inv_item, const LLUUID& into_folder_uuid)
+{
+    start_new_inventory_observer();
+
+    gInventoryMoveObserver->setMoveIntoFolderID(into_folder_uuid);
+    gInventoryMoveObserver->watchAsset(inv_item->getAssetUUID());
+}
+
+
+/**
+ * Class to observe moving of items and to select them in inventory.
+ *
+ * Used currently for dragging from inbox to regular inventory folders
+ */
+
+class LLViewerInventoryMoveObserver : public LLInventoryObserver
+{
+public:
+
+    LLViewerInventoryMoveObserver(const LLUUID& object_id)
+        : LLInventoryObserver()
+        , mObjectID(object_id)
+    {
+        if (LLInventoryPanel::getActiveInventoryPanel())
+        {
+            mActivePanel = LLInventoryPanel::getActiveInventoryPanel()->getHandle();
+        }
+    }
+
+    virtual ~LLViewerInventoryMoveObserver() {}
+    virtual void changed(U32 mask);
+
+private:
+    LLUUID mObjectID;
+    LLHandle<LLPanel> mActivePanel;
+
+};
+
+void LLViewerInventoryMoveObserver::changed(U32 mask)
+{
+    LLInventoryPanel* active_panel = dynamic_cast<LLInventoryPanel*>(mActivePanel.get());
+
+    if (NULL == active_panel)
+    {
+        gInventory.removeObserver(this);
+        return;
+    }
+
+    if((mask & (LLInventoryObserver::STRUCTURE)) != 0)
+    {
+        const std::set<LLUUID>& changed_items = gInventory.getChangedIDs();
+
+        std::set<LLUUID>::const_iterator id_it = changed_items.begin();
+        std::set<LLUUID>::const_iterator id_end = changed_items.end();
+        for (;id_it != id_end; ++id_it)
+        {
+            if ((*id_it) == mObjectID)
+            {
+                active_panel->clearSelection();
+                std::vector<LLUUID> items;
+                items.push_back(mObjectID);
+                highlight_inventory_objects_in_panel(items, active_panel);
+                active_panel->getRootFolder()->scrollToShowSelection();
+
+                gInventory.removeObserver(this);
+                break;
+            }
+        }
+    }
+}
+
+void set_dad_inbox_object(const LLUUID& object_id)
+{
+    LLViewerInventoryMoveObserver* move_observer = new LLViewerInventoryMoveObserver(object_id);
+    gInventory.addObserver(move_observer);
+}
+
+//unlike the FetchObserver for AgentOffer, we only make one
+//instance of the AddedObserver for TaskOffers
+//and it never dies.  We do this because we don't know the UUID of
+//task offers until they are accepted, so we don't wouldn't
+//know what to watch for, so instead we just watch for all additions.
+class LLOpenTaskOffer : public LLInventoryAddedObserver
+{
+protected:
+    /*virtual*/ void done()
+    {
+        uuid_vec_t added;
+        for(uuid_set_t::const_iterator it = gInventory.getAddedIDs().begin(); it != gInventory.getAddedIDs().end(); ++it)
+        {
+            added.push_back(*it);
+        }
+        for (uuid_vec_t::iterator it = added.begin(); it != added.end();)
+        {
+            const LLUUID& item_uuid = *it;
+            bool was_moved = false;
+            LLInventoryObject* added_object = gInventory.getObject(item_uuid);
+            if (added_object)
+            {
+                // cast to item to get Asset UUID
+                LLInventoryItem* added_item = dynamic_cast<LLInventoryItem*>(added_object);
+                if (added_item)
+                {
+                    const LLUUID& asset_uuid = added_item->getAssetUUID();
+                    if (gInventoryMoveObserver->isAssetWatched(asset_uuid))
+                    {
+                        LL_DEBUGS("Inventory_Move") << "Found asset UUID: " << asset_uuid << LL_ENDL;
+                        was_moved = true;
+                    }
+                }
+            }
+
+            if (was_moved)
+            {
+                it = added.erase(it);
+            }
+            else ++it;
+        }
+
+        open_inventory_offer(added, "");
+    }
+ };
+
+class LLOpenTaskGroupOffer : public LLInventoryAddedObserver
+{
+protected:
+    /*virtual*/ void done()
+    {
+        uuid_vec_t added;
+        for(uuid_set_t::const_iterator it = gInventory.getAddedIDs().begin(); it != gInventory.getAddedIDs().end(); ++it)
+        {
+            added.push_back(*it);
+        }
+        open_inventory_offer(added, "group_offer");
+        gInventory.removeObserver(this);
+        delete this;
+    }
+};
+
+//one global instance to bind them
+LLOpenTaskOffer* gNewInventoryObserver=NULL;
+class LLNewInventoryHintObserver : public LLInventoryAddedObserver
+{
+protected:
+    /*virtual*/ void done()
+    {
+        LLFirstUse::newInventory();
+    }
+};
+
+LLNewInventoryHintObserver* gNewInventoryHintObserver=NULL;
+
+void start_new_inventory_observer()
+{
+    if (!gNewInventoryObserver) //task offer observer
+    {
+        // Observer is deleted by gInventory
+        gNewInventoryObserver = new LLOpenTaskOffer;
+        gInventory.addObserver(gNewInventoryObserver);
+    }
+
+    if (!gInventoryMoveObserver) //inventory move from the world observer
+    {
+        // Observer is deleted by gInventory
+        gInventoryMoveObserver = new LLViewerInventoryMoveFromWorldObserver;
+        gInventory.addObserver(gInventoryMoveObserver);
+    }
+
+    if (!gNewInventoryHintObserver)
+    {
+        // Observer is deleted by gInventory
+        gNewInventoryHintObserver = new LLNewInventoryHintObserver();
+        gInventory.addObserver(gNewInventoryHintObserver);
+    }
+}
+
+class LLDiscardAgentOffer : public LLInventoryFetchItemsObserver
+{
+    LOG_CLASS(LLDiscardAgentOffer);
+
+public:
+    LLDiscardAgentOffer(const LLUUID& folder_id, const LLUUID& object_id) :
+        LLInventoryFetchItemsObserver(object_id),
+        mFolderID(folder_id),
+        mObjectID(object_id) {}
+
+    virtual void done()
+    {
+        LL_DEBUGS("Messaging") << "LLDiscardAgentOffer::done()" << LL_ENDL;
+
+        // We're invoked from LLInventoryModel::notifyObservers().
+        // If we now try to remove the inventory item, it will cause a nested
+        // notifyObservers() call, which won't work.
+        // So defer moving the item to trash until viewer gets idle (in a moment).
+        // Use removeObject() rather than removeItem() because at this level,
+        // the object could be either an item or a folder.
+        LLAppViewer::instance()->addOnIdleCallback(boost::bind(&LLInventoryModel::removeObject, &gInventory, mObjectID));
+        gInventory.removeObserver(this);
+        delete this;
+    }
+
+protected:
+    LLUUID mFolderID;
+    LLUUID mObjectID;
+};
+
+
+//Returns true if we are OK, false if we are throttled
+//Set check_only true if you want to know the throttle status
+//without registering a hit
+bool check_offer_throttle(const std::string& from_name, bool check_only)
+{
+    static U32 throttle_count;
+    static bool throttle_logged;
+    LLChat chat;
+    std::string log_message;
+
+    if (!gSavedSettings.getBOOL("ShowNewInventory"))
+        return false;
+
+    if (check_only)
+    {
+        return gThrottleTimer.hasExpired();
+    }
+
+    if(gThrottleTimer.checkExpirationAndReset(OFFER_THROTTLE_TIME))
+    {
+        LL_DEBUGS("Messaging") << "Throttle Expired" << LL_ENDL;
+        throttle_count=1;
+        throttle_logged=false;
+        return true;
+    }
+    else //has not expired
+    {
+        LL_DEBUGS("Messaging") << "Throttle Not Expired, Count: " << throttle_count << LL_ENDL;
+        // When downloading the initial inventory we get a lot of new items
+        // coming in and can't tell that from spam.
+        if (LLStartUp::getStartupState() >= STATE_STARTED
+            && throttle_count >= OFFER_THROTTLE_MAX_COUNT)
+        {
+            if (!throttle_logged)
+            {
+                // Use the name of the last item giver, who is probably the person
+                // spamming you.
+
+                LLStringUtil::format_map_t arg;
+                std::string log_msg;
+                std::ostringstream time ;
+                time<<OFFER_THROTTLE_TIME;
+
+                arg["APP_NAME"] = LLAppViewer::instance()->getSecondLifeTitle();
+                arg["TIME"] = time.str();
+
+                if (!from_name.empty())
+                {
+                    arg["FROM_NAME"] = from_name;
+                    log_msg = LLTrans::getString("ItemsComingInTooFastFrom", arg);
+                }
+                else
+                {
+                    log_msg = LLTrans::getString("ItemsComingInTooFast", arg);
+                }
+
+                //this is kinda important, so actually put it on screen
+                LLSD args;
+                args["MESSAGE"] = log_msg;
+                LLNotificationsUtil::add("SystemMessage", args);
+
+                throttle_logged=true;
+            }
+            return false;
+        }
+        else
+        {
+            throttle_count++;
+            return true;
+        }
+    }
+}
+
+// Return "true" if we have a preview method for that asset type, "false" otherwise
+bool check_asset_previewable(const LLAssetType::EType asset_type)
+{
+    return  (asset_type == LLAssetType::AT_NOTECARD)  ||
+            (asset_type == LLAssetType::AT_LANDMARK)  ||
+            (asset_type == LLAssetType::AT_TEXTURE)   ||
+            (asset_type == LLAssetType::AT_ANIMATION) ||
+            (asset_type == LLAssetType::AT_SCRIPT)    ||
+            (asset_type == LLAssetType::AT_SOUND) ||
+            (asset_type == LLAssetType::AT_MATERIAL);
+}
+
+void open_inventory_offer(const uuid_vec_t& objects, const std::string& from_name)
+{
+    for (uuid_vec_t::const_iterator obj_iter = objects.begin();
+         obj_iter != objects.end();
+         ++obj_iter)
+    {
+        const LLUUID& obj_id = (*obj_iter);
+        if(!highlight_offered_object(obj_id))
+        {
+            const LLViewerInventoryCategory *parent = gInventory.getFirstNondefaultParent(obj_id);
+            if (parent && (parent->getPreferredType() == LLFolderType::FT_TRASH))
+            {
+                gInventory.checkTrashOverflow();
+            }
+            continue;
+        }
+
+        const LLInventoryObject *obj = gInventory.getObject(obj_id);
+        if (!obj)
+        {
+            LL_WARNS() << "Cannot find object [ itemID:" << obj_id << " ] to open." << LL_ENDL;
+            continue;
+        }
+
+        const LLAssetType::EType asset_type = obj->getActualType();
+
+        // Either an inventory item or a category.
+        const LLInventoryItem* item = dynamic_cast<const LLInventoryItem*>(obj);
+        if (item && check_asset_previewable(asset_type))
+        {
+            ////////////////////////////////////////////////////////////////////////////////
+            // Special handling for various types.
+            if (check_offer_throttle(from_name, false)) // If we are throttled, don't display
+            {
+                LL_DEBUGS("Messaging") << "Highlighting inventory item: " << item->getUUID()  << LL_ENDL;
+                // If we opened this ourselves, focus it
+                const bool take_focus = from_name.empty() ? TAKE_FOCUS_YES : TAKE_FOCUS_NO;
+                switch(asset_type)
+                {
+                    case LLAssetType::AT_NOTECARD:
+                    {
+                        LLFloaterReg::showInstance("preview_notecard", LLSD(obj_id), take_focus);
+                        break;
+                    }
+                    case LLAssetType::AT_LANDMARK:
+                    {
+                        LLInventoryCategory* parent_folder = gInventory.getCategory(item->getParentUUID());
+                        if ("inventory_handler" == from_name)
+                        {
+                            LLFloaterSidePanelContainer::showPanel("places", LLSD().with("type", "landmark").with("id", item->getUUID()));
+                        }
+                        else if("group_offer" == from_name)
+                        {
+                            // "group_offer" is passed by LLOpenTaskGroupOffer
+                            // Notification about added landmark will be generated under the "from_name.empty()" called from LLOpenTaskOffer::done().
+                            LLSD args;
+                            args["type"] = "landmark";
+                            args["id"] = obj_id;
+                            LLFloaterSidePanelContainer::showPanel("places", args);
+
+                            continue;
+                        }
+                        else if(from_name.empty())
+                        {
+                            std::string folder_name;
+                            if (parent_folder)
+                            {
+                                // Localize folder name.
+                                // *TODO: share this code?
+                                folder_name = parent_folder->getName();
+                                if (LLFolderType::lookupIsProtectedType(parent_folder->getPreferredType()))
+                                {
+                                    LLTrans::findString(folder_name, "InvFolder " + folder_name);
+                                }
+                            }
+                            else
+                            {
+                                 folder_name = LLTrans::getString("Unknown");
+                            }
+
+                            // we receive a message from LLOpenTaskOffer, it mean that new landmark has been added.
+                            LLSD args;
+                            args["LANDMARK_NAME"] = item->getName();
+                            args["FOLDER_NAME"] = folder_name;
+                            LLNotificationsUtil::add("LandmarkCreated", args);
+                        }
+                    }
+                    break;
+                    case LLAssetType::AT_TEXTURE:
+                    {
+                        LLFloaterReg::showInstance("preview_texture", LLSD(obj_id), take_focus);
+                        break;
+                    }
+                    case LLAssetType::AT_ANIMATION:
+                        LLFloaterReg::showInstance("preview_anim", LLSD(obj_id), take_focus);
+                        break;
+                    case LLAssetType::AT_SCRIPT:
+                        LLFloaterReg::showInstance("preview_script", LLSD(obj_id), take_focus);
+                        break;
+                    case LLAssetType::AT_SOUND:
+                        LLFloaterReg::showInstance("preview_sound", LLSD(obj_id), take_focus);
+                        break;
+                    case LLAssetType::AT_MATERIAL:
+                        // Explicitly do nothing -- we don't want to open the material editor every time you add a material to inventory
+                        break;
+                    default:
+                        LL_DEBUGS("Messaging") << "No preview method for previewable asset type : " << LLAssetType::lookupHumanReadable(asset_type)  << LL_ENDL;
+                        break;
+                }
+            }
+        }
+
+        ////////////////////////////////////////////////////////////////////////////////
+        static LLUICachedControl<bool> find_original_new_floater("FindOriginalOpenWindow", false);
+        //show in a new single-folder window
+        if(find_original_new_floater && !from_name.empty())
+        {
+            const LLInventoryObject *obj = gInventory.getObject(obj_id);
+            if (obj && obj->getParentUUID().notNull())
+            {
+                if (obj->getActualType() == LLAssetType::AT_CATEGORY)
+                {
+                    LLPanelMainInventory::newFolderWindow(obj_id);
+                }
+                else
+                {
+                    LLPanelMainInventory::newFolderWindow(obj->getParentUUID(), obj_id);
+                }
+            }
+        }
+        else
+        {
+            // Highlight item
+            bool show_in_inventory = gSavedSettings.get<bool>("ShowInInventory");
+            bool auto_open =
+                show_in_inventory && // don't open if ShowInInventory is false
+                !from_name.empty();  // don't open if it's not from anyone
+
+            // SL-20419 : Don't change active tab if floater is visible
+            LLFloater* instance = LLFloaterReg::findInstance("inventory");
+            bool use_main_panel = instance && instance->getVisible();
+
+            if (auto_open)
+            {
+                LLFloaterReg::showInstance("inventory");
+            }
+
+            LLInventoryPanel::openInventoryPanelAndSetSelection(auto_open, obj_id, use_main_panel);
+        }
+    }
+}
+
+bool highlight_offered_object(const LLUUID& obj_id)
+{
+    const LLInventoryObject* obj = gInventory.getObject(obj_id);
+    if(!obj)
+    {
+        LL_WARNS("Messaging") << "Unable to show inventory item: " << obj_id << LL_ENDL;
+        return false;
+    }
+
+    ////////////////////////////////////////////////////////////////////////////////
+    // Don't highlight if it's in certain "quiet" folders which don't need UI
+    // notification (e.g. trash, cof, lost-and-found).
+    if(!gAgent.getAFK())
+    {
+        const LLViewerInventoryCategory *parent = gInventory.getFirstNondefaultParent(obj_id);
+        if (parent)
+        {
+            const LLFolderType::EType parent_type = parent->getPreferredType();
+            if (LLViewerFolderType::lookupIsQuietType(parent_type))
+            {
+                return false;
+            }
+        }
+    }
+
+    if (obj->getType() == LLAssetType::AT_LANDMARK)
+    {
+        LLFloaterCreateLandmark *floater = LLFloaterReg::findTypedInstance<LLFloaterCreateLandmark>("add_landmark");
+        if (floater && floater->getItem() && floater->getItem()->getUUID() == obj_id)
+        {
+            // LLFloaterCreateLandmark is supposed to handle this,
+            // keep landmark creation floater at the front
+            return false;
+        }
+    }
+
+    return true;
+}
+
+void inventory_offer_mute_callback(const LLUUID& blocked_id,
+                                   const std::string& full_name,
+                                   bool is_group)
+{
+    // *NOTE: blocks owner if the offer came from an object
+    LLMute::EType mute_type = is_group ? LLMute::GROUP : LLMute::AGENT;
+
+    LLMute mute(blocked_id, full_name, mute_type);
+    if (LLMuteList::getInstance()->add(mute))
+    {
+        LLPanelBlockedList::showPanelAndSelect(blocked_id);
+    }
+
+    // purge the message queue of any previously queued inventory offers from the same source.
+    class OfferMatcher : public LLNotificationsUI::LLScreenChannel::Matcher
+    {
+    public:
+        OfferMatcher(const LLUUID& to_block) : blocked_id(to_block) {}
+        bool matches(const LLNotificationPtr notification) const
+        {
+            if(notification->getName() == "ObjectGiveItem"
+                || notification->getName() == "OwnObjectGiveItem"
+                || notification->getName() == "UserGiveItem")
+            {
+                return (notification->getPayload()["from_id"].asUUID() == blocked_id);
+            }
+            return false;
+        }
+    private:
+        const LLUUID& blocked_id;
+    };
+
+    LLNotificationsUI::LLChannelManager::getInstance()->killToastsFromChannel(
+        LLNotificationsUI::NOTIFICATION_CHANNEL_UUID,
+        OfferMatcher(blocked_id));
+}
+
+
+void inventory_offer_mute_avatar_callback(const LLUUID& blocked_id,
+    const LLAvatarName& av_name)
+{
+    inventory_offer_mute_callback(blocked_id, av_name.getUserName(), false);
+}
+
+
+std::string LLOfferInfo::mResponderType = "offer_info";
+
+LLOfferInfo::LLOfferInfo()
+ : LLNotificationResponderInterface()
+ , mFromGroup(false)
+ , mFromObject(false)
+ , mIM(IM_NOTHING_SPECIAL)
+ , mType(LLAssetType::AT_NONE)
+ , mPersist(false)
+{
+}
+
+LLOfferInfo::LLOfferInfo(const LLSD& sd)
+{
+    mIM = (EInstantMessage)sd["im_type"].asInteger();
+    mFromID = sd["from_id"].asUUID();
+    mFromGroup = sd["from_group"].asBoolean();
+    mFromObject = sd["from_object"].asBoolean();
+    mTransactionID = sd["transaction_id"].asUUID();
+    mFolderID = sd["folder_id"].asUUID();
+    mObjectID = sd["object_id"].asUUID();
+    mType = LLAssetType::lookup(sd["type"].asString().c_str());
+    mFromName = sd["from_name"].asString();
+    mDesc = sd["description"].asString();
+    mHost = LLHost(sd["sender"].asString());
+    mPersist = sd["persist"].asBoolean();
+}
+
+LLOfferInfo::LLOfferInfo(const LLOfferInfo& info)
+{
+    mIM = info.mIM;
+    mFromID = info.mFromID;
+    mFromGroup = info.mFromGroup;
+    mFromObject = info.mFromObject;
+    mTransactionID = info.mTransactionID;
+    mFolderID = info.mFolderID;
+    mObjectID = info.mObjectID;
+    mType = info.mType;
+    mFromName = info.mFromName;
+    mDesc = info.mDesc;
+    mHost = info.mHost;
+    mPersist = info.mPersist;
+}
+
+LLSD LLOfferInfo::asLLSD()
+{
+    LLSD sd;
+    sd["responder_type"] = mResponderType;
+    sd["im_type"] = mIM;
+    sd["from_id"] = mFromID;
+    sd["from_group"] = mFromGroup;
+    sd["from_object"] = mFromObject;
+    sd["transaction_id"] = mTransactionID;
+    sd["folder_id"] = mFolderID;
+    sd["object_id"] = mObjectID;
+    sd["type"] = LLAssetType::lookup(mType);
+    sd["from_name"] = mFromName;
+    sd["description"] = mDesc;
+    sd["sender"] = mHost.getIPandPort();
+    sd["persist"] = mPersist;
+    return sd;
+}
+
+void LLOfferInfo::fromLLSD(const LLSD& params)
+{
+    *this = params;
+}
+
+void LLOfferInfo::sendReceiveResponse(bool accept, const LLUUID &destination_folder_id)
+{
+    if(IM_INVENTORY_OFFERED == mIM)
+    {
+        // add buddy to recent people list
+        LLRecentPeople::instance().add(mFromID);
+    }
+
+    if (mTransactionID.isNull())
+    {
+        // Not provided, message won't work
+        return;
+    }
+
+    LLMessageSystem* msg = gMessageSystem;
+    msg->newMessageFast(_PREHASH_ImprovedInstantMessage);
+    msg->nextBlockFast(_PREHASH_AgentData);
+    msg->addUUIDFast(_PREHASH_AgentID, gAgent.getID());
+    msg->addUUIDFast(_PREHASH_SessionID, gAgent.getSessionID());
+    msg->nextBlockFast(_PREHASH_MessageBlock);
+    msg->addBOOLFast(_PREHASH_FromGroup, false);
+    msg->addUUIDFast(_PREHASH_ToAgentID, mFromID);
+    msg->addU8Fast(_PREHASH_Offline, IM_ONLINE);
+    msg->addUUIDFast(_PREHASH_ID, mTransactionID);
+    msg->addU32Fast(_PREHASH_Timestamp, NO_TIMESTAMP); // no timestamp necessary
+    std::string name;
+    LLAgentUI::buildFullname(name);
+    msg->addStringFast(_PREHASH_FromAgentName, name);
+    msg->addStringFast(_PREHASH_Message, "");
+    msg->addU32Fast(_PREHASH_ParentEstateID, 0);
+    msg->addUUIDFast(_PREHASH_RegionID, LLUUID::null);
+    msg->addVector3Fast(_PREHASH_Position, gAgent.getPositionAgent());
+
+    // ACCEPT. The math for the dialog works, because the accept
+    // for inventory_offered, task_inventory_offer or
+    // group_notice_inventory is 1 greater than the offer integer value.
+    // Generates IM_INVENTORY_ACCEPTED, IM_TASK_INVENTORY_ACCEPTED,
+    // or IM_GROUP_NOTICE_INVENTORY_ACCEPTED
+    // Decline for inventory_offered, task_inventory_offer or
+    // group_notice_inventory is 2 greater than the offer integer value.
+
+    EInstantMessage im = mIM;
+    if (mIM == IM_GROUP_NOTICE_REQUESTED)
+    {
+        // Request has no responder dialogs
+        im = IM_GROUP_NOTICE;
+    }
+
+    if (accept)
+    {
+        msg->addU8Fast(_PREHASH_Dialog, (U8)(im + 1));
+        msg->addBinaryDataFast(_PREHASH_BinaryBucket, &(destination_folder_id.mData),
+                                sizeof(destination_folder_id.mData));
+    }
+    else
+    {
+        msg->addU8Fast(_PREHASH_Dialog, (U8)(im + 2));
+        msg->addBinaryDataFast(_PREHASH_BinaryBucket, EMPTY_BINARY_BUCKET, EMPTY_BINARY_BUCKET_SIZE);
+    }
+    // send the message
+    msg->sendReliable(mHost);
+
+    // transaction id is usable only once
+    // Note: a bit of a hack, clicking group notice attachment will not close notice
+    // so we reset no longer usable transaction id to know not to send message again
+    // Once capabilities for responses will be implemented LLOfferInfo will have to
+    // remember that it already responded in another way and ignore IOR_DECLINE
+    mTransactionID.setNull();
+}
+
+void LLOfferInfo::handleRespond(const LLSD& notification, const LLSD& response)
+{
+    initRespondFunctionMap();
+
+    const std::string name = notification["name"].asString();
+    if(mRespondFunctions.find(name) == mRespondFunctions.end())
+    {
+        LL_WARNS() << "Unexpected notification name : " << name << LL_ENDL;
+        llassert(!"Unexpected notification name");
+        return;
+    }
+
+    mRespondFunctions[name](notification, response);
+}
+
+bool LLOfferInfo::inventory_offer_callback(const LLSD& notification, const LLSD& response)
+{
+    LLChat chat;
+    std::string log_message;
+    S32 button = LLNotificationsUtil::getSelectedOption(notification, response);
+
+    LLInventoryObserver* opener = NULL;
+    LLViewerInventoryCategory* catp = NULL;
+    catp = (LLViewerInventoryCategory*)gInventory.getCategory(mObjectID);
+    LLViewerInventoryItem* itemp = NULL;
+    if(!catp)
+    {
+        itemp = (LLViewerInventoryItem*)gInventory.getItem(mObjectID);
+    }
+
+    LLNotificationPtr notification_ptr = LLNotifications::instance().find(notification["id"].asUUID());
+
+    // For muting, we need to add the mute, then decline the offer.
+    // This must be done here because:
+    // * callback may be called immediately,
+    // * adding the mute sends a message,
+    // * we can't build two messages at once.
+    if (IOR_MUTE == button) // Block
+    {
+        if (notification_ptr != NULL)
+        {
+            if (mFromGroup)
+            {
+                gCacheName->getGroup(mFromID, boost::bind(&inventory_offer_mute_callback, _1, _2, _3));
+            }
+            else
+            {
+                LLAvatarNameCache::get(mFromID, boost::bind(&inventory_offer_mute_avatar_callback, _1, _2));
+            }
+        }
+    }
+
+    std::string from_string; // Used in the pop-up.
+    std::string chatHistory_string;  // Used in chat history.
+
+    // TODO: when task inventory offers can also be handled the new way, migrate the code that sets these strings here:
+    from_string = chatHistory_string = mFromName;
+
+    // accept goes to proper folder, decline gets accepted to trash, muted gets declined
+    bool accept_to_trash = true;
+
+    LLNotificationFormPtr modified_form(notification_ptr ? new LLNotificationForm(*notification_ptr->getForm()) : new LLNotificationForm());
+
+    switch(button)
+    {
+    case IOR_SHOW:
+        // we will want to open this item when it comes back.
+        LL_DEBUGS("Messaging") << "Initializing an opener for tid: " << mTransactionID
+                 << LL_ENDL;
+        switch (mIM)
+        {
+        case IM_INVENTORY_OFFERED:
+            {
+                // This is an offer from an agent. In this case, the back
+                // end has already copied the items into your inventory,
+                // so we can fetch it out of our inventory.
+                if (gSavedSettings.getBOOL("ShowOfferedInventory"))
+                {
+                    LLOpenAgentOffer* open_agent_offer = new LLOpenAgentOffer(mObjectID, from_string);
+                    open_agent_offer->startFetch();
+                    if(catp || (itemp && itemp->isFinished()))
+                    {
+                        open_agent_offer->done();
+                    }
+                    else
+                    {
+                        opener = open_agent_offer;
+                    }
+                }
+            }
+            break;
+        case IM_GROUP_NOTICE:
+        case IM_GROUP_NOTICE_REQUESTED:
+            opener = new LLOpenTaskGroupOffer;
+            sendReceiveResponse(true, mFolderID);
+            break;
+        case IM_TASK_INVENTORY_OFFERED:
+            // This is an offer from a task or group.
+            // We don't use a new instance of an opener
+            // We instead use the singular observer gOpenTaskOffer
+            // Since it already exists, we don't need to actually do anything
+            break;
+        default:
+            LL_WARNS("Messaging") << "inventory_offer_callback: unknown offer type" << LL_ENDL;
+            break;
+        }
+
+        if (modified_form != NULL)
+        {
+            modified_form->setElementEnabled("Show", false);
+        }
+        break;
+        // end switch (mIM)
+
+    case IOR_ACCEPT:
+        //don't spam them if they are getting flooded
+        if (check_offer_throttle(mFromName, true))
+        {
+            log_message = "<nolink>" + chatHistory_string + "</nolink> " + LLTrans::getString("InvOfferGaveYou") + " " + getSanitizedDescription() + LLTrans::getString(".");
+            LLSD args;
+            args["MESSAGE"] = log_message;
+            LLNotificationsUtil::add("SystemMessageTip", args);
+        }
+
+        break;
+
+    case IOR_MUTE:
+        if (modified_form != NULL)
+        {
+            modified_form->setElementEnabled("Mute", false);
+        }
+        accept_to_trash = false; // for notices, but IOR_MUTE normally doesn't happen for notices
+        // MUTE falls through to decline
+    case IOR_DECLINE:
+        {
+            {
+                LLStringUtil::format_map_t log_message_args;
+                log_message_args["DESC"] = mDesc;
+                log_message_args["NAME"] = mFromName;
+                log_message = LLTrans::getString("InvOfferDecline", log_message_args);
+            }
+            chat.mText = log_message;
+            if( LLMuteList::getInstance()->isMuted(mFromID ) && ! LLMuteList::isLinden(mFromName) )  // muting for SL-42269
+            {
+                chat.mMuted = true;
+                accept_to_trash = false; // will send decline message
+            }
+
+            // *NOTE dzaporozhan
+            // Disabled logging to old chat floater to fix crash in group notices - EXT-4149
+            // LLFloaterChat::addChatHistory(chat);
+
+            if (mObjectID.notNull()) //make sure we can discard
+            {
+                LLDiscardAgentOffer* discard_agent_offer = new LLDiscardAgentOffer(mFolderID, mObjectID);
+                discard_agent_offer->startFetch();
+                if ((catp && gInventory.isCategoryComplete(mObjectID)) || (itemp && itemp->isFinished()))
+                {
+                    discard_agent_offer->done();
+                }
+                else
+                {
+                    opener = discard_agent_offer;
+                }
+            }
+            else if (mIM == IM_GROUP_NOTICE)
+            {
+                // group notice needs to request object to trash so that user will see it later
+                // Note: muted agent offers go to trash, not sure if we should do same for notices
+                LLUUID trash = gInventory.findCategoryUUIDForType(LLFolderType::FT_TRASH);
+                sendReceiveResponse(accept_to_trash, trash);
+            }
+
+            if (modified_form != NULL)
+            {
+                modified_form->setElementEnabled("Show", false);
+                modified_form->setElementEnabled("Discard", false);
+            }
+
+            break;
+        }
+    default:
+        // close button probably
+        // In case of agent offers item has already been fetched and is in your inventory, we simply won't highlight it
+        // OR delete it if the notification gets killed, since we don't want that to be a vector for
+        // losing inventory offers.
+        if (mIM == IM_GROUP_NOTICE)
+        {
+            LLUUID trash = gInventory.findCategoryUUIDForType(LLFolderType::FT_TRASH);
+            sendReceiveResponse(true, trash);
+        }
+        break;
+    }
+
+    if(opener)
+    {
+        gInventory.addObserver(opener);
+    }
+
+    if(!mPersist)
+    {
+        delete this;
+    }
+
+    return false;
+}
+
+bool LLOfferInfo::inventory_task_offer_callback(const LLSD& notification, const LLSD& response)
+{
+    LLChat chat;
+    std::string log_message;
+    S32 button = LLNotification::getSelectedOption(notification, response);
+
+    // For muting, we need to add the mute, then decline the offer.
+    // This must be done here because:
+    // * callback may be called immediately,
+    // * adding the mute sends a message,
+    // * we can't build two messages at once.
+    if (2 == button)
+    {
+        LLNotificationPtr notification_ptr = LLNotifications::instance().find(notification["id"].asUUID());
+
+        llassert(notification_ptr != NULL);
+        if (notification_ptr != NULL)
+        {
+            if (mFromGroup)
+            {
+                gCacheName->getGroup(mFromID, boost::bind(&inventory_offer_mute_callback, _1, _2, _3));
+            }
+            else
+            {
+                LLAvatarNameCache::get(mFromID, boost::bind(&inventory_offer_mute_avatar_callback, _1, _2));
+            }
+        }
+    }
+
+    std::string from_string; // Used in the pop-up.
+    std::string chatHistory_string;  // Used in chat history.
+
+    if (mFromObject)
+    {
+        std::string quot = LLTrans::getString("'");
+        if (mFromGroup)
+        {
+            std::string group_name;
+            if (gCacheName->getGroupName(mFromID, group_name))
+            {
+                from_string = LLTrans::getString("InvOfferAnObjectNamed") + " " +
+                    quot + mFromName + quot + " " +
+                    LLTrans::getString("InvOfferOwnedByGroup") + " " +
+                    quot + group_name + quot;
+                chatHistory_string = mFromName + " " +
+                    LLTrans::getString("InvOfferOwnedByGroup") + " " +
+                    quot + group_name + quot;
+            }
+            else
+            {
+                from_string = LLTrans::getString("InvOfferAnObjectNamed") + " " +
+                    quot + mFromName + quot + " " +
+                    LLTrans::getString("InvOfferOwnedByUnknownGroup");
+                chatHistory_string = mFromName + " " +
+                    LLTrans::getString("InvOfferOwnedByUnknownGroup");
+            }
+        }
+        else
+        {
+            LLAvatarName av_name;
+            if (LLAvatarNameCache::get(mFromID, &av_name))
+            {
+                from_string = LLTrans::getString("InvOfferAnObjectNamed") + " " +
+                    quot + mFromName + quot + " " +
+                    LLTrans::getString("InvOfferOwnedBy") + " " + av_name.getUserName();
+                chatHistory_string = mFromName + " " +
+                    LLTrans::getString("InvOfferOwnedBy") + " " + av_name.getUserName();
+            }
+            else
+            {
+                from_string = LLTrans::getString("InvOfferAnObjectNamed") + " " +
+                    quot + mFromName + quot + " " +
+                    LLTrans::getString("InvOfferOwnedByUnknownUser");
+                chatHistory_string = mFromName + " " +
+                    LLTrans::getString("InvOfferOwnedByUnknownUser");
+            }
+        }
+    }
+    else
+    {
+        from_string = chatHistory_string = mFromName;
+    }
+
+    LLUUID destination;
+    bool accept = true;
+
+    // If user accepted, accept to proper folder, if user discarded, accept to trash.
+    switch(button)
+    {
+        case IOR_ACCEPT:
+            destination = mFolderID;
+            //don't spam user if flooded
+            if (check_offer_throttle(mFromName, true))
+            {
+                log_message = "<nolink>" + chatHistory_string + "</nolink> " + LLTrans::getString("InvOfferGaveYou") + " " + getSanitizedDescription() + LLTrans::getString(".");
+                LLSD args;
+                args["MESSAGE"] = log_message;
+                LLNotificationsUtil::add("SystemMessageTip", args);
+            }
+            break;
+        case IOR_MUTE:
+            // MUTE falls through to decline
+            accept = false;
+        case IOR_DECLINE:
+        default:
+            // close button probably (or any of the fall-throughs from above)
+            destination = gInventory.findCategoryUUIDForType(LLFolderType::FT_TRASH);
+            if (accept && LLMuteList::getInstance()->isMuted(mFromID, mFromName))
+            {
+                // Note: muted offers are usually declined automatically,
+                // but user can mute object after receiving message
+                accept = false;
+            }
+            break;
+    }
+
+    sendReceiveResponse(accept, destination);
+
+    if(!mPersist)
+    {
+        delete this;
+    }
+    return false;
+}
+
+std::string LLOfferInfo::getSanitizedDescription()
+{
+    // currently we get description from server as: 'Object' ( Location )
+    // object name shouldn't be shown as a hyperlink
+    std::string description = mDesc;
+
+    std::size_t start = mDesc.find_first_of("'");
+    std::size_t end = mDesc.find_last_of("'");
+    if ((start != std::string::npos) && (end != std::string::npos))
+    {
+        description.insert(start, "<nolink>");
+        description.insert(end + 8, "</nolink>");
+    }
+    return description;
+}
+
+
+void LLOfferInfo::initRespondFunctionMap()
+{
+    if(mRespondFunctions.empty())
+    {
+        mRespondFunctions["ObjectGiveItem"] = boost::bind(&LLOfferInfo::inventory_task_offer_callback, this, _1, _2);
+        mRespondFunctions["OwnObjectGiveItem"] = boost::bind(&LLOfferInfo::inventory_task_offer_callback, this, _1, _2);
+        mRespondFunctions["UserGiveItem"] = boost::bind(&LLOfferInfo::inventory_offer_callback, this, _1, _2);
+    }
+}
+
+bool lure_callback(const LLSD& notification, const LLSD& response)
+{
+    S32 option = 0;
+    if (response.isInteger())
+    {
+        option = response.asInteger();
+    }
+    else
+    {
+        option = LLNotificationsUtil::getSelectedOption(notification, response);
+    }
+
+    LLUUID from_id = notification["payload"]["from_id"].asUUID();
+    LLUUID lure_id = notification["payload"]["lure_id"].asUUID();
+    bool godlike = notification["payload"]["godlike"].asBoolean();
+
+    switch(option)
+    {
+    case 0:
+        {
+            // accept
+            gAgent.teleportViaLure(lure_id, godlike);
+        }
+        break;
+    case 1:
+    default:
+        // decline
+        send_simple_im(from_id,
+                       LLStringUtil::null,
+                       IM_LURE_DECLINED,
+                       lure_id);
+        break;
+    }
+
+    LLNotificationPtr notification_ptr = LLNotifications::instance().find(notification["id"].asUUID());
+
+    if (notification_ptr)
+    {
+        LLNotificationFormPtr modified_form(new LLNotificationForm(*notification_ptr->getForm()));
+        modified_form->setElementEnabled("Teleport", false);
+        modified_form->setElementEnabled("Cancel", false);
+        notification_ptr->updateForm(modified_form);
+        notification_ptr->repost();
+    }
+
+    return false;
+}
+static LLNotificationFunctorRegistration lure_callback_reg("TeleportOffered", lure_callback);
+
+bool mature_lure_callback(const LLSD& notification, const LLSD& response)
+{
+    S32 option = 0;
+    if (response.isInteger())
+    {
+        option = response.asInteger();
+    }
+    else
+    {
+        option = LLNotificationsUtil::getSelectedOption(notification, response);
+    }
+
+    LLUUID from_id = notification["payload"]["from_id"].asUUID();
+    LLUUID lure_id = notification["payload"]["lure_id"].asUUID();
+    bool godlike = notification["payload"]["godlike"].asBoolean();
+    U8 region_access = static_cast<U8>(notification["payload"]["region_maturity"].asInteger());
+
+    switch(option)
+    {
+    case 0:
+        {
+            // accept
+            gSavedSettings.setU32("PreferredMaturity", static_cast<U32>(region_access));
+            gAgent.setMaturityRatingChangeDuringTeleport(region_access);
+            gAgent.teleportViaLure(lure_id, godlike);
+        }
+        break;
+    case 1:
+    default:
+        // decline
+        send_simple_im(from_id,
+                       LLStringUtil::null,
+                       IM_LURE_DECLINED,
+                       lure_id);
+        break;
+    }
+    return false;
+}
+static LLNotificationFunctorRegistration mature_lure_callback_reg("TeleportOffered_MaturityExceeded", mature_lure_callback);
+
+bool goto_url_callback(const LLSD& notification, const LLSD& response)
+{
+    std::string url = notification["payload"]["url"].asString();
+    S32 option = LLNotificationsUtil::getSelectedOption(notification, response);
+    if(1 == option)
+    {
+        LLWeb::loadURL(url);
+    }
+    return false;
+}
+static LLNotificationFunctorRegistration goto_url_callback_reg("GotoURL", goto_url_callback);
+
+bool inspect_remote_object_callback(const LLSD& notification, const LLSD& response)
+{
+    S32 option = LLNotificationsUtil::getSelectedOption(notification, response);
+    if (0 == option)
+    {
+        LLFloaterReg::showInstance("inspect_remote_object", notification["payload"]);
+    }
+    return false;
+}
+static LLNotificationFunctorRegistration inspect_remote_object_callback_reg("ServerObjectMessage", inspect_remote_object_callback);
+
+class LLPostponedServerObjectNotification: public LLPostponedNotification
+{
+protected:
+    /* virtual */
+    void modifyNotificationParams()
+    {
+        LLSD payload = mParams.payload;
+        mParams.payload = payload;
+    }
+};
+
+void process_improved_im(LLMessageSystem *msg, void **user_data)
+{
+    LL_PROFILE_ZONE_SCOPED;
+
+    LLUUID from_id;
+    bool from_group;
+    LLUUID to_id;
+    U8 offline;
+    U8 d = 0;
+    LLUUID session_id;
+    U32 timestamp;
+    std::string agentName;
+    std::string message;
+    U32 parent_estate_id = 0;
+    LLUUID region_id;
+    LLVector3 position;
+    U8 binary_bucket[MTUBYTES];
+    S32 binary_bucket_size;
+
+    // *TODO: Translate - need to fix the full name to first/last (maybe)
+    msg->getUUIDFast(_PREHASH_AgentData, _PREHASH_AgentID, from_id);
+    msg->getBOOLFast(_PREHASH_MessageBlock, _PREHASH_FromGroup, from_group);
+    msg->getUUIDFast(_PREHASH_MessageBlock, _PREHASH_ToAgentID, to_id);
+    msg->getU8Fast(_PREHASH_MessageBlock, _PREHASH_Offline, offline);
+    msg->getU8Fast(_PREHASH_MessageBlock, _PREHASH_Dialog, d);
+    msg->getUUIDFast(_PREHASH_MessageBlock, _PREHASH_ID, session_id);
+    msg->getU32Fast(_PREHASH_MessageBlock, _PREHASH_Timestamp, timestamp);
+    //msg->getData("MessageBlock", "Count",     &count);
+    msg->getStringFast(_PREHASH_MessageBlock, _PREHASH_FromAgentName, agentName);
+    msg->getStringFast(_PREHASH_MessageBlock, _PREHASH_Message, message);
+    msg->getU32Fast(_PREHASH_MessageBlock, _PREHASH_ParentEstateID, parent_estate_id);
+    msg->getUUIDFast(_PREHASH_MessageBlock, _PREHASH_RegionID, region_id);
+    msg->getVector3Fast(_PREHASH_MessageBlock, _PREHASH_Position, position);
+    msg->getBinaryDataFast(_PREHASH_MessageBlock, _PREHASH_BinaryBucket, binary_bucket, 0, 0, MTUBYTES);
+    binary_bucket_size = msg->getSizeFast(_PREHASH_MessageBlock, _PREHASH_BinaryBucket);
+    EInstantMessage dialog = (EInstantMessage)d;
+    LLHost sender = msg->getSender();
+
+    LLIMProcessing::processNewMessage(from_id,
+        from_group,
+        to_id,
+        offline,
+        dialog,
+        session_id,
+        timestamp,
+        agentName,
+        message,
+        parent_estate_id,
+        region_id,
+        position,
+        binary_bucket,
+        binary_bucket_size,
+        sender);
+}
+
+void send_do_not_disturb_message (LLMessageSystem* msg, const LLUUID& from_id, const LLUUID& session_id)
+{
+    if (gAgent.isDoNotDisturb())
+    {
+        std::string my_name;
+        LLAgentUI::buildFullname(my_name);
+        std::string response = gSavedPerAccountSettings.getString("DoNotDisturbModeResponse");
+        pack_instant_message(
+            msg,
+            gAgent.getID(),
+            false,
+            gAgent.getSessionID(),
+            from_id,
+            my_name,
+            response,
+            IM_ONLINE,
+            IM_DO_NOT_DISTURB_AUTO_RESPONSE,
+            session_id);
+        gAgent.sendReliableMessage();
+    }
+}
+
+bool callingcard_offer_callback(const LLSD& notification, const LLSD& response)
+{
+    S32 option = LLNotificationsUtil::getSelectedOption(notification, response);
+    LLUUID fid;
+    LLUUID from_id;
+    LLMessageSystem* msg = gMessageSystem;
+    switch(option)
+    {
+    case 0:
+        // accept
+        msg->newMessageFast(_PREHASH_AcceptCallingCard);
+        msg->nextBlockFast(_PREHASH_AgentData);
+        msg->addUUIDFast(_PREHASH_AgentID, gAgent.getID());
+        msg->addUUIDFast(_PREHASH_SessionID, gAgent.getSessionID());
+        msg->nextBlockFast(_PREHASH_TransactionBlock);
+        msg->addUUIDFast(_PREHASH_TransactionID, notification["payload"]["transaction_id"].asUUID());
+        fid = gInventory.findCategoryUUIDForType(LLFolderType::FT_CALLINGCARD);
+        msg->nextBlockFast(_PREHASH_FolderData);
+        msg->addUUIDFast(_PREHASH_FolderID, fid);
+        msg->sendReliable(LLHost(notification["payload"]["sender"].asString()));
+        break;
+    case 1:
+        // decline
+        msg->newMessageFast(_PREHASH_DeclineCallingCard);
+        msg->nextBlockFast(_PREHASH_AgentData);
+        msg->addUUIDFast(_PREHASH_AgentID, gAgent.getID());
+        msg->addUUIDFast(_PREHASH_SessionID, gAgent.getSessionID());
+        msg->nextBlockFast(_PREHASH_TransactionBlock);
+        msg->addUUIDFast(_PREHASH_TransactionID, notification["payload"]["transaction_id"].asUUID());
+        msg->sendReliable(LLHost(notification["payload"]["sender"].asString()));
+        send_do_not_disturb_message(msg, notification["payload"]["source_id"].asUUID());
+        break;
+    default:
+        // close button probably, possibly timed out
+        break;
+    }
+
+    return false;
+}
+static LLNotificationFunctorRegistration callingcard_offer_cb_reg("OfferCallingCard", callingcard_offer_callback);
+
+void process_offer_callingcard(LLMessageSystem* msg, void**)
+{
+    // someone has offered to form a friendship
+    LL_DEBUGS("Messaging") << "callingcard offer" << LL_ENDL;
+
+    LLUUID source_id;
+    msg->getUUIDFast(_PREHASH_AgentData, _PREHASH_AgentID, source_id);
+    LLUUID tid;
+    msg->getUUIDFast(_PREHASH_AgentBlock, _PREHASH_TransactionID, tid);
+
+    LLSD payload;
+    payload["transaction_id"] = tid;
+    payload["source_id"] = source_id;
+    payload["sender"] = msg->getSender().getIPandPort();
+
+    LLViewerObject* source = gObjectList.findObject(source_id);
+    LLSD args;
+    std::string source_name;
+    if(source && source->isAvatar())
+    {
+        LLNameValue* nvfirst = source->getNVPair("FirstName");
+        LLNameValue* nvlast  = source->getNVPair("LastName");
+        if (nvfirst && nvlast)
+        {
+            source_name = LLCacheName::buildFullName(
+                nvfirst->getString(), nvlast->getString());
+        }
+    }
+
+    if(!source_name.empty())
+    {
+        if (gAgent.isDoNotDisturb()
+            || LLMuteList::getInstance()->isMuted(source_id, source_name, LLMute::flagTextChat))
+        {
+            // automatically decline offer
+            LLNotifications::instance().forceResponse(LLNotification::Params("OfferCallingCard").payload(payload), 1);
+        }
+        else
+        {
+            args["NAME"] = source_name;
+            LLNotificationsUtil::add("OfferCallingCard", args, payload);
+        }
+    }
+    else
+    {
+        LL_WARNS("Messaging") << "Calling card offer from an unknown source." << LL_ENDL;
+    }
+}
+
+void process_accept_callingcard(LLMessageSystem* msg, void**)
+{
+    LLNotificationsUtil::add("CallingCardAccepted");
+}
+
+void process_decline_callingcard(LLMessageSystem* msg, void**)
+{
+    LLNotificationsUtil::add("CallingCardDeclined");
+}
+
+void translateSuccess(LLChat chat, LLSD toastArgs, std::string originalMsg, std::string expectLang, std::string translation, const std::string detected_language)
+{
+    // filter out non-interesting responses
+    if (!translation.empty()
+        && ((detected_language.empty()) || (expectLang != detected_language))
+        && (LLStringUtil::compareInsensitive(translation, originalMsg) != 0))
+    {
+        chat.mText += " (" + LLTranslate::removeNoTranslateTags(translation) + ")";
+    }
+
+    LLTranslate::instance().logSuccess(1);
+    LLNotificationsUI::LLNotificationManager::instance().onChat(chat, toastArgs);
+}
+
+void translateFailure(LLChat chat, LLSD toastArgs, int status, const std::string err_msg)
+{
+    std::string msg = LLTrans::getString("TranslationFailed", LLSD().with("[REASON]", err_msg));
+    LLStringUtil::replaceString(msg, "\n", " "); // we want one-line error messages
+    chat.mText += " (" + msg + ")";
+
+    LLTranslate::instance().logFailure(1);
+    LLNotificationsUI::LLNotificationManager::instance().onChat(chat, toastArgs);
+}
+
+
+void process_chat_from_simulator(LLMessageSystem *msg, void **user_data)
+{
+    if (gNonInteractive)
+    {
+        return;
+    }
+    LLChat  chat;
+    std::string     mesg;
+    std::string     from_name;
+    U8          source_temp;
+    U8          type_temp;
+    U8          audible_temp;
+    LLColor4    color(1.0f, 1.0f, 1.0f, 1.0f);
+    LLUUID      from_id;
+    LLUUID      owner_id;
+    LLViewerObject* chatter;
+
+    msg->getString("ChatData", "FromName", from_name);
+
+    msg->getUUID("ChatData", "SourceID", from_id);
+    chat.mFromID = from_id;
+
+    // Object owner for objects
+    msg->getUUID("ChatData", "OwnerID", owner_id);
+
+    msg->getU8Fast(_PREHASH_ChatData, _PREHASH_SourceType, source_temp);
+    chat.mSourceType = (EChatSourceType)source_temp;
+
+    msg->getU8("ChatData", "ChatType", type_temp);
+    chat.mChatType = (EChatType)type_temp;
+
+    msg->getU8Fast(_PREHASH_ChatData, _PREHASH_Audible, audible_temp);
+    chat.mAudible = (EChatAudible)audible_temp;
+
+    chat.mTime = LLFrameTimer::getElapsedSeconds();
+
+    // IDEVO Correct for new-style "Resident" names
+    if (chat.mSourceType == CHAT_SOURCE_AGENT)
+    {
+        // I don't know if it's OK to change this here, if
+        // anything downstream does lookups by name, for instance
+
+        LLAvatarName av_name;
+        if (LLAvatarNameCache::get(from_id, &av_name))
+        {
+            chat.mFromName = av_name.getCompleteName();
+        }
+        else
+        {
+            chat.mFromName = LLCacheName::cleanFullName(from_name);
+        }
+    }
+    else
+    {
+        // make sure that we don't have an empty or all-whitespace name
+        LLStringUtil::trim(from_name);
+        if (from_name.empty())
+        {
+            from_name = LLTrans::getString("Unnamed");
+        }
+        chat.mFromName = from_name;
+    }
+
+    bool is_do_not_disturb = gAgent.isDoNotDisturb();
+
+    bool is_muted = false;
+    bool is_linden = false;
+    is_muted = LLMuteList::getInstance()->isMuted(
+        from_id,
+        from_name,
+        LLMute::flagTextChat)
+        || LLMuteList::getInstance()->isMuted(owner_id, LLMute::flagTextChat);
+    is_linden = chat.mSourceType != CHAT_SOURCE_OBJECT &&
+        LLMuteList::isLinden(from_name);
+
+    if (is_muted && (chat.mSourceType == CHAT_SOURCE_OBJECT))
+    {
+        return;
+    }
+
+    bool is_audible = (CHAT_AUDIBLE_FULLY == chat.mAudible);
+    chatter = gObjectList.findObject(from_id);
+    if (chatter)
+    {
+        chat.mPosAgent = chatter->getPositionAgent();
+
+        // Make swirly things only for talking objects. (not script debug messages, though)
+        if (chat.mSourceType == CHAT_SOURCE_OBJECT
+            && chat.mChatType != CHAT_TYPE_DEBUG_MSG
+            && gSavedSettings.getBOOL("EffectScriptChatParticles") )
+        {
+            LLPointer<LLViewerPartSourceChat> psc = new LLViewerPartSourceChat(chatter->getPositionAgent());
+            psc->setSourceObject(chatter);
+            psc->setColor(color);
+            //We set the particles to be owned by the object's owner,
+            //just in case they should be muted by the mute list
+            psc->setOwnerUUID(owner_id);
+            LLViewerPartSim::getInstance()->addPartSource(psc);
+        }
+
+        // record last audible utterance
+        if (is_audible
+            && (is_linden || (!is_muted && !is_do_not_disturb)))
+        {
+            if (chat.mChatType != CHAT_TYPE_START
+                && chat.mChatType != CHAT_TYPE_STOP)
+            {
+                gAgent.heardChat(chat.mFromID);
+            }
+        }
+    }
+
+    if (is_audible)
+    {
+        //bool visible_in_chat_bubble = false;
+
+        color.setVec(1.f,1.f,1.f,1.f);
+        msg->getStringFast(_PREHASH_ChatData, _PREHASH_Message, mesg);
+
+        bool ircstyle = false;
+
+        // Look for IRC-style emotes here so chatbubbles work
+        std::string prefix = mesg.substr(0, 4);
+        if (prefix == "/me " || prefix == "/me'")
+        {
+            ircstyle = true;
+        }
+        chat.mText = mesg;
+
+        // Look for the start of typing so we can put "..." in the bubbles.
+        if (CHAT_TYPE_START == chat.mChatType)
+        {
+            LLLocalSpeakerMgr::getInstance()->setSpeakerTyping(from_id, true);
+
+            // Might not have the avatar constructed yet, eg on login.
+            if (chatter && chatter->isAvatar())
+            {
+                ((LLVOAvatar*)chatter)->startTyping();
+            }
+            return;
+        }
+        else if (CHAT_TYPE_STOP == chat.mChatType)
+        {
+            LLLocalSpeakerMgr::getInstance()->setSpeakerTyping(from_id, false);
+
+            // Might not have the avatar constructed yet, eg on login.
+            if (chatter && chatter->isAvatar())
+            {
+                ((LLVOAvatar*)chatter)->stopTyping();
+            }
+            return;
+        }
+
+        // Look for IRC-style emotes
+        if (ircstyle)
+        {
+            // set CHAT_STYLE_IRC to avoid adding Avatar Name as author of message. See EXT-656
+            chat.mChatStyle = CHAT_STYLE_IRC;
+
+            // Do nothing, ircstyle is fixed above for chat bubbles
+        }
+        else
+        {
+            chat.mText = "";
+            switch(chat.mChatType)
+            {
+            case CHAT_TYPE_WHISPER:
+                chat.mText = LLTrans::getString("whisper") + " ";
+                break;
+            case CHAT_TYPE_DEBUG_MSG:
+            case CHAT_TYPE_OWNER:
+            case CHAT_TYPE_NORMAL:
+            case CHAT_TYPE_DIRECT:
+                break;
+            case CHAT_TYPE_SHOUT:
+                chat.mText = LLTrans::getString("shout") + " ";
+                break;
+            case CHAT_TYPE_START:
+            case CHAT_TYPE_STOP:
+                LL_WARNS("Messaging") << "Got chat type start/stop in main chat processing." << LL_ENDL;
+                break;
+            default:
+                LL_WARNS("Messaging") << "Unknown type " << chat.mChatType << " in chat!" << LL_ENDL;
+                break;
+            }
+
+            chat.mText += mesg;
+        }
+
+        // We have a real utterance now, so can stop showing "..." and proceed.
+        if (chatter && chatter->isAvatar())
+        {
+            LLLocalSpeakerMgr::getInstance()->setSpeakerTyping(from_id, false);
+            ((LLVOAvatar*)chatter)->stopTyping();
+
+            if (!is_muted && !is_do_not_disturb)
+            {
+                //visible_in_chat_bubble = gSavedSettings.getBOOL("UseChatBubbles");
+                std::string formated_msg = "";
+                LLViewerChat::formatChatMsg(chat, formated_msg);
+                LLChat chat_bubble = chat;
+                chat_bubble.mText = formated_msg;
+                ((LLVOAvatar*)chatter)->addChat(chat_bubble);
+            }
+        }
+
+        if (chatter)
+        {
+            chat.mPosAgent = chatter->getPositionAgent();
+        }
+
+        // truth table:
+        // LINDEN   BUSY    MUTED   OWNED_BY_YOU    TASK        DISPLAY     STORE IN HISTORY
+        // F        F       F       F               *           Yes         Yes
+        // F        F       F       T               *           Yes         Yes
+        // F        F       T       F               *           No          No
+        // F        F       T       T               *           No          No
+        // F        T       F       F               *           No          Yes
+        // F        T       F       T               *           Yes         Yes
+        // F        T       T       F               *           No          No
+        // F        T       T       T               *           No          No
+        // T        *       *       *               F           Yes         Yes
+
+        chat.mMuted = is_muted && !is_linden;
+
+        // pass owner_id to chat so that we can display the remote
+        // object inspect for an object that is chatting with you
+        LLSD args;
+        chat.mOwnerID = owner_id;
+
+        LLTranslate::instance().logCharsSeen(mesg.size());
+        if (gSavedSettings.getBOOL("TranslateChat") && chat.mSourceType != CHAT_SOURCE_SYSTEM)
+        {
+            if (chat.mChatStyle == CHAT_STYLE_IRC)
+            {
+                mesg = mesg.substr(4, std::string::npos);
+            }
+            const std::string from_lang = ""; // leave empty to trigger autodetect
+            const std::string to_lang = LLTranslate::getTranslateLanguage();
+
+            LLTranslate::instance().logCharsSent(mesg.size());
+            LLTranslate::translateMessage(from_lang, to_lang, mesg,
+                boost::bind(&translateSuccess, chat, args, mesg, from_lang, _1, _2),
+                boost::bind(&translateFailure, chat, args, _1, _2));
+
+        }
+        else
+        {
+            LLNotificationsUI::LLNotificationManager::instance().onChat(chat, args);
+        }
+
+        // don't call notification for debug messages from not owned objects
+        if (chat.mChatType == CHAT_TYPE_DEBUG_MSG)
+        {
+            if (gAgentID != chat.mOwnerID)
+            {
+                return;
+            }
+        }
+
+        if (mesg != "")
+        {
+            LLSD msg_notify = LLSD(LLSD::emptyMap());
+            msg_notify["session_id"] = LLUUID();
+            msg_notify["from_id"] = chat.mFromID;
+            msg_notify["source_type"] = chat.mSourceType;
+            on_new_message(msg_notify);
+        }
+
+    }
+}
+
+
+// Simulator we're on is informing the viewer that the agent
+// is starting to teleport (perhaps to another sim, perhaps to the
+// same sim). If we initiated the teleport process by sending some kind
+// of TeleportRequest, then this info is redundant, but if the sim
+// initiated the teleport (via a script call, being killed, etc.)
+// then this info is news to us.
+void process_teleport_start(LLMessageSystem *msg, void**)
+{
+    // on teleport, don't tell them about destination guide anymore
+    LLFirstUse::notUsingDestinationGuide(false);
+    U32 teleport_flags = 0x0;
+    msg->getU32("Info", "TeleportFlags", teleport_flags);
+
+    if (gAgent.getTeleportState() == LLAgent::TELEPORT_MOVING)
+    {
+        // Race condition?
+        LL_WARNS("Messaging") << "Got TeleportStart, but teleport already in progress. TeleportFlags=" << teleport_flags << LL_ENDL;
+    }
+
+    LL_DEBUGS("Messaging") << "Got TeleportStart with TeleportFlags=" << teleport_flags << ". gTeleportDisplay: " << gTeleportDisplay << ", gAgent.mTeleportState: " << gAgent.getTeleportState() << LL_ENDL;
+
+    // *NOTE: The server sends two StartTeleport packets when you are teleporting to a LM
+    LLViewerMessage::getInstance()->mTeleportStartedSignal();
+
+    if (teleport_flags & TELEPORT_FLAGS_DISABLE_CANCEL)
+    {
+        gViewerWindow->setProgressCancelButtonVisible(false);
+    }
+    else
+    {
+        gViewerWindow->setProgressCancelButtonVisible(true, LLTrans::getString("Cancel"));
+    }
+
+    // Freeze the UI and show progress bar
+    // Note: could add data here to differentiate between normal teleport and death.
+
+    if( gAgent.getTeleportState() == LLAgent::TELEPORT_NONE )
+    {
+        gTeleportDisplay = true;
+        gAgent.setTeleportState( LLAgent::TELEPORT_START );
+        make_ui_sound("UISndTeleportOut");
+
+        LL_INFOS("Messaging") << "Teleport initiated by remote TeleportStart message with TeleportFlags: " <<  teleport_flags << LL_ENDL;
+
+        // Don't call LLFirstUse::useTeleport here because this could be
+        // due to being killed, which would send you home, not to a Telehub
+    }
+}
+
+boost::signals2::connection LLViewerMessage::setTeleportStartedCallback(teleport_started_callback_t cb)
+{
+    return mTeleportStartedSignal.connect(cb);
+}
+
+void process_teleport_progress(LLMessageSystem* msg, void**)
+{
+    LLUUID agent_id;
+    msg->getUUID("AgentData", "AgentID", agent_id);
+    if((gAgent.getID() != agent_id)
+       || (gAgent.getTeleportState() == LLAgent::TELEPORT_NONE))
+    {
+        LL_WARNS("Messaging") << "Unexpected teleport progress message." << LL_ENDL;
+        return;
+    }
+    U32 teleport_flags = 0x0;
+    msg->getU32("Info", "TeleportFlags", teleport_flags);
+    if (teleport_flags & TELEPORT_FLAGS_DISABLE_CANCEL)
+    {
+        gViewerWindow->setProgressCancelButtonVisible(false);
+    }
+    else
+    {
+        gViewerWindow->setProgressCancelButtonVisible(true, LLTrans::getString("Cancel"));
+    }
+    std::string buffer;
+    msg->getString("Info", "Message", buffer);
+    LL_DEBUGS("Messaging") << "teleport progress: " << buffer << " flags: " << teleport_flags << LL_ENDL;
+
+    //Sorta hacky...default to using simulator raw messages
+    //if we don't find the coresponding mapping in our progress mappings
+    std::string message = buffer;
+
+    if (LLAgent::sTeleportProgressMessages.find(buffer) !=
+        LLAgent::sTeleportProgressMessages.end() )
+    {
+        message = LLAgent::sTeleportProgressMessages[buffer];
+    }
+
+    gAgent.setTeleportMessage(LLAgent::sTeleportProgressMessages[message]);
+}
+
+class LLFetchInWelcomeArea : public LLInventoryFetchDescendentsObserver
+{
+public:
+    LLFetchInWelcomeArea(const uuid_vec_t &ids) :
+        LLInventoryFetchDescendentsObserver(ids)
+    {}
+    virtual void done()
+    {
+        LLIsType is_landmark(LLAssetType::AT_LANDMARK);
+        LLIsType is_card(LLAssetType::AT_CALLINGCARD);
+
+        LLInventoryModel::cat_array_t   card_cats;
+        LLInventoryModel::item_array_t  card_items;
+        LLInventoryModel::cat_array_t   land_cats;
+        LLInventoryModel::item_array_t  land_items;
+
+        uuid_vec_t::iterator it = mComplete.begin();
+        uuid_vec_t::iterator end = mComplete.end();
+        for(; it != end; ++it)
+        {
+            gInventory.collectDescendentsIf(
+                (*it),
+                land_cats,
+                land_items,
+                LLInventoryModel::EXCLUDE_TRASH,
+                is_landmark);
+            gInventory.collectDescendentsIf(
+                (*it),
+                card_cats,
+                card_items,
+                LLInventoryModel::EXCLUDE_TRASH,
+                is_card);
+        }
+
+        gInventory.removeObserver(this);
+        delete this;
+    }
+};
+
+
+
+class LLPostTeleportNotifiers : public LLEventTimer
+{
+public:
+    LLPostTeleportNotifiers();
+    virtual ~LLPostTeleportNotifiers();
+
+    //function to be called at the supplied frequency
+    virtual bool tick();
+};
+
+LLPostTeleportNotifiers::LLPostTeleportNotifiers() : LLEventTimer( 2.0 )
+{
+};
+
+LLPostTeleportNotifiers::~LLPostTeleportNotifiers()
+{
+}
+
+bool LLPostTeleportNotifiers::tick()
+{
+    bool all_done = false;
+    if ( gAgent.getTeleportState() == LLAgent::TELEPORT_NONE )
+    {
+        // get callingcards and landmarks available to the user arriving.
+        uuid_vec_t folders;
+        const LLUUID callingcard_id = gInventory.findCategoryUUIDForType(LLFolderType::FT_CALLINGCARD);
+        if(callingcard_id.notNull())
+            folders.push_back(callingcard_id);
+        const LLUUID folder_id = gInventory.findCategoryUUIDForType(LLFolderType::FT_LANDMARK);
+        if(folder_id.notNull())
+            folders.push_back(folder_id);
+        if(!folders.empty())
+        {
+            LLFetchInWelcomeArea* fetcher = new LLFetchInWelcomeArea(folders);
+            fetcher->startFetch();
+            if(fetcher->isFinished())
+            {
+                fetcher->done();
+            }
+            else
+            {
+                gInventory.addObserver(fetcher);
+            }
+        }
+        all_done = true;
+    }
+
+    return all_done;
+}
+
+
+
+// Teleport notification from the simulator
+// We're going to pretend to be a new agent
+void process_teleport_finish(LLMessageSystem* msg, void**)
+{
+    LL_DEBUGS("Teleport","Messaging") << "Received TeleportFinish message" << LL_ENDL;
+    LLUUID agent_id;
+    msg->getUUIDFast(_PREHASH_Info, _PREHASH_AgentID, agent_id);
+    if (agent_id != gAgent.getID())
+    {
+        LL_WARNS("Teleport","Messaging") << "Got teleport notification for wrong agent " << agent_id << " expected " << gAgent.getID() << ", ignoring!" << LL_ENDL;
+        return;
+    }
+
+    if (gAgent.getTeleportState() == LLAgent::TELEPORT_NONE)
+    {
+        if (gAgent.canRestoreCanceledTeleport())
+        {
+            // Server either ignored teleport cancel message or did not receive it in time.
+            // This message can't be ignored since teleport is complete at server side
+            LL_INFOS("Teleport") << "Restoring canceled teleport request" << LL_ENDL;
+            gAgent.restoreCanceledTeleportRequest();
+        }
+        else
+        {
+            // Race condition? Make sure all variables are set correctly for teleport to work
+            LL_WARNS("Teleport","Messaging") << "Teleport 'finish' message without 'start'. Setting state to TELEPORT_REQUESTED" << LL_ENDL;
+            gTeleportDisplay = true;
+            LLViewerMessage::getInstance()->mTeleportStartedSignal();
+            gAgent.setTeleportState(LLAgent::TELEPORT_REQUESTED);
+            make_ui_sound("UISndTeleportOut");
+        }
+    }
+    else if (gAgent.getTeleportState() == LLAgent::TELEPORT_MOVING)
+    {
+        LL_WARNS("Teleport","Messaging") << "Teleport message in the middle of other teleport" << LL_ENDL;
+    }
+
+    // Teleport is finished; it can't be cancelled now.
+    gViewerWindow->setProgressCancelButtonVisible(false);
+
+    // Do teleport effect for where you're leaving
+    // VEFFECT: TeleportStart
+    LLHUDEffectSpiral *effectp = (LLHUDEffectSpiral *)LLHUDManager::getInstance()->createViewerEffect(LLHUDObject::LL_HUD_EFFECT_POINT, true);
+    effectp->setPositionGlobal(gAgent.getPositionGlobal());
+    effectp->setColor(LLColor4U(gAgent.getEffectColor()));
+    LLHUDManager::getInstance()->sendEffects();
+
+    U32 location_id;
+    U32 sim_ip;
+    U16 sim_port;
+    LLVector3 pos, look_at;
+    U64 region_handle;
+    msg->getU32Fast(_PREHASH_Info, _PREHASH_LocationID, location_id);
+    msg->getIPAddrFast(_PREHASH_Info, _PREHASH_SimIP, sim_ip);
+    msg->getIPPortFast(_PREHASH_Info, _PREHASH_SimPort, sim_port);
+    //msg->getVector3Fast(_PREHASH_Info, _PREHASH_Position, pos);
+    //msg->getVector3Fast(_PREHASH_Info, _PREHASH_LookAt, look_at);
+    msg->getU64Fast(_PREHASH_Info, _PREHASH_RegionHandle, region_handle);
+    U32 teleport_flags;
+    msg->getU32Fast(_PREHASH_Info, _PREHASH_TeleportFlags, teleport_flags);
+
+    std::string seedCap;
+    msg->getStringFast(_PREHASH_Info, _PREHASH_SeedCapability, seedCap);
+
+    LL_DEBUGS("Teleport") << "TeleportFinish message params are:"
+                          << " sim_ip " << sim_ip
+                          << " sim_port " << sim_port
+                          << " region_handle " << region_handle
+                          << " teleport_flags " << teleport_flags
+                          << " seedCap " << seedCap
+                          << LL_ENDL;
+
+    // update home location if we are teleporting out of prelude - specific to teleporting to welcome area
+    if((teleport_flags & TELEPORT_FLAGS_SET_HOME_TO_TARGET)
+       && (!gAgent.isGodlike()))
+    {
+        gAgent.setHomePosRegion(region_handle, pos);
+
+        // Create a timer that will send notices when teleporting is all finished.  Since this is
+        // based on the LLEventTimer class, it will be managed by that class and not orphaned or leaked.
+        new LLPostTeleportNotifiers();
+    }
+
+    LLHost sim_host(sim_ip, sim_port);
+
+    // Viewer trusts the simulator.
+    gMessageSystem->enableCircuit(sim_host, true);
+    LLViewerRegion* regionp =  LLWorld::getInstance()->addRegion(region_handle, sim_host);
+
+/*
+    // send camera update to new region
+    gAgentCamera.updateCamera();
+
+    // likewise make sure the camera is behind the avatar
+    gAgentCamera.resetView(true);
+    LLVector3 shift_vector = regionp->getPosRegionFromGlobal(gAgent.getRegion()->getOriginGlobal());
+    gAgent.setRegion(regionp);
+    gObjectList.shiftObjects(shift_vector);
+
+    if (isAgentAvatarValid())
+    {
+        gAgentAvatarp->clearChatText();
+        gAgentCamera.slamLookAt(look_at);
+    }
+    gAgent.setPositionAgent(pos);
+    gAssetStorage->setUpstream(sim);
+    gCacheName->setUpstream(sim);
+*/
+
+    // Make sure we're standing
+    gAgent.standUp();
+
+    // now, use the circuit info to tell simulator about us!
+    LL_INFOS("Teleport","Messaging") << "process_teleport_finish() sending UseCircuitCode to enable sim_host "
+            << sim_host << " with code " << msg->mOurCircuitCode << LL_ENDL;
+    msg->newMessageFast(_PREHASH_UseCircuitCode);
+    msg->nextBlockFast(_PREHASH_CircuitCode);
+    msg->addU32Fast(_PREHASH_Code, msg->getOurCircuitCode());
+    msg->addUUIDFast(_PREHASH_SessionID, gAgent.getSessionID());
+    msg->addUUIDFast(_PREHASH_ID, gAgent.getID());
+    msg->sendReliable(sim_host);
+
+    LL_INFOS("Teleport") << "Calling send_complete_agent_movement() and setting state to TELEPORT_MOVING" << LL_ENDL;
+    send_complete_agent_movement(sim_host);
+    gAgent.setTeleportState( LLAgent::TELEPORT_MOVING );
+    gAgent.setTeleportMessage(LLAgent::sTeleportProgressMessages["contacting"]);
+
+    LL_DEBUGS("CrossingCaps") << "Calling setSeedCapability(). Seed cap == "
+            << seedCap << LL_ENDL;
+    regionp->setSeedCapability(seedCap);
+
+    // Don't send camera updates to the new region until we're
+    // actually there...
+
+
+    // Now do teleport effect for where you're going.
+    // VEFFECT: TeleportEnd
+    effectp = (LLHUDEffectSpiral *)LLHUDManager::getInstance()->createViewerEffect(LLHUDObject::LL_HUD_EFFECT_POINT, true);
+    effectp->setPositionGlobal(gAgent.getPositionGlobal());
+
+    effectp->setColor(LLColor4U(gAgent.getEffectColor()));
+    LLHUDManager::getInstance()->sendEffects();
+
+//  gTeleportDisplay = true;
+//  gTeleportDisplayTimer.reset();
+//  gViewerWindow->setShowProgress(true);
+}
+
+// stuff we have to do every time we get an AvatarInitComplete from a sim
+/*
+void process_avatar_init_complete(LLMessageSystem* msg, void**)
+{
+    LLVector3 agent_pos;
+    msg->getVector3Fast(_PREHASH_AvatarData, _PREHASH_Position, agent_pos);
+    agent_movement_complete(msg->getSender(), agent_pos);
+}
+*/
+
+void process_agent_movement_complete(LLMessageSystem* msg, void**)
+{
+    LL_INFOS("Teleport","Messaging") << "Received ProcessAgentMovementComplete" << LL_ENDL;
+
+    gShiftFrame = true;
+    gAgentMovementCompleted = true;
+
+    LLUUID agent_id;
+    msg->getUUIDFast(_PREHASH_AgentData, _PREHASH_AgentID, agent_id);
+    LLUUID session_id;
+    msg->getUUIDFast(_PREHASH_AgentData, _PREHASH_SessionID, session_id);
+    if((gAgent.getID() != agent_id) || (gAgent.getSessionID() != session_id))
+    {
+        LL_WARNS("Teleport", "Messaging") << "Incorrect agent or session id in process_agent_movement_complete()"
+                                          << " agent " << agent_id << " expected " << gAgent.getID()
+                                          << " session " << session_id << " expected " << gAgent.getSessionID()
+                                          << ", ignoring" << LL_ENDL;
+        return;
+    }
+
+    // *TODO: check timestamp to make sure the movement compleation
+    // makes sense.
+    LLVector3 agent_pos;
+    msg->getVector3Fast(_PREHASH_Data, _PREHASH_Position, agent_pos);
+    LLVector3 look_at;
+    msg->getVector3Fast(_PREHASH_Data, _PREHASH_LookAt, look_at);
+    U64 region_handle;
+    msg->getU64Fast(_PREHASH_Data, _PREHASH_RegionHandle, region_handle);
+
+    std::string version_channel;
+    msg->getString("SimData", "ChannelVersion", version_channel);
+
+    if (!isAgentAvatarValid())
+    {
+        // Could happen if you were immediately god-teleported away on login,
+        // maybe other cases.  Continue, but warn.
+        LL_WARNS("Teleport", "Messaging") << "agent_movement_complete() with NULL avatarp." << LL_ENDL;
+    }
+
+    F32 x, y;
+    from_region_handle(region_handle, &x, &y);
+    LLViewerRegion* regionp = LLWorld::getInstance()->getRegionFromHandle(region_handle);
+    if (!regionp)
+    {
+        if (gAgent.getRegion())
+        {
+            LL_WARNS("Teleport", "Messaging") << "current region origin "
+                                              << gAgent.getRegion()->getOriginGlobal() << " id " << gAgent.getRegion()->getRegionID() << LL_ENDL;
+        }
+
+        LL_WARNS("Teleport", "Messaging") << "Agent being sent to invalid home region: "
+                                          << x << ":" << y
+                                          << " current pos " << gAgent.getPositionGlobal()
+                                          << ", calling forceDisconnect()"
+                                          << LL_ENDL;
+        LLAppViewer::instance()->forceDisconnect(LLTrans::getString("SentToInvalidRegion"));
+        return;
+
+    }
+
+    LL_INFOS("Teleport","Messaging") << "Changing home region to region id " << regionp->getRegionID() << " handle " << region_handle << " == x,y " << x << "," << y << LL_ENDL;
+
+    // set our upstream host the new simulator and shuffle things as
+    // appropriate.
+    LLVector3 shift_vector = regionp->getPosRegionFromGlobal(
+        gAgent.getRegion()->getOriginGlobal());
+    gAgent.setRegion(regionp);
+    gObjectList.shiftObjects(shift_vector);
+    gAssetStorage->setUpstream(msg->getSender());
+    gCacheName->setUpstream(msg->getSender());
+    gViewerThrottle.sendToSim();
+    gViewerWindow->sendShapeToSim();
+
+    bool is_teleport = gAgent.getTeleportState() == LLAgent::TELEPORT_MOVING;
+
+    if( is_teleport )
+    {
+        if (gAgent.getTeleportKeepsLookAt())
+        {
+            // *NOTE: the LookAt data we get from the sim here doesn't
+            // seem to be useful, so get it from the camera instead
+            look_at = LLViewerCamera::getInstance()->getAtAxis();
+        }
+        // Force the camera back onto the agent, don't animate.
+        gAgentCamera.setFocusOnAvatar(true, false);
+        gAgentCamera.slamLookAt(look_at);
+        gAgentCamera.updateCamera();
+
+        LL_INFOS("Teleport") << "Agent movement complete, setting state to TELEPORT_START_ARRIVAL" << LL_ENDL;
+        gAgent.setTeleportState( LLAgent::TELEPORT_START_ARRIVAL );
+
+        if (isAgentAvatarValid())
+        {
+            // Set the new position
+            gAgentAvatarp->setPositionAgent(agent_pos);
+            gAgentAvatarp->clearChat();
+            gAgentAvatarp->slamPosition();
+        }
+    }
+    else
+    {
+        // This is initial log-in or a region crossing
+        LL_INFOS("Teleport") << "State is not TELEPORT_MOVING, so this is initial log-in or region crossing. "
+                             << "Setting state to TELEPORT_NONE" << LL_ENDL;
+        gAgent.setTeleportState( LLAgent::TELEPORT_NONE );
+
+        if(LLStartUp::getStartupState() < STATE_STARTED)
+        {   // This is initial log-in, not a region crossing:
+            // Set the camera looking ahead of the AV so send_agent_update() below
+            // will report the correct location to the server.
+            LLVector3 look_at_point = look_at;
+            look_at_point = agent_pos + look_at_point.rotVec(gAgent.getQuat());
+
+            static LLVector3 up_direction(0.0f, 0.0f, 1.0f);
+            LLViewerCamera::getInstance()->lookAt(agent_pos, look_at_point, up_direction);
+        }
+    }
+
+    if ( LLTracker::isTracking(NULL) )
+    {
+        // Check distance to beacon, if < 5m, remove beacon
+        LLVector3d beacon_pos = LLTracker::getTrackedPositionGlobal();
+        LLVector3 beacon_dir(agent_pos.mV[VX] - (F32)fmod(beacon_pos.mdV[VX], 256.0), agent_pos.mV[VY] - (F32)fmod(beacon_pos.mdV[VY], 256.0), 0);
+        if (beacon_dir.magVecSquared() < 25.f)
+        {
+            LLTracker::stopTracking(false);
+        }
+        else if ( is_teleport && !gAgent.getTeleportKeepsLookAt() && look_at.isExactlyZero())
+        {
+            //look at the beacon
+            LLVector3 global_agent_pos = agent_pos;
+            global_agent_pos[0] += x;
+            global_agent_pos[1] += y;
+            look_at = (LLVector3)beacon_pos - global_agent_pos;
+            look_at.normVec();
+            gAgentCamera.slamLookAt(look_at);
+        }
+    }
+
+    // TODO: Put back a check for flying status! DK 12/19/05
+    // Sim tells us whether the new position is off the ground
+    /*
+    if (teleport_flags & TELEPORT_FLAGS_IS_FLYING)
+    {
+        gAgent.setFlying(true);
+    }
+    else
+    {
+        gAgent.setFlying(false);
+    }
+    */
+
+    send_agent_update(true, true);
+
+    if (gAgent.getRegion()->getBlockFly())
+    {
+        gAgent.setFlying(gAgent.canFly());
+    }
+
+    // force simulator to recognize do not disturb state
+    if (gAgent.isDoNotDisturb())
+    {
+        gAgent.setDoNotDisturb(true);
+    }
+    else
+    {
+        gAgent.setDoNotDisturb(false);
+    }
+
+    if (isAgentAvatarValid())
+    {
+        gAgentAvatarp->mFootPlane.clearVec();
+    }
+
+    // send walk-vs-run status
+    gAgent.sendWalkRun(gAgent.getRunning() || gAgent.getAlwaysRun());
+
+    // If the server version has changed, display an info box and offer
+    // to display the release notes, unless this is the initial log in.
+    if (gLastVersionChannel == version_channel)
+    {
+        return;
+    }
+
+    gLastVersionChannel = version_channel;
+}
+
+void process_crossed_region(LLMessageSystem* msg, void**)
+{
+    LLUUID agent_id;
+    msg->getUUIDFast(_PREHASH_AgentData, _PREHASH_AgentID, agent_id);
+    LLUUID session_id;
+    msg->getUUIDFast(_PREHASH_AgentData, _PREHASH_SessionID, session_id);
+    if((gAgent.getID() != agent_id) || (gAgent.getSessionID() != session_id))
+    {
+        LL_WARNS("Messaging") << "Incorrect id in process_crossed_region()"
+                << LL_ENDL;
+        return;
+    }
+    LL_INFOS("Messaging") << "process_crossed_region()" << LL_ENDL;
+    gAgentAvatarp->resetRegionCrossingTimer();
+
+    U32 sim_ip;
+    msg->getIPAddrFast(_PREHASH_RegionData, _PREHASH_SimIP, sim_ip);
+    U16 sim_port;
+    msg->getIPPortFast(_PREHASH_RegionData, _PREHASH_SimPort, sim_port);
+    LLHost sim_host(sim_ip, sim_port);
+    U64 region_handle;
+    msg->getU64Fast(_PREHASH_RegionData, _PREHASH_RegionHandle, region_handle);
+
+    std::string seedCap;
+    msg->getStringFast(_PREHASH_RegionData, _PREHASH_SeedCapability, seedCap);
+
+    send_complete_agent_movement(sim_host);
+
+    LLViewerRegion* regionp = LLWorld::getInstance()->addRegion(region_handle, sim_host);
+
+    LL_DEBUGS("CrossingCaps") << "Calling setSeedCapability from process_crossed_region(). Seed cap == "
+            << seedCap << LL_ENDL;
+    regionp->setSeedCapability(seedCap);
+}
+
+
+
+// Sends avatar and camera information to simulator.
+// Sent roughly once per frame, or 20 times per second, whichever is less often
+
+const F32 THRESHOLD_HEAD_ROT_QDOT = 0.9997f;    // ~= 2.5 degrees -- if its less than this we need to update head_rot
+const F32 MAX_HEAD_ROT_QDOT = 0.99999f;         // ~= 0.5 degrees -- if its greater than this then no need to update head_rot
+                                                // between these values we delay the updates (but no more than one second)
+
+void send_agent_update(bool force_send, bool send_reliable)
+{
+    LL_PROFILE_ZONE_SCOPED;
+    llassert(!gCubeSnapshot);
+
+    if (gAgent.getTeleportState() != LLAgent::TELEPORT_NONE)
+    {
+        // We don't care if they want to send an agent update, they're not allowed to until the simulator
+        // that's the target is ready to receive them (after avatar_init_complete is received)
+        return;
+    }
+
+    // We have already requested to log out.  Don't send agent updates.
+    if(LLAppViewer::instance()->logoutRequestSent())
+    {
+        return;
+    }
+
+    // no region to send update to
+    if(gAgent.getRegion() == NULL)
+    {
+        return;
+    }
+
+    const F32 TRANSLATE_THRESHOLD = 0.01f;
+
+    // NOTA BENE: This is (intentionally?) using the small angle sine approximation to test for rotation
+    //            Plus, there is an extra 0.5 in the mix since the perpendicular between last_camera_at and getAtAxis() bisects cam_rot_change
+    //            Thus, we're actually testing against 0.2 degrees
+    const F32 ROTATION_THRESHOLD = 0.1f * 2.f*F_PI/360.f;           //  Rotation thresh 0.2 deg, see note above
+
+    const U8 DUP_MSGS = 1;              //  HACK!  number of times to repeat data on motionless agent
+
+    //  Store data on last sent update so that if no changes, no send
+    static LLVector3 last_camera_pos_agent,
+                     last_camera_at,
+                     last_camera_left,
+                     last_camera_up;
+
+    static LLVector3 cam_center_chg,
+                     cam_rot_chg;
+
+    static LLQuaternion last_head_rot;
+    static U32 last_control_flags = 0;
+    static U8 last_render_state;
+    static U8 duplicate_count = 0;
+    static F32 head_rot_chg = 1.0;
+    static U8 last_flags;
+
+    LLMessageSystem *msg = gMessageSystem;
+    LLVector3       camera_pos_agent;               // local to avatar's region
+    U8              render_state;
+
+    LLQuaternion body_rotation = gAgent.getFrameAgent().getQuaternion();
+    LLQuaternion head_rotation = gAgent.getHeadRotation();
+
+    camera_pos_agent = gAgentCamera.getCameraPositionAgent();
+
+    render_state = gAgent.getRenderState();
+
+    U32     control_flag_change = 0;
+    U8      flag_change = 0;
+
+    cam_center_chg = last_camera_pos_agent - camera_pos_agent;
+    cam_rot_chg = last_camera_at - LLViewerCamera::getInstance()->getAtAxis();
+
+    // If a modifier key is held down, turn off
+    // LBUTTON and ML_LBUTTON so that using the camera (alt-key) doesn't
+    // trigger a control event.
+    U32 control_flags = gAgent.getControlFlags();
+
+    MASK    key_mask = gKeyboard->currentMask(true);
+
+    if (key_mask & MASK_ALT || key_mask & MASK_CONTROL)
+    {
+        control_flags &= ~( AGENT_CONTROL_LBUTTON_DOWN |
+                            AGENT_CONTROL_ML_LBUTTON_DOWN );
+        control_flags |=    AGENT_CONTROL_LBUTTON_UP |
+                            AGENT_CONTROL_ML_LBUTTON_UP ;
+    }
+
+    control_flag_change = last_control_flags ^ control_flags;
+
+    U8 flags = AU_FLAGS_NONE;
+    if (gAgent.isGroupTitleHidden())
+    {
+        flags |= AU_FLAGS_HIDETITLE;
+    }
+    if (gAgent.getAutoPilot())
+    {
+        flags |= AU_FLAGS_CLIENT_AUTOPILOT;
+    }
+
+    flag_change = last_flags ^ flags;
+
+    head_rot_chg = dot(last_head_rot, head_rotation);
+
+    //static S32 msg_number = 0;        // Used for diagnostic log messages
+
+    if (force_send ||
+        (cam_center_chg.magVec() > TRANSLATE_THRESHOLD) ||
+        (head_rot_chg < THRESHOLD_HEAD_ROT_QDOT) ||
+        (last_render_state != render_state) ||
+        (cam_rot_chg.magVec() > ROTATION_THRESHOLD) ||
+        control_flag_change != 0 ||
+        flag_change != 0)
+    {
+        /* Diagnotics to show why we send the AgentUpdate message.  Also un-commment the msg_number code above and below this block
+        msg_number += 1;
+        if (head_rot_chg < THRESHOLD_HEAD_ROT_QDOT)
+        {
+            //LL_INFOS("Messaging") << "head rot " << head_rotation << LL_ENDL;
+            LL_INFOS("Messaging") << "msg " << msg_number << ", frame " << LLFrameTimer::getFrameCount() << ", head_rot_chg " << head_rot_chg << LL_ENDL;
+        }
+        if (cam_rot_chg.magVec() > ROTATION_THRESHOLD)
+        {
+            LL_INFOS("Messaging") << "msg " << msg_number << ", frame " << LLFrameTimer::getFrameCount() << ", cam rot " <<  cam_rot_chg.magVec() << LL_ENDL;
+        }
+        if (cam_center_chg.magVec() > TRANSLATE_THRESHOLD)
+        {
+            LL_INFOS("Messaging") << "msg " << msg_number << ", frame " << LLFrameTimer::getFrameCount() << ", cam center " << cam_center_chg.magVec() << LL_ENDL;
+        }
+//      if (drag_delta_chg.magVec() > TRANSLATE_THRESHOLD)
+//      {
+//          LL_INFOS("Messaging") << "drag delta " << drag_delta_chg.magVec() << LL_ENDL;
+//      }
+        if (control_flag_change)
+        {
+            LL_INFOS("Messaging") << "msg " << msg_number << ", frame " << LLFrameTimer::getFrameCount() << ", dcf = " << control_flag_change << LL_ENDL;
+        }
+*/
+
+        duplicate_count = 0;
+    }
+    else
+    {
+        duplicate_count++;
+
+        if (head_rot_chg < MAX_HEAD_ROT_QDOT  &&  duplicate_count < AGENT_UPDATES_PER_SECOND)
+        {
+            // The head_rotation is sent for updating things like attached guns.
+            // We only trigger a new update when head_rotation deviates beyond
+            // some threshold from the last update, however this can break fine
+            // adjustments when trying to aim an attached gun, so what we do here
+            // (where we would normally skip sending an update when nothing has changed)
+            // is gradually reduce the threshold to allow a better update to
+            // eventually get sent... should update to within 0.5 degrees in less
+            // than a second.
+            if (head_rot_chg < THRESHOLD_HEAD_ROT_QDOT + (MAX_HEAD_ROT_QDOT - THRESHOLD_HEAD_ROT_QDOT) * duplicate_count / AGENT_UPDATES_PER_SECOND)
+            {
+                duplicate_count = 0;
+            }
+            else
+            {
+                return;
+            }
+        }
+        else
+        {
+            return;
+        }
+    }
+
+    if (duplicate_count < DUP_MSGS && !gDisconnected)
+    {
+        /* More diagnostics to count AgentUpdate messages
+        static S32 update_sec = 0;
+        static S32 update_count = 0;
+        static S32 max_update_count = 0;
+        S32 cur_sec = lltrunc( LLTimer::getTotalSeconds() );
+        update_count += 1;
+        if (cur_sec != update_sec)
+        {
+            if (update_sec != 0)
+            {
+                update_sec = cur_sec;
+                //msg_number = 0;
+                max_update_count = llmax(max_update_count, update_count);
+                LL_INFOS() << "Sent " << update_count << " AgentUpdate messages per second, max is " << max_update_count << LL_ENDL;
+            }
+            update_sec = cur_sec;
+            update_count = 0;
+        }
+        */
+
+        // Build the message
+        msg->newMessageFast(_PREHASH_AgentUpdate);
+        msg->nextBlockFast(_PREHASH_AgentData);
+        msg->addUUIDFast(_PREHASH_AgentID, gAgent.getID());
+        msg->addUUIDFast(_PREHASH_SessionID, gAgent.getSessionID());
+        msg->addQuatFast(_PREHASH_BodyRotation, body_rotation);
+        msg->addQuatFast(_PREHASH_HeadRotation, head_rotation);
+        msg->addU8Fast(_PREHASH_State, render_state);
+        msg->addU8Fast(_PREHASH_Flags, flags);
+
+//      if (camera_pos_agent.mV[VY] > 255.f)
+//      {
+//          LL_INFOS("Messaging") << "Sending camera center " << camera_pos_agent << LL_ENDL;
+//      }
+
+        msg->addVector3Fast(_PREHASH_CameraCenter, camera_pos_agent);
+        msg->addVector3Fast(_PREHASH_CameraAtAxis, LLViewerCamera::getInstance()->getAtAxis());
+        msg->addVector3Fast(_PREHASH_CameraLeftAxis, LLViewerCamera::getInstance()->getLeftAxis());
+        msg->addVector3Fast(_PREHASH_CameraUpAxis, LLViewerCamera::getInstance()->getUpAxis());
+        msg->addF32Fast(_PREHASH_Far, gAgentCamera.mDrawDistance);
+
+        msg->addU32Fast(_PREHASH_ControlFlags, control_flags);
+
+        if (gDebugClicks)
+        {
+            if (control_flags & AGENT_CONTROL_LBUTTON_DOWN)
+            {
+                LL_INFOS("Messaging") << "AgentUpdate left button down" << LL_ENDL;
+            }
+
+            if (control_flags & AGENT_CONTROL_LBUTTON_UP)
+            {
+                LL_INFOS("Messaging") << "AgentUpdate left button up" << LL_ENDL;
+            }
+        }
+
+        gAgent.enableControlFlagReset();
+
+        if (!send_reliable)
+        {
+            gAgent.sendMessage();
+        }
+        else
+        {
+            gAgent.sendReliableMessage();
+        }
+
+//      LL_DEBUGS("Messaging") << "agent " << avatar_pos_agent << " cam " << camera_pos_agent << LL_ENDL;
+
+        // Copy the old data
+        last_head_rot = head_rotation;
+        last_render_state = render_state;
+        last_camera_pos_agent = camera_pos_agent;
+        last_camera_at = LLViewerCamera::getInstance()->getAtAxis();
+        last_camera_left = LLViewerCamera::getInstance()->getLeftAxis();
+        last_camera_up = LLViewerCamera::getInstance()->getUpAxis();
+        last_control_flags = control_flags;
+        last_flags = flags;
+    }
+}
+
+
+// sounds can arrive before objects, store them for a short time
+// Note: this is a workaround for MAINT-4743, real fix would be to make
+// server send sound along with object update that creates (rezes) the object
+class PostponedSoundData
+{
+public:
+    PostponedSoundData() :
+        mExpirationTime(0)
+    {}
+    PostponedSoundData(const LLUUID &object_id, const LLUUID &sound_id, const LLUUID& owner_id, const F32 gain, const U8 flags);
+    bool hasExpired() { return LLFrameTimer::getTotalSeconds() > mExpirationTime; }
+
+    LLUUID mObjectId;
+    LLUUID mSoundId;
+    LLUUID mOwnerId;
+    F32 mGain;
+    U8 mFlags;
+    static const F64 MAXIMUM_PLAY_DELAY;
+
+private:
+    F64 mExpirationTime; //seconds since epoch
+};
+const F64 PostponedSoundData::MAXIMUM_PLAY_DELAY = 15.0;
+static F64 postponed_sounds_update_expiration = 0.0;
+static std::map<LLUUID, PostponedSoundData> postponed_sounds;
+
+void set_attached_sound(LLViewerObject *objectp, const LLUUID &object_id, const LLUUID &sound_id, const LLUUID& owner_id, const F32 gain, const U8 flags)
+{
+    if (LLMuteList::getInstance()->isMuted(object_id)) return;
+
+    if (LLMuteList::getInstance()->isMuted(owner_id, LLMute::flagObjectSounds)) return;
+
+    // Don't play sounds from a region with maturity above current agent maturity
+    LLVector3d pos = objectp->getPositionGlobal();
+    if (!gAgent.canAccessMaturityAtGlobal(pos))
+    {
+        return;
+    }
+
+    objectp->setAttachedSound(sound_id, owner_id, gain, flags);
+}
+
+PostponedSoundData::PostponedSoundData(const LLUUID &object_id, const LLUUID &sound_id, const LLUUID& owner_id, const F32 gain, const U8 flags)
+    :
+    mObjectId(object_id),
+    mSoundId(sound_id),
+    mOwnerId(owner_id),
+    mGain(gain),
+    mFlags(flags),
+    mExpirationTime(LLFrameTimer::getTotalSeconds() + MAXIMUM_PLAY_DELAY)
+{
+}
+
+// static
+void update_attached_sounds()
+{
+    if (postponed_sounds.empty())
+    {
+        return;
+    }
+
+    std::map<LLUUID, PostponedSoundData>::iterator iter = postponed_sounds.begin();
+    std::map<LLUUID, PostponedSoundData>::iterator end = postponed_sounds.end();
+    while (iter != end)
+    {
+        std::map<LLUUID, PostponedSoundData>::iterator cur_iter = iter++;
+        PostponedSoundData* data = &cur_iter->second;
+        if (data->hasExpired())
+        {
+            postponed_sounds.erase(cur_iter);
+        }
+        else
+        {
+            LLViewerObject *objectp = gObjectList.findObject(data->mObjectId);
+            if (objectp)
+            {
+                set_attached_sound(objectp, data->mObjectId, data->mSoundId, data->mOwnerId, data->mGain, data->mFlags);
+                postponed_sounds.erase(cur_iter);
+            }
+        }
+    }
+    postponed_sounds_update_expiration = LLFrameTimer::getTotalSeconds() + 2 * PostponedSoundData::MAXIMUM_PLAY_DELAY;
+}
+
+//static
+void clear_expired_postponed_sounds()
+{
+    if (postponed_sounds_update_expiration > LLFrameTimer::getTotalSeconds())
+    {
+        return;
+    }
+    std::map<LLUUID, PostponedSoundData>::iterator iter = postponed_sounds.begin();
+    std::map<LLUUID, PostponedSoundData>::iterator end = postponed_sounds.end();
+    while (iter != end)
+    {
+        std::map<LLUUID, PostponedSoundData>::iterator cur_iter = iter++;
+        PostponedSoundData* data = &cur_iter->second;
+        if (data->hasExpired())
+        {
+            postponed_sounds.erase(cur_iter);
+        }
+    }
+    postponed_sounds_update_expiration = LLFrameTimer::getTotalSeconds() + 2 * PostponedSoundData::MAXIMUM_PLAY_DELAY;
+}
+
+// *TODO: Remove this dependency, or figure out a better way to handle
+// this hack.
+extern U32Bits gObjectData;
+
+void process_object_update(LLMessageSystem *mesgsys, void **user_data)
+{
+    // Update the data counters
+    if (mesgsys->getReceiveCompressedSize())
+    {
+        gObjectData += (U32Bytes)mesgsys->getReceiveCompressedSize();
+    }
+    else
+    {
+        gObjectData += (U32Bytes)mesgsys->getReceiveSize();
+    }
+
+    // Update the object...
+    S32 old_num_objects = gObjectList.mNumNewObjects;
+    gObjectList.processObjectUpdate(mesgsys, user_data, OUT_FULL);
+    if (old_num_objects != gObjectList.mNumNewObjects)
+    {
+        update_attached_sounds();
+    }
+}
+
+void process_compressed_object_update(LLMessageSystem *mesgsys, void **user_data)
+{
+    // Update the data counters
+    if (mesgsys->getReceiveCompressedSize())
+    {
+        gObjectData += (U32Bytes)mesgsys->getReceiveCompressedSize();
+    }
+    else
+    {
+        gObjectData += (U32Bytes)mesgsys->getReceiveSize();
+    }
+
+    // Update the object...
+    S32 old_num_objects = gObjectList.mNumNewObjects;
+    gObjectList.processCompressedObjectUpdate(mesgsys, user_data, OUT_FULL_COMPRESSED);
+    if (old_num_objects != gObjectList.mNumNewObjects)
+    {
+        update_attached_sounds();
+    }
+}
+
+void process_cached_object_update(LLMessageSystem *mesgsys, void **user_data)
+{
+    // Update the data counters
+    if (mesgsys->getReceiveCompressedSize())
+    {
+        gObjectData += (U32Bytes)mesgsys->getReceiveCompressedSize();
+    }
+    else
+    {
+        gObjectData += (U32Bytes)mesgsys->getReceiveSize();
+    }
+
+    // Update the object...
+    gObjectList.processCachedObjectUpdate(mesgsys, user_data, OUT_FULL_CACHED);
+}
+
+
+void process_terse_object_update_improved(LLMessageSystem *mesgsys, void **user_data)
+{
+    if (mesgsys->getReceiveCompressedSize())
+    {
+        gObjectData += (U32Bytes)mesgsys->getReceiveCompressedSize();
+    }
+    else
+    {
+        gObjectData += (U32Bytes)mesgsys->getReceiveSize();
+    }
+
+    S32 old_num_objects = gObjectList.mNumNewObjects;
+    gObjectList.processCompressedObjectUpdate(mesgsys, user_data, OUT_TERSE_IMPROVED);
+    if (old_num_objects != gObjectList.mNumNewObjects)
+    {
+        update_attached_sounds();
+    }
+}
+
+void process_kill_object(LLMessageSystem *mesgsys, void **user_data)
+{
+    LL_PROFILE_ZONE_SCOPED;
+
+    LLUUID      id;
+
+    U32 ip = mesgsys->getSenderIP();
+    U32 port = mesgsys->getSenderPort();
+    LLViewerRegion* regionp = NULL;
+    {
+        LLHost host(ip, port);
+        regionp = LLWorld::getInstance()->getRegion(host);
+    }
+
+    bool delete_object = LLViewerRegion::sVOCacheCullingEnabled;
+    S32 num_objects = mesgsys->getNumberOfBlocksFast(_PREHASH_ObjectData);
+    for (S32 i = 0; i < num_objects; ++i)
+    {
+        U32 local_id;
+        mesgsys->getU32Fast(_PREHASH_ObjectData, _PREHASH_ID, local_id, i);
+
+        LLViewerObjectList::getUUIDFromLocal(id, local_id, ip, port);
+        if (id == LLUUID::null)
+        {
+            LL_DEBUGS("Messaging") << "Unknown kill for local " << local_id << LL_ENDL;
+            continue;
+        }
+        else
+        {
+            LL_DEBUGS("Messaging") << "Kill message for local " << local_id << LL_ENDL;
+        }
+
+        if (id == gAgentID)
+        {
+            // never kill our avatar
+            continue;
+        }
+
+        LLViewerObject *objectp = gObjectList.findObject(id);
+        if (objectp)
+        {
+            // Display green bubble on kill
+            if ( gShowObjectUpdates )
+            {
+                LLColor4 color(0.f,1.f,0.f,1.f);
+                gPipeline.addDebugBlip(objectp->getPositionAgent(), color);
+                LL_DEBUGS("MessageBlip") << "Kill blip for local " << local_id << " at " << objectp->getPositionAgent() << LL_ENDL;
+            }
+
+            // Do the kill
+            gObjectList.killObject(objectp);
+        }
+
+        if(delete_object)
+        {
+            regionp->killCacheEntry(local_id);
+        }
+
+        // We should remove the object from selection after it is marked dead by gObjectList to make LLToolGrab,
+        // which is using the object, release the mouse capture correctly when the object dies.
+        // See LLToolGrab::handleHoverActive() and LLToolGrab::handleHoverNonPhysical().
+        LLSelectMgr::getInstance()->removeObjectFromSelections(id);
+
+    }   // end for loop
+
+    LLViewerStatsRecorder::instance().recordObjectKills(num_objects);
+}
+
+void process_time_synch(LLMessageSystem *mesgsys, void **user_data)
+{
+    LLVector3 sun_direction;
+    LLVector3 moon_direction;
+    LLVector3 sun_ang_velocity;
+    F32 phase;
+    U64 space_time_usec;
+
+    U32 seconds_per_day;
+    U32 seconds_per_year;
+
+    // "SimulatorViewerTimeMessage"
+    mesgsys->getU64Fast(_PREHASH_TimeInfo, _PREHASH_UsecSinceStart, space_time_usec);
+    mesgsys->getU32Fast(_PREHASH_TimeInfo, _PREHASH_SecPerDay, seconds_per_day);
+    mesgsys->getU32Fast(_PREHASH_TimeInfo, _PREHASH_SecPerYear, seconds_per_year);
+
+    // This should eventually be moved to an "UpdateHeavenlyBodies" message
+    mesgsys->getF32Fast(_PREHASH_TimeInfo, _PREHASH_SunPhase, phase);
+    mesgsys->getVector3Fast(_PREHASH_TimeInfo, _PREHASH_SunDirection, sun_direction);
+    mesgsys->getVector3Fast(_PREHASH_TimeInfo, _PREHASH_SunAngVelocity, sun_ang_velocity);
+
+    LLWorld::getInstance()->setSpaceTimeUSec(space_time_usec);
+
+    LL_DEBUGS("WindlightSync") << "Sun phase: " << phase << " rad = " << fmodf(phase / F_TWO_PI + 0.25, 1.f) * 24.f << " h" << LL_ENDL;
+
+    /* LAPRAS
+        We decode these parts of the message but ignore them
+        as the real values are provided elsewhere. */
+    (void)sun_direction, (void)moon_direction, (void)phase;
+}
+
+void process_sound_trigger(LLMessageSystem *msg, void **)
+{
+    if (!gAudiop)
+    {
+#if !LL_LINUX
+        LL_WARNS("AudioEngine") << "LLAudioEngine instance doesn't exist!" << LL_ENDL;
+#endif
+        return;
+    }
+
+    U64     region_handle = 0;
+    F32     gain = 0;
+    LLUUID  sound_id;
+    LLUUID  owner_id;
+    LLUUID  object_id;
+    LLUUID  parent_id;
+    LLVector3   pos_local;
+
+    msg->getUUIDFast(_PREHASH_SoundData, _PREHASH_SoundID, sound_id);
+    msg->getUUIDFast(_PREHASH_SoundData, _PREHASH_OwnerID, owner_id);
+    msg->getUUIDFast(_PREHASH_SoundData, _PREHASH_ObjectID, object_id);
+    msg->getUUIDFast(_PREHASH_SoundData, _PREHASH_ParentID, parent_id);
+    msg->getU64Fast(_PREHASH_SoundData, _PREHASH_Handle, region_handle);
+    msg->getVector3Fast(_PREHASH_SoundData, _PREHASH_Position, pos_local);
+    msg->getF32Fast(_PREHASH_SoundData, _PREHASH_Gain, gain);
+
+    // adjust sound location to true global coords
+    LLVector3d  pos_global = from_region_handle(region_handle);
+    pos_global.mdV[VX] += pos_local.mV[VX];
+    pos_global.mdV[VY] += pos_local.mV[VY];
+    pos_global.mdV[VZ] += pos_local.mV[VZ];
+
+    // Don't play a trigger sound if you can't hear it due
+    // to parcel "local audio only" settings.
+    if (!LLViewerParcelMgr::getInstance()->canHearSound(pos_global)) return;
+
+    // Don't play sounds triggered by someone you muted.
+    if (LLMuteList::getInstance()->isMuted(owner_id, LLMute::flagObjectSounds)) return;
+
+    // Don't play sounds from an object you muted
+    if (LLMuteList::getInstance()->isMuted(object_id)) return;
+
+    // Don't play sounds from an object whose parent you muted
+    if (parent_id.notNull()
+        && LLMuteList::getInstance()->isMuted(parent_id))
+    {
+        return;
+    }
+
+    // Don't play sounds from a region with maturity above current agent maturity
+    if( !gAgent.canAccessMaturityInRegion( region_handle ) )
+    {
+        return;
+    }
+
+    // Don't play sounds from gestures if they are not enabled.
+    // Do play sounds triggered by avatar, since muting your own
+    // gesture sounds and your own sounds played inworld from
+    // Inventory can cause confusion.
+    if (object_id == owner_id
+        && owner_id != gAgentID
+        && !gSavedSettings.getBOOL("EnableGestureSounds"))
+    {
+        return;
+    }
+
+    if (LLMaterialTable::basic.isCollisionSound(sound_id) && !gSavedSettings.getBOOL("EnableCollisionSounds"))
+    {
+        return;
+    }
+
+    gAudiop->triggerSound(sound_id, owner_id, gain, LLAudioEngine::AUDIO_TYPE_SFX, pos_global);
+}
+
+void process_preload_sound(LLMessageSystem *msg, void **user_data)
+{
+    if (!gAudiop)
+    {
+#if !LL_LINUX
+        LL_WARNS("AudioEngine") << "LLAudioEngine instance doesn't exist!" << LL_ENDL;
+#endif
+        return;
+    }
+
+    LLUUID sound_id;
+    LLUUID object_id;
+    LLUUID owner_id;
+
+    msg->getUUIDFast(_PREHASH_DataBlock, _PREHASH_SoundID, sound_id);
+    msg->getUUIDFast(_PREHASH_DataBlock, _PREHASH_ObjectID, object_id);
+    msg->getUUIDFast(_PREHASH_DataBlock, _PREHASH_OwnerID, owner_id);
+
+    LLViewerObject *objectp = gObjectList.findObject(object_id);
+    if (!objectp) return;
+
+    if (LLMuteList::getInstance()->isMuted(object_id)) return;
+    if (LLMuteList::getInstance()->isMuted(owner_id, LLMute::flagObjectSounds)) return;
+
+    LLAudioSource *sourcep = objectp->getAudioSource(owner_id);
+    if (!sourcep) return;
+
+    LLAudioData *datap = gAudiop->getAudioData(sound_id);
+
+    // Note that I don't actually do any loading of the
+    // audio data into a buffer at this point, as it won't actually
+    // help us out.
+
+    // Don't play sounds from a region with maturity above current agent maturity
+    LLVector3d pos_global = objectp->getPositionGlobal();
+    if (gAgent.canAccessMaturityAtGlobal(pos_global))
+    {
+        // Add audioData starts a transfer internally.
+        sourcep->addAudioData(datap, false);
+    }
+}
+
+void process_attached_sound(LLMessageSystem *msg, void **user_data)
+{
+    F32 gain = 0;
+    LLUUID sound_id;
+    LLUUID object_id;
+    LLUUID owner_id;
+    U8 flags;
+
+    msg->getUUIDFast(_PREHASH_DataBlock, _PREHASH_SoundID, sound_id);
+    msg->getUUIDFast(_PREHASH_DataBlock, _PREHASH_ObjectID, object_id);
+    msg->getUUIDFast(_PREHASH_DataBlock, _PREHASH_OwnerID, owner_id);
+    msg->getF32Fast(_PREHASH_DataBlock, _PREHASH_Gain, gain);
+    msg->getU8Fast(_PREHASH_DataBlock, _PREHASH_Flags, flags);
+
+    LLViewerObject *objectp = gObjectList.findObject(object_id);
+    if (objectp)
+    {
+        set_attached_sound(objectp, object_id, sound_id, owner_id, gain, flags);
+    }
+    else if (sound_id.notNull())
+    {
+        // we don't know about this object yet, probably it has yet to arrive
+        // std::map for dupplicate prevention.
+        postponed_sounds[object_id] = (PostponedSoundData(object_id, sound_id, owner_id, gain, flags));
+        clear_expired_postponed_sounds();
+    }
+    else
+    {
+        std::map<LLUUID, PostponedSoundData>::iterator iter = postponed_sounds.find(object_id);
+        if (iter != postponed_sounds.end())
+        {
+            postponed_sounds.erase(iter);
+        }
+    }
+}
+
+void process_attached_sound_gain_change(LLMessageSystem *mesgsys, void **user_data)
+{
+    F32 gain = 0;
+    LLUUID object_guid;
+    LLViewerObject *objectp = NULL;
+
+    mesgsys->getUUIDFast(_PREHASH_DataBlock, _PREHASH_ObjectID, object_guid);
+
+    if (!((objectp = gObjectList.findObject(object_guid))))
+    {
+        // we don't know about this object, just bail
+        return;
+    }
+
+    mesgsys->getF32Fast(_PREHASH_DataBlock, _PREHASH_Gain, gain);
+
+    objectp->adjustAudioGain(gain);
+}
+
+
+void process_health_message(LLMessageSystem *mesgsys, void **user_data)
+{
+    F32 health;
+
+    mesgsys->getF32Fast(_PREHASH_HealthData, _PREHASH_Health, health);
+
+    if (gStatusBar)
+    {
+        gStatusBar->setHealth((S32)health);
+    }
+}
+
+
+void process_sim_stats(LLMessageSystem *msg, void **user_data)
+{
+    S32 count = msg->getNumberOfBlocks("Stat");
+    for (S32 i = 0; i < count; ++i)
+    {
+        U32 stat_id;
+        F32 stat_value;
+        msg->getU32("Stat", "StatID", stat_id, i);
+        msg->getF32("Stat", "StatValue", stat_value, i);
+        auto measurementp = LLStatViewer::SimMeasurementSampler::getInstance((ESimStatID)stat_id);
+
+        if (measurementp )
+        {
+            measurementp->sample(stat_value);
+        }
+        else
+        {
+            LL_WARNS() << "Unknown sim stat identifier: " << stat_id << LL_ENDL;
+        }
+    }
+
+    //
+    // Various hacks that aren't statistics, but are being handled here.
+    //
+    U32 max_tasks_per_region;
+    U64 region_flags;
+    msg->getU32("Region", "ObjectCapacity", max_tasks_per_region);
+
+    if (msg->has(_PREHASH_RegionInfo))
+    {
+        msg->getU64("RegionInfo", "RegionFlagsExtended", region_flags);
+    }
+    else
+    {
+        U32 flags = 0;
+        msg->getU32("Region", "RegionFlags", flags);
+        region_flags = flags;
+    }
+
+    LLViewerRegion* regionp = gAgent.getRegion();
+    if (regionp)
+    {
+        bool was_flying = gAgent.getFlying();
+        regionp->setRegionFlags(region_flags);
+        regionp->setMaxTasks(max_tasks_per_region);
+        // HACK: This makes agents drop from the sky if the region is
+        // set to no fly while people are still in the sim.
+        if (was_flying && regionp->getBlockFly())
+        {
+            gAgent.setFlying(gAgent.canFly());
+        }
+    }
+}
+
+
+
+void process_avatar_animation(LLMessageSystem *mesgsys, void **user_data)
+{
+    LLUUID  animation_id;
+    LLUUID  uuid;
+    S32     anim_sequence_id;
+    LLVOAvatar *avatarp = NULL;
+
+    mesgsys->getUUIDFast(_PREHASH_Sender, _PREHASH_ID, uuid);
+
+    LLViewerObject *objp = gObjectList.findObject(uuid);
+    if (objp)
+    {
+        avatarp =  objp->asAvatar();
+    }
+
+    if (!avatarp)
+    {
+        // no agent by this ID...error?
+        LL_WARNS("Messaging") << "Received animation state for unknown avatar " << uuid << LL_ENDL;
+        return;
+    }
+
+    S32 num_blocks = mesgsys->getNumberOfBlocksFast(_PREHASH_AnimationList);
+    S32 num_source_blocks = mesgsys->getNumberOfBlocksFast(_PREHASH_AnimationSourceList);
+
+    LL_DEBUGS("Messaging", "Motion") << "Processing " << num_blocks << " Animations" << LL_ENDL;
+
+    //clear animation flags
+    avatarp->mSignaledAnimations.clear();
+
+    if (avatarp->isSelf())
+    {
+        LLUUID object_id;
+
+        for( S32 i = 0; i < num_blocks; i++ )
+        {
+            mesgsys->getUUIDFast(_PREHASH_AnimationList, _PREHASH_AnimID, animation_id, i);
+            mesgsys->getS32Fast(_PREHASH_AnimationList, _PREHASH_AnimSequenceID, anim_sequence_id, i);
+
+            avatarp->mSignaledAnimations[animation_id] = anim_sequence_id;
+
+            // *HACK: Disabling flying mode if it has been enabled shortly before the agent
+            // stand up animation is signaled. In this case we don't get a signal to start
+            // flying animation from server, the AGENT_CONTROL_FLY flag remains set but the
+            // avatar does not play flying animation, so we switch flying mode off.
+            // See LLAgent::setFlying(). This may cause "Stop Flying" button to blink.
+            // See EXT-2781.
+            if (animation_id == ANIM_AGENT_STANDUP && gAgent.getFlying())
+            {
+                gAgent.setFlying(false);
+            }
+
+            if (i < num_source_blocks)
+            {
+                mesgsys->getUUIDFast(_PREHASH_AnimationSourceList, _PREHASH_ObjectID, object_id, i);
+
+                LLViewerObject* object = gObjectList.findObject(object_id);
+                if (object)
+                {
+                    object->setFlagsWithoutUpdate(FLAGS_ANIM_SOURCE, true);
+
+                    bool anim_found = false;
+                    LLVOAvatar::AnimSourceIterator anim_it = avatarp->mAnimationSources.find(object_id);
+                    for (;anim_it != avatarp->mAnimationSources.end(); ++anim_it)
+                    {
+                        if (anim_it->first != object_id)
+                        {
+                            // elements with the same key are always contiguous, bail if we went past the
+                            // end of this object's animations
+                            break;
+                        }
+                        if (anim_it->second == animation_id)
+                        {
+                            anim_found = true;
+                            break;
+                        }
+                    }
+
+                    if (!anim_found)
+                    {
+                        avatarp->mAnimationSources.insert(LLVOAvatar::AnimationSourceMap::value_type(object_id, animation_id));
+                    }
+                }
+                LL_DEBUGS("Messaging", "Motion") << "Anim sequence ID: " << anim_sequence_id
+                                    << " Animation id: " << animation_id
+                                    << " From block: " << object_id << LL_ENDL;
+            }
+            else
+            {
+                LL_DEBUGS("Messaging", "Motion") << "Anim sequence ID: " << anim_sequence_id
+                                    << " Animation id: " << animation_id << LL_ENDL;
+            }
+        }
+    }
+    else
+    {
+        for( S32 i = 0; i < num_blocks; i++ )
+        {
+            mesgsys->getUUIDFast(_PREHASH_AnimationList, _PREHASH_AnimID, animation_id, i);
+            mesgsys->getS32Fast(_PREHASH_AnimationList, _PREHASH_AnimSequenceID, anim_sequence_id, i);
+            avatarp->mSignaledAnimations[animation_id] = anim_sequence_id;
+        }
+    }
+
+    if (num_blocks)
+    {
+        avatarp->processAnimationStateChanges();
+    }
+}
+
+
+void process_object_animation(LLMessageSystem *mesgsys, void **user_data)
+{
+    LLUUID  animation_id;
+    LLUUID  uuid;
+    S32     anim_sequence_id;
+
+    mesgsys->getUUIDFast(_PREHASH_Sender, _PREHASH_ID, uuid);
+
+    LL_DEBUGS("AnimatedObjectsNotify") << "Received animation state for object " << uuid << LL_ENDL;
+
+    signaled_animation_map_t signaled_anims;
+    S32 num_blocks = mesgsys->getNumberOfBlocksFast(_PREHASH_AnimationList);
+    LL_DEBUGS("AnimatedObjectsNotify") << "processing object animation requests, num_blocks " << num_blocks << " uuid " << uuid << LL_ENDL;
+    for( S32 i = 0; i < num_blocks; i++ )
+    {
+        mesgsys->getUUIDFast(_PREHASH_AnimationList, _PREHASH_AnimID, animation_id, i);
+        mesgsys->getS32Fast(_PREHASH_AnimationList, _PREHASH_AnimSequenceID, anim_sequence_id, i);
+        signaled_anims[animation_id] = anim_sequence_id;
+        LL_DEBUGS("AnimatedObjectsNotify") << "added signaled_anims animation request for object "
+                                    << uuid << " animation id " << animation_id << LL_ENDL;
+    }
+    LLObjectSignaledAnimationMap::instance().getMap()[uuid] = signaled_anims;
+
+    LLViewerObject *objp = gObjectList.findObject(uuid);
+    if (!objp || objp->isDead())
+    {
+        LL_DEBUGS("AnimatedObjectsNotify") << "Received animation state for unknown object " << uuid << LL_ENDL;
+        return;
+    }
+
+    LLVOVolume *volp = dynamic_cast<LLVOVolume*>(objp);
+    if (!volp)
+    {
+        LL_DEBUGS("AnimatedObjectsNotify") << "Received animation state for non-volume object " << uuid << LL_ENDL;
+        return;
+    }
+
+    if (!volp->isAnimatedObject())
+    {
+        LL_DEBUGS("AnimatedObjectsNotify") << "Received animation state for non-animated object " << uuid << LL_ENDL;
+        return;
+    }
+
+    volp->updateControlAvatar();
+    LLControlAvatar *avatarp = volp->getControlAvatar();
+    if (!avatarp)
+    {
+        LL_DEBUGS("AnimatedObjectsNotify") << "Received animation request for object with no control avatar, ignoring " << uuid << LL_ENDL;
+        return;
+    }
+
+    if (!avatarp->mPlaying)
+    {
+        avatarp->mPlaying = true;
+        //if (!avatarp->mRootVolp->isAnySelected())
+        {
+            avatarp->updateVolumeGeom();
+            avatarp->mRootVolp->recursiveMarkForUpdate();
+        }
+    }
+
+    avatarp->updateAnimations();
+}
+
+
+void process_avatar_appearance(LLMessageSystem *mesgsys, void **user_data)
+{
+    LLUUID uuid;
+    mesgsys->getUUIDFast(_PREHASH_Sender, _PREHASH_ID, uuid);
+
+    LLVOAvatar* avatarp = (LLVOAvatar *)gObjectList.findObject(uuid);
+    if (avatarp)
+    {
+        avatarp->processAvatarAppearance( mesgsys );
+    }
+    else
+    {
+        LL_WARNS("Messaging") << "avatar_appearance sent for unknown avatar " << uuid << LL_ENDL;
+    }
+}
+
+void process_camera_constraint(LLMessageSystem *mesgsys, void **user_data)
+{
+    LLVector4 cameraCollidePlane;
+    mesgsys->getVector4Fast(_PREHASH_CameraCollidePlane, _PREHASH_Plane, cameraCollidePlane);
+
+    gAgentCamera.setCameraCollidePlane(cameraCollidePlane);
+}
+
+void near_sit_object(bool success, void *data)
+{
+    if (success)
+    {
+        // Send message to sit on object
+        gMessageSystem->newMessageFast(_PREHASH_AgentSit);
+        gMessageSystem->nextBlockFast(_PREHASH_AgentData);
+        gMessageSystem->addUUIDFast(_PREHASH_AgentID, gAgent.getID());
+        gMessageSystem->addUUIDFast(_PREHASH_SessionID, gAgent.getSessionID());
+        gAgent.sendReliableMessage();
+    }
+}
+
+void process_avatar_sit_response(LLMessageSystem *mesgsys, void **user_data)
+{
+    LLVector3 sitPosition;
+    LLQuaternion sitRotation;
+    LLUUID sitObjectID;
+    bool use_autopilot;
+    mesgsys->getUUIDFast(_PREHASH_SitObject, _PREHASH_ID, sitObjectID);
+    mesgsys->getBOOLFast(_PREHASH_SitTransform, _PREHASH_AutoPilot, use_autopilot);
+    mesgsys->getVector3Fast(_PREHASH_SitTransform, _PREHASH_SitPosition, sitPosition);
+    mesgsys->getQuatFast(_PREHASH_SitTransform, _PREHASH_SitRotation, sitRotation);
+    LLVector3 camera_eye;
+    mesgsys->getVector3Fast(_PREHASH_SitTransform, _PREHASH_CameraEyeOffset, camera_eye);
+    LLVector3 camera_at;
+    mesgsys->getVector3Fast(_PREHASH_SitTransform, _PREHASH_CameraAtOffset, camera_at);
+    bool force_mouselook;
+    mesgsys->getBOOLFast(_PREHASH_SitTransform, _PREHASH_ForceMouselook, force_mouselook);
+
+    if (isAgentAvatarValid() && dist_vec_squared(camera_eye, camera_at) > CAMERA_POSITION_THRESHOLD_SQUARED)
+    {
+        gAgentCamera.setSitCamera(sitObjectID, camera_eye, camera_at);
+    }
+
+    gAgentCamera.setForceMouselook(force_mouselook);
+    // Forcing turning off flying here to prevent flying after pressing "Stand"
+    // to stand up from an object. See EXT-1655.
+    gAgent.setFlying(false);
+
+    LLViewerObject* object = gObjectList.findObject(sitObjectID);
+    if (object)
+    {
+        LLVector3 sit_spot = object->getPositionAgent() + (sitPosition * object->getRotation());
+        if (!use_autopilot || (isAgentAvatarValid() && gAgentAvatarp->isSitting() && gAgentAvatarp->getRoot() == object->getRoot()))
+        {
+            //we're already sitting on this object, so don't autopilot
+        }
+        else
+        {
+            gAgent.startAutoPilotGlobal(gAgent.getPosGlobalFromAgent(sit_spot), "Sit", &sitRotation, near_sit_object, NULL, 0.5f);
+        }
+    }
+    else
+    {
+        LL_WARNS("Messaging") << "Received sit approval for unknown object " << sitObjectID << LL_ENDL;
+    }
+}
+
+void process_clear_follow_cam_properties(LLMessageSystem *mesgsys, void **user_data)
+{
+    LLUUID      source_id;
+
+    mesgsys->getUUIDFast(_PREHASH_ObjectData, _PREHASH_ObjectID, source_id);
+
+    LLFollowCamMgr::getInstance()->removeFollowCamParams(source_id);
+}
+
+void process_set_follow_cam_properties(LLMessageSystem *mesgsys, void **user_data)
+{
+    S32         type;
+    F32         value;
+    bool        settingPosition = false;
+    bool        settingFocus    = false;
+    bool        settingFocusOffset = false;
+    LLVector3   position;
+    LLVector3   focus;
+    LLVector3   focus_offset;
+
+    LLUUID      source_id;
+
+    mesgsys->getUUIDFast(_PREHASH_ObjectData, _PREHASH_ObjectID, source_id);
+
+    LLViewerObject* objectp = gObjectList.findObject(source_id);
+    if (objectp)
+    {
+        objectp->setFlagsWithoutUpdate(FLAGS_CAMERA_SOURCE, true);
+    }
+
+    S32 num_objects = mesgsys->getNumberOfBlocks("CameraProperty");
+    for (S32 block_index = 0; block_index < num_objects; block_index++)
+    {
+        mesgsys->getS32("CameraProperty", "Type", type, block_index);
+        mesgsys->getF32("CameraProperty", "Value", value, block_index);
+        switch(type)
+        {
+        case FOLLOWCAM_PITCH:
+            LLFollowCamMgr::getInstance()->setPitch(source_id, value);
+            break;
+        case FOLLOWCAM_FOCUS_OFFSET_X:
+            focus_offset.mV[VX] = value;
+            settingFocusOffset = true;
+            break;
+        case FOLLOWCAM_FOCUS_OFFSET_Y:
+            focus_offset.mV[VY] = value;
+            settingFocusOffset = true;
+            break;
+        case FOLLOWCAM_FOCUS_OFFSET_Z:
+            focus_offset.mV[VZ] = value;
+            settingFocusOffset = true;
+            break;
+        case FOLLOWCAM_POSITION_LAG:
+            LLFollowCamMgr::getInstance()->setPositionLag(source_id, value);
+            break;
+        case FOLLOWCAM_FOCUS_LAG:
+            LLFollowCamMgr::getInstance()->setFocusLag(source_id, value);
+            break;
+        case FOLLOWCAM_DISTANCE:
+            LLFollowCamMgr::getInstance()->setDistance(source_id, value);
+            break;
+        case FOLLOWCAM_BEHINDNESS_ANGLE:
+            LLFollowCamMgr::getInstance()->setBehindnessAngle(source_id, value);
+            break;
+        case FOLLOWCAM_BEHINDNESS_LAG:
+            LLFollowCamMgr::getInstance()->setBehindnessLag(source_id, value);
+            break;
+        case FOLLOWCAM_POSITION_THRESHOLD:
+            LLFollowCamMgr::getInstance()->setPositionThreshold(source_id, value);
+            break;
+        case FOLLOWCAM_FOCUS_THRESHOLD:
+            LLFollowCamMgr::getInstance()->setFocusThreshold(source_id, value);
+            break;
+        case FOLLOWCAM_ACTIVE:
+            //if 1, set using followcam,.
+            LLFollowCamMgr::getInstance()->setCameraActive(source_id, value != 0.f);
+            break;
+        case FOLLOWCAM_POSITION_X:
+            settingPosition = true;
+            position.mV[ 0 ] = value;
+            break;
+        case FOLLOWCAM_POSITION_Y:
+            settingPosition = true;
+            position.mV[ 1 ] = value;
+            break;
+        case FOLLOWCAM_POSITION_Z:
+            settingPosition = true;
+            position.mV[ 2 ] = value;
+            break;
+        case FOLLOWCAM_FOCUS_X:
+            settingFocus = true;
+            focus.mV[ 0 ] = value;
+            break;
+        case FOLLOWCAM_FOCUS_Y:
+            settingFocus = true;
+            focus.mV[ 1 ] = value;
+            break;
+        case FOLLOWCAM_FOCUS_Z:
+            settingFocus = true;
+            focus.mV[ 2 ] = value;
+            break;
+        case FOLLOWCAM_POSITION_LOCKED:
+            LLFollowCamMgr::getInstance()->setPositionLocked(source_id, value != 0.f);
+            break;
+        case FOLLOWCAM_FOCUS_LOCKED:
+            LLFollowCamMgr::getInstance()->setFocusLocked(source_id, value != 0.f);
+            break;
+
+        default:
+            break;
+        }
+    }
+
+    if ( settingPosition )
+    {
+        LLFollowCamMgr::getInstance()->setPosition(source_id, position);
+    }
+    if ( settingFocus )
+    {
+        LLFollowCamMgr::getInstance()->setFocus(source_id, focus);
+    }
+    if ( settingFocusOffset )
+    {
+        LLFollowCamMgr::getInstance()->setFocusOffset(source_id, focus_offset);
+    }
+}
+//end Ventrella
+
+
+// Culled from newsim lltask.cpp
+void process_name_value(LLMessageSystem *mesgsys, void **user_data)
+{
+    std::string temp_str;
+    LLUUID  id;
+    S32     i, num_blocks;
+
+    mesgsys->getUUIDFast(_PREHASH_TaskData, _PREHASH_ID, id);
+
+    LLViewerObject* object = gObjectList.findObject(id);
+
+    if (object)
+    {
+        num_blocks = mesgsys->getNumberOfBlocksFast(_PREHASH_NameValueData);
+        for (i = 0; i < num_blocks; i++)
+        {
+            mesgsys->getStringFast(_PREHASH_NameValueData, _PREHASH_NVPair, temp_str, i);
+            LL_INFOS("Messaging") << "Added to object Name Value: " << temp_str << LL_ENDL;
+            object->addNVPair(temp_str);
+        }
+    }
+    else
+    {
+        LL_INFOS("Messaging") << "Can't find object " << id << " to add name value pair" << LL_ENDL;
+    }
+}
+
+void process_remove_name_value(LLMessageSystem *mesgsys, void **user_data)
+{
+    std::string temp_str;
+    LLUUID  id;
+    S32     i, num_blocks;
+
+    mesgsys->getUUIDFast(_PREHASH_TaskData, _PREHASH_ID, id);
+
+    LLViewerObject* object = gObjectList.findObject(id);
+
+    if (object)
+    {
+        num_blocks = mesgsys->getNumberOfBlocksFast(_PREHASH_NameValueData);
+        for (i = 0; i < num_blocks; i++)
+        {
+            mesgsys->getStringFast(_PREHASH_NameValueData, _PREHASH_NVPair, temp_str, i);
+            LL_INFOS("Messaging") << "Removed from object Name Value: " << temp_str << LL_ENDL;
+            object->removeNVPair(temp_str);
+        }
+    }
+    else
+    {
+        LL_INFOS("Messaging") << "Can't find object " << id << " to remove name value pair" << LL_ENDL;
+    }
+}
+
+void process_kick_user(LLMessageSystem *msg, void** /*user_data*/)
+{
+    std::string message;
+
+    msg->getStringFast(_PREHASH_UserInfo, _PREHASH_Reason, message);
+
+    LLAppViewer::instance()->forceDisconnect(message);
+}
+
+
+/*
+void process_user_list_reply(LLMessageSystem *msg, void **user_data)
+{
+    LLUserList::processUserListReply(msg, user_data);
+    return;
+    char    firstname[MAX_STRING+1];
+    char    lastname[MAX_STRING+1];
+    U8      status;
+    S32     user_count;
+
+    user_count = msg->getNumberOfBlocks("UserBlock");
+
+    for (S32 i = 0; i < user_count; i++)
+    {
+        msg->getData("UserBlock", i, "FirstName", firstname);
+        msg->getData("UserBlock", i, "LastName", lastname);
+        msg->getData("UserBlock", i, "Status", &status);
+
+        if (status & 0x01)
+        {
+            dialog_friends_add_friend(buffer, true);
+        }
+        else
+        {
+            dialog_friends_add_friend(buffer, false);
+        }
+    }
+
+    dialog_friends_done_adding();
+}
+*/
+
+// this is not handled in processUpdateMessage
+/*
+void process_time_dilation(LLMessageSystem *msg, void **user_data)
+{
+    // get the time_dilation
+    U16 foo;
+    msg->getData("TimeDilation", "TimeDilation", &foo);
+    F32 time_dilation = ((F32) foo) / 65535.f;
+
+    // get the pointer to the right region
+    U32 ip = msg->getSenderIP();
+    U32 port = msg->getSenderPort();
+    LLViewerRegion *regionp = LLWorld::getInstance()->getRegion(ip, port);
+    if (regionp)
+    {
+        regionp->setTimeDilation(time_dilation);
+    }
+}
+*/
+
+
+void process_money_balance_reply( LLMessageSystem* msg, void** )
+{
+    S32 balance = 0;
+    S32 credit = 0;
+    S32 committed = 0;
+    std::string desc;
+    LLUUID tid;
+
+    msg->getUUID("MoneyData", "TransactionID", tid);
+    msg->getS32("MoneyData", "MoneyBalance", balance);
+    msg->getS32("MoneyData", "SquareMetersCredit", credit);
+    msg->getS32("MoneyData", "SquareMetersCommitted", committed);
+    msg->getStringFast(_PREHASH_MoneyData, _PREHASH_Description, desc);
+    LL_INFOS("Messaging") << "L$, credit, committed: " << balance << " " << credit << " "
+            << committed << LL_ENDL;
+
+    if (gStatusBar)
+    {
+        gStatusBar->setBalance(balance);
+        gStatusBar->setLandCredit(credit);
+        gStatusBar->setLandCommitted(committed);
+    }
+
+    if (desc.empty()
+        || !gSavedSettings.getBOOL("NotifyMoneyChange"))
+    {
+        // ...nothing to display
+        return;
+    }
+
+    // Suppress duplicate messages about the same transaction
+    static std::deque<LLUUID> recent;
+    if (std::find(recent.rbegin(), recent.rend(), tid) != recent.rend())
+    {
+        return;
+    }
+
+    // Once the 'recent' container gets large enough, chop some
+    // off the beginning.
+    const U32 MAX_LOOKBACK = 30;
+    const S32 POP_FRONT_SIZE = 12;
+    if(recent.size() > MAX_LOOKBACK)
+    {
+        LL_DEBUGS("Messaging") << "Removing oldest transaction records" << LL_ENDL;
+        recent.erase(recent.begin(), recent.begin() + POP_FRONT_SIZE);
+    }
+    //LL_DEBUGS("Messaging") << "Pushing back transaction " << tid << LL_ENDL;
+    recent.push_back(tid);
+
+    if (msg->has("TransactionInfo"))
+    {
+        // ...message has extended info for localization
+        process_money_balance_reply_extended(msg);
+    }
+    else
+    {
+        // Only old dev grids will not supply the TransactionInfo block,
+        // so we can just use the hard-coded English string.
+        LLSD args;
+        args["MESSAGE"] = desc;
+        LLNotificationsUtil::add("SystemMessage", args);
+    }
+}
+
+static std::string reason_from_transaction_type(S32 transaction_type,
+                                                const std::string& item_desc)
+{
+    // *NOTE: The keys for the reason strings are unusual because
+    // an earlier version of the code used English language strings
+    // extracted from hard-coded server English descriptions.
+    // Keeping them so we don't have to re-localize them.
+    switch (transaction_type)
+    {
+        case TRANS_OBJECT_SALE:
+        {
+            LLStringUtil::format_map_t arg;
+            arg["ITEM"] = item_desc;
+            return LLTrans::getString("for item", arg);
+        }
+        case TRANS_LAND_SALE:
+            return LLTrans::getString("for a parcel of land");
+
+        case TRANS_LAND_PASS_SALE:
+            return LLTrans::getString("for a land access pass");
+
+        case TRANS_GROUP_LAND_DEED:
+            return LLTrans::getString("for deeding land");
+
+        case TRANS_GROUP_CREATE:
+            return LLTrans::getString("to create a group");
+
+        case TRANS_GROUP_JOIN:
+            return LLTrans::getString("to join a group");
+
+        case TRANS_UPLOAD_CHARGE:
+            return LLTrans::getString("to upload");
+
+        case TRANS_CLASSIFIED_CHARGE:
+            return LLTrans::getString("to publish a classified ad");
+
+        case TRANS_GIFT:
+            // Simulator returns "Payment" if no custom description has been entered
+            return (item_desc == "Payment" ? std::string() : item_desc);
+
+        // These have no reason to display, but are expected and should not
+        // generate warnings
+        case TRANS_PAY_OBJECT:
+        case TRANS_OBJECT_PAYS:
+            return std::string();
+
+        default:
+            LL_WARNS() << "Unknown transaction type "
+                << transaction_type << LL_ENDL;
+            return std::string();
+    }
+}
+
+static void money_balance_group_notify(const LLUUID& group_id,
+                                       const std::string& name,
+                                       bool is_group,
+                                       std::string notification,
+                                       LLSD args,
+                                       LLSD payload)
+{
+    // Message uses name SLURLs, don't actually have to substitute in
+    // the name.  We're just making sure it's available.
+    // Notification is either PaymentReceived or PaymentSent
+    LLNotificationsUtil::add(notification, args, payload);
+}
+
+static void money_balance_avatar_notify(const LLUUID& agent_id,
+                                        const LLAvatarName& av_name,
+                                        std::string notification,
+                                        LLSD args,
+                                        LLSD payload)
+{
+    // Message uses name SLURLs, don't actually have to substitute in
+    // the name.  We're just making sure it's available.
+    // Notification is either PaymentReceived or PaymentSent
+    LLNotificationsUtil::add(notification, args, payload);
+}
+
+static void process_money_balance_reply_extended(LLMessageSystem* msg)
+{
+    // Added in server 1.40 and viewer 2.1, support for localization
+    // and agent ids for name lookup.
+    S32 transaction_type = 0;
+    LLUUID source_id;
+    bool is_source_group = false;
+    LLUUID dest_id;
+    bool is_dest_group = false;
+    S32 amount = 0;
+    std::string item_description;
+    bool success = false;
+
+    msg->getS32("TransactionInfo", "TransactionType", transaction_type);
+    msg->getUUID("TransactionInfo", "SourceID", source_id);
+    msg->getBOOL("TransactionInfo", "IsSourceGroup", is_source_group);
+    msg->getUUID("TransactionInfo", "DestID", dest_id);
+    msg->getBOOL("TransactionInfo", "IsDestGroup", is_dest_group);
+    msg->getS32("TransactionInfo", "Amount", amount);
+    msg->getString("TransactionInfo", "ItemDescription", item_description);
+    msg->getBOOL("MoneyData", "TransactionSuccess", success);
+    LL_INFOS("Money") << "MoneyBalanceReply source " << source_id
+        << " dest " << dest_id
+        << " type " << transaction_type
+        << " item " << item_description << LL_ENDL;
+
+    if (source_id.isNull() && dest_id.isNull())
+    {
+        // this is a pure balance update, no notification required
+        return;
+    }
+
+    std::string source_slurl;
+    if (is_source_group)
+    {
+        source_slurl =
+            LLSLURL( "group", source_id, "inspect").getSLURLString();
+    }
+    else
+    {
+        source_slurl =
+            LLSLURL( "agent", source_id, "completename").getSLURLString();
+    }
+
+    std::string dest_slurl;
+    if (is_dest_group)
+    {
+        dest_slurl =
+            LLSLURL( "group", dest_id, "inspect").getSLURLString();
+    }
+    else
+    {
+        dest_slurl =
+            LLSLURL( "agent", dest_id, "completename").getSLURLString();
+    }
+
+    std::string reason =
+        reason_from_transaction_type(transaction_type, item_description);
+
+    LLStringUtil::format_map_t args;
+    args["REASON"] = reason; // could be empty
+    args["AMOUNT"] = llformat("%d", amount);
+
+    // Need to delay until name looked up, so need to know whether or not
+    // is group
+    bool is_name_group = false;
+    LLUUID name_id;
+    std::string message;
+    std::string notification;
+    LLSD final_args;
+    LLSD payload;
+
+    bool you_paid_someone = (source_id == gAgentID);
+    std::string gift_suffix = (transaction_type == TRANS_GIFT ? "_gift" : "");
+    if (you_paid_someone)
+    {
+        if(!gSavedSettings.getBOOL("NotifyMoneySpend"))
+        {
+            return;
+        }
+        args["NAME"] = dest_slurl;
+        is_name_group = is_dest_group;
+        name_id = dest_id;
+        if (!reason.empty())
+        {
+            if (dest_id.notNull())
+            {
+                message = success ? LLTrans::getString("you_paid_ldollars" + gift_suffix, args) :
+                                    LLTrans::getString("you_paid_failure_ldollars" + gift_suffix, args);
+            }
+            else
+            {
+                // transaction fee to the system, eg, to create a group
+                message = success ? LLTrans::getString("you_paid_ldollars_no_name", args) :
+                                    LLTrans::getString("you_paid_failure_ldollars_no_name", args);
+            }
+        }
+        else
+        {
+            if (dest_id.notNull())
+            {
+                message = success ? LLTrans::getString("you_paid_ldollars_no_reason", args) :
+                                    LLTrans::getString("you_paid_failure_ldollars_no_reason", args);
+            }
+            else
+            {
+                // no target, no reason, you just paid money
+                message = success ? LLTrans::getString("you_paid_ldollars_no_info", args) :
+                                    LLTrans::getString("you_paid_failure_ldollars_no_info", args);
+            }
+        }
+        final_args["MESSAGE"] = message;
+        payload["dest_id"] = dest_id;
+        notification = success ? "PaymentSent" : "PaymentFailure";
+    }
+    else
+    {
+        // ...someone paid you
+        if(!gSavedSettings.getBOOL("NotifyMoneyReceived"))
+        {
+            return;
+        }
+        args["NAME"] = source_slurl;
+        is_name_group = is_source_group;
+        name_id = source_id;
+
+        if (!reason.empty() && !LLMuteList::getInstance()->isMuted(source_id))
+        {
+            message = LLTrans::getString("paid_you_ldollars" + gift_suffix, args);
+        }
+        else
+        {
+            message = LLTrans::getString("paid_you_ldollars_no_reason", args);
+        }
+        final_args["MESSAGE"] = message;
+
+        // make notification loggable
+        payload["from_id"] = source_id;
+        notification = "PaymentReceived";
+    }
+
+    // Despite using SLURLs, wait until the name is available before
+    // showing the notification, otherwise the UI layout is strange and
+    // the user sees a "Loading..." message
+    if (is_name_group)
+    {
+        gCacheName->getGroup(name_id,
+                        boost::bind(&money_balance_group_notify,
+                                    _1, _2, _3,
+                                    notification, final_args, payload));
+    }
+    else
+    {
+        LLAvatarNameCache::get(name_id, boost::bind(&money_balance_avatar_notify, _1, _2, notification, final_args, payload));
+    }
+}
+
+bool handle_prompt_for_maturity_level_change_callback(const LLSD& notification, const LLSD& response)
+{
+    S32 option = LLNotificationsUtil::getSelectedOption(notification, response);
+
+    if (0 == option)
+    {
+        // set the preference to the maturity of the region we're calling
+        U8 preferredMaturity = static_cast<U8>(notification["payload"]["_region_access"].asInteger());
+        gSavedSettings.setU32("PreferredMaturity", static_cast<U32>(preferredMaturity));
+    }
+
+    return false;
+}
+
+bool handle_prompt_for_maturity_level_change_and_reteleport_callback(const LLSD& notification, const LLSD& response)
+{
+    S32 option = LLNotificationsUtil::getSelectedOption(notification, response);
+
+    if (0 == option)
+    {
+        // set the preference to the maturity of the region we're calling
+        U8 preferredMaturity = static_cast<U8>(notification["payload"]["_region_access"].asInteger());
+        gSavedSettings.setU32("PreferredMaturity", static_cast<U32>(preferredMaturity));
+        gAgent.setMaturityRatingChangeDuringTeleport(preferredMaturity);
+        gAgent.restartFailedTeleportRequest();
+    }
+    else
+    {
+        gAgent.clearTeleportRequest();
+    }
+
+    return false;
+}
+
+// some of the server notifications need special handling. This is where we do that.
+bool handle_special_notification(std::string notificationID, LLSD& llsdBlock)
+{
+    bool returnValue = false;
+    if(llsdBlock.has("_region_access"))
+    {
+        U8 regionAccess = static_cast<U8>(llsdBlock["_region_access"].asInteger());
+        std::string regionMaturity = LLViewerRegion::accessToString(regionAccess);
+        LLStringUtil::toLower(regionMaturity);
+        llsdBlock["REGIONMATURITY"] = regionMaturity;
+        LLNotificationPtr maturityLevelNotification;
+        std::string notifySuffix = "_Notify";
+        if (regionAccess == SIM_ACCESS_MATURE)
+        {
+            if (gAgent.isTeen())
+            {
+                gAgent.clearTeleportRequest();
+                maturityLevelNotification = LLNotificationsUtil::add(notificationID+"_AdultsOnlyContent", llsdBlock);
+                returnValue = true;
+
+                notifySuffix = "_NotifyAdultsOnly";
+            }
+            else if (gAgent.prefersPG())
+            {
+                maturityLevelNotification = LLNotificationsUtil::add(notificationID+"_Change", llsdBlock, llsdBlock, handle_prompt_for_maturity_level_change_callback);
+                returnValue = true;
+            }
+            else if (LLStringUtil::compareStrings(notificationID, "RegionEntryAccessBlocked") == 0)
+            {
+                maturityLevelNotification = LLNotificationsUtil::add(notificationID+"_PreferencesOutOfSync", llsdBlock, llsdBlock);
+                returnValue = true;
+            }
+        }
+        else if (regionAccess == SIM_ACCESS_ADULT)
+        {
+            if (!gAgent.isAdult())
+            {
+                gAgent.clearTeleportRequest();
+                maturityLevelNotification = LLNotificationsUtil::add(notificationID+"_AdultsOnlyContent", llsdBlock);
+                returnValue = true;
+
+                notifySuffix = "_NotifyAdultsOnly";
+            }
+            else if (gAgent.prefersPG() || gAgent.prefersMature())
+            {
+                maturityLevelNotification = LLNotificationsUtil::add(notificationID+"_Change", llsdBlock, llsdBlock, handle_prompt_for_maturity_level_change_callback);
+                returnValue = true;
+            }
+            else if (LLStringUtil::compareStrings(notificationID, "RegionEntryAccessBlocked") == 0)
+            {
+                maturityLevelNotification = LLNotificationsUtil::add(notificationID+"_PreferencesOutOfSync", llsdBlock, llsdBlock);
+                returnValue = true;
+            }
+        }
+
+        if ((maturityLevelNotification == NULL) || maturityLevelNotification->isIgnored())
+        {
+            // Given a simple notification if no maturityLevelNotification is set or it is ignore
+            LLNotificationsUtil::add(notificationID + notifySuffix, llsdBlock);
+        }
+    }
+
+    return returnValue;
+}
+
+bool handle_trusted_experiences_notification(const LLSD& llsdBlock)
+{
+    if(llsdBlock.has("trusted_experiences"))
+    {
+        std::ostringstream str;
+        const LLSD& experiences = llsdBlock["trusted_experiences"];
+        LLSD::array_const_iterator it = experiences.beginArray();
+        for(/**/; it != experiences.endArray(); ++it)
+        {
+            str<<LLSLURL("experience", it->asUUID(), "profile").getSLURLString() << "\n";
+        }
+        std::string str_list = str.str();
+        if(!str_list.empty())
+        {
+            LLNotificationsUtil::add("TrustedExperiencesAvailable", LLSD::emptyMap().with("EXPERIENCE_LIST", (LLSD)str_list));
+            return true;
+        }
+    }
+    return false;
+}
+
+// some of the server notifications need special handling. This is where we do that.
+bool handle_teleport_access_blocked(LLSD& llsdBlock, const std::string & notificationID, const std::string & defaultMessage)
+{
+    bool returnValue = false;
+    if(llsdBlock.has("_region_access"))
+    {
+        U8 regionAccess = static_cast<U8>(llsdBlock["_region_access"].asInteger());
+        std::string regionMaturity = LLViewerRegion::accessToString(regionAccess);
+        LLStringUtil::toLower(regionMaturity);
+        llsdBlock["REGIONMATURITY"] = regionMaturity;
+
+        LLNotificationPtr tp_failure_notification;
+        std::string notifySuffix;
+
+        if (notificationID == std::string("TeleportEntryAccessBlocked"))
+        {
+            notifySuffix = "_Notify";
+            if (regionAccess == SIM_ACCESS_MATURE)
+            {
+                if (gAgent.isTeen())
+                {
+                    gAgent.clearTeleportRequest();
+                    tp_failure_notification = LLNotificationsUtil::add(notificationID+"_AdultsOnlyContent", llsdBlock);
+                    returnValue = true;
+
+                    notifySuffix = "_NotifyAdultsOnly";
+                }
+                else if (gAgent.prefersPG())
+                {
+                    if (gAgent.hasRestartableFailedTeleportRequest())
+                    {
+                        tp_failure_notification = LLNotificationsUtil::add(notificationID+"_ChangeAndReTeleport", llsdBlock, llsdBlock, handle_prompt_for_maturity_level_change_and_reteleport_callback);
+                        returnValue = true;
+                    }
+                    else
+                    {
+                        gAgent.clearTeleportRequest();
+                        tp_failure_notification = LLNotificationsUtil::add(notificationID+"_Change", llsdBlock, llsdBlock, handle_prompt_for_maturity_level_change_callback);
+                        returnValue = true;
+                    }
+                }
+                else
+                {
+                    gAgent.clearTeleportRequest();
+                    tp_failure_notification = LLNotificationsUtil::add(notificationID+"_PreferencesOutOfSync", llsdBlock, llsdBlock, handle_prompt_for_maturity_level_change_callback);
+                    returnValue = true;
+                }
+            }
+            else if (regionAccess == SIM_ACCESS_ADULT)
+            {
+                if (!gAgent.isAdult())
+                {
+                    gAgent.clearTeleportRequest();
+                    tp_failure_notification = LLNotificationsUtil::add(notificationID+"_AdultsOnlyContent", llsdBlock);
+                    returnValue = true;
+
+                    notifySuffix = "_NotifyAdultsOnly";
+                }
+                else if (gAgent.prefersPG() || gAgent.prefersMature())
+                {
+                    if (gAgent.hasRestartableFailedTeleportRequest())
+                    {
+                        tp_failure_notification = LLNotificationsUtil::add(notificationID+"_ChangeAndReTeleport", llsdBlock, llsdBlock, handle_prompt_for_maturity_level_change_and_reteleport_callback);
+                        returnValue = true;
+                    }
+                    else
+                    {
+                        gAgent.clearTeleportRequest();
+                        tp_failure_notification = LLNotificationsUtil::add(notificationID+"_Change", llsdBlock, llsdBlock, handle_prompt_for_maturity_level_change_callback);
+                        returnValue = true;
+                    }
+                }
+                else
+                {
+                    gAgent.clearTeleportRequest();
+                    tp_failure_notification = LLNotificationsUtil::add(notificationID+"_PreferencesOutOfSync", llsdBlock, llsdBlock, handle_prompt_for_maturity_level_change_callback);
+                    returnValue = true;
+                }
+            }
+        }       // End of special handling for "TeleportEntryAccessBlocked"
+        else
+        {   // Normal case, no message munging
+            gAgent.clearTeleportRequest();
+            if (LLNotifications::getInstance()->templateExists(notificationID))
+            {
+                tp_failure_notification = LLNotificationsUtil::add(notificationID, llsdBlock, llsdBlock);
+            }
+            else
+            {
+                llsdBlock["MESSAGE"] = defaultMessage;
+                tp_failure_notification = LLNotificationsUtil::add("GenericAlertOK", llsdBlock);
+            }
+            returnValue = true;
+        }
+
+        if ((tp_failure_notification == NULL) || tp_failure_notification->isIgnored())
+        {
+            // Given a simple notification if no tp_failure_notification is set or it is ignore
+            LLNotificationsUtil::add(notificationID + notifySuffix, llsdBlock);
+        }
+    }
+
+    handle_trusted_experiences_notification(llsdBlock);
+    return returnValue;
+}
+
+bool attempt_standard_notification(LLMessageSystem* msgsystem)
+{
+    // if we have additional alert data
+    if (msgsystem->has(_PREHASH_AlertInfo) && msgsystem->getNumberOfBlocksFast(_PREHASH_AlertInfo) > 0)
+    {
+        // notification was specified using the new mechanism, so we can just handle it here
+        std::string notificationID;
+        msgsystem->getStringFast(_PREHASH_AlertInfo, _PREHASH_Message, notificationID);
+
+        //SL-13824 skip notification when both joining a group and leaving a group
+        //remove this after server stops sending these messages
+        if (notificationID == "JoinGroupSuccess" ||
+            notificationID == "GroupDepart")
+        {
+            return true;
+        }
+
+        if (!LLNotifications::getInstance()->templateExists(notificationID))
+        {
+            return false;
+        }
+
+        std::string llsdRaw;
+        LLSD llsdBlock;
+        msgsystem->getStringFast(_PREHASH_AlertInfo, _PREHASH_Message, notificationID);
+        msgsystem->getStringFast(_PREHASH_AlertInfo, _PREHASH_ExtraParams, llsdRaw);
+        if (llsdRaw.length())
+        {
+            std::istringstream llsdData(llsdRaw);
+            if (!LLSDSerialize::deserialize(llsdBlock, llsdData, llsdRaw.length()))
+            {
+                LL_WARNS() << "attempt_standard_notification: Attempted to read notification parameter data into LLSD but failed:" << llsdRaw << LL_ENDL;
+            }
+        }
+
+
+        handle_trusted_experiences_notification(llsdBlock);
+
+        if (
+            (notificationID == "RegionEntryAccessBlocked") ||
+            (notificationID == "LandClaimAccessBlocked") ||
+            (notificationID == "LandBuyAccessBlocked")
+
+           )
+        {
+            /*---------------------------------------------------------------------
+             (Commented so a grep will find the notification strings, since
+             we construct them on the fly; if you add additional notifications,
+             please update the comment.)
+
+             Could throw any of the following notifications:
+
+                RegionEntryAccessBlocked
+                RegionEntryAccessBlocked_Notify
+                RegionEntryAccessBlocked_NotifyAdultsOnly
+                RegionEntryAccessBlocked_Change
+                RegionEntryAccessBlocked_AdultsOnlyContent
+                RegionEntryAccessBlocked_ChangeAndReTeleport
+                LandClaimAccessBlocked
+                LandClaimAccessBlocked_Notify
+                LandClaimAccessBlocked_NotifyAdultsOnly
+                LandClaimAccessBlocked_Change
+                LandClaimAccessBlocked_AdultsOnlyContent
+                LandBuyAccessBlocked
+                LandBuyAccessBlocked_Notify
+                LandBuyAccessBlocked_NotifyAdultsOnly
+                LandBuyAccessBlocked_Change
+                LandBuyAccessBlocked_AdultsOnlyContent
+
+            -----------------------------------------------------------------------*/
+            static LLCachedControl<S32> ban_lines_mode(gSavedSettings , "ShowBanLines" , LLViewerParcelMgr::PARCEL_BAN_LINES_ON_COLLISION);
+            if (ban_lines_mode == LLViewerParcelMgr::PARCEL_BAN_LINES_ON_COLLISION)
+            {
+                LLViewerParcelMgr::getInstance()->resetCollisionTimer();
+            }
+            if (handle_special_notification(notificationID, llsdBlock))
+            {
+                return true;
+            }
+        }
+        // HACK -- handle callbacks for specific alerts.
+        if( notificationID == "HomePositionSet" )
+        {
+            // save the home location image to disk
+            std::string snap_filename = gDirUtilp->getLindenUserDir();
+            snap_filename += gDirUtilp->getDirDelimiter();
+            snap_filename += LLStartUp::getScreenHomeFilename();
+            gViewerWindow->saveSnapshot(snap_filename,
+                                        gViewerWindow->getWindowWidthRaw(),
+                                        gViewerWindow->getWindowHeightRaw(),
+                                        false, //UI
+                                        gSavedSettings.getBOOL("RenderHUDInSnapshot"),
+                                        false,
+                                        LLSnapshotModel::SNAPSHOT_TYPE_COLOR,
+                                        LLSnapshotModel::SNAPSHOT_FORMAT_PNG);
+        }
+
+        if (notificationID == "RegionRestartMinutes" ||
+            notificationID == "RegionRestartSeconds")
+        {
+            S32 seconds;
+            if (notificationID == "RegionRestartMinutes")
+            {
+                seconds = 60 * static_cast<S32>(llsdBlock["MINUTES"].asInteger());
+            }
+            else
+            {
+                seconds = static_cast<S32>(llsdBlock["SECONDS"].asInteger());
+            }
+
+            LLFloaterRegionRestarting* floaterp = LLFloaterReg::findTypedInstance<LLFloaterRegionRestarting>("region_restarting");
+
+            if (floaterp)
+            {
+                LLFloaterRegionRestarting::updateTime(seconds);
+            }
+            else
+            {
+                LLSD params;
+                params["NAME"] = llsdBlock["NAME"];
+                params["SECONDS"] = (LLSD::Integer)seconds;
+                LLFloaterRegionRestarting* restarting_floater = dynamic_cast<LLFloaterRegionRestarting*>(LLFloaterReg::showInstance("region_restarting", params));
+                if(restarting_floater)
+                {
+                    restarting_floater->center();
+                }
+            }
+
+            make_ui_sound("UISndRestart");
+        }
+
+        // Special Marketplace update notification
+        if (notificationID == "SLM_UPDATE_FOLDER")
+        {
+            std::string state = llsdBlock["state"].asString();
+            if (state == "deleted")
+            {
+                // Perform the deletion viewer side, no alert shown in this case
+                LLMarketplaceData::instance().deleteListing(llsdBlock["listing_id"].asInteger());
+                return true;
+            }
+            else
+            {
+                // In general, no message will be displayed, all we want is to get the listing updated in the marketplace floater
+                // If getListing() fails though, the message of the alert will be shown by the caller of attempt_standard_notification()
+                return LLMarketplaceData::instance().getListing(llsdBlock["listing_id"].asInteger());
+            }
+        }
+
+        // Error Notification can come with and without reason
+        if (notificationID == "JoinGroupError")
+        {
+            if (llsdBlock.has("reason"))
+            {
+                LLNotificationsUtil::add("JoinGroupErrorReason", llsdBlock);
+                return true;
+            }
+            if (llsdBlock.has("group_id"))
+            {
+                LLGroupData agent_gdatap;
+                bool is_member = gAgent.getGroupData(llsdBlock["group_id"].asUUID(), agent_gdatap);
+                if (is_member)
+                {
+                    LLSD args;
+                    args["reason"] = LLTrans::getString("AlreadyInGroup");
+                    LLNotificationsUtil::add("JoinGroupErrorReason", args);
+                    return true;
+                }
+            }
+        }
+
+        LLNotificationsUtil::add(notificationID, llsdBlock);
+        return true;
+    }
+    return false;
+}
+
+
+static void process_special_alert_messages(const std::string & message)
+{
+    // Do special handling for alert messages.   This is a legacy hack, and any actual displayed
+    // text should be altered in the notifications.xml files.
+    if ( message == "You died and have been teleported to your home location")
+    {
+        add(LLStatViewer::KILLED, 1);
+    }
+    else if( message == "Home position set." )
+    {
+        // save the home location image to disk
+        std::string snap_filename = gDirUtilp->getLindenUserDir();
+        snap_filename += gDirUtilp->getDirDelimiter();
+        snap_filename += LLStartUp::getScreenHomeFilename();
+        gViewerWindow->saveSnapshot(snap_filename,
+                                    gViewerWindow->getWindowWidthRaw(),
+                                    gViewerWindow->getWindowHeightRaw(),
+                                    false,
+                                    gSavedSettings.getBOOL("RenderHUDInSnapshot"),
+                                    false,
+                                    LLSnapshotModel::SNAPSHOT_TYPE_COLOR,
+                                    LLSnapshotModel::SNAPSHOT_FORMAT_PNG);
+    }
+}
+
+
+
+void process_agent_alert_message(LLMessageSystem* msgsystem, void** user_data)
+{
+    // make sure the cursor is back to the usual default since the
+    // alert is probably due to some kind of error.
+    gViewerWindow->getWindow()->resetBusyCount();
+
+    std::string message;
+    msgsystem->getStringFast(_PREHASH_AlertData, _PREHASH_Message, message);
+
+    process_special_alert_messages(message);
+
+    if (!attempt_standard_notification(msgsystem))
+    {
+        bool modal = false;
+        msgsystem->getBOOL("AlertData", "Modal", modal);
+        process_alert_core(message, modal);
+    }
+}
+
+// The only difference between this routine and the previous is the fact that
+// for this routine, the modal parameter is always false. Sadly, for the message
+// handled by this routine, there is no "Modal" parameter on the message, and
+// there's no API to tell if a message has the given parameter or not.
+// So we can't handle the messages with the same handler.
+void process_alert_message(LLMessageSystem *msgsystem, void **user_data)
+{
+    // make sure the cursor is back to the usual default since the
+    // alert is probably due to some kind of error.
+    gViewerWindow->getWindow()->resetBusyCount();
+
+    std::string message;
+    msgsystem->getStringFast(_PREHASH_AlertData, _PREHASH_Message, message);
+    process_special_alert_messages(message);
+
+    if (!attempt_standard_notification(msgsystem))
+    {
+        bool modal = false;
+        process_alert_core(message, modal);
+
+        static LLCachedControl<S32> ban_lines_mode(gSavedSettings , "ShowBanLines" , LLViewerParcelMgr::PARCEL_BAN_LINES_ON_COLLISION);
+        if (ban_lines_mode == LLViewerParcelMgr::PARCEL_BAN_LINES_ON_COLLISION
+            && message.find("Cannot enter parcel") != std::string::npos)
+        {
+            LLViewerParcelMgr::getInstance()->resetCollisionTimer();
+        }
+    }
+}
+
+bool handle_not_age_verified_alert(const std::string &pAlertName)
+{
+    LLNotificationPtr notification = LLNotificationsUtil::add(pAlertName);
+    if ((notification == NULL) || notification->isIgnored())
+    {
+        LLNotificationsUtil::add(pAlertName + "_Notify");
+    }
+
+    return true;
+}
+
+bool handle_special_alerts(const std::string &pAlertName)
+{
+    bool isHandled = false;
+    if (LLStringUtil::compareStrings(pAlertName, "NotAgeVerified") == 0)
+    {
+
+        isHandled = handle_not_age_verified_alert(pAlertName);
+    }
+
+    return isHandled;
+}
+
+void process_alert_core(const std::string& message, bool modal)
+{
+    const std::string ALERT_PREFIX("ALERT: ");
+    const std::string NOTIFY_PREFIX("NOTIFY: ");
+    if (message.find(ALERT_PREFIX) == 0)
+    {
+        // Allow the server to spawn a named alert so that server alerts can be
+        // translated out of English.
+        std::string alert_name(message.substr(ALERT_PREFIX.length()));
+        if (!handle_special_alerts(alert_name))
+        {
+        LLNotificationsUtil::add(alert_name);
+    }
+    }
+    else if (message.find(NOTIFY_PREFIX) == 0)
+    {
+        // Allow the server to spawn a named notification so that server notifications can be
+        // translated out of English.
+        std::string notify_name(message.substr(NOTIFY_PREFIX.length()));
+        LLNotificationsUtil::add(notify_name);
+    }
+    else if (message[0] == '/')
+    {
+        // System message is important, show in upper-right box not tip
+        std::string text(message.substr(1));
+        LLSD args;
+
+        // *NOTE: If the text from the server ever changes this line will need to be adjusted.
+        std::string restart_cancelled = "Region restart cancelled.";
+        if (text.substr(0, restart_cancelled.length()) == restart_cancelled)
+        {
+            LLFloaterRegionRestarting::close();
+        }
+
+            std::string new_msg =LLNotifications::instance().getGlobalString(text);
+            args["MESSAGE"] = new_msg;
+            LLNotificationsUtil::add("SystemMessage", args);
+        }
+    else if (modal)
+    {
+        LLSD args;
+        std::string new_msg =LLNotifications::instance().getGlobalString(message);
+        args["ERROR_MESSAGE"] = new_msg;
+        LLNotificationsUtil::add("ErrorMessage", args);
+    }
+    else
+    {
+        // Hack fix for EXP-623 (blame fix on RN :)) to avoid a sim deploy
+        const std::string AUTOPILOT_CANCELED_MSG("Autopilot canceled");
+        if (message.find(AUTOPILOT_CANCELED_MSG) == std::string::npos )
+        {
+            LLSD args;
+            std::string new_msg =LLNotifications::instance().getGlobalString(message);
+
+            std::string localized_msg;
+            bool is_message_localized = LLTrans::findString(localized_msg, new_msg);
+
+            args["MESSAGE"] = is_message_localized ? localized_msg : new_msg;
+            LLNotificationsUtil::add("SystemMessageTip", args);
+        }
+    }
+}
+
+mean_collision_list_t               gMeanCollisionList;
+time_t                              gLastDisplayedTime = 0;
+
+void handle_show_mean_events(void *)
+{
+    LLFloaterReg::showInstance("bumps");
+    //LLFloaterBump::showInstance();
+}
+
+void mean_name_callback(const LLUUID &id, const LLAvatarName& av_name)
+{
+    static const U32 max_collision_list_size = 20;
+    if (gMeanCollisionList.size() > max_collision_list_size)
+    {
+        mean_collision_list_t::iterator iter = gMeanCollisionList.begin();
+        for (U32 i=0; i<max_collision_list_size; i++) iter++;
+        for_each(iter, gMeanCollisionList.end(), DeletePointer());
+        gMeanCollisionList.erase(iter, gMeanCollisionList.end());
+    }
+
+    for (mean_collision_list_t::iterator iter = gMeanCollisionList.begin();
+         iter != gMeanCollisionList.end(); ++iter)
+    {
+        LLMeanCollisionData *mcd = *iter;
+        if (mcd->mPerp == id)
+        {
+            mcd->mFullName = av_name.getUserName();
+        }
+    }
+}
+
+void process_mean_collision_alert_message(LLMessageSystem *msgsystem, void **user_data)
+{
+    if (gAgent.inPrelude())
+    {
+        // In prelude, bumping is OK.  This dialog is rather confusing to
+        // newbies, so we don't show it.  Drop the packet on the floor.
+        return;
+    }
+
+    // make sure the cursor is back to the usual default since the
+    // alert is probably due to some kind of error.
+    gViewerWindow->getWindow()->resetBusyCount();
+
+    LLUUID perp;
+    U32    time;
+    U8     u8type;
+    EMeanCollisionType     type;
+    F32    mag;
+
+    S32 i, num = msgsystem->getNumberOfBlocks(_PREHASH_MeanCollision);
+
+    for (i = 0; i < num; i++)
+    {
+        msgsystem->getUUIDFast(_PREHASH_MeanCollision, _PREHASH_Perp, perp);
+        msgsystem->getU32Fast(_PREHASH_MeanCollision, _PREHASH_Time, time);
+        msgsystem->getF32Fast(_PREHASH_MeanCollision, _PREHASH_Mag, mag);
+        msgsystem->getU8Fast(_PREHASH_MeanCollision, _PREHASH_Type, u8type);
+
+        type = (EMeanCollisionType)u8type;
+
+        bool b_found = false;
+
+        for (mean_collision_list_t::iterator iter = gMeanCollisionList.begin();
+             iter != gMeanCollisionList.end(); ++iter)
+        {
+            LLMeanCollisionData *mcd = *iter;
+            if ((mcd->mPerp == perp) && (mcd->mType == type))
+            {
+                mcd->mTime = time;
+                mcd->mMag = mag;
+                b_found = true;
+                break;
+            }
+        }
+
+        if (!b_found)
+        {
+            LLMeanCollisionData *mcd = new LLMeanCollisionData(gAgentID, perp, time, type, mag);
+            gMeanCollisionList.push_front(mcd);
+            LLAvatarNameCache::get(perp, boost::bind(&mean_name_callback, _1, _2));
+        }
+    }
+    LLFloaterBump* bumps_floater = LLFloaterBump::getInstance();
+    if(bumps_floater && bumps_floater->isInVisibleChain())
+    {
+        bumps_floater->populateCollisionList();
+    }
+}
+
+void process_frozen_message(LLMessageSystem *msgsystem, void **user_data)
+{
+    // make sure the cursor is back to the usual default since the
+    // alert is probably due to some kind of error.
+    gViewerWindow->getWindow()->resetBusyCount();
+    bool b_frozen;
+
+    msgsystem->getBOOL("FrozenData", "Data", b_frozen);
+
+    // TODO: make being frozen change view
+    if (b_frozen)
+    {
+    }
+    else
+    {
+    }
+}
+
+// do some extra stuff once we get our economy data
+void process_economy_data(LLMessageSystem *msg, void** /*user_data*/)
+{
+    LL_DEBUGS("Benefits") << "Received economy data, not currently used" << LL_ENDL;
+}
+
+void notify_cautioned_script_question(const LLSD& notification, const LLSD& response, S32 orig_questions, bool granted)
+{
+    // only continue if at least some permissions were requested
+    if (orig_questions)
+    {
+        // check to see if the person we are asking
+
+        // "'[OBJECTNAME]', an object owned by '[OWNERNAME]',
+        // located in [REGIONNAME] at [REGIONPOS],
+        // has been <granted|denied> permission to: [PERMISSIONS]."
+
+        LLUIString notice(LLTrans::getString(granted ? "ScriptQuestionCautionChatGranted" : "ScriptQuestionCautionChatDenied"));
+
+        // always include the object name and owner name
+        notice.setArg("[OBJECTNAME]", notification["payload"]["object_name"].asString());
+        notice.setArg("[OWNERNAME]", notification["payload"]["owner_name"].asString());
+
+        // try to lookup viewerobject that corresponds to the object that
+        // requested permissions (here, taskid->requesting object id)
+        bool foundpos = false;
+        LLViewerObject* viewobj = gObjectList.findObject(notification["payload"]["task_id"].asUUID());
+        if (viewobj)
+        {
+            // found the viewerobject, get it's position in its region
+            LLVector3 objpos(viewobj->getPosition());
+
+            // try to lookup the name of the region the object is in
+            LLViewerRegion* viewregion = viewobj->getRegion();
+            if (viewregion)
+            {
+                // got the region, so include the region and 3d coordinates of the object
+                notice.setArg("[REGIONNAME]", viewregion->getName());
+                std::string formatpos = llformat("%.1f, %.1f,%.1f", objpos[VX], objpos[VY], objpos[VZ]);
+                notice.setArg("[REGIONPOS]", formatpos);
+
+                foundpos = true;
+            }
+        }
+
+        if (!foundpos)
+        {
+            // unable to determine location of the object
+            notice.setArg("[REGIONNAME]", "(unknown region)");
+            notice.setArg("[REGIONPOS]", "(unknown position)");
+        }
+
+        // check each permission that was requested, and list each
+        // permission that has been flagged as a caution permission
+        bool caution = false;
+        S32 count = 0;
+        std::string perms;
+        for (const script_perm_t& script_perm : SCRIPT_PERMISSIONS)
+        {
+            if ((orig_questions & script_perm.permbit)
+                && script_perm.caution)
+            {
+                count++;
+                caution = true;
+
+                // add a comma before the permission description if it is not the first permission
+                // added to the list or the last permission to check
+                if (count > 1)
+                {
+                    perms.append(", ");
+                }
+
+                perms.append(LLTrans::getString(script_perm.question));
+            }
+        }
+
+        notice.setArg("[PERMISSIONS]", perms);
+
+        // log a chat message as long as at least one requested permission
+        // is a caution permission
+        if (caution)
+        {
+            LLChat chat(notice.getString());
+    //      LLFloaterChat::addChat(chat, false, false);
+        }
+    }
+}
+
+void script_question_mute(const LLUUID& item_id, const std::string& object_name);
+
+void experiencePermissionBlock(LLUUID experience, LLSD result)
+{
+    LLSD permission;
+    LLSD data;
+    permission["permission"] = "Block";
+    data[experience.asString()] = permission;
+    data["experience"] = experience;
+    LLEventPumps::instance().obtain("experience_permission").post(data);
+}
+
+bool script_question_cb(const LLSD& notification, const LLSD& response)
+{
+    S32 option = LLNotificationsUtil::getSelectedOption(notification, response);
+    LLMessageSystem *msg = gMessageSystem;
+    S32 orig = notification["payload"]["questions"].asInteger();
+    S32 new_questions = orig;
+
+    if (response["Details"])
+    {
+        // respawn notification...
+        LLNotificationsUtil::add(notification["name"], notification["substitutions"], notification["payload"]);
+
+        // ...with description on top
+        LLNotificationsUtil::add("DebitPermissionDetails");
+        return false;
+    }
+
+    LLUUID experience;
+    if(notification["payload"].has("experience"))
+    {
+        experience = notification["payload"]["experience"].asUUID();
+    }
+
+    // check whether permissions were granted or denied
+    bool allowed = true;
+    // the "yes/accept" button is the first button in the template, making it button 0
+    // if any other button was clicked, the permissions were denied
+    if (option != 0)
+    {
+        new_questions = 0;
+        allowed = false;
+    }
+    else if(experience.notNull())
+    {
+        LLSD permission;
+        LLSD data;
+        permission["permission"]="Allow";
+
+        data[experience.asString()]=permission;
+        data["experience"]=experience;
+        LLEventPumps::instance().obtain("experience_permission").post(data);
+    }
+
+    LLUUID task_id = notification["payload"]["task_id"].asUUID();
+    LLUUID item_id = notification["payload"]["item_id"].asUUID();
+
+    // reply with the permissions granted or denied
+    msg->newMessageFast(_PREHASH_ScriptAnswerYes);
+    msg->nextBlockFast(_PREHASH_AgentData);
+    msg->addUUIDFast(_PREHASH_AgentID, gAgent.getID());
+    msg->addUUIDFast(_PREHASH_SessionID, gAgent.getSessionID());
+    msg->nextBlockFast(_PREHASH_Data);
+    msg->addUUIDFast(_PREHASH_TaskID, task_id);
+    msg->addUUIDFast(_PREHASH_ItemID, item_id);
+    msg->addS32Fast(_PREHASH_Questions, new_questions);
+    msg->sendReliable(LLHost(notification["payload"]["sender"].asString()));
+
+    // only log a chat message if caution prompts are enabled
+    if (gSavedSettings.getBOOL("PermissionsCautionEnabled"))
+    {
+        // log a chat message, if appropriate
+        notify_cautioned_script_question(notification, response, orig, allowed);
+    }
+
+    if ( response["Mute"] ) // mute
+    {
+        script_question_mute(task_id,notification["payload"]["object_name"].asString());
+    }
+    if ( response["BlockExperience"] )
+    {
+        if(experience.notNull())
+        {
+            LLViewerRegion* region = gAgent.getRegion();
+            if (!region)
+                return false;
+
+            LLExperienceCache::instance().setExperiencePermission(experience, std::string("Block"), boost::bind(&experiencePermissionBlock, experience, _1));
+
+        }
+}
+    return false;
+}
+
+void script_question_mute(const LLUUID& task_id, const std::string& object_name)
+{
+    LLMuteList::getInstance()->add(LLMute(task_id, object_name, LLMute::OBJECT));
+
+    // purge the message queue of any previously queued requests from the same source. DEV-4879
+    class OfferMatcher : public LLNotificationsUI::LLScreenChannel::Matcher
+    {
+    public:
+        OfferMatcher(const LLUUID& to_block) : blocked_id(to_block) {}
+        bool matches(const LLNotificationPtr notification) const
+        {
+            if (notification->getName() == "ScriptQuestionCaution"
+                || notification->getName() == "ScriptQuestion")
+            {
+                return (notification->getPayload()["task_id"].asUUID() == blocked_id);
+            }
+            return false;
+        }
+    private:
+        const LLUUID& blocked_id;
+    };
+
+    LLNotificationsUI::LLChannelManager::getInstance()->killToastsFromChannel(
+        LLNotificationsUI::NOTIFICATION_CHANNEL_UUID,
+        OfferMatcher(task_id));
+}
+
+static LLNotificationFunctorRegistration script_question_cb_reg_1("ScriptQuestion", script_question_cb);
+static LLNotificationFunctorRegistration script_question_cb_reg_2("ScriptQuestionCaution", script_question_cb);
+static LLNotificationFunctorRegistration script_question_cb_reg_3("ScriptQuestionExperience", script_question_cb);
+
+void process_script_experience_details(const LLSD& experience_details, LLSD args, LLSD payload)
+{
+    if(experience_details[LLExperienceCache::PROPERTIES].asInteger() & LLExperienceCache::PROPERTY_GRID)
+    {
+        args["GRID_WIDE"] = LLTrans::getString("Grid-Scope");
+    }
+    else
+    {
+        args["GRID_WIDE"] = LLTrans::getString("Land-Scope");
+    }
+    args["EXPERIENCE"] = LLSLURL("experience", experience_details[LLExperienceCache::EXPERIENCE_ID].asUUID(), "profile").getSLURLString();
+
+    LLNotificationsUtil::add("ScriptQuestionExperience", args, payload);
+}
+
+void process_script_question(LLMessageSystem *msg, void **user_data)
+{
+    // *TODO: Translate owner name -> [FIRST] [LAST]
+
+    LLHost sender = msg->getSender();
+
+    LLUUID taskid;
+    LLUUID itemid;
+    S32     questions;
+    std::string object_name;
+    std::string owner_name;
+    LLUUID experienceid;
+
+    // taskid -> object key of object requesting permissions
+    msg->getUUIDFast(_PREHASH_Data, _PREHASH_TaskID, taskid );
+    // itemid -> script asset key of script requesting permissions
+    msg->getUUIDFast(_PREHASH_Data, _PREHASH_ItemID, itemid );
+    msg->getStringFast(_PREHASH_Data, _PREHASH_ObjectName, object_name);
+    msg->getStringFast(_PREHASH_Data, _PREHASH_ObjectOwner, owner_name);
+    msg->getS32Fast(_PREHASH_Data, _PREHASH_Questions, questions );
+
+    if(msg->has(_PREHASH_Experience))
+    {
+        msg->getUUIDFast(_PREHASH_Experience, _PREHASH_ExperienceID, experienceid);
+    }
+
+    // Special case. If the objects are owned by this agent, throttle per-object instead
+    // of per-owner. It's common for residents to reset a ton of scripts that re-request
+    // permissions, as with tier boxes. UUIDs can't be valid agent names and vice-versa,
+    // so we'll reuse the same namespace for both throttle types.
+    std::string throttle_name = owner_name;
+    std::string self_name;
+    LLAgentUI::buildFullname( self_name ); // does not include ' Resident'
+    std::string clean_owner_name = LLCacheName::cleanFullName(owner_name); // removes ' Resident'
+    if( clean_owner_name == self_name )
+    {
+        throttle_name = taskid.getString();
+    }
+
+    // don't display permission requests if this object is muted
+    if (LLMuteList::getInstance()->isMuted(taskid)) return;
+
+    // throttle excessive requests from any specific user's scripts
+    typedef LLKeyThrottle<std::string> LLStringThrottle;
+    static LLStringThrottle question_throttle( LLREQUEST_PERMISSION_THROTTLE_LIMIT, LLREQUEST_PERMISSION_THROTTLE_INTERVAL );
+
+    switch (question_throttle.noteAction(throttle_name))
+    {
+        case LLStringThrottle::THROTTLE_NEWLY_BLOCKED:
+            LL_INFOS("Messaging") << "process_script_question throttled"
+                    << " owner_name:" << owner_name
+                    << LL_ENDL;
+            // Fall through
+
+        case LLStringThrottle::THROTTLE_BLOCKED:
+            // Escape altogether until we recover
+            return;
+
+        case LLStringThrottle::THROTTLE_OK:
+            break;
+    }
+
+    std::string script_question;
+    if (questions)
+    {
+        bool caution = false;
+        S32 count = 0;
+        LLSD args;
+        args["OBJECTNAME"] = object_name;
+        args["NAME"] = clean_owner_name;
+        S32 known_questions = 0;
+        bool has_not_only_debit = questions ^ SCRIPT_PERMISSIONS[SCRIPT_PERMISSION_DEBIT].permbit;
+        // check the received permission flags against each permission
+        for (const script_perm_t& script_perm : SCRIPT_PERMISSIONS)
+        {
+            if (questions & script_perm.permbit)
+            {
+                count++;
+                known_questions |= script_perm.permbit;
+                // check whether permission question should cause special caution dialog
+                caution |= (script_perm.caution);
+
+                if (("ScriptTakeMoney" == script_perm.question) && has_not_only_debit)
+                    continue;
+
+                if (LLTrans::getString(script_perm.question).empty())
+                {
+                    continue;
+                }
+
+                script_question += "    " + LLTrans::getString(script_perm.question) + "\n";
+            }
+        }
+
+        args["QUESTIONS"] = script_question;
+
+        if (known_questions != questions)
+        {
+            // This is in addition to the normal dialog.
+            // Viewer got a request for not supported/implemented permission
+            LL_WARNS("Messaging") << "Object \"" << object_name << "\" requested " << script_question
+                                << " permission. Permission is unknown and can't be granted. Item id: " << itemid
+                                << " taskid:" << taskid << LL_ENDL;
+        }
+
+        if (known_questions)
+        {
+            LLSD payload;
+            payload["task_id"] = taskid;
+            payload["item_id"] = itemid;
+            payload["sender"] = sender.getIPandPort();
+            payload["questions"] = known_questions;
+            payload["object_name"] = object_name;
+            payload["owner_name"] = owner_name;
+
+            // check whether cautions are even enabled or not
+            const char* notification = "ScriptQuestion";
+
+            if(caution && gSavedSettings.getBOOL("PermissionsCautionEnabled"))
+            {
+                args["FOOTERTEXT"] = (count > 1) ? LLTrans::getString("AdditionalPermissionsRequestHeader") + "\n\n" + script_question : "";
+                notification = "ScriptQuestionCaution";
+            }
+            else if(experienceid.notNull())
+            {
+                payload["experience"]=experienceid;
+                LLExperienceCache::instance().get(experienceid, boost::bind(process_script_experience_details, _1, args, payload));
+                return;
+            }
+
+            LLNotificationsUtil::add(notification, args, payload);
+        }
+    }
+}
+
+
+void process_derez_container(LLMessageSystem *msg, void**)
+{
+    LL_WARNS("Messaging") << "call to deprecated process_derez_container" << LL_ENDL;
+}
+
+void container_inventory_arrived(LLViewerObject* object,
+                                 LLInventoryObject::object_list_t* inventory,
+                                 S32 serial_num,
+                                 void* data)
+{
+    LL_DEBUGS("Messaging") << "container_inventory_arrived()" << LL_ENDL;
+    if( gAgentCamera.cameraMouselook() )
+    {
+        gAgentCamera.changeCameraToDefault();
+    }
+
+    LLInventoryPanel *active_panel = LLInventoryPanel::getActiveInventoryPanel();
+
+    if (inventory->size() > 2)
+    {
+        // create a new inventory category to put this in
+        LLUUID cat_id;
+        gInventory.createNewCategory(
+            gInventory.getRootFolderID(),
+            LLFolderType::FT_NONE,
+            LLTrans::getString("AcquiredItems"),
+            [inventory](const LLUUID &new_cat_id)
+        {
+            LLInventoryObject::object_list_t::const_iterator it = inventory->begin();
+            LLInventoryObject::object_list_t::const_iterator end = inventory->end();
+            for (; it != end; ++it)
+            {
+                if ((*it)->getType() != LLAssetType::AT_CATEGORY)
+                {
+                    LLInventoryObject* obj = (LLInventoryObject*)(*it);
+                    LLInventoryItem* item = (LLInventoryItem*)(obj);
+                    LLUUID item_id;
+                    item_id.generate();
+                    time_t creation_date_utc = time_corrected();
+                    LLPointer<LLViewerInventoryItem> new_item
+                        = new LLViewerInventoryItem(item_id,
+                            new_cat_id,
+                            item->getPermissions(),
+                            item->getAssetUUID(),
+                            item->getType(),
+                            item->getInventoryType(),
+                            item->getName(),
+                            item->getDescription(),
+                            LLSaleInfo::DEFAULT,
+                            item->getFlags(),
+                            creation_date_utc);
+                    new_item->updateServer(true);
+                    gInventory.updateItem(new_item);
+                }
+            }
+            gInventory.notifyObservers();
+
+            LLInventoryPanel *active_panel = LLInventoryPanel::getActiveInventoryPanel();
+            if (active_panel)
+            {
+                active_panel->setSelection(new_cat_id, TAKE_FOCUS_NO);
+            }
+        });
+    }
+    else if (inventory->size() == 2)
+    {
+        // we're going to get one fake root category as well as the
+        // one actual object
+        LLInventoryObject::object_list_t::iterator it = inventory->begin();
+
+        if ((*it)->getType() == LLAssetType::AT_CATEGORY)
+        {
+            ++it;
+        }
+
+        LLInventoryItem* item = (LLInventoryItem*)((LLInventoryObject*)(*it));
+        const LLUUID category = gInventory.findCategoryUUIDForType(LLFolderType::assetTypeToFolderType(item->getType()));
+
+        LLUUID item_id;
+        item_id.generate();
+        time_t creation_date_utc = time_corrected();
+        LLPointer<LLViewerInventoryItem> new_item
+            = new LLViewerInventoryItem(item_id, category,
+                                        item->getPermissions(),
+                                        item->getAssetUUID(),
+                                        item->getType(),
+                                        item->getInventoryType(),
+                                        item->getName(),
+                                        item->getDescription(),
+                                        LLSaleInfo::DEFAULT,
+                                        item->getFlags(),
+                                        creation_date_utc);
+        new_item->updateServer(true);
+        gInventory.updateItem(new_item);
+        gInventory.notifyObservers();
+        if(active_panel)
+        {
+            active_panel->setSelection(item_id, TAKE_FOCUS_NO);
+        }
+    }
+
+    // we've got the inventory, now delete this object if this was a take
+    bool delete_object = (bool)(intptr_t)data;
+    LLViewerRegion *region = gAgent.getRegion();
+    if (delete_object && region)
+    {
+        gMessageSystem->newMessageFast(_PREHASH_ObjectDelete);
+        gMessageSystem->nextBlockFast(_PREHASH_AgentData);
+        gMessageSystem->addUUIDFast(_PREHASH_AgentID, gAgent.getID());
+        gMessageSystem->addUUIDFast(_PREHASH_SessionID, gAgent.getSessionID());
+        const U8 NO_FORCE = 0;
+        gMessageSystem->addU8Fast(_PREHASH_Force, NO_FORCE);
+        gMessageSystem->nextBlockFast(_PREHASH_ObjectData);
+        gMessageSystem->addU32Fast(_PREHASH_ObjectLocalID, object->getLocalID());
+        gMessageSystem->sendReliable(region->getHost());
+    }
+}
+
+// method to format the time.
+std::string formatted_time(const time_t& the_time)
+{
+    std::string dateStr = "["+LLTrans::getString("LTimeWeek")+"] ["
+                        +LLTrans::getString("LTimeMonth")+"] ["
+                        +LLTrans::getString("LTimeDay")+"] ["
+                        +LLTrans::getString("LTimeHour")+"]:["
+                        +LLTrans::getString("LTimeMin")+"]:["
+                        +LLTrans::getString("LTimeSec")+"] ["
+                        +LLTrans::getString("LTimeYear")+"]";
+
+    LLSD substitution;
+    substitution["datetime"] = (S32) the_time;
+    LLStringUtil::format (dateStr, substitution);
+    return dateStr;
+}
+
+
+void process_teleport_failed(LLMessageSystem *msg, void**)
+{
+    LL_WARNS("Teleport","Messaging") << "Received TeleportFailed message" << LL_ENDL;
+
+    std::string message_id;     // Tag from server, like "RegionEntryAccessBlocked"
+    std::string big_reason;     // Actual message to display
+    LLSD args;
+
+    // Let the interested parties know that teleport failed.
+    LLViewerParcelMgr::getInstance()->onTeleportFailed();
+
+    // if we have additional alert data
+    if (msg->has(_PREHASH_AlertInfo) && msg->getSizeFast(_PREHASH_AlertInfo, _PREHASH_Message) > 0)
+    {
+        // Get the message ID
+        msg->getStringFast(_PREHASH_AlertInfo, _PREHASH_Message, message_id);
+        big_reason = LLAgent::sTeleportErrorMessages[message_id];
+        if ( big_reason.size() <= 0 )
+        {
+            // Nothing found in the map - use what the server returned in the original message block
+            msg->getStringFast(_PREHASH_Info, _PREHASH_Reason, big_reason);
+        }
+        LL_WARNS("Teleport") << "AlertInfo message_id " << message_id << " reason: " << big_reason << LL_ENDL;
+
+        LLSD llsd_block;
+        std::string llsd_raw;
+        msg->getStringFast(_PREHASH_AlertInfo, _PREHASH_ExtraParams, llsd_raw);
+        if (llsd_raw.length())
+        {
+            std::istringstream llsd_data(llsd_raw);
+            if (!LLSDSerialize::deserialize(llsd_block, llsd_data, llsd_raw.length()))
+            {
+                LL_WARNS("Teleport") << "process_teleport_failed: Attempted to read alert parameter data into LLSD but failed:" << llsd_raw << LL_ENDL;
+            }
+            else
+            {
+                LL_WARNS("Teleport") << "AlertInfo llsd block received: " << llsd_block << LL_ENDL;
+                if(llsd_block.has("REGION_NAME"))
+                {
+                    std::string region_name = llsd_block["REGION_NAME"].asString();
+                    if(!region_name.empty())
+                    {
+                        LLStringUtil::format_map_t name_args;
+                        name_args["[REGION_NAME]"] = region_name;
+                        LLStringUtil::format(big_reason, name_args);
+                    }
+                }
+                // change notification name in this special case
+                if (handle_teleport_access_blocked(llsd_block, message_id, args["REASON"]))
+                {
+                    if( gAgent.getTeleportState() != LLAgent::TELEPORT_NONE )
+                    {
+                        LL_WARNS("Teleport") << "called handle_teleport_access_blocked, setting state to TELEPORT_NONE" << LL_ENDL;
+                        gAgent.setTeleportState( LLAgent::TELEPORT_NONE );
+                    }
+                    return;
+                }
+            }
+        }
+        args["REASON"] = big_reason;
+    }
+    else
+    {   // Extra message payload not found - use what the simulator sent
+        msg->getStringFast(_PREHASH_Info, _PREHASH_Reason, message_id);
+
+        big_reason = LLAgent::sTeleportErrorMessages[message_id];
+        if ( big_reason.size() > 0 )
+        {   // Substitute verbose reason from the local map
+            args["REASON"] = big_reason;
+        }
+        else
+        {   // Nothing found in the map - use what the server returned
+            args["REASON"] = message_id;
+        }
+    }
+    LL_WARNS("Teleport") << "Displaying CouldNotTeleportReason string, REASON= " << args["REASON"] << LL_ENDL;
+
+    LLNotificationsUtil::add("CouldNotTeleportReason", args);
+
+    if( gAgent.getTeleportState() != LLAgent::TELEPORT_NONE )
+    {
+        LL_WARNS("Teleport") << "End of process_teleport_failed(). Reason message arg is " << args["REASON"]
+                             << ". Setting state to TELEPORT_NONE" << LL_ENDL;
+        gAgent.setTeleportState( LLAgent::TELEPORT_NONE );
+    }
+}
+
+void process_teleport_local(LLMessageSystem *msg,void**)
+{
+    LL_INFOS("Teleport","Messaging") << "Received TeleportLocal message" << LL_ENDL;
+
+    LLUUID agent_id;
+    msg->getUUIDFast(_PREHASH_Info, _PREHASH_AgentID, agent_id);
+    if (agent_id != gAgent.getID())
+    {
+        LL_WARNS("Teleport", "Messaging") << "Got teleport notification for wrong agent " << agent_id << " expected " << gAgent.getID() << ", ignoring!" << LL_ENDL;
+        return;
+    }
+
+    U32 location_id;
+    LLVector3 pos, look_at;
+    U32 teleport_flags;
+    msg->getU32Fast(_PREHASH_Info, _PREHASH_LocationID, location_id);
+    msg->getVector3Fast(_PREHASH_Info, _PREHASH_Position, pos);
+    msg->getVector3Fast(_PREHASH_Info, _PREHASH_LookAt, look_at);
+    msg->getU32Fast(_PREHASH_Info, _PREHASH_TeleportFlags, teleport_flags);
+
+    LL_INFOS("Teleport") << "Message params are location_id " << location_id << " teleport_flags " << teleport_flags << LL_ENDL;
+    if( gAgent.getTeleportState() != LLAgent::TELEPORT_NONE )
+    {
+        if( gAgent.getTeleportState() == LLAgent::TELEPORT_LOCAL )
+        {
+            // To prevent TeleportStart messages re-activating the progress screen right
+            // after tp, keep the teleport state and let progress screen clear it after a short delay
+            // (progress screen is active but not visible)  *TODO: remove when SVC-5290 is fixed
+            gTeleportDisplayTimer.reset();
+            gTeleportDisplay = true;
+        }
+        else
+        {
+            LL_WARNS("Teleport") << "State is not TELEPORT_LOCAL: " << gAgent.getTeleportStateName()
+                                 << ", setting state to TELEPORT_NONE" << LL_ENDL;
+            gAgent.setTeleportState( LLAgent::TELEPORT_NONE );
+        }
+    }
+
+    // Sim tells us whether the new position is off the ground
+    if (teleport_flags & TELEPORT_FLAGS_IS_FLYING)
+    {
+        gAgent.setFlying(true);
+    }
+    else
+    {
+        gAgent.setFlying(false);
+    }
+
+    gAgent.setPositionAgent(pos);
+    gAgentCamera.slamLookAt(look_at);
+
+    if ( !(gAgent.getTeleportKeepsLookAt() && LLViewerJoystick::getInstance()->getOverrideCamera()) )
+    {
+        gAgentCamera.resetView(true, true);
+    }
+
+    // send camera update to new region
+    gAgentCamera.updateCamera();
+
+    send_agent_update(true, true);
+
+    // Let the interested parties know we've teleported.
+    // Vadim *HACK: Agent position seems to get reset (to render position?)
+    //              on each frame, so we have to pass the new position manually.
+    LLViewerParcelMgr::getInstance()->onTeleportFinished(true, gAgent.getPosGlobalFromAgent(pos));
+}
+
+void send_simple_im(const LLUUID& to_id,
+                    const std::string& message,
+                    EInstantMessage dialog,
+                    const LLUUID& id)
+{
+    std::string my_name;
+    LLAgentUI::buildFullname(my_name);
+    send_improved_im(to_id,
+                     my_name,
+                     message,
+                     IM_ONLINE,
+                     dialog,
+                     id,
+                     NO_TIMESTAMP,
+                     (U8*)EMPTY_BINARY_BUCKET,
+                     EMPTY_BINARY_BUCKET_SIZE);
+}
+
+void send_group_notice(const LLUUID& group_id,
+                       const std::string& subject,
+                       const std::string& message,
+                       const LLInventoryItem* item)
+{
+    // Put this notice into an instant message form.
+    // This will mean converting the item to a binary bucket,
+    // and the subject/message into a single field.
+    std::string my_name;
+    LLAgentUI::buildFullname(my_name);
+
+    // Combine subject + message into a single string.
+    std::ostringstream subject_and_message;
+    // TODO: turn all existing |'s into ||'s in subject and message.
+    subject_and_message << subject << "|" << message;
+
+    // Create an empty binary bucket.
+    U8 bin_bucket[MAX_INVENTORY_BUFFER_SIZE];
+    U8* bucket_to_send = bin_bucket;
+    bin_bucket[0] = '\0';
+    S32 bin_bucket_size = EMPTY_BINARY_BUCKET_SIZE;
+    // If there is an item being sent, pack it into the binary bucket.
+    if (item)
+    {
+        LLSD item_def;
+        item_def["item_id"] = item->getUUID();
+        item_def["owner_id"] = item->getPermissions().getOwner();
+        std::ostringstream ostr;
+        LLSDSerialize::serialize(item_def, ostr, LLSDSerialize::LLSD_XML);
+        bin_bucket_size = ostr.str().copy(
+            (char*)bin_bucket, ostr.str().size());
+        bin_bucket[bin_bucket_size] = '\0';
+    }
+    else
+    {
+        bucket_to_send = (U8*) EMPTY_BINARY_BUCKET;
+    }
+
+
+    send_improved_im(
+            group_id,
+            my_name,
+            subject_and_message.str(),
+            IM_ONLINE,
+            IM_GROUP_NOTICE,
+            LLUUID::null,
+            NO_TIMESTAMP,
+            bucket_to_send,
+            bin_bucket_size);
+}
+
+void send_lures(const LLSD& notification, const LLSD& response)
+{
+    std::string text = response["message"].asString();
+    LLSLURL slurl;
+    LLAgentUI::buildSLURL(slurl);
+    text.append("\r\n").append(slurl.getSLURLString());
+
+    LLMessageSystem* msg = gMessageSystem;
+    msg->newMessageFast(_PREHASH_StartLure);
+    msg->nextBlockFast(_PREHASH_AgentData);
+    msg->addUUIDFast(_PREHASH_AgentID, gAgent.getID());
+    msg->addUUIDFast(_PREHASH_SessionID, gAgent.getSessionID());
+    msg->nextBlockFast(_PREHASH_Info);
+    msg->addU8Fast(_PREHASH_LureType, (U8)0); // sim will fill this in.
+    msg->addStringFast(_PREHASH_Message, text);
+    for(LLSD::array_const_iterator it = notification["payload"]["ids"].beginArray();
+        it != notification["payload"]["ids"].endArray();
+        ++it)
+    {
+        LLUUID target_id = it->asUUID();
+
+        msg->nextBlockFast(_PREHASH_TargetData);
+        msg->addUUIDFast(_PREHASH_TargetID, target_id);
+
+        // Record the offer.
+        {
+            LLAvatarName av_name;
+            LLAvatarNameCache::get(target_id, &av_name);  // for im log filenames
+            LLSD args;
+            args["TO_NAME"] = LLSLURL("agent", target_id, "completename").getSLURLString();;
+
+            LLSD payload;
+
+            //*TODO please rewrite all keys to the same case, lower or upper
+            payload["from_id"] = target_id;
+            payload["SUPPRESS_TOAST"] = true;
+            LLNotificationsUtil::add("TeleportOfferSent", args, payload);
+
+            // Add the recepient to the recent people list.
+            LLRecentPeople::instance().add(target_id);
+        }
+    }
+    gAgent.sendReliableMessage();
+}
+
+bool handle_lure_callback(const LLSD& notification, const LLSD& response)
+{
+    static const unsigned OFFER_RECIPIENT_LIMIT = 250;
+    if(notification["payload"]["ids"].size() > OFFER_RECIPIENT_LIMIT)
+    {
+        // More than OFFER_RECIPIENT_LIMIT targets will overload the message
+        // producing an llerror.
+        LLSD args;
+        args["OFFERS"] = LLSD::Integer(notification["payload"]["ids"].size());
+        args["LIMIT"] = static_cast<int>(OFFER_RECIPIENT_LIMIT);
+        LLNotificationsUtil::add("TooManyTeleportOffers", args);
+        return false;
+    }
+
+    S32 option = LLNotificationsUtil::getSelectedOption(notification, response);
+
+    if(0 == option)
+    {
+        send_lures(notification, response);
+    }
+
+    return false;
+}
+
+void handle_lure(const LLUUID& invitee)
+{
+    std::vector<LLUUID> ids;
+    ids.push_back(invitee);
+    handle_lure(ids);
+}
+
+// Prompt for a message to the invited user.
+void handle_lure(const uuid_vec_t& ids)
+{
+    if (ids.empty()) return;
+
+    if (!gAgent.getRegion()) return;
+
+    LLSD edit_args;
+    edit_args["REGION"] = gAgent.getRegion()->getName();
+
+    LLSD payload;
+    for (std::vector<LLUUID>::const_iterator it = ids.begin();
+        it != ids.end();
+        ++it)
+    {
+        payload["ids"].append(*it);
+    }
+    if (gAgent.isGodlike())
+    {
+        LLNotificationsUtil::add("OfferTeleportFromGod", edit_args, payload, handle_lure_callback);
+    }
+    else
+    {
+        LLNotificationsUtil::add("OfferTeleport", edit_args, payload, handle_lure_callback);
+    }
+}
+
+bool teleport_request_callback(const LLSD& notification, const LLSD& response)
+{
+    LLUUID from_id = notification["payload"]["from_id"].asUUID();
+    if(from_id.isNull())
+    {
+        LL_WARNS() << "from_id is NULL" << LL_ENDL;
+        return false;
+    }
+
+    LLAvatarName av_name;
+    LLAvatarNameCache::get(from_id, &av_name);
+
+    if(LLMuteList::getInstance()->isMuted(from_id) && !LLMuteList::isLinden(av_name.getUserName()))
+    {
+        return false;
+    }
+
+    S32 option = 0;
+    if (response.isInteger())
+    {
+        option = response.asInteger();
+    }
+    else
+    {
+        option = LLNotificationsUtil::getSelectedOption(notification, response);
+    }
+
+    switch(option)
+    {
+    // Yes
+    case 0:
+        {
+            LLSD dummy_notification;
+            dummy_notification["payload"]["ids"][0] = from_id;
+
+            LLSD dummy_response;
+            dummy_response["message"] = response["message"];
+
+            send_lures(dummy_notification, dummy_response);
+        }
+        break;
+
+    // No
+    case 1:
+    default:
+        break;
+    }
+
+    return false;
+}
+
+static LLNotificationFunctorRegistration teleport_request_callback_reg("TeleportRequest", teleport_request_callback);
+
+void send_improved_im(const LLUUID& to_id,
+                            const std::string& name,
+                            const std::string& message,
+                            U8 offline,
+                            EInstantMessage dialog,
+                            const LLUUID& id,
+                            U32 timestamp,
+                            const U8* binary_bucket,
+                            S32 binary_bucket_size)
+{
+    pack_instant_message(
+        gMessageSystem,
+        gAgent.getID(),
+        false,
+        gAgent.getSessionID(),
+        to_id,
+        name,
+        message,
+        offline,
+        dialog,
+        id,
+        0,
+        LLUUID::null,
+        gAgent.getPositionAgent(),
+        timestamp,
+        binary_bucket,
+        binary_bucket_size);
+    gAgent.sendReliableMessage();
+}
+
+
+void send_places_query(const LLUUID& query_id,
+                       const LLUUID& trans_id,
+                       const std::string& query_text,
+                       U32 query_flags,
+                       S32 category,
+                       const std::string& sim_name)
+{
+    LLMessageSystem* msg = gMessageSystem;
+
+    msg->newMessage("PlacesQuery");
+    msg->nextBlock("AgentData");
+    msg->addUUID("AgentID", gAgent.getID());
+    msg->addUUID("SessionID", gAgent.getSessionID());
+    msg->addUUID("QueryID", query_id);
+    msg->nextBlock("TransactionData");
+    msg->addUUID("TransactionID", trans_id);
+    msg->nextBlock("QueryData");
+    msg->addString("QueryText", query_text);
+    msg->addU32("QueryFlags", query_flags);
+    msg->addS8("Category", (S8)category);
+    msg->addString("SimName", sim_name);
+    gAgent.sendReliableMessage();
+}
+
+// Deprecated in favor of cap "UserInfo"
+void process_user_info_reply(LLMessageSystem* msg, void**)
+{
+    LLUUID agent_id;
+    msg->getUUIDFast(_PREHASH_AgentData, _PREHASH_AgentID, agent_id);
+    if(agent_id != gAgent.getID())
+    {
+        LL_WARNS("Messaging") << "process_user_info_reply - "
+                << "wrong agent id." << LL_ENDL;
+    }
+
+    std::string email;
+    msg->getStringFast(_PREHASH_UserData, _PREHASH_EMail, email);
+    std::string dir_visibility;
+    msg->getString( "UserData", "DirectoryVisibility", dir_visibility);
+
+    LLFloaterPreference::updateUserInfo(dir_visibility);
+    LLFloaterSnapshot::setAgentEmail(email);
+}
+
+
+//---------------------------------------------------------------------------
+// Script Dialog
+//---------------------------------------------------------------------------
+
+const S32 SCRIPT_DIALOG_MAX_BUTTONS = 12;
+const char* SCRIPT_DIALOG_HEADER = "Script Dialog:\n";
+
+bool callback_script_dialog(const LLSD& notification, const LLSD& response)
+{
+    LLNotificationForm form(notification["form"]);
+
+    std::string rtn_text;
+    S32 button_idx;
+    button_idx = LLNotification::getSelectedOption(notification, response);
+    if (response[TEXTBOX_MAGIC_TOKEN].isDefined())
+    {
+        if (response[TEXTBOX_MAGIC_TOKEN].isString())
+            rtn_text = response[TEXTBOX_MAGIC_TOKEN].asString();
+        else
+            rtn_text.clear(); // bool marks empty string
+    }
+    else
+    {
+        rtn_text = LLNotification::getSelectedOptionName(response);
+    }
+
+    // Button -2 = Mute
+    // Button -1 = Ignore - no processing needed for this button
+    // Buttons 0 and above = dialog choices
+
+    if (-2 == button_idx)
+    {
+        std::string object_name = notification["payload"]["object_name"].asString();
+        LLUUID object_id = notification["payload"]["object_id"].asUUID();
+        LLMute mute(object_id, object_name, LLMute::OBJECT);
+        if (LLMuteList::getInstance()->add(mute))
+        {
+            // This call opens the sidebar, displays the block list, and highlights the newly blocked
+            // object in the list so the user can see that their block click has taken effect.
+            LLPanelBlockedList::showPanelAndSelect(object_id);
+        }
+    }
+
+    if (0 <= button_idx)
+    {
+        LLMessageSystem* msg = gMessageSystem;
+        msg->newMessage("ScriptDialogReply");
+        msg->nextBlock("AgentData");
+        msg->addUUID("AgentID", gAgent.getID());
+        msg->addUUID("SessionID", gAgent.getSessionID());
+        msg->nextBlock("Data");
+        msg->addUUID("ObjectID", notification["payload"]["object_id"].asUUID());
+        msg->addS32("ChatChannel", notification["payload"]["chat_channel"].asInteger());
+        msg->addS32("ButtonIndex", button_idx);
+        msg->addString("ButtonLabel", rtn_text);
+        msg->sendReliable(LLHost(notification["payload"]["sender"].asString()));
+    }
+
+    return false;
+}
+static LLNotificationFunctorRegistration callback_script_dialog_reg_1("ScriptDialog", callback_script_dialog);
+static LLNotificationFunctorRegistration callback_script_dialog_reg_2("ScriptDialogGroup", callback_script_dialog);
+
+void process_script_dialog(LLMessageSystem* msg, void**)
+{
+    S32 i;
+    LLSD payload;
+
+    LLUUID object_id;
+    msg->getUUID("Data", "ObjectID", object_id);
+
+//  For compability with OS grids first check for presence of extended packet before fetching data.
+    LLUUID owner_id;
+    if (gMessageSystem->getNumberOfBlocks("OwnerData") > 0)
+    {
+    msg->getUUID("OwnerData", "OwnerID", owner_id);
+    }
+
+    if (LLMuteList::getInstance()->isMuted(object_id) || LLMuteList::getInstance()->isMuted(owner_id))
+    {
+        return;
+    }
+
+    std::string message;
+    std::string first_name;
+    std::string last_name;
+    std::string object_name;
+
+    S32 chat_channel;
+    msg->getString("Data", "FirstName", first_name);
+    msg->getString("Data", "LastName", last_name);
+    msg->getString("Data", "ObjectName", object_name);
+    msg->getString("Data", "Message", message);
+    msg->getS32("Data", "ChatChannel", chat_channel);
+
+        // unused for now
+    LLUUID image_id;
+    msg->getUUID("Data", "ImageID", image_id);
+
+    payload["sender"] = msg->getSender().getIPandPort();
+    payload["object_id"] = object_id;
+    payload["chat_channel"] = chat_channel;
+    payload["object_name"] = object_name;
+
+    // build up custom form
+    S32 button_count = msg->getNumberOfBlocks("Buttons");
+    if (button_count > SCRIPT_DIALOG_MAX_BUTTONS)
+    {
+        LL_WARNS() << "Too many script dialog buttons - omitting some" << LL_ENDL;
+        button_count = SCRIPT_DIALOG_MAX_BUTTONS;
+    }
+
+    LLNotificationForm form;
+    for (i = 0; i < button_count; i++)
+    {
+        std::string tdesc;
+        msg->getString("Buttons", "ButtonLabel", tdesc, i);
+        form.addElement("button", std::string(tdesc));
+    }
+
+    LLSD args;
+    args["TITLE"] = object_name;
+    args["MESSAGE"] = message;
+    LLNotificationPtr notification;
+    if (!first_name.empty())
+    {
+        args["NAME"] = LLCacheName::buildFullName(first_name, last_name);
+        notification = LLNotifications::instance().add(
+            LLNotification::Params("ScriptDialog").substitutions(args).payload(payload).form_elements(form.asLLSD()));
+    }
+    else
+    {
+        args["GROUPNAME"] = last_name;
+        notification = LLNotifications::instance().add(
+            LLNotification::Params("ScriptDialogGroup").substitutions(args).payload(payload).form_elements(form.asLLSD()));
+    }
+}
+
+//---------------------------------------------------------------------------
+
+
+std::vector<LLSD> gLoadUrlList;
+
+bool callback_load_url(const LLSD& notification, const LLSD& response)
+{
+    S32 option = LLNotificationsUtil::getSelectedOption(notification, response);
+
+    if (0 == option)
+    {
+        LLWeb::loadURL(notification["payload"]["url"].asString());
+    }
+
+    return false;
+}
+static LLNotificationFunctorRegistration callback_load_url_reg("LoadWebPage", callback_load_url);
+
+// We've got the name of the person or group that owns the object hurling the url.
+// Display confirmation dialog.
+void callback_load_url_name(const LLUUID& id, const std::string& full_name, bool is_group)
+{
+    std::vector<LLSD>::iterator it;
+    for (it = gLoadUrlList.begin(); it != gLoadUrlList.end(); )
+    {
+        LLSD load_url_info = *it;
+        if (load_url_info["owner_id"].asUUID() == id)
+        {
+            it = gLoadUrlList.erase(it);
+
+            std::string owner_name;
+            if (is_group)
+            {
+                owner_name = full_name + LLTrans::getString("Group");
+            }
+            else
+            {
+                owner_name = full_name;
+            }
+
+            // For legacy name-only mutes.
+            if (LLMuteList::getInstance()->isMuted(LLUUID::null, owner_name))
+            {
+                continue;
+            }
+            LLSD args;
+            args["URL"] = load_url_info["url"].asString();
+            args["MESSAGE"] = load_url_info["message"].asString();;
+            args["OBJECTNAME"] = load_url_info["object_name"].asString();
+            args["NAME_SLURL"] = LLSLURL(is_group ? "group" : "agent", id, "about").getSLURLString();
+
+            LLNotificationsUtil::add("LoadWebPage", args, load_url_info);
+        }
+        else
+        {
+            ++it;
+        }
+    }
+}
+
+// We've got the name of the person who owns the object hurling the url.
+void callback_load_url_avatar_name(const LLUUID& id, const LLAvatarName& av_name)
+{
+    callback_load_url_name(id, av_name.getUserName(), false);
+}
+
+void process_load_url(LLMessageSystem* msg, void**)
+{
+    LLUUID object_id;
+    LLUUID owner_id;
+    bool owner_is_group;
+    char object_name[256];      /* Flawfinder: ignore */
+    char message[256];      /* Flawfinder: ignore */
+    char url[256];      /* Flawfinder: ignore */
+
+    msg->getString("Data", "ObjectName", 256, object_name);
+    msg->getUUID(  "Data", "ObjectID", object_id);
+    msg->getUUID(  "Data", "OwnerID", owner_id);
+    msg->getBOOL(  "Data", "OwnerIsGroup", owner_is_group);
+    msg->getString("Data", "Message", 256, message);
+    msg->getString("Data", "URL", 256, url);
+
+    LLSD payload;
+    payload["object_id"] = object_id;
+    payload["owner_id"] = owner_id;
+    payload["owner_is_group"] = owner_is_group;
+    payload["object_name"] = object_name;
+    payload["message"] = message;
+    payload["url"] = url;
+
+    // URL is safety checked in load_url above
+
+    // Check if object or owner is muted
+    if (LLMuteList::getInstance()->isMuted(object_id, object_name) ||
+        LLMuteList::getInstance()->isMuted(owner_id))
+    {
+        LL_INFOS("Messaging")<<"Ignoring load_url from muted object/owner."<<LL_ENDL;
+        return;
+    }
+
+    // Add to list of pending name lookups
+    gLoadUrlList.push_back(payload);
+
+    if (owner_is_group)
+    {
+        gCacheName->getGroup(owner_id, boost::bind(&callback_load_url_name, _1, _2, _3));
+    }
+    else
+    {
+        LLAvatarNameCache::get(owner_id, boost::bind(&callback_load_url_avatar_name, _1, _2));
+    }
+}
+
+
+void callback_download_complete(void** data, S32 result, LLExtStat ext_status)
+{
+    std::string* filepath = (std::string*)data;
+    LLSD args;
+    args["DOWNLOAD_PATH"] = *filepath;
+    LLNotificationsUtil::add("FinishedRawDownload", args);
+    delete filepath;
+}
+
+
+void process_initiate_download(LLMessageSystem* msg, void**)
+{
+    LLUUID agent_id;
+    msg->getUUID("AgentData", "AgentID", agent_id);
+    if (agent_id != gAgent.getID())
+    {
+        LL_WARNS("Messaging") << "Initiate download for wrong agent" << LL_ENDL;
+        return;
+    }
+
+    std::string sim_filename;
+    std::string viewer_filename;
+    msg->getString("FileData", "SimFilename", sim_filename);
+    msg->getString("FileData", "ViewerFilename", viewer_filename);
+
+    if (!gXferManager->validateFileForRequest(viewer_filename))
+    {
+        LL_WARNS() << "SECURITY: Unauthorized download to local file " << viewer_filename << LL_ENDL;
+        return;
+    }
+    gXferManager->requestFile(viewer_filename,
+        sim_filename,
+        LL_PATH_NONE,
+        msg->getSender(),
+        false,  // don't delete remote
+        callback_download_complete,
+        (void**)new std::string(viewer_filename));
+}
+
+
+void process_script_teleport_request(LLMessageSystem* msg, void**)
+{
+    if (!gSavedSettings.getBOOL("ScriptsCanShowUI")) return;
+
+    std::string object_name;
+    std::string sim_name;
+    LLVector3 pos;
+    LLVector3 look_at;
+
+    msg->getString("Data", "ObjectName", object_name);
+    msg->getString("Data", "SimName", sim_name);
+    msg->getVector3("Data", "SimPosition", pos);
+    msg->getVector3("Data", "LookAt", look_at);
+
+    LLFloaterWorldMap* instance = LLFloaterWorldMap::getInstance();
+    if(instance)
+    {
+        LL_INFOS() << "Object named " << object_name
+            << " is offering TP to region "
+            << sim_name << " position " << pos
+            << LL_ENDL;
+
+        instance->trackURL(sim_name, (S32)pos.mV[VX], (S32)pos.mV[VY], (S32)pos.mV[VZ]);
+        LLFloaterReg::showInstance("world_map", "center");
+    }
+
+    // remove above two lines and replace with below line
+    // to re-enable parcel browser for llMapDestination()
+    // LLURLDispatcher::dispatch(LLSLURL::buildSLURL(sim_name, (S32)pos.mV[VX], (S32)pos.mV[VY], (S32)pos.mV[VZ]), false);
+
+}
+
+void process_covenant_reply(LLMessageSystem* msg, void**)
+{
+    LLUUID covenant_id, estate_owner_id;
+    std::string estate_name;
+    U32 covenant_timestamp;
+    msg->getUUID("Data", "CovenantID", covenant_id);
+    msg->getU32("Data", "CovenantTimestamp", covenant_timestamp);
+    msg->getString("Data", "EstateName", estate_name);
+    msg->getUUID("Data", "EstateOwnerID", estate_owner_id);
+
+    LLPanelEstateCovenant::updateEstateName(estate_name);
+    LLPanelLandCovenant::updateEstateName(estate_name);
+    LLPanelEstateInfo::updateEstateName(estate_name);
+    LLFloaterBuyLand::updateEstateName(estate_name);
+
+    std::string owner_name =
+        LLSLURL("agent", estate_owner_id, "inspect").getSLURLString();
+    LLPanelEstateCovenant::updateEstateOwnerName(owner_name);
+    LLPanelLandCovenant::updateEstateOwnerName(owner_name);
+    LLPanelEstateInfo::updateEstateOwnerName(owner_name);
+    LLFloaterBuyLand::updateEstateOwnerName(owner_name);
+
+    LLPanelPlaceProfile* panel = LLFloaterSidePanelContainer::getPanel<LLPanelPlaceProfile>("places", "panel_place_profile");
+    if (panel)
+    {
+        panel->updateEstateName(estate_name);
+        panel->updateEstateOwnerName(owner_name);
+    }
+
+    // standard message, not from system
+    std::string last_modified;
+    if (covenant_timestamp == 0)
+    {
+        last_modified = LLTrans::getString("covenant_last_modified")+LLTrans::getString("never_text");
+    }
+    else
+    {
+        last_modified = LLTrans::getString("covenant_last_modified")+"["
+                        +LLTrans::getString("LTimeWeek")+"] ["
+                        +LLTrans::getString("LTimeMonth")+"] ["
+                        +LLTrans::getString("LTimeDay")+"] ["
+                        +LLTrans::getString("LTimeHour")+"]:["
+                        +LLTrans::getString("LTimeMin")+"]:["
+                        +LLTrans::getString("LTimeSec")+"] ["
+                        +LLTrans::getString("LTimeYear")+"]";
+        LLSD substitution;
+        substitution["datetime"] = (S32) covenant_timestamp;
+        LLStringUtil::format (last_modified, substitution);
+    }
+
+    LLPanelEstateCovenant::updateLastModified(last_modified);
+    LLPanelLandCovenant::updateLastModified(last_modified);
+    LLFloaterBuyLand::updateLastModified(last_modified);
+
+    // load the actual covenant asset data
+    const bool high_priority = true;
+    if (covenant_id.notNull())
+    {
+        gAssetStorage->getEstateAsset(gAgent.getRegionHost(),
+                                    gAgent.getID(),
+                                    gAgent.getSessionID(),
+                                    covenant_id,
+                                    LLAssetType::AT_NOTECARD,
+                                    ET_Covenant,
+                                    onCovenantLoadComplete,
+                                    NULL,
+                                    high_priority);
+    }
+    else
+    {
+        std::string covenant_text;
+        if (estate_owner_id.isNull())
+        {
+            // mainland
+            covenant_text = LLTrans::getString("RegionNoCovenant");
+        }
+        else
+        {
+            covenant_text = LLTrans::getString("RegionNoCovenantOtherOwner");
+        }
+        LLPanelEstateCovenant::updateCovenantText(covenant_text, covenant_id);
+        LLPanelLandCovenant::updateCovenantText(covenant_text);
+        LLFloaterBuyLand::updateCovenantText(covenant_text, covenant_id);
+        if (panel)
+        {
+            panel->updateCovenantText(covenant_text);
+        }
+    }
+}
+
+void onCovenantLoadComplete(const LLUUID& asset_uuid,
+                            LLAssetType::EType type,
+                            void* user_data, S32 status, LLExtStat ext_status)
+{
+    LL_DEBUGS("Messaging") << "onCovenantLoadComplete()" << LL_ENDL;
+    std::string covenant_text;
+    if(0 == status)
+    {
+        LLFileSystem file(asset_uuid, type, LLFileSystem::READ);
+
+        S32 file_length = file.getSize();
+
+        std::vector<char> buffer(file_length+1);
+        file.read((U8*)&buffer[0], file_length);
+        // put a EOS at the end
+        buffer[file_length] = '\0';
+
+        if( (file_length > 19) && !strncmp( &buffer[0], "Linden text version", 19 ) )
+        {
+            LLViewerTextEditor::Params params;
+            params.name("temp");
+            params.max_text_length(file_length+1);
+            LLViewerTextEditor * editor = LLUICtrlFactory::create<LLViewerTextEditor> (params);
+            if( !editor->importBuffer( &buffer[0], file_length+1 ) )
+            {
+                LL_WARNS("Messaging") << "Problem importing estate covenant." << LL_ENDL;
+                covenant_text = "Problem importing estate covenant.";
+            }
+            else
+            {
+                // Version 0 (just text, doesn't include version number)
+                covenant_text = editor->getText();
+            }
+            delete editor;
+        }
+        else
+        {
+            LL_WARNS("Messaging") << "Problem importing estate covenant: Covenant file format error." << LL_ENDL;
+            covenant_text = "Problem importing estate covenant: Covenant file format error.";
+        }
+    }
+    else
+    {
+        if( LL_ERR_ASSET_REQUEST_NOT_IN_DATABASE == status ||
+            LL_ERR_FILE_EMPTY == status)
+        {
+            covenant_text = "Estate covenant notecard is missing from database.";
+        }
+        else if (LL_ERR_INSUFFICIENT_PERMISSIONS == status)
+        {
+            covenant_text = "Insufficient permissions to view estate covenant.";
+        }
+        else
+        {
+            covenant_text = "Unable to load estate covenant at this time.";
+        }
+
+        LL_WARNS("Messaging") << "Problem loading notecard: " << status << LL_ENDL;
+    }
+    LLPanelEstateCovenant::updateCovenantText(covenant_text, asset_uuid);
+    LLPanelLandCovenant::updateCovenantText(covenant_text);
+    LLFloaterBuyLand::updateCovenantText(covenant_text, asset_uuid);
+
+    LLPanelPlaceProfile* panel = LLFloaterSidePanelContainer::getPanel<LLPanelPlaceProfile>("places", "panel_place_profile");
+    if (panel)
+    {
+        panel->updateCovenantText(covenant_text);
+    }
+}
+
+
+void process_feature_disabled_message(LLMessageSystem* msg, void**)
+{
+    // Handle Blacklisted feature simulator response...
+    LLUUID  agentID;
+    LLUUID  transactionID;
+    std::string messageText;
+    msg->getStringFast(_PREHASH_FailureInfo,_PREHASH_ErrorMessage, messageText,0);
+    msg->getUUIDFast(_PREHASH_FailureInfo,_PREHASH_AgentID,agentID);
+    msg->getUUIDFast(_PREHASH_FailureInfo,_PREHASH_TransactionID,transactionID);
+
+    LL_WARNS("Messaging") << "Blacklisted Feature Response:" << messageText << LL_ENDL;
+}
+
+// ------------------------------------------------------------
+// Message system exception callbacks
+// ------------------------------------------------------------
+
+void invalid_message_callback(LLMessageSystem* msg,
+                                   void*,
+                                   EMessageException exception)
+{
+    LLAppViewer::instance()->badNetworkHandler();
+}
+
+// Please do not add more message handlers here. This file is huge.
+// Put them in a file related to the functionality you are implementing.
+
+void LLOfferInfo::forceResponse(InventoryOfferResponse response)
+{
+    LLNotification::Params params("UserGiveItem");
+    params.functor.function(boost::bind(&LLOfferInfo::inventory_offer_callback, this, _1, _2));
+    LLNotifications::instance().forceResponse(params, response);
+}
+