--- conflicted
+++ resolved
@@ -3075,17 +3075,10 @@
 		if (avatarp)
 		{
 			// Chat the "back" SLURL. (DEV-4907)
-<<<<<<< HEAD
-			LLChat chat("Teleport completed from " + gAgent.getTeleportSourceSLURL().getSLURLString());
-			chat.mSourceType = CHAT_SOURCE_SYSTEM;
- 		    LLFloaterChat::addChatHistory(chat);
-=======
-
-			//should go to history only so leave commented
-			//LLSD args;
-			//args["MESSAGE"] = message;
-			//LLNotificationsUtil::add("SystemMessage", args);
->>>>>>> 82de841c
+                        //should go to history only so leave commented               
+		        //LLSD args;                                                 
+		        //args["MESSAGE"] = message;                                 
+		        //LLNotificationsUtil::add("SystemMessage", args);           
 
 			// Set the new position
 			avatarp->setPositionAgent(agent_pos);
