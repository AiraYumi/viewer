/**
 * @file llviewermessage.cpp
 * @brief Dumping ground for viewer-side message system callbacks.
 *
 * $LicenseInfo:firstyear=2002&license=viewerlgpl$
 * Second Life Viewer Source Code
 * Copyright (C) 2010, Linden Research, Inc.
 *
 * This library is free software; you can redistribute it and/or
 * modify it under the terms of the GNU Lesser General Public
 * License as published by the Free Software Foundation;
 * version 2.1 of the License only.
 *
 * This library is distributed in the hope that it will be useful,
 * but WITHOUT ANY WARRANTY; without even the implied warranty of
 * MERCHANTABILITY or FITNESS FOR A PARTICULAR PURPOSE.  See the GNU
 * Lesser General Public License for more details.
 *
 * You should have received a copy of the GNU Lesser General Public
 * License along with this library; if not, write to the Free Software
 * Foundation, Inc., 51 Franklin Street, Fifth Floor, Boston, MA  02110-1301  USA
 *
 * Linden Research, Inc., 945 Battery Street, San Francisco, CA  94111  USA
 * $/LicenseInfo$
 */

#include "llviewerprecompiledheaders.h"
#include "llviewermessage.h"

// Linden libraries
#include "llanimationstates.h"
#include "llaudioengine.h"
#include "llavataractions.h"
#include "llavatarnamecache.h"      // IDEVO HACK
#include "lleventtimer.h"
#include "llfloatercreatelandmark.h"
#include "llfloaterreg.h"
#include "llfolderview.h"
#include "llfollowcamparams.h"
#include "llinventorydefines.h"
#include "lllslconstants.h"
#include "llmaterialtable.h"
#include "llregionhandle.h"
#include "llsd.h"
#include "llsdserialize.h"
#include "llteleportflags.h"
#include "lltoastnotifypanel.h"
#include "lltransactionflags.h"
#include "llfilesystem.h"
#include "llxfermanager.h"
#include "mean_collision_data.h"

#include "llagent.h"
#include "llagentbenefits.h"
#include "llagentcamera.h"
#include "llcallingcard.h"
#include "llbuycurrencyhtml.h"
#include "llcontrolavatar.h"
#include "llfirstuse.h"
#include "llfloaterbump.h"
#include "llfloaterbuyland.h"
#include "llfloaterland.h"
#include "llfloaterregioninfo.h"
#include "llfloaterlandholdings.h"
#include "llfloaterpreference.h"
#include "llfloatersidepanelcontainer.h"
#include "llfloatersnapshot.h"
#include "llhudeffecttrail.h"
#include "llhudmanager.h"
#include "llimprocessing.h"
#include "llinventoryfunctions.h"
#include "llinventoryobserver.h"
#include "llinventorypanel.h"
#include "llfloaterimnearbychat.h"
#include "llmarketplacefunctions.h"
#include "llnotifications.h"
#include "llnotificationsutil.h"
#include "llpanelgrouplandmoney.h"
#include "llpanelmaininventory.h"
#include "llrecentpeople.h"
#include "llscriptfloater.h"
#include "llscriptruntimeperms.h"
#include "llselectmgr.h"
#include "llstartup.h"
#include "llsky.h"
#include "llslurl.h"
#include "llstatenums.h"
#include "llstatusbar.h"
#include "llimview.h"
#include "llspeakers.h"
#include "lltrans.h"
#include "lltranslate.h"
#include "llviewerfoldertype.h"
#include "llvoavatar.h"             // IDEVO HACK
#include "lluri.h"
#include "llviewergenericmessage.h"
#include "llviewermenu.h"
#include "llviewerinventory.h"
#include "llviewerjoystick.h"
#include "llviewerobjectlist.h"
#include "llviewerparcelmgr.h"
#include "llviewerstats.h"
#include "llviewerstatsrecorder.h"
#include "llviewertexteditor.h"
#include "llviewerthrottle.h"
#include "llviewerwindow.h"
#include "llvlmanager.h"
#include "llvoavatarself.h"
#include "llvovolume.h"
#include "llworld.h"
#include "pipeline.h"
#include "llfloaterworldmap.h"
#include "llviewerdisplay.h"
#include "llkeythrottle.h"
#include "llgroupactions.h"
#include "llagentui.h"
#include "llpanelblockedlist.h"
#include "llpanelplaceprofile.h"
#include "llviewerregion.h"
#include "llfloaterregionrestarting.h"

#include "llnotificationmanager.h" //
#include "llexperiencecache.h"

#include "llexperiencecache.h"
#include "lluiusage.h"

extern void on_new_message(const LLSD& msg);

extern BOOL gCubeSnapshot;

//
// Constants
//
const F32 CAMERA_POSITION_THRESHOLD_SQUARED = 0.001f * 0.001f;

// Determine how quickly residents' scripts can issue question dialogs
// Allow bursts of up to 5 dialogs in 10 seconds. 10*2=20 seconds recovery if throttle kicks in
static const U32 LLREQUEST_PERMISSION_THROTTLE_LIMIT    = 5;     // requests
static const F32 LLREQUEST_PERMISSION_THROTTLE_INTERVAL = 10.0f; // seconds

extern BOOL gDebugClicks;
extern bool gShiftFrame;

// function prototypes
bool check_offer_throttle(const std::string& from_name, bool check_only);
bool check_asset_previewable(const LLAssetType::EType asset_type);
static void process_money_balance_reply_extended(LLMessageSystem* msg);
bool handle_trusted_experiences_notification(const LLSD&);

//inventory offer throttle globals
LLFrameTimer gThrottleTimer;
const U32 OFFER_THROTTLE_MAX_COUNT=5; //number of items per time period
const F32 OFFER_THROTTLE_TIME=10.f; //time period in seconds

// Agent Update Flags (U8)
const U8 AU_FLAGS_NONE              = 0x00;
const U8 AU_FLAGS_HIDETITLE         = 0x01;
const U8 AU_FLAGS_CLIENT_AUTOPILOT  = 0x02;

void accept_friendship_coro(std::string url, LLSD notification)
{
    LLCore::HttpRequest::policy_t httpPolicy(LLCore::HttpRequest::DEFAULT_POLICY_ID);
    LLCoreHttpUtil::HttpCoroutineAdapter::ptr_t
        httpAdapter(new LLCoreHttpUtil::HttpCoroutineAdapter("friendshipResponceErrorProcessing", httpPolicy));
    LLCore::HttpRequest::ptr_t httpRequest(new LLCore::HttpRequest);
    if (url.empty())
    {
        LL_WARNS("Friendship") << "Empty capability!" << LL_ENDL;
        return;
    }

    LLSD payload = notification["payload"];
    url += "?from=" + payload["from_id"].asString();
    url += "&agent_name=\"" + LLURI::escape(gAgentAvatarp->getFullname()) + "\"";

    LLSD data;
    LLSD result = httpAdapter->postAndSuspend(httpRequest, url, data);

    LLSD httpResults = result[LLCoreHttpUtil::HttpCoroutineAdapter::HTTP_RESULTS];
    LLCore::HttpStatus status = LLCoreHttpUtil::HttpCoroutineAdapter::getStatusFromLLSD(httpResults);

    if (!status)
    {
        LL_WARNS("Friendship") << "HTTP status, " << status.toTerseString() <<
            ". friendship offer accept failed." << LL_ENDL;
    }
    else
    {
        if (!result.has("success") || result["success"].asBoolean() == false)
        {
            LL_WARNS("Friendship") << "Server failed to process accepted friendship. " << httpResults << LL_ENDL;
        }
        else
        {
            LL_DEBUGS("Friendship") << "Adding friend to list" << httpResults << LL_ENDL;
            // add friend to recent people list
            LLRecentPeople::instance().add(payload["from_id"]);

            LLNotificationsUtil::add("FriendshipAcceptedByMe",
                notification["substitutions"], payload);
        }
    }
}

void decline_friendship_coro(std::string url, LLSD notification, S32 option)
{
    if (url.empty())
    {
        LL_WARNS("Friendship") << "Empty capability!" << LL_ENDL;
        return;
    }
    LLCore::HttpRequest::policy_t httpPolicy(LLCore::HttpRequest::DEFAULT_POLICY_ID);
    LLCoreHttpUtil::HttpCoroutineAdapter::ptr_t
        httpAdapter(new LLCoreHttpUtil::HttpCoroutineAdapter("friendshipResponceErrorProcessing", httpPolicy));
    LLCore::HttpRequest::ptr_t httpRequest(new LLCore::HttpRequest);

    LLSD payload = notification["payload"];
    url += "?from=" + payload["from_id"].asString();

    LLSD result = httpAdapter->deleteAndSuspend(httpRequest, url);

    LLSD httpResults = result[LLCoreHttpUtil::HttpCoroutineAdapter::HTTP_RESULTS];
    LLCore::HttpStatus status = LLCoreHttpUtil::HttpCoroutineAdapter::getStatusFromLLSD(httpResults);

    if (!status)
    {
        LL_WARNS("Friendship") << "HTTP status, " << status.toTerseString() <<
            ". friendship offer decline failed." << LL_ENDL;
    }
    else
    {
        if (!result.has("success") || result["success"].asBoolean() == false)
        {
            LL_WARNS("Friendship") << "Server failed to process declined friendship. " << httpResults << LL_ENDL;
        }
        else
        {
            LL_DEBUGS("Friendship") << "Friendship declined" << httpResults << LL_ENDL;
            if (option == 1)
            {
                LLNotificationsUtil::add("FriendshipDeclinedByMe",
                    notification["substitutions"], payload);
            }
            else if (option == 2)
            {
                // start IM session
                LLAvatarActions::startIM(payload["from_id"].asUUID());
            }
        }
    }
}

bool friendship_offer_callback(const LLSD& notification, const LLSD& response)
{
    S32 option = LLNotificationsUtil::getSelectedOption(notification, response);
    LLMessageSystem* msg = gMessageSystem;
    const LLSD& payload = notification["payload"];
    LLNotificationPtr notification_ptr = LLNotifications::instance().find(notification["id"].asUUID());

    // this will be skipped if the user offering friendship is blocked
    if (notification_ptr)
    {
        switch(option)
        {
        case 0:
        {
            LLUIUsage::instance().logCommand("Agent.AcceptFriendship");
            // accept
            LLAvatarTracker::formFriendship(payload["from_id"]);

            const LLUUID fid = gInventory.findCategoryUUIDForType(LLFolderType::FT_CALLINGCARD);

            // This will also trigger an onlinenotification if the user is online
            std::string url = gAgent.getRegionCapability("AcceptFriendship");
            LL_DEBUGS("Friendship") << "Cap string: " << url << LL_ENDL;
            if (!url.empty() && payload.has("online") && payload["online"].asBoolean() == false)
            {
                LL_DEBUGS("Friendship") << "Accepting friendship via capability" << LL_ENDL;
                LLCoros::instance().launch("LLMessageSystem::acceptFriendshipOffer",
                    boost::bind(accept_friendship_coro, url, notification));
            }
            else if (payload.has("session_id") && payload["session_id"].asUUID().notNull())
            {
                LL_DEBUGS("Friendship") << "Accepting friendship via viewer message" << LL_ENDL;
                msg->newMessageFast(_PREHASH_AcceptFriendship);
                msg->nextBlockFast(_PREHASH_AgentData);
                msg->addUUIDFast(_PREHASH_AgentID, gAgent.getID());
                msg->addUUIDFast(_PREHASH_SessionID, gAgent.getSessionID());
                msg->nextBlockFast(_PREHASH_TransactionBlock);
                msg->addUUIDFast(_PREHASH_TransactionID, payload["session_id"]);
                msg->nextBlockFast(_PREHASH_FolderData);
                msg->addUUIDFast(_PREHASH_FolderID, fid);
                msg->sendReliable(LLHost(payload["sender"].asString()));

                // add friend to recent people list
                LLRecentPeople::instance().add(payload["from_id"]);
                LLNotificationsUtil::add("FriendshipAcceptedByMe",
                    notification["substitutions"], payload);
            }
            else
            {
                LL_WARNS("Friendship") << "Failed to accept friendship offer, neither capability nor transaction id are accessible" << LL_ENDL;
            }
            break;
        }
        case 1: // Decline
        // fall-through
        case 2: // Send IM - decline and start IM session
            {
                LLUIUsage::instance().logCommand("Agent.DeclineFriendship");
                // decline
                // We no longer notify other viewers, but we DO still send
                // the rejection to the simulator to delete the pending userop.
                std::string url = gAgent.getRegionCapability("DeclineFriendship");
                LL_DEBUGS("Friendship") << "Cap string: " << url << LL_ENDL;
                if (!url.empty() && payload.has("online") && payload["online"].asBoolean() == false)
                {
                    LL_DEBUGS("Friendship") << "Declining friendship via capability" << LL_ENDL;
                    LLCoros::instance().launch("LLMessageSystem::declineFriendshipOffer",
                        boost::bind(decline_friendship_coro, url, notification, option));
                }
                else if (payload.has("session_id") && payload["session_id"].asUUID().notNull())
                {
                    LL_DEBUGS("Friendship") << "Declining friendship via viewer message" << LL_ENDL;
                    msg->newMessageFast(_PREHASH_DeclineFriendship);
                    msg->nextBlockFast(_PREHASH_AgentData);
                    msg->addUUIDFast(_PREHASH_AgentID, gAgent.getID());
                    msg->addUUIDFast(_PREHASH_SessionID, gAgent.getSessionID());
                    msg->nextBlockFast(_PREHASH_TransactionBlock);
                    msg->addUUIDFast(_PREHASH_TransactionID, payload["session_id"]);
                    msg->sendReliable(LLHost(payload["sender"].asString()));

                    if (option == 1) // due to fall-through
                    {
                        LLNotificationsUtil::add("FriendshipDeclinedByMe",
                            notification["substitutions"], payload);
                    }
                    else if (option == 2)
                    {
                        // start IM session
                        LLAvatarActions::startIM(payload["from_id"].asUUID());
                    }
                }
                else
                {
                    LL_WARNS("Friendship") << "Failed to decline friendship offer, neither capability nor transaction id are accessible" << LL_ENDL;
                }
        }
        default:
            // close button probably, possibly timed out
            break;
        }

        // TODO: this set of calls has undesirable behavior under Windows OS (CHUI-985):
        // here appears three additional toasts instead one modified
        // need investigation and fix

        // LLNotificationFormPtr modified_form(new LLNotificationForm(*notification_ptr->getForm()));
        // modified_form->setElementEnabled("Accept", false);
        // modified_form->setElementEnabled("Decline", false);
        // notification_ptr->updateForm(modified_form);
        // notification_ptr->repost();
    }

    return false;
}
static LLNotificationFunctorRegistration friendship_offer_callback_reg("OfferFriendship", friendship_offer_callback);
static LLNotificationFunctorRegistration friendship_offer_callback_reg_nm("OfferFriendshipNoMessage", friendship_offer_callback);

// Functions
//

void give_money(const LLUUID& uuid, LLViewerRegion* region, S32 amount, BOOL is_group,
                S32 trx_type, const std::string& desc)
{
    if(0 == amount || !region) return;
    amount = abs(amount);
    LL_INFOS("Messaging") << "give_money(" << uuid << "," << amount << ")"<< LL_ENDL;
    if(can_afford_transaction(amount))
    {
        if (uuid.isNull())
        {
            LL_WARNS() << "Failed to send L$ gift to to Null UUID." << LL_ENDL;
            return;
        }
//      gStatusBar->debitBalance(amount);
        LLMessageSystem* msg = gMessageSystem;
        msg->newMessageFast(_PREHASH_MoneyTransferRequest);
        msg->nextBlockFast(_PREHASH_AgentData);
        msg->addUUIDFast(_PREHASH_AgentID, gAgent.getID());
        msg->addUUIDFast(_PREHASH_SessionID, gAgent.getSessionID());
        msg->nextBlockFast(_PREHASH_MoneyData);
        msg->addUUIDFast(_PREHASH_SourceID, gAgent.getID() );
        msg->addUUIDFast(_PREHASH_DestID, uuid);
        msg->addU8Fast(_PREHASH_Flags, pack_transaction_flags(FALSE, is_group));
        msg->addS32Fast(_PREHASH_Amount, amount);
        msg->addU8Fast(_PREHASH_AggregatePermNextOwner, (U8)LLAggregatePermissions::AP_EMPTY);
        msg->addU8Fast(_PREHASH_AggregatePermInventory, (U8)LLAggregatePermissions::AP_EMPTY);
        msg->addS32Fast(_PREHASH_TransactionType, trx_type );
        msg->addStringFast(_PREHASH_Description, desc);
        msg->sendReliable(region->getHost());
    }
    else
    {
        LLStringUtil::format_map_t args;
        args["AMOUNT"] = llformat("%d", amount);
        LLBuyCurrencyHTML::openCurrencyFloater( LLTrans::getString("giving", args), amount );
    }
}

void send_complete_agent_movement(const LLHost& sim_host)
{
    LL_DEBUGS("Teleport", "Messaging") << "Sending CompleteAgentMovement to sim_host " << sim_host << LL_ENDL;
    LLMessageSystem* msg = gMessageSystem;
    msg->newMessageFast(_PREHASH_CompleteAgentMovement);
    msg->nextBlockFast(_PREHASH_AgentData);
    msg->addUUIDFast(_PREHASH_AgentID, gAgent.getID());
    msg->addUUIDFast(_PREHASH_SessionID, gAgent.getSessionID());
    msg->addU32Fast(_PREHASH_CircuitCode, msg->mOurCircuitCode);
    msg->sendReliable(sim_host);
}

void process_logout_reply(LLMessageSystem* msg, void**)
{
    // The server has told us it's ok to quit.
    LL_DEBUGS("Messaging") << "process_logout_reply" << LL_ENDL;

    LLUUID agent_id;
    msg->getUUID("AgentData", "AgentID", agent_id);
    LLUUID session_id;
    msg->getUUID("AgentData", "SessionID", session_id);
    if((agent_id != gAgent.getID()) || (session_id != gAgent.getSessionID()))
    {
        LL_WARNS("Messaging") << "Bogus Logout Reply" << LL_ENDL;
    }

    LLInventoryModel::update_map_t parents;
    S32 count = msg->getNumberOfBlocksFast( _PREHASH_InventoryData );
    for(S32 i = 0; i < count; ++i)
    {
        LLUUID item_id;
        msg->getUUIDFast(_PREHASH_InventoryData, _PREHASH_ItemID, item_id, i);

        if( (1 == count) && item_id.isNull() )
        {
            // Detect dummy item.  Indicates an empty list.
            break;
        }

        // We do not need to track the asset ids, just account for an
        // updated inventory version.
        LL_INFOS("Messaging") << "process_logout_reply itemID=" << item_id << LL_ENDL;
        LLInventoryItem* item = gInventory.getItem( item_id );
        if( item )
        {
            parents[item->getParentUUID()] = 0;
            gInventory.addChangedMask(LLInventoryObserver::INTERNAL, item_id);
        }
        else
        {
            LL_INFOS("Messaging") << "process_logout_reply item not found: " << item_id << LL_ENDL;
        }
    }
    LLAppViewer::instance()->forceQuit();
}

void process_layer_data(LLMessageSystem *mesgsys, void **user_data)
{
    LLViewerRegion *regionp = LLWorld::getInstance()->getRegion(mesgsys->getSender());

    LL_DEBUGS_ONCE("SceneLoadTiming") << "Received layer data" << LL_ENDL;

    if(!regionp)
    {
        LL_WARNS() << "Invalid region for layer data." << LL_ENDL;
        return;
    }
    S32 size;
    S8 type;

    mesgsys->getS8Fast(_PREHASH_LayerID, _PREHASH_Type, type);
    size = mesgsys->getSizeFast(_PREHASH_LayerData, _PREHASH_Data);
    if (0 == size)
    {
        LL_WARNS("Messaging") << "Layer data has zero size." << LL_ENDL;
        return;
    }
    if (size < 0)
    {
        // getSizeFast() is probably trying to tell us about an error
        LL_WARNS("Messaging") << "getSizeFast() returned negative result: "
            << size
            << LL_ENDL;
        return;
    }
    U8 *datap = new U8[size];
    mesgsys->getBinaryDataFast(_PREHASH_LayerData, _PREHASH_Data, datap, size);
    LLVLData *vl_datap = new LLVLData(regionp, type, datap, size);
    if (mesgsys->getReceiveCompressedSize())
    {
        gVLManager.addLayerData(vl_datap, (S32Bytes)mesgsys->getReceiveCompressedSize());
    }
    else
    {
        gVLManager.addLayerData(vl_datap, (S32Bytes)mesgsys->getReceiveSize());
    }
}

// S32 exported_object_count = 0;
// S32 exported_image_count = 0;
// S32 current_object_count = 0;
// S32 current_image_count = 0;

// extern LLNotifyBox *gExporterNotify;
// extern LLUUID gExporterRequestID;
// extern std::string gExportDirectory;

// extern LLUploadDialog *gExportDialog;

// std::string gExportedFile;

// std::map<LLUUID, std::string> gImageChecksums;

// void export_complete()
// {
//      LLUploadDialog::modalUploadFinished();
//      gExporterRequestID.setNull();
//      gExportDirectory = "";

//      LLFILE* fXML = LLFile::fopen(gExportedFile, "rb");      /* Flawfinder: ignore */
//      fseek(fXML, 0, SEEK_END);
//      long length = ftell(fXML);
//      fseek(fXML, 0, SEEK_SET);
//      U8 *buffer = new U8[length + 1];
//      size_t nread = fread(buffer, 1, length, fXML);
//      if (nread < (size_t) length)
//      {
//          LL_WARNS("Messaging") << "Short read" << LL_ENDL;
//      }
//      buffer[nread] = '\0';
//      fclose(fXML);

//      char *pos = (char *)buffer;
//      while ((pos = strstr(pos+1, "<sl:image ")) != 0)
//      {
//          char *pos_check = strstr(pos, "checksum=\"");

//          if (pos_check)
//          {
//              char *pos_uuid = strstr(pos_check, "\">");

//              if (pos_uuid)
//              {
//                  char image_uuid_str[UUID_STR_SIZE];     /* Flawfinder: ignore */
//                  memcpy(image_uuid_str, pos_uuid+2, UUID_STR_SIZE-1);        /* Flawfinder: ignore */
//                  image_uuid_str[UUID_STR_SIZE-1] = 0;

//                  LLUUID image_uuid(image_uuid_str);

//                  LL_INFOS("Messaging") << "Found UUID: " << image_uuid << LL_ENDL;

//                  std::map<LLUUID, std::string>::iterator itor = gImageChecksums.find(image_uuid);
//                  if (itor != gImageChecksums.end())
//                  {
//                      LL_INFOS("Messaging") << "Replacing with checksum: " << itor->second << LL_ENDL;
//                      if (!itor->second.empty())
//                      {
//                          memcpy(&pos_check[10], itor->second.c_str(), 32);       /* Flawfinder: ignore */
//                      }
//                  }
//              }
//          }
//      }

//      LLFILE* fXMLOut = LLFile::fopen(gExportedFile, "wb");       /* Flawfinder: ignore */
//      if (fwrite(buffer, 1, length, fXMLOut) != length)
//      {
//          LL_WARNS("Messaging") << "Short write" << LL_ENDL;
//      }
//      fclose(fXMLOut);

//      delete [] buffer;
// }


// void exported_item_complete(const LLTSCode status, void *user_data)
// {
//  //std::string *filename = (std::string *)user_data;

//  if (status < LLTS_OK)
//  {
//      LL_WARNS("Messaging") << "Export failed!" << LL_ENDL;
//  }
//  else
//  {
//      ++current_object_count;
//      if (current_image_count == exported_image_count && current_object_count == exported_object_count)
//      {
//          LL_INFOS("Messaging") << "*** Export complete ***" << LL_ENDL;

//          export_complete();
//      }
//      else
//      {
//          gExportDialog->setMessage(llformat("Exported %d/%d object files, %d/%d textures.", current_object_count, exported_object_count, current_image_count, exported_image_count));
//      }
//  }
// }

// struct exported_image_info
// {
//  LLUUID image_id;
//  std::string filename;
//  U32 image_num;
// };

// void exported_j2c_complete(const LLTSCode status, void *user_data)
// {
//  exported_image_info *info = (exported_image_info *)user_data;
//  LLUUID image_id = info->image_id;
//  U32 image_num = info->image_num;
//  std::string filename = info->filename;
//  delete info;

//  if (status < LLTS_OK)
//  {
//      LL_WARNS("Messaging") << "Image download failed!" << LL_ENDL;
//  }
//  else
//  {
//      LLFILE* fIn = LLFile::fopen(filename, "rb");        /* Flawfinder: ignore */
//      if (fIn)
//      {
//          LLPointer<LLImageJ2C> ImageUtility = new LLImageJ2C;
//          LLPointer<LLImageTGA> TargaUtility = new LLImageTGA;

//          fseek(fIn, 0, SEEK_END);
//          S32 length = ftell(fIn);
//          fseek(fIn, 0, SEEK_SET);
//          U8 *buffer = ImageUtility->allocateData(length);
//          if (fread(buffer, 1, length, fIn) != length)
//          {
//              LL_WARNS("Messaging") << "Short read" << LL_ENDL;
//          }
//          fclose(fIn);
//          LLFile::remove(filename);

//          // Convert to TGA
//          LLPointer<LLImageRaw> image = new LLImageRaw();

//          ImageUtility->updateData();
//          ImageUtility->decode(image, 100000.0f);

//          TargaUtility->encode(image);
//          U8 *data = TargaUtility->getData();
//          S32 data_size = TargaUtility->getDataSize();

//          std::string file_path = gDirUtilp->getDirName(filename);

//          std::string output_file = llformat("%s/image-%03d.tga", file_path.c_str(), image_num);//filename;
//          //S32 name_len = output_file.length();
//          //strcpy(&output_file[name_len-3], "tga");
//          LLFILE* fOut = LLFile::fopen(output_file, "wb");        /* Flawfinder: ignore */
//          char md5_hash_string[33];       /* Flawfinder: ignore */
//          strcpy(md5_hash_string, "00000000000000000000000000000000");        /* Flawfinder: ignore */
//          if (fOut)
//          {
//              if (fwrite(data, 1, data_size, fOut) != data_size)
//              {
//                  LL_WARNS("Messaging") << "Short write" << LL_ENDL;
//              }
//              fseek(fOut, 0, SEEK_SET);
//              fclose(fOut);
//              fOut = LLFile::fopen(output_file, "rb");        /* Flawfinder: ignore */
//              LLMD5 my_md5_hash(fOut);
//              my_md5_hash.hex_digest(md5_hash_string);
//          }

//          gImageChecksums.insert(std::pair<LLUUID, std::string>(image_id, md5_hash_string));
//      }
//  }

//  ++current_image_count;
//  if (current_image_count == exported_image_count && current_object_count == exported_object_count)
//  {
//      LL_INFOS("Messaging") << "*** Export textures complete ***" << LL_ENDL;
//          export_complete();
//  }
//  else
//  {
//      gExportDialog->setMessage(llformat("Exported %d/%d object files, %d/%d textures.", current_object_count, exported_object_count, current_image_count, exported_image_count));
//  }
//}

void process_derez_ack(LLMessageSystem*, void**)
{
    if(gViewerWindow) gViewerWindow->getWindow()->decBusyCount();
}

void process_places_reply(LLMessageSystem* msg, void** data)
{
    LLUUID query_id;

    msg->getUUID("AgentData", "QueryID", query_id);
    if (query_id.isNull())
    {
        LLFloaterLandHoldings::processPlacesReply(msg, data);
    }
    else if(gAgent.isInGroup(query_id))
    {
        LLPanelGroupLandMoney::processPlacesReply(msg, data);
    }
    else
    {
        LL_WARNS("Messaging") << "Got invalid PlacesReply message" << LL_ENDL;
    }
}

void send_sound_trigger(const LLUUID& sound_id, F32 gain)
{
    if (sound_id.isNull() || gAgent.getRegion() == NULL)
    {
        // disconnected agent or zero guids don't get sent (no sound)
        return;
    }

    LLMessageSystem* msg = gMessageSystem;
    msg->newMessageFast(_PREHASH_SoundTrigger);
    msg->nextBlockFast(_PREHASH_SoundData);
    msg->addUUIDFast(_PREHASH_SoundID, sound_id);
    // Client untrusted, ids set on sim
    msg->addUUIDFast(_PREHASH_OwnerID, LLUUID::null );
    msg->addUUIDFast(_PREHASH_ObjectID, LLUUID::null );
    msg->addUUIDFast(_PREHASH_ParentID, LLUUID::null );

    msg->addU64Fast(_PREHASH_Handle, gAgent.getRegion()->getHandle());

    LLVector3 position = gAgent.getPositionAgent();
    msg->addVector3Fast(_PREHASH_Position, position);
    msg->addF32Fast(_PREHASH_Gain, gain);

    gAgent.sendMessage();
}

static LLSD sSavedGroupInvite;
static LLSD sSavedResponse;

void response_group_invitation_coro(std::string url, LLUUID group_id, bool notify_and_update)
{
    if (url.empty())
    {
        LL_WARNS("GroupInvite") << "Empty capability!" << LL_ENDL;
        return;
    }

    LLCore::HttpRequest::policy_t httpPolicy(LLCore::HttpRequest::DEFAULT_POLICY_ID);
    LLCoreHttpUtil::HttpCoroutineAdapter::ptr_t
        httpAdapter(new LLCoreHttpUtil::HttpCoroutineAdapter("responseGroupInvitation", httpPolicy));
    LLCore::HttpRequest::ptr_t httpRequest(new LLCore::HttpRequest);

    LLSD payload;
    payload["group"] = group_id;

    LLSD result = httpAdapter->postAndSuspend(httpRequest, url, payload);

    LLSD httpResults = result[LLCoreHttpUtil::HttpCoroutineAdapter::HTTP_RESULTS];
    LLCore::HttpStatus status = LLCoreHttpUtil::HttpCoroutineAdapter::getStatusFromLLSD(httpResults);

    if (!status)
    {
        LL_WARNS("GroupInvite") << "HTTP status, " << status.toTerseString() <<
            ". Group " << group_id << " invitation response processing failed." << LL_ENDL;
    }
    else
    {
        if (!result.has("success") || result["success"].asBoolean() == false)
        {
            LL_WARNS("GroupInvite") << "Server failed to process group " << group_id << " invitation response. " << httpResults << LL_ENDL;
        }
        else
        {
            LL_DEBUGS("GroupInvite") << "Successfully sent response to group " << group_id << " invitation" << LL_ENDL;
            if (notify_and_update)
            {
                gAgent.sendAgentDataUpdateRequest();

                LLGroupMgr::getInstance()->clearGroupData(group_id);
                // refresh the floater for this group, if any.
                LLGroupActions::refresh(group_id);
            }
        }
    }
}

void send_join_group_response(LLUUID group_id, LLUUID transaction_id, bool accept_invite, S32 fee, bool use_offline_cap, LLSD &payload)
{
    if (accept_invite && fee > 0)
    {
        // If there is a fee to join this group, make
        // sure the user is sure they want to join.
            LLSD args;
            args["COST"] = llformat("%d", fee);
            // Set the fee for next time to 0, so that we don't keep
            // asking about a fee.
            LLSD next_payload = payload;
            next_payload["fee"] = 0;
            LLNotificationsUtil::add("JoinGroupCanAfford",
                args,
                next_payload);
    }
    else if (use_offline_cap)
    {
        std::string url;
        if (accept_invite)
        {
            url = gAgent.getRegionCapability("AcceptGroupInvite");
        }
        else
        {
            url = gAgent.getRegionCapability("DeclineGroupInvite");
        }

        if (!url.empty())
        {
            LL_DEBUGS("GroupInvite") << "Capability url: " << url << LL_ENDL;
            LLCoros::instance().launch("LLMessageSystem::acceptGroupInvitation",
                boost::bind(response_group_invitation_coro, url, group_id, accept_invite));
        }
        else
        {
            // if sim has no this cap, we can do nothing - regular request will fail
            LL_WARNS("GroupInvite") << "No capability, can't reply to offline invitation!" << LL_ENDL;
        }
    }
    else
    {
        LL_DEBUGS("GroupInvite") << "Replying to group invite via IM message" << LL_ENDL;

        EInstantMessage type = accept_invite ? IM_GROUP_INVITATION_ACCEPT : IM_GROUP_INVITATION_DECLINE;

        if (accept_invite)
        {
            LLUIUsage::instance().logCommand("Group.Join");
        }

        send_improved_im(group_id,
            std::string("name"),
            std::string("message"),
            IM_ONLINE,
            type,
            transaction_id);
    }
}

void send_join_group_response(LLUUID group_id, LLUUID transaction_id, bool accept_invite, S32 fee, bool use_offline_cap)
{
    LLSD payload;
    if (accept_invite)
    {
        payload["group_id"] = group_id;
        payload["transaction_id"] =  transaction_id;
        payload["fee"] =  fee;
        payload["use_offline_cap"] = use_offline_cap;
    }
    send_join_group_response(group_id, transaction_id, accept_invite, fee, use_offline_cap, payload);
}

bool join_group_response(const LLSD& notification, const LLSD& response)
{
//  A bit of variable saving and restoring is used to deal with the case where your group list is full and you
//  receive an invitation to another group.  The data from that invitation is stored in the sSaved
//  variables.  If you then drop a group and click on the Join button the stored data is restored and used
//  to join the group.
    LLSD notification_adjusted = notification;
    LLSD response_adjusted = response;

    std::string action = notification["name"];

//  Storing all the information by group id allows for the rare case of being at your maximum
//  group count and receiving more than one invitation.
    std::string id = notification_adjusted["payload"]["group_id"].asString();

    if ("JoinGroup" == action || "JoinGroupCanAfford" == action)
    {
        sSavedGroupInvite[id] = notification;
        sSavedResponse[id] = response;
    }
    else if ("JoinedTooManyGroupsMember" == action)
    {
        S32 opt = LLNotificationsUtil::getSelectedOption(notification, response);
        if (0 == opt) // Join button pressed
        {
            notification_adjusted = sSavedGroupInvite[id];
            response_adjusted = sSavedResponse[id];
        }
    }

    S32 option = LLNotificationsUtil::getSelectedOption(notification_adjusted, response_adjusted);
    bool accept_invite = false;

    LLUUID group_id = notification_adjusted["payload"]["group_id"].asUUID();
    LLUUID transaction_id = notification_adjusted["payload"]["transaction_id"].asUUID();
    std::string name = notification_adjusted["payload"]["name"].asString();
    std::string message = notification_adjusted["payload"]["message"].asString();
    S32 fee = notification_adjusted["payload"]["fee"].asInteger();
    U8 use_offline_cap = notification_adjusted["payload"]["use_offline_cap"].asInteger();

    if (option == 2 && !group_id.isNull())
    {
        LLGroupActions::show(group_id);
        LLSD args;
        args["MESSAGE"] = message;
        LLNotificationsUtil::add("JoinGroup", args, notification_adjusted["payload"]);
        return false;
    }

    if(option == 0 && !group_id.isNull())
    {
        // check for promotion or demotion.
        S32 max_groups = LLAgentBenefitsMgr::current().getGroupMembershipLimit();
        if(gAgent.isInGroup(group_id)) ++max_groups;

        if(gAgent.mGroups.size() < max_groups)
        {
            accept_invite = true;
        }
        else
        {
            LLSD args;
            args["NAME"] = name;
            LLNotificationsUtil::add("JoinedTooManyGroupsMember", args, notification_adjusted["payload"]);
            return false;
        }
    }
    send_join_group_response(group_id, transaction_id, accept_invite, fee, use_offline_cap, notification_adjusted["payload"]);

    sSavedGroupInvite[id] = LLSD::emptyMap();
    sSavedResponse[id] = LLSD::emptyMap();

    return false;
}

static void highlight_inventory_objects_in_panel(const std::vector<LLUUID>& items, LLInventoryPanel *inventory_panel)
{
    if (NULL == inventory_panel) return;

    for (std::vector<LLUUID>::const_iterator item_iter = items.begin();
        item_iter != items.end();
        ++item_iter)
    {
        const LLUUID& item_id = (*item_iter);
        if(!highlight_offered_object(item_id))
        {
            continue;
        }

        LLInventoryObject* item = gInventory.getObject(item_id);
        llassert(item);
        if (!item) {
            continue;
        }

        LL_DEBUGS("Inventory_Move") << "Highlighting inventory item: " << item->getName() << ", " << item_id  << LL_ENDL;
        LLFolderView* fv = inventory_panel->getRootFolder();
        if (fv)
        {
            LLFolderViewItem* fv_item = inventory_panel->getItemByID(item_id);
            if (fv_item)
            {
                LLFolderViewItem* fv_folder = fv_item->getParentFolder();
                if (fv_folder)
                {
                    // Parent folders can be different in case of 2 consecutive drag and drop
                    // operations when the second one is started before the first one completes.
                    LL_DEBUGS("Inventory_Move") << "Open folder: " << fv_folder->getName() << LL_ENDL;
                    fv_folder->setOpen(TRUE);
                    if (fv_folder->isSelected())
                    {
                        fv->changeSelection(fv_folder, FALSE);
                    }
                }
                fv->changeSelection(fv_item, TRUE);
            }
        }
    }
}

static LLNotificationFunctorRegistration jgr_1("JoinGroup", join_group_response);
static LLNotificationFunctorRegistration jgr_2("JoinedTooManyGroupsMember", join_group_response);
static LLNotificationFunctorRegistration jgr_3("JoinGroupCanAfford", join_group_response);


//-----------------------------------------------------------------------------
// Instant Message
//-----------------------------------------------------------------------------
class LLOpenAgentOffer : public LLInventoryFetchItemsObserver
{
public:
    LLOpenAgentOffer(const LLUUID& object_id,
                     const std::string& from_name) :
        LLInventoryFetchItemsObserver(object_id),
        mFromName(from_name) {}
    /*virtual*/ void startFetch()
    {
        for (uuid_vec_t::const_iterator it = mIDs.begin(); it < mIDs.end(); ++it)
        {
            LLViewerInventoryCategory* cat = gInventory.getCategory(*it);
            if (cat)
            {
                mComplete.push_back((*it));
            }
        }
        LLInventoryFetchItemsObserver::startFetch();
    }
    /*virtual*/ void done()
    {
        open_inventory_offer(mComplete, mFromName);
        gInventory.removeObserver(this);
        delete this;
    }
private:
    std::string mFromName;
};

/**
 * Class to observe adding of new items moved from the world to user's inventory to select them in inventory.
 *
 * We can't create it each time items are moved because "drop" event is sent separately for each
 * element even while multi-dragging. We have to have the only instance of the observer. See EXT-4347.
 */
class LLViewerInventoryMoveFromWorldObserver : public LLInventoryAddItemByAssetObserver
{
public:
    LLViewerInventoryMoveFromWorldObserver()
        : LLInventoryAddItemByAssetObserver()
    {

    }

    void setMoveIntoFolderID(const LLUUID& into_folder_uuid) {mMoveIntoFolderID = into_folder_uuid; }

private:
    /*virtual */void onAssetAdded(const LLUUID& asset_id)
    {
        // Store active Inventory panel.
        if (LLInventoryPanel::getActiveInventoryPanel())
        {
            mActivePanel = LLInventoryPanel::getActiveInventoryPanel()->getHandle();
        }

        // Store selected items (without destination folder)
        mSelectedItems.clear();
        if (LLInventoryPanel::getActiveInventoryPanel())
        {
            std::set<LLFolderViewItem*> selection =    LLInventoryPanel::getActiveInventoryPanel()->getRootFolder()->getSelectionList();
            for (std::set<LLFolderViewItem*>::iterator it = selection.begin(),    end_it = selection.end();
                it != end_it;
                ++it)
            {
                mSelectedItems.insert(static_cast<LLFolderViewModelItemInventory*>((*it)->getViewModelItem())->getUUID());
            }
        }
        mSelectedItems.erase(mMoveIntoFolderID);
    }

    /**
     * Selects added inventory items watched by their Asset UUIDs if selection was not changed since
     * all items were started to watch (dropped into a folder).
     */
    void done()
    {
        LLInventoryPanel* active_panel = dynamic_cast<LLInventoryPanel*>(mActivePanel.get());

        // if selection is not changed since watch started lets hightlight new items.
        if (active_panel && !isSelectionChanged())
        {
            LL_DEBUGS("Inventory_Move") << "Selecting new items..." << LL_ENDL;
            active_panel->clearSelection();
            highlight_inventory_objects_in_panel(mAddedItems, active_panel);
        }
    }

    /**
     * Returns true if selected inventory items were changed since moved inventory items were started to watch.
     */
    bool isSelectionChanged()
    {
        LLInventoryPanel* active_panel = LLInventoryPanel::getActiveInventoryPanel();

        if (NULL == active_panel)
        {
            return true;
        }

        // get selected items (without destination folder)
        selected_items_t selected_items;

        std::set<LLFolderViewItem*> selection = active_panel->getRootFolder()->getSelectionList();
        for (std::set<LLFolderViewItem*>::iterator it = selection.begin(),    end_it = selection.end();
            it != end_it;
            ++it)
        {
            selected_items.insert(static_cast<LLFolderViewModelItemInventory*>((*it)->getViewModelItem())->getUUID());
        }
        selected_items.erase(mMoveIntoFolderID);

        // compare stored & current sets of selected items
        selected_items_t different_items;
        std::set_symmetric_difference(mSelectedItems.begin(), mSelectedItems.end(),
            selected_items.begin(), selected_items.end(), std::inserter(different_items, different_items.begin()));

        LL_DEBUGS("Inventory_Move") << "Selected firstly: " << mSelectedItems.size()
            << ", now: " << selected_items.size() << ", difference: " << different_items.size() << LL_ENDL;

        return different_items.size() > 0;
    }

    LLHandle<LLPanel> mActivePanel;
    typedef std::set<LLUUID> selected_items_t;
    selected_items_t mSelectedItems;

    /**
     * UUID of FolderViewFolder into which watched items are moved.
     *
     * Destination FolderViewFolder becomes selected while mouse hovering (when dragged items are dropped).
     *
     * If mouse is moved out it set unselected and number of selected items is changed
     * even if selected items in Inventory stay the same.
     * So, it is used to update stored selection list.
     *
     * @see onAssetAdded()
     * @see isSelectionChanged()
     */
    LLUUID mMoveIntoFolderID;
};

LLViewerInventoryMoveFromWorldObserver* gInventoryMoveObserver = NULL;

void set_dad_inventory_item(LLInventoryItem* inv_item, const LLUUID& into_folder_uuid)
{
    start_new_inventory_observer();

    gInventoryMoveObserver->setMoveIntoFolderID(into_folder_uuid);
    gInventoryMoveObserver->watchAsset(inv_item->getAssetUUID());
}


/**
 * Class to observe moving of items and to select them in inventory.
 *
 * Used currently for dragging from inbox to regular inventory folders
 */

class LLViewerInventoryMoveObserver : public LLInventoryObserver
{
public:

    LLViewerInventoryMoveObserver(const LLUUID& object_id)
        : LLInventoryObserver()
        , mObjectID(object_id)
    {
        if (LLInventoryPanel::getActiveInventoryPanel())
        {
            mActivePanel = LLInventoryPanel::getActiveInventoryPanel()->getHandle();
        }
    }

    virtual ~LLViewerInventoryMoveObserver() {}
    virtual void changed(U32 mask);

private:
    LLUUID mObjectID;
    LLHandle<LLPanel> mActivePanel;

};

void LLViewerInventoryMoveObserver::changed(U32 mask)
{
    LLInventoryPanel* active_panel = dynamic_cast<LLInventoryPanel*>(mActivePanel.get());

    if (NULL == active_panel)
    {
        gInventory.removeObserver(this);
        return;
    }

    if((mask & (LLInventoryObserver::STRUCTURE)) != 0)
    {
        const std::set<LLUUID>& changed_items = gInventory.getChangedIDs();

        std::set<LLUUID>::const_iterator id_it = changed_items.begin();
        std::set<LLUUID>::const_iterator id_end = changed_items.end();
        for (;id_it != id_end; ++id_it)
        {
            if ((*id_it) == mObjectID)
            {
                active_panel->clearSelection();
                std::vector<LLUUID> items;
                items.push_back(mObjectID);
                highlight_inventory_objects_in_panel(items, active_panel);
                active_panel->getRootFolder()->scrollToShowSelection();

                gInventory.removeObserver(this);
                break;
            }
        }
    }
}

void set_dad_inbox_object(const LLUUID& object_id)
{
    LLViewerInventoryMoveObserver* move_observer = new LLViewerInventoryMoveObserver(object_id);
    gInventory.addObserver(move_observer);
}

//unlike the FetchObserver for AgentOffer, we only make one
//instance of the AddedObserver for TaskOffers
//and it never dies.  We do this because we don't know the UUID of
//task offers until they are accepted, so we don't wouldn't
//know what to watch for, so instead we just watch for all additions.
class LLOpenTaskOffer : public LLInventoryAddedObserver
{
protected:
    /*virtual*/ void done()
    {
        uuid_vec_t added;
        for(uuid_set_t::const_iterator it = gInventory.getAddedIDs().begin(); it != gInventory.getAddedIDs().end(); ++it)
        {
            added.push_back(*it);
        }
        for (uuid_vec_t::iterator it = added.begin(); it != added.end();)
        {
            const LLUUID& item_uuid = *it;
            bool was_moved = false;
            LLInventoryObject* added_object = gInventory.getObject(item_uuid);
            if (added_object)
            {
                // cast to item to get Asset UUID
                LLInventoryItem* added_item = dynamic_cast<LLInventoryItem*>(added_object);
                if (added_item)
                {
                    const LLUUID& asset_uuid = added_item->getAssetUUID();
                    if (gInventoryMoveObserver->isAssetWatched(asset_uuid))
                    {
                        LL_DEBUGS("Inventory_Move") << "Found asset UUID: " << asset_uuid << LL_ENDL;
                        was_moved = true;
                    }
                }
            }

            if (was_moved)
            {
                it = added.erase(it);
            }
            else ++it;
        }

        open_inventory_offer(added, "");
    }
 };

class LLOpenTaskGroupOffer : public LLInventoryAddedObserver
{
protected:
    /*virtual*/ void done()
    {
        uuid_vec_t added;
        for(uuid_set_t::const_iterator it = gInventory.getAddedIDs().begin(); it != gInventory.getAddedIDs().end(); ++it)
        {
            added.push_back(*it);
        }
        open_inventory_offer(added, "group_offer");
        gInventory.removeObserver(this);
        delete this;
    }
};

//one global instance to bind them
LLOpenTaskOffer* gNewInventoryObserver=NULL;
class LLNewInventoryHintObserver : public LLInventoryAddedObserver
{
protected:
    /*virtual*/ void done()
    {
        LLFirstUse::newInventory();
    }
};

LLNewInventoryHintObserver* gNewInventoryHintObserver=NULL;

void start_new_inventory_observer()
{
    if (!gNewInventoryObserver) //task offer observer
    {
        // Observer is deleted by gInventory
        gNewInventoryObserver = new LLOpenTaskOffer;
        gInventory.addObserver(gNewInventoryObserver);
    }

    if (!gInventoryMoveObserver) //inventory move from the world observer
    {
        // Observer is deleted by gInventory
        gInventoryMoveObserver = new LLViewerInventoryMoveFromWorldObserver;
        gInventory.addObserver(gInventoryMoveObserver);
    }

    if (!gNewInventoryHintObserver)
    {
        // Observer is deleted by gInventory
        gNewInventoryHintObserver = new LLNewInventoryHintObserver();
        gInventory.addObserver(gNewInventoryHintObserver);
    }
}

class LLDiscardAgentOffer : public LLInventoryFetchItemsObserver
{
    LOG_CLASS(LLDiscardAgentOffer);

public:
    LLDiscardAgentOffer(const LLUUID& folder_id, const LLUUID& object_id) :
        LLInventoryFetchItemsObserver(object_id),
        mFolderID(folder_id),
        mObjectID(object_id) {}

    virtual void done()
    {
        LL_DEBUGS("Messaging") << "LLDiscardAgentOffer::done()" << LL_ENDL;

        // We're invoked from LLInventoryModel::notifyObservers().
        // If we now try to remove the inventory item, it will cause a nested
        // notifyObservers() call, which won't work.
        // So defer moving the item to trash until viewer gets idle (in a moment).
        // Use removeObject() rather than removeItem() because at this level,
        // the object could be either an item or a folder.
        LLAppViewer::instance()->addOnIdleCallback(boost::bind(&LLInventoryModel::removeObject, &gInventory, mObjectID));
        gInventory.removeObserver(this);
        delete this;
    }

protected:
    LLUUID mFolderID;
    LLUUID mObjectID;
};


//Returns TRUE if we are OK, FALSE if we are throttled
//Set check_only true if you want to know the throttle status
//without registering a hit
bool check_offer_throttle(const std::string& from_name, bool check_only)
{
    static U32 throttle_count;
    static bool throttle_logged;
    LLChat chat;
    std::string log_message;

    if (!gSavedSettings.getBOOL("ShowNewInventory"))
        return false;

    if (check_only)
    {
        return gThrottleTimer.hasExpired();
    }

    if(gThrottleTimer.checkExpirationAndReset(OFFER_THROTTLE_TIME))
    {
        LL_DEBUGS("Messaging") << "Throttle Expired" << LL_ENDL;
        throttle_count=1;
        throttle_logged=false;
        return true;
    }
    else //has not expired
    {
        LL_DEBUGS("Messaging") << "Throttle Not Expired, Count: " << throttle_count << LL_ENDL;
        // When downloading the initial inventory we get a lot of new items
        // coming in and can't tell that from spam.
        if (LLStartUp::getStartupState() >= STATE_STARTED
            && throttle_count >= OFFER_THROTTLE_MAX_COUNT)
        {
            if (!throttle_logged)
            {
                // Use the name of the last item giver, who is probably the person
                // spamming you.

                LLStringUtil::format_map_t arg;
                std::string log_msg;
                std::ostringstream time ;
                time<<OFFER_THROTTLE_TIME;

                arg["APP_NAME"] = LLAppViewer::instance()->getSecondLifeTitle();
                arg["TIME"] = time.str();

                if (!from_name.empty())
                {
                    arg["FROM_NAME"] = from_name;
                    log_msg = LLTrans::getString("ItemsComingInTooFastFrom", arg);
                }
                else
                {
                    log_msg = LLTrans::getString("ItemsComingInTooFast", arg);
                }

                //this is kinda important, so actually put it on screen
                LLSD args;
                args["MESSAGE"] = log_msg;
                LLNotificationsUtil::add("SystemMessage", args);

                throttle_logged=true;
            }
            return false;
        }
        else
        {
            throttle_count++;
            return true;
        }
    }
}

// Return "true" if we have a preview method for that asset type, "false" otherwise
bool check_asset_previewable(const LLAssetType::EType asset_type)
{
    return  (asset_type == LLAssetType::AT_NOTECARD)  ||
            (asset_type == LLAssetType::AT_LANDMARK)  ||
            (asset_type == LLAssetType::AT_TEXTURE)   ||
            (asset_type == LLAssetType::AT_ANIMATION) ||
            (asset_type == LLAssetType::AT_SCRIPT)    ||
            (asset_type == LLAssetType::AT_SOUND) ||
            (asset_type == LLAssetType::AT_MATERIAL);
}

void open_inventory_offer(const uuid_vec_t& objects, const std::string& from_name)
{
    for (uuid_vec_t::const_iterator obj_iter = objects.begin();
         obj_iter != objects.end();
         ++obj_iter)
    {
        const LLUUID& obj_id = (*obj_iter);
        if(!highlight_offered_object(obj_id))
        {
            const LLViewerInventoryCategory *parent = gInventory.getFirstNondefaultParent(obj_id);
            if (parent && (parent->getPreferredType() == LLFolderType::FT_TRASH))
            {
                gInventory.checkTrashOverflow();
            }
            continue;
        }

        const LLInventoryObject *obj = gInventory.getObject(obj_id);
        if (!obj)
        {
            LL_WARNS() << "Cannot find object [ itemID:" << obj_id << " ] to open." << LL_ENDL;
            continue;
        }

        const LLAssetType::EType asset_type = obj->getActualType();

        // Either an inventory item or a category.
        const LLInventoryItem* item = dynamic_cast<const LLInventoryItem*>(obj);
        if (item && check_asset_previewable(asset_type))
        {
            ////////////////////////////////////////////////////////////////////////////////
            // Special handling for various types.
            if (check_offer_throttle(from_name, false)) // If we are throttled, don't display
            {
                LL_DEBUGS("Messaging") << "Highlighting inventory item: " << item->getUUID()  << LL_ENDL;
                // If we opened this ourselves, focus it
                const BOOL take_focus = from_name.empty() ? TAKE_FOCUS_YES : TAKE_FOCUS_NO;
                switch(asset_type)
                {
                    case LLAssetType::AT_NOTECARD:
                    {
                        LLFloaterReg::showInstance("preview_notecard", LLSD(obj_id), take_focus);
                        break;
                    }
                    case LLAssetType::AT_LANDMARK:
                    {
                        LLInventoryCategory* parent_folder = gInventory.getCategory(item->getParentUUID());
                        if ("inventory_handler" == from_name)
                        {
                            LLFloaterSidePanelContainer::showPanel("places", LLSD().with("type", "landmark").with("id", item->getUUID()));
                        }
                        else if("group_offer" == from_name)
                        {
                            // "group_offer" is passed by LLOpenTaskGroupOffer
                            // Notification about added landmark will be generated under the "from_name.empty()" called from LLOpenTaskOffer::done().
                            LLSD args;
                            args["type"] = "landmark";
                            args["id"] = obj_id;
                            LLFloaterSidePanelContainer::showPanel("places", args);

                            continue;
                        }
                        else if(from_name.empty())
                        {
                            std::string folder_name;
                            if (parent_folder)
                            {
                                // Localize folder name.
                                // *TODO: share this code?
                                folder_name = parent_folder->getName();
                                if (LLFolderType::lookupIsProtectedType(parent_folder->getPreferredType()))
                                {
                                    LLTrans::findString(folder_name, "InvFolder " + folder_name);
                                }
                            }
                            else
                            {
                                 folder_name = LLTrans::getString("Unknown");
                            }

                            // we receive a message from LLOpenTaskOffer, it mean that new landmark has been added.
                            LLSD args;
                            args["LANDMARK_NAME"] = item->getName();
                            args["FOLDER_NAME"] = folder_name;
                            LLNotificationsUtil::add("LandmarkCreated", args);
                        }
                    }
                    break;
                    case LLAssetType::AT_TEXTURE:
                    {
                        LLFloaterReg::showInstance("preview_texture", LLSD(obj_id), take_focus);
                        break;
                    }
                    case LLAssetType::AT_ANIMATION:
                        LLFloaterReg::showInstance("preview_anim", LLSD(obj_id), take_focus);
                        break;
                    case LLAssetType::AT_SCRIPT:
                        LLFloaterReg::showInstance("preview_script", LLSD(obj_id), take_focus);
                        break;
                    case LLAssetType::AT_SOUND:
                        LLFloaterReg::showInstance("preview_sound", LLSD(obj_id), take_focus);
                        break;
                    case LLAssetType::AT_MATERIAL:
                        // Explicitly do nothing -- we don't want to open the material editor every time you add a material to inventory
                        break;
                    default:
                        LL_DEBUGS("Messaging") << "No preview method for previewable asset type : " << LLAssetType::lookupHumanReadable(asset_type)  << LL_ENDL;
                        break;
                }
            }
        }

        ////////////////////////////////////////////////////////////////////////////////
        static LLUICachedControl<bool> find_original_new_floater("FindOriginalOpenWindow", false);
        //show in a new single-folder window
        if(find_original_new_floater && !from_name.empty())
        {
            const LLInventoryObject *obj = gInventory.getObject(obj_id);
            if (obj && obj->getParentUUID().notNull())
            {
                if (obj->getActualType() == LLAssetType::AT_CATEGORY)
                {
                    LLPanelMainInventory::newFolderWindow(obj_id);
                }
                else
                {
                    LLPanelMainInventory::newFolderWindow(obj->getParentUUID(), obj_id);
                }
            }
        }
        else
        {
            // Highlight item
            bool show_in_inventory = gSavedSettings.get<bool>("ShowInInventory");
            bool auto_open =
                show_in_inventory && // don't open if ShowInInventory is FALSE
                !from_name.empty();  // don't open if it's not from anyone

            // SL-20419 : Don't change active tab if floater is visible
            LLFloater* instance = LLFloaterReg::findInstance("inventory");
            bool use_main_panel = instance && instance->getVisible();

            if (auto_open)
            {
                LLFloaterReg::showInstance("inventory");
            }

            LLInventoryPanel::openInventoryPanelAndSetSelection(auto_open, obj_id, use_main_panel);
        }
    }
}

bool highlight_offered_object(const LLUUID& obj_id)
{
    const LLInventoryObject* obj = gInventory.getObject(obj_id);
    if(!obj)
    {
        LL_WARNS("Messaging") << "Unable to show inventory item: " << obj_id << LL_ENDL;
        return false;
    }

    ////////////////////////////////////////////////////////////////////////////////
    // Don't highlight if it's in certain "quiet" folders which don't need UI
    // notification (e.g. trash, cof, lost-and-found).
    if(!gAgent.getAFK())
    {
        const LLViewerInventoryCategory *parent = gInventory.getFirstNondefaultParent(obj_id);
        if (parent)
        {
            const LLFolderType::EType parent_type = parent->getPreferredType();
            if (LLViewerFolderType::lookupIsQuietType(parent_type))
            {
                return false;
            }
        }
    }

    if (obj->getType() == LLAssetType::AT_LANDMARK)
    {
        LLFloaterCreateLandmark *floater = LLFloaterReg::findTypedInstance<LLFloaterCreateLandmark>("add_landmark");
        if (floater && floater->getItem() && floater->getItem()->getUUID() == obj_id)
        {
            // LLFloaterCreateLandmark is supposed to handle this,
            // keep landmark creation floater at the front
            return false;
        }
    }

    return true;
}

void inventory_offer_mute_callback(const LLUUID& blocked_id,
<<<<<<< HEAD
								   const std::string& full_name,
								   bool is_group)
{
	// *NOTE: blocks owner if the offer came from an object
	LLMute::EType mute_type = is_group ? LLMute::GROUP : LLMute::AGENT;

	LLMute mute(blocked_id, full_name, mute_type);
	if (LLMuteList::getInstance()->add(mute))
	{
		LLPanelBlockedList::showPanelAndSelect(blocked_id);
	}

	// purge the message queue of any previously queued inventory offers from the same source.
	class OfferMatcher : public LLNotificationsUI::LLScreenChannel::Matcher
	{
	public:
		OfferMatcher(const LLUUID& to_block) : blocked_id(to_block) {}
		bool matches(const LLNotificationPtr notification) const
		{
			if(notification->getName() == "ObjectGiveItem" 
				|| notification->getName() == "OwnObjectGiveItem"
				|| notification->getName() == "UserGiveItem")
			{
				return (notification->getPayload()["from_id"].asUUID() == blocked_id);
			}
			return FALSE;
		}
	private:
		const LLUUID& blocked_id;
	};

    LLNotificationsUI::LLChannelManager::getInstance()->killToastsFromChannel(
        LLNotificationsUI::NOTIFICATION_CHANNEL_UUID,
        OfferMatcher(blocked_id));
=======
                                   const std::string& full_name,
                                   bool is_group)
{
    // *NOTE: blocks owner if the offer came from an object
    LLMute::EType mute_type = is_group ? LLMute::GROUP : LLMute::AGENT;

    LLMute mute(blocked_id, full_name, mute_type);
    if (LLMuteList::getInstance()->add(mute))
    {
        LLPanelBlockedList::showPanelAndSelect(blocked_id);
    }

    // purge the message queue of any previously queued inventory offers from the same source.
    class OfferMatcher : public LLNotificationsUI::LLScreenChannel::Matcher
    {
    public:
        OfferMatcher(const LLUUID& to_block) : blocked_id(to_block) {}
        bool matches(const LLNotificationPtr notification) const
        {
            if(notification->getName() == "ObjectGiveItem"
                || notification->getName() == "OwnObjectGiveItem"
                || notification->getName() == "UserGiveItem")
            {
                return (notification->getPayload()["from_id"].asUUID() == blocked_id);
            }
            return FALSE;
        }
    private:
        const LLUUID& blocked_id;
    };

    LLNotificationsUI::LLChannelManager::getInstance()->killToastsFromChannel(LLUUID(
            gSavedSettings.getString("NotificationChannelUUID")), OfferMatcher(blocked_id));
>>>>>>> e7eced3c
}


void inventory_offer_mute_avatar_callback(const LLUUID& blocked_id,
    const LLAvatarName& av_name)
{
    inventory_offer_mute_callback(blocked_id, av_name.getUserName(), false);
}


std::string LLOfferInfo::mResponderType = "offer_info";

LLOfferInfo::LLOfferInfo()
 : LLNotificationResponderInterface()
 , mFromGroup(FALSE)
 , mFromObject(FALSE)
 , mIM(IM_NOTHING_SPECIAL)
 , mType(LLAssetType::AT_NONE)
 , mPersist(false)
{
}

LLOfferInfo::LLOfferInfo(const LLSD& sd)
{
    mIM = (EInstantMessage)sd["im_type"].asInteger();
    mFromID = sd["from_id"].asUUID();
    mFromGroup = sd["from_group"].asBoolean();
    mFromObject = sd["from_object"].asBoolean();
    mTransactionID = sd["transaction_id"].asUUID();
    mFolderID = sd["folder_id"].asUUID();
    mObjectID = sd["object_id"].asUUID();
    mType = LLAssetType::lookup(sd["type"].asString().c_str());
    mFromName = sd["from_name"].asString();
    mDesc = sd["description"].asString();
    mHost = LLHost(sd["sender"].asString());
    mPersist = sd["persist"].asBoolean();
}

LLOfferInfo::LLOfferInfo(const LLOfferInfo& info)
{
    mIM = info.mIM;
    mFromID = info.mFromID;
    mFromGroup = info.mFromGroup;
    mFromObject = info.mFromObject;
    mTransactionID = info.mTransactionID;
    mFolderID = info.mFolderID;
    mObjectID = info.mObjectID;
    mType = info.mType;
    mFromName = info.mFromName;
    mDesc = info.mDesc;
    mHost = info.mHost;
    mPersist = info.mPersist;
}

LLSD LLOfferInfo::asLLSD()
{
    LLSD sd;
    sd["responder_type"] = mResponderType;
    sd["im_type"] = mIM;
    sd["from_id"] = mFromID;
    sd["from_group"] = mFromGroup;
    sd["from_object"] = mFromObject;
    sd["transaction_id"] = mTransactionID;
    sd["folder_id"] = mFolderID;
    sd["object_id"] = mObjectID;
    sd["type"] = LLAssetType::lookup(mType);
    sd["from_name"] = mFromName;
    sd["description"] = mDesc;
    sd["sender"] = mHost.getIPandPort();
    sd["persist"] = mPersist;
    return sd;
}

void LLOfferInfo::fromLLSD(const LLSD& params)
{
    *this = params;
}

void LLOfferInfo::sendReceiveResponse(bool accept, const LLUUID &destination_folder_id)
{
    if(IM_INVENTORY_OFFERED == mIM)
    {
        // add buddy to recent people list
        LLRecentPeople::instance().add(mFromID);
    }

    if (mTransactionID.isNull())
    {
        // Not provided, message won't work
        return;
    }

    LLMessageSystem* msg = gMessageSystem;
    msg->newMessageFast(_PREHASH_ImprovedInstantMessage);
    msg->nextBlockFast(_PREHASH_AgentData);
    msg->addUUIDFast(_PREHASH_AgentID, gAgent.getID());
    msg->addUUIDFast(_PREHASH_SessionID, gAgent.getSessionID());
    msg->nextBlockFast(_PREHASH_MessageBlock);
    msg->addBOOLFast(_PREHASH_FromGroup, FALSE);
    msg->addUUIDFast(_PREHASH_ToAgentID, mFromID);
    msg->addU8Fast(_PREHASH_Offline, IM_ONLINE);
    msg->addUUIDFast(_PREHASH_ID, mTransactionID);
    msg->addU32Fast(_PREHASH_Timestamp, NO_TIMESTAMP); // no timestamp necessary
    std::string name;
    LLAgentUI::buildFullname(name);
    msg->addStringFast(_PREHASH_FromAgentName, name);
    msg->addStringFast(_PREHASH_Message, "");
    msg->addU32Fast(_PREHASH_ParentEstateID, 0);
    msg->addUUIDFast(_PREHASH_RegionID, LLUUID::null);
    msg->addVector3Fast(_PREHASH_Position, gAgent.getPositionAgent());

    // ACCEPT. The math for the dialog works, because the accept
    // for inventory_offered, task_inventory_offer or
    // group_notice_inventory is 1 greater than the offer integer value.
    // Generates IM_INVENTORY_ACCEPTED, IM_TASK_INVENTORY_ACCEPTED,
    // or IM_GROUP_NOTICE_INVENTORY_ACCEPTED
    // Decline for inventory_offered, task_inventory_offer or
    // group_notice_inventory is 2 greater than the offer integer value.

    EInstantMessage im = mIM;
    if (mIM == IM_GROUP_NOTICE_REQUESTED)
    {
        // Request has no responder dialogs
        im = IM_GROUP_NOTICE;
    }

    if (accept)
    {
        msg->addU8Fast(_PREHASH_Dialog, (U8)(im + 1));
        msg->addBinaryDataFast(_PREHASH_BinaryBucket, &(destination_folder_id.mData),
                                sizeof(destination_folder_id.mData));
    }
    else
    {
        msg->addU8Fast(_PREHASH_Dialog, (U8)(im + 2));
        msg->addBinaryDataFast(_PREHASH_BinaryBucket, EMPTY_BINARY_BUCKET, EMPTY_BINARY_BUCKET_SIZE);
    }
    // send the message
    msg->sendReliable(mHost);

    // transaction id is usable only once
    // Note: a bit of a hack, clicking group notice attachment will not close notice
    // so we reset no longer usable transaction id to know not to send message again
    // Once capabilities for responses will be implemented LLOfferInfo will have to
    // remember that it already responded in another way and ignore IOR_DECLINE
    mTransactionID.setNull();
}

void LLOfferInfo::handleRespond(const LLSD& notification, const LLSD& response)
{
    initRespondFunctionMap();

    const std::string name = notification["name"].asString();
    if(mRespondFunctions.find(name) == mRespondFunctions.end())
    {
        LL_WARNS() << "Unexpected notification name : " << name << LL_ENDL;
        llassert(!"Unexpected notification name");
        return;
    }

    mRespondFunctions[name](notification, response);
}

bool LLOfferInfo::inventory_offer_callback(const LLSD& notification, const LLSD& response)
{
    LLChat chat;
    std::string log_message;
    S32 button = LLNotificationsUtil::getSelectedOption(notification, response);

    LLInventoryObserver* opener = NULL;
    LLViewerInventoryCategory* catp = NULL;
    catp = (LLViewerInventoryCategory*)gInventory.getCategory(mObjectID);
    LLViewerInventoryItem* itemp = NULL;
    if(!catp)
    {
        itemp = (LLViewerInventoryItem*)gInventory.getItem(mObjectID);
    }

    LLNotificationPtr notification_ptr = LLNotifications::instance().find(notification["id"].asUUID());

    // For muting, we need to add the mute, then decline the offer.
    // This must be done here because:
    // * callback may be called immediately,
    // * adding the mute sends a message,
    // * we can't build two messages at once.
    if (IOR_MUTE == button) // Block
    {
        if (notification_ptr != NULL)
        {
            if (mFromGroup)
            {
                gCacheName->getGroup(mFromID, boost::bind(&inventory_offer_mute_callback, _1, _2, _3));
            }
            else
            {
                LLAvatarNameCache::get(mFromID, boost::bind(&inventory_offer_mute_avatar_callback, _1, _2));
            }
        }
    }

    std::string from_string; // Used in the pop-up.
    std::string chatHistory_string;  // Used in chat history.

    // TODO: when task inventory offers can also be handled the new way, migrate the code that sets these strings here:
    from_string = chatHistory_string = mFromName;

    // accept goes to proper folder, decline gets accepted to trash, muted gets declined
    bool accept_to_trash = true;

    LLNotificationFormPtr modified_form(notification_ptr ? new LLNotificationForm(*notification_ptr->getForm()) : new LLNotificationForm());

    switch(button)
    {
    case IOR_SHOW:
        // we will want to open this item when it comes back.
        LL_DEBUGS("Messaging") << "Initializing an opener for tid: " << mTransactionID
                 << LL_ENDL;
        switch (mIM)
        {
        case IM_INVENTORY_OFFERED:
            {
                // This is an offer from an agent. In this case, the back
                // end has already copied the items into your inventory,
                // so we can fetch it out of our inventory.
                if (gSavedSettings.getBOOL("ShowOfferedInventory"))
                {
                    LLOpenAgentOffer* open_agent_offer = new LLOpenAgentOffer(mObjectID, from_string);
                    open_agent_offer->startFetch();
                    if(catp || (itemp && itemp->isFinished()))
                    {
                        open_agent_offer->done();
                    }
                    else
                    {
                        opener = open_agent_offer;
                    }
                }
            }
            break;
        case IM_GROUP_NOTICE:
        case IM_GROUP_NOTICE_REQUESTED:
            opener = new LLOpenTaskGroupOffer;
            sendReceiveResponse(true, mFolderID);
            break;
        case IM_TASK_INVENTORY_OFFERED:
            // This is an offer from a task or group.
            // We don't use a new instance of an opener
            // We instead use the singular observer gOpenTaskOffer
            // Since it already exists, we don't need to actually do anything
            break;
        default:
            LL_WARNS("Messaging") << "inventory_offer_callback: unknown offer type" << LL_ENDL;
            break;
        }

        if (modified_form != NULL)
        {
            modified_form->setElementEnabled("Show", false);
        }
        break;
        // end switch (mIM)

    case IOR_ACCEPT:
        //don't spam them if they are getting flooded
        if (check_offer_throttle(mFromName, true))
        {
            log_message = "<nolink>" + chatHistory_string + "</nolink> " + LLTrans::getString("InvOfferGaveYou") + " " + getSanitizedDescription() + LLTrans::getString(".");
            LLSD args;
            args["MESSAGE"] = log_message;
            LLNotificationsUtil::add("SystemMessageTip", args);
        }

        break;

    case IOR_MUTE:
        if (modified_form != NULL)
        {
            modified_form->setElementEnabled("Mute", false);
        }
        accept_to_trash = false; // for notices, but IOR_MUTE normally doesn't happen for notices
        // MUTE falls through to decline
    case IOR_DECLINE:
        {
            {
                LLStringUtil::format_map_t log_message_args;
                log_message_args["DESC"] = mDesc;
                log_message_args["NAME"] = mFromName;
                log_message = LLTrans::getString("InvOfferDecline", log_message_args);
            }
            chat.mText = log_message;
            if( LLMuteList::getInstance()->isMuted(mFromID ) && ! LLMuteList::isLinden(mFromName) )  // muting for SL-42269
            {
                chat.mMuted = TRUE;
                accept_to_trash = false; // will send decline message
            }

            // *NOTE dzaporozhan
            // Disabled logging to old chat floater to fix crash in group notices - EXT-4149
            // LLFloaterChat::addChatHistory(chat);

            if (mObjectID.notNull()) //make sure we can discard
            {
                LLDiscardAgentOffer* discard_agent_offer = new LLDiscardAgentOffer(mFolderID, mObjectID);
                discard_agent_offer->startFetch();
                if ((catp && gInventory.isCategoryComplete(mObjectID)) || (itemp && itemp->isFinished()))
                {
                    discard_agent_offer->done();
                }
                else
                {
                    opener = discard_agent_offer;
                }
            }
            else if (mIM == IM_GROUP_NOTICE)
            {
                // group notice needs to request object to trash so that user will see it later
                // Note: muted agent offers go to trash, not sure if we should do same for notices
                LLUUID trash = gInventory.findCategoryUUIDForType(LLFolderType::FT_TRASH);
                sendReceiveResponse(accept_to_trash, trash);
            }

            if (modified_form != NULL)
            {
                modified_form->setElementEnabled("Show", false);
                modified_form->setElementEnabled("Discard", false);
            }

            break;
        }
    default:
        // close button probably
        // In case of agent offers item has already been fetched and is in your inventory, we simply won't highlight it
        // OR delete it if the notification gets killed, since we don't want that to be a vector for
        // losing inventory offers.
        if (mIM == IM_GROUP_NOTICE)
        {
            LLUUID trash = gInventory.findCategoryUUIDForType(LLFolderType::FT_TRASH);
            sendReceiveResponse(true, trash);
        }
        break;
    }

    if(opener)
    {
        gInventory.addObserver(opener);
    }

    if(!mPersist)
    {
        delete this;
    }

    return false;
}

bool LLOfferInfo::inventory_task_offer_callback(const LLSD& notification, const LLSD& response)
{
    LLChat chat;
    std::string log_message;
    S32 button = LLNotification::getSelectedOption(notification, response);

    // For muting, we need to add the mute, then decline the offer.
    // This must be done here because:
    // * callback may be called immediately,
    // * adding the mute sends a message,
    // * we can't build two messages at once.
    if (2 == button)
    {
        LLNotificationPtr notification_ptr = LLNotifications::instance().find(notification["id"].asUUID());

        llassert(notification_ptr != NULL);
        if (notification_ptr != NULL)
        {
            if (mFromGroup)
            {
                gCacheName->getGroup(mFromID, boost::bind(&inventory_offer_mute_callback, _1, _2, _3));
            }
            else
            {
                LLAvatarNameCache::get(mFromID, boost::bind(&inventory_offer_mute_avatar_callback, _1, _2));
            }
        }
    }

    std::string from_string; // Used in the pop-up.
    std::string chatHistory_string;  // Used in chat history.

    if (mFromObject == TRUE)
    {
        if (mFromGroup)
        {
            std::string group_name;
            if (gCacheName->getGroupName(mFromID, group_name))
            {
                from_string = LLTrans::getString("InvOfferAnObjectNamed") + " "+"'"
                + mFromName + LLTrans::getString("'") +" " + LLTrans::getString("InvOfferOwnedByGroup")
                + " "+ "'" + group_name + "'";

                chatHistory_string = mFromName + " " + LLTrans::getString("InvOfferOwnedByGroup")
                + " " + group_name + "'";
            }
            else
            {
                from_string = LLTrans::getString("InvOfferAnObjectNamed") + " "+"'"
                + mFromName +"'"+ " " + LLTrans::getString("InvOfferOwnedByUnknownGroup");
                chatHistory_string = mFromName + " " + LLTrans::getString("InvOfferOwnedByUnknownGroup");
            }
        }
        else
        {
            LLAvatarName av_name;
            if (LLAvatarNameCache::get(mFromID, &av_name))
            {
                from_string = LLTrans::getString("InvOfferAnObjectNamed") + " "+ LLTrans::getString("'") + mFromName
                    + LLTrans::getString("'")+" " + LLTrans::getString("InvOfferOwnedBy") + av_name.getUserName();
                chatHistory_string = mFromName + " " + LLTrans::getString("InvOfferOwnedBy") + " " + av_name.getUserName();
            }
            else
            {
                from_string = LLTrans::getString("InvOfferAnObjectNamed") + " "+LLTrans::getString("'")
                + mFromName + LLTrans::getString("'")+" " + LLTrans::getString("InvOfferOwnedByUnknownUser");
                chatHistory_string = mFromName + " " + LLTrans::getString("InvOfferOwnedByUnknownUser");
            }
        }
    }
    else
    {
        from_string = chatHistory_string = mFromName;
    }

    LLUUID destination;
    bool accept = true;

    // If user accepted, accept to proper folder, if user discarded, accept to trash.
    switch(button)
    {
        case IOR_ACCEPT:
            destination = mFolderID;
            //don't spam user if flooded
            if (check_offer_throttle(mFromName, true))
            {
                log_message = "<nolink>" + chatHistory_string + "</nolink> " + LLTrans::getString("InvOfferGaveYou") + " " + getSanitizedDescription() + LLTrans::getString(".");
                LLSD args;
                args["MESSAGE"] = log_message;
                LLNotificationsUtil::add("SystemMessageTip", args);
            }
            break;
        case IOR_MUTE:
            // MUTE falls through to decline
            accept = false;
        case IOR_DECLINE:
        default:
            // close button probably (or any of the fall-throughs from above)
            destination = gInventory.findCategoryUUIDForType(LLFolderType::FT_TRASH);
            if (accept && LLMuteList::getInstance()->isMuted(mFromID, mFromName))
            {
                // Note: muted offers are usually declined automatically,
                // but user can mute object after receiving message
                accept = false;
            }
            break;
    }

    sendReceiveResponse(accept, destination);

    if(!mPersist)
    {
        delete this;
    }
    return false;
}

std::string LLOfferInfo::getSanitizedDescription()
{
    // currently we get description from server as: 'Object' ( Location )
    // object name shouldn't be shown as a hyperlink
    std::string description = mDesc;

    std::size_t start = mDesc.find_first_of("'");
    std::size_t end = mDesc.find_last_of("'");
    if ((start != std::string::npos) && (end != std::string::npos))
    {
        description.insert(start, "<nolink>");
        description.insert(end + 8, "</nolink>");
    }
    return description;
}


void LLOfferInfo::initRespondFunctionMap()
{
    if(mRespondFunctions.empty())
    {
        mRespondFunctions["ObjectGiveItem"] = boost::bind(&LLOfferInfo::inventory_task_offer_callback, this, _1, _2);
        mRespondFunctions["OwnObjectGiveItem"] = boost::bind(&LLOfferInfo::inventory_task_offer_callback, this, _1, _2);
        mRespondFunctions["UserGiveItem"] = boost::bind(&LLOfferInfo::inventory_offer_callback, this, _1, _2);
    }
}

bool lure_callback(const LLSD& notification, const LLSD& response)
{
    S32 option = 0;
    if (response.isInteger())
    {
        option = response.asInteger();
    }
    else
    {
        option = LLNotificationsUtil::getSelectedOption(notification, response);
    }

    LLUUID from_id = notification["payload"]["from_id"].asUUID();
    LLUUID lure_id = notification["payload"]["lure_id"].asUUID();
    BOOL godlike = notification["payload"]["godlike"].asBoolean();

    switch(option)
    {
    case 0:
        {
            // accept
            gAgent.teleportViaLure(lure_id, godlike);
        }
        break;
    case 1:
    default:
        // decline
        send_simple_im(from_id,
                       LLStringUtil::null,
                       IM_LURE_DECLINED,
                       lure_id);
        break;
    }

    LLNotificationPtr notification_ptr = LLNotifications::instance().find(notification["id"].asUUID());

    if (notification_ptr)
    {
        LLNotificationFormPtr modified_form(new LLNotificationForm(*notification_ptr->getForm()));
        modified_form->setElementEnabled("Teleport", false);
        modified_form->setElementEnabled("Cancel", false);
        notification_ptr->updateForm(modified_form);
        notification_ptr->repost();
    }

    return false;
}
static LLNotificationFunctorRegistration lure_callback_reg("TeleportOffered", lure_callback);

bool mature_lure_callback(const LLSD& notification, const LLSD& response)
{
    S32 option = 0;
    if (response.isInteger())
    {
        option = response.asInteger();
    }
    else
    {
        option = LLNotificationsUtil::getSelectedOption(notification, response);
    }

    LLUUID from_id = notification["payload"]["from_id"].asUUID();
    LLUUID lure_id = notification["payload"]["lure_id"].asUUID();
    BOOL godlike = notification["payload"]["godlike"].asBoolean();
    U8 region_access = static_cast<U8>(notification["payload"]["region_maturity"].asInteger());

    switch(option)
    {
    case 0:
        {
            // accept
            gSavedSettings.setU32("PreferredMaturity", static_cast<U32>(region_access));
            gAgent.setMaturityRatingChangeDuringTeleport(region_access);
            gAgent.teleportViaLure(lure_id, godlike);
        }
        break;
    case 1:
    default:
        // decline
        send_simple_im(from_id,
                       LLStringUtil::null,
                       IM_LURE_DECLINED,
                       lure_id);
        break;
    }
    return false;
}
static LLNotificationFunctorRegistration mature_lure_callback_reg("TeleportOffered_MaturityExceeded", mature_lure_callback);

bool goto_url_callback(const LLSD& notification, const LLSD& response)
{
    std::string url = notification["payload"]["url"].asString();
    S32 option = LLNotificationsUtil::getSelectedOption(notification, response);
    if(1 == option)
    {
        LLWeb::loadURL(url);
    }
    return false;
}
static LLNotificationFunctorRegistration goto_url_callback_reg("GotoURL", goto_url_callback);

bool inspect_remote_object_callback(const LLSD& notification, const LLSD& response)
{
    S32 option = LLNotificationsUtil::getSelectedOption(notification, response);
    if (0 == option)
    {
        LLFloaterReg::showInstance("inspect_remote_object", notification["payload"]);
    }
    return false;
}
static LLNotificationFunctorRegistration inspect_remote_object_callback_reg("ServerObjectMessage", inspect_remote_object_callback);

class LLPostponedServerObjectNotification: public LLPostponedNotification
{
protected:
    /* virtual */
    void modifyNotificationParams()
    {
        LLSD payload = mParams.payload;
        mParams.payload = payload;
    }
};

void process_improved_im(LLMessageSystem *msg, void **user_data)
{
    LL_PROFILE_ZONE_SCOPED;

    LLUUID from_id;
    BOOL from_group;
    LLUUID to_id;
    U8 offline;
    U8 d = 0;
    LLUUID session_id;
    U32 timestamp;
    std::string agentName;
    std::string message;
    U32 parent_estate_id = 0;
    LLUUID region_id;
    LLVector3 position;
    U8 binary_bucket[MTUBYTES];
    S32 binary_bucket_size;

    // *TODO: Translate - need to fix the full name to first/last (maybe)
    msg->getUUIDFast(_PREHASH_AgentData, _PREHASH_AgentID, from_id);
    msg->getBOOLFast(_PREHASH_MessageBlock, _PREHASH_FromGroup, from_group);
    msg->getUUIDFast(_PREHASH_MessageBlock, _PREHASH_ToAgentID, to_id);
    msg->getU8Fast(_PREHASH_MessageBlock, _PREHASH_Offline, offline);
    msg->getU8Fast(_PREHASH_MessageBlock, _PREHASH_Dialog, d);
    msg->getUUIDFast(_PREHASH_MessageBlock, _PREHASH_ID, session_id);
    msg->getU32Fast(_PREHASH_MessageBlock, _PREHASH_Timestamp, timestamp);
    //msg->getData("MessageBlock", "Count",     &count);
    msg->getStringFast(_PREHASH_MessageBlock, _PREHASH_FromAgentName, agentName);
    msg->getStringFast(_PREHASH_MessageBlock, _PREHASH_Message, message);
    msg->getU32Fast(_PREHASH_MessageBlock, _PREHASH_ParentEstateID, parent_estate_id);
    msg->getUUIDFast(_PREHASH_MessageBlock, _PREHASH_RegionID, region_id);
    msg->getVector3Fast(_PREHASH_MessageBlock, _PREHASH_Position, position);
    msg->getBinaryDataFast(_PREHASH_MessageBlock, _PREHASH_BinaryBucket, binary_bucket, 0, 0, MTUBYTES);
    binary_bucket_size = msg->getSizeFast(_PREHASH_MessageBlock, _PREHASH_BinaryBucket);
    EInstantMessage dialog = (EInstantMessage)d;
    LLHost sender = msg->getSender();

    LLIMProcessing::processNewMessage(from_id,
        from_group,
        to_id,
        offline,
        dialog,
        session_id,
        timestamp,
        agentName,
        message,
        parent_estate_id,
        region_id,
        position,
        binary_bucket,
        binary_bucket_size,
        sender);
}

void send_do_not_disturb_message (LLMessageSystem* msg, const LLUUID& from_id, const LLUUID& session_id)
{
    if (gAgent.isDoNotDisturb())
    {
        std::string my_name;
        LLAgentUI::buildFullname(my_name);
        std::string response = gSavedPerAccountSettings.getString("DoNotDisturbModeResponse");
        pack_instant_message(
            msg,
            gAgent.getID(),
            FALSE,
            gAgent.getSessionID(),
            from_id,
            my_name,
            response,
            IM_ONLINE,
            IM_DO_NOT_DISTURB_AUTO_RESPONSE,
            session_id);
        gAgent.sendReliableMessage();
    }
}

bool callingcard_offer_callback(const LLSD& notification, const LLSD& response)
{
    S32 option = LLNotificationsUtil::getSelectedOption(notification, response);
    LLUUID fid;
    LLUUID from_id;
    LLMessageSystem* msg = gMessageSystem;
    switch(option)
    {
    case 0:
        // accept
        msg->newMessageFast(_PREHASH_AcceptCallingCard);
        msg->nextBlockFast(_PREHASH_AgentData);
        msg->addUUIDFast(_PREHASH_AgentID, gAgent.getID());
        msg->addUUIDFast(_PREHASH_SessionID, gAgent.getSessionID());
        msg->nextBlockFast(_PREHASH_TransactionBlock);
        msg->addUUIDFast(_PREHASH_TransactionID, notification["payload"]["transaction_id"].asUUID());
        fid = gInventory.findCategoryUUIDForType(LLFolderType::FT_CALLINGCARD);
        msg->nextBlockFast(_PREHASH_FolderData);
        msg->addUUIDFast(_PREHASH_FolderID, fid);
        msg->sendReliable(LLHost(notification["payload"]["sender"].asString()));
        break;
    case 1:
        // decline
        msg->newMessageFast(_PREHASH_DeclineCallingCard);
        msg->nextBlockFast(_PREHASH_AgentData);
        msg->addUUIDFast(_PREHASH_AgentID, gAgent.getID());
        msg->addUUIDFast(_PREHASH_SessionID, gAgent.getSessionID());
        msg->nextBlockFast(_PREHASH_TransactionBlock);
        msg->addUUIDFast(_PREHASH_TransactionID, notification["payload"]["transaction_id"].asUUID());
        msg->sendReliable(LLHost(notification["payload"]["sender"].asString()));
        send_do_not_disturb_message(msg, notification["payload"]["source_id"].asUUID());
        break;
    default:
        // close button probably, possibly timed out
        break;
    }

    return false;
}
static LLNotificationFunctorRegistration callingcard_offer_cb_reg("OfferCallingCard", callingcard_offer_callback);

void process_offer_callingcard(LLMessageSystem* msg, void**)
{
    // someone has offered to form a friendship
    LL_DEBUGS("Messaging") << "callingcard offer" << LL_ENDL;

    LLUUID source_id;
    msg->getUUIDFast(_PREHASH_AgentData, _PREHASH_AgentID, source_id);
    LLUUID tid;
    msg->getUUIDFast(_PREHASH_AgentBlock, _PREHASH_TransactionID, tid);

    LLSD payload;
    payload["transaction_id"] = tid;
    payload["source_id"] = source_id;
    payload["sender"] = msg->getSender().getIPandPort();

    LLViewerObject* source = gObjectList.findObject(source_id);
    LLSD args;
    std::string source_name;
    if(source && source->isAvatar())
    {
        LLNameValue* nvfirst = source->getNVPair("FirstName");
        LLNameValue* nvlast  = source->getNVPair("LastName");
        if (nvfirst && nvlast)
        {
            source_name = LLCacheName::buildFullName(
                nvfirst->getString(), nvlast->getString());
        }
    }

    if(!source_name.empty())
    {
        if (gAgent.isDoNotDisturb()
            || LLMuteList::getInstance()->isMuted(source_id, source_name, LLMute::flagTextChat))
        {
            // automatically decline offer
            LLNotifications::instance().forceResponse(LLNotification::Params("OfferCallingCard").payload(payload), 1);
        }
        else
        {
            args["NAME"] = source_name;
            LLNotificationsUtil::add("OfferCallingCard", args, payload);
        }
    }
    else
    {
        LL_WARNS("Messaging") << "Calling card offer from an unknown source." << LL_ENDL;
    }
}

void process_accept_callingcard(LLMessageSystem* msg, void**)
{
    LLNotificationsUtil::add("CallingCardAccepted");
}

void process_decline_callingcard(LLMessageSystem* msg, void**)
{
    LLNotificationsUtil::add("CallingCardDeclined");
}

void translateSuccess(LLChat chat, LLSD toastArgs, std::string originalMsg, std::string expectLang, std::string translation, const std::string detected_language)
{
    // filter out non-interesting responses
    if (!translation.empty()
        && ((detected_language.empty()) || (expectLang != detected_language))
        && (LLStringUtil::compareInsensitive(translation, originalMsg) != 0))
    {
        chat.mText += " (" + LLTranslate::removeNoTranslateTags(translation) + ")";
    }

    LLTranslate::instance().logSuccess(1);
    LLNotificationsUI::LLNotificationManager::instance().onChat(chat, toastArgs);
}

void translateFailure(LLChat chat, LLSD toastArgs, int status, const std::string err_msg)
{
    std::string msg = LLTrans::getString("TranslationFailed", LLSD().with("[REASON]", err_msg));
    LLStringUtil::replaceString(msg, "\n", " "); // we want one-line error messages
    chat.mText += " (" + msg + ")";

    LLTranslate::instance().logFailure(1);
    LLNotificationsUI::LLNotificationManager::instance().onChat(chat, toastArgs);
}


void process_chat_from_simulator(LLMessageSystem *msg, void **user_data)
{
    if (gNonInteractive)
    {
        return;
    }
    LLChat  chat;
    std::string     mesg;
    std::string     from_name;
    U8          source_temp;
    U8          type_temp;
    U8          audible_temp;
    LLColor4    color(1.0f, 1.0f, 1.0f, 1.0f);
    LLUUID      from_id;
    LLUUID      owner_id;
    LLViewerObject* chatter;

    msg->getString("ChatData", "FromName", from_name);

    msg->getUUID("ChatData", "SourceID", from_id);
    chat.mFromID = from_id;

    // Object owner for objects
    msg->getUUID("ChatData", "OwnerID", owner_id);

    msg->getU8Fast(_PREHASH_ChatData, _PREHASH_SourceType, source_temp);
    chat.mSourceType = (EChatSourceType)source_temp;

    msg->getU8("ChatData", "ChatType", type_temp);
    chat.mChatType = (EChatType)type_temp;

    msg->getU8Fast(_PREHASH_ChatData, _PREHASH_Audible, audible_temp);
    chat.mAudible = (EChatAudible)audible_temp;

    chat.mTime = LLFrameTimer::getElapsedSeconds();

    // IDEVO Correct for new-style "Resident" names
    if (chat.mSourceType == CHAT_SOURCE_AGENT)
    {
        // I don't know if it's OK to change this here, if
        // anything downstream does lookups by name, for instance

        LLAvatarName av_name;
        if (LLAvatarNameCache::get(from_id, &av_name))
        {
            chat.mFromName = av_name.getCompleteName();
        }
        else
        {
            chat.mFromName = LLCacheName::cleanFullName(from_name);
        }
    }
    else
    {
        // make sure that we don't have an empty or all-whitespace name
        LLStringUtil::trim(from_name);
        if (from_name.empty())
        {
            from_name = LLTrans::getString("Unnamed");
        }
        chat.mFromName = from_name;
    }

    BOOL is_do_not_disturb = gAgent.isDoNotDisturb();

    BOOL is_muted = FALSE;
    BOOL is_linden = FALSE;
    is_muted = LLMuteList::getInstance()->isMuted(
        from_id,
        from_name,
        LLMute::flagTextChat)
        || LLMuteList::getInstance()->isMuted(owner_id, LLMute::flagTextChat);
    is_linden = chat.mSourceType != CHAT_SOURCE_OBJECT &&
        LLMuteList::isLinden(from_name);

    if (is_muted && (chat.mSourceType == CHAT_SOURCE_OBJECT))
    {
        return;
    }

    BOOL is_audible = (CHAT_AUDIBLE_FULLY == chat.mAudible);
    chatter = gObjectList.findObject(from_id);
    if (chatter)
    {
        chat.mPosAgent = chatter->getPositionAgent();

        // Make swirly things only for talking objects. (not script debug messages, though)
        if (chat.mSourceType == CHAT_SOURCE_OBJECT
            && chat.mChatType != CHAT_TYPE_DEBUG_MSG
            && gSavedSettings.getBOOL("EffectScriptChatParticles") )
        {
            LLPointer<LLViewerPartSourceChat> psc = new LLViewerPartSourceChat(chatter->getPositionAgent());
            psc->setSourceObject(chatter);
            psc->setColor(color);
            //We set the particles to be owned by the object's owner,
            //just in case they should be muted by the mute list
            psc->setOwnerUUID(owner_id);
            LLViewerPartSim::getInstance()->addPartSource(psc);
        }

        // record last audible utterance
        if (is_audible
            && (is_linden || (!is_muted && !is_do_not_disturb)))
        {
            if (chat.mChatType != CHAT_TYPE_START
                && chat.mChatType != CHAT_TYPE_STOP)
            {
                gAgent.heardChat(chat.mFromID);
            }
        }
    }

    if (is_audible)
    {
        //BOOL visible_in_chat_bubble = FALSE;

        color.setVec(1.f,1.f,1.f,1.f);
        msg->getStringFast(_PREHASH_ChatData, _PREHASH_Message, mesg);

        BOOL ircstyle = FALSE;

        // Look for IRC-style emotes here so chatbubbles work
        std::string prefix = mesg.substr(0, 4);
        if (prefix == "/me " || prefix == "/me'")
        {
            ircstyle = TRUE;
        }
        chat.mText = mesg;

        // Look for the start of typing so we can put "..." in the bubbles.
        if (CHAT_TYPE_START == chat.mChatType)
        {
            LLLocalSpeakerMgr::getInstance()->setSpeakerTyping(from_id, TRUE);

            // Might not have the avatar constructed yet, eg on login.
            if (chatter && chatter->isAvatar())
            {
                ((LLVOAvatar*)chatter)->startTyping();
            }
            return;
        }
        else if (CHAT_TYPE_STOP == chat.mChatType)
        {
            LLLocalSpeakerMgr::getInstance()->setSpeakerTyping(from_id, FALSE);

            // Might not have the avatar constructed yet, eg on login.
            if (chatter && chatter->isAvatar())
            {
                ((LLVOAvatar*)chatter)->stopTyping();
            }
            return;
        }

        // Look for IRC-style emotes
        if (ircstyle)
        {
            // set CHAT_STYLE_IRC to avoid adding Avatar Name as author of message. See EXT-656
            chat.mChatStyle = CHAT_STYLE_IRC;

            // Do nothing, ircstyle is fixed above for chat bubbles
        }
        else
        {
            chat.mText = "";
            switch(chat.mChatType)
            {
            case CHAT_TYPE_WHISPER:
                chat.mText = LLTrans::getString("whisper") + " ";
                break;
            case CHAT_TYPE_DEBUG_MSG:
            case CHAT_TYPE_OWNER:
            case CHAT_TYPE_NORMAL:
            case CHAT_TYPE_DIRECT:
                break;
            case CHAT_TYPE_SHOUT:
                chat.mText = LLTrans::getString("shout") + " ";
                break;
            case CHAT_TYPE_START:
            case CHAT_TYPE_STOP:
                LL_WARNS("Messaging") << "Got chat type start/stop in main chat processing." << LL_ENDL;
                break;
            default:
                LL_WARNS("Messaging") << "Unknown type " << chat.mChatType << " in chat!" << LL_ENDL;
                break;
            }

            chat.mText += mesg;
        }

        // We have a real utterance now, so can stop showing "..." and proceed.
        if (chatter && chatter->isAvatar())
        {
            LLLocalSpeakerMgr::getInstance()->setSpeakerTyping(from_id, FALSE);
            ((LLVOAvatar*)chatter)->stopTyping();

            if (!is_muted && !is_do_not_disturb)
            {
                //visible_in_chat_bubble = gSavedSettings.getBOOL("UseChatBubbles");
                std::string formated_msg = "";
                LLViewerChat::formatChatMsg(chat, formated_msg);
                LLChat chat_bubble = chat;
                chat_bubble.mText = formated_msg;
                ((LLVOAvatar*)chatter)->addChat(chat_bubble);
            }
        }

        if (chatter)
        {
            chat.mPosAgent = chatter->getPositionAgent();
        }

        // truth table:
        // LINDEN   BUSY    MUTED   OWNED_BY_YOU    TASK        DISPLAY     STORE IN HISTORY
        // F        F       F       F               *           Yes         Yes
        // F        F       F       T               *           Yes         Yes
        // F        F       T       F               *           No          No
        // F        F       T       T               *           No          No
        // F        T       F       F               *           No          Yes
        // F        T       F       T               *           Yes         Yes
        // F        T       T       F               *           No          No
        // F        T       T       T               *           No          No
        // T        *       *       *               F           Yes         Yes

        chat.mMuted = is_muted && !is_linden;

        // pass owner_id to chat so that we can display the remote
        // object inspect for an object that is chatting with you
        LLSD args;
        chat.mOwnerID = owner_id;

        LLTranslate::instance().logCharsSeen(mesg.size());
        if (gSavedSettings.getBOOL("TranslateChat") && chat.mSourceType != CHAT_SOURCE_SYSTEM)
        {
            if (chat.mChatStyle == CHAT_STYLE_IRC)
            {
                mesg = mesg.substr(4, std::string::npos);
            }
            const std::string from_lang = ""; // leave empty to trigger autodetect
            const std::string to_lang = LLTranslate::getTranslateLanguage();

            LLTranslate::instance().logCharsSent(mesg.size());
            LLTranslate::translateMessage(from_lang, to_lang, mesg,
                boost::bind(&translateSuccess, chat, args, mesg, from_lang, _1, _2),
                boost::bind(&translateFailure, chat, args, _1, _2));

        }
        else
        {
            LLNotificationsUI::LLNotificationManager::instance().onChat(chat, args);
        }

        // don't call notification for debug messages from not owned objects
        if (chat.mChatType == CHAT_TYPE_DEBUG_MSG)
        {
            if (gAgentID != chat.mOwnerID)
            {
                return;
            }
        }

        if (mesg != "")
        {
            LLSD msg_notify = LLSD(LLSD::emptyMap());
            msg_notify["session_id"] = LLUUID();
            msg_notify["from_id"] = chat.mFromID;
            msg_notify["source_type"] = chat.mSourceType;
            on_new_message(msg_notify);
        }

    }
}


// Simulator we're on is informing the viewer that the agent
// is starting to teleport (perhaps to another sim, perhaps to the
// same sim). If we initiated the teleport process by sending some kind
// of TeleportRequest, then this info is redundant, but if the sim
// initiated the teleport (via a script call, being killed, etc.)
// then this info is news to us.
void process_teleport_start(LLMessageSystem *msg, void**)
{
    // on teleport, don't tell them about destination guide anymore
    LLFirstUse::notUsingDestinationGuide(false);
    U32 teleport_flags = 0x0;
    msg->getU32("Info", "TeleportFlags", teleport_flags);

    if (gAgent.getTeleportState() == LLAgent::TELEPORT_MOVING)
    {
        // Race condition?
        LL_WARNS("Messaging") << "Got TeleportStart, but teleport already in progress. TeleportFlags=" << teleport_flags << LL_ENDL;
    }

    LL_DEBUGS("Messaging") << "Got TeleportStart with TeleportFlags=" << teleport_flags << ". gTeleportDisplay: " << gTeleportDisplay << ", gAgent.mTeleportState: " << gAgent.getTeleportState() << LL_ENDL;

    // *NOTE: The server sends two StartTeleport packets when you are teleporting to a LM
    LLViewerMessage::getInstance()->mTeleportStartedSignal();

    if (teleport_flags & TELEPORT_FLAGS_DISABLE_CANCEL)
    {
        gViewerWindow->setProgressCancelButtonVisible(FALSE);
    }
    else
    {
        gViewerWindow->setProgressCancelButtonVisible(TRUE, LLTrans::getString("Cancel"));
    }

    // Freeze the UI and show progress bar
    // Note: could add data here to differentiate between normal teleport and death.

    if( gAgent.getTeleportState() == LLAgent::TELEPORT_NONE )
    {
        gTeleportDisplay = TRUE;
        gAgent.setTeleportState( LLAgent::TELEPORT_START );
        make_ui_sound("UISndTeleportOut");

        LL_INFOS("Messaging") << "Teleport initiated by remote TeleportStart message with TeleportFlags: " <<  teleport_flags << LL_ENDL;

        // Don't call LLFirstUse::useTeleport here because this could be
        // due to being killed, which would send you home, not to a Telehub
    }
}

boost::signals2::connection LLViewerMessage::setTeleportStartedCallback(teleport_started_callback_t cb)
{
    return mTeleportStartedSignal.connect(cb);
}

void process_teleport_progress(LLMessageSystem* msg, void**)
{
    LLUUID agent_id;
    msg->getUUID("AgentData", "AgentID", agent_id);
    if((gAgent.getID() != agent_id)
       || (gAgent.getTeleportState() == LLAgent::TELEPORT_NONE))
    {
        LL_WARNS("Messaging") << "Unexpected teleport progress message." << LL_ENDL;
        return;
    }
    U32 teleport_flags = 0x0;
    msg->getU32("Info", "TeleportFlags", teleport_flags);
    if (teleport_flags & TELEPORT_FLAGS_DISABLE_CANCEL)
    {
        gViewerWindow->setProgressCancelButtonVisible(FALSE);
    }
    else
    {
        gViewerWindow->setProgressCancelButtonVisible(TRUE, LLTrans::getString("Cancel"));
    }
    std::string buffer;
    msg->getString("Info", "Message", buffer);
    LL_DEBUGS("Messaging") << "teleport progress: " << buffer << " flags: " << teleport_flags << LL_ENDL;

    //Sorta hacky...default to using simulator raw messages
    //if we don't find the coresponding mapping in our progress mappings
    std::string message = buffer;

    if (LLAgent::sTeleportProgressMessages.find(buffer) !=
        LLAgent::sTeleportProgressMessages.end() )
    {
        message = LLAgent::sTeleportProgressMessages[buffer];
    }

    gAgent.setTeleportMessage(LLAgent::sTeleportProgressMessages[message]);
}

class LLFetchInWelcomeArea : public LLInventoryFetchDescendentsObserver
{
public:
    LLFetchInWelcomeArea(const uuid_vec_t &ids) :
        LLInventoryFetchDescendentsObserver(ids)
    {}
    virtual void done()
    {
        LLIsType is_landmark(LLAssetType::AT_LANDMARK);
        LLIsType is_card(LLAssetType::AT_CALLINGCARD);

        LLInventoryModel::cat_array_t   card_cats;
        LLInventoryModel::item_array_t  card_items;
        LLInventoryModel::cat_array_t   land_cats;
        LLInventoryModel::item_array_t  land_items;

        uuid_vec_t::iterator it = mComplete.begin();
        uuid_vec_t::iterator end = mComplete.end();
        for(; it != end; ++it)
        {
            gInventory.collectDescendentsIf(
                (*it),
                land_cats,
                land_items,
                LLInventoryModel::EXCLUDE_TRASH,
                is_landmark);
            gInventory.collectDescendentsIf(
                (*it),
                card_cats,
                card_items,
                LLInventoryModel::EXCLUDE_TRASH,
                is_card);
        }

        gInventory.removeObserver(this);
        delete this;
    }
};



class LLPostTeleportNotifiers : public LLEventTimer
{
public:
    LLPostTeleportNotifiers();
    virtual ~LLPostTeleportNotifiers();

    //function to be called at the supplied frequency
    virtual BOOL tick();
};

LLPostTeleportNotifiers::LLPostTeleportNotifiers() : LLEventTimer( 2.0 )
{
};

LLPostTeleportNotifiers::~LLPostTeleportNotifiers()
{
}

BOOL LLPostTeleportNotifiers::tick()
{
    BOOL all_done = FALSE;
    if ( gAgent.getTeleportState() == LLAgent::TELEPORT_NONE )
    {
        // get callingcards and landmarks available to the user arriving.
        uuid_vec_t folders;
        const LLUUID callingcard_id = gInventory.findCategoryUUIDForType(LLFolderType::FT_CALLINGCARD);
        if(callingcard_id.notNull())
            folders.push_back(callingcard_id);
        const LLUUID folder_id = gInventory.findCategoryUUIDForType(LLFolderType::FT_LANDMARK);
        if(folder_id.notNull())
            folders.push_back(folder_id);
        if(!folders.empty())
        {
            LLFetchInWelcomeArea* fetcher = new LLFetchInWelcomeArea(folders);
            fetcher->startFetch();
            if(fetcher->isFinished())
            {
                fetcher->done();
            }
            else
            {
                gInventory.addObserver(fetcher);
            }
        }
        all_done = TRUE;
    }

    return all_done;
}



// Teleport notification from the simulator
// We're going to pretend to be a new agent
void process_teleport_finish(LLMessageSystem* msg, void**)
{
    LL_DEBUGS("Teleport","Messaging") << "Received TeleportFinish message" << LL_ENDL;
    LLUUID agent_id;
    msg->getUUIDFast(_PREHASH_Info, _PREHASH_AgentID, agent_id);
    if (agent_id != gAgent.getID())
    {
        LL_WARNS("Teleport","Messaging") << "Got teleport notification for wrong agent " << agent_id << " expected " << gAgent.getID() << ", ignoring!" << LL_ENDL;
        return;
    }

    if (gAgent.getTeleportState() == LLAgent::TELEPORT_NONE)
    {
        if (gAgent.canRestoreCanceledTeleport())
        {
            // Server either ignored teleport cancel message or did not receive it in time.
            // This message can't be ignored since teleport is complete at server side
            LL_INFOS("Teleport") << "Restoring canceled teleport request" << LL_ENDL;
            gAgent.restoreCanceledTeleportRequest();
        }
        else
        {
            // Race condition? Make sure all variables are set correctly for teleport to work
            LL_WARNS("Teleport","Messaging") << "Teleport 'finish' message without 'start'. Setting state to TELEPORT_REQUESTED" << LL_ENDL;
            gTeleportDisplay = TRUE;
            LLViewerMessage::getInstance()->mTeleportStartedSignal();
            gAgent.setTeleportState(LLAgent::TELEPORT_REQUESTED);
            make_ui_sound("UISndTeleportOut");
        }
    }
    else if (gAgent.getTeleportState() == LLAgent::TELEPORT_MOVING)
    {
        LL_WARNS("Teleport","Messaging") << "Teleport message in the middle of other teleport" << LL_ENDL;
    }

    // Teleport is finished; it can't be cancelled now.
    gViewerWindow->setProgressCancelButtonVisible(FALSE);

    // Do teleport effect for where you're leaving
    // VEFFECT: TeleportStart
    LLHUDEffectSpiral *effectp = (LLHUDEffectSpiral *)LLHUDManager::getInstance()->createViewerEffect(LLHUDObject::LL_HUD_EFFECT_POINT, TRUE);
    effectp->setPositionGlobal(gAgent.getPositionGlobal());
    effectp->setColor(LLColor4U(gAgent.getEffectColor()));
    LLHUDManager::getInstance()->sendEffects();

    U32 location_id;
    U32 sim_ip;
    U16 sim_port;
    LLVector3 pos, look_at;
    U64 region_handle;
    msg->getU32Fast(_PREHASH_Info, _PREHASH_LocationID, location_id);
    msg->getIPAddrFast(_PREHASH_Info, _PREHASH_SimIP, sim_ip);
    msg->getIPPortFast(_PREHASH_Info, _PREHASH_SimPort, sim_port);
    //msg->getVector3Fast(_PREHASH_Info, _PREHASH_Position, pos);
    //msg->getVector3Fast(_PREHASH_Info, _PREHASH_LookAt, look_at);
    msg->getU64Fast(_PREHASH_Info, _PREHASH_RegionHandle, region_handle);
    U32 teleport_flags;
    msg->getU32Fast(_PREHASH_Info, _PREHASH_TeleportFlags, teleport_flags);

    std::string seedCap;
    msg->getStringFast(_PREHASH_Info, _PREHASH_SeedCapability, seedCap);

    LL_DEBUGS("Teleport") << "TeleportFinish message params are:"
                          << " sim_ip " << sim_ip
                          << " sim_port " << sim_port
                          << " region_handle " << region_handle
                          << " teleport_flags " << teleport_flags
                          << " seedCap " << seedCap
                          << LL_ENDL;

    // update home location if we are teleporting out of prelude - specific to teleporting to welcome area
    if((teleport_flags & TELEPORT_FLAGS_SET_HOME_TO_TARGET)
       && (!gAgent.isGodlike()))
    {
        gAgent.setHomePosRegion(region_handle, pos);

        // Create a timer that will send notices when teleporting is all finished.  Since this is
        // based on the LLEventTimer class, it will be managed by that class and not orphaned or leaked.
        new LLPostTeleportNotifiers();
    }

    LLHost sim_host(sim_ip, sim_port);

    // Viewer trusts the simulator.
    gMessageSystem->enableCircuit(sim_host, TRUE);
    LLViewerRegion* regionp =  LLWorld::getInstance()->addRegion(region_handle, sim_host);

/*
    // send camera update to new region
    gAgentCamera.updateCamera();

    // likewise make sure the camera is behind the avatar
    gAgentCamera.resetView(TRUE);
    LLVector3 shift_vector = regionp->getPosRegionFromGlobal(gAgent.getRegion()->getOriginGlobal());
    gAgent.setRegion(regionp);
    gObjectList.shiftObjects(shift_vector);

    if (isAgentAvatarValid())
    {
        gAgentAvatarp->clearChatText();
        gAgentCamera.slamLookAt(look_at);
    }
    gAgent.setPositionAgent(pos);
    gAssetStorage->setUpstream(sim);
    gCacheName->setUpstream(sim);
*/

    // Make sure we're standing
    gAgent.standUp();

    // now, use the circuit info to tell simulator about us!
    LL_INFOS("Teleport","Messaging") << "process_teleport_finish() sending UseCircuitCode to enable sim_host "
            << sim_host << " with code " << msg->mOurCircuitCode << LL_ENDL;
    msg->newMessageFast(_PREHASH_UseCircuitCode);
    msg->nextBlockFast(_PREHASH_CircuitCode);
    msg->addU32Fast(_PREHASH_Code, msg->getOurCircuitCode());
    msg->addUUIDFast(_PREHASH_SessionID, gAgent.getSessionID());
    msg->addUUIDFast(_PREHASH_ID, gAgent.getID());
    msg->sendReliable(sim_host);

    LL_INFOS("Teleport") << "Calling send_complete_agent_movement() and setting state to TELEPORT_MOVING" << LL_ENDL;
    send_complete_agent_movement(sim_host);
    gAgent.setTeleportState( LLAgent::TELEPORT_MOVING );
    gAgent.setTeleportMessage(LLAgent::sTeleportProgressMessages["contacting"]);

    LL_DEBUGS("CrossingCaps") << "Calling setSeedCapability(). Seed cap == "
            << seedCap << LL_ENDL;
    regionp->setSeedCapability(seedCap);

    // Don't send camera updates to the new region until we're
    // actually there...


    // Now do teleport effect for where you're going.
    // VEFFECT: TeleportEnd
    effectp = (LLHUDEffectSpiral *)LLHUDManager::getInstance()->createViewerEffect(LLHUDObject::LL_HUD_EFFECT_POINT, TRUE);
    effectp->setPositionGlobal(gAgent.getPositionGlobal());

    effectp->setColor(LLColor4U(gAgent.getEffectColor()));
    LLHUDManager::getInstance()->sendEffects();

//  gTeleportDisplay = TRUE;
//  gTeleportDisplayTimer.reset();
//  gViewerWindow->setShowProgress(TRUE);
}

// stuff we have to do every time we get an AvatarInitComplete from a sim
/*
void process_avatar_init_complete(LLMessageSystem* msg, void**)
{
    LLVector3 agent_pos;
    msg->getVector3Fast(_PREHASH_AvatarData, _PREHASH_Position, agent_pos);
    agent_movement_complete(msg->getSender(), agent_pos);
}
*/

void process_agent_movement_complete(LLMessageSystem* msg, void**)
{
    LL_INFOS("Teleport","Messaging") << "Received ProcessAgentMovementComplete" << LL_ENDL;

    gShiftFrame = true;
    gAgentMovementCompleted = true;

    LLUUID agent_id;
    msg->getUUIDFast(_PREHASH_AgentData, _PREHASH_AgentID, agent_id);
    LLUUID session_id;
    msg->getUUIDFast(_PREHASH_AgentData, _PREHASH_SessionID, session_id);
    if((gAgent.getID() != agent_id) || (gAgent.getSessionID() != session_id))
    {
        LL_WARNS("Teleport", "Messaging") << "Incorrect agent or session id in process_agent_movement_complete()"
                                          << " agent " << agent_id << " expected " << gAgent.getID()
                                          << " session " << session_id << " expected " << gAgent.getSessionID()
                                          << ", ignoring" << LL_ENDL;
        return;
    }

    // *TODO: check timestamp to make sure the movement compleation
    // makes sense.
    LLVector3 agent_pos;
    msg->getVector3Fast(_PREHASH_Data, _PREHASH_Position, agent_pos);
    LLVector3 look_at;
    msg->getVector3Fast(_PREHASH_Data, _PREHASH_LookAt, look_at);
    U64 region_handle;
    msg->getU64Fast(_PREHASH_Data, _PREHASH_RegionHandle, region_handle);

    std::string version_channel;
    msg->getString("SimData", "ChannelVersion", version_channel);

    if (!isAgentAvatarValid())
    {
        // Could happen if you were immediately god-teleported away on login,
        // maybe other cases.  Continue, but warn.
        LL_WARNS("Teleport", "Messaging") << "agent_movement_complete() with NULL avatarp." << LL_ENDL;
    }

    F32 x, y;
    from_region_handle(region_handle, &x, &y);
    LLViewerRegion* regionp = LLWorld::getInstance()->getRegionFromHandle(region_handle);
    if (!regionp)
    {
        if (gAgent.getRegion())
        {
            LL_WARNS("Teleport", "Messaging") << "current region origin "
                                              << gAgent.getRegion()->getOriginGlobal() << " id " << gAgent.getRegion()->getRegionID() << LL_ENDL;
        }

        LL_WARNS("Teleport", "Messaging") << "Agent being sent to invalid home region: "
                                          << x << ":" << y
                                          << " current pos " << gAgent.getPositionGlobal()
                                          << ", calling forceDisconnect()"
                                          << LL_ENDL;
        LLAppViewer::instance()->forceDisconnect(LLTrans::getString("SentToInvalidRegion"));
        return;

    }

    LL_INFOS("Teleport","Messaging") << "Changing home region to region id " << regionp->getRegionID() << " handle " << region_handle << " == x,y " << x << "," << y << LL_ENDL;

    // set our upstream host the new simulator and shuffle things as
    // appropriate.
    LLVector3 shift_vector = regionp->getPosRegionFromGlobal(
        gAgent.getRegion()->getOriginGlobal());
    gAgent.setRegion(regionp);
    gObjectList.shiftObjects(shift_vector);
    gAssetStorage->setUpstream(msg->getSender());
    gCacheName->setUpstream(msg->getSender());
    gViewerThrottle.sendToSim();
    gViewerWindow->sendShapeToSim();

    bool is_teleport = gAgent.getTeleportState() == LLAgent::TELEPORT_MOVING;

    if( is_teleport )
    {
        if (gAgent.getTeleportKeepsLookAt())
        {
            // *NOTE: the LookAt data we get from the sim here doesn't
            // seem to be useful, so get it from the camera instead
            look_at = LLViewerCamera::getInstance()->getAtAxis();
        }
        // Force the camera back onto the agent, don't animate.
        gAgentCamera.setFocusOnAvatar(TRUE, FALSE);
        gAgentCamera.slamLookAt(look_at);
        gAgentCamera.updateCamera();

        LL_INFOS("Teleport") << "Agent movement complete, setting state to TELEPORT_START_ARRIVAL" << LL_ENDL;
        gAgent.setTeleportState( LLAgent::TELEPORT_START_ARRIVAL );

        if (isAgentAvatarValid())
        {
            // Set the new position
            gAgentAvatarp->setPositionAgent(agent_pos);
            gAgentAvatarp->clearChat();
            gAgentAvatarp->slamPosition();
        }
    }
    else
    {
        // This is initial log-in or a region crossing
        LL_INFOS("Teleport") << "State is not TELEPORT_MOVING, so this is initial log-in or region crossing. "
                             << "Setting state to TELEPORT_NONE" << LL_ENDL;
        gAgent.setTeleportState( LLAgent::TELEPORT_NONE );

        if(LLStartUp::getStartupState() < STATE_STARTED)
        {   // This is initial log-in, not a region crossing:
            // Set the camera looking ahead of the AV so send_agent_update() below
            // will report the correct location to the server.
            LLVector3 look_at_point = look_at;
            look_at_point = agent_pos + look_at_point.rotVec(gAgent.getQuat());

            static LLVector3 up_direction(0.0f, 0.0f, 1.0f);
            LLViewerCamera::getInstance()->lookAt(agent_pos, look_at_point, up_direction);
        }
    }

    if ( LLTracker::isTracking(NULL) )
    {
        // Check distance to beacon, if < 5m, remove beacon
        LLVector3d beacon_pos = LLTracker::getTrackedPositionGlobal();
        LLVector3 beacon_dir(agent_pos.mV[VX] - (F32)fmod(beacon_pos.mdV[VX], 256.0), agent_pos.mV[VY] - (F32)fmod(beacon_pos.mdV[VY], 256.0), 0);
        if (beacon_dir.magVecSquared() < 25.f)
        {
            LLTracker::stopTracking(false);
        }
        else if ( is_teleport && !gAgent.getTeleportKeepsLookAt() && look_at.isExactlyZero())
        {
            //look at the beacon
            LLVector3 global_agent_pos = agent_pos;
            global_agent_pos[0] += x;
            global_agent_pos[1] += y;
            look_at = (LLVector3)beacon_pos - global_agent_pos;
            look_at.normVec();
            gAgentCamera.slamLookAt(look_at);
        }
    }

    // TODO: Put back a check for flying status! DK 12/19/05
    // Sim tells us whether the new position is off the ground
    /*
    if (teleport_flags & TELEPORT_FLAGS_IS_FLYING)
    {
        gAgent.setFlying(TRUE);
    }
    else
    {
        gAgent.setFlying(FALSE);
    }
    */

    send_agent_update(TRUE, TRUE);

    if (gAgent.getRegion()->getBlockFly())
    {
        gAgent.setFlying(gAgent.canFly());
    }

    // force simulator to recognize do not disturb state
    if (gAgent.isDoNotDisturb())
    {
        gAgent.setDoNotDisturb(true);
    }
    else
    {
        gAgent.setDoNotDisturb(false);
    }

    if (isAgentAvatarValid())
    {
        gAgentAvatarp->mFootPlane.clearVec();
    }

    // send walk-vs-run status
    gAgent.sendWalkRun(gAgent.getRunning() || gAgent.getAlwaysRun());

    // If the server version has changed, display an info box and offer
    // to display the release notes, unless this is the initial log in.
    if (gLastVersionChannel == version_channel)
    {
        return;
    }

    gLastVersionChannel = version_channel;
}

void process_crossed_region(LLMessageSystem* msg, void**)
{
    LLUUID agent_id;
    msg->getUUIDFast(_PREHASH_AgentData, _PREHASH_AgentID, agent_id);
    LLUUID session_id;
    msg->getUUIDFast(_PREHASH_AgentData, _PREHASH_SessionID, session_id);
    if((gAgent.getID() != agent_id) || (gAgent.getSessionID() != session_id))
    {
        LL_WARNS("Messaging") << "Incorrect id in process_crossed_region()"
                << LL_ENDL;
        return;
    }
    LL_INFOS("Messaging") << "process_crossed_region()" << LL_ENDL;
    gAgentAvatarp->resetRegionCrossingTimer();

    U32 sim_ip;
    msg->getIPAddrFast(_PREHASH_RegionData, _PREHASH_SimIP, sim_ip);
    U16 sim_port;
    msg->getIPPortFast(_PREHASH_RegionData, _PREHASH_SimPort, sim_port);
    LLHost sim_host(sim_ip, sim_port);
    U64 region_handle;
    msg->getU64Fast(_PREHASH_RegionData, _PREHASH_RegionHandle, region_handle);

    std::string seedCap;
    msg->getStringFast(_PREHASH_RegionData, _PREHASH_SeedCapability, seedCap);

    send_complete_agent_movement(sim_host);

    LLViewerRegion* regionp = LLWorld::getInstance()->addRegion(region_handle, sim_host);

    LL_DEBUGS("CrossingCaps") << "Calling setSeedCapability from process_crossed_region(). Seed cap == "
            << seedCap << LL_ENDL;
    regionp->setSeedCapability(seedCap);
}



// Sends avatar and camera information to simulator.
// Sent roughly once per frame, or 20 times per second, whichever is less often

const F32 THRESHOLD_HEAD_ROT_QDOT = 0.9997f;    // ~= 2.5 degrees -- if its less than this we need to update head_rot
const F32 MAX_HEAD_ROT_QDOT = 0.99999f;         // ~= 0.5 degrees -- if its greater than this then no need to update head_rot
                                                // between these values we delay the updates (but no more than one second)

void send_agent_update(BOOL force_send, BOOL send_reliable)
{
    LL_PROFILE_ZONE_SCOPED;
    llassert(!gCubeSnapshot);

    if (gAgent.getTeleportState() != LLAgent::TELEPORT_NONE)
    {
        // We don't care if they want to send an agent update, they're not allowed to until the simulator
        // that's the target is ready to receive them (after avatar_init_complete is received)
        return;
    }

    // We have already requested to log out.  Don't send agent updates.
    if(LLAppViewer::instance()->logoutRequestSent())
    {
        return;
    }

    // no region to send update to
    if(gAgent.getRegion() == NULL)
    {
        return;
    }

    const F32 TRANSLATE_THRESHOLD = 0.01f;

    // NOTA BENE: This is (intentionally?) using the small angle sine approximation to test for rotation
    //            Plus, there is an extra 0.5 in the mix since the perpendicular between last_camera_at and getAtAxis() bisects cam_rot_change
    //            Thus, we're actually testing against 0.2 degrees
    const F32 ROTATION_THRESHOLD = 0.1f * 2.f*F_PI/360.f;           //  Rotation thresh 0.2 deg, see note above

    const U8 DUP_MSGS = 1;              //  HACK!  number of times to repeat data on motionless agent

    //  Store data on last sent update so that if no changes, no send
    static LLVector3 last_camera_pos_agent,
                     last_camera_at,
                     last_camera_left,
                     last_camera_up;

    static LLVector3 cam_center_chg,
                     cam_rot_chg;

    static LLQuaternion last_head_rot;
    static U32 last_control_flags = 0;
    static U8 last_render_state;
    static U8 duplicate_count = 0;
    static F32 head_rot_chg = 1.0;
    static U8 last_flags;

    LLMessageSystem *msg = gMessageSystem;
    LLVector3       camera_pos_agent;               // local to avatar's region
    U8              render_state;

    LLQuaternion body_rotation = gAgent.getFrameAgent().getQuaternion();
    LLQuaternion head_rotation = gAgent.getHeadRotation();

    camera_pos_agent = gAgentCamera.getCameraPositionAgent();

    render_state = gAgent.getRenderState();

    U32     control_flag_change = 0;
    U8      flag_change = 0;

    cam_center_chg = last_camera_pos_agent - camera_pos_agent;
    cam_rot_chg = last_camera_at - LLViewerCamera::getInstance()->getAtAxis();

    // If a modifier key is held down, turn off
    // LBUTTON and ML_LBUTTON so that using the camera (alt-key) doesn't
    // trigger a control event.
    U32 control_flags = gAgent.getControlFlags();

    MASK    key_mask = gKeyboard->currentMask(TRUE);

    if (key_mask & MASK_ALT || key_mask & MASK_CONTROL)
    {
        control_flags &= ~( AGENT_CONTROL_LBUTTON_DOWN |
                            AGENT_CONTROL_ML_LBUTTON_DOWN );
        control_flags |=    AGENT_CONTROL_LBUTTON_UP |
                            AGENT_CONTROL_ML_LBUTTON_UP ;
    }

    control_flag_change = last_control_flags ^ control_flags;

    U8 flags = AU_FLAGS_NONE;
    if (gAgent.isGroupTitleHidden())
    {
        flags |= AU_FLAGS_HIDETITLE;
    }
    if (gAgent.getAutoPilot())
    {
        flags |= AU_FLAGS_CLIENT_AUTOPILOT;
    }

    flag_change = last_flags ^ flags;

    head_rot_chg = dot(last_head_rot, head_rotation);

    //static S32 msg_number = 0;        // Used for diagnostic log messages

    if (force_send ||
        (cam_center_chg.magVec() > TRANSLATE_THRESHOLD) ||
        (head_rot_chg < THRESHOLD_HEAD_ROT_QDOT) ||
        (last_render_state != render_state) ||
        (cam_rot_chg.magVec() > ROTATION_THRESHOLD) ||
        control_flag_change != 0 ||
        flag_change != 0)
    {
        /* Diagnotics to show why we send the AgentUpdate message.  Also un-commment the msg_number code above and below this block
        msg_number += 1;
        if (head_rot_chg < THRESHOLD_HEAD_ROT_QDOT)
        {
            //LL_INFOS("Messaging") << "head rot " << head_rotation << LL_ENDL;
            LL_INFOS("Messaging") << "msg " << msg_number << ", frame " << LLFrameTimer::getFrameCount() << ", head_rot_chg " << head_rot_chg << LL_ENDL;
        }
        if (cam_rot_chg.magVec() > ROTATION_THRESHOLD)
        {
            LL_INFOS("Messaging") << "msg " << msg_number << ", frame " << LLFrameTimer::getFrameCount() << ", cam rot " <<  cam_rot_chg.magVec() << LL_ENDL;
        }
        if (cam_center_chg.magVec() > TRANSLATE_THRESHOLD)
        {
            LL_INFOS("Messaging") << "msg " << msg_number << ", frame " << LLFrameTimer::getFrameCount() << ", cam center " << cam_center_chg.magVec() << LL_ENDL;
        }
//      if (drag_delta_chg.magVec() > TRANSLATE_THRESHOLD)
//      {
//          LL_INFOS("Messaging") << "drag delta " << drag_delta_chg.magVec() << LL_ENDL;
//      }
        if (control_flag_change)
        {
            LL_INFOS("Messaging") << "msg " << msg_number << ", frame " << LLFrameTimer::getFrameCount() << ", dcf = " << control_flag_change << LL_ENDL;
        }
*/

        duplicate_count = 0;
    }
    else
    {
        duplicate_count++;

        if (head_rot_chg < MAX_HEAD_ROT_QDOT  &&  duplicate_count < AGENT_UPDATES_PER_SECOND)
        {
            // The head_rotation is sent for updating things like attached guns.
            // We only trigger a new update when head_rotation deviates beyond
            // some threshold from the last update, however this can break fine
            // adjustments when trying to aim an attached gun, so what we do here
            // (where we would normally skip sending an update when nothing has changed)
            // is gradually reduce the threshold to allow a better update to
            // eventually get sent... should update to within 0.5 degrees in less
            // than a second.
            if (head_rot_chg < THRESHOLD_HEAD_ROT_QDOT + (MAX_HEAD_ROT_QDOT - THRESHOLD_HEAD_ROT_QDOT) * duplicate_count / AGENT_UPDATES_PER_SECOND)
            {
                duplicate_count = 0;
            }
            else
            {
                return;
            }
        }
        else
        {
            return;
        }
    }

    if (duplicate_count < DUP_MSGS && !gDisconnected)
    {
        /* More diagnostics to count AgentUpdate messages
        static S32 update_sec = 0;
        static S32 update_count = 0;
        static S32 max_update_count = 0;
        S32 cur_sec = lltrunc( LLTimer::getTotalSeconds() );
        update_count += 1;
        if (cur_sec != update_sec)
        {
            if (update_sec != 0)
            {
                update_sec = cur_sec;
                //msg_number = 0;
                max_update_count = llmax(max_update_count, update_count);
                LL_INFOS() << "Sent " << update_count << " AgentUpdate messages per second, max is " << max_update_count << LL_ENDL;
            }
            update_sec = cur_sec;
            update_count = 0;
        }
        */

        // Build the message
        msg->newMessageFast(_PREHASH_AgentUpdate);
        msg->nextBlockFast(_PREHASH_AgentData);
        msg->addUUIDFast(_PREHASH_AgentID, gAgent.getID());
        msg->addUUIDFast(_PREHASH_SessionID, gAgent.getSessionID());
        msg->addQuatFast(_PREHASH_BodyRotation, body_rotation);
        msg->addQuatFast(_PREHASH_HeadRotation, head_rotation);
        msg->addU8Fast(_PREHASH_State, render_state);
        msg->addU8Fast(_PREHASH_Flags, flags);

//      if (camera_pos_agent.mV[VY] > 255.f)
//      {
//          LL_INFOS("Messaging") << "Sending camera center " << camera_pos_agent << LL_ENDL;
//      }

        msg->addVector3Fast(_PREHASH_CameraCenter, camera_pos_agent);
        msg->addVector3Fast(_PREHASH_CameraAtAxis, LLViewerCamera::getInstance()->getAtAxis());
        msg->addVector3Fast(_PREHASH_CameraLeftAxis, LLViewerCamera::getInstance()->getLeftAxis());
        msg->addVector3Fast(_PREHASH_CameraUpAxis, LLViewerCamera::getInstance()->getUpAxis());
        msg->addF32Fast(_PREHASH_Far, gAgentCamera.mDrawDistance);

        msg->addU32Fast(_PREHASH_ControlFlags, control_flags);

        if (gDebugClicks)
        {
            if (control_flags & AGENT_CONTROL_LBUTTON_DOWN)
            {
                LL_INFOS("Messaging") << "AgentUpdate left button down" << LL_ENDL;
            }

            if (control_flags & AGENT_CONTROL_LBUTTON_UP)
            {
                LL_INFOS("Messaging") << "AgentUpdate left button up" << LL_ENDL;
            }
        }

        gAgent.enableControlFlagReset();

        if (!send_reliable)
        {
            gAgent.sendMessage();
        }
        else
        {
            gAgent.sendReliableMessage();
        }

//      LL_DEBUGS("Messaging") << "agent " << avatar_pos_agent << " cam " << camera_pos_agent << LL_ENDL;

        // Copy the old data
        last_head_rot = head_rotation;
        last_render_state = render_state;
        last_camera_pos_agent = camera_pos_agent;
        last_camera_at = LLViewerCamera::getInstance()->getAtAxis();
        last_camera_left = LLViewerCamera::getInstance()->getLeftAxis();
        last_camera_up = LLViewerCamera::getInstance()->getUpAxis();
        last_control_flags = control_flags;
        last_flags = flags;
    }
}


// sounds can arrive before objects, store them for a short time
// Note: this is a workaround for MAINT-4743, real fix would be to make
// server send sound along with object update that creates (rezes) the object
class PostponedSoundData
{
public:
    PostponedSoundData() :
        mExpirationTime(0)
    {}
    PostponedSoundData(const LLUUID &object_id, const LLUUID &sound_id, const LLUUID& owner_id, const F32 gain, const U8 flags);
    bool hasExpired() { return LLFrameTimer::getTotalSeconds() > mExpirationTime; }

    LLUUID mObjectId;
    LLUUID mSoundId;
    LLUUID mOwnerId;
    F32 mGain;
    U8 mFlags;
    static const F64 MAXIMUM_PLAY_DELAY;

private:
    F64 mExpirationTime; //seconds since epoch
};
const F64 PostponedSoundData::MAXIMUM_PLAY_DELAY = 15.0;
static F64 postponed_sounds_update_expiration = 0.0;
static std::map<LLUUID, PostponedSoundData> postponed_sounds;

void set_attached_sound(LLViewerObject *objectp, const LLUUID &object_id, const LLUUID &sound_id, const LLUUID& owner_id, const F32 gain, const U8 flags)
{
    if (LLMuteList::getInstance()->isMuted(object_id)) return;

    if (LLMuteList::getInstance()->isMuted(owner_id, LLMute::flagObjectSounds)) return;

    // Don't play sounds from a region with maturity above current agent maturity
    LLVector3d pos = objectp->getPositionGlobal();
    if (!gAgent.canAccessMaturityAtGlobal(pos))
    {
        return;
    }

    objectp->setAttachedSound(sound_id, owner_id, gain, flags);
}

PostponedSoundData::PostponedSoundData(const LLUUID &object_id, const LLUUID &sound_id, const LLUUID& owner_id, const F32 gain, const U8 flags)
    :
    mObjectId(object_id),
    mSoundId(sound_id),
    mOwnerId(owner_id),
    mGain(gain),
    mFlags(flags),
    mExpirationTime(LLFrameTimer::getTotalSeconds() + MAXIMUM_PLAY_DELAY)
{
}

// static
void update_attached_sounds()
{
    if (postponed_sounds.empty())
    {
        return;
    }

    std::map<LLUUID, PostponedSoundData>::iterator iter = postponed_sounds.begin();
    std::map<LLUUID, PostponedSoundData>::iterator end = postponed_sounds.end();
    while (iter != end)
    {
        std::map<LLUUID, PostponedSoundData>::iterator cur_iter = iter++;
        PostponedSoundData* data = &cur_iter->second;
        if (data->hasExpired())
        {
            postponed_sounds.erase(cur_iter);
        }
        else
        {
            LLViewerObject *objectp = gObjectList.findObject(data->mObjectId);
            if (objectp)
            {
                set_attached_sound(objectp, data->mObjectId, data->mSoundId, data->mOwnerId, data->mGain, data->mFlags);
                postponed_sounds.erase(cur_iter);
            }
        }
    }
    postponed_sounds_update_expiration = LLFrameTimer::getTotalSeconds() + 2 * PostponedSoundData::MAXIMUM_PLAY_DELAY;
}

//static
void clear_expired_postponed_sounds()
{
    if (postponed_sounds_update_expiration > LLFrameTimer::getTotalSeconds())
    {
        return;
    }
    std::map<LLUUID, PostponedSoundData>::iterator iter = postponed_sounds.begin();
    std::map<LLUUID, PostponedSoundData>::iterator end = postponed_sounds.end();
    while (iter != end)
    {
        std::map<LLUUID, PostponedSoundData>::iterator cur_iter = iter++;
        PostponedSoundData* data = &cur_iter->second;
        if (data->hasExpired())
        {
            postponed_sounds.erase(cur_iter);
        }
    }
    postponed_sounds_update_expiration = LLFrameTimer::getTotalSeconds() + 2 * PostponedSoundData::MAXIMUM_PLAY_DELAY;
}

// *TODO: Remove this dependency, or figure out a better way to handle
// this hack.
extern U32Bits gObjectData;

void process_object_update(LLMessageSystem *mesgsys, void **user_data)
{
    // Update the data counters
    if (mesgsys->getReceiveCompressedSize())
    {
        gObjectData += (U32Bytes)mesgsys->getReceiveCompressedSize();
    }
    else
    {
        gObjectData += (U32Bytes)mesgsys->getReceiveSize();
    }

    // Update the object...
    S32 old_num_objects = gObjectList.mNumNewObjects;
    gObjectList.processObjectUpdate(mesgsys, user_data, OUT_FULL);
    if (old_num_objects != gObjectList.mNumNewObjects)
    {
        update_attached_sounds();
    }
}

void process_compressed_object_update(LLMessageSystem *mesgsys, void **user_data)
{
    // Update the data counters
    if (mesgsys->getReceiveCompressedSize())
    {
        gObjectData += (U32Bytes)mesgsys->getReceiveCompressedSize();
    }
    else
    {
        gObjectData += (U32Bytes)mesgsys->getReceiveSize();
    }

    // Update the object...
    S32 old_num_objects = gObjectList.mNumNewObjects;
    gObjectList.processCompressedObjectUpdate(mesgsys, user_data, OUT_FULL_COMPRESSED);
    if (old_num_objects != gObjectList.mNumNewObjects)
    {
        update_attached_sounds();
    }
}

void process_cached_object_update(LLMessageSystem *mesgsys, void **user_data)
{
    // Update the data counters
    if (mesgsys->getReceiveCompressedSize())
    {
        gObjectData += (U32Bytes)mesgsys->getReceiveCompressedSize();
    }
    else
    {
        gObjectData += (U32Bytes)mesgsys->getReceiveSize();
    }

    // Update the object...
    gObjectList.processCachedObjectUpdate(mesgsys, user_data, OUT_FULL_CACHED);
}


void process_terse_object_update_improved(LLMessageSystem *mesgsys, void **user_data)
{
    if (mesgsys->getReceiveCompressedSize())
    {
        gObjectData += (U32Bytes)mesgsys->getReceiveCompressedSize();
    }
    else
    {
        gObjectData += (U32Bytes)mesgsys->getReceiveSize();
    }

    S32 old_num_objects = gObjectList.mNumNewObjects;
    gObjectList.processCompressedObjectUpdate(mesgsys, user_data, OUT_TERSE_IMPROVED);
    if (old_num_objects != gObjectList.mNumNewObjects)
    {
        update_attached_sounds();
    }
}

void process_kill_object(LLMessageSystem *mesgsys, void **user_data)
{
    LL_PROFILE_ZONE_SCOPED;

    LLUUID      id;

    U32 ip = mesgsys->getSenderIP();
    U32 port = mesgsys->getSenderPort();
    LLViewerRegion* regionp = NULL;
    {
        LLHost host(ip, port);
        regionp = LLWorld::getInstance()->getRegion(host);
    }

    bool delete_object = LLViewerRegion::sVOCacheCullingEnabled;
    S32 num_objects = mesgsys->getNumberOfBlocksFast(_PREHASH_ObjectData);
    for (S32 i = 0; i < num_objects; ++i)
    {
        U32 local_id;
        mesgsys->getU32Fast(_PREHASH_ObjectData, _PREHASH_ID, local_id, i);

        LLViewerObjectList::getUUIDFromLocal(id, local_id, ip, port);
        if (id == LLUUID::null)
        {
            LL_DEBUGS("Messaging") << "Unknown kill for local " << local_id << LL_ENDL;
            continue;
        }
        else
        {
            LL_DEBUGS("Messaging") << "Kill message for local " << local_id << LL_ENDL;
        }

        if (id == gAgentID)
        {
            // never kill our avatar
            continue;
        }

        LLViewerObject *objectp = gObjectList.findObject(id);
        if (objectp)
        {
            // Display green bubble on kill
            if ( gShowObjectUpdates )
            {
                LLColor4 color(0.f,1.f,0.f,1.f);
                gPipeline.addDebugBlip(objectp->getPositionAgent(), color);
                LL_DEBUGS("MessageBlip") << "Kill blip for local " << local_id << " at " << objectp->getPositionAgent() << LL_ENDL;
            }

            // Do the kill
            gObjectList.killObject(objectp);
        }

        if(delete_object)
        {
            regionp->killCacheEntry(local_id);
        }

        // We should remove the object from selection after it is marked dead by gObjectList to make LLToolGrab,
        // which is using the object, release the mouse capture correctly when the object dies.
        // See LLToolGrab::handleHoverActive() and LLToolGrab::handleHoverNonPhysical().
        LLSelectMgr::getInstance()->removeObjectFromSelections(id);

    }   // end for loop

    LLViewerStatsRecorder::instance().recordObjectKills(num_objects);
}

void process_time_synch(LLMessageSystem *mesgsys, void **user_data)
{
    LLVector3 sun_direction;
    LLVector3 moon_direction;
    LLVector3 sun_ang_velocity;
    F32 phase;
    U64 space_time_usec;

    U32 seconds_per_day;
    U32 seconds_per_year;

    // "SimulatorViewerTimeMessage"
    mesgsys->getU64Fast(_PREHASH_TimeInfo, _PREHASH_UsecSinceStart, space_time_usec);
    mesgsys->getU32Fast(_PREHASH_TimeInfo, _PREHASH_SecPerDay, seconds_per_day);
    mesgsys->getU32Fast(_PREHASH_TimeInfo, _PREHASH_SecPerYear, seconds_per_year);

    // This should eventually be moved to an "UpdateHeavenlyBodies" message
    mesgsys->getF32Fast(_PREHASH_TimeInfo, _PREHASH_SunPhase, phase);
    mesgsys->getVector3Fast(_PREHASH_TimeInfo, _PREHASH_SunDirection, sun_direction);
    mesgsys->getVector3Fast(_PREHASH_TimeInfo, _PREHASH_SunAngVelocity, sun_ang_velocity);

    LLWorld::getInstance()->setSpaceTimeUSec(space_time_usec);

    LL_DEBUGS("WindlightSync") << "Sun phase: " << phase << " rad = " << fmodf(phase / F_TWO_PI + 0.25, 1.f) * 24.f << " h" << LL_ENDL;

    /* LAPRAS
        We decode these parts of the message but ignore them
        as the real values are provided elsewhere. */
    (void)sun_direction, (void)moon_direction, (void)phase;
}

void process_sound_trigger(LLMessageSystem *msg, void **)
{
    if (!gAudiop)
    {
#if !LL_LINUX
        LL_WARNS("AudioEngine") << "LLAudioEngine instance doesn't exist!" << LL_ENDL;
#endif
        return;
    }

    U64     region_handle = 0;
    F32     gain = 0;
    LLUUID  sound_id;
    LLUUID  owner_id;
    LLUUID  object_id;
    LLUUID  parent_id;
    LLVector3   pos_local;

    msg->getUUIDFast(_PREHASH_SoundData, _PREHASH_SoundID, sound_id);
    msg->getUUIDFast(_PREHASH_SoundData, _PREHASH_OwnerID, owner_id);
    msg->getUUIDFast(_PREHASH_SoundData, _PREHASH_ObjectID, object_id);
    msg->getUUIDFast(_PREHASH_SoundData, _PREHASH_ParentID, parent_id);
    msg->getU64Fast(_PREHASH_SoundData, _PREHASH_Handle, region_handle);
    msg->getVector3Fast(_PREHASH_SoundData, _PREHASH_Position, pos_local);
    msg->getF32Fast(_PREHASH_SoundData, _PREHASH_Gain, gain);

    // adjust sound location to true global coords
    LLVector3d  pos_global = from_region_handle(region_handle);
    pos_global.mdV[VX] += pos_local.mV[VX];
    pos_global.mdV[VY] += pos_local.mV[VY];
    pos_global.mdV[VZ] += pos_local.mV[VZ];

    // Don't play a trigger sound if you can't hear it due
    // to parcel "local audio only" settings.
    if (!LLViewerParcelMgr::getInstance()->canHearSound(pos_global)) return;

    // Don't play sounds triggered by someone you muted.
    if (LLMuteList::getInstance()->isMuted(owner_id, LLMute::flagObjectSounds)) return;

    // Don't play sounds from an object you muted
    if (LLMuteList::getInstance()->isMuted(object_id)) return;

    // Don't play sounds from an object whose parent you muted
    if (parent_id.notNull()
        && LLMuteList::getInstance()->isMuted(parent_id))
    {
        return;
    }

    // Don't play sounds from a region with maturity above current agent maturity
    if( !gAgent.canAccessMaturityInRegion( region_handle ) )
    {
        return;
    }

    // Don't play sounds from gestures if they are not enabled.
    // Do play sounds triggered by avatar, since muting your own
    // gesture sounds and your own sounds played inworld from
    // Inventory can cause confusion.
    if (object_id == owner_id
        && owner_id != gAgentID
        && !gSavedSettings.getBOOL("EnableGestureSounds"))
    {
        return;
    }

    if (LLMaterialTable::basic.isCollisionSound(sound_id) && !gSavedSettings.getBOOL("EnableCollisionSounds"))
    {
        return;
    }

    gAudiop->triggerSound(sound_id, owner_id, gain, LLAudioEngine::AUDIO_TYPE_SFX, pos_global);
}

void process_preload_sound(LLMessageSystem *msg, void **user_data)
{
    if (!gAudiop)
    {
#if !LL_LINUX
        LL_WARNS("AudioEngine") << "LLAudioEngine instance doesn't exist!" << LL_ENDL;
#endif
        return;
    }

    LLUUID sound_id;
    LLUUID object_id;
    LLUUID owner_id;

    msg->getUUIDFast(_PREHASH_DataBlock, _PREHASH_SoundID, sound_id);
    msg->getUUIDFast(_PREHASH_DataBlock, _PREHASH_ObjectID, object_id);
    msg->getUUIDFast(_PREHASH_DataBlock, _PREHASH_OwnerID, owner_id);

    LLViewerObject *objectp = gObjectList.findObject(object_id);
    if (!objectp) return;

    if (LLMuteList::getInstance()->isMuted(object_id)) return;
    if (LLMuteList::getInstance()->isMuted(owner_id, LLMute::flagObjectSounds)) return;

    LLAudioSource *sourcep = objectp->getAudioSource(owner_id);
    if (!sourcep) return;

    LLAudioData *datap = gAudiop->getAudioData(sound_id);

    // Note that I don't actually do any loading of the
    // audio data into a buffer at this point, as it won't actually
    // help us out.

    // Don't play sounds from a region with maturity above current agent maturity
    LLVector3d pos_global = objectp->getPositionGlobal();
    if (gAgent.canAccessMaturityAtGlobal(pos_global))
    {
        // Add audioData starts a transfer internally.
        sourcep->addAudioData(datap, FALSE);
    }
}

void process_attached_sound(LLMessageSystem *msg, void **user_data)
{
    F32 gain = 0;
    LLUUID sound_id;
    LLUUID object_id;
    LLUUID owner_id;
    U8 flags;

    msg->getUUIDFast(_PREHASH_DataBlock, _PREHASH_SoundID, sound_id);
    msg->getUUIDFast(_PREHASH_DataBlock, _PREHASH_ObjectID, object_id);
    msg->getUUIDFast(_PREHASH_DataBlock, _PREHASH_OwnerID, owner_id);
    msg->getF32Fast(_PREHASH_DataBlock, _PREHASH_Gain, gain);
    msg->getU8Fast(_PREHASH_DataBlock, _PREHASH_Flags, flags);

    LLViewerObject *objectp = gObjectList.findObject(object_id);
    if (objectp)
    {
        set_attached_sound(objectp, object_id, sound_id, owner_id, gain, flags);
    }
    else if (sound_id.notNull())
    {
        // we don't know about this object yet, probably it has yet to arrive
        // std::map for dupplicate prevention.
        postponed_sounds[object_id] = (PostponedSoundData(object_id, sound_id, owner_id, gain, flags));
        clear_expired_postponed_sounds();
    }
    else
    {
        std::map<LLUUID, PostponedSoundData>::iterator iter = postponed_sounds.find(object_id);
        if (iter != postponed_sounds.end())
        {
            postponed_sounds.erase(iter);
        }
    }
}

void process_attached_sound_gain_change(LLMessageSystem *mesgsys, void **user_data)
{
    F32 gain = 0;
    LLUUID object_guid;
    LLViewerObject *objectp = NULL;

    mesgsys->getUUIDFast(_PREHASH_DataBlock, _PREHASH_ObjectID, object_guid);

    if (!((objectp = gObjectList.findObject(object_guid))))
    {
        // we don't know about this object, just bail
        return;
    }

    mesgsys->getF32Fast(_PREHASH_DataBlock, _PREHASH_Gain, gain);

    objectp->adjustAudioGain(gain);
}


void process_health_message(LLMessageSystem *mesgsys, void **user_data)
{
    F32 health;

    mesgsys->getF32Fast(_PREHASH_HealthData, _PREHASH_Health, health);

    if (gStatusBar)
    {
        gStatusBar->setHealth((S32)health);
    }
}


void process_sim_stats(LLMessageSystem *msg, void **user_data)
{
    S32 count = msg->getNumberOfBlocks("Stat");
    for (S32 i = 0; i < count; ++i)
    {
        U32 stat_id;
        F32 stat_value;
        msg->getU32("Stat", "StatID", stat_id, i);
        msg->getF32("Stat", "StatValue", stat_value, i);
        auto measurementp = LLStatViewer::SimMeasurementSampler::getInstance((ESimStatID)stat_id);

        if (measurementp )
        {
            measurementp->sample(stat_value);
        }
        else
        {
            LL_WARNS() << "Unknown sim stat identifier: " << stat_id << LL_ENDL;
        }
    }

    //
    // Various hacks that aren't statistics, but are being handled here.
    //
    U32 max_tasks_per_region;
    U64 region_flags;
    msg->getU32("Region", "ObjectCapacity", max_tasks_per_region);

    if (msg->has(_PREHASH_RegionInfo))
    {
        msg->getU64("RegionInfo", "RegionFlagsExtended", region_flags);
    }
    else
    {
        U32 flags = 0;
        msg->getU32("Region", "RegionFlags", flags);
        region_flags = flags;
    }

    LLViewerRegion* regionp = gAgent.getRegion();
    if (regionp)
    {
        BOOL was_flying = gAgent.getFlying();
        regionp->setRegionFlags(region_flags);
        regionp->setMaxTasks(max_tasks_per_region);
        // HACK: This makes agents drop from the sky if the region is
        // set to no fly while people are still in the sim.
        if (was_flying && regionp->getBlockFly())
        {
            gAgent.setFlying(gAgent.canFly());
        }
    }
}



void process_avatar_animation(LLMessageSystem *mesgsys, void **user_data)
{
    LLUUID  animation_id;
    LLUUID  uuid;
    S32     anim_sequence_id;
    LLVOAvatar *avatarp = NULL;

    mesgsys->getUUIDFast(_PREHASH_Sender, _PREHASH_ID, uuid);

    LLViewerObject *objp = gObjectList.findObject(uuid);
    if (objp)
    {
        avatarp =  objp->asAvatar();
    }

    if (!avatarp)
    {
        // no agent by this ID...error?
        LL_WARNS("Messaging") << "Received animation state for unknown avatar " << uuid << LL_ENDL;
        return;
    }

    S32 num_blocks = mesgsys->getNumberOfBlocksFast(_PREHASH_AnimationList);
    S32 num_source_blocks = mesgsys->getNumberOfBlocksFast(_PREHASH_AnimationSourceList);

    LL_DEBUGS("Messaging", "Motion") << "Processing " << num_blocks << " Animations" << LL_ENDL;

    //clear animation flags
    avatarp->mSignaledAnimations.clear();

    if (avatarp->isSelf())
    {
        LLUUID object_id;

        for( S32 i = 0; i < num_blocks; i++ )
        {
            mesgsys->getUUIDFast(_PREHASH_AnimationList, _PREHASH_AnimID, animation_id, i);
            mesgsys->getS32Fast(_PREHASH_AnimationList, _PREHASH_AnimSequenceID, anim_sequence_id, i);

            avatarp->mSignaledAnimations[animation_id] = anim_sequence_id;

            // *HACK: Disabling flying mode if it has been enabled shortly before the agent
            // stand up animation is signaled. In this case we don't get a signal to start
            // flying animation from server, the AGENT_CONTROL_FLY flag remains set but the
            // avatar does not play flying animation, so we switch flying mode off.
            // See LLAgent::setFlying(). This may cause "Stop Flying" button to blink.
            // See EXT-2781.
            if (animation_id == ANIM_AGENT_STANDUP && gAgent.getFlying())
            {
                gAgent.setFlying(FALSE);
            }

            if (i < num_source_blocks)
            {
                mesgsys->getUUIDFast(_PREHASH_AnimationSourceList, _PREHASH_ObjectID, object_id, i);

                LLViewerObject* object = gObjectList.findObject(object_id);
                if (object)
                {
                    object->setFlagsWithoutUpdate(FLAGS_ANIM_SOURCE, TRUE);

                    BOOL anim_found = FALSE;
                    LLVOAvatar::AnimSourceIterator anim_it = avatarp->mAnimationSources.find(object_id);
                    for (;anim_it != avatarp->mAnimationSources.end(); ++anim_it)
                    {
                        if (anim_it->first != object_id)
                        {
                            // elements with the same key are always contiguous, bail if we went past the
                            // end of this object's animations
                            break;
                        }
                        if (anim_it->second == animation_id)
                        {
                            anim_found = TRUE;
                            break;
                        }
                    }

                    if (!anim_found)
                    {
                        avatarp->mAnimationSources.insert(LLVOAvatar::AnimationSourceMap::value_type(object_id, animation_id));
                    }
                }
                LL_DEBUGS("Messaging", "Motion") << "Anim sequence ID: " << anim_sequence_id
                                    << " Animation id: " << animation_id
                                    << " From block: " << object_id << LL_ENDL;
            }
            else
            {
                LL_DEBUGS("Messaging", "Motion") << "Anim sequence ID: " << anim_sequence_id
                                    << " Animation id: " << animation_id << LL_ENDL;
            }
        }
    }
    else
    {
        for( S32 i = 0; i < num_blocks; i++ )
        {
            mesgsys->getUUIDFast(_PREHASH_AnimationList, _PREHASH_AnimID, animation_id, i);
            mesgsys->getS32Fast(_PREHASH_AnimationList, _PREHASH_AnimSequenceID, anim_sequence_id, i);
            avatarp->mSignaledAnimations[animation_id] = anim_sequence_id;
        }
    }

    if (num_blocks)
    {
        avatarp->processAnimationStateChanges();
    }
}


void process_object_animation(LLMessageSystem *mesgsys, void **user_data)
{
    LLUUID  animation_id;
    LLUUID  uuid;
    S32     anim_sequence_id;

    mesgsys->getUUIDFast(_PREHASH_Sender, _PREHASH_ID, uuid);

    LL_DEBUGS("AnimatedObjectsNotify") << "Received animation state for object " << uuid << LL_ENDL;

    signaled_animation_map_t signaled_anims;
    S32 num_blocks = mesgsys->getNumberOfBlocksFast(_PREHASH_AnimationList);
    LL_DEBUGS("AnimatedObjectsNotify") << "processing object animation requests, num_blocks " << num_blocks << " uuid " << uuid << LL_ENDL;
    for( S32 i = 0; i < num_blocks; i++ )
    {
        mesgsys->getUUIDFast(_PREHASH_AnimationList, _PREHASH_AnimID, animation_id, i);
        mesgsys->getS32Fast(_PREHASH_AnimationList, _PREHASH_AnimSequenceID, anim_sequence_id, i);
        signaled_anims[animation_id] = anim_sequence_id;
        LL_DEBUGS("AnimatedObjectsNotify") << "added signaled_anims animation request for object "
                                    << uuid << " animation id " << animation_id << LL_ENDL;
    }
    LLObjectSignaledAnimationMap::instance().getMap()[uuid] = signaled_anims;

    LLViewerObject *objp = gObjectList.findObject(uuid);
    if (!objp || objp->isDead())
    {
        LL_DEBUGS("AnimatedObjectsNotify") << "Received animation state for unknown object " << uuid << LL_ENDL;
        return;
    }

    LLVOVolume *volp = dynamic_cast<LLVOVolume*>(objp);
    if (!volp)
    {
        LL_DEBUGS("AnimatedObjectsNotify") << "Received animation state for non-volume object " << uuid << LL_ENDL;
        return;
    }

    if (!volp->isAnimatedObject())
    {
        LL_DEBUGS("AnimatedObjectsNotify") << "Received animation state for non-animated object " << uuid << LL_ENDL;
        return;
    }

    volp->updateControlAvatar();
    LLControlAvatar *avatarp = volp->getControlAvatar();
    if (!avatarp)
    {
        LL_DEBUGS("AnimatedObjectsNotify") << "Received animation request for object with no control avatar, ignoring " << uuid << LL_ENDL;
        return;
    }

    if (!avatarp->mPlaying)
    {
        avatarp->mPlaying = true;
        //if (!avatarp->mRootVolp->isAnySelected())
        {
            avatarp->updateVolumeGeom();
            avatarp->mRootVolp->recursiveMarkForUpdate();
        }
    }

    avatarp->updateAnimations();
}


void process_avatar_appearance(LLMessageSystem *mesgsys, void **user_data)
{
    LLUUID uuid;
    mesgsys->getUUIDFast(_PREHASH_Sender, _PREHASH_ID, uuid);

    LLVOAvatar* avatarp = (LLVOAvatar *)gObjectList.findObject(uuid);
    if (avatarp)
    {
        avatarp->processAvatarAppearance( mesgsys );
    }
    else
    {
        LL_WARNS("Messaging") << "avatar_appearance sent for unknown avatar " << uuid << LL_ENDL;
    }
}

void process_camera_constraint(LLMessageSystem *mesgsys, void **user_data)
{
    LLVector4 cameraCollidePlane;
    mesgsys->getVector4Fast(_PREHASH_CameraCollidePlane, _PREHASH_Plane, cameraCollidePlane);

    gAgentCamera.setCameraCollidePlane(cameraCollidePlane);
}

void near_sit_object(BOOL success, void *data)
{
    if (success)
    {
        // Send message to sit on object
        gMessageSystem->newMessageFast(_PREHASH_AgentSit);
        gMessageSystem->nextBlockFast(_PREHASH_AgentData);
        gMessageSystem->addUUIDFast(_PREHASH_AgentID, gAgent.getID());
        gMessageSystem->addUUIDFast(_PREHASH_SessionID, gAgent.getSessionID());
        gAgent.sendReliableMessage();
    }
}

void process_avatar_sit_response(LLMessageSystem *mesgsys, void **user_data)
{
    LLVector3 sitPosition;
    LLQuaternion sitRotation;
    LLUUID sitObjectID;
    BOOL use_autopilot;
    mesgsys->getUUIDFast(_PREHASH_SitObject, _PREHASH_ID, sitObjectID);
    mesgsys->getBOOLFast(_PREHASH_SitTransform, _PREHASH_AutoPilot, use_autopilot);
    mesgsys->getVector3Fast(_PREHASH_SitTransform, _PREHASH_SitPosition, sitPosition);
    mesgsys->getQuatFast(_PREHASH_SitTransform, _PREHASH_SitRotation, sitRotation);
    LLVector3 camera_eye;
    mesgsys->getVector3Fast(_PREHASH_SitTransform, _PREHASH_CameraEyeOffset, camera_eye);
    LLVector3 camera_at;
    mesgsys->getVector3Fast(_PREHASH_SitTransform, _PREHASH_CameraAtOffset, camera_at);
    BOOL force_mouselook;
    mesgsys->getBOOLFast(_PREHASH_SitTransform, _PREHASH_ForceMouselook, force_mouselook);

    if (isAgentAvatarValid() && dist_vec_squared(camera_eye, camera_at) > CAMERA_POSITION_THRESHOLD_SQUARED)
    {
        gAgentCamera.setSitCamera(sitObjectID, camera_eye, camera_at);
    }

    gAgentCamera.setForceMouselook(force_mouselook);
    // Forcing turning off flying here to prevent flying after pressing "Stand"
    // to stand up from an object. See EXT-1655.
    gAgent.setFlying(FALSE);

    LLViewerObject* object = gObjectList.findObject(sitObjectID);
    if (object)
    {
        LLVector3 sit_spot = object->getPositionAgent() + (sitPosition * object->getRotation());
        if (!use_autopilot || (isAgentAvatarValid() && gAgentAvatarp->isSitting() && gAgentAvatarp->getRoot() == object->getRoot()))
        {
            //we're already sitting on this object, so don't autopilot
        }
        else
        {
            gAgent.startAutoPilotGlobal(gAgent.getPosGlobalFromAgent(sit_spot), "Sit", &sitRotation, near_sit_object, NULL, 0.5f);
        }
    }
    else
    {
        LL_WARNS("Messaging") << "Received sit approval for unknown object " << sitObjectID << LL_ENDL;
    }
}

void process_clear_follow_cam_properties(LLMessageSystem *mesgsys, void **user_data)
{
    LLUUID      source_id;

    mesgsys->getUUIDFast(_PREHASH_ObjectData, _PREHASH_ObjectID, source_id);

    LLFollowCamMgr::getInstance()->removeFollowCamParams(source_id);
}

void process_set_follow_cam_properties(LLMessageSystem *mesgsys, void **user_data)
{
    S32         type;
    F32         value;
    bool        settingPosition = false;
    bool        settingFocus    = false;
    bool        settingFocusOffset = false;
    LLVector3   position;
    LLVector3   focus;
    LLVector3   focus_offset;

    LLUUID      source_id;

    mesgsys->getUUIDFast(_PREHASH_ObjectData, _PREHASH_ObjectID, source_id);

    LLViewerObject* objectp = gObjectList.findObject(source_id);
    if (objectp)
    {
        objectp->setFlagsWithoutUpdate(FLAGS_CAMERA_SOURCE, TRUE);
    }

    S32 num_objects = mesgsys->getNumberOfBlocks("CameraProperty");
    for (S32 block_index = 0; block_index < num_objects; block_index++)
    {
        mesgsys->getS32("CameraProperty", "Type", type, block_index);
        mesgsys->getF32("CameraProperty", "Value", value, block_index);
        switch(type)
        {
        case FOLLOWCAM_PITCH:
            LLFollowCamMgr::getInstance()->setPitch(source_id, value);
            break;
        case FOLLOWCAM_FOCUS_OFFSET_X:
            focus_offset.mV[VX] = value;
            settingFocusOffset = true;
            break;
        case FOLLOWCAM_FOCUS_OFFSET_Y:
            focus_offset.mV[VY] = value;
            settingFocusOffset = true;
            break;
        case FOLLOWCAM_FOCUS_OFFSET_Z:
            focus_offset.mV[VZ] = value;
            settingFocusOffset = true;
            break;
        case FOLLOWCAM_POSITION_LAG:
            LLFollowCamMgr::getInstance()->setPositionLag(source_id, value);
            break;
        case FOLLOWCAM_FOCUS_LAG:
            LLFollowCamMgr::getInstance()->setFocusLag(source_id, value);
            break;
        case FOLLOWCAM_DISTANCE:
            LLFollowCamMgr::getInstance()->setDistance(source_id, value);
            break;
        case FOLLOWCAM_BEHINDNESS_ANGLE:
            LLFollowCamMgr::getInstance()->setBehindnessAngle(source_id, value);
            break;
        case FOLLOWCAM_BEHINDNESS_LAG:
            LLFollowCamMgr::getInstance()->setBehindnessLag(source_id, value);
            break;
        case FOLLOWCAM_POSITION_THRESHOLD:
            LLFollowCamMgr::getInstance()->setPositionThreshold(source_id, value);
            break;
        case FOLLOWCAM_FOCUS_THRESHOLD:
            LLFollowCamMgr::getInstance()->setFocusThreshold(source_id, value);
            break;
        case FOLLOWCAM_ACTIVE:
            //if 1, set using followcam,.
            LLFollowCamMgr::getInstance()->setCameraActive(source_id, value != 0.f);
            break;
        case FOLLOWCAM_POSITION_X:
            settingPosition = true;
            position.mV[ 0 ] = value;
            break;
        case FOLLOWCAM_POSITION_Y:
            settingPosition = true;
            position.mV[ 1 ] = value;
            break;
        case FOLLOWCAM_POSITION_Z:
            settingPosition = true;
            position.mV[ 2 ] = value;
            break;
        case FOLLOWCAM_FOCUS_X:
            settingFocus = true;
            focus.mV[ 0 ] = value;
            break;
        case FOLLOWCAM_FOCUS_Y:
            settingFocus = true;
            focus.mV[ 1 ] = value;
            break;
        case FOLLOWCAM_FOCUS_Z:
            settingFocus = true;
            focus.mV[ 2 ] = value;
            break;
        case FOLLOWCAM_POSITION_LOCKED:
            LLFollowCamMgr::getInstance()->setPositionLocked(source_id, value != 0.f);
            break;
        case FOLLOWCAM_FOCUS_LOCKED:
            LLFollowCamMgr::getInstance()->setFocusLocked(source_id, value != 0.f);
            break;

        default:
            break;
        }
    }

    if ( settingPosition )
    {
        LLFollowCamMgr::getInstance()->setPosition(source_id, position);
    }
    if ( settingFocus )
    {
        LLFollowCamMgr::getInstance()->setFocus(source_id, focus);
    }
    if ( settingFocusOffset )
    {
        LLFollowCamMgr::getInstance()->setFocusOffset(source_id, focus_offset);
    }
}
//end Ventrella


// Culled from newsim lltask.cpp
void process_name_value(LLMessageSystem *mesgsys, void **user_data)
{
    std::string temp_str;
    LLUUID  id;
    S32     i, num_blocks;

    mesgsys->getUUIDFast(_PREHASH_TaskData, _PREHASH_ID, id);

    LLViewerObject* object = gObjectList.findObject(id);

    if (object)
    {
        num_blocks = mesgsys->getNumberOfBlocksFast(_PREHASH_NameValueData);
        for (i = 0; i < num_blocks; i++)
        {
            mesgsys->getStringFast(_PREHASH_NameValueData, _PREHASH_NVPair, temp_str, i);
            LL_INFOS("Messaging") << "Added to object Name Value: " << temp_str << LL_ENDL;
            object->addNVPair(temp_str);
        }
    }
    else
    {
        LL_INFOS("Messaging") << "Can't find object " << id << " to add name value pair" << LL_ENDL;
    }
}

void process_remove_name_value(LLMessageSystem *mesgsys, void **user_data)
{
    std::string temp_str;
    LLUUID  id;
    S32     i, num_blocks;

    mesgsys->getUUIDFast(_PREHASH_TaskData, _PREHASH_ID, id);

    LLViewerObject* object = gObjectList.findObject(id);

    if (object)
    {
        num_blocks = mesgsys->getNumberOfBlocksFast(_PREHASH_NameValueData);
        for (i = 0; i < num_blocks; i++)
        {
            mesgsys->getStringFast(_PREHASH_NameValueData, _PREHASH_NVPair, temp_str, i);
            LL_INFOS("Messaging") << "Removed from object Name Value: " << temp_str << LL_ENDL;
            object->removeNVPair(temp_str);
        }
    }
    else
    {
        LL_INFOS("Messaging") << "Can't find object " << id << " to remove name value pair" << LL_ENDL;
    }
}

void process_kick_user(LLMessageSystem *msg, void** /*user_data*/)
{
    std::string message;

    msg->getStringFast(_PREHASH_UserInfo, _PREHASH_Reason, message);

    LLAppViewer::instance()->forceDisconnect(message);
}


/*
void process_user_list_reply(LLMessageSystem *msg, void **user_data)
{
    LLUserList::processUserListReply(msg, user_data);
    return;
    char    firstname[MAX_STRING+1];
    char    lastname[MAX_STRING+1];
    U8      status;
    S32     user_count;

    user_count = msg->getNumberOfBlocks("UserBlock");

    for (S32 i = 0; i < user_count; i++)
    {
        msg->getData("UserBlock", i, "FirstName", firstname);
        msg->getData("UserBlock", i, "LastName", lastname);
        msg->getData("UserBlock", i, "Status", &status);

        if (status & 0x01)
        {
            dialog_friends_add_friend(buffer, TRUE);
        }
        else
        {
            dialog_friends_add_friend(buffer, FALSE);
        }
    }

    dialog_friends_done_adding();
}
*/

// this is not handled in processUpdateMessage
/*
void process_time_dilation(LLMessageSystem *msg, void **user_data)
{
    // get the time_dilation
    U16 foo;
    msg->getData("TimeDilation", "TimeDilation", &foo);
    F32 time_dilation = ((F32) foo) / 65535.f;

    // get the pointer to the right region
    U32 ip = msg->getSenderIP();
    U32 port = msg->getSenderPort();
    LLViewerRegion *regionp = LLWorld::getInstance()->getRegion(ip, port);
    if (regionp)
    {
        regionp->setTimeDilation(time_dilation);
    }
}
*/


void process_money_balance_reply( LLMessageSystem* msg, void** )
{
    S32 balance = 0;
    S32 credit = 0;
    S32 committed = 0;
    std::string desc;
    LLUUID tid;

    msg->getUUID("MoneyData", "TransactionID", tid);
    msg->getS32("MoneyData", "MoneyBalance", balance);
    msg->getS32("MoneyData", "SquareMetersCredit", credit);
    msg->getS32("MoneyData", "SquareMetersCommitted", committed);
    msg->getStringFast(_PREHASH_MoneyData, _PREHASH_Description, desc);
    LL_INFOS("Messaging") << "L$, credit, committed: " << balance << " " << credit << " "
            << committed << LL_ENDL;

    if (gStatusBar)
    {
        gStatusBar->setBalance(balance);
        gStatusBar->setLandCredit(credit);
        gStatusBar->setLandCommitted(committed);
    }

    if (desc.empty()
        || !gSavedSettings.getBOOL("NotifyMoneyChange"))
    {
        // ...nothing to display
        return;
    }

    // Suppress duplicate messages about the same transaction
    static std::deque<LLUUID> recent;
    if (std::find(recent.rbegin(), recent.rend(), tid) != recent.rend())
    {
        return;
    }

    // Once the 'recent' container gets large enough, chop some
    // off the beginning.
    const U32 MAX_LOOKBACK = 30;
    const S32 POP_FRONT_SIZE = 12;
    if(recent.size() > MAX_LOOKBACK)
    {
        LL_DEBUGS("Messaging") << "Removing oldest transaction records" << LL_ENDL;
        recent.erase(recent.begin(), recent.begin() + POP_FRONT_SIZE);
    }
    //LL_DEBUGS("Messaging") << "Pushing back transaction " << tid << LL_ENDL;
    recent.push_back(tid);

    if (msg->has("TransactionInfo"))
    {
        // ...message has extended info for localization
        process_money_balance_reply_extended(msg);
    }
    else
    {
        // Only old dev grids will not supply the TransactionInfo block,
        // so we can just use the hard-coded English string.
        LLSD args;
        args["MESSAGE"] = desc;
        LLNotificationsUtil::add("SystemMessage", args);
    }
}

static std::string reason_from_transaction_type(S32 transaction_type,
                                                const std::string& item_desc)
{
    // *NOTE: The keys for the reason strings are unusual because
    // an earlier version of the code used English language strings
    // extracted from hard-coded server English descriptions.
    // Keeping them so we don't have to re-localize them.
    switch (transaction_type)
    {
        case TRANS_OBJECT_SALE:
        {
            LLStringUtil::format_map_t arg;
            arg["ITEM"] = item_desc;
            return LLTrans::getString("for item", arg);
        }
        case TRANS_LAND_SALE:
            return LLTrans::getString("for a parcel of land");

        case TRANS_LAND_PASS_SALE:
            return LLTrans::getString("for a land access pass");

        case TRANS_GROUP_LAND_DEED:
            return LLTrans::getString("for deeding land");

        case TRANS_GROUP_CREATE:
            return LLTrans::getString("to create a group");

        case TRANS_GROUP_JOIN:
            return LLTrans::getString("to join a group");

        case TRANS_UPLOAD_CHARGE:
            return LLTrans::getString("to upload");

        case TRANS_CLASSIFIED_CHARGE:
            return LLTrans::getString("to publish a classified ad");

        case TRANS_GIFT:
            // Simulator returns "Payment" if no custom description has been entered
            return (item_desc == "Payment" ? std::string() : item_desc);

        // These have no reason to display, but are expected and should not
        // generate warnings
        case TRANS_PAY_OBJECT:
        case TRANS_OBJECT_PAYS:
            return std::string();

        default:
            LL_WARNS() << "Unknown transaction type "
                << transaction_type << LL_ENDL;
            return std::string();
    }
}

static void money_balance_group_notify(const LLUUID& group_id,
                                       const std::string& name,
                                       bool is_group,
                                       std::string notification,
                                       LLSD args,
                                       LLSD payload)
{
    // Message uses name SLURLs, don't actually have to substitute in
    // the name.  We're just making sure it's available.
    // Notification is either PaymentReceived or PaymentSent
    LLNotificationsUtil::add(notification, args, payload);
}

static void money_balance_avatar_notify(const LLUUID& agent_id,
                                        const LLAvatarName& av_name,
                                        std::string notification,
                                        LLSD args,
                                        LLSD payload)
{
    // Message uses name SLURLs, don't actually have to substitute in
    // the name.  We're just making sure it's available.
    // Notification is either PaymentReceived or PaymentSent
    LLNotificationsUtil::add(notification, args, payload);
}

static void process_money_balance_reply_extended(LLMessageSystem* msg)
{
    // Added in server 1.40 and viewer 2.1, support for localization
    // and agent ids for name lookup.
    S32 transaction_type = 0;
    LLUUID source_id;
    BOOL is_source_group = FALSE;
    LLUUID dest_id;
    BOOL is_dest_group = FALSE;
    S32 amount = 0;
    std::string item_description;
    BOOL success = FALSE;

    msg->getS32("TransactionInfo", "TransactionType", transaction_type);
    msg->getUUID("TransactionInfo", "SourceID", source_id);
    msg->getBOOL("TransactionInfo", "IsSourceGroup", is_source_group);
    msg->getUUID("TransactionInfo", "DestID", dest_id);
    msg->getBOOL("TransactionInfo", "IsDestGroup", is_dest_group);
    msg->getS32("TransactionInfo", "Amount", amount);
    msg->getString("TransactionInfo", "ItemDescription", item_description);
    msg->getBOOL("MoneyData", "TransactionSuccess", success);
    LL_INFOS("Money") << "MoneyBalanceReply source " << source_id
        << " dest " << dest_id
        << " type " << transaction_type
        << " item " << item_description << LL_ENDL;

    if (source_id.isNull() && dest_id.isNull())
    {
        // this is a pure balance update, no notification required
        return;
    }

    std::string source_slurl;
    if (is_source_group)
    {
        source_slurl =
            LLSLURL( "group", source_id, "inspect").getSLURLString();
    }
    else
    {
        source_slurl =
            LLSLURL( "agent", source_id, "completename").getSLURLString();
    }

    std::string dest_slurl;
    if (is_dest_group)
    {
        dest_slurl =
            LLSLURL( "group", dest_id, "inspect").getSLURLString();
    }
    else
    {
        dest_slurl =
            LLSLURL( "agent", dest_id, "completename").getSLURLString();
    }

    std::string reason =
        reason_from_transaction_type(transaction_type, item_description);

    LLStringUtil::format_map_t args;
    args["REASON"] = reason; // could be empty
    args["AMOUNT"] = llformat("%d", amount);

    // Need to delay until name looked up, so need to know whether or not
    // is group
    bool is_name_group = false;
    LLUUID name_id;
    std::string message;
    std::string notification;
    LLSD final_args;
    LLSD payload;

    bool you_paid_someone = (source_id == gAgentID);
    std::string gift_suffix = (transaction_type == TRANS_GIFT ? "_gift" : "");
    if (you_paid_someone)
    {
        if(!gSavedSettings.getBOOL("NotifyMoneySpend"))
        {
            return;
        }
        args["NAME"] = dest_slurl;
        is_name_group = is_dest_group;
        name_id = dest_id;
        if (!reason.empty())
        {
            if (dest_id.notNull())
            {
                message = success ? LLTrans::getString("you_paid_ldollars" + gift_suffix, args) :
                                    LLTrans::getString("you_paid_failure_ldollars" + gift_suffix, args);
            }
            else
            {
                // transaction fee to the system, eg, to create a group
                message = success ? LLTrans::getString("you_paid_ldollars_no_name", args) :
                                    LLTrans::getString("you_paid_failure_ldollars_no_name", args);
            }
        }
        else
        {
            if (dest_id.notNull())
            {
                message = success ? LLTrans::getString("you_paid_ldollars_no_reason", args) :
                                    LLTrans::getString("you_paid_failure_ldollars_no_reason", args);
            }
            else
            {
                // no target, no reason, you just paid money
                message = success ? LLTrans::getString("you_paid_ldollars_no_info", args) :
                                    LLTrans::getString("you_paid_failure_ldollars_no_info", args);
            }
        }
        final_args["MESSAGE"] = message;
        payload["dest_id"] = dest_id;
        notification = success ? "PaymentSent" : "PaymentFailure";
    }
    else
    {
        // ...someone paid you
        if(!gSavedSettings.getBOOL("NotifyMoneyReceived"))
        {
            return;
        }
        args["NAME"] = source_slurl;
        is_name_group = is_source_group;
        name_id = source_id;

        if (!reason.empty() && !LLMuteList::getInstance()->isMuted(source_id))
        {
            message = LLTrans::getString("paid_you_ldollars" + gift_suffix, args);
        }
        else
        {
            message = LLTrans::getString("paid_you_ldollars_no_reason", args);
        }
        final_args["MESSAGE"] = message;

        // make notification loggable
        payload["from_id"] = source_id;
        notification = "PaymentReceived";
    }

    // Despite using SLURLs, wait until the name is available before
    // showing the notification, otherwise the UI layout is strange and
    // the user sees a "Loading..." message
    if (is_name_group)
    {
        gCacheName->getGroup(name_id,
                        boost::bind(&money_balance_group_notify,
                                    _1, _2, _3,
                                    notification, final_args, payload));
    }
    else
    {
        LLAvatarNameCache::get(name_id, boost::bind(&money_balance_avatar_notify, _1, _2, notification, final_args, payload));
    }
}

bool handle_prompt_for_maturity_level_change_callback(const LLSD& notification, const LLSD& response)
{
    S32 option = LLNotificationsUtil::getSelectedOption(notification, response);

    if (0 == option)
    {
        // set the preference to the maturity of the region we're calling
        U8 preferredMaturity = static_cast<U8>(notification["payload"]["_region_access"].asInteger());
        gSavedSettings.setU32("PreferredMaturity", static_cast<U32>(preferredMaturity));
    }

    return false;
}

bool handle_prompt_for_maturity_level_change_and_reteleport_callback(const LLSD& notification, const LLSD& response)
{
    S32 option = LLNotificationsUtil::getSelectedOption(notification, response);

    if (0 == option)
    {
        // set the preference to the maturity of the region we're calling
        U8 preferredMaturity = static_cast<U8>(notification["payload"]["_region_access"].asInteger());
        gSavedSettings.setU32("PreferredMaturity", static_cast<U32>(preferredMaturity));
        gAgent.setMaturityRatingChangeDuringTeleport(preferredMaturity);
        gAgent.restartFailedTeleportRequest();
    }
    else
    {
        gAgent.clearTeleportRequest();
    }

    return false;
}

// some of the server notifications need special handling. This is where we do that.
bool handle_special_notification(std::string notificationID, LLSD& llsdBlock)
{
    bool returnValue = false;
    if(llsdBlock.has("_region_access"))
    {
        U8 regionAccess = static_cast<U8>(llsdBlock["_region_access"].asInteger());
        std::string regionMaturity = LLViewerRegion::accessToString(regionAccess);
        LLStringUtil::toLower(regionMaturity);
        llsdBlock["REGIONMATURITY"] = regionMaturity;
        LLNotificationPtr maturityLevelNotification;
        std::string notifySuffix = "_Notify";
        if (regionAccess == SIM_ACCESS_MATURE)
        {
            if (gAgent.isTeen())
            {
                gAgent.clearTeleportRequest();
                maturityLevelNotification = LLNotificationsUtil::add(notificationID+"_AdultsOnlyContent", llsdBlock);
                returnValue = true;

                notifySuffix = "_NotifyAdultsOnly";
            }
            else if (gAgent.prefersPG())
            {
                maturityLevelNotification = LLNotificationsUtil::add(notificationID+"_Change", llsdBlock, llsdBlock, handle_prompt_for_maturity_level_change_callback);
                returnValue = true;
            }
            else if (LLStringUtil::compareStrings(notificationID, "RegionEntryAccessBlocked") == 0)
            {
                maturityLevelNotification = LLNotificationsUtil::add(notificationID+"_PreferencesOutOfSync", llsdBlock, llsdBlock);
                returnValue = true;
            }
        }
        else if (regionAccess == SIM_ACCESS_ADULT)
        {
            if (!gAgent.isAdult())
            {
                gAgent.clearTeleportRequest();
                maturityLevelNotification = LLNotificationsUtil::add(notificationID+"_AdultsOnlyContent", llsdBlock);
                returnValue = true;

                notifySuffix = "_NotifyAdultsOnly";
            }
            else if (gAgent.prefersPG() || gAgent.prefersMature())
            {
                maturityLevelNotification = LLNotificationsUtil::add(notificationID+"_Change", llsdBlock, llsdBlock, handle_prompt_for_maturity_level_change_callback);
                returnValue = true;
            }
            else if (LLStringUtil::compareStrings(notificationID, "RegionEntryAccessBlocked") == 0)
            {
                maturityLevelNotification = LLNotificationsUtil::add(notificationID+"_PreferencesOutOfSync", llsdBlock, llsdBlock);
                returnValue = true;
            }
        }

        if ((maturityLevelNotification == NULL) || maturityLevelNotification->isIgnored())
        {
            // Given a simple notification if no maturityLevelNotification is set or it is ignore
            LLNotificationsUtil::add(notificationID + notifySuffix, llsdBlock);
        }
    }

    return returnValue;
}

bool handle_trusted_experiences_notification(const LLSD& llsdBlock)
{
    if(llsdBlock.has("trusted_experiences"))
    {
        std::ostringstream str;
        const LLSD& experiences = llsdBlock["trusted_experiences"];
        LLSD::array_const_iterator it = experiences.beginArray();
        for(/**/; it != experiences.endArray(); ++it)
        {
            str<<LLSLURL("experience", it->asUUID(), "profile").getSLURLString() << "\n";
        }
        std::string str_list = str.str();
        if(!str_list.empty())
        {
            LLNotificationsUtil::add("TrustedExperiencesAvailable", LLSD::emptyMap().with("EXPERIENCE_LIST", (LLSD)str_list));
            return true;
        }
    }
    return false;
}

// some of the server notifications need special handling. This is where we do that.
bool handle_teleport_access_blocked(LLSD& llsdBlock, const std::string & notificationID, const std::string & defaultMessage)
{
    bool returnValue = false;
    if(llsdBlock.has("_region_access"))
    {
        U8 regionAccess = static_cast<U8>(llsdBlock["_region_access"].asInteger());
        std::string regionMaturity = LLViewerRegion::accessToString(regionAccess);
        LLStringUtil::toLower(regionMaturity);
        llsdBlock["REGIONMATURITY"] = regionMaturity;

        LLNotificationPtr tp_failure_notification;
        std::string notifySuffix;

        if (notificationID == std::string("TeleportEntryAccessBlocked"))
        {
            notifySuffix = "_Notify";
            if (regionAccess == SIM_ACCESS_MATURE)
            {
                if (gAgent.isTeen())
                {
                    gAgent.clearTeleportRequest();
                    tp_failure_notification = LLNotificationsUtil::add(notificationID+"_AdultsOnlyContent", llsdBlock);
                    returnValue = true;

                    notifySuffix = "_NotifyAdultsOnly";
                }
                else if (gAgent.prefersPG())
                {
                    if (gAgent.hasRestartableFailedTeleportRequest())
                    {
                        tp_failure_notification = LLNotificationsUtil::add(notificationID+"_ChangeAndReTeleport", llsdBlock, llsdBlock, handle_prompt_for_maturity_level_change_and_reteleport_callback);
                        returnValue = true;
                    }
                    else
                    {
                        gAgent.clearTeleportRequest();
                        tp_failure_notification = LLNotificationsUtil::add(notificationID+"_Change", llsdBlock, llsdBlock, handle_prompt_for_maturity_level_change_callback);
                        returnValue = true;
                    }
                }
                else
                {
                    gAgent.clearTeleportRequest();
                    tp_failure_notification = LLNotificationsUtil::add(notificationID+"_PreferencesOutOfSync", llsdBlock, llsdBlock, handle_prompt_for_maturity_level_change_callback);
                    returnValue = true;
                }
            }
            else if (regionAccess == SIM_ACCESS_ADULT)
            {
                if (!gAgent.isAdult())
                {
                    gAgent.clearTeleportRequest();
                    tp_failure_notification = LLNotificationsUtil::add(notificationID+"_AdultsOnlyContent", llsdBlock);
                    returnValue = true;

                    notifySuffix = "_NotifyAdultsOnly";
                }
                else if (gAgent.prefersPG() || gAgent.prefersMature())
                {
                    if (gAgent.hasRestartableFailedTeleportRequest())
                    {
                        tp_failure_notification = LLNotificationsUtil::add(notificationID+"_ChangeAndReTeleport", llsdBlock, llsdBlock, handle_prompt_for_maturity_level_change_and_reteleport_callback);
                        returnValue = true;
                    }
                    else
                    {
                        gAgent.clearTeleportRequest();
                        tp_failure_notification = LLNotificationsUtil::add(notificationID+"_Change", llsdBlock, llsdBlock, handle_prompt_for_maturity_level_change_callback);
                        returnValue = true;
                    }
                }
                else
                {
                    gAgent.clearTeleportRequest();
                    tp_failure_notification = LLNotificationsUtil::add(notificationID+"_PreferencesOutOfSync", llsdBlock, llsdBlock, handle_prompt_for_maturity_level_change_callback);
                    returnValue = true;
                }
            }
        }       // End of special handling for "TeleportEntryAccessBlocked"
        else
        {   // Normal case, no message munging
            gAgent.clearTeleportRequest();
            if (LLNotifications::getInstance()->templateExists(notificationID))
            {
                tp_failure_notification = LLNotificationsUtil::add(notificationID, llsdBlock, llsdBlock);
            }
            else
            {
                llsdBlock["MESSAGE"] = defaultMessage;
                tp_failure_notification = LLNotificationsUtil::add("GenericAlertOK", llsdBlock);
            }
            returnValue = true;
        }

        if ((tp_failure_notification == NULL) || tp_failure_notification->isIgnored())
        {
            // Given a simple notification if no tp_failure_notification is set or it is ignore
            LLNotificationsUtil::add(notificationID + notifySuffix, llsdBlock);
        }
    }

    handle_trusted_experiences_notification(llsdBlock);
    return returnValue;
}

bool attempt_standard_notification(LLMessageSystem* msgsystem)
{
    // if we have additional alert data
    if (msgsystem->has(_PREHASH_AlertInfo) && msgsystem->getNumberOfBlocksFast(_PREHASH_AlertInfo) > 0)
    {
        // notification was specified using the new mechanism, so we can just handle it here
        std::string notificationID;
        msgsystem->getStringFast(_PREHASH_AlertInfo, _PREHASH_Message, notificationID);

        //SL-13824 skip notification when both joining a group and leaving a group
        //remove this after server stops sending these messages
        if (notificationID == "JoinGroupSuccess" ||
            notificationID == "GroupDepart")
        {
            return true;
        }

        if (!LLNotifications::getInstance()->templateExists(notificationID))
        {
            return false;
        }

        std::string llsdRaw;
        LLSD llsdBlock;
        msgsystem->getStringFast(_PREHASH_AlertInfo, _PREHASH_Message, notificationID);
        msgsystem->getStringFast(_PREHASH_AlertInfo, _PREHASH_ExtraParams, llsdRaw);
        if (llsdRaw.length())
        {
            std::istringstream llsdData(llsdRaw);
            if (!LLSDSerialize::deserialize(llsdBlock, llsdData, llsdRaw.length()))
            {
                LL_WARNS() << "attempt_standard_notification: Attempted to read notification parameter data into LLSD but failed:" << llsdRaw << LL_ENDL;
            }
        }


        handle_trusted_experiences_notification(llsdBlock);

        if (
            (notificationID == "RegionEntryAccessBlocked") ||
            (notificationID == "LandClaimAccessBlocked") ||
            (notificationID == "LandBuyAccessBlocked")

           )
        {
            /*---------------------------------------------------------------------
             (Commented so a grep will find the notification strings, since
             we construct them on the fly; if you add additional notifications,
             please update the comment.)

             Could throw any of the following notifications:

                RegionEntryAccessBlocked
                RegionEntryAccessBlocked_Notify
                RegionEntryAccessBlocked_NotifyAdultsOnly
                RegionEntryAccessBlocked_Change
                RegionEntryAccessBlocked_AdultsOnlyContent
                RegionEntryAccessBlocked_ChangeAndReTeleport
                LandClaimAccessBlocked
                LandClaimAccessBlocked_Notify
                LandClaimAccessBlocked_NotifyAdultsOnly
                LandClaimAccessBlocked_Change
                LandClaimAccessBlocked_AdultsOnlyContent
                LandBuyAccessBlocked
                LandBuyAccessBlocked_Notify
                LandBuyAccessBlocked_NotifyAdultsOnly
                LandBuyAccessBlocked_Change
                LandBuyAccessBlocked_AdultsOnlyContent

            -----------------------------------------------------------------------*/
            static LLCachedControl<S32> ban_lines_mode(gSavedSettings , "ShowBanLines" , LLViewerParcelMgr::PARCEL_BAN_LINES_ON_COLLISION);
            if (ban_lines_mode == LLViewerParcelMgr::PARCEL_BAN_LINES_ON_COLLISION)
            {
                LLViewerParcelMgr::getInstance()->resetCollisionTimer();
            }
            if (handle_special_notification(notificationID, llsdBlock))
            {
                return true;
            }
        }
        // HACK -- handle callbacks for specific alerts.
        if( notificationID == "HomePositionSet" )
        {
            // save the home location image to disk
            std::string snap_filename = gDirUtilp->getLindenUserDir();
            snap_filename += gDirUtilp->getDirDelimiter();
            snap_filename += LLStartUp::getScreenHomeFilename();
            gViewerWindow->saveSnapshot(snap_filename,
                                        gViewerWindow->getWindowWidthRaw(),
                                        gViewerWindow->getWindowHeightRaw(),
                                        FALSE, //UI
                                        gSavedSettings.getBOOL("RenderHUDInSnapshot"),
                                        FALSE,
                                        LLSnapshotModel::SNAPSHOT_TYPE_COLOR,
                                        LLSnapshotModel::SNAPSHOT_FORMAT_PNG);
        }

        if (notificationID == "RegionRestartMinutes" ||
            notificationID == "RegionRestartSeconds")
        {
            S32 seconds;
            if (notificationID == "RegionRestartMinutes")
            {
                seconds = 60 * static_cast<S32>(llsdBlock["MINUTES"].asInteger());
            }
            else
            {
                seconds = static_cast<S32>(llsdBlock["SECONDS"].asInteger());
            }

            LLFloaterRegionRestarting* floaterp = LLFloaterReg::findTypedInstance<LLFloaterRegionRestarting>("region_restarting");

            if (floaterp)
            {
                LLFloaterRegionRestarting::updateTime(seconds);
            }
            else
            {
                LLSD params;
                params["NAME"] = llsdBlock["NAME"];
                params["SECONDS"] = (LLSD::Integer)seconds;
                LLFloaterRegionRestarting* restarting_floater = dynamic_cast<LLFloaterRegionRestarting*>(LLFloaterReg::showInstance("region_restarting", params));
                if(restarting_floater)
                {
                    restarting_floater->center();
                }
            }

            make_ui_sound("UISndRestart");
        }

        // Special Marketplace update notification
        if (notificationID == "SLM_UPDATE_FOLDER")
        {
            std::string state = llsdBlock["state"].asString();
            if (state == "deleted")
            {
                // Perform the deletion viewer side, no alert shown in this case
                LLMarketplaceData::instance().deleteListing(llsdBlock["listing_id"].asInteger());
                return true;
            }
            else
            {
                // In general, no message will be displayed, all we want is to get the listing updated in the marketplace floater
                // If getListing() fails though, the message of the alert will be shown by the caller of attempt_standard_notification()
                return LLMarketplaceData::instance().getListing(llsdBlock["listing_id"].asInteger());
            }
        }

        // Error Notification can come with and without reason
        if (notificationID == "JoinGroupError")
        {
            if (llsdBlock.has("reason"))
            {
                LLNotificationsUtil::add("JoinGroupErrorReason", llsdBlock);
                return true;
            }
            if (llsdBlock.has("group_id"))
            {
                LLGroupData agent_gdatap;
                bool is_member = gAgent.getGroupData(llsdBlock["group_id"].asUUID(), agent_gdatap);
                if (is_member)
                {
                    LLSD args;
                    args["reason"] = LLTrans::getString("AlreadyInGroup");
                    LLNotificationsUtil::add("JoinGroupErrorReason", args);
                    return true;
                }
            }
        }

        LLNotificationsUtil::add(notificationID, llsdBlock);
        return true;
    }
    return false;
}


static void process_special_alert_messages(const std::string & message)
{
    // Do special handling for alert messages.   This is a legacy hack, and any actual displayed
    // text should be altered in the notifications.xml files.
    if ( message == "You died and have been teleported to your home location")
    {
        add(LLStatViewer::KILLED, 1);
    }
    else if( message == "Home position set." )
    {
        // save the home location image to disk
        std::string snap_filename = gDirUtilp->getLindenUserDir();
        snap_filename += gDirUtilp->getDirDelimiter();
        snap_filename += LLStartUp::getScreenHomeFilename();
        gViewerWindow->saveSnapshot(snap_filename,
                                    gViewerWindow->getWindowWidthRaw(),
                                    gViewerWindow->getWindowHeightRaw(),
                                    FALSE,
                                    gSavedSettings.getBOOL("RenderHUDInSnapshot"),
                                    FALSE,
                                    LLSnapshotModel::SNAPSHOT_TYPE_COLOR,
                                    LLSnapshotModel::SNAPSHOT_FORMAT_PNG);
    }
}



void process_agent_alert_message(LLMessageSystem* msgsystem, void** user_data)
{
    // make sure the cursor is back to the usual default since the
    // alert is probably due to some kind of error.
    gViewerWindow->getWindow()->resetBusyCount();

    std::string message;
    msgsystem->getStringFast(_PREHASH_AlertData, _PREHASH_Message, message);

    process_special_alert_messages(message);

    if (!attempt_standard_notification(msgsystem))
    {
        BOOL modal = FALSE;
        msgsystem->getBOOL("AlertData", "Modal", modal);
        process_alert_core(message, modal);
    }
}

// The only difference between this routine and the previous is the fact that
// for this routine, the modal parameter is always false. Sadly, for the message
// handled by this routine, there is no "Modal" parameter on the message, and
// there's no API to tell if a message has the given parameter or not.
// So we can't handle the messages with the same handler.
void process_alert_message(LLMessageSystem *msgsystem, void **user_data)
{
    // make sure the cursor is back to the usual default since the
    // alert is probably due to some kind of error.
    gViewerWindow->getWindow()->resetBusyCount();

    std::string message;
    msgsystem->getStringFast(_PREHASH_AlertData, _PREHASH_Message, message);
    process_special_alert_messages(message);

    if (!attempt_standard_notification(msgsystem))
    {
        BOOL modal = FALSE;
        process_alert_core(message, modal);

        static LLCachedControl<S32> ban_lines_mode(gSavedSettings , "ShowBanLines" , LLViewerParcelMgr::PARCEL_BAN_LINES_ON_COLLISION);
        if (ban_lines_mode == LLViewerParcelMgr::PARCEL_BAN_LINES_ON_COLLISION
            && message.find("Cannot enter parcel") != std::string::npos)
        {
            LLViewerParcelMgr::getInstance()->resetCollisionTimer();
        }
    }
}

bool handle_not_age_verified_alert(const std::string &pAlertName)
{
    LLNotificationPtr notification = LLNotificationsUtil::add(pAlertName);
    if ((notification == NULL) || notification->isIgnored())
    {
        LLNotificationsUtil::add(pAlertName + "_Notify");
    }

    return true;
}

bool handle_special_alerts(const std::string &pAlertName)
{
    bool isHandled = false;
    if (LLStringUtil::compareStrings(pAlertName, "NotAgeVerified") == 0)
    {

        isHandled = handle_not_age_verified_alert(pAlertName);
    }

    return isHandled;
}

void process_alert_core(const std::string& message, BOOL modal)
{
    const std::string ALERT_PREFIX("ALERT: ");
    const std::string NOTIFY_PREFIX("NOTIFY: ");
    if (message.find(ALERT_PREFIX) == 0)
    {
        // Allow the server to spawn a named alert so that server alerts can be
        // translated out of English.
        std::string alert_name(message.substr(ALERT_PREFIX.length()));
        if (!handle_special_alerts(alert_name))
        {
        LLNotificationsUtil::add(alert_name);
    }
    }
    else if (message.find(NOTIFY_PREFIX) == 0)
    {
        // Allow the server to spawn a named notification so that server notifications can be
        // translated out of English.
        std::string notify_name(message.substr(NOTIFY_PREFIX.length()));
        LLNotificationsUtil::add(notify_name);
    }
    else if (message[0] == '/')
    {
        // System message is important, show in upper-right box not tip
        std::string text(message.substr(1));
        LLSD args;

        // *NOTE: If the text from the server ever changes this line will need to be adjusted.
        std::string restart_cancelled = "Region restart cancelled.";
        if (text.substr(0, restart_cancelled.length()) == restart_cancelled)
        {
            LLFloaterRegionRestarting::close();
        }

            std::string new_msg =LLNotifications::instance().getGlobalString(text);
            args["MESSAGE"] = new_msg;
            LLNotificationsUtil::add("SystemMessage", args);
        }
    else if (modal)
    {
        LLSD args;
        std::string new_msg =LLNotifications::instance().getGlobalString(message);
        args["ERROR_MESSAGE"] = new_msg;
        LLNotificationsUtil::add("ErrorMessage", args);
    }
    else
    {
        // Hack fix for EXP-623 (blame fix on RN :)) to avoid a sim deploy
        const std::string AUTOPILOT_CANCELED_MSG("Autopilot canceled");
        if (message.find(AUTOPILOT_CANCELED_MSG) == std::string::npos )
        {
            LLSD args;
            std::string new_msg =LLNotifications::instance().getGlobalString(message);

            std::string localized_msg;
            bool is_message_localized = LLTrans::findString(localized_msg, new_msg);

            args["MESSAGE"] = is_message_localized ? localized_msg : new_msg;
            LLNotificationsUtil::add("SystemMessageTip", args);
        }
    }
}

mean_collision_list_t               gMeanCollisionList;
time_t                              gLastDisplayedTime = 0;

void handle_show_mean_events(void *)
{
    LLFloaterReg::showInstance("bumps");
    //LLFloaterBump::showInstance();
}

void mean_name_callback(const LLUUID &id, const LLAvatarName& av_name)
{
    static const U32 max_collision_list_size = 20;
    if (gMeanCollisionList.size() > max_collision_list_size)
    {
        mean_collision_list_t::iterator iter = gMeanCollisionList.begin();
        for (U32 i=0; i<max_collision_list_size; i++) iter++;
        for_each(iter, gMeanCollisionList.end(), DeletePointer());
        gMeanCollisionList.erase(iter, gMeanCollisionList.end());
    }

    for (mean_collision_list_t::iterator iter = gMeanCollisionList.begin();
         iter != gMeanCollisionList.end(); ++iter)
    {
        LLMeanCollisionData *mcd = *iter;
        if (mcd->mPerp == id)
        {
            mcd->mFullName = av_name.getUserName();
        }
    }
}

void process_mean_collision_alert_message(LLMessageSystem *msgsystem, void **user_data)
{
    if (gAgent.inPrelude())
    {
        // In prelude, bumping is OK.  This dialog is rather confusing to
        // newbies, so we don't show it.  Drop the packet on the floor.
        return;
    }

    // make sure the cursor is back to the usual default since the
    // alert is probably due to some kind of error.
    gViewerWindow->getWindow()->resetBusyCount();

    LLUUID perp;
    U32    time;
    U8     u8type;
    EMeanCollisionType     type;
    F32    mag;

    S32 i, num = msgsystem->getNumberOfBlocks(_PREHASH_MeanCollision);

    for (i = 0; i < num; i++)
    {
        msgsystem->getUUIDFast(_PREHASH_MeanCollision, _PREHASH_Perp, perp);
        msgsystem->getU32Fast(_PREHASH_MeanCollision, _PREHASH_Time, time);
        msgsystem->getF32Fast(_PREHASH_MeanCollision, _PREHASH_Mag, mag);
        msgsystem->getU8Fast(_PREHASH_MeanCollision, _PREHASH_Type, u8type);

        type = (EMeanCollisionType)u8type;

        BOOL b_found = FALSE;

        for (mean_collision_list_t::iterator iter = gMeanCollisionList.begin();
             iter != gMeanCollisionList.end(); ++iter)
        {
            LLMeanCollisionData *mcd = *iter;
            if ((mcd->mPerp == perp) && (mcd->mType == type))
            {
                mcd->mTime = time;
                mcd->mMag = mag;
                b_found = TRUE;
                break;
            }
        }

        if (!b_found)
        {
            LLMeanCollisionData *mcd = new LLMeanCollisionData(gAgentID, perp, time, type, mag);
            gMeanCollisionList.push_front(mcd);
            LLAvatarNameCache::get(perp, boost::bind(&mean_name_callback, _1, _2));
        }
    }
    LLFloaterBump* bumps_floater = LLFloaterBump::getInstance();
    if(bumps_floater && bumps_floater->isInVisibleChain())
    {
        bumps_floater->populateCollisionList();
    }
}

void process_frozen_message(LLMessageSystem *msgsystem, void **user_data)
{
    // make sure the cursor is back to the usual default since the
    // alert is probably due to some kind of error.
    gViewerWindow->getWindow()->resetBusyCount();
    BOOL b_frozen;

    msgsystem->getBOOL("FrozenData", "Data", b_frozen);

    // TODO: make being frozen change view
    if (b_frozen)
    {
    }
    else
    {
    }
}

// do some extra stuff once we get our economy data
void process_economy_data(LLMessageSystem *msg, void** /*user_data*/)
{
    LL_DEBUGS("Benefits") << "Received economy data, not currently used" << LL_ENDL;
}

void notify_cautioned_script_question(const LLSD& notification, const LLSD& response, S32 orig_questions, BOOL granted)
{
    // only continue if at least some permissions were requested
    if (orig_questions)
    {
        // check to see if the person we are asking

        // "'[OBJECTNAME]', an object owned by '[OWNERNAME]',
        // located in [REGIONNAME] at [REGIONPOS],
        // has been <granted|denied> permission to: [PERMISSIONS]."

        LLUIString notice(LLTrans::getString(granted ? "ScriptQuestionCautionChatGranted" : "ScriptQuestionCautionChatDenied"));

        // always include the object name and owner name
        notice.setArg("[OBJECTNAME]", notification["payload"]["object_name"].asString());
        notice.setArg("[OWNERNAME]", notification["payload"]["owner_name"].asString());

        // try to lookup viewerobject that corresponds to the object that
        // requested permissions (here, taskid->requesting object id)
        BOOL foundpos = FALSE;
        LLViewerObject* viewobj = gObjectList.findObject(notification["payload"]["task_id"].asUUID());
        if (viewobj)
        {
            // found the viewerobject, get it's position in its region
            LLVector3 objpos(viewobj->getPosition());

            // try to lookup the name of the region the object is in
            LLViewerRegion* viewregion = viewobj->getRegion();
            if (viewregion)
            {
                // got the region, so include the region and 3d coordinates of the object
                notice.setArg("[REGIONNAME]", viewregion->getName());
                std::string formatpos = llformat("%.1f, %.1f,%.1f", objpos[VX], objpos[VY], objpos[VZ]);
                notice.setArg("[REGIONPOS]", formatpos);

                foundpos = TRUE;
            }
        }

        if (!foundpos)
        {
            // unable to determine location of the object
            notice.setArg("[REGIONNAME]", "(unknown region)");
            notice.setArg("[REGIONPOS]", "(unknown position)");
        }

        // check each permission that was requested, and list each
        // permission that has been flagged as a caution permission
        BOOL caution = FALSE;
        S32 count = 0;
        std::string perms;
        for (const script_perm_t& script_perm : SCRIPT_PERMISSIONS)
        {
            if ((orig_questions & script_perm.permbit)
                && script_perm.caution)
            {
                count++;
                caution = TRUE;

                // add a comma before the permission description if it is not the first permission
                // added to the list or the last permission to check
                if (count > 1)
                {
                    perms.append(", ");
                }

                perms.append(LLTrans::getString(script_perm.question));
            }
        }

        notice.setArg("[PERMISSIONS]", perms);

        // log a chat message as long as at least one requested permission
        // is a caution permission
        if (caution)
        {
            LLChat chat(notice.getString());
    //      LLFloaterChat::addChat(chat, FALSE, FALSE);
        }
    }
}

void script_question_mute(const LLUUID& item_id, const std::string& object_name);

void experiencePermissionBlock(LLUUID experience, LLSD result)
{
    LLSD permission;
    LLSD data;
    permission["permission"] = "Block";
    data[experience.asString()] = permission;
    data["experience"] = experience;
    LLEventPumps::instance().obtain("experience_permission").post(data);
}

bool script_question_cb(const LLSD& notification, const LLSD& response)
{
    S32 option = LLNotificationsUtil::getSelectedOption(notification, response);
    LLMessageSystem *msg = gMessageSystem;
    S32 orig = notification["payload"]["questions"].asInteger();
    S32 new_questions = orig;

    if (response["Details"])
    {
        // respawn notification...
        LLNotificationsUtil::add(notification["name"], notification["substitutions"], notification["payload"]);

        // ...with description on top
        LLNotificationsUtil::add("DebitPermissionDetails");
        return false;
    }

    LLUUID experience;
    if(notification["payload"].has("experience"))
    {
        experience = notification["payload"]["experience"].asUUID();
    }

    // check whether permissions were granted or denied
    BOOL allowed = TRUE;
    // the "yes/accept" button is the first button in the template, making it button 0
    // if any other button was clicked, the permissions were denied
    if (option != 0)
    {
        new_questions = 0;
        allowed = FALSE;
    }
    else if(experience.notNull())
    {
        LLSD permission;
        LLSD data;
        permission["permission"]="Allow";

        data[experience.asString()]=permission;
        data["experience"]=experience;
        LLEventPumps::instance().obtain("experience_permission").post(data);
    }

    LLUUID task_id = notification["payload"]["task_id"].asUUID();
    LLUUID item_id = notification["payload"]["item_id"].asUUID();

    // reply with the permissions granted or denied
    msg->newMessageFast(_PREHASH_ScriptAnswerYes);
    msg->nextBlockFast(_PREHASH_AgentData);
    msg->addUUIDFast(_PREHASH_AgentID, gAgent.getID());
    msg->addUUIDFast(_PREHASH_SessionID, gAgent.getSessionID());
    msg->nextBlockFast(_PREHASH_Data);
    msg->addUUIDFast(_PREHASH_TaskID, task_id);
    msg->addUUIDFast(_PREHASH_ItemID, item_id);
    msg->addS32Fast(_PREHASH_Questions, new_questions);
    msg->sendReliable(LLHost(notification["payload"]["sender"].asString()));

    // only log a chat message if caution prompts are enabled
    if (gSavedSettings.getBOOL("PermissionsCautionEnabled"))
    {
        // log a chat message, if appropriate
        notify_cautioned_script_question(notification, response, orig, allowed);
    }

    if ( response["Mute"] ) // mute
    {
        script_question_mute(task_id,notification["payload"]["object_name"].asString());
    }
    if ( response["BlockExperience"] )
    {
        if(experience.notNull())
        {
            LLViewerRegion* region = gAgent.getRegion();
            if (!region)
                return false;

            LLExperienceCache::instance().setExperiencePermission(experience, std::string("Block"), boost::bind(&experiencePermissionBlock, experience, _1));

        }
}
    return false;
}

void script_question_mute(const LLUUID& task_id, const std::string& object_name)
{
    LLMuteList::getInstance()->add(LLMute(task_id, object_name, LLMute::OBJECT));

    // purge the message queue of any previously queued requests from the same source. DEV-4879
    class OfferMatcher : public LLNotificationsUI::LLScreenChannel::Matcher
    {
    public:
        OfferMatcher(const LLUUID& to_block) : blocked_id(to_block) {}
        bool matches(const LLNotificationPtr notification) const
        {
            if (notification->getName() == "ScriptQuestionCaution"
                || notification->getName() == "ScriptQuestion")
            {
                return (notification->getPayload()["task_id"].asUUID() == blocked_id);
            }
            return false;
        }
    private:
        const LLUUID& blocked_id;
    };

    LLNotificationsUI::LLChannelManager::getInstance()->killToastsFromChannel(
        LLNotificationsUI::NOTIFICATION_CHANNEL_UUID,
        OfferMatcher(task_id));
}

static LLNotificationFunctorRegistration script_question_cb_reg_1("ScriptQuestion", script_question_cb);
static LLNotificationFunctorRegistration script_question_cb_reg_2("ScriptQuestionCaution", script_question_cb);
static LLNotificationFunctorRegistration script_question_cb_reg_3("ScriptQuestionExperience", script_question_cb);

void process_script_experience_details(const LLSD& experience_details, LLSD args, LLSD payload)
{
    if(experience_details[LLExperienceCache::PROPERTIES].asInteger() & LLExperienceCache::PROPERTY_GRID)
    {
        args["GRID_WIDE"] = LLTrans::getString("Grid-Scope");
    }
    else
    {
        args["GRID_WIDE"] = LLTrans::getString("Land-Scope");
    }
    args["EXPERIENCE"] = LLSLURL("experience", experience_details[LLExperienceCache::EXPERIENCE_ID].asUUID(), "profile").getSLURLString();

    LLNotificationsUtil::add("ScriptQuestionExperience", args, payload);
}

void process_script_question(LLMessageSystem *msg, void **user_data)
{
    // *TODO: Translate owner name -> [FIRST] [LAST]

    LLHost sender = msg->getSender();

    LLUUID taskid;
    LLUUID itemid;
    S32     questions;
    std::string object_name;
    std::string owner_name;
    LLUUID experienceid;

    // taskid -> object key of object requesting permissions
    msg->getUUIDFast(_PREHASH_Data, _PREHASH_TaskID, taskid );
    // itemid -> script asset key of script requesting permissions
    msg->getUUIDFast(_PREHASH_Data, _PREHASH_ItemID, itemid );
    msg->getStringFast(_PREHASH_Data, _PREHASH_ObjectName, object_name);
    msg->getStringFast(_PREHASH_Data, _PREHASH_ObjectOwner, owner_name);
    msg->getS32Fast(_PREHASH_Data, _PREHASH_Questions, questions );

    if(msg->has(_PREHASH_Experience))
    {
        msg->getUUIDFast(_PREHASH_Experience, _PREHASH_ExperienceID, experienceid);
    }

    // Special case. If the objects are owned by this agent, throttle per-object instead
    // of per-owner. It's common for residents to reset a ton of scripts that re-request
    // permissions, as with tier boxes. UUIDs can't be valid agent names and vice-versa,
    // so we'll reuse the same namespace for both throttle types.
    std::string throttle_name = owner_name;
    std::string self_name;
    LLAgentUI::buildFullname( self_name ); // does not include ' Resident'
    std::string clean_owner_name = LLCacheName::cleanFullName(owner_name); // removes ' Resident'
    if( clean_owner_name == self_name )
    {
        throttle_name = taskid.getString();
    }

    // don't display permission requests if this object is muted
    if (LLMuteList::getInstance()->isMuted(taskid)) return;

    // throttle excessive requests from any specific user's scripts
    typedef LLKeyThrottle<std::string> LLStringThrottle;
    static LLStringThrottle question_throttle( LLREQUEST_PERMISSION_THROTTLE_LIMIT, LLREQUEST_PERMISSION_THROTTLE_INTERVAL );

    switch (question_throttle.noteAction(throttle_name))
    {
        case LLStringThrottle::THROTTLE_NEWLY_BLOCKED:
            LL_INFOS("Messaging") << "process_script_question throttled"
                    << " owner_name:" << owner_name
                    << LL_ENDL;
            // Fall through

        case LLStringThrottle::THROTTLE_BLOCKED:
            // Escape altogether until we recover
            return;

        case LLStringThrottle::THROTTLE_OK:
            break;
    }

    std::string script_question;
    if (questions)
    {
        bool caution = false;
        S32 count = 0;
        LLSD args;
        args["OBJECTNAME"] = object_name;
        args["NAME"] = clean_owner_name;
        S32 known_questions = 0;
        bool has_not_only_debit = questions ^ SCRIPT_PERMISSIONS[SCRIPT_PERMISSION_DEBIT].permbit;
        // check the received permission flags against each permission
        for (const script_perm_t& script_perm : SCRIPT_PERMISSIONS)
        {
            if (questions & script_perm.permbit)
            {
                count++;
                known_questions |= script_perm.permbit;
                // check whether permission question should cause special caution dialog
                caution |= (script_perm.caution);

                if (("ScriptTakeMoney" == script_perm.question) && has_not_only_debit)
                    continue;

                if (LLTrans::getString(script_perm.question).empty())
                {
                    continue;
                }

                script_question += "    " + LLTrans::getString(script_perm.question) + "\n";
            }
        }

        args["QUESTIONS"] = script_question;

        if (known_questions != questions)
        {
            // This is in addition to the normal dialog.
            // Viewer got a request for not supported/implemented permission
            LL_WARNS("Messaging") << "Object \"" << object_name << "\" requested " << script_question
                                << " permission. Permission is unknown and can't be granted. Item id: " << itemid
                                << " taskid:" << taskid << LL_ENDL;
        }

        if (known_questions)
        {
            LLSD payload;
            payload["task_id"] = taskid;
            payload["item_id"] = itemid;
            payload["sender"] = sender.getIPandPort();
            payload["questions"] = known_questions;
            payload["object_name"] = object_name;
            payload["owner_name"] = owner_name;

            // check whether cautions are even enabled or not
            const char* notification = "ScriptQuestion";

            if(caution && gSavedSettings.getBOOL("PermissionsCautionEnabled"))
            {
                args["FOOTERTEXT"] = (count > 1) ? LLTrans::getString("AdditionalPermissionsRequestHeader") + "\n\n" + script_question : "";
                notification = "ScriptQuestionCaution";
            }
            else if(experienceid.notNull())
            {
                payload["experience"]=experienceid;
                LLExperienceCache::instance().get(experienceid, boost::bind(process_script_experience_details, _1, args, payload));
                return;
            }

            LLNotificationsUtil::add(notification, args, payload);
        }
    }
}


void process_derez_container(LLMessageSystem *msg, void**)
{
    LL_WARNS("Messaging") << "call to deprecated process_derez_container" << LL_ENDL;
}

void container_inventory_arrived(LLViewerObject* object,
                                 LLInventoryObject::object_list_t* inventory,
                                 S32 serial_num,
                                 void* data)
{
    LL_DEBUGS("Messaging") << "container_inventory_arrived()" << LL_ENDL;
    if( gAgentCamera.cameraMouselook() )
    {
        gAgentCamera.changeCameraToDefault();
    }

    LLInventoryPanel *active_panel = LLInventoryPanel::getActiveInventoryPanel();

    if (inventory->size() > 2)
    {
        // create a new inventory category to put this in
        LLUUID cat_id;
        gInventory.createNewCategory(
            gInventory.getRootFolderID(),
            LLFolderType::FT_NONE,
            LLTrans::getString("AcquiredItems"),
            [inventory](const LLUUID &new_cat_id)
        {
            LLInventoryObject::object_list_t::const_iterator it = inventory->begin();
            LLInventoryObject::object_list_t::const_iterator end = inventory->end();
            for (; it != end; ++it)
            {
                if ((*it)->getType() != LLAssetType::AT_CATEGORY)
                {
                    LLInventoryObject* obj = (LLInventoryObject*)(*it);
                    LLInventoryItem* item = (LLInventoryItem*)(obj);
                    LLUUID item_id;
                    item_id.generate();
                    time_t creation_date_utc = time_corrected();
                    LLPointer<LLViewerInventoryItem> new_item
                        = new LLViewerInventoryItem(item_id,
                            new_cat_id,
                            item->getPermissions(),
                            item->getAssetUUID(),
                            item->getType(),
                            item->getInventoryType(),
                            item->getName(),
                            item->getDescription(),
                            LLSaleInfo::DEFAULT,
                            item->getFlags(),
                            creation_date_utc);
                    new_item->updateServer(TRUE);
                    gInventory.updateItem(new_item);
                }
            }
            gInventory.notifyObservers();

            LLInventoryPanel *active_panel = LLInventoryPanel::getActiveInventoryPanel();
            if (active_panel)
            {
                active_panel->setSelection(new_cat_id, TAKE_FOCUS_NO);
            }
        });
    }
    else if (inventory->size() == 2)
    {
        // we're going to get one fake root category as well as the
        // one actual object
        LLInventoryObject::object_list_t::iterator it = inventory->begin();

        if ((*it)->getType() == LLAssetType::AT_CATEGORY)
        {
            ++it;
        }

        LLInventoryItem* item = (LLInventoryItem*)((LLInventoryObject*)(*it));
        const LLUUID category = gInventory.findCategoryUUIDForType(LLFolderType::assetTypeToFolderType(item->getType()));

        LLUUID item_id;
        item_id.generate();
        time_t creation_date_utc = time_corrected();
        LLPointer<LLViewerInventoryItem> new_item
            = new LLViewerInventoryItem(item_id, category,
                                        item->getPermissions(),
                                        item->getAssetUUID(),
                                        item->getType(),
                                        item->getInventoryType(),
                                        item->getName(),
                                        item->getDescription(),
                                        LLSaleInfo::DEFAULT,
                                        item->getFlags(),
                                        creation_date_utc);
        new_item->updateServer(TRUE);
        gInventory.updateItem(new_item);
        gInventory.notifyObservers();
        if(active_panel)
        {
            active_panel->setSelection(item_id, TAKE_FOCUS_NO);
        }
    }

    // we've got the inventory, now delete this object if this was a take
    BOOL delete_object = (BOOL)(intptr_t)data;
    LLViewerRegion *region = gAgent.getRegion();
    if (delete_object && region)
    {
        gMessageSystem->newMessageFast(_PREHASH_ObjectDelete);
        gMessageSystem->nextBlockFast(_PREHASH_AgentData);
        gMessageSystem->addUUIDFast(_PREHASH_AgentID, gAgent.getID());
        gMessageSystem->addUUIDFast(_PREHASH_SessionID, gAgent.getSessionID());
        const U8 NO_FORCE = 0;
        gMessageSystem->addU8Fast(_PREHASH_Force, NO_FORCE);
        gMessageSystem->nextBlockFast(_PREHASH_ObjectData);
        gMessageSystem->addU32Fast(_PREHASH_ObjectLocalID, object->getLocalID());
        gMessageSystem->sendReliable(region->getHost());
    }
}

// method to format the time.
std::string formatted_time(const time_t& the_time)
{
    std::string dateStr = "["+LLTrans::getString("LTimeWeek")+"] ["
                        +LLTrans::getString("LTimeMonth")+"] ["
                        +LLTrans::getString("LTimeDay")+"] ["
                        +LLTrans::getString("LTimeHour")+"]:["
                        +LLTrans::getString("LTimeMin")+"]:["
                        +LLTrans::getString("LTimeSec")+"] ["
                        +LLTrans::getString("LTimeYear")+"]";

    LLSD substitution;
    substitution["datetime"] = (S32) the_time;
    LLStringUtil::format (dateStr, substitution);
    return dateStr;
}


void process_teleport_failed(LLMessageSystem *msg, void**)
{
    LL_WARNS("Teleport","Messaging") << "Received TeleportFailed message" << LL_ENDL;

    std::string message_id;     // Tag from server, like "RegionEntryAccessBlocked"
    std::string big_reason;     // Actual message to display
    LLSD args;

    // Let the interested parties know that teleport failed.
    LLViewerParcelMgr::getInstance()->onTeleportFailed();

    // if we have additional alert data
    if (msg->has(_PREHASH_AlertInfo) && msg->getSizeFast(_PREHASH_AlertInfo, _PREHASH_Message) > 0)
    {
        // Get the message ID
        msg->getStringFast(_PREHASH_AlertInfo, _PREHASH_Message, message_id);
        big_reason = LLAgent::sTeleportErrorMessages[message_id];
        if ( big_reason.size() <= 0 )
        {
            // Nothing found in the map - use what the server returned in the original message block
            msg->getStringFast(_PREHASH_Info, _PREHASH_Reason, big_reason);
        }
        LL_WARNS("Teleport") << "AlertInfo message_id " << message_id << " reason: " << big_reason << LL_ENDL;

        LLSD llsd_block;
        std::string llsd_raw;
        msg->getStringFast(_PREHASH_AlertInfo, _PREHASH_ExtraParams, llsd_raw);
        if (llsd_raw.length())
        {
            std::istringstream llsd_data(llsd_raw);
            if (!LLSDSerialize::deserialize(llsd_block, llsd_data, llsd_raw.length()))
            {
                LL_WARNS("Teleport") << "process_teleport_failed: Attempted to read alert parameter data into LLSD but failed:" << llsd_raw << LL_ENDL;
            }
            else
            {
                LL_WARNS("Teleport") << "AlertInfo llsd block received: " << llsd_block << LL_ENDL;
                if(llsd_block.has("REGION_NAME"))
                {
                    std::string region_name = llsd_block["REGION_NAME"].asString();
                    if(!region_name.empty())
                    {
                        LLStringUtil::format_map_t name_args;
                        name_args["[REGION_NAME]"] = region_name;
                        LLStringUtil::format(big_reason, name_args);
                    }
                }
                // change notification name in this special case
                if (handle_teleport_access_blocked(llsd_block, message_id, args["REASON"]))
                {
                    if( gAgent.getTeleportState() != LLAgent::TELEPORT_NONE )
                    {
                        LL_WARNS("Teleport") << "called handle_teleport_access_blocked, setting state to TELEPORT_NONE" << LL_ENDL;
                        gAgent.setTeleportState( LLAgent::TELEPORT_NONE );
                    }
                    return;
                }
            }
        }
        args["REASON"] = big_reason;
    }
    else
    {   // Extra message payload not found - use what the simulator sent
        msg->getStringFast(_PREHASH_Info, _PREHASH_Reason, message_id);

        big_reason = LLAgent::sTeleportErrorMessages[message_id];
        if ( big_reason.size() > 0 )
        {   // Substitute verbose reason from the local map
            args["REASON"] = big_reason;
        }
        else
        {   // Nothing found in the map - use what the server returned
            args["REASON"] = message_id;
        }
    }
    LL_WARNS("Teleport") << "Displaying CouldNotTeleportReason string, REASON= " << args["REASON"] << LL_ENDL;

    LLNotificationsUtil::add("CouldNotTeleportReason", args);

    if( gAgent.getTeleportState() != LLAgent::TELEPORT_NONE )
    {
        LL_WARNS("Teleport") << "End of process_teleport_failed(). Reason message arg is " << args["REASON"]
                             << ". Setting state to TELEPORT_NONE" << LL_ENDL;
        gAgent.setTeleportState( LLAgent::TELEPORT_NONE );
    }
}

void process_teleport_local(LLMessageSystem *msg,void**)
{
    LL_INFOS("Teleport","Messaging") << "Received TeleportLocal message" << LL_ENDL;

    LLUUID agent_id;
    msg->getUUIDFast(_PREHASH_Info, _PREHASH_AgentID, agent_id);
    if (agent_id != gAgent.getID())
    {
        LL_WARNS("Teleport", "Messaging") << "Got teleport notification for wrong agent " << agent_id << " expected " << gAgent.getID() << ", ignoring!" << LL_ENDL;
        return;
    }

    U32 location_id;
    LLVector3 pos, look_at;
    U32 teleport_flags;
    msg->getU32Fast(_PREHASH_Info, _PREHASH_LocationID, location_id);
    msg->getVector3Fast(_PREHASH_Info, _PREHASH_Position, pos);
    msg->getVector3Fast(_PREHASH_Info, _PREHASH_LookAt, look_at);
    msg->getU32Fast(_PREHASH_Info, _PREHASH_TeleportFlags, teleport_flags);

    LL_INFOS("Teleport") << "Message params are location_id " << location_id << " teleport_flags " << teleport_flags << LL_ENDL;
    if( gAgent.getTeleportState() != LLAgent::TELEPORT_NONE )
    {
        if( gAgent.getTeleportState() == LLAgent::TELEPORT_LOCAL )
        {
            // To prevent TeleportStart messages re-activating the progress screen right
            // after tp, keep the teleport state and let progress screen clear it after a short delay
            // (progress screen is active but not visible)  *TODO: remove when SVC-5290 is fixed
            gTeleportDisplayTimer.reset();
            gTeleportDisplay = TRUE;
        }
        else
        {
            LL_WARNS("Teleport") << "State is not TELEPORT_LOCAL: " << gAgent.getTeleportStateName()
                                 << ", setting state to TELEPORT_NONE" << LL_ENDL;
            gAgent.setTeleportState( LLAgent::TELEPORT_NONE );
        }
    }

    // Sim tells us whether the new position is off the ground
    if (teleport_flags & TELEPORT_FLAGS_IS_FLYING)
    {
        gAgent.setFlying(TRUE);
    }
    else
    {
        gAgent.setFlying(FALSE);
    }

    gAgent.setPositionAgent(pos);
    gAgentCamera.slamLookAt(look_at);

    if ( !(gAgent.getTeleportKeepsLookAt() && LLViewerJoystick::getInstance()->getOverrideCamera()) )
    {
        gAgentCamera.resetView(TRUE, TRUE);
    }

    // send camera update to new region
    gAgentCamera.updateCamera();

    send_agent_update(TRUE, TRUE);

    // Let the interested parties know we've teleported.
    // Vadim *HACK: Agent position seems to get reset (to render position?)
    //              on each frame, so we have to pass the new position manually.
    LLViewerParcelMgr::getInstance()->onTeleportFinished(true, gAgent.getPosGlobalFromAgent(pos));
}

void send_simple_im(const LLUUID& to_id,
                    const std::string& message,
                    EInstantMessage dialog,
                    const LLUUID& id)
{
    std::string my_name;
    LLAgentUI::buildFullname(my_name);
    send_improved_im(to_id,
                     my_name,
                     message,
                     IM_ONLINE,
                     dialog,
                     id,
                     NO_TIMESTAMP,
                     (U8*)EMPTY_BINARY_BUCKET,
                     EMPTY_BINARY_BUCKET_SIZE);
}

void send_group_notice(const LLUUID& group_id,
                       const std::string& subject,
                       const std::string& message,
                       const LLInventoryItem* item)
{
    // Put this notice into an instant message form.
    // This will mean converting the item to a binary bucket,
    // and the subject/message into a single field.
    std::string my_name;
    LLAgentUI::buildFullname(my_name);

    // Combine subject + message into a single string.
    std::ostringstream subject_and_message;
    // TODO: turn all existing |'s into ||'s in subject and message.
    subject_and_message << subject << "|" << message;

    // Create an empty binary bucket.
    U8 bin_bucket[MAX_INVENTORY_BUFFER_SIZE];
    U8* bucket_to_send = bin_bucket;
    bin_bucket[0] = '\0';
    S32 bin_bucket_size = EMPTY_BINARY_BUCKET_SIZE;
    // If there is an item being sent, pack it into the binary bucket.
    if (item)
    {
        LLSD item_def;
        item_def["item_id"] = item->getUUID();
        item_def["owner_id"] = item->getPermissions().getOwner();
        std::ostringstream ostr;
        LLSDSerialize::serialize(item_def, ostr, LLSDSerialize::LLSD_XML);
        bin_bucket_size = ostr.str().copy(
            (char*)bin_bucket, ostr.str().size());
        bin_bucket[bin_bucket_size] = '\0';
    }
    else
    {
        bucket_to_send = (U8*) EMPTY_BINARY_BUCKET;
    }


    send_improved_im(
            group_id,
            my_name,
            subject_and_message.str(),
            IM_ONLINE,
            IM_GROUP_NOTICE,
            LLUUID::null,
            NO_TIMESTAMP,
            bucket_to_send,
            bin_bucket_size);
}

void send_lures(const LLSD& notification, const LLSD& response)
{
    std::string text = response["message"].asString();
    LLSLURL slurl;
    LLAgentUI::buildSLURL(slurl);
    text.append("\r\n").append(slurl.getSLURLString());

    LLMessageSystem* msg = gMessageSystem;
    msg->newMessageFast(_PREHASH_StartLure);
    msg->nextBlockFast(_PREHASH_AgentData);
    msg->addUUIDFast(_PREHASH_AgentID, gAgent.getID());
    msg->addUUIDFast(_PREHASH_SessionID, gAgent.getSessionID());
    msg->nextBlockFast(_PREHASH_Info);
    msg->addU8Fast(_PREHASH_LureType, (U8)0); // sim will fill this in.
    msg->addStringFast(_PREHASH_Message, text);
    for(LLSD::array_const_iterator it = notification["payload"]["ids"].beginArray();
        it != notification["payload"]["ids"].endArray();
        ++it)
    {
        LLUUID target_id = it->asUUID();

        msg->nextBlockFast(_PREHASH_TargetData);
        msg->addUUIDFast(_PREHASH_TargetID, target_id);

        // Record the offer.
        {
            LLAvatarName av_name;
            LLAvatarNameCache::get(target_id, &av_name);  // for im log filenames
            LLSD args;
            args["TO_NAME"] = LLSLURL("agent", target_id, "completename").getSLURLString();;

            LLSD payload;

            //*TODO please rewrite all keys to the same case, lower or upper
            payload["from_id"] = target_id;
            payload["SUPPRESS_TOAST"] = true;
            LLNotificationsUtil::add("TeleportOfferSent", args, payload);

            // Add the recepient to the recent people list.
            LLRecentPeople::instance().add(target_id);
        }
    }
    gAgent.sendReliableMessage();
}

bool handle_lure_callback(const LLSD& notification, const LLSD& response)
{
    static const unsigned OFFER_RECIPIENT_LIMIT = 250;
    if(notification["payload"]["ids"].size() > OFFER_RECIPIENT_LIMIT)
    {
        // More than OFFER_RECIPIENT_LIMIT targets will overload the message
        // producing an llerror.
        LLSD args;
        args["OFFERS"] = LLSD::Integer(notification["payload"]["ids"].size());
        args["LIMIT"] = static_cast<int>(OFFER_RECIPIENT_LIMIT);
        LLNotificationsUtil::add("TooManyTeleportOffers", args);
        return false;
    }

    S32 option = LLNotificationsUtil::getSelectedOption(notification, response);

    if(0 == option)
    {
        send_lures(notification, response);
    }

    return false;
}

void handle_lure(const LLUUID& invitee)
{
    std::vector<LLUUID> ids;
    ids.push_back(invitee);
    handle_lure(ids);
}

// Prompt for a message to the invited user.
void handle_lure(const uuid_vec_t& ids)
{
    if (ids.empty()) return;

    if (!gAgent.getRegion()) return;

    LLSD edit_args;
    edit_args["REGION"] = gAgent.getRegion()->getName();

    LLSD payload;
    for (std::vector<LLUUID>::const_iterator it = ids.begin();
        it != ids.end();
        ++it)
    {
        payload["ids"].append(*it);
    }
    if (gAgent.isGodlike())
    {
        LLNotificationsUtil::add("OfferTeleportFromGod", edit_args, payload, handle_lure_callback);
    }
    else
    {
        LLNotificationsUtil::add("OfferTeleport", edit_args, payload, handle_lure_callback);
    }
}

bool teleport_request_callback(const LLSD& notification, const LLSD& response)
{
    LLUUID from_id = notification["payload"]["from_id"].asUUID();
    if(from_id.isNull())
    {
        LL_WARNS() << "from_id is NULL" << LL_ENDL;
        return false;
    }

    LLAvatarName av_name;
    LLAvatarNameCache::get(from_id, &av_name);

    if(LLMuteList::getInstance()->isMuted(from_id) && !LLMuteList::isLinden(av_name.getUserName()))
    {
        return false;
    }

    S32 option = 0;
    if (response.isInteger())
    {
        option = response.asInteger();
    }
    else
    {
        option = LLNotificationsUtil::getSelectedOption(notification, response);
    }

    switch(option)
    {
    // Yes
    case 0:
        {
            LLSD dummy_notification;
            dummy_notification["payload"]["ids"][0] = from_id;

            LLSD dummy_response;
            dummy_response["message"] = response["message"];

            send_lures(dummy_notification, dummy_response);
        }
        break;

    // No
    case 1:
    default:
        break;
    }

    return false;
}

static LLNotificationFunctorRegistration teleport_request_callback_reg("TeleportRequest", teleport_request_callback);

void send_improved_im(const LLUUID& to_id,
                            const std::string& name,
                            const std::string& message,
                            U8 offline,
                            EInstantMessage dialog,
                            const LLUUID& id,
                            U32 timestamp,
                            const U8* binary_bucket,
                            S32 binary_bucket_size)
{
    pack_instant_message(
        gMessageSystem,
        gAgent.getID(),
        FALSE,
        gAgent.getSessionID(),
        to_id,
        name,
        message,
        offline,
        dialog,
        id,
        0,
        LLUUID::null,
        gAgent.getPositionAgent(),
        timestamp,
        binary_bucket,
        binary_bucket_size);
    gAgent.sendReliableMessage();
}


void send_places_query(const LLUUID& query_id,
                       const LLUUID& trans_id,
                       const std::string& query_text,
                       U32 query_flags,
                       S32 category,
                       const std::string& sim_name)
{
    LLMessageSystem* msg = gMessageSystem;

    msg->newMessage("PlacesQuery");
    msg->nextBlock("AgentData");
    msg->addUUID("AgentID", gAgent.getID());
    msg->addUUID("SessionID", gAgent.getSessionID());
    msg->addUUID("QueryID", query_id);
    msg->nextBlock("TransactionData");
    msg->addUUID("TransactionID", trans_id);
    msg->nextBlock("QueryData");
    msg->addString("QueryText", query_text);
    msg->addU32("QueryFlags", query_flags);
    msg->addS8("Category", (S8)category);
    msg->addString("SimName", sim_name);
    gAgent.sendReliableMessage();
}

// Deprecated in favor of cap "UserInfo"
void process_user_info_reply(LLMessageSystem* msg, void**)
{
    LLUUID agent_id;
    msg->getUUIDFast(_PREHASH_AgentData, _PREHASH_AgentID, agent_id);
    if(agent_id != gAgent.getID())
    {
        LL_WARNS("Messaging") << "process_user_info_reply - "
                << "wrong agent id." << LL_ENDL;
    }

    std::string email;
    msg->getStringFast(_PREHASH_UserData, _PREHASH_EMail, email);
    std::string dir_visibility;
    msg->getString( "UserData", "DirectoryVisibility", dir_visibility);

    LLFloaterPreference::updateUserInfo(dir_visibility);
    LLFloaterSnapshot::setAgentEmail(email);
}


//---------------------------------------------------------------------------
// Script Dialog
//---------------------------------------------------------------------------

const S32 SCRIPT_DIALOG_MAX_BUTTONS = 12;
const char* SCRIPT_DIALOG_HEADER = "Script Dialog:\n";

bool callback_script_dialog(const LLSD& notification, const LLSD& response)
{
    LLNotificationForm form(notification["form"]);

    std::string rtn_text;
    S32 button_idx;
    button_idx = LLNotification::getSelectedOption(notification, response);
    if (response[TEXTBOX_MAGIC_TOKEN].isDefined())
    {
        if (response[TEXTBOX_MAGIC_TOKEN].isString())
            rtn_text = response[TEXTBOX_MAGIC_TOKEN].asString();
        else
            rtn_text.clear(); // bool marks empty string
    }
    else
    {
        rtn_text = LLNotification::getSelectedOptionName(response);
    }

    // Button -2 = Mute
    // Button -1 = Ignore - no processing needed for this button
    // Buttons 0 and above = dialog choices

    if (-2 == button_idx)
    {
        std::string object_name = notification["payload"]["object_name"].asString();
        LLUUID object_id = notification["payload"]["object_id"].asUUID();
        LLMute mute(object_id, object_name, LLMute::OBJECT);
        if (LLMuteList::getInstance()->add(mute))
        {
            // This call opens the sidebar, displays the block list, and highlights the newly blocked
            // object in the list so the user can see that their block click has taken effect.
            LLPanelBlockedList::showPanelAndSelect(object_id);
        }
    }

    if (0 <= button_idx)
    {
        LLMessageSystem* msg = gMessageSystem;
        msg->newMessage("ScriptDialogReply");
        msg->nextBlock("AgentData");
        msg->addUUID("AgentID", gAgent.getID());
        msg->addUUID("SessionID", gAgent.getSessionID());
        msg->nextBlock("Data");
        msg->addUUID("ObjectID", notification["payload"]["object_id"].asUUID());
        msg->addS32("ChatChannel", notification["payload"]["chat_channel"].asInteger());
        msg->addS32("ButtonIndex", button_idx);
        msg->addString("ButtonLabel", rtn_text);
        msg->sendReliable(LLHost(notification["payload"]["sender"].asString()));
    }

    return false;
}
static LLNotificationFunctorRegistration callback_script_dialog_reg_1("ScriptDialog", callback_script_dialog);
static LLNotificationFunctorRegistration callback_script_dialog_reg_2("ScriptDialogGroup", callback_script_dialog);

void process_script_dialog(LLMessageSystem* msg, void**)
{
    S32 i;
    LLSD payload;

    LLUUID object_id;
    msg->getUUID("Data", "ObjectID", object_id);

//  For compability with OS grids first check for presence of extended packet before fetching data.
    LLUUID owner_id;
    if (gMessageSystem->getNumberOfBlocks("OwnerData") > 0)
    {
    msg->getUUID("OwnerData", "OwnerID", owner_id);
    }

    if (LLMuteList::getInstance()->isMuted(object_id) || LLMuteList::getInstance()->isMuted(owner_id))
    {
        return;
    }

    std::string message;
    std::string first_name;
    std::string last_name;
    std::string object_name;

    S32 chat_channel;
    msg->getString("Data", "FirstName", first_name);
    msg->getString("Data", "LastName", last_name);
    msg->getString("Data", "ObjectName", object_name);
    msg->getString("Data", "Message", message);
    msg->getS32("Data", "ChatChannel", chat_channel);

        // unused for now
    LLUUID image_id;
    msg->getUUID("Data", "ImageID", image_id);

    payload["sender"] = msg->getSender().getIPandPort();
    payload["object_id"] = object_id;
    payload["chat_channel"] = chat_channel;
    payload["object_name"] = object_name;

    // build up custom form
    S32 button_count = msg->getNumberOfBlocks("Buttons");
    if (button_count > SCRIPT_DIALOG_MAX_BUTTONS)
    {
        LL_WARNS() << "Too many script dialog buttons - omitting some" << LL_ENDL;
        button_count = SCRIPT_DIALOG_MAX_BUTTONS;
    }

    LLNotificationForm form;
    for (i = 0; i < button_count; i++)
    {
        std::string tdesc;
        msg->getString("Buttons", "ButtonLabel", tdesc, i);
        form.addElement("button", std::string(tdesc));
    }

    LLSD args;
    args["TITLE"] = object_name;
    args["MESSAGE"] = message;
    LLNotificationPtr notification;
    if (!first_name.empty())
    {
        args["NAME"] = LLCacheName::buildFullName(first_name, last_name);
        notification = LLNotifications::instance().add(
            LLNotification::Params("ScriptDialog").substitutions(args).payload(payload).form_elements(form.asLLSD()));
    }
    else
    {
        args["GROUPNAME"] = last_name;
        notification = LLNotifications::instance().add(
            LLNotification::Params("ScriptDialogGroup").substitutions(args).payload(payload).form_elements(form.asLLSD()));
    }
}

//---------------------------------------------------------------------------


std::vector<LLSD> gLoadUrlList;

bool callback_load_url(const LLSD& notification, const LLSD& response)
{
    S32 option = LLNotificationsUtil::getSelectedOption(notification, response);

    if (0 == option)
    {
        LLWeb::loadURL(notification["payload"]["url"].asString());
    }

    return false;
}
static LLNotificationFunctorRegistration callback_load_url_reg("LoadWebPage", callback_load_url);

// We've got the name of the person or group that owns the object hurling the url.
// Display confirmation dialog.
void callback_load_url_name(const LLUUID& id, const std::string& full_name, bool is_group)
{
    std::vector<LLSD>::iterator it;
    for (it = gLoadUrlList.begin(); it != gLoadUrlList.end(); )
    {
        LLSD load_url_info = *it;
        if (load_url_info["owner_id"].asUUID() == id)
        {
            it = gLoadUrlList.erase(it);

            std::string owner_name;
            if (is_group)
            {
                owner_name = full_name + LLTrans::getString("Group");
            }
            else
            {
                owner_name = full_name;
            }

            // For legacy name-only mutes.
            if (LLMuteList::getInstance()->isMuted(LLUUID::null, owner_name))
            {
                continue;
            }
            LLSD args;
            args["URL"] = load_url_info["url"].asString();
            args["MESSAGE"] = load_url_info["message"].asString();;
            args["OBJECTNAME"] = load_url_info["object_name"].asString();
            args["NAME_SLURL"] = LLSLURL(is_group ? "group" : "agent", id, "about").getSLURLString();

            LLNotificationsUtil::add("LoadWebPage", args, load_url_info);
        }
        else
        {
            ++it;
        }
    }
}

// We've got the name of the person who owns the object hurling the url.
void callback_load_url_avatar_name(const LLUUID& id, const LLAvatarName& av_name)
{
    callback_load_url_name(id, av_name.getUserName(), false);
}

void process_load_url(LLMessageSystem* msg, void**)
{
    LLUUID object_id;
    LLUUID owner_id;
    BOOL owner_is_group;
    char object_name[256];      /* Flawfinder: ignore */
    char message[256];      /* Flawfinder: ignore */
    char url[256];      /* Flawfinder: ignore */

    msg->getString("Data", "ObjectName", 256, object_name);
    msg->getUUID(  "Data", "ObjectID", object_id);
    msg->getUUID(  "Data", "OwnerID", owner_id);
    msg->getBOOL(  "Data", "OwnerIsGroup", owner_is_group);
    msg->getString("Data", "Message", 256, message);
    msg->getString("Data", "URL", 256, url);

    LLSD payload;
    payload["object_id"] = object_id;
    payload["owner_id"] = owner_id;
    payload["owner_is_group"] = owner_is_group;
    payload["object_name"] = object_name;
    payload["message"] = message;
    payload["url"] = url;

    // URL is safety checked in load_url above

    // Check if object or owner is muted
    if (LLMuteList::getInstance()->isMuted(object_id, object_name) ||
        LLMuteList::getInstance()->isMuted(owner_id))
    {
        LL_INFOS("Messaging")<<"Ignoring load_url from muted object/owner."<<LL_ENDL;
        return;
    }

    // Add to list of pending name lookups
    gLoadUrlList.push_back(payload);

    if (owner_is_group)
    {
        gCacheName->getGroup(owner_id, boost::bind(&callback_load_url_name, _1, _2, _3));
    }
    else
    {
        LLAvatarNameCache::get(owner_id, boost::bind(&callback_load_url_avatar_name, _1, _2));
    }
}


void callback_download_complete(void** data, S32 result, LLExtStat ext_status)
{
    std::string* filepath = (std::string*)data;
    LLSD args;
    args["DOWNLOAD_PATH"] = *filepath;
    LLNotificationsUtil::add("FinishedRawDownload", args);
    delete filepath;
}


void process_initiate_download(LLMessageSystem* msg, void**)
{
    LLUUID agent_id;
    msg->getUUID("AgentData", "AgentID", agent_id);
    if (agent_id != gAgent.getID())
    {
        LL_WARNS("Messaging") << "Initiate download for wrong agent" << LL_ENDL;
        return;
    }

    std::string sim_filename;
    std::string viewer_filename;
    msg->getString("FileData", "SimFilename", sim_filename);
    msg->getString("FileData", "ViewerFilename", viewer_filename);

    if (!gXferManager->validateFileForRequest(viewer_filename))
    {
        LL_WARNS() << "SECURITY: Unauthorized download to local file " << viewer_filename << LL_ENDL;
        return;
    }
    gXferManager->requestFile(viewer_filename,
        sim_filename,
        LL_PATH_NONE,
        msg->getSender(),
        FALSE,  // don't delete remote
        callback_download_complete,
        (void**)new std::string(viewer_filename));
}


void process_script_teleport_request(LLMessageSystem* msg, void**)
{
    if (!gSavedSettings.getBOOL("ScriptsCanShowUI")) return;

    std::string object_name;
    std::string sim_name;
    LLVector3 pos;
    LLVector3 look_at;

    msg->getString("Data", "ObjectName", object_name);
    msg->getString("Data", "SimName", sim_name);
    msg->getVector3("Data", "SimPosition", pos);
    msg->getVector3("Data", "LookAt", look_at);

    LLFloaterWorldMap* instance = LLFloaterWorldMap::getInstance();
    if(instance)
    {
        LL_INFOS() << "Object named " << object_name
            << " is offering TP to region "
            << sim_name << " position " << pos
            << LL_ENDL;

        instance->trackURL(sim_name, (S32)pos.mV[VX], (S32)pos.mV[VY], (S32)pos.mV[VZ]);
        LLFloaterReg::showInstance("world_map", "center");
    }

    // remove above two lines and replace with below line
    // to re-enable parcel browser for llMapDestination()
    // LLURLDispatcher::dispatch(LLSLURL::buildSLURL(sim_name, (S32)pos.mV[VX], (S32)pos.mV[VY], (S32)pos.mV[VZ]), FALSE);

}

void process_covenant_reply(LLMessageSystem* msg, void**)
{
    LLUUID covenant_id, estate_owner_id;
    std::string estate_name;
    U32 covenant_timestamp;
    msg->getUUID("Data", "CovenantID", covenant_id);
    msg->getU32("Data", "CovenantTimestamp", covenant_timestamp);
    msg->getString("Data", "EstateName", estate_name);
    msg->getUUID("Data", "EstateOwnerID", estate_owner_id);

    LLPanelEstateCovenant::updateEstateName(estate_name);
    LLPanelLandCovenant::updateEstateName(estate_name);
    LLPanelEstateInfo::updateEstateName(estate_name);
    LLFloaterBuyLand::updateEstateName(estate_name);

    std::string owner_name =
        LLSLURL("agent", estate_owner_id, "inspect").getSLURLString();
    LLPanelEstateCovenant::updateEstateOwnerName(owner_name);
    LLPanelLandCovenant::updateEstateOwnerName(owner_name);
    LLPanelEstateInfo::updateEstateOwnerName(owner_name);
    LLFloaterBuyLand::updateEstateOwnerName(owner_name);

    LLPanelPlaceProfile* panel = LLFloaterSidePanelContainer::getPanel<LLPanelPlaceProfile>("places", "panel_place_profile");
    if (panel)
    {
        panel->updateEstateName(estate_name);
        panel->updateEstateOwnerName(owner_name);
    }

    // standard message, not from system
    std::string last_modified;
    if (covenant_timestamp == 0)
    {
        last_modified = LLTrans::getString("covenant_last_modified")+LLTrans::getString("never_text");
    }
    else
    {
        last_modified = LLTrans::getString("covenant_last_modified")+"["
                        +LLTrans::getString("LTimeWeek")+"] ["
                        +LLTrans::getString("LTimeMonth")+"] ["
                        +LLTrans::getString("LTimeDay")+"] ["
                        +LLTrans::getString("LTimeHour")+"]:["
                        +LLTrans::getString("LTimeMin")+"]:["
                        +LLTrans::getString("LTimeSec")+"] ["
                        +LLTrans::getString("LTimeYear")+"]";
        LLSD substitution;
        substitution["datetime"] = (S32) covenant_timestamp;
        LLStringUtil::format (last_modified, substitution);
    }

    LLPanelEstateCovenant::updateLastModified(last_modified);
    LLPanelLandCovenant::updateLastModified(last_modified);
    LLFloaterBuyLand::updateLastModified(last_modified);

    // load the actual covenant asset data
    const BOOL high_priority = TRUE;
    if (covenant_id.notNull())
    {
        gAssetStorage->getEstateAsset(gAgent.getRegionHost(),
                                    gAgent.getID(),
                                    gAgent.getSessionID(),
                                    covenant_id,
                                    LLAssetType::AT_NOTECARD,
                                    ET_Covenant,
                                    onCovenantLoadComplete,
                                    NULL,
                                    high_priority);
    }
    else
    {
        std::string covenant_text;
        if (estate_owner_id.isNull())
        {
            // mainland
            covenant_text = LLTrans::getString("RegionNoCovenant");
        }
        else
        {
            covenant_text = LLTrans::getString("RegionNoCovenantOtherOwner");
        }
        LLPanelEstateCovenant::updateCovenantText(covenant_text, covenant_id);
        LLPanelLandCovenant::updateCovenantText(covenant_text);
        LLFloaterBuyLand::updateCovenantText(covenant_text, covenant_id);
        if (panel)
        {
            panel->updateCovenantText(covenant_text);
        }
    }
}

void onCovenantLoadComplete(const LLUUID& asset_uuid,
                            LLAssetType::EType type,
                            void* user_data, S32 status, LLExtStat ext_status)
{
    LL_DEBUGS("Messaging") << "onCovenantLoadComplete()" << LL_ENDL;
    std::string covenant_text;
    if(0 == status)
    {
        LLFileSystem file(asset_uuid, type, LLFileSystem::READ);

        S32 file_length = file.getSize();

        std::vector<char> buffer(file_length+1);
        file.read((U8*)&buffer[0], file_length);
        // put a EOS at the end
        buffer[file_length] = '\0';

        if( (file_length > 19) && !strncmp( &buffer[0], "Linden text version", 19 ) )
        {
            LLViewerTextEditor::Params params;
            params.name("temp");
            params.max_text_length(file_length+1);
            LLViewerTextEditor * editor = LLUICtrlFactory::create<LLViewerTextEditor> (params);
            if( !editor->importBuffer( &buffer[0], file_length+1 ) )
            {
                LL_WARNS("Messaging") << "Problem importing estate covenant." << LL_ENDL;
                covenant_text = "Problem importing estate covenant.";
            }
            else
            {
                // Version 0 (just text, doesn't include version number)
                covenant_text = editor->getText();
            }
            delete editor;
        }
        else
        {
            LL_WARNS("Messaging") << "Problem importing estate covenant: Covenant file format error." << LL_ENDL;
            covenant_text = "Problem importing estate covenant: Covenant file format error.";
        }
    }
    else
    {
        if( LL_ERR_ASSET_REQUEST_NOT_IN_DATABASE == status ||
            LL_ERR_FILE_EMPTY == status)
        {
            covenant_text = "Estate covenant notecard is missing from database.";
        }
        else if (LL_ERR_INSUFFICIENT_PERMISSIONS == status)
        {
            covenant_text = "Insufficient permissions to view estate covenant.";
        }
        else
        {
            covenant_text = "Unable to load estate covenant at this time.";
        }

        LL_WARNS("Messaging") << "Problem loading notecard: " << status << LL_ENDL;
    }
    LLPanelEstateCovenant::updateCovenantText(covenant_text, asset_uuid);
    LLPanelLandCovenant::updateCovenantText(covenant_text);
    LLFloaterBuyLand::updateCovenantText(covenant_text, asset_uuid);

    LLPanelPlaceProfile* panel = LLFloaterSidePanelContainer::getPanel<LLPanelPlaceProfile>("places", "panel_place_profile");
    if (panel)
    {
        panel->updateCovenantText(covenant_text);
    }
}


void process_feature_disabled_message(LLMessageSystem* msg, void**)
{
    // Handle Blacklisted feature simulator response...
    LLUUID  agentID;
    LLUUID  transactionID;
    std::string messageText;
    msg->getStringFast(_PREHASH_FailureInfo,_PREHASH_ErrorMessage, messageText,0);
    msg->getUUIDFast(_PREHASH_FailureInfo,_PREHASH_AgentID,agentID);
    msg->getUUIDFast(_PREHASH_FailureInfo,_PREHASH_TransactionID,transactionID);

    LL_WARNS("Messaging") << "Blacklisted Feature Response:" << messageText << LL_ENDL;
}

// ------------------------------------------------------------
// Message system exception callbacks
// ------------------------------------------------------------

void invalid_message_callback(LLMessageSystem* msg,
                                   void*,
                                   EMessageException exception)
{
    LLAppViewer::instance()->badNetworkHandler();
}

// Please do not add more message handlers here. This file is huge.
// Put them in a file related to the functionality you are implementing.

void LLOfferInfo::forceResponse(InventoryOfferResponse response)
{
    LLNotification::Params params("UserGiveItem");
    params.functor.function(boost::bind(&LLOfferInfo::inventory_offer_callback, this, _1, _2));
    LLNotifications::instance().forceResponse(params, response);
}
<|MERGE_RESOLUTION|>--- conflicted
+++ resolved
@@ -1621,76 +1621,40 @@
 }
 
 void inventory_offer_mute_callback(const LLUUID& blocked_id,
-<<<<<<< HEAD
-								   const std::string& full_name,
-								   bool is_group)
-{
-	// *NOTE: blocks owner if the offer came from an object
-	LLMute::EType mute_type = is_group ? LLMute::GROUP : LLMute::AGENT;
-
-	LLMute mute(blocked_id, full_name, mute_type);
-	if (LLMuteList::getInstance()->add(mute))
-	{
-		LLPanelBlockedList::showPanelAndSelect(blocked_id);
-	}
-
-	// purge the message queue of any previously queued inventory offers from the same source.
-	class OfferMatcher : public LLNotificationsUI::LLScreenChannel::Matcher
-	{
-	public:
-		OfferMatcher(const LLUUID& to_block) : blocked_id(to_block) {}
-		bool matches(const LLNotificationPtr notification) const
-		{
-			if(notification->getName() == "ObjectGiveItem" 
-				|| notification->getName() == "OwnObjectGiveItem"
-				|| notification->getName() == "UserGiveItem")
-			{
-				return (notification->getPayload()["from_id"].asUUID() == blocked_id);
-			}
-			return FALSE;
-		}
-	private:
-		const LLUUID& blocked_id;
-	};
+                                   const std::string& full_name,
+                                   bool is_group)
+{
+    // *NOTE: blocks owner if the offer came from an object
+    LLMute::EType mute_type = is_group ? LLMute::GROUP : LLMute::AGENT;
+
+    LLMute mute(blocked_id, full_name, mute_type);
+    if (LLMuteList::getInstance()->add(mute))
+    {
+        LLPanelBlockedList::showPanelAndSelect(blocked_id);
+    }
+
+    // purge the message queue of any previously queued inventory offers from the same source.
+    class OfferMatcher : public LLNotificationsUI::LLScreenChannel::Matcher
+    {
+    public:
+        OfferMatcher(const LLUUID& to_block) : blocked_id(to_block) {}
+        bool matches(const LLNotificationPtr notification) const
+        {
+            if(notification->getName() == "ObjectGiveItem"
+                || notification->getName() == "OwnObjectGiveItem"
+                || notification->getName() == "UserGiveItem")
+            {
+                return (notification->getPayload()["from_id"].asUUID() == blocked_id);
+            }
+            return FALSE;
+        }
+    private:
+        const LLUUID& blocked_id;
+    };
 
     LLNotificationsUI::LLChannelManager::getInstance()->killToastsFromChannel(
         LLNotificationsUI::NOTIFICATION_CHANNEL_UUID,
         OfferMatcher(blocked_id));
-=======
-                                   const std::string& full_name,
-                                   bool is_group)
-{
-    // *NOTE: blocks owner if the offer came from an object
-    LLMute::EType mute_type = is_group ? LLMute::GROUP : LLMute::AGENT;
-
-    LLMute mute(blocked_id, full_name, mute_type);
-    if (LLMuteList::getInstance()->add(mute))
-    {
-        LLPanelBlockedList::showPanelAndSelect(blocked_id);
-    }
-
-    // purge the message queue of any previously queued inventory offers from the same source.
-    class OfferMatcher : public LLNotificationsUI::LLScreenChannel::Matcher
-    {
-    public:
-        OfferMatcher(const LLUUID& to_block) : blocked_id(to_block) {}
-        bool matches(const LLNotificationPtr notification) const
-        {
-            if(notification->getName() == "ObjectGiveItem"
-                || notification->getName() == "OwnObjectGiveItem"
-                || notification->getName() == "UserGiveItem")
-            {
-                return (notification->getPayload()["from_id"].asUUID() == blocked_id);
-            }
-            return FALSE;
-        }
-    private:
-        const LLUUID& blocked_id;
-    };
-
-    LLNotificationsUI::LLChannelManager::getInstance()->killToastsFromChannel(LLUUID(
-            gSavedSettings.getString("NotificationChannelUUID")), OfferMatcher(blocked_id));
->>>>>>> e7eced3c
 }
 
 
