/**
 * @file llviewermessage.cpp
 * @brief Dumping ground for viewer-side message system callbacks.
 *
 * $LicenseInfo:firstyear=2002&license=viewerlgpl$
 * Second Life Viewer Source Code
 * Copyright (C) 2010, Linden Research, Inc.
 *
 * This library is free software; you can redistribute it and/or
 * modify it under the terms of the GNU Lesser General Public
 * License as published by the Free Software Foundation;
 * version 2.1 of the License only.
 *
 * This library is distributed in the hope that it will be useful,
 * but WITHOUT ANY WARRANTY; without even the implied warranty of
 * MERCHANTABILITY or FITNESS FOR A PARTICULAR PURPOSE.  See the GNU
 * Lesser General Public License for more details.
 *
 * You should have received a copy of the GNU Lesser General Public
 * License along with this library; if not, write to the Free Software
 * Foundation, Inc., 51 Franklin Street, Fifth Floor, Boston, MA  02110-1301  USA
 *
 * Linden Research, Inc., 945 Battery Street, San Francisco, CA  94111  USA
 * $/LicenseInfo$
 */

#include "llviewerprecompiledheaders.h"
#include "llviewermessage.h"

// Linden libraries
#include "llanimationstates.h"
#include "llaudioengine.h"
#include "llavataractions.h"
#include "llavatarnamecache.h"      // IDEVO HACK
#include "lleventtimer.h"
#include "llfloatercreatelandmark.h"
#include "llfloaterreg.h"
#include "llfolderview.h"
#include "llfollowcamparams.h"
#include "llinventorydefines.h"
#include "lllslconstants.h"
#include "llmaterialtable.h"
#include "llregionhandle.h"
#include "llsd.h"
#include "llsdserialize.h"
#include "llteleportflags.h"
#include "lltoastnotifypanel.h"
#include "lltransactionflags.h"
#include "llfilesystem.h"
#include "llxfermanager.h"
#include "mean_collision_data.h"

#include "llagent.h"
#include "llagentbenefits.h"
#include "llagentcamera.h"
#include "llcallingcard.h"
#include "llbuycurrencyhtml.h"
#include "llcontrolavatar.h"
#include "llfirstuse.h"
#include "llfloaterbump.h"
#include "llfloaterbuyland.h"
#include "llfloaterland.h"
#include "llfloaterregioninfo.h"
#include "llfloaterlandholdings.h"
#include "llfloaterpreference.h"
#include "llfloatersidepanelcontainer.h"
#include "llfloatersnapshot.h"
#include "llhudeffecttrail.h"
#include "llhudmanager.h"
#include "llimprocessing.h"
#include "llinventoryfunctions.h"
#include "llinventoryobserver.h"
#include "llinventorypanel.h"
#include "llfloaterimnearbychat.h"
#include "llmarketplacefunctions.h"
#include "llnotifications.h"
#include "llnotificationsutil.h"
#include "llpanelgrouplandmoney.h"
#include "llpanelmaininventory.h"
#include "llrecentpeople.h"
#include "llscriptfloater.h"
#include "llscriptruntimeperms.h"
#include "llselectmgr.h"
#include "llstartup.h"
#include "llsky.h"
#include "llslurl.h"
#include "llstatenums.h"
#include "llstatusbar.h"
#include "llimview.h"
#include "llspeakers.h"
#include "lltrans.h"
#include "lltranslate.h"
#include "llviewerfoldertype.h"
#include "llvoavatar.h"             // IDEVO HACK
#include "lluri.h"
#include "llviewergenericmessage.h"
#include "llviewermenu.h"
#include "llviewerinventory.h"
#include "llviewerjoystick.h"
#include "llviewerobjectlist.h"
#include "llviewerparcelmgr.h"
#include "llviewerstats.h"
#include "llviewerstatsrecorder.h"
#include "llviewertexteditor.h"
#include "llviewerthrottle.h"
#include "llviewerwindow.h"
#include "llvlmanager.h"
#include "llvoavatarself.h"
#include "llvovolume.h"
#include "llworld.h"
#include "pipeline.h"
#include "llfloaterworldmap.h"
#include "llviewerdisplay.h"
#include "llkeythrottle.h"
#include "llgroupactions.h"
#include "llagentui.h"
#include "llpanelblockedlist.h"
#include "llpanelplaceprofile.h"
#include "llviewerregion.h"
#include "llfloaterregionrestarting.h"

#include "llnotificationmanager.h" //
#include "llexperiencecache.h"

#include "llexperiencecache.h"
#include "lluiusage.h"

extern void on_new_message(const LLSD& msg);

extern BOOL gCubeSnapshot;

//
// Constants
//
const F32 CAMERA_POSITION_THRESHOLD_SQUARED = 0.001f * 0.001f;

// Determine how quickly residents' scripts can issue question dialogs
// Allow bursts of up to 5 dialogs in 10 seconds. 10*2=20 seconds recovery if throttle kicks in
static const U32 LLREQUEST_PERMISSION_THROTTLE_LIMIT    = 5;     // requests
static const F32 LLREQUEST_PERMISSION_THROTTLE_INTERVAL = 10.0f; // seconds

extern BOOL gDebugClicks;
extern bool gShiftFrame;

// function prototypes
bool check_offer_throttle(const std::string& from_name, bool check_only);
bool check_asset_previewable(const LLAssetType::EType asset_type);
static void process_money_balance_reply_extended(LLMessageSystem* msg);
bool handle_trusted_experiences_notification(const LLSD&);

//inventory offer throttle globals
LLFrameTimer gThrottleTimer;
const U32 OFFER_THROTTLE_MAX_COUNT=5; //number of items per time period
const F32 OFFER_THROTTLE_TIME=10.f; //time period in seconds

// Agent Update Flags (U8)
const U8 AU_FLAGS_NONE              = 0x00;
const U8 AU_FLAGS_HIDETITLE         = 0x01;
const U8 AU_FLAGS_CLIENT_AUTOPILOT  = 0x02;

void accept_friendship_coro(std::string url, LLSD notification)
{
    LLCore::HttpRequest::policy_t httpPolicy(LLCore::HttpRequest::DEFAULT_POLICY_ID);
    LLCoreHttpUtil::HttpCoroutineAdapter::ptr_t
        httpAdapter(new LLCoreHttpUtil::HttpCoroutineAdapter("friendshipResponceErrorProcessing", httpPolicy));
    LLCore::HttpRequest::ptr_t httpRequest(new LLCore::HttpRequest);
    if (url.empty())
    {
        LL_WARNS("Friendship") << "Empty capability!" << LL_ENDL;
        return;
    }

    LLSD payload = notification["payload"];
    url += "?from=" + payload["from_id"].asString();
    url += "&agent_name=\"" + LLURI::escape(gAgentAvatarp->getFullname()) + "\"";

    LLSD data;
    LLSD result = httpAdapter->postAndSuspend(httpRequest, url, data);

    LLSD httpResults = result[LLCoreHttpUtil::HttpCoroutineAdapter::HTTP_RESULTS];
    LLCore::HttpStatus status = LLCoreHttpUtil::HttpCoroutineAdapter::getStatusFromLLSD(httpResults);

    if (!status)
    {
        LL_WARNS("Friendship") << "HTTP status, " << status.toTerseString() <<
            ". friendship offer accept failed." << LL_ENDL;
    }
    else
    {
        if (!result.has("success") || result["success"].asBoolean() == false)
        {
            LL_WARNS("Friendship") << "Server failed to process accepted friendship. " << httpResults << LL_ENDL;
        }
        else
        {
            LL_DEBUGS("Friendship") << "Adding friend to list" << httpResults << LL_ENDL;
            // add friend to recent people list
            LLRecentPeople::instance().add(payload["from_id"]);

            LLNotificationsUtil::add("FriendshipAcceptedByMe",
                notification["substitutions"], payload);
        }
    }
}

void decline_friendship_coro(std::string url, LLSD notification, S32 option)
{
    if (url.empty())
    {
        LL_WARNS("Friendship") << "Empty capability!" << LL_ENDL;
        return;
    }
    LLCore::HttpRequest::policy_t httpPolicy(LLCore::HttpRequest::DEFAULT_POLICY_ID);
    LLCoreHttpUtil::HttpCoroutineAdapter::ptr_t
        httpAdapter(new LLCoreHttpUtil::HttpCoroutineAdapter("friendshipResponceErrorProcessing", httpPolicy));
    LLCore::HttpRequest::ptr_t httpRequest(new LLCore::HttpRequest);

    LLSD payload = notification["payload"];
    url += "?from=" + payload["from_id"].asString();

    LLSD result = httpAdapter->deleteAndSuspend(httpRequest, url);

    LLSD httpResults = result[LLCoreHttpUtil::HttpCoroutineAdapter::HTTP_RESULTS];
    LLCore::HttpStatus status = LLCoreHttpUtil::HttpCoroutineAdapter::getStatusFromLLSD(httpResults);

    if (!status)
    {
        LL_WARNS("Friendship") << "HTTP status, " << status.toTerseString() <<
            ". friendship offer decline failed." << LL_ENDL;
    }
    else
    {
        if (!result.has("success") || result["success"].asBoolean() == false)
        {
            LL_WARNS("Friendship") << "Server failed to process declined friendship. " << httpResults << LL_ENDL;
        }
        else
        {
            LL_DEBUGS("Friendship") << "Friendship declined" << httpResults << LL_ENDL;
            if (option == 1)
            {
                LLNotificationsUtil::add("FriendshipDeclinedByMe",
                    notification["substitutions"], payload);
            }
            else if (option == 2)
            {
                // start IM session
                LLAvatarActions::startIM(payload["from_id"].asUUID());
            }
        }
    }
}

bool friendship_offer_callback(const LLSD& notification, const LLSD& response)
{
    S32 option = LLNotificationsUtil::getSelectedOption(notification, response);
    LLMessageSystem* msg = gMessageSystem;
    const LLSD& payload = notification["payload"];
    LLNotificationPtr notification_ptr = LLNotifications::instance().find(notification["id"].asUUID());

    // this will be skipped if the user offering friendship is blocked
    if (notification_ptr)
    {
        switch(option)
        {
        case 0:
        {
            LLUIUsage::instance().logCommand("Agent.AcceptFriendship");
            // accept
            LLAvatarTracker::formFriendship(payload["from_id"]);

            const LLUUID fid = gInventory.findCategoryUUIDForType(LLFolderType::FT_CALLINGCARD);

            // This will also trigger an onlinenotification if the user is online
            std::string url = gAgent.getRegionCapability("AcceptFriendship");
            LL_DEBUGS("Friendship") << "Cap string: " << url << LL_ENDL;
            if (!url.empty() && payload.has("online") && payload["online"].asBoolean() == false)
            {
                LL_DEBUGS("Friendship") << "Accepting friendship via capability" << LL_ENDL;
                LLCoros::instance().launch("LLMessageSystem::acceptFriendshipOffer",
                    boost::bind(accept_friendship_coro, url, notification));
            }
            else if (payload.has("session_id") && payload["session_id"].asUUID().notNull())
            {
                LL_DEBUGS("Friendship") << "Accepting friendship via viewer message" << LL_ENDL;
                msg->newMessageFast(_PREHASH_AcceptFriendship);
                msg->nextBlockFast(_PREHASH_AgentData);
                msg->addUUIDFast(_PREHASH_AgentID, gAgent.getID());
                msg->addUUIDFast(_PREHASH_SessionID, gAgent.getSessionID());
                msg->nextBlockFast(_PREHASH_TransactionBlock);
                msg->addUUIDFast(_PREHASH_TransactionID, payload["session_id"]);
                msg->nextBlockFast(_PREHASH_FolderData);
                msg->addUUIDFast(_PREHASH_FolderID, fid);
                msg->sendReliable(LLHost(payload["sender"].asString()));

                // add friend to recent people list
                LLRecentPeople::instance().add(payload["from_id"]);
                LLNotificationsUtil::add("FriendshipAcceptedByMe",
                    notification["substitutions"], payload);
            }
            else
            {
                LL_WARNS("Friendship") << "Failed to accept friendship offer, neither capability nor transaction id are accessible" << LL_ENDL;
            }
            break;
        }
        case 1: // Decline
        // fall-through
        case 2: // Send IM - decline and start IM session
            {
                LLUIUsage::instance().logCommand("Agent.DeclineFriendship");
                // decline
                // We no longer notify other viewers, but we DO still send
                // the rejection to the simulator to delete the pending userop.
                std::string url = gAgent.getRegionCapability("DeclineFriendship");
                LL_DEBUGS("Friendship") << "Cap string: " << url << LL_ENDL;
                if (!url.empty() && payload.has("online") && payload["online"].asBoolean() == false)
                {
                    LL_DEBUGS("Friendship") << "Declining friendship via capability" << LL_ENDL;
                    LLCoros::instance().launch("LLMessageSystem::declineFriendshipOffer",
                        boost::bind(decline_friendship_coro, url, notification, option));
                }
                else if (payload.has("session_id") && payload["session_id"].asUUID().notNull())
                {
                    LL_DEBUGS("Friendship") << "Declining friendship via viewer message" << LL_ENDL;
                    msg->newMessageFast(_PREHASH_DeclineFriendship);
                    msg->nextBlockFast(_PREHASH_AgentData);
                    msg->addUUIDFast(_PREHASH_AgentID, gAgent.getID());
                    msg->addUUIDFast(_PREHASH_SessionID, gAgent.getSessionID());
                    msg->nextBlockFast(_PREHASH_TransactionBlock);
                    msg->addUUIDFast(_PREHASH_TransactionID, payload["session_id"]);
                    msg->sendReliable(LLHost(payload["sender"].asString()));

                    if (option == 1) // due to fall-through
                    {
                        LLNotificationsUtil::add("FriendshipDeclinedByMe",
                            notification["substitutions"], payload);
                    }
                    else if (option == 2)
                    {
                        // start IM session
                        LLAvatarActions::startIM(payload["from_id"].asUUID());
                    }
                }
                else
                {
                    LL_WARNS("Friendship") << "Failed to decline friendship offer, neither capability nor transaction id are accessible" << LL_ENDL;
                }
        }
        default:
            // close button probably, possibly timed out
            break;
        }

        // TODO: this set of calls has undesirable behavior under Windows OS (CHUI-985):
        // here appears three additional toasts instead one modified
        // need investigation and fix

        // LLNotificationFormPtr modified_form(new LLNotificationForm(*notification_ptr->getForm()));
        // modified_form->setElementEnabled("Accept", false);
        // modified_form->setElementEnabled("Decline", false);
        // notification_ptr->updateForm(modified_form);
        // notification_ptr->repost();
    }

    return false;
}
static LLNotificationFunctorRegistration friendship_offer_callback_reg("OfferFriendship", friendship_offer_callback);
static LLNotificationFunctorRegistration friendship_offer_callback_reg_nm("OfferFriendshipNoMessage", friendship_offer_callback);

// Functions
//

void give_money(const LLUUID& uuid, LLViewerRegion* region, S32 amount, BOOL is_group,
                S32 trx_type, const std::string& desc)
{
    if(0 == amount || !region) return;
    amount = abs(amount);
    LL_INFOS("Messaging") << "give_money(" << uuid << "," << amount << ")"<< LL_ENDL;
    if(can_afford_transaction(amount))
    {
        if (uuid.isNull())
        {
            LL_WARNS() << "Failed to send L$ gift to to Null UUID." << LL_ENDL;
            return;
        }
//      gStatusBar->debitBalance(amount);
        LLMessageSystem* msg = gMessageSystem;
        msg->newMessageFast(_PREHASH_MoneyTransferRequest);
        msg->nextBlockFast(_PREHASH_AgentData);
        msg->addUUIDFast(_PREHASH_AgentID, gAgent.getID());
        msg->addUUIDFast(_PREHASH_SessionID, gAgent.getSessionID());
        msg->nextBlockFast(_PREHASH_MoneyData);
        msg->addUUIDFast(_PREHASH_SourceID, gAgent.getID() );
        msg->addUUIDFast(_PREHASH_DestID, uuid);
        msg->addU8Fast(_PREHASH_Flags, pack_transaction_flags(FALSE, is_group));
        msg->addS32Fast(_PREHASH_Amount, amount);
        msg->addU8Fast(_PREHASH_AggregatePermNextOwner, (U8)LLAggregatePermissions::AP_EMPTY);
        msg->addU8Fast(_PREHASH_AggregatePermInventory, (U8)LLAggregatePermissions::AP_EMPTY);
        msg->addS32Fast(_PREHASH_TransactionType, trx_type );
        msg->addStringFast(_PREHASH_Description, desc);
        msg->sendReliable(region->getHost());
    }
    else
    {
        LLStringUtil::format_map_t args;
        args["AMOUNT"] = llformat("%d", amount);
        LLBuyCurrencyHTML::openCurrencyFloater( LLTrans::getString("giving", args), amount );
    }
}

void send_complete_agent_movement(const LLHost& sim_host)
{
    LL_DEBUGS("Teleport", "Messaging") << "Sending CompleteAgentMovement to sim_host " << sim_host << LL_ENDL;
    LLMessageSystem* msg = gMessageSystem;
    msg->newMessageFast(_PREHASH_CompleteAgentMovement);
    msg->nextBlockFast(_PREHASH_AgentData);
    msg->addUUIDFast(_PREHASH_AgentID, gAgent.getID());
    msg->addUUIDFast(_PREHASH_SessionID, gAgent.getSessionID());
    msg->addU32Fast(_PREHASH_CircuitCode, msg->mOurCircuitCode);
    msg->sendReliable(sim_host);
}

void process_logout_reply(LLMessageSystem* msg, void**)
{
    // The server has told us it's ok to quit.
    LL_DEBUGS("Messaging") << "process_logout_reply" << LL_ENDL;

    LLUUID agent_id;
    msg->getUUID("AgentData", "AgentID", agent_id);
    LLUUID session_id;
    msg->getUUID("AgentData", "SessionID", session_id);
    if((agent_id != gAgent.getID()) || (session_id != gAgent.getSessionID()))
    {
        LL_WARNS("Messaging") << "Bogus Logout Reply" << LL_ENDL;
    }

    LLInventoryModel::update_map_t parents;
    S32 count = msg->getNumberOfBlocksFast( _PREHASH_InventoryData );
    for(S32 i = 0; i < count; ++i)
    {
        LLUUID item_id;
        msg->getUUIDFast(_PREHASH_InventoryData, _PREHASH_ItemID, item_id, i);

        if( (1 == count) && item_id.isNull() )
        {
            // Detect dummy item.  Indicates an empty list.
            break;
        }

        // We do not need to track the asset ids, just account for an
        // updated inventory version.
        LL_INFOS("Messaging") << "process_logout_reply itemID=" << item_id << LL_ENDL;
        LLInventoryItem* item = gInventory.getItem( item_id );
        if( item )
        {
            parents[item->getParentUUID()] = 0;
            gInventory.addChangedMask(LLInventoryObserver::INTERNAL, item_id);
        }
        else
        {
            LL_INFOS("Messaging") << "process_logout_reply item not found: " << item_id << LL_ENDL;
        }
    }
    LLAppViewer::instance()->forceQuit();
}

void process_layer_data(LLMessageSystem *mesgsys, void **user_data)
{
    LLViewerRegion *regionp = LLWorld::getInstance()->getRegion(mesgsys->getSender());

    LL_DEBUGS_ONCE("SceneLoadTiming") << "Received layer data" << LL_ENDL;

    if(!regionp)
    {
        LL_WARNS() << "Invalid region for layer data." << LL_ENDL;
        return;
    }
    S32 size;
    S8 type;

    mesgsys->getS8Fast(_PREHASH_LayerID, _PREHASH_Type, type);
    size = mesgsys->getSizeFast(_PREHASH_LayerData, _PREHASH_Data);
    if (0 == size)
    {
        LL_WARNS("Messaging") << "Layer data has zero size." << LL_ENDL;
        return;
    }
    if (size < 0)
    {
        // getSizeFast() is probably trying to tell us about an error
        LL_WARNS("Messaging") << "getSizeFast() returned negative result: "
            << size
            << LL_ENDL;
        return;
    }
    U8 *datap = new U8[size];
    mesgsys->getBinaryDataFast(_PREHASH_LayerData, _PREHASH_Data, datap, size);
    LLVLData *vl_datap = new LLVLData(regionp, type, datap, size);
    if (mesgsys->getReceiveCompressedSize())
    {
        gVLManager.addLayerData(vl_datap, (S32Bytes)mesgsys->getReceiveCompressedSize());
    }
    else
    {
        gVLManager.addLayerData(vl_datap, (S32Bytes)mesgsys->getReceiveSize());
    }
}

// S32 exported_object_count = 0;
// S32 exported_image_count = 0;
// S32 current_object_count = 0;
// S32 current_image_count = 0;

// extern LLNotifyBox *gExporterNotify;
// extern LLUUID gExporterRequestID;
// extern std::string gExportDirectory;

// extern LLUploadDialog *gExportDialog;

// std::string gExportedFile;

// std::map<LLUUID, std::string> gImageChecksums;

// void export_complete()
// {
//      LLUploadDialog::modalUploadFinished();
//      gExporterRequestID.setNull();
//      gExportDirectory = "";

//      LLFILE* fXML = LLFile::fopen(gExportedFile, "rb");      /* Flawfinder: ignore */
//      fseek(fXML, 0, SEEK_END);
//      long length = ftell(fXML);
//      fseek(fXML, 0, SEEK_SET);
//      U8 *buffer = new U8[length + 1];
//      size_t nread = fread(buffer, 1, length, fXML);
//      if (nread < (size_t) length)
//      {
//          LL_WARNS("Messaging") << "Short read" << LL_ENDL;
//      }
//      buffer[nread] = '\0';
//      fclose(fXML);

//      char *pos = (char *)buffer;
//      while ((pos = strstr(pos+1, "<sl:image ")) != 0)
//      {
//          char *pos_check = strstr(pos, "checksum=\"");

//          if (pos_check)
//          {
//              char *pos_uuid = strstr(pos_check, "\">");

//              if (pos_uuid)
//              {
//                  char image_uuid_str[UUID_STR_SIZE];     /* Flawfinder: ignore */
//                  memcpy(image_uuid_str, pos_uuid+2, UUID_STR_SIZE-1);        /* Flawfinder: ignore */
//                  image_uuid_str[UUID_STR_SIZE-1] = 0;

//                  LLUUID image_uuid(image_uuid_str);

//                  LL_INFOS("Messaging") << "Found UUID: " << image_uuid << LL_ENDL;

//                  std::map<LLUUID, std::string>::iterator itor = gImageChecksums.find(image_uuid);
//                  if (itor != gImageChecksums.end())
//                  {
//                      LL_INFOS("Messaging") << "Replacing with checksum: " << itor->second << LL_ENDL;
//                      if (!itor->second.empty())
//                      {
//                          memcpy(&pos_check[10], itor->second.c_str(), 32);       /* Flawfinder: ignore */
//                      }
//                  }
//              }
//          }
//      }

//      LLFILE* fXMLOut = LLFile::fopen(gExportedFile, "wb");       /* Flawfinder: ignore */
//      if (fwrite(buffer, 1, length, fXMLOut) != length)
//      {
//          LL_WARNS("Messaging") << "Short write" << LL_ENDL;
//      }
//      fclose(fXMLOut);

//      delete [] buffer;
// }


// void exported_item_complete(const LLTSCode status, void *user_data)
// {
//  //std::string *filename = (std::string *)user_data;

//  if (status < LLTS_OK)
//  {
//      LL_WARNS("Messaging") << "Export failed!" << LL_ENDL;
//  }
//  else
//  {
//      ++current_object_count;
//      if (current_image_count == exported_image_count && current_object_count == exported_object_count)
//      {
//          LL_INFOS("Messaging") << "*** Export complete ***" << LL_ENDL;

//          export_complete();
//      }
//      else
//      {
//          gExportDialog->setMessage(llformat("Exported %d/%d object files, %d/%d textures.", current_object_count, exported_object_count, current_image_count, exported_image_count));
//      }
//  }
// }

// struct exported_image_info
// {
//  LLUUID image_id;
//  std::string filename;
//  U32 image_num;
// };

// void exported_j2c_complete(const LLTSCode status, void *user_data)
// {
//  exported_image_info *info = (exported_image_info *)user_data;
//  LLUUID image_id = info->image_id;
//  U32 image_num = info->image_num;
//  std::string filename = info->filename;
//  delete info;

//  if (status < LLTS_OK)
//  {
//      LL_WARNS("Messaging") << "Image download failed!" << LL_ENDL;
//  }
//  else
//  {
//      LLFILE* fIn = LLFile::fopen(filename, "rb");        /* Flawfinder: ignore */
//      if (fIn)
//      {
//          LLPointer<LLImageJ2C> ImageUtility = new LLImageJ2C;
//          LLPointer<LLImageTGA> TargaUtility = new LLImageTGA;

//          fseek(fIn, 0, SEEK_END);
//          S32 length = ftell(fIn);
//          fseek(fIn, 0, SEEK_SET);
//          U8 *buffer = ImageUtility->allocateData(length);
//          if (fread(buffer, 1, length, fIn) != length)
//          {
//              LL_WARNS("Messaging") << "Short read" << LL_ENDL;
//          }
//          fclose(fIn);
//          LLFile::remove(filename);

//          // Convert to TGA
//          LLPointer<LLImageRaw> image = new LLImageRaw();

//          ImageUtility->updateData();
//          ImageUtility->decode(image, 100000.0f);

//          TargaUtility->encode(image);
//          U8 *data = TargaUtility->getData();
//          S32 data_size = TargaUtility->getDataSize();

//          std::string file_path = gDirUtilp->getDirName(filename);

//          std::string output_file = llformat("%s/image-%03d.tga", file_path.c_str(), image_num);//filename;
//          //S32 name_len = output_file.length();
//          //strcpy(&output_file[name_len-3], "tga");
//          LLFILE* fOut = LLFile::fopen(output_file, "wb");        /* Flawfinder: ignore */
//          char md5_hash_string[33];       /* Flawfinder: ignore */
//          strcpy(md5_hash_string, "00000000000000000000000000000000");        /* Flawfinder: ignore */
//          if (fOut)
//          {
//              if (fwrite(data, 1, data_size, fOut) != data_size)
//              {
//                  LL_WARNS("Messaging") << "Short write" << LL_ENDL;
//              }
//              fseek(fOut, 0, SEEK_SET);
//              fclose(fOut);
//              fOut = LLFile::fopen(output_file, "rb");        /* Flawfinder: ignore */
//              LLMD5 my_md5_hash(fOut);
//              my_md5_hash.hex_digest(md5_hash_string);
//          }

//          gImageChecksums.insert(std::pair<LLUUID, std::string>(image_id, md5_hash_string));
//      }
//  }

//  ++current_image_count;
//  if (current_image_count == exported_image_count && current_object_count == exported_object_count)
//  {
//      LL_INFOS("Messaging") << "*** Export textures complete ***" << LL_ENDL;
//          export_complete();
//  }
//  else
//  {
//      gExportDialog->setMessage(llformat("Exported %d/%d object files, %d/%d textures.", current_object_count, exported_object_count, current_image_count, exported_image_count));
//  }
//}

void process_derez_ack(LLMessageSystem*, void**)
{
    if(gViewerWindow) gViewerWindow->getWindow()->decBusyCount();
}

void process_places_reply(LLMessageSystem* msg, void** data)
{
    LLUUID query_id;

    msg->getUUID("AgentData", "QueryID", query_id);
    if (query_id.isNull())
    {
        LLFloaterLandHoldings::processPlacesReply(msg, data);
    }
    else if(gAgent.isInGroup(query_id))
    {
        LLPanelGroupLandMoney::processPlacesReply(msg, data);
    }
    else
    {
        LL_WARNS("Messaging") << "Got invalid PlacesReply message" << LL_ENDL;
    }
}

void send_sound_trigger(const LLUUID& sound_id, F32 gain)
{
    if (sound_id.isNull() || gAgent.getRegion() == NULL)
    {
        // disconnected agent or zero guids don't get sent (no sound)
        return;
    }

    LLMessageSystem* msg = gMessageSystem;
    msg->newMessageFast(_PREHASH_SoundTrigger);
    msg->nextBlockFast(_PREHASH_SoundData);
    msg->addUUIDFast(_PREHASH_SoundID, sound_id);
    // Client untrusted, ids set on sim
    msg->addUUIDFast(_PREHASH_OwnerID, LLUUID::null );
    msg->addUUIDFast(_PREHASH_ObjectID, LLUUID::null );
    msg->addUUIDFast(_PREHASH_ParentID, LLUUID::null );

    msg->addU64Fast(_PREHASH_Handle, gAgent.getRegion()->getHandle());

    LLVector3 position = gAgent.getPositionAgent();
    msg->addVector3Fast(_PREHASH_Position, position);
    msg->addF32Fast(_PREHASH_Gain, gain);

    gAgent.sendMessage();
}

static LLSD sSavedGroupInvite;
static LLSD sSavedResponse;

void response_group_invitation_coro(std::string url, LLUUID group_id, bool notify_and_update)
{
    if (url.empty())
    {
        LL_WARNS("GroupInvite") << "Empty capability!" << LL_ENDL;
        return;
    }

    LLCore::HttpRequest::policy_t httpPolicy(LLCore::HttpRequest::DEFAULT_POLICY_ID);
    LLCoreHttpUtil::HttpCoroutineAdapter::ptr_t
        httpAdapter(new LLCoreHttpUtil::HttpCoroutineAdapter("responseGroupInvitation", httpPolicy));
    LLCore::HttpRequest::ptr_t httpRequest(new LLCore::HttpRequest);

    LLSD payload;
    payload["group"] = group_id;

    LLSD result = httpAdapter->postAndSuspend(httpRequest, url, payload);

    LLSD httpResults = result[LLCoreHttpUtil::HttpCoroutineAdapter::HTTP_RESULTS];
    LLCore::HttpStatus status = LLCoreHttpUtil::HttpCoroutineAdapter::getStatusFromLLSD(httpResults);

    if (!status)
    {
        LL_WARNS("GroupInvite") << "HTTP status, " << status.toTerseString() <<
            ". Group " << group_id << " invitation response processing failed." << LL_ENDL;
    }
    else
    {
        if (!result.has("success") || result["success"].asBoolean() == false)
        {
            LL_WARNS("GroupInvite") << "Server failed to process group " << group_id << " invitation response. " << httpResults << LL_ENDL;
        }
        else
        {
            LL_DEBUGS("GroupInvite") << "Successfully sent response to group " << group_id << " invitation" << LL_ENDL;
            if (notify_and_update)
            {
                gAgent.sendAgentDataUpdateRequest();

                LLGroupMgr::getInstance()->clearGroupData(group_id);
                // refresh the floater for this group, if any.
                LLGroupActions::refresh(group_id);
            }
        }
    }
}

void send_join_group_response(LLUUID group_id, LLUUID transaction_id, bool accept_invite, S32 fee, bool use_offline_cap, LLSD &payload)
{
    if (accept_invite && fee > 0)
    {
        // If there is a fee to join this group, make
        // sure the user is sure they want to join.
            LLSD args;
            args["COST"] = llformat("%d", fee);
            // Set the fee for next time to 0, so that we don't keep
            // asking about a fee.
            LLSD next_payload = payload;
            next_payload["fee"] = 0;
            LLNotificationsUtil::add("JoinGroupCanAfford",
                args,
                next_payload);
    }
    else if (use_offline_cap)
    {
        std::string url;
        if (accept_invite)
        {
            url = gAgent.getRegionCapability("AcceptGroupInvite");
        }
        else
        {
            url = gAgent.getRegionCapability("DeclineGroupInvite");
        }

        if (!url.empty())
        {
            LL_DEBUGS("GroupInvite") << "Capability url: " << url << LL_ENDL;
            LLCoros::instance().launch("LLMessageSystem::acceptGroupInvitation",
                boost::bind(response_group_invitation_coro, url, group_id, accept_invite));
        }
        else
        {
            // if sim has no this cap, we can do nothing - regular request will fail
            LL_WARNS("GroupInvite") << "No capability, can't reply to offline invitation!" << LL_ENDL;
        }
    }
    else
    {
        LL_DEBUGS("GroupInvite") << "Replying to group invite via IM message" << LL_ENDL;

        EInstantMessage type = accept_invite ? IM_GROUP_INVITATION_ACCEPT : IM_GROUP_INVITATION_DECLINE;

        if (accept_invite)
        {
            LLUIUsage::instance().logCommand("Group.Join");
        }

        send_improved_im(group_id,
            std::string("name"),
            std::string("message"),
            IM_ONLINE,
            type,
            transaction_id);
    }
}

void send_join_group_response(LLUUID group_id, LLUUID transaction_id, bool accept_invite, S32 fee, bool use_offline_cap)
{
    LLSD payload;
    if (accept_invite)
    {
        payload["group_id"] = group_id;
        payload["transaction_id"] =  transaction_id;
        payload["fee"] =  fee;
        payload["use_offline_cap"] = use_offline_cap;
    }
    send_join_group_response(group_id, transaction_id, accept_invite, fee, use_offline_cap, payload);
}

bool join_group_response(const LLSD& notification, const LLSD& response)
{
//  A bit of variable saving and restoring is used to deal with the case where your group list is full and you
//  receive an invitation to another group.  The data from that invitation is stored in the sSaved
//  variables.  If you then drop a group and click on the Join button the stored data is restored and used
//  to join the group.
    LLSD notification_adjusted = notification;
    LLSD response_adjusted = response;

    std::string action = notification["name"];

//  Storing all the information by group id allows for the rare case of being at your maximum
//  group count and receiving more than one invitation.
    std::string id = notification_adjusted["payload"]["group_id"].asString();

    if ("JoinGroup" == action || "JoinGroupCanAfford" == action)
    {
        sSavedGroupInvite[id] = notification;
        sSavedResponse[id] = response;
    }
    else if ("JoinedTooManyGroupsMember" == action)
    {
        S32 opt = LLNotificationsUtil::getSelectedOption(notification, response);
        if (0 == opt) // Join button pressed
        {
            notification_adjusted = sSavedGroupInvite[id];
            response_adjusted = sSavedResponse[id];
        }
    }

    S32 option = LLNotificationsUtil::getSelectedOption(notification_adjusted, response_adjusted);
    bool accept_invite = false;

    LLUUID group_id = notification_adjusted["payload"]["group_id"].asUUID();
    LLUUID transaction_id = notification_adjusted["payload"]["transaction_id"].asUUID();
    std::string name = notification_adjusted["payload"]["name"].asString();
    std::string message = notification_adjusted["payload"]["message"].asString();
    S32 fee = notification_adjusted["payload"]["fee"].asInteger();
    U8 use_offline_cap = notification_adjusted["payload"]["use_offline_cap"].asInteger();

    if (option == 2 && !group_id.isNull())
    {
        LLGroupActions::show(group_id);
        LLSD args;
        args["MESSAGE"] = message;
        LLNotificationsUtil::add("JoinGroup", args, notification_adjusted["payload"]);
        return false;
    }

    if(option == 0 && !group_id.isNull())
    {
        // check for promotion or demotion.
        S32 max_groups = LLAgentBenefitsMgr::current().getGroupMembershipLimit();
        if(gAgent.isInGroup(group_id)) ++max_groups;

        if(gAgent.mGroups.size() < max_groups)
        {
            accept_invite = true;
        }
        else
        {
            LLSD args;
            args["NAME"] = name;
            LLNotificationsUtil::add("JoinedTooManyGroupsMember", args, notification_adjusted["payload"]);
            return false;
        }
    }
    send_join_group_response(group_id, transaction_id, accept_invite, fee, use_offline_cap, notification_adjusted["payload"]);

    sSavedGroupInvite[id] = LLSD::emptyMap();
    sSavedResponse[id] = LLSD::emptyMap();

    return false;
}

static void highlight_inventory_objects_in_panel(const std::vector<LLUUID>& items, LLInventoryPanel *inventory_panel)
{
    if (NULL == inventory_panel) return;

    for (std::vector<LLUUID>::const_iterator item_iter = items.begin();
        item_iter != items.end();
        ++item_iter)
    {
        const LLUUID& item_id = (*item_iter);
        if(!highlight_offered_object(item_id))
        {
            continue;
        }

        LLInventoryObject* item = gInventory.getObject(item_id);
        llassert(item);
        if (!item) {
            continue;
        }

        LL_DEBUGS("Inventory_Move") << "Highlighting inventory item: " << item->getName() << ", " << item_id  << LL_ENDL;
        LLFolderView* fv = inventory_panel->getRootFolder();
        if (fv)
        {
            LLFolderViewItem* fv_item = inventory_panel->getItemByID(item_id);
            if (fv_item)
            {
                LLFolderViewItem* fv_folder = fv_item->getParentFolder();
                if (fv_folder)
                {
                    // Parent folders can be different in case of 2 consecutive drag and drop
                    // operations when the second one is started before the first one completes.
                    LL_DEBUGS("Inventory_Move") << "Open folder: " << fv_folder->getName() << LL_ENDL;
                    fv_folder->setOpen(TRUE);
                    if (fv_folder->isSelected())
                    {
                        fv->changeSelection(fv_folder, FALSE);
                    }
                }
                fv->changeSelection(fv_item, TRUE);
            }
        }
    }
}

static LLNotificationFunctorRegistration jgr_1("JoinGroup", join_group_response);
static LLNotificationFunctorRegistration jgr_2("JoinedTooManyGroupsMember", join_group_response);
static LLNotificationFunctorRegistration jgr_3("JoinGroupCanAfford", join_group_response);


//-----------------------------------------------------------------------------
// Instant Message
//-----------------------------------------------------------------------------
class LLOpenAgentOffer : public LLInventoryFetchItemsObserver
{
public:
    LLOpenAgentOffer(const LLUUID& object_id,
                     const std::string& from_name) :
        LLInventoryFetchItemsObserver(object_id),
        mFromName(from_name) {}
    /*virtual*/ void startFetch()
    {
        for (uuid_vec_t::const_iterator it = mIDs.begin(); it < mIDs.end(); ++it)
        {
            LLViewerInventoryCategory* cat = gInventory.getCategory(*it);
            if (cat)
            {
                mComplete.push_back((*it));
            }
        }
        LLInventoryFetchItemsObserver::startFetch();
    }
    /*virtual*/ void done()
    {
        open_inventory_offer(mComplete, mFromName);
        gInventory.removeObserver(this);
        delete this;
    }
private:
    std::string mFromName;
};

/**
 * Class to observe adding of new items moved from the world to user's inventory to select them in inventory.
 *
 * We can't create it each time items are moved because "drop" event is sent separately for each
 * element even while multi-dragging. We have to have the only instance of the observer. See EXT-4347.
 */
class LLViewerInventoryMoveFromWorldObserver : public LLInventoryAddItemByAssetObserver
{
public:
    LLViewerInventoryMoveFromWorldObserver()
        : LLInventoryAddItemByAssetObserver()
    {

    }

    void setMoveIntoFolderID(const LLUUID& into_folder_uuid) {mMoveIntoFolderID = into_folder_uuid; }

private:
    /*virtual */void onAssetAdded(const LLUUID& asset_id)
    {
        // Store active Inventory panel.
        if (LLInventoryPanel::getActiveInventoryPanel())
        {
            mActivePanel = LLInventoryPanel::getActiveInventoryPanel()->getHandle();
        }

        // Store selected items (without destination folder)
        mSelectedItems.clear();
        if (LLInventoryPanel::getActiveInventoryPanel())
        {
            std::set<LLFolderViewItem*> selection =    LLInventoryPanel::getActiveInventoryPanel()->getRootFolder()->getSelectionList();
            for (std::set<LLFolderViewItem*>::iterator it = selection.begin(),    end_it = selection.end();
                it != end_it;
                ++it)
            {
                mSelectedItems.insert(static_cast<LLFolderViewModelItemInventory*>((*it)->getViewModelItem())->getUUID());
            }
        }
        mSelectedItems.erase(mMoveIntoFolderID);
    }

    /**
     * Selects added inventory items watched by their Asset UUIDs if selection was not changed since
     * all items were started to watch (dropped into a folder).
     */
    void done()
    {
        LLInventoryPanel* active_panel = dynamic_cast<LLInventoryPanel*>(mActivePanel.get());

        // if selection is not changed since watch started lets hightlight new items.
        if (active_panel && !isSelectionChanged())
        {
            LL_DEBUGS("Inventory_Move") << "Selecting new items..." << LL_ENDL;
            active_panel->clearSelection();
            highlight_inventory_objects_in_panel(mAddedItems, active_panel);
        }
    }

    /**
     * Returns true if selected inventory items were changed since moved inventory items were started to watch.
     */
    bool isSelectionChanged()
    {
        LLInventoryPanel* active_panel = LLInventoryPanel::getActiveInventoryPanel();

        if (NULL == active_panel)
        {
            return true;
        }

        // get selected items (without destination folder)
        selected_items_t selected_items;

        std::set<LLFolderViewItem*> selection = active_panel->getRootFolder()->getSelectionList();
        for (std::set<LLFolderViewItem*>::iterator it = selection.begin(),    end_it = selection.end();
            it != end_it;
            ++it)
        {
            selected_items.insert(static_cast<LLFolderViewModelItemInventory*>((*it)->getViewModelItem())->getUUID());
        }
        selected_items.erase(mMoveIntoFolderID);

        // compare stored & current sets of selected items
        selected_items_t different_items;
        std::set_symmetric_difference(mSelectedItems.begin(), mSelectedItems.end(),
            selected_items.begin(), selected_items.end(), std::inserter(different_items, different_items.begin()));

        LL_DEBUGS("Inventory_Move") << "Selected firstly: " << mSelectedItems.size()
            << ", now: " << selected_items.size() << ", difference: " << different_items.size() << LL_ENDL;

        return different_items.size() > 0;
    }

    LLHandle<LLPanel> mActivePanel;
    typedef std::set<LLUUID> selected_items_t;
    selected_items_t mSelectedItems;

    /**
     * UUID of FolderViewFolder into which watched items are moved.
     *
     * Destination FolderViewFolder becomes selected while mouse hovering (when dragged items are dropped).
     *
     * If mouse is moved out it set unselected and number of selected items is changed
     * even if selected items in Inventory stay the same.
     * So, it is used to update stored selection list.
     *
     * @see onAssetAdded()
     * @see isSelectionChanged()
     */
    LLUUID mMoveIntoFolderID;
};

LLViewerInventoryMoveFromWorldObserver* gInventoryMoveObserver = NULL;

void set_dad_inventory_item(LLInventoryItem* inv_item, const LLUUID& into_folder_uuid)
{
    start_new_inventory_observer();

    gInventoryMoveObserver->setMoveIntoFolderID(into_folder_uuid);
    gInventoryMoveObserver->watchAsset(inv_item->getAssetUUID());
}


/**
 * Class to observe moving of items and to select them in inventory.
 *
 * Used currently for dragging from inbox to regular inventory folders
 */

class LLViewerInventoryMoveObserver : public LLInventoryObserver
{
public:

    LLViewerInventoryMoveObserver(const LLUUID& object_id)
        : LLInventoryObserver()
        , mObjectID(object_id)
    {
        if (LLInventoryPanel::getActiveInventoryPanel())
        {
            mActivePanel = LLInventoryPanel::getActiveInventoryPanel()->getHandle();
        }
    }

    virtual ~LLViewerInventoryMoveObserver() {}
    virtual void changed(U32 mask);

private:
    LLUUID mObjectID;
    LLHandle<LLPanel> mActivePanel;

};

void LLViewerInventoryMoveObserver::changed(U32 mask)
{
    LLInventoryPanel* active_panel = dynamic_cast<LLInventoryPanel*>(mActivePanel.get());

    if (NULL == active_panel)
    {
        gInventory.removeObserver(this);
        return;
    }

    if((mask & (LLInventoryObserver::STRUCTURE)) != 0)
    {
        const std::set<LLUUID>& changed_items = gInventory.getChangedIDs();

        std::set<LLUUID>::const_iterator id_it = changed_items.begin();
        std::set<LLUUID>::const_iterator id_end = changed_items.end();
        for (;id_it != id_end; ++id_it)
        {
            if ((*id_it) == mObjectID)
            {
                active_panel->clearSelection();
                std::vector<LLUUID> items;
                items.push_back(mObjectID);
                highlight_inventory_objects_in_panel(items, active_panel);
                active_panel->getRootFolder()->scrollToShowSelection();

                gInventory.removeObserver(this);
                break;
            }
        }
    }
}

void set_dad_inbox_object(const LLUUID& object_id)
{
    LLViewerInventoryMoveObserver* move_observer = new LLViewerInventoryMoveObserver(object_id);
    gInventory.addObserver(move_observer);
}

//unlike the FetchObserver for AgentOffer, we only make one
//instance of the AddedObserver for TaskOffers
//and it never dies.  We do this because we don't know the UUID of
//task offers until they are accepted, so we don't wouldn't
//know what to watch for, so instead we just watch for all additions.
class LLOpenTaskOffer : public LLInventoryAddedObserver
{
protected:
    /*virtual*/ void done()
    {
        uuid_vec_t added;
        for(uuid_set_t::const_iterator it = gInventory.getAddedIDs().begin(); it != gInventory.getAddedIDs().end(); ++it)
        {
            added.push_back(*it);
        }
        for (uuid_vec_t::iterator it = added.begin(); it != added.end();)
        {
            const LLUUID& item_uuid = *it;
            bool was_moved = false;
            LLInventoryObject* added_object = gInventory.getObject(item_uuid);
            if (added_object)
            {
                // cast to item to get Asset UUID
                LLInventoryItem* added_item = dynamic_cast<LLInventoryItem*>(added_object);
                if (added_item)
                {
                    const LLUUID& asset_uuid = added_item->getAssetUUID();
                    if (gInventoryMoveObserver->isAssetWatched(asset_uuid))
                    {
                        LL_DEBUGS("Inventory_Move") << "Found asset UUID: " << asset_uuid << LL_ENDL;
                        was_moved = true;
                    }
                }
            }

            if (was_moved)
            {
                it = added.erase(it);
            }
            else ++it;
        }

        open_inventory_offer(added, "");
    }
 };

class LLOpenTaskGroupOffer : public LLInventoryAddedObserver
{
protected:
    /*virtual*/ void done()
    {
        uuid_vec_t added;
        for(uuid_set_t::const_iterator it = gInventory.getAddedIDs().begin(); it != gInventory.getAddedIDs().end(); ++it)
        {
            added.push_back(*it);
        }
        open_inventory_offer(added, "group_offer");
        gInventory.removeObserver(this);
        delete this;
    }
};

//one global instance to bind them
LLOpenTaskOffer* gNewInventoryObserver=NULL;
class LLNewInventoryHintObserver : public LLInventoryAddedObserver
{
protected:
    /*virtual*/ void done()
    {
        LLFirstUse::newInventory();
    }
};

LLNewInventoryHintObserver* gNewInventoryHintObserver=NULL;

void start_new_inventory_observer()
{
    if (!gNewInventoryObserver) //task offer observer
    {
        // Observer is deleted by gInventory
        gNewInventoryObserver = new LLOpenTaskOffer;
        gInventory.addObserver(gNewInventoryObserver);
    }

    if (!gInventoryMoveObserver) //inventory move from the world observer
    {
        // Observer is deleted by gInventory
        gInventoryMoveObserver = new LLViewerInventoryMoveFromWorldObserver;
        gInventory.addObserver(gInventoryMoveObserver);
    }

    if (!gNewInventoryHintObserver)
    {
        // Observer is deleted by gInventory
        gNewInventoryHintObserver = new LLNewInventoryHintObserver();
        gInventory.addObserver(gNewInventoryHintObserver);
    }
}

class LLDiscardAgentOffer : public LLInventoryFetchItemsObserver
{
    LOG_CLASS(LLDiscardAgentOffer);

public:
    LLDiscardAgentOffer(const LLUUID& folder_id, const LLUUID& object_id) :
        LLInventoryFetchItemsObserver(object_id),
        mFolderID(folder_id),
        mObjectID(object_id) {}

    virtual void done()
    {
        LL_DEBUGS("Messaging") << "LLDiscardAgentOffer::done()" << LL_ENDL;

        // We're invoked from LLInventoryModel::notifyObservers().
        // If we now try to remove the inventory item, it will cause a nested
        // notifyObservers() call, which won't work.
        // So defer moving the item to trash until viewer gets idle (in a moment).
        // Use removeObject() rather than removeItem() because at this level,
        // the object could be either an item or a folder.
        LLAppViewer::instance()->addOnIdleCallback(boost::bind(&LLInventoryModel::removeObject, &gInventory, mObjectID));
        gInventory.removeObserver(this);
        delete this;
    }

protected:
    LLUUID mFolderID;
    LLUUID mObjectID;
};


//Returns TRUE if we are OK, FALSE if we are throttled
//Set check_only true if you want to know the throttle status
//without registering a hit
bool check_offer_throttle(const std::string& from_name, bool check_only)
{
    static U32 throttle_count;
    static bool throttle_logged;
    LLChat chat;
    std::string log_message;

    if (!gSavedSettings.getBOOL("ShowNewInventory"))
        return false;

    if (check_only)
    {
        return gThrottleTimer.hasExpired();
    }

    if(gThrottleTimer.checkExpirationAndReset(OFFER_THROTTLE_TIME))
    {
        LL_DEBUGS("Messaging") << "Throttle Expired" << LL_ENDL;
        throttle_count=1;
        throttle_logged=false;
        return true;
    }
    else //has not expired
    {
        LL_DEBUGS("Messaging") << "Throttle Not Expired, Count: " << throttle_count << LL_ENDL;
        // When downloading the initial inventory we get a lot of new items
        // coming in and can't tell that from spam.
        if (LLStartUp::getStartupState() >= STATE_STARTED
            && throttle_count >= OFFER_THROTTLE_MAX_COUNT)
        {
            if (!throttle_logged)
            {
                // Use the name of the last item giver, who is probably the person
                // spamming you.

                LLStringUtil::format_map_t arg;
                std::string log_msg;
                std::ostringstream time ;
                time<<OFFER_THROTTLE_TIME;

                arg["APP_NAME"] = LLAppViewer::instance()->getSecondLifeTitle();
                arg["TIME"] = time.str();

                if (!from_name.empty())
                {
                    arg["FROM_NAME"] = from_name;
                    log_msg = LLTrans::getString("ItemsComingInTooFastFrom", arg);
                }
                else
                {
                    log_msg = LLTrans::getString("ItemsComingInTooFast", arg);
                }

                //this is kinda important, so actually put it on screen
                LLSD args;
                args["MESSAGE"] = log_msg;
                LLNotificationsUtil::add("SystemMessage", args);

                throttle_logged=true;
            }
            return false;
        }
        else
        {
            throttle_count++;
            return true;
        }
    }
}

// Return "true" if we have a preview method for that asset type, "false" otherwise
bool check_asset_previewable(const LLAssetType::EType asset_type)
{
    return  (asset_type == LLAssetType::AT_NOTECARD)  ||
            (asset_type == LLAssetType::AT_LANDMARK)  ||
            (asset_type == LLAssetType::AT_TEXTURE)   ||
            (asset_type == LLAssetType::AT_ANIMATION) ||
            (asset_type == LLAssetType::AT_SCRIPT)    ||
            (asset_type == LLAssetType::AT_SOUND) ||
            (asset_type == LLAssetType::AT_MATERIAL);
}

void open_inventory_offer(const uuid_vec_t& objects, const std::string& from_name)
{
    for (uuid_vec_t::const_iterator obj_iter = objects.begin();
         obj_iter != objects.end();
         ++obj_iter)
    {
        const LLUUID& obj_id = (*obj_iter);
        if(!highlight_offered_object(obj_id))
        {
            const LLViewerInventoryCategory *parent = gInventory.getFirstNondefaultParent(obj_id);
            if (parent && (parent->getPreferredType() == LLFolderType::FT_TRASH))
            {
                gInventory.checkTrashOverflow();
            }
            continue;
        }

        const LLInventoryObject *obj = gInventory.getObject(obj_id);
        if (!obj)
        {
            LL_WARNS() << "Cannot find object [ itemID:" << obj_id << " ] to open." << LL_ENDL;
            continue;
        }

        const LLAssetType::EType asset_type = obj->getActualType();

        // Either an inventory item or a category.
        const LLInventoryItem* item = dynamic_cast<const LLInventoryItem*>(obj);
        if (item && check_asset_previewable(asset_type))
        {
            ////////////////////////////////////////////////////////////////////////////////
            // Special handling for various types.
            if (check_offer_throttle(from_name, false)) // If we are throttled, don't display
            {
                LL_DEBUGS("Messaging") << "Highlighting inventory item: " << item->getUUID()  << LL_ENDL;
                // If we opened this ourselves, focus it
                const BOOL take_focus = from_name.empty() ? TAKE_FOCUS_YES : TAKE_FOCUS_NO;
                switch(asset_type)
                {
                    case LLAssetType::AT_NOTECARD:
                    {
                        LLFloaterReg::showInstance("preview_notecard", LLSD(obj_id), take_focus);
                        break;
                    }
                    case LLAssetType::AT_LANDMARK:
                    {
                        LLInventoryCategory* parent_folder = gInventory.getCategory(item->getParentUUID());
                        if ("inventory_handler" == from_name)
                        {
                            LLFloaterSidePanelContainer::showPanel("places", LLSD().with("type", "landmark").with("id", item->getUUID()));
                        }
                        else if("group_offer" == from_name)
                        {
                            // "group_offer" is passed by LLOpenTaskGroupOffer
                            // Notification about added landmark will be generated under the "from_name.empty()" called from LLOpenTaskOffer::done().
                            LLSD args;
                            args["type"] = "landmark";
                            args["id"] = obj_id;
                            LLFloaterSidePanelContainer::showPanel("places", args);

                            continue;
                        }
                        else if(from_name.empty())
                        {
                            std::string folder_name;
                            if (parent_folder)
                            {
                                // Localize folder name.
                                // *TODO: share this code?
                                folder_name = parent_folder->getName();
                                if (LLFolderType::lookupIsProtectedType(parent_folder->getPreferredType()))
                                {
                                    LLTrans::findString(folder_name, "InvFolder " + folder_name);
                                }
                            }
                            else
                            {
                                 folder_name = LLTrans::getString("Unknown");
                            }

                            // we receive a message from LLOpenTaskOffer, it mean that new landmark has been added.
                            LLSD args;
                            args["LANDMARK_NAME"] = item->getName();
                            args["FOLDER_NAME"] = folder_name;
                            LLNotificationsUtil::add("LandmarkCreated", args);
                        }
                    }
                    break;
                    case LLAssetType::AT_TEXTURE:
                    {
                        LLFloaterReg::showInstance("preview_texture", LLSD(obj_id), take_focus);
                        break;
                    }
                    case LLAssetType::AT_ANIMATION:
                        LLFloaterReg::showInstance("preview_anim", LLSD(obj_id), take_focus);
                        break;
                    case LLAssetType::AT_SCRIPT:
                        LLFloaterReg::showInstance("preview_script", LLSD(obj_id), take_focus);
                        break;
                    case LLAssetType::AT_SOUND:
                        LLFloaterReg::showInstance("preview_sound", LLSD(obj_id), take_focus);
                        break;
                    case LLAssetType::AT_MATERIAL:
                        // Explicitly do nothing -- we don't want to open the material editor every time you add a material to inventory
                        break;
                    default:
                        LL_DEBUGS("Messaging") << "No preview method for previewable asset type : " << LLAssetType::lookupHumanReadable(asset_type)  << LL_ENDL;
                        break;
                }
            }
        }

        ////////////////////////////////////////////////////////////////////////////////
        static LLUICachedControl<bool> find_original_new_floater("FindOriginalOpenWindow", false);
        //show in a new single-folder window
        if(find_original_new_floater && !from_name.empty())
        {
            const LLInventoryObject *obj = gInventory.getObject(obj_id);
            if (obj && obj->getParentUUID().notNull())
            {
                if (obj->getActualType() == LLAssetType::AT_CATEGORY)
                {
                    LLPanelMainInventory::newFolderWindow(obj_id);
                }
                else
                {
                    LLPanelMainInventory::newFolderWindow(obj->getParentUUID(), obj_id);
                }
            }
        }
        else
        {
            // Highlight item
            bool show_in_inventory = gSavedSettings.get<bool>("ShowInInventory");
            bool auto_open =
                show_in_inventory && // don't open if ShowInInventory is FALSE
                !from_name.empty();  // don't open if it's not from anyone

            // SL-20419 : Don't change active tab if floater is visible
            LLFloater* instance = LLFloaterReg::findInstance("inventory");
            bool use_main_panel = instance && instance->getVisible();

            if (auto_open)
            {
                LLFloaterReg::showInstance("inventory");
            }

            LLInventoryPanel::openInventoryPanelAndSetSelection(auto_open, obj_id, use_main_panel);
        }
    }
}

bool highlight_offered_object(const LLUUID& obj_id)
{
    const LLInventoryObject* obj = gInventory.getObject(obj_id);
    if(!obj)
    {
        LL_WARNS("Messaging") << "Unable to show inventory item: " << obj_id << LL_ENDL;
        return false;
    }

    ////////////////////////////////////////////////////////////////////////////////
    // Don't highlight if it's in certain "quiet" folders which don't need UI
    // notification (e.g. trash, cof, lost-and-found).
    if(!gAgent.getAFK())
    {
        const LLViewerInventoryCategory *parent = gInventory.getFirstNondefaultParent(obj_id);
        if (parent)
        {
            const LLFolderType::EType parent_type = parent->getPreferredType();
            if (LLViewerFolderType::lookupIsQuietType(parent_type))
            {
                return false;
            }
        }
    }

    if (obj->getType() == LLAssetType::AT_LANDMARK)
    {
        LLFloaterCreateLandmark *floater = LLFloaterReg::findTypedInstance<LLFloaterCreateLandmark>("add_landmark");
        if (floater && floater->getItem() && floater->getItem()->getUUID() == obj_id)
        {
            // LLFloaterCreateLandmark is supposed to handle this,
            // keep landmark creation floater at the front
            return false;
        }
    }

    return true;
}

void inventory_offer_mute_callback(const LLUUID& blocked_id,
                                   const std::string& full_name,
                                   bool is_group)
{
    // *NOTE: blocks owner if the offer came from an object
    LLMute::EType mute_type = is_group ? LLMute::GROUP : LLMute::AGENT;

    LLMute mute(blocked_id, full_name, mute_type);
    if (LLMuteList::getInstance()->add(mute))
    {
        LLPanelBlockedList::showPanelAndSelect(blocked_id);
    }

    // purge the message queue of any previously queued inventory offers from the same source.
    class OfferMatcher : public LLNotificationsUI::LLScreenChannel::Matcher
    {
    public:
        OfferMatcher(const LLUUID& to_block) : blocked_id(to_block) {}
        bool matches(const LLNotificationPtr notification) const
        {
            if(notification->getName() == "ObjectGiveItem"
                || notification->getName() == "OwnObjectGiveItem"
                || notification->getName() == "UserGiveItem")
            {
                return (notification->getPayload()["from_id"].asUUID() == blocked_id);
            }
            return FALSE;
        }
    private:
        const LLUUID& blocked_id;
    };

<<<<<<< HEAD
    LLNotificationsUI::LLChannelManager::getInstance()->killToastsFromChannel(LLUUID(
            gSavedSettings.getString("NotificationChannelUUID")), OfferMatcher(blocked_id));
=======
    LLNotificationsUI::LLChannelManager::getInstance()->killToastsFromChannel(
        LLNotificationsUI::NOTIFICATION_CHANNEL_UUID,
        OfferMatcher(blocked_id));
>>>>>>> b1098308
}


void inventory_offer_mute_avatar_callback(const LLUUID& blocked_id,
    const LLAvatarName& av_name)
{
    inventory_offer_mute_callback(blocked_id, av_name.getUserName(), false);
}


std::string LLOfferInfo::mResponderType = "offer_info";

LLOfferInfo::LLOfferInfo()
 : LLNotificationResponderInterface()
 , mFromGroup(FALSE)
 , mFromObject(FALSE)
 , mIM(IM_NOTHING_SPECIAL)
 , mType(LLAssetType::AT_NONE)
 , mPersist(false)
{
}

LLOfferInfo::LLOfferInfo(const LLSD& sd)
{
    mIM = (EInstantMessage)sd["im_type"].asInteger();
    mFromID = sd["from_id"].asUUID();
    mFromGroup = sd["from_group"].asBoolean();
    mFromObject = sd["from_object"].asBoolean();
    mTransactionID = sd["transaction_id"].asUUID();
    mFolderID = sd["folder_id"].asUUID();
    mObjectID = sd["object_id"].asUUID();
    mType = LLAssetType::lookup(sd["type"].asString().c_str());
    mFromName = sd["from_name"].asString();
    mDesc = sd["description"].asString();
    mHost = LLHost(sd["sender"].asString());
    mPersist = sd["persist"].asBoolean();
}

LLOfferInfo::LLOfferInfo(const LLOfferInfo& info)
{
    mIM = info.mIM;
    mFromID = info.mFromID;
    mFromGroup = info.mFromGroup;
    mFromObject = info.mFromObject;
    mTransactionID = info.mTransactionID;
    mFolderID = info.mFolderID;
    mObjectID = info.mObjectID;
    mType = info.mType;
    mFromName = info.mFromName;
    mDesc = info.mDesc;
    mHost = info.mHost;
    mPersist = info.mPersist;
}

LLSD LLOfferInfo::asLLSD()
{
    LLSD sd;
    sd["responder_type"] = mResponderType;
    sd["im_type"] = mIM;
    sd["from_id"] = mFromID;
    sd["from_group"] = mFromGroup;
    sd["from_object"] = mFromObject;
    sd["transaction_id"] = mTransactionID;
    sd["folder_id"] = mFolderID;
    sd["object_id"] = mObjectID;
    sd["type"] = LLAssetType::lookup(mType);
    sd["from_name"] = mFromName;
    sd["description"] = mDesc;
    sd["sender"] = mHost.getIPandPort();
    sd["persist"] = mPersist;
    return sd;
}

void LLOfferInfo::fromLLSD(const LLSD& params)
{
    *this = params;
}

void LLOfferInfo::sendReceiveResponse(bool accept, const LLUUID &destination_folder_id)
{
    if(IM_INVENTORY_OFFERED == mIM)
    {
        // add buddy to recent people list
        LLRecentPeople::instance().add(mFromID);
    }

    if (mTransactionID.isNull())
    {
        // Not provided, message won't work
        return;
    }

    LLMessageSystem* msg = gMessageSystem;
    msg->newMessageFast(_PREHASH_ImprovedInstantMessage);
    msg->nextBlockFast(_PREHASH_AgentData);
    msg->addUUIDFast(_PREHASH_AgentID, gAgent.getID());
    msg->addUUIDFast(_PREHASH_SessionID, gAgent.getSessionID());
    msg->nextBlockFast(_PREHASH_MessageBlock);
    msg->addBOOLFast(_PREHASH_FromGroup, FALSE);
    msg->addUUIDFast(_PREHASH_ToAgentID, mFromID);
    msg->addU8Fast(_PREHASH_Offline, IM_ONLINE);
    msg->addUUIDFast(_PREHASH_ID, mTransactionID);
    msg->addU32Fast(_PREHASH_Timestamp, NO_TIMESTAMP); // no timestamp necessary
    std::string name;
    LLAgentUI::buildFullname(name);
    msg->addStringFast(_PREHASH_FromAgentName, name);
    msg->addStringFast(_PREHASH_Message, "");
    msg->addU32Fast(_PREHASH_ParentEstateID, 0);
    msg->addUUIDFast(_PREHASH_RegionID, LLUUID::null);
    msg->addVector3Fast(_PREHASH_Position, gAgent.getPositionAgent());

    // ACCEPT. The math for the dialog works, because the accept
    // for inventory_offered, task_inventory_offer or
    // group_notice_inventory is 1 greater than the offer integer value.
    // Generates IM_INVENTORY_ACCEPTED, IM_TASK_INVENTORY_ACCEPTED,
    // or IM_GROUP_NOTICE_INVENTORY_ACCEPTED
    // Decline for inventory_offered, task_inventory_offer or
    // group_notice_inventory is 2 greater than the offer integer value.

    EInstantMessage im = mIM;
    if (mIM == IM_GROUP_NOTICE_REQUESTED)
    {
        // Request has no responder dialogs
        im = IM_GROUP_NOTICE;
    }

    if (accept)
    {
        msg->addU8Fast(_PREHASH_Dialog, (U8)(im + 1));
        msg->addBinaryDataFast(_PREHASH_BinaryBucket, &(destination_folder_id.mData),
                                sizeof(destination_folder_id.mData));
    }
    else
    {
        msg->addU8Fast(_PREHASH_Dialog, (U8)(im + 2));
        msg->addBinaryDataFast(_PREHASH_BinaryBucket, EMPTY_BINARY_BUCKET, EMPTY_BINARY_BUCKET_SIZE);
    }
    // send the message
    msg->sendReliable(mHost);

    // transaction id is usable only once
    // Note: a bit of a hack, clicking group notice attachment will not close notice
    // so we reset no longer usable transaction id to know not to send message again
    // Once capabilities for responses will be implemented LLOfferInfo will have to
    // remember that it already responded in another way and ignore IOR_DECLINE
    mTransactionID.setNull();
}

void LLOfferInfo::handleRespond(const LLSD& notification, const LLSD& response)
{
    initRespondFunctionMap();

    const std::string name = notification["name"].asString();
    if(mRespondFunctions.find(name) == mRespondFunctions.end())
    {
        LL_WARNS() << "Unexpected notification name : " << name << LL_ENDL;
        llassert(!"Unexpected notification name");
        return;
    }

    mRespondFunctions[name](notification, response);
}

bool LLOfferInfo::inventory_offer_callback(const LLSD& notification, const LLSD& response)
{
    LLChat chat;
    std::string log_message;
    S32 button = LLNotificationsUtil::getSelectedOption(notification, response);

    LLInventoryObserver* opener = NULL;
    LLViewerInventoryCategory* catp = NULL;
    catp = (LLViewerInventoryCategory*)gInventory.getCategory(mObjectID);
    LLViewerInventoryItem* itemp = NULL;
    if(!catp)
    {
        itemp = (LLViewerInventoryItem*)gInventory.getItem(mObjectID);
    }

    LLNotificationPtr notification_ptr = LLNotifications::instance().find(notification["id"].asUUID());

    // For muting, we need to add the mute, then decline the offer.
    // This must be done here because:
    // * callback may be called immediately,
    // * adding the mute sends a message,
    // * we can't build two messages at once.
    if (IOR_MUTE == button) // Block
    {
        if (notification_ptr != NULL)
        {
            if (mFromGroup)
            {
                gCacheName->getGroup(mFromID, boost::bind(&inventory_offer_mute_callback, _1, _2, _3));
            }
            else
            {
                LLAvatarNameCache::get(mFromID, boost::bind(&inventory_offer_mute_avatar_callback, _1, _2));
            }
        }
    }

    std::string from_string; // Used in the pop-up.
    std::string chatHistory_string;  // Used in chat history.

    // TODO: when task inventory offers can also be handled the new way, migrate the code that sets these strings here:
    from_string = chatHistory_string = mFromName;

    // accept goes to proper folder, decline gets accepted to trash, muted gets declined
    bool accept_to_trash = true;

    LLNotificationFormPtr modified_form(notification_ptr ? new LLNotificationForm(*notification_ptr->getForm()) : new LLNotificationForm());

    switch(button)
    {
    case IOR_SHOW:
        // we will want to open this item when it comes back.
        LL_DEBUGS("Messaging") << "Initializing an opener for tid: " << mTransactionID
                 << LL_ENDL;
        switch (mIM)
        {
        case IM_INVENTORY_OFFERED:
            {
                // This is an offer from an agent. In this case, the back
                // end has already copied the items into your inventory,
                // so we can fetch it out of our inventory.
                if (gSavedSettings.getBOOL("ShowOfferedInventory"))
                {
                    LLOpenAgentOffer* open_agent_offer = new LLOpenAgentOffer(mObjectID, from_string);
                    open_agent_offer->startFetch();
                    if(catp || (itemp && itemp->isFinished()))
                    {
                        open_agent_offer->done();
                    }
                    else
                    {
                        opener = open_agent_offer;
                    }
                }
            }
            break;
        case IM_GROUP_NOTICE:
        case IM_GROUP_NOTICE_REQUESTED:
            opener = new LLOpenTaskGroupOffer;
            sendReceiveResponse(true, mFolderID);
            break;
        case IM_TASK_INVENTORY_OFFERED:
            // This is an offer from a task or group.
            // We don't use a new instance of an opener
            // We instead use the singular observer gOpenTaskOffer
            // Since it already exists, we don't need to actually do anything
            break;
        default:
            LL_WARNS("Messaging") << "inventory_offer_callback: unknown offer type" << LL_ENDL;
            break;
        }

        if (modified_form != NULL)
        {
            modified_form->setElementEnabled("Show", false);
        }
        break;
        // end switch (mIM)

    case IOR_ACCEPT:
        //don't spam them if they are getting flooded
        if (check_offer_throttle(mFromName, true))
        {
            log_message = "<nolink>" + chatHistory_string + "</nolink> " + LLTrans::getString("InvOfferGaveYou") + " " + getSanitizedDescription() + LLTrans::getString(".");
            LLSD args;
            args["MESSAGE"] = log_message;
            LLNotificationsUtil::add("SystemMessageTip", args);
        }

        break;

    case IOR_MUTE:
        if (modified_form != NULL)
        {
            modified_form->setElementEnabled("Mute", false);
        }
        accept_to_trash = false; // for notices, but IOR_MUTE normally doesn't happen for notices
        // MUTE falls through to decline
    case IOR_DECLINE:
        {
            {
                LLStringUtil::format_map_t log_message_args;
                log_message_args["DESC"] = mDesc;
                log_message_args["NAME"] = mFromName;
                log_message = LLTrans::getString("InvOfferDecline", log_message_args);
            }
            chat.mText = log_message;
            if( LLMuteList::getInstance()->isMuted(mFromID ) && ! LLMuteList::isLinden(mFromName) )  // muting for SL-42269
            {
                chat.mMuted = TRUE;
                accept_to_trash = false; // will send decline message
            }

            // *NOTE dzaporozhan
            // Disabled logging to old chat floater to fix crash in group notices - EXT-4149
            // LLFloaterChat::addChatHistory(chat);

            if (mObjectID.notNull()) //make sure we can discard
            {
                LLDiscardAgentOffer* discard_agent_offer = new LLDiscardAgentOffer(mFolderID, mObjectID);
                discard_agent_offer->startFetch();
                if ((catp && gInventory.isCategoryComplete(mObjectID)) || (itemp && itemp->isFinished()))
                {
                    discard_agent_offer->done();
                }
                else
                {
                    opener = discard_agent_offer;
                }
            }
            else if (mIM == IM_GROUP_NOTICE)
            {
                // group notice needs to request object to trash so that user will see it later
                // Note: muted agent offers go to trash, not sure if we should do same for notices
                LLUUID trash = gInventory.findCategoryUUIDForType(LLFolderType::FT_TRASH);
                sendReceiveResponse(accept_to_trash, trash);
            }

            if (modified_form != NULL)
            {
                modified_form->setElementEnabled("Show", false);
                modified_form->setElementEnabled("Discard", false);
            }

            break;
        }
    default:
        // close button probably
        // In case of agent offers item has already been fetched and is in your inventory, we simply won't highlight it
        // OR delete it if the notification gets killed, since we don't want that to be a vector for
        // losing inventory offers.
        if (mIM == IM_GROUP_NOTICE)
        {
            LLUUID trash = gInventory.findCategoryUUIDForType(LLFolderType::FT_TRASH);
            sendReceiveResponse(true, trash);
        }
        break;
    }

    if(opener)
    {
        gInventory.addObserver(opener);
    }

    if(!mPersist)
    {
        delete this;
    }

    return false;
}

bool LLOfferInfo::inventory_task_offer_callback(const LLSD& notification, const LLSD& response)
{
    LLChat chat;
    std::string log_message;
    S32 button = LLNotification::getSelectedOption(notification, response);

    // For muting, we need to add the mute, then decline the offer.
    // This must be done here because:
    // * callback may be called immediately,
    // * adding the mute sends a message,
    // * we can't build two messages at once.
    if (2 == button)
    {
        LLNotificationPtr notification_ptr = LLNotifications::instance().find(notification["id"].asUUID());

        llassert(notification_ptr != NULL);
        if (notification_ptr != NULL)
        {
            if (mFromGroup)
            {
                gCacheName->getGroup(mFromID, boost::bind(&inventory_offer_mute_callback, _1, _2, _3));
            }
            else
            {
                LLAvatarNameCache::get(mFromID, boost::bind(&inventory_offer_mute_avatar_callback, _1, _2));
            }
        }
    }

    std::string from_string; // Used in the pop-up.
    std::string chatHistory_string;  // Used in chat history.

    if (mFromObject == TRUE)
    {
        if (mFromGroup)
        {
            std::string group_name;
            if (gCacheName->getGroupName(mFromID, group_name))
            {
                from_string = LLTrans::getString("InvOfferAnObjectNamed") + " "+"'"
                + mFromName + LLTrans::getString("'") +" " + LLTrans::getString("InvOfferOwnedByGroup")
                + " "+ "'" + group_name + "'";

                chatHistory_string = mFromName + " " + LLTrans::getString("InvOfferOwnedByGroup")
                + " " + group_name + "'";
            }
            else
            {
                from_string = LLTrans::getString("InvOfferAnObjectNamed") + " "+"'"
                + mFromName +"'"+ " " + LLTrans::getString("InvOfferOwnedByUnknownGroup");
                chatHistory_string = mFromName + " " + LLTrans::getString("InvOfferOwnedByUnknownGroup");
            }
        }
        else
        {
            LLAvatarName av_name;
            if (LLAvatarNameCache::get(mFromID, &av_name))
            {
                from_string = LLTrans::getString("InvOfferAnObjectNamed") + " "+ LLTrans::getString("'") + mFromName
                    + LLTrans::getString("'")+" " + LLTrans::getString("InvOfferOwnedBy") + av_name.getUserName();
                chatHistory_string = mFromName + " " + LLTrans::getString("InvOfferOwnedBy") + " " + av_name.getUserName();
            }
            else
            {
                from_string = LLTrans::getString("InvOfferAnObjectNamed") + " "+LLTrans::getString("'")
                + mFromName + LLTrans::getString("'")+" " + LLTrans::getString("InvOfferOwnedByUnknownUser");
                chatHistory_string = mFromName + " " + LLTrans::getString("InvOfferOwnedByUnknownUser");
            }
        }
    }
    else
    {
        from_string = chatHistory_string = mFromName;
    }

    LLUUID destination;
    bool accept = true;

    // If user accepted, accept to proper folder, if user discarded, accept to trash.
    switch(button)
    {
        case IOR_ACCEPT:
            destination = mFolderID;
            //don't spam user if flooded
            if (check_offer_throttle(mFromName, true))
            {
                log_message = "<nolink>" + chatHistory_string + "</nolink> " + LLTrans::getString("InvOfferGaveYou") + " " + getSanitizedDescription() + LLTrans::getString(".");
                LLSD args;
                args["MESSAGE"] = log_message;
                LLNotificationsUtil::add("SystemMessageTip", args);
            }
            break;
        case IOR_MUTE:
            // MUTE falls through to decline
            accept = false;
        case IOR_DECLINE:
        default:
            // close button probably (or any of the fall-throughs from above)
            destination = gInventory.findCategoryUUIDForType(LLFolderType::FT_TRASH);
            if (accept && LLMuteList::getInstance()->isMuted(mFromID, mFromName))
            {
                // Note: muted offers are usually declined automatically,
                // but user can mute object after receiving message
                accept = false;
            }
            break;
    }

    sendReceiveResponse(accept, destination);

    if(!mPersist)
    {
        delete this;
    }
    return false;
}

std::string LLOfferInfo::getSanitizedDescription()
{
    // currently we get description from server as: 'Object' ( Location )
    // object name shouldn't be shown as a hyperlink
    std::string description = mDesc;

    std::size_t start = mDesc.find_first_of("'");
    std::size_t end = mDesc.find_last_of("'");
    if ((start != std::string::npos) && (end != std::string::npos))
    {
        description.insert(start, "<nolink>");
        description.insert(end + 8, "</nolink>");
    }
    return description;
}


void LLOfferInfo::initRespondFunctionMap()
{
    if(mRespondFunctions.empty())
    {
        mRespondFunctions["ObjectGiveItem"] = boost::bind(&LLOfferInfo::inventory_task_offer_callback, this, _1, _2);
        mRespondFunctions["OwnObjectGiveItem"] = boost::bind(&LLOfferInfo::inventory_task_offer_callback, this, _1, _2);
        mRespondFunctions["UserGiveItem"] = boost::bind(&LLOfferInfo::inventory_offer_callback, this, _1, _2);
    }
}

bool lure_callback(const LLSD& notification, const LLSD& response)
{
    S32 option = 0;
    if (response.isInteger())
    {
        option = response.asInteger();
    }
    else
    {
        option = LLNotificationsUtil::getSelectedOption(notification, response);
    }

    LLUUID from_id = notification["payload"]["from_id"].asUUID();
    LLUUID lure_id = notification["payload"]["lure_id"].asUUID();
    BOOL godlike = notification["payload"]["godlike"].asBoolean();

    switch(option)
    {
    case 0:
        {
            // accept
            gAgent.teleportViaLure(lure_id, godlike);
        }
        break;
    case 1:
    default:
        // decline
        send_simple_im(from_id,
                       LLStringUtil::null,
                       IM_LURE_DECLINED,
                       lure_id);
        break;
    }

    LLNotificationPtr notification_ptr = LLNotifications::instance().find(notification["id"].asUUID());

    if (notification_ptr)
    {
        LLNotificationFormPtr modified_form(new LLNotificationForm(*notification_ptr->getForm()));
        modified_form->setElementEnabled("Teleport", false);
        modified_form->setElementEnabled("Cancel", false);
        notification_ptr->updateForm(modified_form);
        notification_ptr->repost();
    }

    return false;
}
static LLNotificationFunctorRegistration lure_callback_reg("TeleportOffered", lure_callback);

bool mature_lure_callback(const LLSD& notification, const LLSD& response)
{
    S32 option = 0;
    if (response.isInteger())
    {
        option = response.asInteger();
    }
    else
    {
        option = LLNotificationsUtil::getSelectedOption(notification, response);
    }

    LLUUID from_id = notification["payload"]["from_id"].asUUID();
    LLUUID lure_id = notification["payload"]["lure_id"].asUUID();
    BOOL godlike = notification["payload"]["godlike"].asBoolean();
    U8 region_access = static_cast<U8>(notification["payload"]["region_maturity"].asInteger());

    switch(option)
    {
    case 0:
        {
            // accept
            gSavedSettings.setU32("PreferredMaturity", static_cast<U32>(region_access));
            gAgent.setMaturityRatingChangeDuringTeleport(region_access);
            gAgent.teleportViaLure(lure_id, godlike);
        }
        break;
    case 1:
    default:
        // decline
        send_simple_im(from_id,
                       LLStringUtil::null,
                       IM_LURE_DECLINED,
                       lure_id);
        break;
    }
    return false;
}
static LLNotificationFunctorRegistration mature_lure_callback_reg("TeleportOffered_MaturityExceeded", mature_lure_callback);

bool goto_url_callback(const LLSD& notification, const LLSD& response)
{
    std::string url = notification["payload"]["url"].asString();
    S32 option = LLNotificationsUtil::getSelectedOption(notification, response);
    if(1 == option)
    {
        LLWeb::loadURL(url);
    }
    return false;
}
static LLNotificationFunctorRegistration goto_url_callback_reg("GotoURL", goto_url_callback);

bool inspect_remote_object_callback(const LLSD& notification, const LLSD& response)
{
    S32 option = LLNotificationsUtil::getSelectedOption(notification, response);
    if (0 == option)
    {
        LLFloaterReg::showInstance("inspect_remote_object", notification["payload"]);
    }
    return false;
}
static LLNotificationFunctorRegistration inspect_remote_object_callback_reg("ServerObjectMessage", inspect_remote_object_callback);

class LLPostponedServerObjectNotification: public LLPostponedNotification
{
protected:
    /* virtual */
    void modifyNotificationParams()
    {
        LLSD payload = mParams.payload;
        mParams.payload = payload;
    }
};

void process_improved_im(LLMessageSystem *msg, void **user_data)
{
    LL_PROFILE_ZONE_SCOPED;

    LLUUID from_id;
    BOOL from_group;
    LLUUID to_id;
    U8 offline;
    U8 d = 0;
    LLUUID session_id;
    U32 timestamp;
    std::string agentName;
    std::string message;
    U32 parent_estate_id = 0;
    LLUUID region_id;
    LLVector3 position;
    U8 binary_bucket[MTUBYTES];
    S32 binary_bucket_size;

    // *TODO: Translate - need to fix the full name to first/last (maybe)
    msg->getUUIDFast(_PREHASH_AgentData, _PREHASH_AgentID, from_id);
    msg->getBOOLFast(_PREHASH_MessageBlock, _PREHASH_FromGroup, from_group);
    msg->getUUIDFast(_PREHASH_MessageBlock, _PREHASH_ToAgentID, to_id);
    msg->getU8Fast(_PREHASH_MessageBlock, _PREHASH_Offline, offline);
    msg->getU8Fast(_PREHASH_MessageBlock, _PREHASH_Dialog, d);
    msg->getUUIDFast(_PREHASH_MessageBlock, _PREHASH_ID, session_id);
    msg->getU32Fast(_PREHASH_MessageBlock, _PREHASH_Timestamp, timestamp);
    //msg->getData("MessageBlock", "Count",     &count);
    msg->getStringFast(_PREHASH_MessageBlock, _PREHASH_FromAgentName, agentName);
    msg->getStringFast(_PREHASH_MessageBlock, _PREHASH_Message, message);
    msg->getU32Fast(_PREHASH_MessageBlock, _PREHASH_ParentEstateID, parent_estate_id);
    msg->getUUIDFast(_PREHASH_MessageBlock, _PREHASH_RegionID, region_id);
    msg->getVector3Fast(_PREHASH_MessageBlock, _PREHASH_Position, position);
    msg->getBinaryDataFast(_PREHASH_MessageBlock, _PREHASH_BinaryBucket, binary_bucket, 0, 0, MTUBYTES);
    binary_bucket_size = msg->getSizeFast(_PREHASH_MessageBlock, _PREHASH_BinaryBucket);
    EInstantMessage dialog = (EInstantMessage)d;
    LLHost sender = msg->getSender();

    LLIMProcessing::processNewMessage(from_id,
        from_group,
        to_id,
        offline,
        dialog,
        session_id,
        timestamp,
        agentName,
        message,
        parent_estate_id,
        region_id,
        position,
        binary_bucket,
        binary_bucket_size,
        sender);
}

void send_do_not_disturb_message (LLMessageSystem* msg, const LLUUID& from_id, const LLUUID& session_id)
{
    if (gAgent.isDoNotDisturb())
    {
        std::string my_name;
        LLAgentUI::buildFullname(my_name);
        std::string response = gSavedPerAccountSettings.getString("DoNotDisturbModeResponse");
        pack_instant_message(
            msg,
            gAgent.getID(),
            FALSE,
            gAgent.getSessionID(),
            from_id,
            my_name,
            response,
            IM_ONLINE,
            IM_DO_NOT_DISTURB_AUTO_RESPONSE,
            session_id);
        gAgent.sendReliableMessage();
    }
}

bool callingcard_offer_callback(const LLSD& notification, const LLSD& response)
{
    S32 option = LLNotificationsUtil::getSelectedOption(notification, response);
    LLUUID fid;
    LLUUID from_id;
    LLMessageSystem* msg = gMessageSystem;
    switch(option)
    {
    case 0:
        // accept
        msg->newMessageFast(_PREHASH_AcceptCallingCard);
        msg->nextBlockFast(_PREHASH_AgentData);
        msg->addUUIDFast(_PREHASH_AgentID, gAgent.getID());
        msg->addUUIDFast(_PREHASH_SessionID, gAgent.getSessionID());
        msg->nextBlockFast(_PREHASH_TransactionBlock);
        msg->addUUIDFast(_PREHASH_TransactionID, notification["payload"]["transaction_id"].asUUID());
        fid = gInventory.findCategoryUUIDForType(LLFolderType::FT_CALLINGCARD);
        msg->nextBlockFast(_PREHASH_FolderData);
        msg->addUUIDFast(_PREHASH_FolderID, fid);
        msg->sendReliable(LLHost(notification["payload"]["sender"].asString()));
        break;
    case 1:
        // decline
        msg->newMessageFast(_PREHASH_DeclineCallingCard);
        msg->nextBlockFast(_PREHASH_AgentData);
        msg->addUUIDFast(_PREHASH_AgentID, gAgent.getID());
        msg->addUUIDFast(_PREHASH_SessionID, gAgent.getSessionID());
        msg->nextBlockFast(_PREHASH_TransactionBlock);
        msg->addUUIDFast(_PREHASH_TransactionID, notification["payload"]["transaction_id"].asUUID());
        msg->sendReliable(LLHost(notification["payload"]["sender"].asString()));
        send_do_not_disturb_message(msg, notification["payload"]["source_id"].asUUID());
        break;
    default:
        // close button probably, possibly timed out
        break;
    }

    return false;
}
static LLNotificationFunctorRegistration callingcard_offer_cb_reg("OfferCallingCard", callingcard_offer_callback);

void process_offer_callingcard(LLMessageSystem* msg, void**)
{
    // someone has offered to form a friendship
    LL_DEBUGS("Messaging") << "callingcard offer" << LL_ENDL;

    LLUUID source_id;
    msg->getUUIDFast(_PREHASH_AgentData, _PREHASH_AgentID, source_id);
    LLUUID tid;
    msg->getUUIDFast(_PREHASH_AgentBlock, _PREHASH_TransactionID, tid);

    LLSD payload;
    payload["transaction_id"] = tid;
    payload["source_id"] = source_id;
    payload["sender"] = msg->getSender().getIPandPort();

    LLViewerObject* source = gObjectList.findObject(source_id);
    LLSD args;
    std::string source_name;
    if(source && source->isAvatar())
    {
        LLNameValue* nvfirst = source->getNVPair("FirstName");
        LLNameValue* nvlast  = source->getNVPair("LastName");
        if (nvfirst && nvlast)
        {
            source_name = LLCacheName::buildFullName(
                nvfirst->getString(), nvlast->getString());
        }
    }

    if(!source_name.empty())
    {
        if (gAgent.isDoNotDisturb()
            || LLMuteList::getInstance()->isMuted(source_id, source_name, LLMute::flagTextChat))
        {
            // automatically decline offer
            LLNotifications::instance().forceResponse(LLNotification::Params("OfferCallingCard").payload(payload), 1);
        }
        else
        {
            args["NAME"] = source_name;
            LLNotificationsUtil::add("OfferCallingCard", args, payload);
        }
    }
    else
    {
        LL_WARNS("Messaging") << "Calling card offer from an unknown source." << LL_ENDL;
    }
}

void process_accept_callingcard(LLMessageSystem* msg, void**)
{
    LLNotificationsUtil::add("CallingCardAccepted");
}

void process_decline_callingcard(LLMessageSystem* msg, void**)
{
    LLNotificationsUtil::add("CallingCardDeclined");
}

void translateSuccess(LLChat chat, LLSD toastArgs, std::string originalMsg, std::string expectLang, std::string translation, const std::string detected_language)
{
    // filter out non-interesting responses
    if (!translation.empty()
        && ((detected_language.empty()) || (expectLang != detected_language))
        && (LLStringUtil::compareInsensitive(translation, originalMsg) != 0))
    {
        chat.mText += " (" + LLTranslate::removeNoTranslateTags(translation) + ")";
    }

    LLTranslate::instance().logSuccess(1);
    LLNotificationsUI::LLNotificationManager::instance().onChat(chat, toastArgs);
}

void translateFailure(LLChat chat, LLSD toastArgs, int status, const std::string err_msg)
{
    std::string msg = LLTrans::getString("TranslationFailed", LLSD().with("[REASON]", err_msg));
    LLStringUtil::replaceString(msg, "\n", " "); // we want one-line error messages
    chat.mText += " (" + msg + ")";

    LLTranslate::instance().logFailure(1);
    LLNotificationsUI::LLNotificationManager::instance().onChat(chat, toastArgs);
}


void process_chat_from_simulator(LLMessageSystem *msg, void **user_data)
{
    if (gNonInteractive)
    {
        return;
    }
    LLChat  chat;
    std::string     mesg;
    std::string     from_name;
    U8          source_temp;
    U8          type_temp;
    U8          audible_temp;
    LLColor4    color(1.0f, 1.0f, 1.0f, 1.0f);
    LLUUID      from_id;
    LLUUID      owner_id;
    LLViewerObject* chatter;

    msg->getString("ChatData", "FromName", from_name);

    msg->getUUID("ChatData", "SourceID", from_id);
    chat.mFromID = from_id;

    // Object owner for objects
    msg->getUUID("ChatData", "OwnerID", owner_id);

    msg->getU8Fast(_PREHASH_ChatData, _PREHASH_SourceType, source_temp);
    chat.mSourceType = (EChatSourceType)source_temp;

    msg->getU8("ChatData", "ChatType", type_temp);
    chat.mChatType = (EChatType)type_temp;

    msg->getU8Fast(_PREHASH_ChatData, _PREHASH_Audible, audible_temp);
    chat.mAudible = (EChatAudible)audible_temp;

    chat.mTime = LLFrameTimer::getElapsedSeconds();

    // IDEVO Correct for new-style "Resident" names
    if (chat.mSourceType == CHAT_SOURCE_AGENT)
    {
        // I don't know if it's OK to change this here, if
        // anything downstream does lookups by name, for instance

        LLAvatarName av_name;
        if (LLAvatarNameCache::get(from_id, &av_name))
        {
            chat.mFromName = av_name.getCompleteName();
        }
        else
        {
            chat.mFromName = LLCacheName::cleanFullName(from_name);
        }
    }
    else
    {
        // make sure that we don't have an empty or all-whitespace name
        LLStringUtil::trim(from_name);
        if (from_name.empty())
        {
            from_name = LLTrans::getString("Unnamed");
        }
        chat.mFromName = from_name;
    }

    BOOL is_do_not_disturb = gAgent.isDoNotDisturb();

    BOOL is_muted = FALSE;
    BOOL is_linden = FALSE;
    is_muted = LLMuteList::getInstance()->isMuted(
        from_id,
        from_name,
        LLMute::flagTextChat)
        || LLMuteList::getInstance()->isMuted(owner_id, LLMute::flagTextChat);
    is_linden = chat.mSourceType != CHAT_SOURCE_OBJECT &&
        LLMuteList::isLinden(from_name);

    if (is_muted && (chat.mSourceType == CHAT_SOURCE_OBJECT))
    {
        return;
    }

    BOOL is_audible = (CHAT_AUDIBLE_FULLY == chat.mAudible);
    chatter = gObjectList.findObject(from_id);
    if (chatter)
    {
        chat.mPosAgent = chatter->getPositionAgent();

        // Make swirly things only for talking objects. (not script debug messages, though)
        if (chat.mSourceType == CHAT_SOURCE_OBJECT
            && chat.mChatType != CHAT_TYPE_DEBUG_MSG
            && gSavedSettings.getBOOL("EffectScriptChatParticles") )
        {
            LLPointer<LLViewerPartSourceChat> psc = new LLViewerPartSourceChat(chatter->getPositionAgent());
            psc->setSourceObject(chatter);
            psc->setColor(color);
            //We set the particles to be owned by the object's owner,
            //just in case they should be muted by the mute list
            psc->setOwnerUUID(owner_id);
            LLViewerPartSim::getInstance()->addPartSource(psc);
        }

        // record last audible utterance
        if (is_audible
            && (is_linden || (!is_muted && !is_do_not_disturb)))
        {
            if (chat.mChatType != CHAT_TYPE_START
                && chat.mChatType != CHAT_TYPE_STOP)
            {
                gAgent.heardChat(chat.mFromID);
            }
        }
    }

    if (is_audible)
    {
        //BOOL visible_in_chat_bubble = FALSE;

        color.setVec(1.f,1.f,1.f,1.f);
        msg->getStringFast(_PREHASH_ChatData, _PREHASH_Message, mesg);

        BOOL ircstyle = FALSE;

        // Look for IRC-style emotes here so chatbubbles work
        std::string prefix = mesg.substr(0, 4);
        if (prefix == "/me " || prefix == "/me'")
        {
            ircstyle = TRUE;
        }
        chat.mText = mesg;

        // Look for the start of typing so we can put "..." in the bubbles.
        if (CHAT_TYPE_START == chat.mChatType)
        {
            LLLocalSpeakerMgr::getInstance()->setSpeakerTyping(from_id, TRUE);

            // Might not have the avatar constructed yet, eg on login.
            if (chatter && chatter->isAvatar())
            {
                ((LLVOAvatar*)chatter)->startTyping();
            }
            return;
        }
        else if (CHAT_TYPE_STOP == chat.mChatType)
        {
            LLLocalSpeakerMgr::getInstance()->setSpeakerTyping(from_id, FALSE);

            // Might not have the avatar constructed yet, eg on login.
            if (chatter && chatter->isAvatar())
            {
                ((LLVOAvatar*)chatter)->stopTyping();
            }
            return;
        }

        // Look for IRC-style emotes
        if (ircstyle)
        {
            // set CHAT_STYLE_IRC to avoid adding Avatar Name as author of message. See EXT-656
            chat.mChatStyle = CHAT_STYLE_IRC;

            // Do nothing, ircstyle is fixed above for chat bubbles
        }
        else
        {
            chat.mText = "";
            switch(chat.mChatType)
            {
            case CHAT_TYPE_WHISPER:
                chat.mText = LLTrans::getString("whisper") + " ";
                break;
            case CHAT_TYPE_DEBUG_MSG:
            case CHAT_TYPE_OWNER:
            case CHAT_TYPE_NORMAL:
            case CHAT_TYPE_DIRECT:
                break;
            case CHAT_TYPE_SHOUT:
                chat.mText = LLTrans::getString("shout") + " ";
                break;
            case CHAT_TYPE_START:
            case CHAT_TYPE_STOP:
                LL_WARNS("Messaging") << "Got chat type start/stop in main chat processing." << LL_ENDL;
                break;
            default:
                LL_WARNS("Messaging") << "Unknown type " << chat.mChatType << " in chat!" << LL_ENDL;
                break;
            }

            chat.mText += mesg;
        }

        // We have a real utterance now, so can stop showing "..." and proceed.
        if (chatter && chatter->isAvatar())
        {
            LLLocalSpeakerMgr::getInstance()->setSpeakerTyping(from_id, FALSE);
            ((LLVOAvatar*)chatter)->stopTyping();

            if (!is_muted && !is_do_not_disturb)
            {
                //visible_in_chat_bubble = gSavedSettings.getBOOL("UseChatBubbles");
                std::string formated_msg = "";
                LLViewerChat::formatChatMsg(chat, formated_msg);
                LLChat chat_bubble = chat;
                chat_bubble.mText = formated_msg;
                ((LLVOAvatar*)chatter)->addChat(chat_bubble);
            }
        }

        if (chatter)
        {
            chat.mPosAgent = chatter->getPositionAgent();
        }

        // truth table:
        // LINDEN   BUSY    MUTED   OWNED_BY_YOU    TASK        DISPLAY     STORE IN HISTORY
        // F        F       F       F               *           Yes         Yes
        // F        F       F       T               *           Yes         Yes
        // F        F       T       F               *           No          No
        // F        F       T       T               *           No          No
        // F        T       F       F               *           No          Yes
        // F        T       F       T               *           Yes         Yes
        // F        T       T       F               *           No          No
        // F        T       T       T               *           No          No
        // T        *       *       *               F           Yes         Yes

        chat.mMuted = is_muted && !is_linden;

        // pass owner_id to chat so that we can display the remote
        // object inspect for an object that is chatting with you
        LLSD args;
        chat.mOwnerID = owner_id;

        LLTranslate::instance().logCharsSeen(mesg.size());
        if (gSavedSettings.getBOOL("TranslateChat") && chat.mSourceType != CHAT_SOURCE_SYSTEM)
        {
            if (chat.mChatStyle == CHAT_STYLE_IRC)
            {
                mesg = mesg.substr(4, std::string::npos);
            }
            const std::string from_lang = ""; // leave empty to trigger autodetect
            const std::string to_lang = LLTranslate::getTranslateLanguage();

            LLTranslate::instance().logCharsSent(mesg.size());
            LLTranslate::translateMessage(from_lang, to_lang, mesg,
                boost::bind(&translateSuccess, chat, args, mesg, from_lang, _1, _2),
                boost::bind(&translateFailure, chat, args, _1, _2));

        }
        else
        {
            LLNotificationsUI::LLNotificationManager::instance().onChat(chat, args);
        }

        // don't call notification for debug messages from not owned objects
        if (chat.mChatType == CHAT_TYPE_DEBUG_MSG)
        {
            if (gAgentID != chat.mOwnerID)
            {
                return;
            }
        }

        if (mesg != "")
        {
            LLSD msg_notify = LLSD(LLSD::emptyMap());
            msg_notify["session_id"] = LLUUID();
            msg_notify["from_id"] = chat.mFromID;
            msg_notify["source_type"] = chat.mSourceType;
            on_new_message(msg_notify);
        }

    }
}


// Simulator we're on is informing the viewer that the agent
// is starting to teleport (perhaps to another sim, perhaps to the
// same sim). If we initiated the teleport process by sending some kind
// of TeleportRequest, then this info is redundant, but if the sim
// initiated the teleport (via a script call, being killed, etc.)
// then this info is news to us.
void process_teleport_start(LLMessageSystem *msg, void**)
{
    // on teleport, don't tell them about destination guide anymore
    LLFirstUse::notUsingDestinationGuide(false);
    U32 teleport_flags = 0x0;
    msg->getU32("Info", "TeleportFlags", teleport_flags);

    if (gAgent.getTeleportState() == LLAgent::TELEPORT_MOVING)
    {
        // Race condition?
        LL_WARNS("Messaging") << "Got TeleportStart, but teleport already in progress. TeleportFlags=" << teleport_flags << LL_ENDL;
    }

    LL_DEBUGS("Messaging") << "Got TeleportStart with TeleportFlags=" << teleport_flags << ". gTeleportDisplay: " << gTeleportDisplay << ", gAgent.mTeleportState: " << gAgent.getTeleportState() << LL_ENDL;

    // *NOTE: The server sends two StartTeleport packets when you are teleporting to a LM
    LLViewerMessage::getInstance()->mTeleportStartedSignal();

    if (teleport_flags & TELEPORT_FLAGS_DISABLE_CANCEL)
    {
        gViewerWindow->setProgressCancelButtonVisible(FALSE);
    }
    else
    {
        gViewerWindow->setProgressCancelButtonVisible(TRUE, LLTrans::getString("Cancel"));
    }

    // Freeze the UI and show progress bar
    // Note: could add data here to differentiate between normal teleport and death.

    if( gAgent.getTeleportState() == LLAgent::TELEPORT_NONE )
    {
        gTeleportDisplay = TRUE;
        gAgent.setTeleportState( LLAgent::TELEPORT_START );
        make_ui_sound("UISndTeleportOut");

        LL_INFOS("Messaging") << "Teleport initiated by remote TeleportStart message with TeleportFlags: " <<  teleport_flags << LL_ENDL;

        // Don't call LLFirstUse::useTeleport here because this could be
        // due to being killed, which would send you home, not to a Telehub
    }
}

boost::signals2::connection LLViewerMessage::setTeleportStartedCallback(teleport_started_callback_t cb)
{
    return mTeleportStartedSignal.connect(cb);
}

void process_teleport_progress(LLMessageSystem* msg, void**)
{
    LLUUID agent_id;
    msg->getUUID("AgentData", "AgentID", agent_id);
    if((gAgent.getID() != agent_id)
       || (gAgent.getTeleportState() == LLAgent::TELEPORT_NONE))
    {
        LL_WARNS("Messaging") << "Unexpected teleport progress message." << LL_ENDL;
        return;
    }
    U32 teleport_flags = 0x0;
    msg->getU32("Info", "TeleportFlags", teleport_flags);
    if (teleport_flags & TELEPORT_FLAGS_DISABLE_CANCEL)
    {
        gViewerWindow->setProgressCancelButtonVisible(FALSE);
    }
    else
    {
        gViewerWindow->setProgressCancelButtonVisible(TRUE, LLTrans::getString("Cancel"));
    }
    std::string buffer;
    msg->getString("Info", "Message", buffer);
    LL_DEBUGS("Messaging") << "teleport progress: " << buffer << " flags: " << teleport_flags << LL_ENDL;

    //Sorta hacky...default to using simulator raw messages
    //if we don't find the coresponding mapping in our progress mappings
    std::string message = buffer;

    if (LLAgent::sTeleportProgressMessages.find(buffer) !=
        LLAgent::sTeleportProgressMessages.end() )
    {
        message = LLAgent::sTeleportProgressMessages[buffer];
    }

    gAgent.setTeleportMessage(LLAgent::sTeleportProgressMessages[message]);
}

class LLFetchInWelcomeArea : public LLInventoryFetchDescendentsObserver
{
public:
    LLFetchInWelcomeArea(const uuid_vec_t &ids) :
        LLInventoryFetchDescendentsObserver(ids)
    {}
    virtual void done()
    {
        LLIsType is_landmark(LLAssetType::AT_LANDMARK);
        LLIsType is_card(LLAssetType::AT_CALLINGCARD);

        LLInventoryModel::cat_array_t   card_cats;
        LLInventoryModel::item_array_t  card_items;
        LLInventoryModel::cat_array_t   land_cats;
        LLInventoryModel::item_array_t  land_items;

        uuid_vec_t::iterator it = mComplete.begin();
        uuid_vec_t::iterator end = mComplete.end();
        for(; it != end; ++it)
        {
            gInventory.collectDescendentsIf(
                (*it),
                land_cats,
                land_items,
                LLInventoryModel::EXCLUDE_TRASH,
                is_landmark);
            gInventory.collectDescendentsIf(
                (*it),
                card_cats,
                card_items,
                LLInventoryModel::EXCLUDE_TRASH,
                is_card);
        }

        gInventory.removeObserver(this);
        delete this;
    }
};



class LLPostTeleportNotifiers : public LLEventTimer
{
public:
    LLPostTeleportNotifiers();
    virtual ~LLPostTeleportNotifiers();

    //function to be called at the supplied frequency
<<<<<<< HEAD
    bool tick() override;
=======
    virtual BOOL tick();
>>>>>>> b1098308
};

LLPostTeleportNotifiers::LLPostTeleportNotifiers() : LLEventTimer( 2.0 )
{
};

LLPostTeleportNotifiers::~LLPostTeleportNotifiers()
{
}

bool LLPostTeleportNotifiers::tick()
{
<<<<<<< HEAD
    bool all_done = false;
=======
    BOOL all_done = FALSE;
>>>>>>> b1098308
    if ( gAgent.getTeleportState() == LLAgent::TELEPORT_NONE )
    {
        // get callingcards and landmarks available to the user arriving.
        uuid_vec_t folders;
        const LLUUID callingcard_id = gInventory.findCategoryUUIDForType(LLFolderType::FT_CALLINGCARD);
        if(callingcard_id.notNull())
            folders.push_back(callingcard_id);
        const LLUUID folder_id = gInventory.findCategoryUUIDForType(LLFolderType::FT_LANDMARK);
        if(folder_id.notNull())
            folders.push_back(folder_id);
        if(!folders.empty())
        {
            LLFetchInWelcomeArea* fetcher = new LLFetchInWelcomeArea(folders);
            fetcher->startFetch();
            if(fetcher->isFinished())
            {
                fetcher->done();
            }
            else
            {
                gInventory.addObserver(fetcher);
            }
        }
<<<<<<< HEAD
        all_done = true;
=======
        all_done = TRUE;
>>>>>>> b1098308
    }

    return all_done;
}



// Teleport notification from the simulator
// We're going to pretend to be a new agent
void process_teleport_finish(LLMessageSystem* msg, void**)
{
    LL_DEBUGS("Teleport","Messaging") << "Received TeleportFinish message" << LL_ENDL;
    LLUUID agent_id;
    msg->getUUIDFast(_PREHASH_Info, _PREHASH_AgentID, agent_id);
    if (agent_id != gAgent.getID())
    {
        LL_WARNS("Teleport","Messaging") << "Got teleport notification for wrong agent " << agent_id << " expected " << gAgent.getID() << ", ignoring!" << LL_ENDL;
        return;
    }

    if (gAgent.getTeleportState() == LLAgent::TELEPORT_NONE)
    {
        if (gAgent.canRestoreCanceledTeleport())
        {
            // Server either ignored teleport cancel message or did not receive it in time.
            // This message can't be ignored since teleport is complete at server side
            LL_INFOS("Teleport") << "Restoring canceled teleport request" << LL_ENDL;
            gAgent.restoreCanceledTeleportRequest();
        }
        else
        {
            // Race condition? Make sure all variables are set correctly for teleport to work
            LL_WARNS("Teleport","Messaging") << "Teleport 'finish' message without 'start'. Setting state to TELEPORT_REQUESTED" << LL_ENDL;
            gTeleportDisplay = TRUE;
            LLViewerMessage::getInstance()->mTeleportStartedSignal();
            gAgent.setTeleportState(LLAgent::TELEPORT_REQUESTED);
            make_ui_sound("UISndTeleportOut");
        }
    }
    else if (gAgent.getTeleportState() == LLAgent::TELEPORT_MOVING)
    {
        LL_WARNS("Teleport","Messaging") << "Teleport message in the middle of other teleport" << LL_ENDL;
    }

    // Teleport is finished; it can't be cancelled now.
    gViewerWindow->setProgressCancelButtonVisible(FALSE);

    // Do teleport effect for where you're leaving
    // VEFFECT: TeleportStart
    LLHUDEffectSpiral *effectp = (LLHUDEffectSpiral *)LLHUDManager::getInstance()->createViewerEffect(LLHUDObject::LL_HUD_EFFECT_POINT, TRUE);
    effectp->setPositionGlobal(gAgent.getPositionGlobal());
    effectp->setColor(LLColor4U(gAgent.getEffectColor()));
    LLHUDManager::getInstance()->sendEffects();

    U32 location_id;
    U32 sim_ip;
    U16 sim_port;
    LLVector3 pos, look_at;
    U64 region_handle;
    msg->getU32Fast(_PREHASH_Info, _PREHASH_LocationID, location_id);
    msg->getIPAddrFast(_PREHASH_Info, _PREHASH_SimIP, sim_ip);
    msg->getIPPortFast(_PREHASH_Info, _PREHASH_SimPort, sim_port);
    //msg->getVector3Fast(_PREHASH_Info, _PREHASH_Position, pos);
    //msg->getVector3Fast(_PREHASH_Info, _PREHASH_LookAt, look_at);
    msg->getU64Fast(_PREHASH_Info, _PREHASH_RegionHandle, region_handle);
    U32 teleport_flags;
    msg->getU32Fast(_PREHASH_Info, _PREHASH_TeleportFlags, teleport_flags);

    std::string seedCap;
    msg->getStringFast(_PREHASH_Info, _PREHASH_SeedCapability, seedCap);

    LL_DEBUGS("Teleport") << "TeleportFinish message params are:"
                          << " sim_ip " << sim_ip
                          << " sim_port " << sim_port
                          << " region_handle " << region_handle
                          << " teleport_flags " << teleport_flags
                          << " seedCap " << seedCap
                          << LL_ENDL;

    // update home location if we are teleporting out of prelude - specific to teleporting to welcome area
    if((teleport_flags & TELEPORT_FLAGS_SET_HOME_TO_TARGET)
       && (!gAgent.isGodlike()))
    {
        gAgent.setHomePosRegion(region_handle, pos);

        // Create a timer that will send notices when teleporting is all finished.  Since this is
        // based on the LLEventTimer class, it will be managed by that class and not orphaned or leaked.
        new LLPostTeleportNotifiers();
    }

    LLHost sim_host(sim_ip, sim_port);

    // Viewer trusts the simulator.
    gMessageSystem->enableCircuit(sim_host, TRUE);
    LLViewerRegion* regionp =  LLWorld::getInstance()->addRegion(region_handle, sim_host);

/*
    // send camera update to new region
    gAgentCamera.updateCamera();

    // likewise make sure the camera is behind the avatar
    gAgentCamera.resetView(TRUE);
    LLVector3 shift_vector = regionp->getPosRegionFromGlobal(gAgent.getRegion()->getOriginGlobal());
    gAgent.setRegion(regionp);
    gObjectList.shiftObjects(shift_vector);

    if (isAgentAvatarValid())
    {
        gAgentAvatarp->clearChatText();
        gAgentCamera.slamLookAt(look_at);
    }
    gAgent.setPositionAgent(pos);
    gAssetStorage->setUpstream(sim);
    gCacheName->setUpstream(sim);
*/

    // Make sure we're standing
    gAgent.standUp();

    // now, use the circuit info to tell simulator about us!
    LL_INFOS("Teleport","Messaging") << "process_teleport_finish() sending UseCircuitCode to enable sim_host "
            << sim_host << " with code " << msg->mOurCircuitCode << LL_ENDL;
    msg->newMessageFast(_PREHASH_UseCircuitCode);
    msg->nextBlockFast(_PREHASH_CircuitCode);
    msg->addU32Fast(_PREHASH_Code, msg->getOurCircuitCode());
    msg->addUUIDFast(_PREHASH_SessionID, gAgent.getSessionID());
    msg->addUUIDFast(_PREHASH_ID, gAgent.getID());
    msg->sendReliable(sim_host);

    LL_INFOS("Teleport") << "Calling send_complete_agent_movement() and setting state to TELEPORT_MOVING" << LL_ENDL;
    send_complete_agent_movement(sim_host);
    gAgent.setTeleportState( LLAgent::TELEPORT_MOVING );
    gAgent.setTeleportMessage(LLAgent::sTeleportProgressMessages["contacting"]);

    LL_DEBUGS("CrossingCaps") << "Calling setSeedCapability(). Seed cap == "
            << seedCap << LL_ENDL;
    regionp->setSeedCapability(seedCap);

    // Don't send camera updates to the new region until we're
    // actually there...


    // Now do teleport effect for where you're going.
    // VEFFECT: TeleportEnd
    effectp = (LLHUDEffectSpiral *)LLHUDManager::getInstance()->createViewerEffect(LLHUDObject::LL_HUD_EFFECT_POINT, TRUE);
    effectp->setPositionGlobal(gAgent.getPositionGlobal());

    effectp->setColor(LLColor4U(gAgent.getEffectColor()));
    LLHUDManager::getInstance()->sendEffects();

//  gTeleportDisplay = TRUE;
//  gTeleportDisplayTimer.reset();
//  gViewerWindow->setShowProgress(TRUE);
}

// stuff we have to do every time we get an AvatarInitComplete from a sim
/*
void process_avatar_init_complete(LLMessageSystem* msg, void**)
{
    LLVector3 agent_pos;
    msg->getVector3Fast(_PREHASH_AvatarData, _PREHASH_Position, agent_pos);
    agent_movement_complete(msg->getSender(), agent_pos);
}
*/

void process_agent_movement_complete(LLMessageSystem* msg, void**)
{
    LL_INFOS("Teleport","Messaging") << "Received ProcessAgentMovementComplete" << LL_ENDL;

    gShiftFrame = true;
    gAgentMovementCompleted = true;

    LLUUID agent_id;
    msg->getUUIDFast(_PREHASH_AgentData, _PREHASH_AgentID, agent_id);
    LLUUID session_id;
    msg->getUUIDFast(_PREHASH_AgentData, _PREHASH_SessionID, session_id);
    if((gAgent.getID() != agent_id) || (gAgent.getSessionID() != session_id))
    {
        LL_WARNS("Teleport", "Messaging") << "Incorrect agent or session id in process_agent_movement_complete()"
                                          << " agent " << agent_id << " expected " << gAgent.getID()
                                          << " session " << session_id << " expected " << gAgent.getSessionID()
                                          << ", ignoring" << LL_ENDL;
        return;
    }

    // *TODO: check timestamp to make sure the movement compleation
    // makes sense.
    LLVector3 agent_pos;
    msg->getVector3Fast(_PREHASH_Data, _PREHASH_Position, agent_pos);
    LLVector3 look_at;
    msg->getVector3Fast(_PREHASH_Data, _PREHASH_LookAt, look_at);
    U64 region_handle;
    msg->getU64Fast(_PREHASH_Data, _PREHASH_RegionHandle, region_handle);

    std::string version_channel;
    msg->getString("SimData", "ChannelVersion", version_channel);

    if (!isAgentAvatarValid())
    {
        // Could happen if you were immediately god-teleported away on login,
        // maybe other cases.  Continue, but warn.
        LL_WARNS("Teleport", "Messaging") << "agent_movement_complete() with NULL avatarp." << LL_ENDL;
    }

    F32 x, y;
    from_region_handle(region_handle, &x, &y);
    LLViewerRegion* regionp = LLWorld::getInstance()->getRegionFromHandle(region_handle);
    if (!regionp)
    {
        if (gAgent.getRegion())
        {
            LL_WARNS("Teleport", "Messaging") << "current region origin "
                                              << gAgent.getRegion()->getOriginGlobal() << " id " << gAgent.getRegion()->getRegionID() << LL_ENDL;
        }

        LL_WARNS("Teleport", "Messaging") << "Agent being sent to invalid home region: "
                                          << x << ":" << y
                                          << " current pos " << gAgent.getPositionGlobal()
                                          << ", calling forceDisconnect()"
                                          << LL_ENDL;
        LLAppViewer::instance()->forceDisconnect(LLTrans::getString("SentToInvalidRegion"));
        return;

    }

    LL_INFOS("Teleport","Messaging") << "Changing home region to region id " << regionp->getRegionID() << " handle " << region_handle << " == x,y " << x << "," << y << LL_ENDL;

    // set our upstream host the new simulator and shuffle things as
    // appropriate.
    LLVector3 shift_vector = regionp->getPosRegionFromGlobal(
        gAgent.getRegion()->getOriginGlobal());
    gAgent.setRegion(regionp);
    gObjectList.shiftObjects(shift_vector);
    gAssetStorage->setUpstream(msg->getSender());
    gCacheName->setUpstream(msg->getSender());
    gViewerThrottle.sendToSim();
    gViewerWindow->sendShapeToSim();

    bool is_teleport = gAgent.getTeleportState() == LLAgent::TELEPORT_MOVING;

    if( is_teleport )
    {
        if (gAgent.getTeleportKeepsLookAt())
        {
            // *NOTE: the LookAt data we get from the sim here doesn't
            // seem to be useful, so get it from the camera instead
            look_at = LLViewerCamera::getInstance()->getAtAxis();
        }
        // Force the camera back onto the agent, don't animate.
        gAgentCamera.setFocusOnAvatar(TRUE, FALSE);
        gAgentCamera.slamLookAt(look_at);
        gAgentCamera.updateCamera();

        LL_INFOS("Teleport") << "Agent movement complete, setting state to TELEPORT_START_ARRIVAL" << LL_ENDL;
        gAgent.setTeleportState( LLAgent::TELEPORT_START_ARRIVAL );

        if (isAgentAvatarValid())
        {
            // Set the new position
            gAgentAvatarp->setPositionAgent(agent_pos);
            gAgentAvatarp->clearChat();
            gAgentAvatarp->slamPosition();
        }
    }
    else
    {
        // This is initial log-in or a region crossing
        LL_INFOS("Teleport") << "State is not TELEPORT_MOVING, so this is initial log-in or region crossing. "
                             << "Setting state to TELEPORT_NONE" << LL_ENDL;
        gAgent.setTeleportState( LLAgent::TELEPORT_NONE );

        if(LLStartUp::getStartupState() < STATE_STARTED)
        {   // This is initial log-in, not a region crossing:
            // Set the camera looking ahead of the AV so send_agent_update() below
            // will report the correct location to the server.
            LLVector3 look_at_point = look_at;
            look_at_point = agent_pos + look_at_point.rotVec(gAgent.getQuat());

            static LLVector3 up_direction(0.0f, 0.0f, 1.0f);
            LLViewerCamera::getInstance()->lookAt(agent_pos, look_at_point, up_direction);
        }
    }

    if ( LLTracker::isTracking(NULL) )
    {
        // Check distance to beacon, if < 5m, remove beacon
        LLVector3d beacon_pos = LLTracker::getTrackedPositionGlobal();
        LLVector3 beacon_dir(agent_pos.mV[VX] - (F32)fmod(beacon_pos.mdV[VX], 256.0), agent_pos.mV[VY] - (F32)fmod(beacon_pos.mdV[VY], 256.0), 0);
        if (beacon_dir.magVecSquared() < 25.f)
        {
            LLTracker::stopTracking(false);
        }
        else if ( is_teleport && !gAgent.getTeleportKeepsLookAt() && look_at.isExactlyZero())
        {
            //look at the beacon
            LLVector3 global_agent_pos = agent_pos;
            global_agent_pos[0] += x;
            global_agent_pos[1] += y;
            look_at = (LLVector3)beacon_pos - global_agent_pos;
            look_at.normVec();
            gAgentCamera.slamLookAt(look_at);
        }
    }

    // TODO: Put back a check for flying status! DK 12/19/05
    // Sim tells us whether the new position is off the ground
    /*
    if (teleport_flags & TELEPORT_FLAGS_IS_FLYING)
    {
        gAgent.setFlying(TRUE);
    }
    else
    {
        gAgent.setFlying(FALSE);
    }
    */

    send_agent_update(TRUE, TRUE);

    if (gAgent.getRegion()->getBlockFly())
    {
        gAgent.setFlying(gAgent.canFly());
    }

    // force simulator to recognize do not disturb state
    if (gAgent.isDoNotDisturb())
<<<<<<< HEAD
    {
        gAgent.setDoNotDisturb(true);
    }
    else
    {
        gAgent.setDoNotDisturb(false);
    }

    if (isAgentAvatarValid())
    {
        gAgentAvatarp->mFootPlane.clearVec();
    }

    // send walk-vs-run status
    gAgent.sendWalkRun(gAgent.getRunning() || gAgent.getAlwaysRun());

    // If the server version has changed, display an info box and offer
    // to display the release notes, unless this is the initial log in.
    if (gLastVersionChannel == version_channel)
=======
>>>>>>> b1098308
    {
        gAgent.setDoNotDisturb(true);
    }
    else
    {
        gAgent.setDoNotDisturb(false);
    }

<<<<<<< HEAD
    gLastVersionChannel = version_channel;
}

void process_crossed_region(LLMessageSystem* msg, void**)
{
    LLUUID agent_id;
    msg->getUUIDFast(_PREHASH_AgentData, _PREHASH_AgentID, agent_id);
    LLUUID session_id;
    msg->getUUIDFast(_PREHASH_AgentData, _PREHASH_SessionID, session_id);
    if((gAgent.getID() != agent_id) || (gAgent.getSessionID() != session_id))
    {
        LL_WARNS("Messaging") << "Incorrect id in process_crossed_region()"
                << LL_ENDL;
        return;
    }
    LL_INFOS("Messaging") << "process_crossed_region()" << LL_ENDL;
    gAgentAvatarp->resetRegionCrossingTimer();

    U32 sim_ip;
    msg->getIPAddrFast(_PREHASH_RegionData, _PREHASH_SimIP, sim_ip);
    U16 sim_port;
    msg->getIPPortFast(_PREHASH_RegionData, _PREHASH_SimPort, sim_port);
    LLHost sim_host(sim_ip, sim_port);
    U64 region_handle;
    msg->getU64Fast(_PREHASH_RegionData, _PREHASH_RegionHandle, region_handle);

    std::string seedCap;
    msg->getStringFast(_PREHASH_RegionData, _PREHASH_SeedCapability, seedCap);

    send_complete_agent_movement(sim_host);

    LLViewerRegion* regionp = LLWorld::getInstance()->addRegion(region_handle, sim_host);

    LL_DEBUGS("CrossingCaps") << "Calling setSeedCapability from process_crossed_region(). Seed cap == "
            << seedCap << LL_ENDL;
    regionp->setSeedCapability(seedCap);
}



// Sends avatar and camera information to simulator.
// Sent roughly once per frame, or 20 times per second, whichever is less often

const F32 THRESHOLD_HEAD_ROT_QDOT = 0.9997f;    // ~= 2.5 degrees -- if its less than this we need to update head_rot
const F32 MAX_HEAD_ROT_QDOT = 0.99999f;         // ~= 0.5 degrees -- if its greater than this then no need to update head_rot
                                                // between these values we delay the updates (but no more than one second)

void send_agent_update(BOOL force_send, BOOL send_reliable)
{
    LL_PROFILE_ZONE_SCOPED;
    llassert(!gCubeSnapshot);

    if (gAgent.getTeleportState() != LLAgent::TELEPORT_NONE)
    {
        // We don't care if they want to send an agent update, they're not allowed to until the simulator
        // that's the target is ready to receive them (after avatar_init_complete is received)
=======
    if (isAgentAvatarValid())
    {
        gAgentAvatarp->mFootPlane.clearVec();
    }

    // send walk-vs-run status
    gAgent.sendWalkRun(gAgent.getRunning() || gAgent.getAlwaysRun());

    // If the server version has changed, display an info box and offer
    // to display the release notes, unless this is the initial log in.
    if (gLastVersionChannel == version_channel)
    {
        return;
    }

    gLastVersionChannel = version_channel;
}

void process_crossed_region(LLMessageSystem* msg, void**)
{
    LLUUID agent_id;
    msg->getUUIDFast(_PREHASH_AgentData, _PREHASH_AgentID, agent_id);
    LLUUID session_id;
    msg->getUUIDFast(_PREHASH_AgentData, _PREHASH_SessionID, session_id);
    if((gAgent.getID() != agent_id) || (gAgent.getSessionID() != session_id))
    {
        LL_WARNS("Messaging") << "Incorrect id in process_crossed_region()"
                << LL_ENDL;
>>>>>>> b1098308
        return;
    }
    LL_INFOS("Messaging") << "process_crossed_region()" << LL_ENDL;
    gAgentAvatarp->resetRegionCrossingTimer();

<<<<<<< HEAD
=======
    U32 sim_ip;
    msg->getIPAddrFast(_PREHASH_RegionData, _PREHASH_SimIP, sim_ip);
    U16 sim_port;
    msg->getIPPortFast(_PREHASH_RegionData, _PREHASH_SimPort, sim_port);
    LLHost sim_host(sim_ip, sim_port);
    U64 region_handle;
    msg->getU64Fast(_PREHASH_RegionData, _PREHASH_RegionHandle, region_handle);

    std::string seedCap;
    msg->getStringFast(_PREHASH_RegionData, _PREHASH_SeedCapability, seedCap);

    send_complete_agent_movement(sim_host);

    LLViewerRegion* regionp = LLWorld::getInstance()->addRegion(region_handle, sim_host);

    LL_DEBUGS("CrossingCaps") << "Calling setSeedCapability from process_crossed_region(). Seed cap == "
            << seedCap << LL_ENDL;
    regionp->setSeedCapability(seedCap);
}



// Sends avatar and camera information to simulator.
// Sent roughly once per frame, or 20 times per second, whichever is less often

const F32 THRESHOLD_HEAD_ROT_QDOT = 0.9997f;    // ~= 2.5 degrees -- if its less than this we need to update head_rot
const F32 MAX_HEAD_ROT_QDOT = 0.99999f;         // ~= 0.5 degrees -- if its greater than this then no need to update head_rot
                                                // between these values we delay the updates (but no more than one second)

void send_agent_update(BOOL force_send, BOOL send_reliable)
{
    LL_PROFILE_ZONE_SCOPED;
    llassert(!gCubeSnapshot);

    if (gAgent.getTeleportState() != LLAgent::TELEPORT_NONE)
    {
        // We don't care if they want to send an agent update, they're not allowed to until the simulator
        // that's the target is ready to receive them (after avatar_init_complete is received)
        return;
    }

>>>>>>> b1098308
    // We have already requested to log out.  Don't send agent updates.
    if(LLAppViewer::instance()->logoutRequestSent())
    {
        return;
    }

    // no region to send update to
    if(gAgent.getRegion() == NULL)
    {
        return;
    }

    const F32 TRANSLATE_THRESHOLD = 0.01f;

    // NOTA BENE: This is (intentionally?) using the small angle sine approximation to test for rotation
    //            Plus, there is an extra 0.5 in the mix since the perpendicular between last_camera_at and getAtAxis() bisects cam_rot_change
    //            Thus, we're actually testing against 0.2 degrees
    const F32 ROTATION_THRESHOLD = 0.1f * 2.f*F_PI/360.f;           //  Rotation thresh 0.2 deg, see note above

    const U8 DUP_MSGS = 1;              //  HACK!  number of times to repeat data on motionless agent

    //  Store data on last sent update so that if no changes, no send
    static LLVector3 last_camera_pos_agent,
                     last_camera_at,
                     last_camera_left,
                     last_camera_up;

    static LLVector3 cam_center_chg,
                     cam_rot_chg;

    static LLQuaternion last_head_rot;
    static U32 last_control_flags = 0;
    static U8 last_render_state;
    static U8 duplicate_count = 0;
    static F32 head_rot_chg = 1.0;
    static U8 last_flags;

    LLMessageSystem *msg = gMessageSystem;
    LLVector3       camera_pos_agent;               // local to avatar's region
    U8              render_state;

    LLQuaternion body_rotation = gAgent.getFrameAgent().getQuaternion();
    LLQuaternion head_rotation = gAgent.getHeadRotation();

    camera_pos_agent = gAgentCamera.getCameraPositionAgent();

    render_state = gAgent.getRenderState();

    U32     control_flag_change = 0;
    U8      flag_change = 0;

    cam_center_chg = last_camera_pos_agent - camera_pos_agent;
    cam_rot_chg = last_camera_at - LLViewerCamera::getInstance()->getAtAxis();

    // If a modifier key is held down, turn off
    // LBUTTON and ML_LBUTTON so that using the camera (alt-key) doesn't
    // trigger a control event.
    U32 control_flags = gAgent.getControlFlags();

    MASK    key_mask = gKeyboard->currentMask(TRUE);

    if (key_mask & MASK_ALT || key_mask & MASK_CONTROL)
    {
        control_flags &= ~( AGENT_CONTROL_LBUTTON_DOWN |
                            AGENT_CONTROL_ML_LBUTTON_DOWN );
        control_flags |=    AGENT_CONTROL_LBUTTON_UP |
                            AGENT_CONTROL_ML_LBUTTON_UP ;
    }

    control_flag_change = last_control_flags ^ control_flags;

    U8 flags = AU_FLAGS_NONE;
    if (gAgent.isGroupTitleHidden())
    {
        flags |= AU_FLAGS_HIDETITLE;
    }
    if (gAgent.getAutoPilot())
    {
        flags |= AU_FLAGS_CLIENT_AUTOPILOT;
    }

    flag_change = last_flags ^ flags;

    head_rot_chg = dot(last_head_rot, head_rotation);

    //static S32 msg_number = 0;        // Used for diagnostic log messages

    if (force_send ||
        (cam_center_chg.magVec() > TRANSLATE_THRESHOLD) ||
        (head_rot_chg < THRESHOLD_HEAD_ROT_QDOT) ||
        (last_render_state != render_state) ||
        (cam_rot_chg.magVec() > ROTATION_THRESHOLD) ||
        control_flag_change != 0 ||
        flag_change != 0)
    {
        /* Diagnotics to show why we send the AgentUpdate message.  Also un-commment the msg_number code above and below this block
        msg_number += 1;
        if (head_rot_chg < THRESHOLD_HEAD_ROT_QDOT)
        {
            //LL_INFOS("Messaging") << "head rot " << head_rotation << LL_ENDL;
            LL_INFOS("Messaging") << "msg " << msg_number << ", frame " << LLFrameTimer::getFrameCount() << ", head_rot_chg " << head_rot_chg << LL_ENDL;
        }
        if (cam_rot_chg.magVec() > ROTATION_THRESHOLD)
        {
            LL_INFOS("Messaging") << "msg " << msg_number << ", frame " << LLFrameTimer::getFrameCount() << ", cam rot " <<  cam_rot_chg.magVec() << LL_ENDL;
        }
        if (cam_center_chg.magVec() > TRANSLATE_THRESHOLD)
        {
            LL_INFOS("Messaging") << "msg " << msg_number << ", frame " << LLFrameTimer::getFrameCount() << ", cam center " << cam_center_chg.magVec() << LL_ENDL;
        }
//      if (drag_delta_chg.magVec() > TRANSLATE_THRESHOLD)
//      {
//          LL_INFOS("Messaging") << "drag delta " << drag_delta_chg.magVec() << LL_ENDL;
//      }
        if (control_flag_change)
        {
            LL_INFOS("Messaging") << "msg " << msg_number << ", frame " << LLFrameTimer::getFrameCount() << ", dcf = " << control_flag_change << LL_ENDL;
        }
*/

        duplicate_count = 0;
    }
    else
    {
        duplicate_count++;

        if (head_rot_chg < MAX_HEAD_ROT_QDOT  &&  duplicate_count < AGENT_UPDATES_PER_SECOND)
        {
            // The head_rotation is sent for updating things like attached guns.
            // We only trigger a new update when head_rotation deviates beyond
            // some threshold from the last update, however this can break fine
            // adjustments when trying to aim an attached gun, so what we do here
            // (where we would normally skip sending an update when nothing has changed)
            // is gradually reduce the threshold to allow a better update to
            // eventually get sent... should update to within 0.5 degrees in less
            // than a second.
            if (head_rot_chg < THRESHOLD_HEAD_ROT_QDOT + (MAX_HEAD_ROT_QDOT - THRESHOLD_HEAD_ROT_QDOT) * duplicate_count / AGENT_UPDATES_PER_SECOND)
            {
                duplicate_count = 0;
            }
            else
            {
                return;
            }
        }
        else
        {
            return;
        }
    }

    if (duplicate_count < DUP_MSGS && !gDisconnected)
    {
        /* More diagnostics to count AgentUpdate messages
        static S32 update_sec = 0;
        static S32 update_count = 0;
        static S32 max_update_count = 0;
        S32 cur_sec = lltrunc( LLTimer::getTotalSeconds() );
        update_count += 1;
        if (cur_sec != update_sec)
        {
            if (update_sec != 0)
            {
                update_sec = cur_sec;
                //msg_number = 0;
                max_update_count = llmax(max_update_count, update_count);
                LL_INFOS() << "Sent " << update_count << " AgentUpdate messages per second, max is " << max_update_count << LL_ENDL;
            }
            update_sec = cur_sec;
            update_count = 0;
        }
        */

        // Build the message
        msg->newMessageFast(_PREHASH_AgentUpdate);
        msg->nextBlockFast(_PREHASH_AgentData);
        msg->addUUIDFast(_PREHASH_AgentID, gAgent.getID());
        msg->addUUIDFast(_PREHASH_SessionID, gAgent.getSessionID());
        msg->addQuatFast(_PREHASH_BodyRotation, body_rotation);
        msg->addQuatFast(_PREHASH_HeadRotation, head_rotation);
        msg->addU8Fast(_PREHASH_State, render_state);
        msg->addU8Fast(_PREHASH_Flags, flags);

//      if (camera_pos_agent.mV[VY] > 255.f)
//      {
//          LL_INFOS("Messaging") << "Sending camera center " << camera_pos_agent << LL_ENDL;
//      }

        msg->addVector3Fast(_PREHASH_CameraCenter, camera_pos_agent);
        msg->addVector3Fast(_PREHASH_CameraAtAxis, LLViewerCamera::getInstance()->getAtAxis());
        msg->addVector3Fast(_PREHASH_CameraLeftAxis, LLViewerCamera::getInstance()->getLeftAxis());
        msg->addVector3Fast(_PREHASH_CameraUpAxis, LLViewerCamera::getInstance()->getUpAxis());
        msg->addF32Fast(_PREHASH_Far, gAgentCamera.mDrawDistance);

        msg->addU32Fast(_PREHASH_ControlFlags, control_flags);

        if (gDebugClicks)
        {
            if (control_flags & AGENT_CONTROL_LBUTTON_DOWN)
            {
                LL_INFOS("Messaging") << "AgentUpdate left button down" << LL_ENDL;
            }

            if (control_flags & AGENT_CONTROL_LBUTTON_UP)
            {
                LL_INFOS("Messaging") << "AgentUpdate left button up" << LL_ENDL;
            }
        }

        gAgent.enableControlFlagReset();

        if (!send_reliable)
        {
            gAgent.sendMessage();
        }
        else
        {
            gAgent.sendReliableMessage();
        }

//      LL_DEBUGS("Messaging") << "agent " << avatar_pos_agent << " cam " << camera_pos_agent << LL_ENDL;

        // Copy the old data
        last_head_rot = head_rotation;
        last_render_state = render_state;
        last_camera_pos_agent = camera_pos_agent;
        last_camera_at = LLViewerCamera::getInstance()->getAtAxis();
        last_camera_left = LLViewerCamera::getInstance()->getLeftAxis();
        last_camera_up = LLViewerCamera::getInstance()->getUpAxis();
        last_control_flags = control_flags;
        last_flags = flags;
    }
}


// sounds can arrive before objects, store them for a short time
// Note: this is a workaround for MAINT-4743, real fix would be to make
// server send sound along with object update that creates (rezes) the object
class PostponedSoundData
{
public:
    PostponedSoundData() :
        mExpirationTime(0)
    {}
    PostponedSoundData(const LLUUID &object_id, const LLUUID &sound_id, const LLUUID& owner_id, const F32 gain, const U8 flags);
    bool hasExpired() { return LLFrameTimer::getTotalSeconds() > mExpirationTime; }

    LLUUID mObjectId;
    LLUUID mSoundId;
    LLUUID mOwnerId;
    F32 mGain;
    U8 mFlags;
    static const F64 MAXIMUM_PLAY_DELAY;

private:
    F64 mExpirationTime; //seconds since epoch
};
const F64 PostponedSoundData::MAXIMUM_PLAY_DELAY = 15.0;
static F64 postponed_sounds_update_expiration = 0.0;
static std::map<LLUUID, PostponedSoundData> postponed_sounds;

void set_attached_sound(LLViewerObject *objectp, const LLUUID &object_id, const LLUUID &sound_id, const LLUUID& owner_id, const F32 gain, const U8 flags)
{
    if (LLMuteList::getInstance()->isMuted(object_id)) return;

    if (LLMuteList::getInstance()->isMuted(owner_id, LLMute::flagObjectSounds)) return;

    // Don't play sounds from a region with maturity above current agent maturity
    LLVector3d pos = objectp->getPositionGlobal();
    if (!gAgent.canAccessMaturityAtGlobal(pos))
    {
        return;
    }

    objectp->setAttachedSound(sound_id, owner_id, gain, flags);
}

PostponedSoundData::PostponedSoundData(const LLUUID &object_id, const LLUUID &sound_id, const LLUUID& owner_id, const F32 gain, const U8 flags)
    :
    mObjectId(object_id),
    mSoundId(sound_id),
    mOwnerId(owner_id),
    mGain(gain),
    mFlags(flags),
    mExpirationTime(LLFrameTimer::getTotalSeconds() + MAXIMUM_PLAY_DELAY)
{
}

// static
void update_attached_sounds()
{
    if (postponed_sounds.empty())
    {
        return;
    }

    std::map<LLUUID, PostponedSoundData>::iterator iter = postponed_sounds.begin();
    std::map<LLUUID, PostponedSoundData>::iterator end = postponed_sounds.end();
    while (iter != end)
    {
        std::map<LLUUID, PostponedSoundData>::iterator cur_iter = iter++;
        PostponedSoundData* data = &cur_iter->second;
        if (data->hasExpired())
        {
            postponed_sounds.erase(cur_iter);
        }
        else
        {
            LLViewerObject *objectp = gObjectList.findObject(data->mObjectId);
            if (objectp)
            {
                set_attached_sound(objectp, data->mObjectId, data->mSoundId, data->mOwnerId, data->mGain, data->mFlags);
                postponed_sounds.erase(cur_iter);
            }
        }
    }
    postponed_sounds_update_expiration = LLFrameTimer::getTotalSeconds() + 2 * PostponedSoundData::MAXIMUM_PLAY_DELAY;
}

//static
void clear_expired_postponed_sounds()
{
    if (postponed_sounds_update_expiration > LLFrameTimer::getTotalSeconds())
    {
        return;
    }
    std::map<LLUUID, PostponedSoundData>::iterator iter = postponed_sounds.begin();
    std::map<LLUUID, PostponedSoundData>::iterator end = postponed_sounds.end();
    while (iter != end)
    {
        std::map<LLUUID, PostponedSoundData>::iterator cur_iter = iter++;
        PostponedSoundData* data = &cur_iter->second;
        if (data->hasExpired())
        {
            postponed_sounds.erase(cur_iter);
        }
    }
    postponed_sounds_update_expiration = LLFrameTimer::getTotalSeconds() + 2 * PostponedSoundData::MAXIMUM_PLAY_DELAY;
}

// *TODO: Remove this dependency, or figure out a better way to handle
// this hack.
extern U32Bits gObjectData;

void process_object_update(LLMessageSystem *mesgsys, void **user_data)
{
    // Update the data counters
    if (mesgsys->getReceiveCompressedSize())
    {
        gObjectData += (U32Bytes)mesgsys->getReceiveCompressedSize();
    }
    else
    {
        gObjectData += (U32Bytes)mesgsys->getReceiveSize();
    }

    // Update the object...
    S32 old_num_objects = gObjectList.mNumNewObjects;
    gObjectList.processObjectUpdate(mesgsys, user_data, OUT_FULL);
    if (old_num_objects != gObjectList.mNumNewObjects)
    {
        update_attached_sounds();
    }
}

void process_compressed_object_update(LLMessageSystem *mesgsys, void **user_data)
{
    // Update the data counters
    if (mesgsys->getReceiveCompressedSize())
    {
        gObjectData += (U32Bytes)mesgsys->getReceiveCompressedSize();
    }
    else
    {
        gObjectData += (U32Bytes)mesgsys->getReceiveSize();
    }

    // Update the object...
    S32 old_num_objects = gObjectList.mNumNewObjects;
    gObjectList.processCompressedObjectUpdate(mesgsys, user_data, OUT_FULL_COMPRESSED);
    if (old_num_objects != gObjectList.mNumNewObjects)
    {
        update_attached_sounds();
    }
}

void process_cached_object_update(LLMessageSystem *mesgsys, void **user_data)
{
    // Update the data counters
    if (mesgsys->getReceiveCompressedSize())
    {
        gObjectData += (U32Bytes)mesgsys->getReceiveCompressedSize();
    }
    else
    {
        gObjectData += (U32Bytes)mesgsys->getReceiveSize();
    }

    // Update the object...
    gObjectList.processCachedObjectUpdate(mesgsys, user_data, OUT_FULL_CACHED);
}


void process_terse_object_update_improved(LLMessageSystem *mesgsys, void **user_data)
{
    if (mesgsys->getReceiveCompressedSize())
    {
        gObjectData += (U32Bytes)mesgsys->getReceiveCompressedSize();
    }
    else
    {
        gObjectData += (U32Bytes)mesgsys->getReceiveSize();
    }

    S32 old_num_objects = gObjectList.mNumNewObjects;
    gObjectList.processCompressedObjectUpdate(mesgsys, user_data, OUT_TERSE_IMPROVED);
    if (old_num_objects != gObjectList.mNumNewObjects)
    {
        update_attached_sounds();
    }
}

void process_kill_object(LLMessageSystem *mesgsys, void **user_data)
{
    LL_PROFILE_ZONE_SCOPED;

    LLUUID      id;

    U32 ip = mesgsys->getSenderIP();
    U32 port = mesgsys->getSenderPort();
    LLViewerRegion* regionp = NULL;
    {
        LLHost host(ip, port);
        regionp = LLWorld::getInstance()->getRegion(host);
    }

    bool delete_object = LLViewerRegion::sVOCacheCullingEnabled;
    S32 num_objects = mesgsys->getNumberOfBlocksFast(_PREHASH_ObjectData);
    for (S32 i = 0; i < num_objects; ++i)
    {
        U32 local_id;
        mesgsys->getU32Fast(_PREHASH_ObjectData, _PREHASH_ID, local_id, i);

        LLViewerObjectList::getUUIDFromLocal(id, local_id, ip, port);
        if (id == LLUUID::null)
        {
            LL_DEBUGS("Messaging") << "Unknown kill for local " << local_id << LL_ENDL;
            continue;
        }
        else
        {
            LL_DEBUGS("Messaging") << "Kill message for local " << local_id << LL_ENDL;
        }

        if (id == gAgentID)
        {
            // never kill our avatar
            continue;
        }

        LLViewerObject *objectp = gObjectList.findObject(id);
        if (objectp)
        {
            // Display green bubble on kill
            if ( gShowObjectUpdates )
            {
                LLColor4 color(0.f,1.f,0.f,1.f);
                gPipeline.addDebugBlip(objectp->getPositionAgent(), color);
                LL_DEBUGS("MessageBlip") << "Kill blip for local " << local_id << " at " << objectp->getPositionAgent() << LL_ENDL;
            }

            // Do the kill
            gObjectList.killObject(objectp);
        }

        if(delete_object)
        {
            regionp->killCacheEntry(local_id);
        }

        // We should remove the object from selection after it is marked dead by gObjectList to make LLToolGrab,
        // which is using the object, release the mouse capture correctly when the object dies.
        // See LLToolGrab::handleHoverActive() and LLToolGrab::handleHoverNonPhysical().
        LLSelectMgr::getInstance()->removeObjectFromSelections(id);

    }   // end for loop

    LLViewerStatsRecorder::instance().recordObjectKills(num_objects);
}

void process_time_synch(LLMessageSystem *mesgsys, void **user_data)
{
    LLVector3 sun_direction;
    LLVector3 moon_direction;
    LLVector3 sun_ang_velocity;
    F32 phase;
    U64 space_time_usec;

    U32 seconds_per_day;
    U32 seconds_per_year;

    // "SimulatorViewerTimeMessage"
    mesgsys->getU64Fast(_PREHASH_TimeInfo, _PREHASH_UsecSinceStart, space_time_usec);
    mesgsys->getU32Fast(_PREHASH_TimeInfo, _PREHASH_SecPerDay, seconds_per_day);
    mesgsys->getU32Fast(_PREHASH_TimeInfo, _PREHASH_SecPerYear, seconds_per_year);

    // This should eventually be moved to an "UpdateHeavenlyBodies" message
    mesgsys->getF32Fast(_PREHASH_TimeInfo, _PREHASH_SunPhase, phase);
    mesgsys->getVector3Fast(_PREHASH_TimeInfo, _PREHASH_SunDirection, sun_direction);
    mesgsys->getVector3Fast(_PREHASH_TimeInfo, _PREHASH_SunAngVelocity, sun_ang_velocity);

    LLWorld::getInstance()->setSpaceTimeUSec(space_time_usec);

    LL_DEBUGS("WindlightSync") << "Sun phase: " << phase << " rad = " << fmodf(phase / F_TWO_PI + 0.25, 1.f) * 24.f << " h" << LL_ENDL;

    /* LAPRAS
        We decode these parts of the message but ignore them
        as the real values are provided elsewhere. */
    (void)sun_direction, (void)moon_direction, (void)phase;
}

void process_sound_trigger(LLMessageSystem *msg, void **)
{
    if (!gAudiop)
    {
#if !LL_LINUX
        LL_WARNS("AudioEngine") << "LLAudioEngine instance doesn't exist!" << LL_ENDL;
#endif
        return;
    }
<<<<<<< HEAD

    U64     region_handle = 0;
    F32     gain = 0;
    LLUUID  sound_id;
    LLUUID  owner_id;
    LLUUID  object_id;
    LLUUID  parent_id;
    LLVector3   pos_local;

    msg->getUUIDFast(_PREHASH_SoundData, _PREHASH_SoundID, sound_id);
    msg->getUUIDFast(_PREHASH_SoundData, _PREHASH_OwnerID, owner_id);
    msg->getUUIDFast(_PREHASH_SoundData, _PREHASH_ObjectID, object_id);
    msg->getUUIDFast(_PREHASH_SoundData, _PREHASH_ParentID, parent_id);
    msg->getU64Fast(_PREHASH_SoundData, _PREHASH_Handle, region_handle);
    msg->getVector3Fast(_PREHASH_SoundData, _PREHASH_Position, pos_local);
    msg->getF32Fast(_PREHASH_SoundData, _PREHASH_Gain, gain);

    // adjust sound location to true global coords
    LLVector3d  pos_global = from_region_handle(region_handle);
    pos_global.mdV[VX] += pos_local.mV[VX];
    pos_global.mdV[VY] += pos_local.mV[VY];
    pos_global.mdV[VZ] += pos_local.mV[VZ];

    // Don't play a trigger sound if you can't hear it due
    // to parcel "local audio only" settings.
    if (!LLViewerParcelMgr::getInstance()->canHearSound(pos_global)) return;

    // Don't play sounds triggered by someone you muted.
    if (LLMuteList::getInstance()->isMuted(owner_id, LLMute::flagObjectSounds)) return;

    // Don't play sounds from an object you muted
    if (LLMuteList::getInstance()->isMuted(object_id)) return;

    // Don't play sounds from an object whose parent you muted
    if (parent_id.notNull()
        && LLMuteList::getInstance()->isMuted(parent_id))
    {
        return;
    }

    // Don't play sounds from a region with maturity above current agent maturity
    if( !gAgent.canAccessMaturityInRegion( region_handle ) )
    {
        return;
    }

    // Don't play sounds from gestures if they are not enabled.
    // Do play sounds triggered by avatar, since muting your own
    // gesture sounds and your own sounds played inworld from
    // Inventory can cause confusion.
    if (object_id == owner_id
        && owner_id != gAgentID
        && !gSavedSettings.getBOOL("EnableGestureSounds"))
    {
        return;
    }

    if (LLMaterialTable::basic.isCollisionSound(sound_id) && !gSavedSettings.getBOOL("EnableCollisionSounds"))
    {
        return;
    }

    gAudiop->triggerSound(sound_id, owner_id, gain, LLAudioEngine::AUDIO_TYPE_SFX, pos_global);
}

void process_preload_sound(LLMessageSystem *msg, void **user_data)
{
    if (!gAudiop)
    {
#if !LL_LINUX
        LL_WARNS("AudioEngine") << "LLAudioEngine instance doesn't exist!" << LL_ENDL;
#endif
        return;
    }

    LLUUID sound_id;
    LLUUID object_id;
    LLUUID owner_id;

    msg->getUUIDFast(_PREHASH_DataBlock, _PREHASH_SoundID, sound_id);
    msg->getUUIDFast(_PREHASH_DataBlock, _PREHASH_ObjectID, object_id);
    msg->getUUIDFast(_PREHASH_DataBlock, _PREHASH_OwnerID, owner_id);

    LLViewerObject *objectp = gObjectList.findObject(object_id);
    if (!objectp) return;

    if (LLMuteList::getInstance()->isMuted(object_id)) return;
    if (LLMuteList::getInstance()->isMuted(owner_id, LLMute::flagObjectSounds)) return;

    LLAudioSource *sourcep = objectp->getAudioSource(owner_id);
    if (!sourcep) return;

    LLAudioData *datap = gAudiop->getAudioData(sound_id);

    // Note that I don't actually do any loading of the
    // audio data into a buffer at this point, as it won't actually
    // help us out.

=======

    U64     region_handle = 0;
    F32     gain = 0;
    LLUUID  sound_id;
    LLUUID  owner_id;
    LLUUID  object_id;
    LLUUID  parent_id;
    LLVector3   pos_local;

    msg->getUUIDFast(_PREHASH_SoundData, _PREHASH_SoundID, sound_id);
    msg->getUUIDFast(_PREHASH_SoundData, _PREHASH_OwnerID, owner_id);
    msg->getUUIDFast(_PREHASH_SoundData, _PREHASH_ObjectID, object_id);
    msg->getUUIDFast(_PREHASH_SoundData, _PREHASH_ParentID, parent_id);
    msg->getU64Fast(_PREHASH_SoundData, _PREHASH_Handle, region_handle);
    msg->getVector3Fast(_PREHASH_SoundData, _PREHASH_Position, pos_local);
    msg->getF32Fast(_PREHASH_SoundData, _PREHASH_Gain, gain);

    // adjust sound location to true global coords
    LLVector3d  pos_global = from_region_handle(region_handle);
    pos_global.mdV[VX] += pos_local.mV[VX];
    pos_global.mdV[VY] += pos_local.mV[VY];
    pos_global.mdV[VZ] += pos_local.mV[VZ];

    // Don't play a trigger sound if you can't hear it due
    // to parcel "local audio only" settings.
    if (!LLViewerParcelMgr::getInstance()->canHearSound(pos_global)) return;

    // Don't play sounds triggered by someone you muted.
    if (LLMuteList::getInstance()->isMuted(owner_id, LLMute::flagObjectSounds)) return;

    // Don't play sounds from an object you muted
    if (LLMuteList::getInstance()->isMuted(object_id)) return;

    // Don't play sounds from an object whose parent you muted
    if (parent_id.notNull()
        && LLMuteList::getInstance()->isMuted(parent_id))
    {
        return;
    }

    // Don't play sounds from a region with maturity above current agent maturity
    if( !gAgent.canAccessMaturityInRegion( region_handle ) )
    {
        return;
    }

    // Don't play sounds from gestures if they are not enabled.
    // Do play sounds triggered by avatar, since muting your own
    // gesture sounds and your own sounds played inworld from
    // Inventory can cause confusion.
    if (object_id == owner_id
        && owner_id != gAgentID
        && !gSavedSettings.getBOOL("EnableGestureSounds"))
    {
        return;
    }

    if (LLMaterialTable::basic.isCollisionSound(sound_id) && !gSavedSettings.getBOOL("EnableCollisionSounds"))
    {
        return;
    }

    gAudiop->triggerSound(sound_id, owner_id, gain, LLAudioEngine::AUDIO_TYPE_SFX, pos_global);
}

void process_preload_sound(LLMessageSystem *msg, void **user_data)
{
    if (!gAudiop)
    {
#if !LL_LINUX
        LL_WARNS("AudioEngine") << "LLAudioEngine instance doesn't exist!" << LL_ENDL;
#endif
        return;
    }

    LLUUID sound_id;
    LLUUID object_id;
    LLUUID owner_id;

    msg->getUUIDFast(_PREHASH_DataBlock, _PREHASH_SoundID, sound_id);
    msg->getUUIDFast(_PREHASH_DataBlock, _PREHASH_ObjectID, object_id);
    msg->getUUIDFast(_PREHASH_DataBlock, _PREHASH_OwnerID, owner_id);

    LLViewerObject *objectp = gObjectList.findObject(object_id);
    if (!objectp) return;

    if (LLMuteList::getInstance()->isMuted(object_id)) return;
    if (LLMuteList::getInstance()->isMuted(owner_id, LLMute::flagObjectSounds)) return;

    LLAudioSource *sourcep = objectp->getAudioSource(owner_id);
    if (!sourcep) return;

    LLAudioData *datap = gAudiop->getAudioData(sound_id);

    // Note that I don't actually do any loading of the
    // audio data into a buffer at this point, as it won't actually
    // help us out.

>>>>>>> b1098308
    // Don't play sounds from a region with maturity above current agent maturity
    LLVector3d pos_global = objectp->getPositionGlobal();
    if (gAgent.canAccessMaturityAtGlobal(pos_global))
    {
        // Add audioData starts a transfer internally.
        sourcep->addAudioData(datap, FALSE);
    }
}

void process_attached_sound(LLMessageSystem *msg, void **user_data)
{
    F32 gain = 0;
    LLUUID sound_id;
    LLUUID object_id;
    LLUUID owner_id;
    U8 flags;

    msg->getUUIDFast(_PREHASH_DataBlock, _PREHASH_SoundID, sound_id);
    msg->getUUIDFast(_PREHASH_DataBlock, _PREHASH_ObjectID, object_id);
    msg->getUUIDFast(_PREHASH_DataBlock, _PREHASH_OwnerID, owner_id);
    msg->getF32Fast(_PREHASH_DataBlock, _PREHASH_Gain, gain);
    msg->getU8Fast(_PREHASH_DataBlock, _PREHASH_Flags, flags);

    LLViewerObject *objectp = gObjectList.findObject(object_id);
    if (objectp)
    {
        set_attached_sound(objectp, object_id, sound_id, owner_id, gain, flags);
    }
    else if (sound_id.notNull())
    {
        // we don't know about this object yet, probably it has yet to arrive
        // std::map for dupplicate prevention.
        postponed_sounds[object_id] = (PostponedSoundData(object_id, sound_id, owner_id, gain, flags));
        clear_expired_postponed_sounds();
    }
    else
    {
        std::map<LLUUID, PostponedSoundData>::iterator iter = postponed_sounds.find(object_id);
        if (iter != postponed_sounds.end())
        {
            postponed_sounds.erase(iter);
        }
    }
}

void process_attached_sound_gain_change(LLMessageSystem *mesgsys, void **user_data)
{
    F32 gain = 0;
    LLUUID object_guid;
    LLViewerObject *objectp = NULL;

    mesgsys->getUUIDFast(_PREHASH_DataBlock, _PREHASH_ObjectID, object_guid);

    if (!((objectp = gObjectList.findObject(object_guid))))
    {
        // we don't know about this object, just bail
        return;
    }

    mesgsys->getF32Fast(_PREHASH_DataBlock, _PREHASH_Gain, gain);

    objectp->adjustAudioGain(gain);
}


void process_health_message(LLMessageSystem *mesgsys, void **user_data)
{
    F32 health;

    mesgsys->getF32Fast(_PREHASH_HealthData, _PREHASH_Health, health);

    if (gStatusBar)
    {
        gStatusBar->setHealth((S32)health);
    }
}


void process_sim_stats(LLMessageSystem *msg, void **user_data)
{
    S32 count = msg->getNumberOfBlocks("Stat");
    for (S32 i = 0; i < count; ++i)
    {
        U32 stat_id;
        F32 stat_value;
        msg->getU32("Stat", "StatID", stat_id, i);
        msg->getF32("Stat", "StatValue", stat_value, i);
        auto measurementp = LLStatViewer::SimMeasurementSampler::getInstance((ESimStatID)stat_id);

        if (measurementp )
        {
            measurementp->sample(stat_value);
        }
        else
        {
            LL_WARNS() << "Unknown sim stat identifier: " << stat_id << LL_ENDL;
        }
    }

    //
    // Various hacks that aren't statistics, but are being handled here.
    //
    U32 max_tasks_per_region;
    U64 region_flags;
    msg->getU32("Region", "ObjectCapacity", max_tasks_per_region);

    if (msg->has(_PREHASH_RegionInfo))
    {
        msg->getU64("RegionInfo", "RegionFlagsExtended", region_flags);
    }
    else
    {
        U32 flags = 0;
        msg->getU32("Region", "RegionFlags", flags);
        region_flags = flags;
    }

    LLViewerRegion* regionp = gAgent.getRegion();
    if (regionp)
    {
        BOOL was_flying = gAgent.getFlying();
        regionp->setRegionFlags(region_flags);
        regionp->setMaxTasks(max_tasks_per_region);
        // HACK: This makes agents drop from the sky if the region is
        // set to no fly while people are still in the sim.
        if (was_flying && regionp->getBlockFly())
        {
            gAgent.setFlying(gAgent.canFly());
        }
    }
}



void process_avatar_animation(LLMessageSystem *mesgsys, void **user_data)
{
    LLUUID  animation_id;
    LLUUID  uuid;
    S32     anim_sequence_id;
    LLVOAvatar *avatarp = NULL;

    mesgsys->getUUIDFast(_PREHASH_Sender, _PREHASH_ID, uuid);

    LLViewerObject *objp = gObjectList.findObject(uuid);
    if (objp)
    {
        avatarp =  objp->asAvatar();
    }

    if (!avatarp)
    {
        // no agent by this ID...error?
        LL_WARNS("Messaging") << "Received animation state for unknown avatar " << uuid << LL_ENDL;
        return;
    }

    S32 num_blocks = mesgsys->getNumberOfBlocksFast(_PREHASH_AnimationList);
    S32 num_source_blocks = mesgsys->getNumberOfBlocksFast(_PREHASH_AnimationSourceList);

    LL_DEBUGS("Messaging", "Motion") << "Processing " << num_blocks << " Animations" << LL_ENDL;

    //clear animation flags
    avatarp->mSignaledAnimations.clear();

    if (avatarp->isSelf())
    {
        LLUUID object_id;

        for( S32 i = 0; i < num_blocks; i++ )
        {
            mesgsys->getUUIDFast(_PREHASH_AnimationList, _PREHASH_AnimID, animation_id, i);
            mesgsys->getS32Fast(_PREHASH_AnimationList, _PREHASH_AnimSequenceID, anim_sequence_id, i);

            avatarp->mSignaledAnimations[animation_id] = anim_sequence_id;

            // *HACK: Disabling flying mode if it has been enabled shortly before the agent
            // stand up animation is signaled. In this case we don't get a signal to start
            // flying animation from server, the AGENT_CONTROL_FLY flag remains set but the
            // avatar does not play flying animation, so we switch flying mode off.
            // See LLAgent::setFlying(). This may cause "Stop Flying" button to blink.
            // See EXT-2781.
            if (animation_id == ANIM_AGENT_STANDUP && gAgent.getFlying())
            {
                gAgent.setFlying(FALSE);
            }

            if (i < num_source_blocks)
            {
                mesgsys->getUUIDFast(_PREHASH_AnimationSourceList, _PREHASH_ObjectID, object_id, i);

                LLViewerObject* object = gObjectList.findObject(object_id);
                if (object)
                {
                    object->setFlagsWithoutUpdate(FLAGS_ANIM_SOURCE, TRUE);

                    BOOL anim_found = FALSE;
                    LLVOAvatar::AnimSourceIterator anim_it = avatarp->mAnimationSources.find(object_id);
                    for (;anim_it != avatarp->mAnimationSources.end(); ++anim_it)
                    {
                        if (anim_it->first != object_id)
                        {
                            // elements with the same key are always contiguous, bail if we went past the
                            // end of this object's animations
                            break;
                        }
                        if (anim_it->second == animation_id)
                        {
                            anim_found = TRUE;
                            break;
                        }
                    }

                    if (!anim_found)
                    {
                        avatarp->mAnimationSources.insert(LLVOAvatar::AnimationSourceMap::value_type(object_id, animation_id));
                    }
                }
                LL_DEBUGS("Messaging", "Motion") << "Anim sequence ID: " << anim_sequence_id
                                    << " Animation id: " << animation_id
                                    << " From block: " << object_id << LL_ENDL;
            }
            else
            {
                LL_DEBUGS("Messaging", "Motion") << "Anim sequence ID: " << anim_sequence_id
                                    << " Animation id: " << animation_id << LL_ENDL;
            }
        }
    }
    else
    {
        for( S32 i = 0; i < num_blocks; i++ )
        {
            mesgsys->getUUIDFast(_PREHASH_AnimationList, _PREHASH_AnimID, animation_id, i);
            mesgsys->getS32Fast(_PREHASH_AnimationList, _PREHASH_AnimSequenceID, anim_sequence_id, i);
            avatarp->mSignaledAnimations[animation_id] = anim_sequence_id;
        }
    }

    if (num_blocks)
    {
        avatarp->processAnimationStateChanges();
    }
}


void process_object_animation(LLMessageSystem *mesgsys, void **user_data)
{
    LLUUID  animation_id;
    LLUUID  uuid;
    S32     anim_sequence_id;

    mesgsys->getUUIDFast(_PREHASH_Sender, _PREHASH_ID, uuid);

    LL_DEBUGS("AnimatedObjectsNotify") << "Received animation state for object " << uuid << LL_ENDL;

    signaled_animation_map_t signaled_anims;
    S32 num_blocks = mesgsys->getNumberOfBlocksFast(_PREHASH_AnimationList);
    LL_DEBUGS("AnimatedObjectsNotify") << "processing object animation requests, num_blocks " << num_blocks << " uuid " << uuid << LL_ENDL;
    for( S32 i = 0; i < num_blocks; i++ )
    {
        mesgsys->getUUIDFast(_PREHASH_AnimationList, _PREHASH_AnimID, animation_id, i);
        mesgsys->getS32Fast(_PREHASH_AnimationList, _PREHASH_AnimSequenceID, anim_sequence_id, i);
        signaled_anims[animation_id] = anim_sequence_id;
        LL_DEBUGS("AnimatedObjectsNotify") << "added signaled_anims animation request for object "
                                    << uuid << " animation id " << animation_id << LL_ENDL;
    }
    LLObjectSignaledAnimationMap::instance().getMap()[uuid] = signaled_anims;

    LLViewerObject *objp = gObjectList.findObject(uuid);
    if (!objp || objp->isDead())
    {
        LL_DEBUGS("AnimatedObjectsNotify") << "Received animation state for unknown object " << uuid << LL_ENDL;
        return;
    }

    LLVOVolume *volp = dynamic_cast<LLVOVolume*>(objp);
    if (!volp)
    {
        LL_DEBUGS("AnimatedObjectsNotify") << "Received animation state for non-volume object " << uuid << LL_ENDL;
        return;
    }

    if (!volp->isAnimatedObject())
    {
        LL_DEBUGS("AnimatedObjectsNotify") << "Received animation state for non-animated object " << uuid << LL_ENDL;
        return;
    }

    volp->updateControlAvatar();
    LLControlAvatar *avatarp = volp->getControlAvatar();
    if (!avatarp)
    {
        LL_DEBUGS("AnimatedObjectsNotify") << "Received animation request for object with no control avatar, ignoring " << uuid << LL_ENDL;
        return;
    }

    if (!avatarp->mPlaying)
    {
        avatarp->mPlaying = true;
        //if (!avatarp->mRootVolp->isAnySelected())
        {
            avatarp->updateVolumeGeom();
            avatarp->mRootVolp->recursiveMarkForUpdate();
        }
    }

    avatarp->updateAnimations();
}


void process_avatar_appearance(LLMessageSystem *mesgsys, void **user_data)
{
    LLUUID uuid;
    mesgsys->getUUIDFast(_PREHASH_Sender, _PREHASH_ID, uuid);

    LLVOAvatar* avatarp = (LLVOAvatar *)gObjectList.findObject(uuid);
    if (avatarp)
    {
        avatarp->processAvatarAppearance( mesgsys );
    }
    else
    {
        LL_WARNS("Messaging") << "avatar_appearance sent for unknown avatar " << uuid << LL_ENDL;
    }
}

void process_camera_constraint(LLMessageSystem *mesgsys, void **user_data)
{
    LLVector4 cameraCollidePlane;
    mesgsys->getVector4Fast(_PREHASH_CameraCollidePlane, _PREHASH_Plane, cameraCollidePlane);

    gAgentCamera.setCameraCollidePlane(cameraCollidePlane);
}

void near_sit_object(BOOL success, void *data)
{
    if (success)
    {
        // Send message to sit on object
        gMessageSystem->newMessageFast(_PREHASH_AgentSit);
        gMessageSystem->nextBlockFast(_PREHASH_AgentData);
        gMessageSystem->addUUIDFast(_PREHASH_AgentID, gAgent.getID());
        gMessageSystem->addUUIDFast(_PREHASH_SessionID, gAgent.getSessionID());
        gAgent.sendReliableMessage();
    }
}

void process_avatar_sit_response(LLMessageSystem *mesgsys, void **user_data)
{
    LLVector3 sitPosition;
    LLQuaternion sitRotation;
    LLUUID sitObjectID;
    BOOL use_autopilot;
    mesgsys->getUUIDFast(_PREHASH_SitObject, _PREHASH_ID, sitObjectID);
    mesgsys->getBOOLFast(_PREHASH_SitTransform, _PREHASH_AutoPilot, use_autopilot);
    mesgsys->getVector3Fast(_PREHASH_SitTransform, _PREHASH_SitPosition, sitPosition);
    mesgsys->getQuatFast(_PREHASH_SitTransform, _PREHASH_SitRotation, sitRotation);
    LLVector3 camera_eye;
    mesgsys->getVector3Fast(_PREHASH_SitTransform, _PREHASH_CameraEyeOffset, camera_eye);
    LLVector3 camera_at;
    mesgsys->getVector3Fast(_PREHASH_SitTransform, _PREHASH_CameraAtOffset, camera_at);
    BOOL force_mouselook;
    mesgsys->getBOOLFast(_PREHASH_SitTransform, _PREHASH_ForceMouselook, force_mouselook);

    if (isAgentAvatarValid() && dist_vec_squared(camera_eye, camera_at) > CAMERA_POSITION_THRESHOLD_SQUARED)
    {
        gAgentCamera.setSitCamera(sitObjectID, camera_eye, camera_at);
    }

    gAgentCamera.setForceMouselook(force_mouselook);
    // Forcing turning off flying here to prevent flying after pressing "Stand"
    // to stand up from an object. See EXT-1655.
    gAgent.setFlying(FALSE);

    LLViewerObject* object = gObjectList.findObject(sitObjectID);
    if (object)
    {
        LLVector3 sit_spot = object->getPositionAgent() + (sitPosition * object->getRotation());
        if (!use_autopilot || (isAgentAvatarValid() && gAgentAvatarp->isSitting() && gAgentAvatarp->getRoot() == object->getRoot()))
        {
            //we're already sitting on this object, so don't autopilot
        }
        else
        {
            gAgent.startAutoPilotGlobal(gAgent.getPosGlobalFromAgent(sit_spot), "Sit", &sitRotation, near_sit_object, NULL, 0.5f);
        }
    }
    else
    {
        LL_WARNS("Messaging") << "Received sit approval for unknown object " << sitObjectID << LL_ENDL;
    }
}

void process_clear_follow_cam_properties(LLMessageSystem *mesgsys, void **user_data)
{
    LLUUID      source_id;

    mesgsys->getUUIDFast(_PREHASH_ObjectData, _PREHASH_ObjectID, source_id);

    LLFollowCamMgr::getInstance()->removeFollowCamParams(source_id);
}

void process_set_follow_cam_properties(LLMessageSystem *mesgsys, void **user_data)
{
    S32         type;
    F32         value;
    bool        settingPosition = false;
    bool        settingFocus    = false;
    bool        settingFocusOffset = false;
    LLVector3   position;
    LLVector3   focus;
    LLVector3   focus_offset;

    LLUUID      source_id;

    mesgsys->getUUIDFast(_PREHASH_ObjectData, _PREHASH_ObjectID, source_id);

    LLViewerObject* objectp = gObjectList.findObject(source_id);
    if (objectp)
    {
        objectp->setFlagsWithoutUpdate(FLAGS_CAMERA_SOURCE, TRUE);
    }

    S32 num_objects = mesgsys->getNumberOfBlocks("CameraProperty");
    for (S32 block_index = 0; block_index < num_objects; block_index++)
    {
        mesgsys->getS32("CameraProperty", "Type", type, block_index);
        mesgsys->getF32("CameraProperty", "Value", value, block_index);
        switch(type)
        {
        case FOLLOWCAM_PITCH:
            LLFollowCamMgr::getInstance()->setPitch(source_id, value);
            break;
        case FOLLOWCAM_FOCUS_OFFSET_X:
            focus_offset.mV[VX] = value;
            settingFocusOffset = true;
            break;
        case FOLLOWCAM_FOCUS_OFFSET_Y:
            focus_offset.mV[VY] = value;
            settingFocusOffset = true;
            break;
        case FOLLOWCAM_FOCUS_OFFSET_Z:
            focus_offset.mV[VZ] = value;
            settingFocusOffset = true;
            break;
        case FOLLOWCAM_POSITION_LAG:
            LLFollowCamMgr::getInstance()->setPositionLag(source_id, value);
            break;
        case FOLLOWCAM_FOCUS_LAG:
            LLFollowCamMgr::getInstance()->setFocusLag(source_id, value);
            break;
        case FOLLOWCAM_DISTANCE:
            LLFollowCamMgr::getInstance()->setDistance(source_id, value);
            break;
        case FOLLOWCAM_BEHINDNESS_ANGLE:
            LLFollowCamMgr::getInstance()->setBehindnessAngle(source_id, value);
            break;
        case FOLLOWCAM_BEHINDNESS_LAG:
            LLFollowCamMgr::getInstance()->setBehindnessLag(source_id, value);
            break;
        case FOLLOWCAM_POSITION_THRESHOLD:
            LLFollowCamMgr::getInstance()->setPositionThreshold(source_id, value);
            break;
        case FOLLOWCAM_FOCUS_THRESHOLD:
            LLFollowCamMgr::getInstance()->setFocusThreshold(source_id, value);
            break;
        case FOLLOWCAM_ACTIVE:
            //if 1, set using followcam,.
            LLFollowCamMgr::getInstance()->setCameraActive(source_id, value != 0.f);
            break;
        case FOLLOWCAM_POSITION_X:
            settingPosition = true;
            position.mV[ 0 ] = value;
            break;
        case FOLLOWCAM_POSITION_Y:
            settingPosition = true;
            position.mV[ 1 ] = value;
            break;
        case FOLLOWCAM_POSITION_Z:
            settingPosition = true;
            position.mV[ 2 ] = value;
            break;
        case FOLLOWCAM_FOCUS_X:
            settingFocus = true;
            focus.mV[ 0 ] = value;
            break;
        case FOLLOWCAM_FOCUS_Y:
            settingFocus = true;
            focus.mV[ 1 ] = value;
            break;
        case FOLLOWCAM_FOCUS_Z:
            settingFocus = true;
            focus.mV[ 2 ] = value;
            break;
        case FOLLOWCAM_POSITION_LOCKED:
            LLFollowCamMgr::getInstance()->setPositionLocked(source_id, value != 0.f);
            break;
        case FOLLOWCAM_FOCUS_LOCKED:
            LLFollowCamMgr::getInstance()->setFocusLocked(source_id, value != 0.f);
            break;

        default:
            break;
        }
    }

    if ( settingPosition )
    {
        LLFollowCamMgr::getInstance()->setPosition(source_id, position);
    }
    if ( settingFocus )
    {
        LLFollowCamMgr::getInstance()->setFocus(source_id, focus);
    }
    if ( settingFocusOffset )
    {
        LLFollowCamMgr::getInstance()->setFocusOffset(source_id, focus_offset);
    }
}
//end Ventrella


// Culled from newsim lltask.cpp
void process_name_value(LLMessageSystem *mesgsys, void **user_data)
{
    std::string temp_str;
    LLUUID  id;
    S32     i, num_blocks;

    mesgsys->getUUIDFast(_PREHASH_TaskData, _PREHASH_ID, id);

    LLViewerObject* object = gObjectList.findObject(id);

    if (object)
    {
        num_blocks = mesgsys->getNumberOfBlocksFast(_PREHASH_NameValueData);
        for (i = 0; i < num_blocks; i++)
        {
            mesgsys->getStringFast(_PREHASH_NameValueData, _PREHASH_NVPair, temp_str, i);
            LL_INFOS("Messaging") << "Added to object Name Value: " << temp_str << LL_ENDL;
            object->addNVPair(temp_str);
        }
    }
    else
    {
        LL_INFOS("Messaging") << "Can't find object " << id << " to add name value pair" << LL_ENDL;
    }
}

void process_remove_name_value(LLMessageSystem *mesgsys, void **user_data)
{
    std::string temp_str;
    LLUUID  id;
    S32     i, num_blocks;

    mesgsys->getUUIDFast(_PREHASH_TaskData, _PREHASH_ID, id);

    LLViewerObject* object = gObjectList.findObject(id);

    if (object)
    {
        num_blocks = mesgsys->getNumberOfBlocksFast(_PREHASH_NameValueData);
        for (i = 0; i < num_blocks; i++)
        {
            mesgsys->getStringFast(_PREHASH_NameValueData, _PREHASH_NVPair, temp_str, i);
            LL_INFOS("Messaging") << "Removed from object Name Value: " << temp_str << LL_ENDL;
            object->removeNVPair(temp_str);
        }
    }
    else
    {
        LL_INFOS("Messaging") << "Can't find object " << id << " to remove name value pair" << LL_ENDL;
    }
}

void process_kick_user(LLMessageSystem *msg, void** /*user_data*/)
{
    std::string message;

    msg->getStringFast(_PREHASH_UserInfo, _PREHASH_Reason, message);

    LLAppViewer::instance()->forceDisconnect(message);
}


/*
void process_user_list_reply(LLMessageSystem *msg, void **user_data)
{
    LLUserList::processUserListReply(msg, user_data);
    return;
    char    firstname[MAX_STRING+1];
    char    lastname[MAX_STRING+1];
    U8      status;
    S32     user_count;

    user_count = msg->getNumberOfBlocks("UserBlock");

    for (S32 i = 0; i < user_count; i++)
    {
        msg->getData("UserBlock", i, "FirstName", firstname);
        msg->getData("UserBlock", i, "LastName", lastname);
        msg->getData("UserBlock", i, "Status", &status);

        if (status & 0x01)
        {
            dialog_friends_add_friend(buffer, TRUE);
        }
        else
        {
            dialog_friends_add_friend(buffer, FALSE);
        }
    }

    dialog_friends_done_adding();
}
*/

// this is not handled in processUpdateMessage
/*
void process_time_dilation(LLMessageSystem *msg, void **user_data)
{
    // get the time_dilation
    U16 foo;
    msg->getData("TimeDilation", "TimeDilation", &foo);
    F32 time_dilation = ((F32) foo) / 65535.f;

    // get the pointer to the right region
    U32 ip = msg->getSenderIP();
    U32 port = msg->getSenderPort();
    LLViewerRegion *regionp = LLWorld::getInstance()->getRegion(ip, port);
    if (regionp)
    {
        regionp->setTimeDilation(time_dilation);
    }
}
*/


void process_money_balance_reply( LLMessageSystem* msg, void** )
{
    S32 balance = 0;
    S32 credit = 0;
    S32 committed = 0;
    std::string desc;
    LLUUID tid;

    msg->getUUID("MoneyData", "TransactionID", tid);
    msg->getS32("MoneyData", "MoneyBalance", balance);
    msg->getS32("MoneyData", "SquareMetersCredit", credit);
    msg->getS32("MoneyData", "SquareMetersCommitted", committed);
    msg->getStringFast(_PREHASH_MoneyData, _PREHASH_Description, desc);
    LL_INFOS("Messaging") << "L$, credit, committed: " << balance << " " << credit << " "
            << committed << LL_ENDL;

    if (gStatusBar)
    {
        gStatusBar->setBalance(balance);
        gStatusBar->setLandCredit(credit);
        gStatusBar->setLandCommitted(committed);
    }

    if (desc.empty()
        || !gSavedSettings.getBOOL("NotifyMoneyChange"))
    {
        // ...nothing to display
        return;
    }

    // Suppress duplicate messages about the same transaction
    static std::deque<LLUUID> recent;
    if (std::find(recent.rbegin(), recent.rend(), tid) != recent.rend())
    {
        return;
    }

    // Once the 'recent' container gets large enough, chop some
    // off the beginning.
    const U32 MAX_LOOKBACK = 30;
    const S32 POP_FRONT_SIZE = 12;
    if(recent.size() > MAX_LOOKBACK)
    {
        LL_DEBUGS("Messaging") << "Removing oldest transaction records" << LL_ENDL;
        recent.erase(recent.begin(), recent.begin() + POP_FRONT_SIZE);
    }
    //LL_DEBUGS("Messaging") << "Pushing back transaction " << tid << LL_ENDL;
    recent.push_back(tid);

    if (msg->has("TransactionInfo"))
    {
        // ...message has extended info for localization
        process_money_balance_reply_extended(msg);
    }
    else
    {
        // Only old dev grids will not supply the TransactionInfo block,
        // so we can just use the hard-coded English string.
        LLSD args;
        args["MESSAGE"] = desc;
        LLNotificationsUtil::add("SystemMessage", args);
    }
}

static std::string reason_from_transaction_type(S32 transaction_type,
                                                const std::string& item_desc)
{
    // *NOTE: The keys for the reason strings are unusual because
    // an earlier version of the code used English language strings
    // extracted from hard-coded server English descriptions.
    // Keeping them so we don't have to re-localize them.
    switch (transaction_type)
    {
        case TRANS_OBJECT_SALE:
        {
            LLStringUtil::format_map_t arg;
            arg["ITEM"] = item_desc;
            return LLTrans::getString("for item", arg);
        }
        case TRANS_LAND_SALE:
            return LLTrans::getString("for a parcel of land");

        case TRANS_LAND_PASS_SALE:
            return LLTrans::getString("for a land access pass");

        case TRANS_GROUP_LAND_DEED:
            return LLTrans::getString("for deeding land");

        case TRANS_GROUP_CREATE:
            return LLTrans::getString("to create a group");

        case TRANS_GROUP_JOIN:
            return LLTrans::getString("to join a group");

        case TRANS_UPLOAD_CHARGE:
            return LLTrans::getString("to upload");

        case TRANS_CLASSIFIED_CHARGE:
            return LLTrans::getString("to publish a classified ad");

        case TRANS_GIFT:
            // Simulator returns "Payment" if no custom description has been entered
            return (item_desc == "Payment" ? std::string() : item_desc);

        // These have no reason to display, but are expected and should not
        // generate warnings
        case TRANS_PAY_OBJECT:
        case TRANS_OBJECT_PAYS:
            return std::string();

        default:
            LL_WARNS() << "Unknown transaction type "
                << transaction_type << LL_ENDL;
            return std::string();
    }
}

static void money_balance_group_notify(const LLUUID& group_id,
                                       const std::string& name,
                                       bool is_group,
                                       std::string notification,
                                       LLSD args,
                                       LLSD payload)
{
    // Message uses name SLURLs, don't actually have to substitute in
    // the name.  We're just making sure it's available.
    // Notification is either PaymentReceived or PaymentSent
    LLNotificationsUtil::add(notification, args, payload);
}

static void money_balance_avatar_notify(const LLUUID& agent_id,
                                        const LLAvatarName& av_name,
                                        std::string notification,
                                        LLSD args,
                                        LLSD payload)
{
    // Message uses name SLURLs, don't actually have to substitute in
    // the name.  We're just making sure it's available.
    // Notification is either PaymentReceived or PaymentSent
    LLNotificationsUtil::add(notification, args, payload);
}

static void process_money_balance_reply_extended(LLMessageSystem* msg)
{
    // Added in server 1.40 and viewer 2.1, support for localization
    // and agent ids for name lookup.
    S32 transaction_type = 0;
    LLUUID source_id;
    BOOL is_source_group = FALSE;
    LLUUID dest_id;
    BOOL is_dest_group = FALSE;
    S32 amount = 0;
    std::string item_description;
    BOOL success = FALSE;

    msg->getS32("TransactionInfo", "TransactionType", transaction_type);
    msg->getUUID("TransactionInfo", "SourceID", source_id);
    msg->getBOOL("TransactionInfo", "IsSourceGroup", is_source_group);
    msg->getUUID("TransactionInfo", "DestID", dest_id);
    msg->getBOOL("TransactionInfo", "IsDestGroup", is_dest_group);
    msg->getS32("TransactionInfo", "Amount", amount);
    msg->getString("TransactionInfo", "ItemDescription", item_description);
    msg->getBOOL("MoneyData", "TransactionSuccess", success);
    LL_INFOS("Money") << "MoneyBalanceReply source " << source_id
        << " dest " << dest_id
        << " type " << transaction_type
        << " item " << item_description << LL_ENDL;

    if (source_id.isNull() && dest_id.isNull())
    {
        // this is a pure balance update, no notification required
        return;
    }

    std::string source_slurl;
    if (is_source_group)
    {
        source_slurl =
            LLSLURL( "group", source_id, "inspect").getSLURLString();
    }
    else
    {
        source_slurl =
            LLSLURL( "agent", source_id, "completename").getSLURLString();
    }

    std::string dest_slurl;
    if (is_dest_group)
    {
        dest_slurl =
            LLSLURL( "group", dest_id, "inspect").getSLURLString();
    }
    else
    {
        dest_slurl =
            LLSLURL( "agent", dest_id, "completename").getSLURLString();
    }

    std::string reason =
        reason_from_transaction_type(transaction_type, item_description);

    LLStringUtil::format_map_t args;
    args["REASON"] = reason; // could be empty
    args["AMOUNT"] = llformat("%d", amount);

    // Need to delay until name looked up, so need to know whether or not
    // is group
    bool is_name_group = false;
    LLUUID name_id;
    std::string message;
    std::string notification;
    LLSD final_args;
    LLSD payload;

    bool you_paid_someone = (source_id == gAgentID);
    std::string gift_suffix = (transaction_type == TRANS_GIFT ? "_gift" : "");
    if (you_paid_someone)
    {
        if(!gSavedSettings.getBOOL("NotifyMoneySpend"))
        {
            return;
        }
        args["NAME"] = dest_slurl;
        is_name_group = is_dest_group;
        name_id = dest_id;
        if (!reason.empty())
        {
            if (dest_id.notNull())
            {
                message = success ? LLTrans::getString("you_paid_ldollars" + gift_suffix, args) :
                                    LLTrans::getString("you_paid_failure_ldollars" + gift_suffix, args);
            }
            else
            {
                // transaction fee to the system, eg, to create a group
                message = success ? LLTrans::getString("you_paid_ldollars_no_name", args) :
                                    LLTrans::getString("you_paid_failure_ldollars_no_name", args);
            }
        }
        else
        {
            if (dest_id.notNull())
            {
                message = success ? LLTrans::getString("you_paid_ldollars_no_reason", args) :
                                    LLTrans::getString("you_paid_failure_ldollars_no_reason", args);
            }
            else
            {
                // no target, no reason, you just paid money
                message = success ? LLTrans::getString("you_paid_ldollars_no_info", args) :
                                    LLTrans::getString("you_paid_failure_ldollars_no_info", args);
            }
        }
        final_args["MESSAGE"] = message;
        payload["dest_id"] = dest_id;
        notification = success ? "PaymentSent" : "PaymentFailure";
    }
    else
    {
        // ...someone paid you
        if(!gSavedSettings.getBOOL("NotifyMoneyReceived"))
        {
            return;
        }
        args["NAME"] = source_slurl;
        is_name_group = is_source_group;
        name_id = source_id;

        if (!reason.empty() && !LLMuteList::getInstance()->isMuted(source_id))
        {
            message = LLTrans::getString("paid_you_ldollars" + gift_suffix, args);
        }
        else
        {
            message = LLTrans::getString("paid_you_ldollars_no_reason", args);
        }
        final_args["MESSAGE"] = message;

        // make notification loggable
        payload["from_id"] = source_id;
        notification = "PaymentReceived";
    }

    // Despite using SLURLs, wait until the name is available before
    // showing the notification, otherwise the UI layout is strange and
    // the user sees a "Loading..." message
    if (is_name_group)
    {
        gCacheName->getGroup(name_id,
                        boost::bind(&money_balance_group_notify,
                                    _1, _2, _3,
                                    notification, final_args, payload));
    }
    else
    {
        LLAvatarNameCache::get(name_id, boost::bind(&money_balance_avatar_notify, _1, _2, notification, final_args, payload));
    }
}

bool handle_prompt_for_maturity_level_change_callback(const LLSD& notification, const LLSD& response)
{
    S32 option = LLNotificationsUtil::getSelectedOption(notification, response);

    if (0 == option)
    {
        // set the preference to the maturity of the region we're calling
        U8 preferredMaturity = static_cast<U8>(notification["payload"]["_region_access"].asInteger());
        gSavedSettings.setU32("PreferredMaturity", static_cast<U32>(preferredMaturity));
    }

    return false;
}

bool handle_prompt_for_maturity_level_change_and_reteleport_callback(const LLSD& notification, const LLSD& response)
{
    S32 option = LLNotificationsUtil::getSelectedOption(notification, response);

    if (0 == option)
    {
        // set the preference to the maturity of the region we're calling
        U8 preferredMaturity = static_cast<U8>(notification["payload"]["_region_access"].asInteger());
        gSavedSettings.setU32("PreferredMaturity", static_cast<U32>(preferredMaturity));
        gAgent.setMaturityRatingChangeDuringTeleport(preferredMaturity);
        gAgent.restartFailedTeleportRequest();
    }
    else
    {
        gAgent.clearTeleportRequest();
    }

    return false;
}

// some of the server notifications need special handling. This is where we do that.
bool handle_special_notification(std::string notificationID, LLSD& llsdBlock)
<<<<<<< HEAD
{
    bool returnValue = false;
    if(llsdBlock.has("_region_access"))
    {
        U8 regionAccess = static_cast<U8>(llsdBlock["_region_access"].asInteger());
        std::string regionMaturity = LLViewerRegion::accessToString(regionAccess);
        LLStringUtil::toLower(regionMaturity);
        llsdBlock["REGIONMATURITY"] = regionMaturity;
        LLNotificationPtr maturityLevelNotification;
        std::string notifySuffix = "_Notify";
        if (regionAccess == SIM_ACCESS_MATURE)
        {
            if (gAgent.isTeen())
            {
                gAgent.clearTeleportRequest();
                maturityLevelNotification = LLNotificationsUtil::add(notificationID+"_AdultsOnlyContent", llsdBlock);
                returnValue = true;

                notifySuffix = "_NotifyAdultsOnly";
            }
            else if (gAgent.prefersPG())
            {
                maturityLevelNotification = LLNotificationsUtil::add(notificationID+"_Change", llsdBlock, llsdBlock, handle_prompt_for_maturity_level_change_callback);
                returnValue = true;
            }
            else if (LLStringUtil::compareStrings(notificationID, "RegionEntryAccessBlocked") == 0)
            {
                maturityLevelNotification = LLNotificationsUtil::add(notificationID+"_PreferencesOutOfSync", llsdBlock, llsdBlock);
                returnValue = true;
            }
        }
        else if (regionAccess == SIM_ACCESS_ADULT)
        {
            if (!gAgent.isAdult())
            {
                gAgent.clearTeleportRequest();
                maturityLevelNotification = LLNotificationsUtil::add(notificationID+"_AdultsOnlyContent", llsdBlock);
                returnValue = true;

                notifySuffix = "_NotifyAdultsOnly";
            }
            else if (gAgent.prefersPG() || gAgent.prefersMature())
            {
                maturityLevelNotification = LLNotificationsUtil::add(notificationID+"_Change", llsdBlock, llsdBlock, handle_prompt_for_maturity_level_change_callback);
                returnValue = true;
            }
            else if (LLStringUtil::compareStrings(notificationID, "RegionEntryAccessBlocked") == 0)
            {
                maturityLevelNotification = LLNotificationsUtil::add(notificationID+"_PreferencesOutOfSync", llsdBlock, llsdBlock);
                returnValue = true;
            }
        }

        if ((maturityLevelNotification == NULL) || maturityLevelNotification->isIgnored())
        {
            // Given a simple notification if no maturityLevelNotification is set or it is ignore
            LLNotificationsUtil::add(notificationID + notifySuffix, llsdBlock);
        }
    }

    return returnValue;
}

bool handle_trusted_experiences_notification(const LLSD& llsdBlock)
{
=======
{
    bool returnValue = false;
    if(llsdBlock.has("_region_access"))
    {
        U8 regionAccess = static_cast<U8>(llsdBlock["_region_access"].asInteger());
        std::string regionMaturity = LLViewerRegion::accessToString(regionAccess);
        LLStringUtil::toLower(regionMaturity);
        llsdBlock["REGIONMATURITY"] = regionMaturity;
        LLNotificationPtr maturityLevelNotification;
        std::string notifySuffix = "_Notify";
        if (regionAccess == SIM_ACCESS_MATURE)
        {
            if (gAgent.isTeen())
            {
                gAgent.clearTeleportRequest();
                maturityLevelNotification = LLNotificationsUtil::add(notificationID+"_AdultsOnlyContent", llsdBlock);
                returnValue = true;

                notifySuffix = "_NotifyAdultsOnly";
            }
            else if (gAgent.prefersPG())
            {
                maturityLevelNotification = LLNotificationsUtil::add(notificationID+"_Change", llsdBlock, llsdBlock, handle_prompt_for_maturity_level_change_callback);
                returnValue = true;
            }
            else if (LLStringUtil::compareStrings(notificationID, "RegionEntryAccessBlocked") == 0)
            {
                maturityLevelNotification = LLNotificationsUtil::add(notificationID+"_PreferencesOutOfSync", llsdBlock, llsdBlock);
                returnValue = true;
            }
        }
        else if (regionAccess == SIM_ACCESS_ADULT)
        {
            if (!gAgent.isAdult())
            {
                gAgent.clearTeleportRequest();
                maturityLevelNotification = LLNotificationsUtil::add(notificationID+"_AdultsOnlyContent", llsdBlock);
                returnValue = true;

                notifySuffix = "_NotifyAdultsOnly";
            }
            else if (gAgent.prefersPG() || gAgent.prefersMature())
            {
                maturityLevelNotification = LLNotificationsUtil::add(notificationID+"_Change", llsdBlock, llsdBlock, handle_prompt_for_maturity_level_change_callback);
                returnValue = true;
            }
            else if (LLStringUtil::compareStrings(notificationID, "RegionEntryAccessBlocked") == 0)
            {
                maturityLevelNotification = LLNotificationsUtil::add(notificationID+"_PreferencesOutOfSync", llsdBlock, llsdBlock);
                returnValue = true;
            }
        }

        if ((maturityLevelNotification == NULL) || maturityLevelNotification->isIgnored())
        {
            // Given a simple notification if no maturityLevelNotification is set or it is ignore
            LLNotificationsUtil::add(notificationID + notifySuffix, llsdBlock);
        }
    }

    return returnValue;
}

bool handle_trusted_experiences_notification(const LLSD& llsdBlock)
{
>>>>>>> b1098308
    if(llsdBlock.has("trusted_experiences"))
    {
        std::ostringstream str;
        const LLSD& experiences = llsdBlock["trusted_experiences"];
        LLSD::array_const_iterator it = experiences.beginArray();
        for(/**/; it != experiences.endArray(); ++it)
        {
            str<<LLSLURL("experience", it->asUUID(), "profile").getSLURLString() << "\n";
        }
        std::string str_list = str.str();
        if(!str_list.empty())
        {
            LLNotificationsUtil::add("TrustedExperiencesAvailable", LLSD::emptyMap().with("EXPERIENCE_LIST", (LLSD)str_list));
            return true;
        }
    }
    return false;
}

// some of the server notifications need special handling. This is where we do that.
bool handle_teleport_access_blocked(LLSD& llsdBlock, const std::string & notificationID, const std::string & defaultMessage)
{
    bool returnValue = false;
    if(llsdBlock.has("_region_access"))
    {
        U8 regionAccess = static_cast<U8>(llsdBlock["_region_access"].asInteger());
        std::string regionMaturity = LLViewerRegion::accessToString(regionAccess);
        LLStringUtil::toLower(regionMaturity);
        llsdBlock["REGIONMATURITY"] = regionMaturity;

        LLNotificationPtr tp_failure_notification;
        std::string notifySuffix;

        if (notificationID == std::string("TeleportEntryAccessBlocked"))
        {
            notifySuffix = "_Notify";
            if (regionAccess == SIM_ACCESS_MATURE)
            {
                if (gAgent.isTeen())
                {
                    gAgent.clearTeleportRequest();
                    tp_failure_notification = LLNotificationsUtil::add(notificationID+"_AdultsOnlyContent", llsdBlock);
                    returnValue = true;

                    notifySuffix = "_NotifyAdultsOnly";
                }
                else if (gAgent.prefersPG())
                {
                    if (gAgent.hasRestartableFailedTeleportRequest())
                    {
                        tp_failure_notification = LLNotificationsUtil::add(notificationID+"_ChangeAndReTeleport", llsdBlock, llsdBlock, handle_prompt_for_maturity_level_change_and_reteleport_callback);
                        returnValue = true;
                    }
                    else
                    {
                        gAgent.clearTeleportRequest();
                        tp_failure_notification = LLNotificationsUtil::add(notificationID+"_Change", llsdBlock, llsdBlock, handle_prompt_for_maturity_level_change_callback);
                        returnValue = true;
                    }
                }
                else
                {
                    gAgent.clearTeleportRequest();
                    tp_failure_notification = LLNotificationsUtil::add(notificationID+"_PreferencesOutOfSync", llsdBlock, llsdBlock, handle_prompt_for_maturity_level_change_callback);
                    returnValue = true;
                }
            }
            else if (regionAccess == SIM_ACCESS_ADULT)
            {
                if (!gAgent.isAdult())
                {
                    gAgent.clearTeleportRequest();
                    tp_failure_notification = LLNotificationsUtil::add(notificationID+"_AdultsOnlyContent", llsdBlock);
                    returnValue = true;

                    notifySuffix = "_NotifyAdultsOnly";
                }
                else if (gAgent.prefersPG() || gAgent.prefersMature())
                {
                    if (gAgent.hasRestartableFailedTeleportRequest())
                    {
                        tp_failure_notification = LLNotificationsUtil::add(notificationID+"_ChangeAndReTeleport", llsdBlock, llsdBlock, handle_prompt_for_maturity_level_change_and_reteleport_callback);
                        returnValue = true;
                    }
                    else
                    {
                        gAgent.clearTeleportRequest();
                        tp_failure_notification = LLNotificationsUtil::add(notificationID+"_Change", llsdBlock, llsdBlock, handle_prompt_for_maturity_level_change_callback);
                        returnValue = true;
                    }
                }
                else
                {
                    gAgent.clearTeleportRequest();
                    tp_failure_notification = LLNotificationsUtil::add(notificationID+"_PreferencesOutOfSync", llsdBlock, llsdBlock, handle_prompt_for_maturity_level_change_callback);
                    returnValue = true;
                }
            }
        }       // End of special handling for "TeleportEntryAccessBlocked"
        else
        {   // Normal case, no message munging
            gAgent.clearTeleportRequest();
            if (LLNotifications::getInstance()->templateExists(notificationID))
            {
                tp_failure_notification = LLNotificationsUtil::add(notificationID, llsdBlock, llsdBlock);
            }
            else
            {
                llsdBlock["MESSAGE"] = defaultMessage;
                tp_failure_notification = LLNotificationsUtil::add("GenericAlertOK", llsdBlock);
            }
            returnValue = true;
        }

        if ((tp_failure_notification == NULL) || tp_failure_notification->isIgnored())
        {
            // Given a simple notification if no tp_failure_notification is set or it is ignore
            LLNotificationsUtil::add(notificationID + notifySuffix, llsdBlock);
        }
    }

    handle_trusted_experiences_notification(llsdBlock);
    return returnValue;
}

bool attempt_standard_notification(LLMessageSystem* msgsystem)
{
    // if we have additional alert data
    if (msgsystem->has(_PREHASH_AlertInfo) && msgsystem->getNumberOfBlocksFast(_PREHASH_AlertInfo) > 0)
    {
        // notification was specified using the new mechanism, so we can just handle it here
        std::string notificationID;
        msgsystem->getStringFast(_PREHASH_AlertInfo, _PREHASH_Message, notificationID);

        //SL-13824 skip notification when both joining a group and leaving a group
        //remove this after server stops sending these messages
        if (notificationID == "JoinGroupSuccess" ||
            notificationID == "GroupDepart")
        {
            return true;
        }

        if (!LLNotifications::getInstance()->templateExists(notificationID))
        {
            return false;
        }

        std::string llsdRaw;
        LLSD llsdBlock;
        msgsystem->getStringFast(_PREHASH_AlertInfo, _PREHASH_Message, notificationID);
        msgsystem->getStringFast(_PREHASH_AlertInfo, _PREHASH_ExtraParams, llsdRaw);
        if (llsdRaw.length())
        {
            std::istringstream llsdData(llsdRaw);
            if (!LLSDSerialize::deserialize(llsdBlock, llsdData, llsdRaw.length()))
            {
                LL_WARNS() << "attempt_standard_notification: Attempted to read notification parameter data into LLSD but failed:" << llsdRaw << LL_ENDL;
            }
        }


        handle_trusted_experiences_notification(llsdBlock);

        if (
            (notificationID == "RegionEntryAccessBlocked") ||
            (notificationID == "LandClaimAccessBlocked") ||
            (notificationID == "LandBuyAccessBlocked")

           )
        {
            /*---------------------------------------------------------------------
             (Commented so a grep will find the notification strings, since
             we construct them on the fly; if you add additional notifications,
             please update the comment.)

             Could throw any of the following notifications:

                RegionEntryAccessBlocked
                RegionEntryAccessBlocked_Notify
                RegionEntryAccessBlocked_NotifyAdultsOnly
                RegionEntryAccessBlocked_Change
                RegionEntryAccessBlocked_AdultsOnlyContent
                RegionEntryAccessBlocked_ChangeAndReTeleport
                LandClaimAccessBlocked
                LandClaimAccessBlocked_Notify
                LandClaimAccessBlocked_NotifyAdultsOnly
                LandClaimAccessBlocked_Change
                LandClaimAccessBlocked_AdultsOnlyContent
                LandBuyAccessBlocked
                LandBuyAccessBlocked_Notify
                LandBuyAccessBlocked_NotifyAdultsOnly
                LandBuyAccessBlocked_Change
                LandBuyAccessBlocked_AdultsOnlyContent

            -----------------------------------------------------------------------*/
            static LLCachedControl<S32> ban_lines_mode(gSavedSettings , "ShowBanLines" , LLViewerParcelMgr::PARCEL_BAN_LINES_ON_COLLISION);
            if (ban_lines_mode == LLViewerParcelMgr::PARCEL_BAN_LINES_ON_COLLISION)
            {
                LLViewerParcelMgr::getInstance()->resetCollisionTimer();
            }
            if (handle_special_notification(notificationID, llsdBlock))
            {
                return true;
            }
        }
        // HACK -- handle callbacks for specific alerts.
        if( notificationID == "HomePositionSet" )
        {
            // save the home location image to disk
            std::string snap_filename = gDirUtilp->getLindenUserDir();
            snap_filename += gDirUtilp->getDirDelimiter();
            snap_filename += LLStartUp::getScreenHomeFilename();
            gViewerWindow->saveSnapshot(snap_filename,
                                        gViewerWindow->getWindowWidthRaw(),
                                        gViewerWindow->getWindowHeightRaw(),
                                        FALSE, //UI
                                        gSavedSettings.getBOOL("RenderHUDInSnapshot"),
                                        FALSE,
                                        LLSnapshotModel::SNAPSHOT_TYPE_COLOR,
                                        LLSnapshotModel::SNAPSHOT_FORMAT_PNG);
        }

        if (notificationID == "RegionRestartMinutes" ||
            notificationID == "RegionRestartSeconds")
        {
            S32 seconds;
            if (notificationID == "RegionRestartMinutes")
            {
                seconds = 60 * static_cast<S32>(llsdBlock["MINUTES"].asInteger());
            }
            else
            {
                seconds = static_cast<S32>(llsdBlock["SECONDS"].asInteger());
            }

            LLFloaterRegionRestarting* floaterp = LLFloaterReg::findTypedInstance<LLFloaterRegionRestarting>("region_restarting");

            if (floaterp)
            {
                LLFloaterRegionRestarting::updateTime(seconds);
            }
            else
            {
                LLSD params;
                params["NAME"] = llsdBlock["NAME"];
                params["SECONDS"] = (LLSD::Integer)seconds;
                LLFloaterRegionRestarting* restarting_floater = dynamic_cast<LLFloaterRegionRestarting*>(LLFloaterReg::showInstance("region_restarting", params));
                if(restarting_floater)
                {
                    restarting_floater->center();
                }
            }

            make_ui_sound("UISndRestart");
        }

        // Special Marketplace update notification
        if (notificationID == "SLM_UPDATE_FOLDER")
        {
            std::string state = llsdBlock["state"].asString();
            if (state == "deleted")
            {
                // Perform the deletion viewer side, no alert shown in this case
                LLMarketplaceData::instance().deleteListing(llsdBlock["listing_id"].asInteger());
                return true;
            }
            else
            {
                // In general, no message will be displayed, all we want is to get the listing updated in the marketplace floater
                // If getListing() fails though, the message of the alert will be shown by the caller of attempt_standard_notification()
                return LLMarketplaceData::instance().getListing(llsdBlock["listing_id"].asInteger());
            }
        }

        // Error Notification can come with and without reason
        if (notificationID == "JoinGroupError")
        {
            if (llsdBlock.has("reason"))
            {
                LLNotificationsUtil::add("JoinGroupErrorReason", llsdBlock);
                return true;
            }
            if (llsdBlock.has("group_id"))
            {
                LLGroupData agent_gdatap;
                bool is_member = gAgent.getGroupData(llsdBlock["group_id"].asUUID(), agent_gdatap);
                if (is_member)
                {
                    LLSD args;
                    args["reason"] = LLTrans::getString("AlreadyInGroup");
                    LLNotificationsUtil::add("JoinGroupErrorReason", args);
                    return true;
                }
            }
        }

        LLNotificationsUtil::add(notificationID, llsdBlock);
        return true;
    }
    return false;
}


static void process_special_alert_messages(const std::string & message)
{
    // Do special handling for alert messages.   This is a legacy hack, and any actual displayed
    // text should be altered in the notifications.xml files.
    if ( message == "You died and have been teleported to your home location")
    {
        add(LLStatViewer::KILLED, 1);
    }
    else if( message == "Home position set." )
    {
        // save the home location image to disk
        std::string snap_filename = gDirUtilp->getLindenUserDir();
        snap_filename += gDirUtilp->getDirDelimiter();
        snap_filename += LLStartUp::getScreenHomeFilename();
        gViewerWindow->saveSnapshot(snap_filename,
                                    gViewerWindow->getWindowWidthRaw(),
                                    gViewerWindow->getWindowHeightRaw(),
                                    FALSE,
                                    gSavedSettings.getBOOL("RenderHUDInSnapshot"),
                                    FALSE,
                                    LLSnapshotModel::SNAPSHOT_TYPE_COLOR,
                                    LLSnapshotModel::SNAPSHOT_FORMAT_PNG);
    }
}



void process_agent_alert_message(LLMessageSystem* msgsystem, void** user_data)
{
    // make sure the cursor is back to the usual default since the
    // alert is probably due to some kind of error.
    gViewerWindow->getWindow()->resetBusyCount();

    std::string message;
    msgsystem->getStringFast(_PREHASH_AlertData, _PREHASH_Message, message);

    process_special_alert_messages(message);

    if (!attempt_standard_notification(msgsystem))
    {
        BOOL modal = FALSE;
        msgsystem->getBOOL("AlertData", "Modal", modal);
        process_alert_core(message, modal);
    }
}

// The only difference between this routine and the previous is the fact that
// for this routine, the modal parameter is always false. Sadly, for the message
// handled by this routine, there is no "Modal" parameter on the message, and
// there's no API to tell if a message has the given parameter or not.
// So we can't handle the messages with the same handler.
void process_alert_message(LLMessageSystem *msgsystem, void **user_data)
{
    // make sure the cursor is back to the usual default since the
    // alert is probably due to some kind of error.
    gViewerWindow->getWindow()->resetBusyCount();

    std::string message;
    msgsystem->getStringFast(_PREHASH_AlertData, _PREHASH_Message, message);
    process_special_alert_messages(message);

    if (!attempt_standard_notification(msgsystem))
    {
        BOOL modal = FALSE;
        process_alert_core(message, modal);

        static LLCachedControl<S32> ban_lines_mode(gSavedSettings , "ShowBanLines" , LLViewerParcelMgr::PARCEL_BAN_LINES_ON_COLLISION);
        if (ban_lines_mode == LLViewerParcelMgr::PARCEL_BAN_LINES_ON_COLLISION
            && message.find("Cannot enter parcel") != std::string::npos)
        {
            LLViewerParcelMgr::getInstance()->resetCollisionTimer();
        }
    }
}

bool handle_not_age_verified_alert(const std::string &pAlertName)
{
    LLNotificationPtr notification = LLNotificationsUtil::add(pAlertName);
    if ((notification == NULL) || notification->isIgnored())
    {
        LLNotificationsUtil::add(pAlertName + "_Notify");
    }

    return true;
}

bool handle_special_alerts(const std::string &pAlertName)
{
    bool isHandled = false;
    if (LLStringUtil::compareStrings(pAlertName, "NotAgeVerified") == 0)
    {

        isHandled = handle_not_age_verified_alert(pAlertName);
    }

    return isHandled;
}

void process_alert_core(const std::string& message, BOOL modal)
{
    const std::string ALERT_PREFIX("ALERT: ");
    const std::string NOTIFY_PREFIX("NOTIFY: ");
    if (message.find(ALERT_PREFIX) == 0)
    {
        // Allow the server to spawn a named alert so that server alerts can be
        // translated out of English.
        std::string alert_name(message.substr(ALERT_PREFIX.length()));
        if (!handle_special_alerts(alert_name))
        {
        LLNotificationsUtil::add(alert_name);
    }
    }
    else if (message.find(NOTIFY_PREFIX) == 0)
    {
        // Allow the server to spawn a named notification so that server notifications can be
        // translated out of English.
        std::string notify_name(message.substr(NOTIFY_PREFIX.length()));
        LLNotificationsUtil::add(notify_name);
    }
    else if (message[0] == '/')
    {
        // System message is important, show in upper-right box not tip
        std::string text(message.substr(1));
        LLSD args;

        // *NOTE: If the text from the server ever changes this line will need to be adjusted.
        std::string restart_cancelled = "Region restart cancelled.";
        if (text.substr(0, restart_cancelled.length()) == restart_cancelled)
        {
            LLFloaterRegionRestarting::close();
        }

            std::string new_msg =LLNotifications::instance().getGlobalString(text);
            args["MESSAGE"] = new_msg;
            LLNotificationsUtil::add("SystemMessage", args);
        }
    else if (modal)
    {
        LLSD args;
        std::string new_msg =LLNotifications::instance().getGlobalString(message);
        args["ERROR_MESSAGE"] = new_msg;
        LLNotificationsUtil::add("ErrorMessage", args);
    }
    else
    {
        // Hack fix for EXP-623 (blame fix on RN :)) to avoid a sim deploy
        const std::string AUTOPILOT_CANCELED_MSG("Autopilot canceled");
        if (message.find(AUTOPILOT_CANCELED_MSG) == std::string::npos )
        {
            LLSD args;
            std::string new_msg =LLNotifications::instance().getGlobalString(message);

            std::string localized_msg;
            bool is_message_localized = LLTrans::findString(localized_msg, new_msg);

            args["MESSAGE"] = is_message_localized ? localized_msg : new_msg;
            LLNotificationsUtil::add("SystemMessageTip", args);
        }
    }
}

mean_collision_list_t               gMeanCollisionList;
time_t                              gLastDisplayedTime = 0;

void handle_show_mean_events(void *)
{
    LLFloaterReg::showInstance("bumps");
    //LLFloaterBump::showInstance();
}

void mean_name_callback(const LLUUID &id, const LLAvatarName& av_name)
{
    static const U32 max_collision_list_size = 20;
    if (gMeanCollisionList.size() > max_collision_list_size)
    {
        mean_collision_list_t::iterator iter = gMeanCollisionList.begin();
        for (U32 i=0; i<max_collision_list_size; i++) iter++;
        for_each(iter, gMeanCollisionList.end(), DeletePointer());
        gMeanCollisionList.erase(iter, gMeanCollisionList.end());
    }

    for (mean_collision_list_t::iterator iter = gMeanCollisionList.begin();
         iter != gMeanCollisionList.end(); ++iter)
    {
        LLMeanCollisionData *mcd = *iter;
        if (mcd->mPerp == id)
        {
            mcd->mFullName = av_name.getUserName();
        }
    }
}

void process_mean_collision_alert_message(LLMessageSystem *msgsystem, void **user_data)
{
    if (gAgent.inPrelude())
    {
        // In prelude, bumping is OK.  This dialog is rather confusing to
        // newbies, so we don't show it.  Drop the packet on the floor.
        return;
    }

    // make sure the cursor is back to the usual default since the
    // alert is probably due to some kind of error.
    gViewerWindow->getWindow()->resetBusyCount();

    LLUUID perp;
    U32    time;
    U8     u8type;
    EMeanCollisionType     type;
    F32    mag;

    S32 i, num = msgsystem->getNumberOfBlocks(_PREHASH_MeanCollision);

    for (i = 0; i < num; i++)
    {
        msgsystem->getUUIDFast(_PREHASH_MeanCollision, _PREHASH_Perp, perp);
        msgsystem->getU32Fast(_PREHASH_MeanCollision, _PREHASH_Time, time);
        msgsystem->getF32Fast(_PREHASH_MeanCollision, _PREHASH_Mag, mag);
        msgsystem->getU8Fast(_PREHASH_MeanCollision, _PREHASH_Type, u8type);

        type = (EMeanCollisionType)u8type;

        BOOL b_found = FALSE;

        for (mean_collision_list_t::iterator iter = gMeanCollisionList.begin();
             iter != gMeanCollisionList.end(); ++iter)
        {
            LLMeanCollisionData *mcd = *iter;
            if ((mcd->mPerp == perp) && (mcd->mType == type))
            {
                mcd->mTime = time;
                mcd->mMag = mag;
                b_found = TRUE;
                break;
            }
        }

        if (!b_found)
        {
            LLMeanCollisionData *mcd = new LLMeanCollisionData(gAgentID, perp, time, type, mag);
            gMeanCollisionList.push_front(mcd);
            LLAvatarNameCache::get(perp, boost::bind(&mean_name_callback, _1, _2));
        }
    }
    LLFloaterBump* bumps_floater = LLFloaterBump::getInstance();
    if(bumps_floater && bumps_floater->isInVisibleChain())
    {
        bumps_floater->populateCollisionList();
    }
}

void process_frozen_message(LLMessageSystem *msgsystem, void **user_data)
{
    // make sure the cursor is back to the usual default since the
    // alert is probably due to some kind of error.
    gViewerWindow->getWindow()->resetBusyCount();
    BOOL b_frozen;

    msgsystem->getBOOL("FrozenData", "Data", b_frozen);

    // TODO: make being frozen change view
    if (b_frozen)
    {
    }
    else
    {
    }
}

// do some extra stuff once we get our economy data
void process_economy_data(LLMessageSystem *msg, void** /*user_data*/)
{
    LL_DEBUGS("Benefits") << "Received economy data, not currently used" << LL_ENDL;
}

void notify_cautioned_script_question(const LLSD& notification, const LLSD& response, S32 orig_questions, BOOL granted)
{
    // only continue if at least some permissions were requested
    if (orig_questions)
    {
        // check to see if the person we are asking

        // "'[OBJECTNAME]', an object owned by '[OWNERNAME]',
        // located in [REGIONNAME] at [REGIONPOS],
        // has been <granted|denied> permission to: [PERMISSIONS]."

        LLUIString notice(LLTrans::getString(granted ? "ScriptQuestionCautionChatGranted" : "ScriptQuestionCautionChatDenied"));

        // always include the object name and owner name
        notice.setArg("[OBJECTNAME]", notification["payload"]["object_name"].asString());
        notice.setArg("[OWNERNAME]", notification["payload"]["owner_name"].asString());

        // try to lookup viewerobject that corresponds to the object that
        // requested permissions (here, taskid->requesting object id)
        BOOL foundpos = FALSE;
        LLViewerObject* viewobj = gObjectList.findObject(notification["payload"]["task_id"].asUUID());
        if (viewobj)
        {
            // found the viewerobject, get it's position in its region
            LLVector3 objpos(viewobj->getPosition());

            // try to lookup the name of the region the object is in
            LLViewerRegion* viewregion = viewobj->getRegion();
            if (viewregion)
            {
                // got the region, so include the region and 3d coordinates of the object
                notice.setArg("[REGIONNAME]", viewregion->getName());
                std::string formatpos = llformat("%.1f, %.1f,%.1f", objpos[VX], objpos[VY], objpos[VZ]);
                notice.setArg("[REGIONPOS]", formatpos);

                foundpos = TRUE;
            }
        }

        if (!foundpos)
        {
            // unable to determine location of the object
            notice.setArg("[REGIONNAME]", "(unknown region)");
            notice.setArg("[REGIONPOS]", "(unknown position)");
        }

        // check each permission that was requested, and list each
        // permission that has been flagged as a caution permission
        BOOL caution = FALSE;
        S32 count = 0;
        std::string perms;
        for (const script_perm_t& script_perm : SCRIPT_PERMISSIONS)
        {
            if ((orig_questions & script_perm.permbit)
                && script_perm.caution)
            {
                count++;
                caution = TRUE;

                // add a comma before the permission description if it is not the first permission
                // added to the list or the last permission to check
                if (count > 1)
                {
                    perms.append(", ");
                }

                perms.append(LLTrans::getString(script_perm.question));
            }
        }

        notice.setArg("[PERMISSIONS]", perms);

        // log a chat message as long as at least one requested permission
        // is a caution permission
        if (caution)
        {
            LLChat chat(notice.getString());
    //      LLFloaterChat::addChat(chat, FALSE, FALSE);
        }
    }
}

void script_question_mute(const LLUUID& item_id, const std::string& object_name);

void experiencePermissionBlock(LLUUID experience, LLSD result)
{
    LLSD permission;
    LLSD data;
    permission["permission"] = "Block";
    data[experience.asString()] = permission;
    data["experience"] = experience;
    LLEventPumps::instance().obtain("experience_permission").post(data);
}

bool script_question_cb(const LLSD& notification, const LLSD& response)
{
    S32 option = LLNotificationsUtil::getSelectedOption(notification, response);
    LLMessageSystem *msg = gMessageSystem;
    S32 orig = notification["payload"]["questions"].asInteger();
    S32 new_questions = orig;

    if (response["Details"])
    {
        // respawn notification...
        LLNotificationsUtil::add(notification["name"], notification["substitutions"], notification["payload"]);

        // ...with description on top
        LLNotificationsUtil::add("DebitPermissionDetails");
        return false;
    }

    LLUUID experience;
    if(notification["payload"].has("experience"))
    {
        experience = notification["payload"]["experience"].asUUID();
    }

    // check whether permissions were granted or denied
    BOOL allowed = TRUE;
    // the "yes/accept" button is the first button in the template, making it button 0
    // if any other button was clicked, the permissions were denied
    if (option != 0)
    {
        new_questions = 0;
        allowed = FALSE;
    }
    else if(experience.notNull())
    {
        LLSD permission;
        LLSD data;
        permission["permission"]="Allow";

        data[experience.asString()]=permission;
        data["experience"]=experience;
        LLEventPumps::instance().obtain("experience_permission").post(data);
    }

    LLUUID task_id = notification["payload"]["task_id"].asUUID();
    LLUUID item_id = notification["payload"]["item_id"].asUUID();

    // reply with the permissions granted or denied
    msg->newMessageFast(_PREHASH_ScriptAnswerYes);
    msg->nextBlockFast(_PREHASH_AgentData);
    msg->addUUIDFast(_PREHASH_AgentID, gAgent.getID());
    msg->addUUIDFast(_PREHASH_SessionID, gAgent.getSessionID());
    msg->nextBlockFast(_PREHASH_Data);
    msg->addUUIDFast(_PREHASH_TaskID, task_id);
    msg->addUUIDFast(_PREHASH_ItemID, item_id);
    msg->addS32Fast(_PREHASH_Questions, new_questions);
    msg->sendReliable(LLHost(notification["payload"]["sender"].asString()));

    // only log a chat message if caution prompts are enabled
    if (gSavedSettings.getBOOL("PermissionsCautionEnabled"))
    {
        // log a chat message, if appropriate
        notify_cautioned_script_question(notification, response, orig, allowed);
    }

    if ( response["Mute"] ) // mute
    {
        script_question_mute(task_id,notification["payload"]["object_name"].asString());
    }
    if ( response["BlockExperience"] )
    {
        if(experience.notNull())
        {
            LLViewerRegion* region = gAgent.getRegion();
            if (!region)
                return false;

            LLExperienceCache::instance().setExperiencePermission(experience, std::string("Block"), boost::bind(&experiencePermissionBlock, experience, _1));

        }
}
    return false;
}

void script_question_mute(const LLUUID& task_id, const std::string& object_name)
{
    LLMuteList::getInstance()->add(LLMute(task_id, object_name, LLMute::OBJECT));

    // purge the message queue of any previously queued requests from the same source. DEV-4879
    class OfferMatcher : public LLNotificationsUI::LLScreenChannel::Matcher
    {
    public:
        OfferMatcher(const LLUUID& to_block) : blocked_id(to_block) {}
        bool matches(const LLNotificationPtr notification) const
        {
            if (notification->getName() == "ScriptQuestionCaution"
                || notification->getName() == "ScriptQuestion")
            {
                return (notification->getPayload()["task_id"].asUUID() == blocked_id);
            }
            return false;
        }
    private:
        const LLUUID& blocked_id;
    };

    LLNotificationsUI::LLChannelManager::getInstance()->killToastsFromChannel(
        LLNotificationsUI::NOTIFICATION_CHANNEL_UUID,
        OfferMatcher(task_id));
}

static LLNotificationFunctorRegistration script_question_cb_reg_1("ScriptQuestion", script_question_cb);
static LLNotificationFunctorRegistration script_question_cb_reg_2("ScriptQuestionCaution", script_question_cb);
static LLNotificationFunctorRegistration script_question_cb_reg_3("ScriptQuestionExperience", script_question_cb);

void process_script_experience_details(const LLSD& experience_details, LLSD args, LLSD payload)
{
    if(experience_details[LLExperienceCache::PROPERTIES].asInteger() & LLExperienceCache::PROPERTY_GRID)
    {
        args["GRID_WIDE"] = LLTrans::getString("Grid-Scope");
    }
    else
    {
        args["GRID_WIDE"] = LLTrans::getString("Land-Scope");
    }
    args["EXPERIENCE"] = LLSLURL("experience", experience_details[LLExperienceCache::EXPERIENCE_ID].asUUID(), "profile").getSLURLString();

    LLNotificationsUtil::add("ScriptQuestionExperience", args, payload);
}

void process_script_question(LLMessageSystem *msg, void **user_data)
{
    // *TODO: Translate owner name -> [FIRST] [LAST]

    LLHost sender = msg->getSender();

    LLUUID taskid;
    LLUUID itemid;
    S32     questions;
    std::string object_name;
    std::string owner_name;
    LLUUID experienceid;

    // taskid -> object key of object requesting permissions
    msg->getUUIDFast(_PREHASH_Data, _PREHASH_TaskID, taskid );
    // itemid -> script asset key of script requesting permissions
    msg->getUUIDFast(_PREHASH_Data, _PREHASH_ItemID, itemid );
    msg->getStringFast(_PREHASH_Data, _PREHASH_ObjectName, object_name);
    msg->getStringFast(_PREHASH_Data, _PREHASH_ObjectOwner, owner_name);
    msg->getS32Fast(_PREHASH_Data, _PREHASH_Questions, questions );

    if(msg->has(_PREHASH_Experience))
    {
        msg->getUUIDFast(_PREHASH_Experience, _PREHASH_ExperienceID, experienceid);
    }

    // Special case. If the objects are owned by this agent, throttle per-object instead
    // of per-owner. It's common for residents to reset a ton of scripts that re-request
    // permissions, as with tier boxes. UUIDs can't be valid agent names and vice-versa,
    // so we'll reuse the same namespace for both throttle types.
    std::string throttle_name = owner_name;
    std::string self_name;
    LLAgentUI::buildFullname( self_name ); // does not include ' Resident'
    std::string clean_owner_name = LLCacheName::cleanFullName(owner_name); // removes ' Resident'
    if( clean_owner_name == self_name )
    {
        throttle_name = taskid.getString();
    }

    // don't display permission requests if this object is muted
    if (LLMuteList::getInstance()->isMuted(taskid)) return;

    // throttle excessive requests from any specific user's scripts
    typedef LLKeyThrottle<std::string> LLStringThrottle;
    static LLStringThrottle question_throttle( LLREQUEST_PERMISSION_THROTTLE_LIMIT, LLREQUEST_PERMISSION_THROTTLE_INTERVAL );

    switch (question_throttle.noteAction(throttle_name))
    {
        case LLStringThrottle::THROTTLE_NEWLY_BLOCKED:
            LL_INFOS("Messaging") << "process_script_question throttled"
                    << " owner_name:" << owner_name
                    << LL_ENDL;
            // Fall through

        case LLStringThrottle::THROTTLE_BLOCKED:
            // Escape altogether until we recover
            return;

        case LLStringThrottle::THROTTLE_OK:
            break;
    }

    std::string script_question;
    if (questions)
    {
        bool caution = false;
        S32 count = 0;
        LLSD args;
        args["OBJECTNAME"] = object_name;
        args["NAME"] = clean_owner_name;
        S32 known_questions = 0;
        bool has_not_only_debit = questions ^ SCRIPT_PERMISSIONS[SCRIPT_PERMISSION_DEBIT].permbit;
        // check the received permission flags against each permission
        for (const script_perm_t& script_perm : SCRIPT_PERMISSIONS)
        {
            if (questions & script_perm.permbit)
            {
                count++;
                known_questions |= script_perm.permbit;
                // check whether permission question should cause special caution dialog
                caution |= (script_perm.caution);

                if (("ScriptTakeMoney" == script_perm.question) && has_not_only_debit)
                    continue;

                if (LLTrans::getString(script_perm.question).empty())
                {
                    continue;
                }

                script_question += "    " + LLTrans::getString(script_perm.question) + "\n";
            }
        }

        args["QUESTIONS"] = script_question;

        if (known_questions != questions)
        {
            // This is in addition to the normal dialog.
            // Viewer got a request for not supported/implemented permission
            LL_WARNS("Messaging") << "Object \"" << object_name << "\" requested " << script_question
                                << " permission. Permission is unknown and can't be granted. Item id: " << itemid
                                << " taskid:" << taskid << LL_ENDL;
        }

        if (known_questions)
        {
            LLSD payload;
            payload["task_id"] = taskid;
            payload["item_id"] = itemid;
            payload["sender"] = sender.getIPandPort();
            payload["questions"] = known_questions;
            payload["object_name"] = object_name;
            payload["owner_name"] = owner_name;

            // check whether cautions are even enabled or not
            const char* notification = "ScriptQuestion";

            if(caution && gSavedSettings.getBOOL("PermissionsCautionEnabled"))
            {
                args["FOOTERTEXT"] = (count > 1) ? LLTrans::getString("AdditionalPermissionsRequestHeader") + "\n\n" + script_question : "";
                notification = "ScriptQuestionCaution";
            }
            else if(experienceid.notNull())
            {
                payload["experience"]=experienceid;
                LLExperienceCache::instance().get(experienceid, boost::bind(process_script_experience_details, _1, args, payload));
                return;
            }

            LLNotificationsUtil::add(notification, args, payload);
        }
    }
}


void process_derez_container(LLMessageSystem *msg, void**)
{
    LL_WARNS("Messaging") << "call to deprecated process_derez_container" << LL_ENDL;
}

void container_inventory_arrived(LLViewerObject* object,
                                 LLInventoryObject::object_list_t* inventory,
                                 S32 serial_num,
                                 void* data)
{
    LL_DEBUGS("Messaging") << "container_inventory_arrived()" << LL_ENDL;
    if( gAgentCamera.cameraMouselook() )
    {
        gAgentCamera.changeCameraToDefault();
    }

    LLInventoryPanel *active_panel = LLInventoryPanel::getActiveInventoryPanel();

    if (inventory->size() > 2)
    {
        // create a new inventory category to put this in
        LLUUID cat_id;
        gInventory.createNewCategory(
            gInventory.getRootFolderID(),
            LLFolderType::FT_NONE,
            LLTrans::getString("AcquiredItems"),
            [inventory](const LLUUID &new_cat_id)
        {
            LLInventoryObject::object_list_t::const_iterator it = inventory->begin();
            LLInventoryObject::object_list_t::const_iterator end = inventory->end();
            for (; it != end; ++it)
            {
                if ((*it)->getType() != LLAssetType::AT_CATEGORY)
                {
                    LLInventoryObject* obj = (LLInventoryObject*)(*it);
                    LLInventoryItem* item = (LLInventoryItem*)(obj);
                    LLUUID item_id;
                    item_id.generate();
                    time_t creation_date_utc = time_corrected();
                    LLPointer<LLViewerInventoryItem> new_item
                        = new LLViewerInventoryItem(item_id,
                            new_cat_id,
                            item->getPermissions(),
                            item->getAssetUUID(),
                            item->getType(),
                            item->getInventoryType(),
                            item->getName(),
                            item->getDescription(),
                            LLSaleInfo::DEFAULT,
                            item->getFlags(),
                            creation_date_utc);
                    new_item->updateServer(TRUE);
                    gInventory.updateItem(new_item);
                }
            }
            gInventory.notifyObservers();

            LLInventoryPanel *active_panel = LLInventoryPanel::getActiveInventoryPanel();
            if (active_panel)
            {
                active_panel->setSelection(new_cat_id, TAKE_FOCUS_NO);
            }
        });
    }
    else if (inventory->size() == 2)
    {
        // we're going to get one fake root category as well as the
        // one actual object
        LLInventoryObject::object_list_t::iterator it = inventory->begin();

        if ((*it)->getType() == LLAssetType::AT_CATEGORY)
        {
            ++it;
        }

        LLInventoryItem* item = (LLInventoryItem*)((LLInventoryObject*)(*it));
        const LLUUID category = gInventory.findCategoryUUIDForType(LLFolderType::assetTypeToFolderType(item->getType()));

        LLUUID item_id;
        item_id.generate();
        time_t creation_date_utc = time_corrected();
        LLPointer<LLViewerInventoryItem> new_item
            = new LLViewerInventoryItem(item_id, category,
                                        item->getPermissions(),
                                        item->getAssetUUID(),
                                        item->getType(),
                                        item->getInventoryType(),
                                        item->getName(),
                                        item->getDescription(),
                                        LLSaleInfo::DEFAULT,
                                        item->getFlags(),
                                        creation_date_utc);
        new_item->updateServer(TRUE);
        gInventory.updateItem(new_item);
        gInventory.notifyObservers();
        if(active_panel)
        {
            active_panel->setSelection(item_id, TAKE_FOCUS_NO);
        }
    }

    // we've got the inventory, now delete this object if this was a take
    BOOL delete_object = (BOOL)(intptr_t)data;
    LLViewerRegion *region = gAgent.getRegion();
    if (delete_object && region)
    {
        gMessageSystem->newMessageFast(_PREHASH_ObjectDelete);
        gMessageSystem->nextBlockFast(_PREHASH_AgentData);
        gMessageSystem->addUUIDFast(_PREHASH_AgentID, gAgent.getID());
        gMessageSystem->addUUIDFast(_PREHASH_SessionID, gAgent.getSessionID());
        const U8 NO_FORCE = 0;
        gMessageSystem->addU8Fast(_PREHASH_Force, NO_FORCE);
        gMessageSystem->nextBlockFast(_PREHASH_ObjectData);
        gMessageSystem->addU32Fast(_PREHASH_ObjectLocalID, object->getLocalID());
        gMessageSystem->sendReliable(region->getHost());
    }
}

// method to format the time.
std::string formatted_time(const time_t& the_time)
{
    std::string dateStr = "["+LLTrans::getString("LTimeWeek")+"] ["
                        +LLTrans::getString("LTimeMonth")+"] ["
                        +LLTrans::getString("LTimeDay")+"] ["
                        +LLTrans::getString("LTimeHour")+"]:["
                        +LLTrans::getString("LTimeMin")+"]:["
                        +LLTrans::getString("LTimeSec")+"] ["
                        +LLTrans::getString("LTimeYear")+"]";

    LLSD substitution;
    substitution["datetime"] = (S32) the_time;
    LLStringUtil::format (dateStr, substitution);
    return dateStr;
}


void process_teleport_failed(LLMessageSystem *msg, void**)
{
    LL_WARNS("Teleport","Messaging") << "Received TeleportFailed message" << LL_ENDL;

    std::string message_id;     // Tag from server, like "RegionEntryAccessBlocked"
    std::string big_reason;     // Actual message to display
    LLSD args;

    // Let the interested parties know that teleport failed.
    LLViewerParcelMgr::getInstance()->onTeleportFailed();

    // if we have additional alert data
    if (msg->has(_PREHASH_AlertInfo) && msg->getSizeFast(_PREHASH_AlertInfo, _PREHASH_Message) > 0)
    {
        // Get the message ID
        msg->getStringFast(_PREHASH_AlertInfo, _PREHASH_Message, message_id);
        big_reason = LLAgent::sTeleportErrorMessages[message_id];
        if ( big_reason.size() <= 0 )
        {
            // Nothing found in the map - use what the server returned in the original message block
            msg->getStringFast(_PREHASH_Info, _PREHASH_Reason, big_reason);
        }
        LL_WARNS("Teleport") << "AlertInfo message_id " << message_id << " reason: " << big_reason << LL_ENDL;

        LLSD llsd_block;
        std::string llsd_raw;
        msg->getStringFast(_PREHASH_AlertInfo, _PREHASH_ExtraParams, llsd_raw);
        if (llsd_raw.length())
        {
            std::istringstream llsd_data(llsd_raw);
            if (!LLSDSerialize::deserialize(llsd_block, llsd_data, llsd_raw.length()))
            {
                LL_WARNS("Teleport") << "process_teleport_failed: Attempted to read alert parameter data into LLSD but failed:" << llsd_raw << LL_ENDL;
            }
            else
            {
                LL_WARNS("Teleport") << "AlertInfo llsd block received: " << llsd_block << LL_ENDL;
                if(llsd_block.has("REGION_NAME"))
                {
                    std::string region_name = llsd_block["REGION_NAME"].asString();
                    if(!region_name.empty())
                    {
                        LLStringUtil::format_map_t name_args;
                        name_args["[REGION_NAME]"] = region_name;
                        LLStringUtil::format(big_reason, name_args);
                    }
                }
                // change notification name in this special case
                if (handle_teleport_access_blocked(llsd_block, message_id, args["REASON"]))
                {
                    if( gAgent.getTeleportState() != LLAgent::TELEPORT_NONE )
                    {
                        LL_WARNS("Teleport") << "called handle_teleport_access_blocked, setting state to TELEPORT_NONE" << LL_ENDL;
                        gAgent.setTeleportState( LLAgent::TELEPORT_NONE );
                    }
                    return;
                }
            }
        }
        args["REASON"] = big_reason;
    }
    else
    {   // Extra message payload not found - use what the simulator sent
        msg->getStringFast(_PREHASH_Info, _PREHASH_Reason, message_id);

        big_reason = LLAgent::sTeleportErrorMessages[message_id];
        if ( big_reason.size() > 0 )
        {   // Substitute verbose reason from the local map
            args["REASON"] = big_reason;
        }
        else
        {   // Nothing found in the map - use what the server returned
            args["REASON"] = message_id;
        }
    }
    LL_WARNS("Teleport") << "Displaying CouldNotTeleportReason string, REASON= " << args["REASON"] << LL_ENDL;

    LLNotificationsUtil::add("CouldNotTeleportReason", args);

    if( gAgent.getTeleportState() != LLAgent::TELEPORT_NONE )
    {
        LL_WARNS("Teleport") << "End of process_teleport_failed(). Reason message arg is " << args["REASON"]
                             << ". Setting state to TELEPORT_NONE" << LL_ENDL;
        gAgent.setTeleportState( LLAgent::TELEPORT_NONE );
    }
}

void process_teleport_local(LLMessageSystem *msg,void**)
{
    LL_INFOS("Teleport","Messaging") << "Received TeleportLocal message" << LL_ENDL;

    LLUUID agent_id;
    msg->getUUIDFast(_PREHASH_Info, _PREHASH_AgentID, agent_id);
    if (agent_id != gAgent.getID())
    {
        LL_WARNS("Teleport", "Messaging") << "Got teleport notification for wrong agent " << agent_id << " expected " << gAgent.getID() << ", ignoring!" << LL_ENDL;
        return;
    }

    U32 location_id;
    LLVector3 pos, look_at;
    U32 teleport_flags;
    msg->getU32Fast(_PREHASH_Info, _PREHASH_LocationID, location_id);
    msg->getVector3Fast(_PREHASH_Info, _PREHASH_Position, pos);
    msg->getVector3Fast(_PREHASH_Info, _PREHASH_LookAt, look_at);
    msg->getU32Fast(_PREHASH_Info, _PREHASH_TeleportFlags, teleport_flags);

    LL_INFOS("Teleport") << "Message params are location_id " << location_id << " teleport_flags " << teleport_flags << LL_ENDL;
    if( gAgent.getTeleportState() != LLAgent::TELEPORT_NONE )
    {
        if( gAgent.getTeleportState() == LLAgent::TELEPORT_LOCAL )
        {
            // To prevent TeleportStart messages re-activating the progress screen right
            // after tp, keep the teleport state and let progress screen clear it after a short delay
            // (progress screen is active but not visible)  *TODO: remove when SVC-5290 is fixed
            gTeleportDisplayTimer.reset();
            gTeleportDisplay = TRUE;
        }
        else
        {
            LL_WARNS("Teleport") << "State is not TELEPORT_LOCAL: " << gAgent.getTeleportStateName()
                                 << ", setting state to TELEPORT_NONE" << LL_ENDL;
            gAgent.setTeleportState( LLAgent::TELEPORT_NONE );
        }
    }

    // Sim tells us whether the new position is off the ground
    if (teleport_flags & TELEPORT_FLAGS_IS_FLYING)
    {
        gAgent.setFlying(TRUE);
    }
    else
    {
        gAgent.setFlying(FALSE);
    }

    gAgent.setPositionAgent(pos);
    gAgentCamera.slamLookAt(look_at);

    if ( !(gAgent.getTeleportKeepsLookAt() && LLViewerJoystick::getInstance()->getOverrideCamera()) )
    {
        gAgentCamera.resetView(TRUE, TRUE);
    }

    // send camera update to new region
    gAgentCamera.updateCamera();

    send_agent_update(TRUE, TRUE);

    // Let the interested parties know we've teleported.
    // Vadim *HACK: Agent position seems to get reset (to render position?)
    //              on each frame, so we have to pass the new position manually.
    LLViewerParcelMgr::getInstance()->onTeleportFinished(true, gAgent.getPosGlobalFromAgent(pos));
}

void send_simple_im(const LLUUID& to_id,
                    const std::string& message,
                    EInstantMessage dialog,
                    const LLUUID& id)
{
    std::string my_name;
    LLAgentUI::buildFullname(my_name);
    send_improved_im(to_id,
                     my_name,
                     message,
                     IM_ONLINE,
                     dialog,
                     id,
                     NO_TIMESTAMP,
                     (U8*)EMPTY_BINARY_BUCKET,
                     EMPTY_BINARY_BUCKET_SIZE);
}

void send_group_notice(const LLUUID& group_id,
                       const std::string& subject,
                       const std::string& message,
                       const LLInventoryItem* item)
{
    // Put this notice into an instant message form.
    // This will mean converting the item to a binary bucket,
    // and the subject/message into a single field.
    std::string my_name;
    LLAgentUI::buildFullname(my_name);

    // Combine subject + message into a single string.
    std::ostringstream subject_and_message;
    // TODO: turn all existing |'s into ||'s in subject and message.
    subject_and_message << subject << "|" << message;

    // Create an empty binary bucket.
    U8 bin_bucket[MAX_INVENTORY_BUFFER_SIZE];
    U8* bucket_to_send = bin_bucket;
    bin_bucket[0] = '\0';
    S32 bin_bucket_size = EMPTY_BINARY_BUCKET_SIZE;
    // If there is an item being sent, pack it into the binary bucket.
    if (item)
    {
        LLSD item_def;
        item_def["item_id"] = item->getUUID();
        item_def["owner_id"] = item->getPermissions().getOwner();
        std::ostringstream ostr;
        LLSDSerialize::serialize(item_def, ostr, LLSDSerialize::LLSD_XML);
        bin_bucket_size = ostr.str().copy(
            (char*)bin_bucket, ostr.str().size());
        bin_bucket[bin_bucket_size] = '\0';
    }
    else
    {
        bucket_to_send = (U8*) EMPTY_BINARY_BUCKET;
    }


    send_improved_im(
            group_id,
            my_name,
            subject_and_message.str(),
            IM_ONLINE,
            IM_GROUP_NOTICE,
            LLUUID::null,
            NO_TIMESTAMP,
            bucket_to_send,
            bin_bucket_size);
}

void send_lures(const LLSD& notification, const LLSD& response)
{
    std::string text = response["message"].asString();
    LLSLURL slurl;
    LLAgentUI::buildSLURL(slurl);
    text.append("\r\n").append(slurl.getSLURLString());

    LLMessageSystem* msg = gMessageSystem;
    msg->newMessageFast(_PREHASH_StartLure);
    msg->nextBlockFast(_PREHASH_AgentData);
    msg->addUUIDFast(_PREHASH_AgentID, gAgent.getID());
    msg->addUUIDFast(_PREHASH_SessionID, gAgent.getSessionID());
    msg->nextBlockFast(_PREHASH_Info);
    msg->addU8Fast(_PREHASH_LureType, (U8)0); // sim will fill this in.
    msg->addStringFast(_PREHASH_Message, text);
    for(LLSD::array_const_iterator it = notification["payload"]["ids"].beginArray();
        it != notification["payload"]["ids"].endArray();
        ++it)
    {
        LLUUID target_id = it->asUUID();

        msg->nextBlockFast(_PREHASH_TargetData);
        msg->addUUIDFast(_PREHASH_TargetID, target_id);

        // Record the offer.
        {
            LLAvatarName av_name;
            LLAvatarNameCache::get(target_id, &av_name);  // for im log filenames
            LLSD args;
            args["TO_NAME"] = LLSLURL("agent", target_id, "completename").getSLURLString();;

            LLSD payload;

            //*TODO please rewrite all keys to the same case, lower or upper
            payload["from_id"] = target_id;
            payload["SUPPRESS_TOAST"] = true;
            LLNotificationsUtil::add("TeleportOfferSent", args, payload);

            // Add the recepient to the recent people list.
            LLRecentPeople::instance().add(target_id);
        }
    }
    gAgent.sendReliableMessage();
}

bool handle_lure_callback(const LLSD& notification, const LLSD& response)
{
    static const unsigned OFFER_RECIPIENT_LIMIT = 250;
    if(notification["payload"]["ids"].size() > OFFER_RECIPIENT_LIMIT)
    {
        // More than OFFER_RECIPIENT_LIMIT targets will overload the message
        // producing an llerror.
        LLSD args;
        args["OFFERS"] = LLSD::Integer(notification["payload"]["ids"].size());
        args["LIMIT"] = static_cast<int>(OFFER_RECIPIENT_LIMIT);
        LLNotificationsUtil::add("TooManyTeleportOffers", args);
        return false;
    }

    S32 option = LLNotificationsUtil::getSelectedOption(notification, response);

    if(0 == option)
    {
        send_lures(notification, response);
    }

    return false;
}

void handle_lure(const LLUUID& invitee)
{
    std::vector<LLUUID> ids;
    ids.push_back(invitee);
    handle_lure(ids);
}

// Prompt for a message to the invited user.
void handle_lure(const uuid_vec_t& ids)
{
    if (ids.empty()) return;

    if (!gAgent.getRegion()) return;

    LLSD edit_args;
    edit_args["REGION"] = gAgent.getRegion()->getName();

    LLSD payload;
    for (std::vector<LLUUID>::const_iterator it = ids.begin();
        it != ids.end();
        ++it)
    {
        payload["ids"].append(*it);
    }
    if (gAgent.isGodlike())
    {
        LLNotificationsUtil::add("OfferTeleportFromGod", edit_args, payload, handle_lure_callback);
    }
    else
    {
        LLNotificationsUtil::add("OfferTeleport", edit_args, payload, handle_lure_callback);
    }
}

bool teleport_request_callback(const LLSD& notification, const LLSD& response)
{
    LLUUID from_id = notification["payload"]["from_id"].asUUID();
    if(from_id.isNull())
    {
        LL_WARNS() << "from_id is NULL" << LL_ENDL;
        return false;
    }

    LLAvatarName av_name;
    LLAvatarNameCache::get(from_id, &av_name);

    if(LLMuteList::getInstance()->isMuted(from_id) && !LLMuteList::isLinden(av_name.getUserName()))
    {
        return false;
    }

    S32 option = 0;
    if (response.isInteger())
    {
        option = response.asInteger();
    }
    else
    {
        option = LLNotificationsUtil::getSelectedOption(notification, response);
    }

    switch(option)
    {
    // Yes
    case 0:
        {
            LLSD dummy_notification;
            dummy_notification["payload"]["ids"][0] = from_id;

            LLSD dummy_response;
            dummy_response["message"] = response["message"];

            send_lures(dummy_notification, dummy_response);
        }
        break;

    // No
    case 1:
    default:
        break;
    }

    return false;
}

static LLNotificationFunctorRegistration teleport_request_callback_reg("TeleportRequest", teleport_request_callback);

void send_improved_im(const LLUUID& to_id,
                            const std::string& name,
                            const std::string& message,
                            U8 offline,
                            EInstantMessage dialog,
                            const LLUUID& id,
                            U32 timestamp,
                            const U8* binary_bucket,
                            S32 binary_bucket_size)
{
    pack_instant_message(
        gMessageSystem,
        gAgent.getID(),
        FALSE,
        gAgent.getSessionID(),
        to_id,
        name,
        message,
        offline,
        dialog,
        id,
        0,
        LLUUID::null,
        gAgent.getPositionAgent(),
        timestamp,
        binary_bucket,
        binary_bucket_size);
    gAgent.sendReliableMessage();
}


void send_places_query(const LLUUID& query_id,
                       const LLUUID& trans_id,
                       const std::string& query_text,
                       U32 query_flags,
                       S32 category,
                       const std::string& sim_name)
{
    LLMessageSystem* msg = gMessageSystem;

    msg->newMessage("PlacesQuery");
    msg->nextBlock("AgentData");
    msg->addUUID("AgentID", gAgent.getID());
    msg->addUUID("SessionID", gAgent.getSessionID());
    msg->addUUID("QueryID", query_id);
    msg->nextBlock("TransactionData");
    msg->addUUID("TransactionID", trans_id);
    msg->nextBlock("QueryData");
    msg->addString("QueryText", query_text);
    msg->addU32("QueryFlags", query_flags);
    msg->addS8("Category", (S8)category);
    msg->addString("SimName", sim_name);
    gAgent.sendReliableMessage();
}

// Deprecated in favor of cap "UserInfo"
void process_user_info_reply(LLMessageSystem* msg, void**)
{
    LLUUID agent_id;
    msg->getUUIDFast(_PREHASH_AgentData, _PREHASH_AgentID, agent_id);
    if(agent_id != gAgent.getID())
    {
        LL_WARNS("Messaging") << "process_user_info_reply - "
                << "wrong agent id." << LL_ENDL;
    }

    std::string email;
    msg->getStringFast(_PREHASH_UserData, _PREHASH_EMail, email);
    std::string dir_visibility;
    msg->getString( "UserData", "DirectoryVisibility", dir_visibility);

    LLFloaterPreference::updateUserInfo(dir_visibility);
    LLFloaterSnapshot::setAgentEmail(email);
}


//---------------------------------------------------------------------------
// Script Dialog
//---------------------------------------------------------------------------

const S32 SCRIPT_DIALOG_MAX_BUTTONS = 12;
const char* SCRIPT_DIALOG_HEADER = "Script Dialog:\n";

bool callback_script_dialog(const LLSD& notification, const LLSD& response)
{
    LLNotificationForm form(notification["form"]);

    std::string rtn_text;
    S32 button_idx;
    button_idx = LLNotification::getSelectedOption(notification, response);
    if (response[TEXTBOX_MAGIC_TOKEN].isDefined())
    {
        if (response[TEXTBOX_MAGIC_TOKEN].isString())
            rtn_text = response[TEXTBOX_MAGIC_TOKEN].asString();
        else
            rtn_text.clear(); // bool marks empty string
    }
    else
    {
        rtn_text = LLNotification::getSelectedOptionName(response);
    }

    // Button -2 = Mute
    // Button -1 = Ignore - no processing needed for this button
    // Buttons 0 and above = dialog choices

    if (-2 == button_idx)
    {
        std::string object_name = notification["payload"]["object_name"].asString();
        LLUUID object_id = notification["payload"]["object_id"].asUUID();
        LLMute mute(object_id, object_name, LLMute::OBJECT);
        if (LLMuteList::getInstance()->add(mute))
        {
            // This call opens the sidebar, displays the block list, and highlights the newly blocked
            // object in the list so the user can see that their block click has taken effect.
            LLPanelBlockedList::showPanelAndSelect(object_id);
        }
    }

    if (0 <= button_idx)
    {
        LLMessageSystem* msg = gMessageSystem;
        msg->newMessage("ScriptDialogReply");
        msg->nextBlock("AgentData");
        msg->addUUID("AgentID", gAgent.getID());
        msg->addUUID("SessionID", gAgent.getSessionID());
        msg->nextBlock("Data");
        msg->addUUID("ObjectID", notification["payload"]["object_id"].asUUID());
        msg->addS32("ChatChannel", notification["payload"]["chat_channel"].asInteger());
        msg->addS32("ButtonIndex", button_idx);
        msg->addString("ButtonLabel", rtn_text);
        msg->sendReliable(LLHost(notification["payload"]["sender"].asString()));
    }

    return false;
}
static LLNotificationFunctorRegistration callback_script_dialog_reg_1("ScriptDialog", callback_script_dialog);
static LLNotificationFunctorRegistration callback_script_dialog_reg_2("ScriptDialogGroup", callback_script_dialog);

void process_script_dialog(LLMessageSystem* msg, void**)
{
    S32 i;
    LLSD payload;

    LLUUID object_id;
    msg->getUUID("Data", "ObjectID", object_id);

//  For compability with OS grids first check for presence of extended packet before fetching data.
    LLUUID owner_id;
    if (gMessageSystem->getNumberOfBlocks("OwnerData") > 0)
    {
    msg->getUUID("OwnerData", "OwnerID", owner_id);
    }

    if (LLMuteList::getInstance()->isMuted(object_id) || LLMuteList::getInstance()->isMuted(owner_id))
    {
        return;
    }

    std::string message;
    std::string first_name;
    std::string last_name;
    std::string object_name;

    S32 chat_channel;
    msg->getString("Data", "FirstName", first_name);
    msg->getString("Data", "LastName", last_name);
    msg->getString("Data", "ObjectName", object_name);
    msg->getString("Data", "Message", message);
    msg->getS32("Data", "ChatChannel", chat_channel);

        // unused for now
    LLUUID image_id;
    msg->getUUID("Data", "ImageID", image_id);

    payload["sender"] = msg->getSender().getIPandPort();
    payload["object_id"] = object_id;
    payload["chat_channel"] = chat_channel;
    payload["object_name"] = object_name;

    // build up custom form
    S32 button_count = msg->getNumberOfBlocks("Buttons");
    if (button_count > SCRIPT_DIALOG_MAX_BUTTONS)
    {
        LL_WARNS() << "Too many script dialog buttons - omitting some" << LL_ENDL;
        button_count = SCRIPT_DIALOG_MAX_BUTTONS;
    }

    LLNotificationForm form;
    for (i = 0; i < button_count; i++)
    {
        std::string tdesc;
        msg->getString("Buttons", "ButtonLabel", tdesc, i);
        form.addElement("button", std::string(tdesc));
    }

    LLSD args;
    args["TITLE"] = object_name;
    args["MESSAGE"] = message;
    LLNotificationPtr notification;
    if (!first_name.empty())
    {
        args["NAME"] = LLCacheName::buildFullName(first_name, last_name);
        notification = LLNotifications::instance().add(
            LLNotification::Params("ScriptDialog").substitutions(args).payload(payload).form_elements(form.asLLSD()));
    }
    else
    {
        args["GROUPNAME"] = last_name;
        notification = LLNotifications::instance().add(
            LLNotification::Params("ScriptDialogGroup").substitutions(args).payload(payload).form_elements(form.asLLSD()));
    }
}

//---------------------------------------------------------------------------


std::vector<LLSD> gLoadUrlList;

bool callback_load_url(const LLSD& notification, const LLSD& response)
{
    S32 option = LLNotificationsUtil::getSelectedOption(notification, response);

    if (0 == option)
    {
        LLWeb::loadURL(notification["payload"]["url"].asString());
    }

    return false;
}
static LLNotificationFunctorRegistration callback_load_url_reg("LoadWebPage", callback_load_url);

// We've got the name of the person or group that owns the object hurling the url.
// Display confirmation dialog.
void callback_load_url_name(const LLUUID& id, const std::string& full_name, bool is_group)
{
    std::vector<LLSD>::iterator it;
    for (it = gLoadUrlList.begin(); it != gLoadUrlList.end(); )
    {
        LLSD load_url_info = *it;
        if (load_url_info["owner_id"].asUUID() == id)
        {
            it = gLoadUrlList.erase(it);

            std::string owner_name;
            if (is_group)
            {
                owner_name = full_name + LLTrans::getString("Group");
            }
            else
            {
                owner_name = full_name;
            }

            // For legacy name-only mutes.
            if (LLMuteList::getInstance()->isMuted(LLUUID::null, owner_name))
            {
                continue;
            }
            LLSD args;
            args["URL"] = load_url_info["url"].asString();
            args["MESSAGE"] = load_url_info["message"].asString();;
            args["OBJECTNAME"] = load_url_info["object_name"].asString();
            args["NAME_SLURL"] = LLSLURL(is_group ? "group" : "agent", id, "about").getSLURLString();

            LLNotificationsUtil::add("LoadWebPage", args, load_url_info);
        }
        else
        {
            ++it;
        }
    }
}

// We've got the name of the person who owns the object hurling the url.
void callback_load_url_avatar_name(const LLUUID& id, const LLAvatarName& av_name)
{
    callback_load_url_name(id, av_name.getUserName(), false);
}

void process_load_url(LLMessageSystem* msg, void**)
{
    LLUUID object_id;
    LLUUID owner_id;
    BOOL owner_is_group;
    char object_name[256];      /* Flawfinder: ignore */
    char message[256];      /* Flawfinder: ignore */
    char url[256];      /* Flawfinder: ignore */

    msg->getString("Data", "ObjectName", 256, object_name);
    msg->getUUID(  "Data", "ObjectID", object_id);
    msg->getUUID(  "Data", "OwnerID", owner_id);
    msg->getBOOL(  "Data", "OwnerIsGroup", owner_is_group);
    msg->getString("Data", "Message", 256, message);
    msg->getString("Data", "URL", 256, url);

    LLSD payload;
    payload["object_id"] = object_id;
    payload["owner_id"] = owner_id;
    payload["owner_is_group"] = owner_is_group;
    payload["object_name"] = object_name;
    payload["message"] = message;
    payload["url"] = url;

    // URL is safety checked in load_url above

    // Check if object or owner is muted
    if (LLMuteList::getInstance()->isMuted(object_id, object_name) ||
        LLMuteList::getInstance()->isMuted(owner_id))
    {
        LL_INFOS("Messaging")<<"Ignoring load_url from muted object/owner."<<LL_ENDL;
        return;
    }

    // Add to list of pending name lookups
    gLoadUrlList.push_back(payload);

    if (owner_is_group)
    {
        gCacheName->getGroup(owner_id, boost::bind(&callback_load_url_name, _1, _2, _3));
    }
    else
    {
        LLAvatarNameCache::get(owner_id, boost::bind(&callback_load_url_avatar_name, _1, _2));
    }
}


void callback_download_complete(void** data, S32 result, LLExtStat ext_status)
{
    std::string* filepath = (std::string*)data;
    LLSD args;
    args["DOWNLOAD_PATH"] = *filepath;
    LLNotificationsUtil::add("FinishedRawDownload", args);
    delete filepath;
}


void process_initiate_download(LLMessageSystem* msg, void**)
{
    LLUUID agent_id;
    msg->getUUID("AgentData", "AgentID", agent_id);
    if (agent_id != gAgent.getID())
    {
        LL_WARNS("Messaging") << "Initiate download for wrong agent" << LL_ENDL;
        return;
    }

    std::string sim_filename;
    std::string viewer_filename;
    msg->getString("FileData", "SimFilename", sim_filename);
    msg->getString("FileData", "ViewerFilename", viewer_filename);

    if (!gXferManager->validateFileForRequest(viewer_filename))
    {
        LL_WARNS() << "SECURITY: Unauthorized download to local file " << viewer_filename << LL_ENDL;
        return;
    }
    gXferManager->requestFile(viewer_filename,
        sim_filename,
        LL_PATH_NONE,
        msg->getSender(),
        FALSE,  // don't delete remote
        callback_download_complete,
        (void**)new std::string(viewer_filename));
}


void process_script_teleport_request(LLMessageSystem* msg, void**)
{
    if (!gSavedSettings.getBOOL("ScriptsCanShowUI")) return;

    std::string object_name;
    std::string sim_name;
    LLVector3 pos;
    LLVector3 look_at;

    msg->getString("Data", "ObjectName", object_name);
    msg->getString("Data", "SimName", sim_name);
    msg->getVector3("Data", "SimPosition", pos);
    msg->getVector3("Data", "LookAt", look_at);

    LLFloaterWorldMap* instance = LLFloaterWorldMap::getInstance();
    if(instance)
    {
        LL_INFOS() << "Object named " << object_name
            << " is offering TP to region "
            << sim_name << " position " << pos
            << LL_ENDL;

        instance->trackURL(sim_name, (S32)pos.mV[VX], (S32)pos.mV[VY], (S32)pos.mV[VZ]);
        LLFloaterReg::showInstance("world_map", "center");
    }

    // remove above two lines and replace with below line
    // to re-enable parcel browser for llMapDestination()
    // LLURLDispatcher::dispatch(LLSLURL::buildSLURL(sim_name, (S32)pos.mV[VX], (S32)pos.mV[VY], (S32)pos.mV[VZ]), FALSE);

}

void process_covenant_reply(LLMessageSystem* msg, void**)
{
    LLUUID covenant_id, estate_owner_id;
    std::string estate_name;
    U32 covenant_timestamp;
    msg->getUUID("Data", "CovenantID", covenant_id);
    msg->getU32("Data", "CovenantTimestamp", covenant_timestamp);
    msg->getString("Data", "EstateName", estate_name);
    msg->getUUID("Data", "EstateOwnerID", estate_owner_id);

    LLPanelEstateCovenant::updateEstateName(estate_name);
    LLPanelLandCovenant::updateEstateName(estate_name);
    LLPanelEstateInfo::updateEstateName(estate_name);
    LLFloaterBuyLand::updateEstateName(estate_name);

    std::string owner_name =
        LLSLURL("agent", estate_owner_id, "inspect").getSLURLString();
    LLPanelEstateCovenant::updateEstateOwnerName(owner_name);
    LLPanelLandCovenant::updateEstateOwnerName(owner_name);
    LLPanelEstateInfo::updateEstateOwnerName(owner_name);
    LLFloaterBuyLand::updateEstateOwnerName(owner_name);

    LLPanelPlaceProfile* panel = LLFloaterSidePanelContainer::getPanel<LLPanelPlaceProfile>("places", "panel_place_profile");
    if (panel)
    {
        panel->updateEstateName(estate_name);
        panel->updateEstateOwnerName(owner_name);
    }

    // standard message, not from system
    std::string last_modified;
    if (covenant_timestamp == 0)
    {
        last_modified = LLTrans::getString("covenant_last_modified")+LLTrans::getString("never_text");
    }
    else
    {
        last_modified = LLTrans::getString("covenant_last_modified")+"["
                        +LLTrans::getString("LTimeWeek")+"] ["
                        +LLTrans::getString("LTimeMonth")+"] ["
                        +LLTrans::getString("LTimeDay")+"] ["
                        +LLTrans::getString("LTimeHour")+"]:["
                        +LLTrans::getString("LTimeMin")+"]:["
                        +LLTrans::getString("LTimeSec")+"] ["
                        +LLTrans::getString("LTimeYear")+"]";
        LLSD substitution;
        substitution["datetime"] = (S32) covenant_timestamp;
        LLStringUtil::format (last_modified, substitution);
    }

    LLPanelEstateCovenant::updateLastModified(last_modified);
    LLPanelLandCovenant::updateLastModified(last_modified);
    LLFloaterBuyLand::updateLastModified(last_modified);

    // load the actual covenant asset data
    const BOOL high_priority = TRUE;
    if (covenant_id.notNull())
    {
        gAssetStorage->getEstateAsset(gAgent.getRegionHost(),
                                    gAgent.getID(),
                                    gAgent.getSessionID(),
                                    covenant_id,
                                    LLAssetType::AT_NOTECARD,
                                    ET_Covenant,
                                    onCovenantLoadComplete,
                                    NULL,
                                    high_priority);
    }
    else
    {
        std::string covenant_text;
        if (estate_owner_id.isNull())
        {
            // mainland
            covenant_text = LLTrans::getString("RegionNoCovenant");
        }
        else
        {
            covenant_text = LLTrans::getString("RegionNoCovenantOtherOwner");
        }
        LLPanelEstateCovenant::updateCovenantText(covenant_text, covenant_id);
        LLPanelLandCovenant::updateCovenantText(covenant_text);
        LLFloaterBuyLand::updateCovenantText(covenant_text, covenant_id);
        if (panel)
        {
            panel->updateCovenantText(covenant_text);
        }
    }
}

void onCovenantLoadComplete(const LLUUID& asset_uuid,
                            LLAssetType::EType type,
                            void* user_data, S32 status, LLExtStat ext_status)
{
    LL_DEBUGS("Messaging") << "onCovenantLoadComplete()" << LL_ENDL;
    std::string covenant_text;
    if(0 == status)
    {
        LLFileSystem file(asset_uuid, type, LLFileSystem::READ);

        S32 file_length = file.getSize();

        std::vector<char> buffer(file_length+1);
        file.read((U8*)&buffer[0], file_length);
        // put a EOS at the end
        buffer[file_length] = '\0';

        if( (file_length > 19) && !strncmp( &buffer[0], "Linden text version", 19 ) )
        {
            LLViewerTextEditor::Params params;
            params.name("temp");
            params.max_text_length(file_length+1);
            LLViewerTextEditor * editor = LLUICtrlFactory::create<LLViewerTextEditor> (params);
            if( !editor->importBuffer( &buffer[0], file_length+1 ) )
            {
                LL_WARNS("Messaging") << "Problem importing estate covenant." << LL_ENDL;
                covenant_text = "Problem importing estate covenant.";
            }
            else
            {
                // Version 0 (just text, doesn't include version number)
                covenant_text = editor->getText();
            }
            delete editor;
        }
        else
        {
            LL_WARNS("Messaging") << "Problem importing estate covenant: Covenant file format error." << LL_ENDL;
            covenant_text = "Problem importing estate covenant: Covenant file format error.";
        }
    }
    else
    {
        if( LL_ERR_ASSET_REQUEST_NOT_IN_DATABASE == status ||
            LL_ERR_FILE_EMPTY == status)
        {
            covenant_text = "Estate covenant notecard is missing from database.";
        }
        else if (LL_ERR_INSUFFICIENT_PERMISSIONS == status)
        {
            covenant_text = "Insufficient permissions to view estate covenant.";
        }
        else
        {
            covenant_text = "Unable to load estate covenant at this time.";
        }

        LL_WARNS("Messaging") << "Problem loading notecard: " << status << LL_ENDL;
    }
    LLPanelEstateCovenant::updateCovenantText(covenant_text, asset_uuid);
    LLPanelLandCovenant::updateCovenantText(covenant_text);
    LLFloaterBuyLand::updateCovenantText(covenant_text, asset_uuid);

    LLPanelPlaceProfile* panel = LLFloaterSidePanelContainer::getPanel<LLPanelPlaceProfile>("places", "panel_place_profile");
    if (panel)
    {
        panel->updateCovenantText(covenant_text);
    }
}


void process_feature_disabled_message(LLMessageSystem* msg, void**)
{
    // Handle Blacklisted feature simulator response...
    LLUUID  agentID;
    LLUUID  transactionID;
    std::string messageText;
    msg->getStringFast(_PREHASH_FailureInfo,_PREHASH_ErrorMessage, messageText,0);
    msg->getUUIDFast(_PREHASH_FailureInfo,_PREHASH_AgentID,agentID);
    msg->getUUIDFast(_PREHASH_FailureInfo,_PREHASH_TransactionID,transactionID);

    LL_WARNS("Messaging") << "Blacklisted Feature Response:" << messageText << LL_ENDL;
}

// ------------------------------------------------------------
// Message system exception callbacks
// ------------------------------------------------------------

void invalid_message_callback(LLMessageSystem* msg,
                                   void*,
                                   EMessageException exception)
{
    LLAppViewer::instance()->badNetworkHandler();
}

// Please do not add more message handlers here. This file is huge.
// Put them in a file related to the functionality you are implementing.

void LLOfferInfo::forceResponse(InventoryOfferResponse response)
{
    LLNotification::Params params("UserGiveItem");
    params.functor.function(boost::bind(&LLOfferInfo::inventory_offer_callback, this, _1, _2));
    LLNotifications::instance().forceResponse(params, response);
}
<|MERGE_RESOLUTION|>--- conflicted
+++ resolved
@@ -1652,14 +1652,9 @@
         const LLUUID& blocked_id;
     };
 
-<<<<<<< HEAD
-    LLNotificationsUI::LLChannelManager::getInstance()->killToastsFromChannel(LLUUID(
-            gSavedSettings.getString("NotificationChannelUUID")), OfferMatcher(blocked_id));
-=======
     LLNotificationsUI::LLChannelManager::getInstance()->killToastsFromChannel(
         LLNotificationsUI::NOTIFICATION_CHANNEL_UUID,
         OfferMatcher(blocked_id));
->>>>>>> b1098308
 }
 
 
@@ -2896,11 +2891,7 @@
     virtual ~LLPostTeleportNotifiers();
 
     //function to be called at the supplied frequency
-<<<<<<< HEAD
     bool tick() override;
-=======
-    virtual BOOL tick();
->>>>>>> b1098308
 };
 
 LLPostTeleportNotifiers::LLPostTeleportNotifiers() : LLEventTimer( 2.0 )
@@ -2913,11 +2904,7 @@
 
 bool LLPostTeleportNotifiers::tick()
 {
-<<<<<<< HEAD
     bool all_done = false;
-=======
-    BOOL all_done = FALSE;
->>>>>>> b1098308
     if ( gAgent.getTeleportState() == LLAgent::TELEPORT_NONE )
     {
         // get callingcards and landmarks available to the user arriving.
@@ -2941,11 +2928,7 @@
                 gInventory.addObserver(fetcher);
             }
         }
-<<<<<<< HEAD
         all_done = true;
-=======
-        all_done = TRUE;
->>>>>>> b1098308
     }
 
     return all_done;
@@ -3272,7 +3255,6 @@
 
     // force simulator to recognize do not disturb state
     if (gAgent.isDoNotDisturb())
-<<<<<<< HEAD
     {
         gAgent.setDoNotDisturb(true);
     }
@@ -3292,17 +3274,10 @@
     // If the server version has changed, display an info box and offer
     // to display the release notes, unless this is the initial log in.
     if (gLastVersionChannel == version_channel)
-=======
->>>>>>> b1098308
-    {
-        gAgent.setDoNotDisturb(true);
-    }
-    else
-    {
-        gAgent.setDoNotDisturb(false);
-    }
-
-<<<<<<< HEAD
+    {
+        return;
+    }
+
     gLastVersionChannel = version_channel;
 }
 
@@ -3359,85 +3334,9 @@
     {
         // We don't care if they want to send an agent update, they're not allowed to until the simulator
         // that's the target is ready to receive them (after avatar_init_complete is received)
-=======
-    if (isAgentAvatarValid())
-    {
-        gAgentAvatarp->mFootPlane.clearVec();
-    }
-
-    // send walk-vs-run status
-    gAgent.sendWalkRun(gAgent.getRunning() || gAgent.getAlwaysRun());
-
-    // If the server version has changed, display an info box and offer
-    // to display the release notes, unless this is the initial log in.
-    if (gLastVersionChannel == version_channel)
-    {
         return;
     }
 
-    gLastVersionChannel = version_channel;
-}
-
-void process_crossed_region(LLMessageSystem* msg, void**)
-{
-    LLUUID agent_id;
-    msg->getUUIDFast(_PREHASH_AgentData, _PREHASH_AgentID, agent_id);
-    LLUUID session_id;
-    msg->getUUIDFast(_PREHASH_AgentData, _PREHASH_SessionID, session_id);
-    if((gAgent.getID() != agent_id) || (gAgent.getSessionID() != session_id))
-    {
-        LL_WARNS("Messaging") << "Incorrect id in process_crossed_region()"
-                << LL_ENDL;
->>>>>>> b1098308
-        return;
-    }
-    LL_INFOS("Messaging") << "process_crossed_region()" << LL_ENDL;
-    gAgentAvatarp->resetRegionCrossingTimer();
-
-<<<<<<< HEAD
-=======
-    U32 sim_ip;
-    msg->getIPAddrFast(_PREHASH_RegionData, _PREHASH_SimIP, sim_ip);
-    U16 sim_port;
-    msg->getIPPortFast(_PREHASH_RegionData, _PREHASH_SimPort, sim_port);
-    LLHost sim_host(sim_ip, sim_port);
-    U64 region_handle;
-    msg->getU64Fast(_PREHASH_RegionData, _PREHASH_RegionHandle, region_handle);
-
-    std::string seedCap;
-    msg->getStringFast(_PREHASH_RegionData, _PREHASH_SeedCapability, seedCap);
-
-    send_complete_agent_movement(sim_host);
-
-    LLViewerRegion* regionp = LLWorld::getInstance()->addRegion(region_handle, sim_host);
-
-    LL_DEBUGS("CrossingCaps") << "Calling setSeedCapability from process_crossed_region(). Seed cap == "
-            << seedCap << LL_ENDL;
-    regionp->setSeedCapability(seedCap);
-}
-
-
-
-// Sends avatar and camera information to simulator.
-// Sent roughly once per frame, or 20 times per second, whichever is less often
-
-const F32 THRESHOLD_HEAD_ROT_QDOT = 0.9997f;    // ~= 2.5 degrees -- if its less than this we need to update head_rot
-const F32 MAX_HEAD_ROT_QDOT = 0.99999f;         // ~= 0.5 degrees -- if its greater than this then no need to update head_rot
-                                                // between these values we delay the updates (but no more than one second)
-
-void send_agent_update(BOOL force_send, BOOL send_reliable)
-{
-    LL_PROFILE_ZONE_SCOPED;
-    llassert(!gCubeSnapshot);
-
-    if (gAgent.getTeleportState() != LLAgent::TELEPORT_NONE)
-    {
-        // We don't care if they want to send an agent update, they're not allowed to until the simulator
-        // that's the target is ready to receive them (after avatar_init_complete is received)
-        return;
-    }
-
->>>>>>> b1098308
     // We have already requested to log out.  Don't send agent updates.
     if(LLAppViewer::instance()->logoutRequestSent())
     {
@@ -3968,7 +3867,6 @@
 #endif
         return;
     }
-<<<<<<< HEAD
 
     U64     region_handle = 0;
     F32     gain = 0;
@@ -4067,106 +3965,6 @@
     // audio data into a buffer at this point, as it won't actually
     // help us out.
 
-=======
-
-    U64     region_handle = 0;
-    F32     gain = 0;
-    LLUUID  sound_id;
-    LLUUID  owner_id;
-    LLUUID  object_id;
-    LLUUID  parent_id;
-    LLVector3   pos_local;
-
-    msg->getUUIDFast(_PREHASH_SoundData, _PREHASH_SoundID, sound_id);
-    msg->getUUIDFast(_PREHASH_SoundData, _PREHASH_OwnerID, owner_id);
-    msg->getUUIDFast(_PREHASH_SoundData, _PREHASH_ObjectID, object_id);
-    msg->getUUIDFast(_PREHASH_SoundData, _PREHASH_ParentID, parent_id);
-    msg->getU64Fast(_PREHASH_SoundData, _PREHASH_Handle, region_handle);
-    msg->getVector3Fast(_PREHASH_SoundData, _PREHASH_Position, pos_local);
-    msg->getF32Fast(_PREHASH_SoundData, _PREHASH_Gain, gain);
-
-    // adjust sound location to true global coords
-    LLVector3d  pos_global = from_region_handle(region_handle);
-    pos_global.mdV[VX] += pos_local.mV[VX];
-    pos_global.mdV[VY] += pos_local.mV[VY];
-    pos_global.mdV[VZ] += pos_local.mV[VZ];
-
-    // Don't play a trigger sound if you can't hear it due
-    // to parcel "local audio only" settings.
-    if (!LLViewerParcelMgr::getInstance()->canHearSound(pos_global)) return;
-
-    // Don't play sounds triggered by someone you muted.
-    if (LLMuteList::getInstance()->isMuted(owner_id, LLMute::flagObjectSounds)) return;
-
-    // Don't play sounds from an object you muted
-    if (LLMuteList::getInstance()->isMuted(object_id)) return;
-
-    // Don't play sounds from an object whose parent you muted
-    if (parent_id.notNull()
-        && LLMuteList::getInstance()->isMuted(parent_id))
-    {
-        return;
-    }
-
-    // Don't play sounds from a region with maturity above current agent maturity
-    if( !gAgent.canAccessMaturityInRegion( region_handle ) )
-    {
-        return;
-    }
-
-    // Don't play sounds from gestures if they are not enabled.
-    // Do play sounds triggered by avatar, since muting your own
-    // gesture sounds and your own sounds played inworld from
-    // Inventory can cause confusion.
-    if (object_id == owner_id
-        && owner_id != gAgentID
-        && !gSavedSettings.getBOOL("EnableGestureSounds"))
-    {
-        return;
-    }
-
-    if (LLMaterialTable::basic.isCollisionSound(sound_id) && !gSavedSettings.getBOOL("EnableCollisionSounds"))
-    {
-        return;
-    }
-
-    gAudiop->triggerSound(sound_id, owner_id, gain, LLAudioEngine::AUDIO_TYPE_SFX, pos_global);
-}
-
-void process_preload_sound(LLMessageSystem *msg, void **user_data)
-{
-    if (!gAudiop)
-    {
-#if !LL_LINUX
-        LL_WARNS("AudioEngine") << "LLAudioEngine instance doesn't exist!" << LL_ENDL;
-#endif
-        return;
-    }
-
-    LLUUID sound_id;
-    LLUUID object_id;
-    LLUUID owner_id;
-
-    msg->getUUIDFast(_PREHASH_DataBlock, _PREHASH_SoundID, sound_id);
-    msg->getUUIDFast(_PREHASH_DataBlock, _PREHASH_ObjectID, object_id);
-    msg->getUUIDFast(_PREHASH_DataBlock, _PREHASH_OwnerID, owner_id);
-
-    LLViewerObject *objectp = gObjectList.findObject(object_id);
-    if (!objectp) return;
-
-    if (LLMuteList::getInstance()->isMuted(object_id)) return;
-    if (LLMuteList::getInstance()->isMuted(owner_id, LLMute::flagObjectSounds)) return;
-
-    LLAudioSource *sourcep = objectp->getAudioSource(owner_id);
-    if (!sourcep) return;
-
-    LLAudioData *datap = gAudiop->getAudioData(sound_id);
-
-    // Note that I don't actually do any loading of the
-    // audio data into a buffer at this point, as it won't actually
-    // help us out.
-
->>>>>>> b1098308
     // Don't play sounds from a region with maturity above current agent maturity
     LLVector3d pos_global = objectp->getPositionGlobal();
     if (gAgent.canAccessMaturityAtGlobal(pos_global))
@@ -5140,7 +4938,6 @@
 
 // some of the server notifications need special handling. This is where we do that.
 bool handle_special_notification(std::string notificationID, LLSD& llsdBlock)
-<<<<<<< HEAD
 {
     bool returnValue = false;
     if(llsdBlock.has("_region_access"))
@@ -5206,73 +5003,6 @@
 
 bool handle_trusted_experiences_notification(const LLSD& llsdBlock)
 {
-=======
-{
-    bool returnValue = false;
-    if(llsdBlock.has("_region_access"))
-    {
-        U8 regionAccess = static_cast<U8>(llsdBlock["_region_access"].asInteger());
-        std::string regionMaturity = LLViewerRegion::accessToString(regionAccess);
-        LLStringUtil::toLower(regionMaturity);
-        llsdBlock["REGIONMATURITY"] = regionMaturity;
-        LLNotificationPtr maturityLevelNotification;
-        std::string notifySuffix = "_Notify";
-        if (regionAccess == SIM_ACCESS_MATURE)
-        {
-            if (gAgent.isTeen())
-            {
-                gAgent.clearTeleportRequest();
-                maturityLevelNotification = LLNotificationsUtil::add(notificationID+"_AdultsOnlyContent", llsdBlock);
-                returnValue = true;
-
-                notifySuffix = "_NotifyAdultsOnly";
-            }
-            else if (gAgent.prefersPG())
-            {
-                maturityLevelNotification = LLNotificationsUtil::add(notificationID+"_Change", llsdBlock, llsdBlock, handle_prompt_for_maturity_level_change_callback);
-                returnValue = true;
-            }
-            else if (LLStringUtil::compareStrings(notificationID, "RegionEntryAccessBlocked") == 0)
-            {
-                maturityLevelNotification = LLNotificationsUtil::add(notificationID+"_PreferencesOutOfSync", llsdBlock, llsdBlock);
-                returnValue = true;
-            }
-        }
-        else if (regionAccess == SIM_ACCESS_ADULT)
-        {
-            if (!gAgent.isAdult())
-            {
-                gAgent.clearTeleportRequest();
-                maturityLevelNotification = LLNotificationsUtil::add(notificationID+"_AdultsOnlyContent", llsdBlock);
-                returnValue = true;
-
-                notifySuffix = "_NotifyAdultsOnly";
-            }
-            else if (gAgent.prefersPG() || gAgent.prefersMature())
-            {
-                maturityLevelNotification = LLNotificationsUtil::add(notificationID+"_Change", llsdBlock, llsdBlock, handle_prompt_for_maturity_level_change_callback);
-                returnValue = true;
-            }
-            else if (LLStringUtil::compareStrings(notificationID, "RegionEntryAccessBlocked") == 0)
-            {
-                maturityLevelNotification = LLNotificationsUtil::add(notificationID+"_PreferencesOutOfSync", llsdBlock, llsdBlock);
-                returnValue = true;
-            }
-        }
-
-        if ((maturityLevelNotification == NULL) || maturityLevelNotification->isIgnored())
-        {
-            // Given a simple notification if no maturityLevelNotification is set or it is ignore
-            LLNotificationsUtil::add(notificationID + notifySuffix, llsdBlock);
-        }
-    }
-
-    return returnValue;
-}
-
-bool handle_trusted_experiences_notification(const LLSD& llsdBlock)
-{
->>>>>>> b1098308
     if(llsdBlock.has("trusted_experiences"))
     {
         std::ostringstream str;
