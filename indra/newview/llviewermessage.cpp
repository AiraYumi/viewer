--- conflicted
+++ resolved
@@ -5911,14 +5911,10 @@
 				LL_WARNS() << "attempt_standard_notification: Attempted to read notification parameter data into LLSD but failed:" << llsdRaw << LL_ENDL;
 			}
 		}
-<<<<<<< HEAD
-		
+
 
 		handle_trusted_experiences_notification(llsdBlock);
 		
-=======
-
->>>>>>> 02757fc9
 		if (
 			(notificationID == "RegionEntryAccessBlocked") ||
 			(notificationID == "LandClaimAccessBlocked") ||
