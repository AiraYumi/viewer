/** 
 * @file llviewermessage.cpp
 * @brief Dumping ground for viewer-side message system callbacks.
 *
 * $LicenseInfo:firstyear=2002&license=viewergpl$
 * 
 * Copyright (c) 2002-2009, Linden Research, Inc.
 * 
 * Second Life Viewer Source Code
 * The source code in this file ("Source Code") is provided by Linden Lab
 * to you under the terms of the GNU General Public License, version 2.0
 * ("GPL"), unless you have obtained a separate licensing agreement
 * ("Other License"), formally executed by you and Linden Lab.  Terms of
 * the GPL can be found in doc/GPL-license.txt in this distribution, or
 * online at http://secondlifegrid.net/programs/open_source/licensing/gplv2
 * 
 * There are special exceptions to the terms and conditions of the GPL as
 * it is applied to this Source Code. View the full text of the exception
 * in the file doc/FLOSS-exception.txt in this software distribution, or
 * online at
 * http://secondlifegrid.net/programs/open_source/licensing/flossexception
 * 
 * By copying, modifying or distributing this software, you acknowledge
 * that you have read and understood your obligations described above,
 * and agree to abide by those obligations.
 * 
 * ALL LINDEN LAB SOURCE CODE IS PROVIDED "AS IS." LINDEN LAB MAKES NO
 * WARRANTIES, EXPRESS, IMPLIED OR OTHERWISE, REGARDING ITS ACCURACY,
 * COMPLETENESS OR PERFORMANCE.
 * $/LicenseInfo$
 */

#include "llviewerprecompiledheaders.h"
#include "llviewermessage.h"
#include "boost/lexical_cast.hpp"

#include "llanimationstates.h"
#include "llaudioengine.h" 
#include "llavataractions.h"
#include "lscript_byteformat.h"
#include "lleconomy.h"
#include "lleventtimer.h"
#include "llfloaterreg.h"
#include "llfollowcamparams.h"
#include "llinventorydefines.h"
#include "llregionhandle.h"
#include "llsdserialize.h"
#include "llteleportflags.h"
#include "lltransactionflags.h"
#include "llvfile.h"
#include "llvfs.h"
#include "llxfermanager.h"
#include "mean_collision_data.h"

#include "llagent.h"
#include "llagentcamera.h"
#include "llcallingcard.h"
//#include "llfirstuse.h"
#include "llfloaterbuycurrency.h"
#include "llfloaterbuyland.h"
#include "llfloaterland.h"
#include "llfloaterregioninfo.h"
#include "llfloaterlandholdings.h"
#include "llfloaterpostcard.h"
#include "llfloaterpreference.h"
#include "llhudeffecttrail.h"
#include "llhudmanager.h"
#include "llinventoryfunctions.h"
#include "llinventoryobserver.h"
#include "llinventorypanel.h"
#include "llnearbychat.h"
#include "llnotifications.h"
#include "llnotificationsutil.h"
#include "llpanelgrouplandmoney.h"
#include "llrecentpeople.h"
#include "llscriptfloater.h"
#include "llselectmgr.h"
#include "llsidetray.h"
#include "llstartup.h"
#include "llsky.h"
#include "llslurl.h"
#include "llstatenums.h"
#include "llstatusbar.h"
#include "llimview.h"
#include "llspeakers.h"
#include "lltrans.h"
#include "llviewerfoldertype.h"
#include "lluri.h"
#include "llviewergenericmessage.h"
#include "llviewermenu.h"
#include "llviewerobjectlist.h"
#include "llviewerparcelmgr.h"
#include "llviewerstats.h"
#include "llviewertexteditor.h"
#include "llviewerthrottle.h"
#include "llviewerwindow.h"
#include "llvlmanager.h"
#include "llvoavatarself.h"
#include "llvotextbubble.h"
#include "llworld.h"
#include "pipeline.h"
#include "llfloaterworldmap.h"
#include "llviewerdisplay.h"
#include "llkeythrottle.h"
#include "llgroupactions.h"
#include "llagentui.h"
#include "llpanelblockedlist.h"
#include "llpanelplaceprofile.h"

#include <boost/algorithm/string/split.hpp> //
#include <boost/regex.hpp>

#if LL_WINDOWS // For Windows specific error handler
#include "llwindebug.h"	// For the invalid message handler
#endif

#include "llnotificationmanager.h" //

#if LL_MSVC
// disable boost::lexical_cast warning
#pragma warning (disable:4702)
#endif

//
// Constants
//
const F32 BIRD_AUDIBLE_RADIUS = 32.0f;
const F32 SIT_DISTANCE_FROM_TARGET = 0.25f;
static const F32 LOGOUT_REPLY_TIME = 3.f;	// Wait this long after LogoutReply before quitting.

// Determine how quickly residents' scripts can issue question dialogs
// Allow bursts of up to 5 dialogs in 10 seconds. 10*2=20 seconds recovery if throttle kicks in
static const U32 LLREQUEST_PERMISSION_THROTTLE_LIMIT	= 5;     // requests
static const F32 LLREQUEST_PERMISSION_THROTTLE_INTERVAL	= 10.0f; // seconds

extern BOOL gDebugClicks;

// function prototypes
bool check_offer_throttle(const std::string& from_name, bool check_only);

//inventory offer throttle globals
LLFrameTimer gThrottleTimer;
const U32 OFFER_THROTTLE_MAX_COUNT=5; //number of items per time period
const F32 OFFER_THROTTLE_TIME=10.f; //time period in seconds

//script permissions
const std::string SCRIPT_QUESTIONS[SCRIPT_PERMISSION_EOF] = 
	{ 
		"ScriptTakeMoney",
		"ActOnControlInputs",
		"RemapControlInputs",
		"AnimateYourAvatar",
		"AttachToYourAvatar",
		"ReleaseOwnership",
		"LinkAndDelink",
		"AddAndRemoveJoints",
		"ChangePermissions",
		"TrackYourCamera",
		"ControlYourCamera"
	};

const BOOL SCRIPT_QUESTION_IS_CAUTION[SCRIPT_PERMISSION_EOF] = 
{
	TRUE,	// ScriptTakeMoney,
	FALSE,	// ActOnControlInputs
	FALSE,	// RemapControlInputs
	FALSE,	// AnimateYourAvatar
	FALSE,	// AttachToYourAvatar
	FALSE,	// ReleaseOwnership,
	FALSE,	// LinkAndDelink,
	FALSE,	// AddAndRemoveJoints
	FALSE,	// ChangePermissions
	FALSE,	// TrackYourCamera,
	FALSE	// ControlYourCamera
};

bool friendship_offer_callback(const LLSD& notification, const LLSD& response)
{
	S32 option = LLNotificationsUtil::getSelectedOption(notification, response);
	LLMessageSystem* msg = gMessageSystem;
	const LLSD& payload = notification["payload"];

	// add friend to recent people list
	LLRecentPeople::instance().add(payload["from_id"]);

	switch(option)
	{
	case 0:
	{
		// accept
		LLAvatarTracker::formFriendship(payload["from_id"]);

		const LLUUID fid = gInventory.findCategoryUUIDForType(LLFolderType::FT_CALLINGCARD);

		// This will also trigger an onlinenotification if the user is online
		msg->newMessageFast(_PREHASH_AcceptFriendship);
		msg->nextBlockFast(_PREHASH_AgentData);
		msg->addUUIDFast(_PREHASH_AgentID, gAgent.getID());
		msg->addUUIDFast(_PREHASH_SessionID, gAgent.getSessionID());
		msg->nextBlockFast(_PREHASH_TransactionBlock);
		msg->addUUIDFast(_PREHASH_TransactionID, payload["session_id"]);
		msg->nextBlockFast(_PREHASH_FolderData);
		msg->addUUIDFast(_PREHASH_FolderID, fid);
		msg->sendReliable(LLHost(payload["sender"].asString()));

		LLSD payload = notification["payload"];
		payload["SUPPRESS_TOAST"] = true;
		LLNotificationsUtil::add("FriendshipAcceptedByMe",
				notification["substitutions"], payload);
		break;
	}
	case 1: // Decline
	{
		LLSD payload = notification["payload"];
		payload["SUPPRESS_TOAST"] = true;
		LLNotificationsUtil::add("FriendshipDeclinedByMe",
				notification["substitutions"], payload);
	}
	// fall-through
	case 2: // Send IM - decline and start IM session
		{
			// decline
			// We no longer notify other viewers, but we DO still send
			// the rejection to the simulator to delete the pending userop.
			msg->newMessageFast(_PREHASH_DeclineFriendship);
			msg->nextBlockFast(_PREHASH_AgentData);
			msg->addUUIDFast(_PREHASH_AgentID, gAgent.getID());
			msg->addUUIDFast(_PREHASH_SessionID, gAgent.getSessionID());
			msg->nextBlockFast(_PREHASH_TransactionBlock);
			msg->addUUIDFast(_PREHASH_TransactionID, payload["session_id"]);
			msg->sendReliable(LLHost(payload["sender"].asString()));

			// start IM session
			if(2 == option)
			{
				LLAvatarActions::startIM(payload["from_id"].asUUID());
			}
	}
	default:
		// close button probably, possibly timed out
		break;
	}

	return false;
}
static LLNotificationFunctorRegistration friendship_offer_callback_reg("OfferFriendship", friendship_offer_callback);
static LLNotificationFunctorRegistration friendship_offer_callback_reg_nm("OfferFriendshipNoMessage", friendship_offer_callback);

//const char BUSY_AUTO_RESPONSE[] =	"The Resident you messaged is in 'busy mode' which means they have "
//									"requested not to be disturbed. Your message will still be shown in their IM "
//									"panel for later viewing.";

//
// Functions
//

void give_money(const LLUUID& uuid, LLViewerRegion* region, S32 amount, BOOL is_group,
				S32 trx_type, const std::string& desc)
{
	if(0 == amount || !region) return;
	amount = abs(amount);
	LL_INFOS("Messaging") << "give_money(" << uuid << "," << amount << ")"<< LL_ENDL;
	if(can_afford_transaction(amount))
	{
//		gStatusBar->debitBalance(amount);
		LLMessageSystem* msg = gMessageSystem;
		msg->newMessageFast(_PREHASH_MoneyTransferRequest);
		msg->nextBlockFast(_PREHASH_AgentData);
		msg->addUUIDFast(_PREHASH_AgentID, gAgent.getID());
        msg->addUUIDFast(_PREHASH_SessionID, gAgent.getSessionID());
		msg->nextBlockFast(_PREHASH_MoneyData);
		msg->addUUIDFast(_PREHASH_SourceID, gAgent.getID() );
		msg->addUUIDFast(_PREHASH_DestID, uuid);
		msg->addU8Fast(_PREHASH_Flags, pack_transaction_flags(FALSE, is_group));
		msg->addS32Fast(_PREHASH_Amount, amount);
		msg->addU8Fast(_PREHASH_AggregatePermNextOwner, (U8)LLAggregatePermissions::AP_EMPTY);
		msg->addU8Fast(_PREHASH_AggregatePermInventory, (U8)LLAggregatePermissions::AP_EMPTY);
		msg->addS32Fast(_PREHASH_TransactionType, trx_type );
		msg->addStringFast(_PREHASH_Description, desc);
		msg->sendReliable(region->getHost());
	}
	else
	{
		LLStringUtil::format_map_t args;
		args["AMOUNT"] = llformat("%d", amount);
		LLFloaterBuyCurrency::buyCurrency(LLTrans::getString("giving", args), amount);
	}
}

void send_complete_agent_movement(const LLHost& sim_host)
{
	LLMessageSystem* msg = gMessageSystem;
	msg->newMessageFast(_PREHASH_CompleteAgentMovement);
	msg->nextBlockFast(_PREHASH_AgentData);
	msg->addUUIDFast(_PREHASH_AgentID, gAgent.getID());
	msg->addUUIDFast(_PREHASH_SessionID, gAgent.getSessionID());
	msg->addU32Fast(_PREHASH_CircuitCode, msg->mOurCircuitCode);
	msg->sendReliable(sim_host);
}

void process_logout_reply(LLMessageSystem* msg, void**)
{
	// The server has told us it's ok to quit.
	LL_DEBUGS("Messaging") << "process_logout_reply" << LL_ENDL;

	LLUUID agent_id;
	msg->getUUID("AgentData", "AgentID", agent_id);
	LLUUID session_id;
	msg->getUUID("AgentData", "SessionID", session_id);
	if((agent_id != gAgent.getID()) || (session_id != gAgent.getSessionID()))
	{
		LL_WARNS("Messaging") << "Bogus Logout Reply" << LL_ENDL;
	}

	LLInventoryModel::update_map_t parents;
	S32 count = msg->getNumberOfBlocksFast( _PREHASH_InventoryData );
	for(S32 i = 0; i < count; ++i)
	{
		LLUUID item_id;
		msg->getUUIDFast(_PREHASH_InventoryData, _PREHASH_ItemID, item_id, i);

		if( (1 == count) && item_id.isNull() )
		{
			// Detect dummy item.  Indicates an empty list.
			break;
		}

		// We do not need to track the asset ids, just account for an
		// updated inventory version.
		LL_INFOS("Messaging") << "process_logout_reply itemID=" << item_id << LL_ENDL;
		LLInventoryItem* item = gInventory.getItem( item_id );
		if( item )
		{
			parents[item->getParentUUID()] = 0;
			gInventory.addChangedMask(LLInventoryObserver::INTERNAL, item_id);
		}
		else
		{
			LL_INFOS("Messaging") << "process_logout_reply item not found: " << item_id << LL_ENDL;
		}
	}
    LLAppViewer::instance()->forceQuit();
}

void process_layer_data(LLMessageSystem *mesgsys, void **user_data)
{
	LLViewerRegion *regionp = LLWorld::getInstance()->getRegion(mesgsys->getSender());

	if (!regionp || gNoRender)
	{
		return;
	}


	S32 size;
	S8 type;

	mesgsys->getS8Fast(_PREHASH_LayerID, _PREHASH_Type, type);
	size = mesgsys->getSizeFast(_PREHASH_LayerData, _PREHASH_Data);
	if (0 == size)
	{
		LL_WARNS("Messaging") << "Layer data has zero size." << LL_ENDL;
		return;
	}
	if (size < 0)
	{
		// getSizeFast() is probably trying to tell us about an error
		LL_WARNS("Messaging") << "getSizeFast() returned negative result: "
			<< size
			<< LL_ENDL;
		return;
	}
	U8 *datap = new U8[size];
	mesgsys->getBinaryDataFast(_PREHASH_LayerData, _PREHASH_Data, datap, size);
	LLVLData *vl_datap = new LLVLData(regionp, type, datap, size);
	if (mesgsys->getReceiveCompressedSize())
	{
		gVLManager.addLayerData(vl_datap, mesgsys->getReceiveCompressedSize());
	}
	else
	{
		gVLManager.addLayerData(vl_datap, mesgsys->getReceiveSize());
	}
}

// S32 exported_object_count = 0;
// S32 exported_image_count = 0;
// S32 current_object_count = 0;
// S32 current_image_count = 0;

// extern LLNotifyBox *gExporterNotify;
// extern LLUUID gExporterRequestID;
// extern std::string gExportDirectory;

// extern LLUploadDialog *gExportDialog;

// std::string gExportedFile;

// std::map<LLUUID, std::string> gImageChecksums;

// void export_complete()
// {
// 		LLUploadDialog::modalUploadFinished();
// 		gExporterRequestID.setNull();
// 		gExportDirectory = "";

// 		LLFILE* fXML = LLFile::fopen(gExportedFile, "rb");		/* Flawfinder: ignore */
// 		fseek(fXML, 0, SEEK_END);
// 		long length = ftell(fXML);
// 		fseek(fXML, 0, SEEK_SET);
// 		U8 *buffer = new U8[length + 1];
// 		size_t nread = fread(buffer, 1, length, fXML);
// 		if (nread < (size_t) length)
// 		{
// 			LL_WARNS("Messaging") << "Short read" << LL_ENDL;
// 		}
// 		buffer[nread] = '\0';
// 		fclose(fXML);

// 		char *pos = (char *)buffer;
// 		while ((pos = strstr(pos+1, "<sl:image ")) != 0)
// 		{
// 			char *pos_check = strstr(pos, "checksum=\"");

// 			if (pos_check)
// 			{
// 				char *pos_uuid = strstr(pos_check, "\">");

// 				if (pos_uuid)
// 				{
// 					char image_uuid_str[UUID_STR_SIZE];		/* Flawfinder: ignore */
// 					memcpy(image_uuid_str, pos_uuid+2, UUID_STR_SIZE-1);		/* Flawfinder: ignore */
// 					image_uuid_str[UUID_STR_SIZE-1] = 0;
					
// 					LLUUID image_uuid(image_uuid_str);

// 					LL_INFOS("Messaging") << "Found UUID: " << image_uuid << LL_ENDL;

// 					std::map<LLUUID, std::string>::iterator itor = gImageChecksums.find(image_uuid);
// 					if (itor != gImageChecksums.end())
// 					{
// 						LL_INFOS("Messaging") << "Replacing with checksum: " << itor->second << LL_ENDL;
// 						if (!itor->second.empty())
// 						{
// 							memcpy(&pos_check[10], itor->second.c_str(), 32);		/* Flawfinder: ignore */
// 						}
// 					}
// 				}
// 			}
// 		}

// 		LLFILE* fXMLOut = LLFile::fopen(gExportedFile, "wb");		/* Flawfinder: ignore */
// 		if (fwrite(buffer, 1, length, fXMLOut) != length)
// 		{
// 			LL_WARNS("Messaging") << "Short write" << LL_ENDL;
// 		}
// 		fclose(fXMLOut);

// 		delete [] buffer;
// }


// void exported_item_complete(const LLTSCode status, void *user_data)
// {
// 	//std::string *filename = (std::string *)user_data;

// 	if (status < LLTS_OK)
// 	{
// 		LL_WARNS("Messaging") << "Export failed!" << LL_ENDL;
// 	}
// 	else
// 	{
// 		++current_object_count;
// 		if (current_image_count == exported_image_count && current_object_count == exported_object_count)
// 		{
// 			LL_INFOS("Messaging") << "*** Export complete ***" << LL_ENDL;

// 			export_complete();
// 		}
// 		else
// 		{
// 			gExportDialog->setMessage(llformat("Exported %d/%d object files, %d/%d textures.", current_object_count, exported_object_count, current_image_count, exported_image_count));
// 		}
// 	}
// }

// struct exported_image_info
// {
// 	LLUUID image_id;
// 	std::string filename;
// 	U32 image_num;
// };

// void exported_j2c_complete(const LLTSCode status, void *user_data)
// {
// 	exported_image_info *info = (exported_image_info *)user_data;
// 	LLUUID image_id = info->image_id;
// 	U32 image_num = info->image_num;
// 	std::string filename = info->filename;
// 	delete info;

// 	if (status < LLTS_OK)
// 	{
// 		LL_WARNS("Messaging") << "Image download failed!" << LL_ENDL;
// 	}
// 	else
// 	{
// 		LLFILE* fIn = LLFile::fopen(filename, "rb");		/* Flawfinder: ignore */
// 		if (fIn) 
// 		{
// 			LLPointer<LLImageJ2C> ImageUtility = new LLImageJ2C;
// 			LLPointer<LLImageTGA> TargaUtility = new LLImageTGA;

// 			fseek(fIn, 0, SEEK_END);
// 			S32 length = ftell(fIn);
// 			fseek(fIn, 0, SEEK_SET);
// 			U8 *buffer = ImageUtility->allocateData(length);
// 			if (fread(buffer, 1, length, fIn) != length)
// 			{
// 				LL_WARNS("Messaging") << "Short read" << LL_ENDL;
// 			}
// 			fclose(fIn);
// 			LLFile::remove(filename);

// 			// Convert to TGA
// 			LLPointer<LLImageRaw> image = new LLImageRaw();

// 			ImageUtility->updateData();
// 			ImageUtility->decode(image, 100000.0f);
			
// 			TargaUtility->encode(image);
// 			U8 *data = TargaUtility->getData();
// 			S32 data_size = TargaUtility->getDataSize();

// 			std::string file_path = gDirUtilp->getDirName(filename);
			
// 			std::string output_file = llformat("%s/image-%03d.tga", file_path.c_str(), image_num);//filename;
// 			//S32 name_len = output_file.length();
// 			//strcpy(&output_file[name_len-3], "tga");
// 			LLFILE* fOut = LLFile::fopen(output_file, "wb");		/* Flawfinder: ignore */
// 			char md5_hash_string[33];		/* Flawfinder: ignore */
// 			strcpy(md5_hash_string, "00000000000000000000000000000000");		/* Flawfinder: ignore */
// 			if (fOut)
// 			{
// 				if (fwrite(data, 1, data_size, fOut) != data_size)
// 				{
// 					LL_WARNS("Messaging") << "Short write" << LL_ENDL;
// 				}
// 				fseek(fOut, 0, SEEK_SET);
// 				fclose(fOut);
// 				fOut = LLFile::fopen(output_file, "rb");		/* Flawfinder: ignore */
// 				LLMD5 my_md5_hash(fOut);
// 				my_md5_hash.hex_digest(md5_hash_string);
// 			}

// 			gImageChecksums.insert(std::pair<LLUUID, std::string>(image_id, md5_hash_string));
// 		}
// 	}

// 	++current_image_count;
// 	if (current_image_count == exported_image_count && current_object_count == exported_object_count)
// 	{
// 		LL_INFOS("Messaging") << "*** Export textures complete ***" << LL_ENDL;
// 			export_complete();
// 	}
// 	else
// 	{
// 		gExportDialog->setMessage(llformat("Exported %d/%d object files, %d/%d textures.", current_object_count, exported_object_count, current_image_count, exported_image_count));
// 	}
//}

void process_derez_ack(LLMessageSystem*, void**)
{
	if(gViewerWindow) gViewerWindow->getWindow()->decBusyCount();
}

void process_places_reply(LLMessageSystem* msg, void** data)
{
	LLUUID query_id;

	msg->getUUID("AgentData", "QueryID", query_id);
	if (query_id.isNull())
	{
		LLFloaterLandHoldings::processPlacesReply(msg, data);
	}
	else if(gAgent.isInGroup(query_id))
	{
		LLPanelGroupLandMoney::processPlacesReply(msg, data);
	}
	else
	{
		LL_WARNS("Messaging") << "Got invalid PlacesReply message" << LL_ENDL;
	}
}

void send_sound_trigger(const LLUUID& sound_id, F32 gain)
{
	if (sound_id.isNull() || gAgent.getRegion() == NULL)
	{
		// disconnected agent or zero guids don't get sent (no sound)
		return;
	}

	LLMessageSystem* msg = gMessageSystem;
	msg->newMessageFast(_PREHASH_SoundTrigger);
	msg->nextBlockFast(_PREHASH_SoundData);
	msg->addUUIDFast(_PREHASH_SoundID, sound_id);
	// Client untrusted, ids set on sim
	msg->addUUIDFast(_PREHASH_OwnerID, LLUUID::null );
	msg->addUUIDFast(_PREHASH_ObjectID, LLUUID::null );
	msg->addUUIDFast(_PREHASH_ParentID, LLUUID::null );

	msg->addU64Fast(_PREHASH_Handle, gAgent.getRegion()->getHandle());

	LLVector3 position = gAgent.getPositionAgent();
	msg->addVector3Fast(_PREHASH_Position, position);
	msg->addF32Fast(_PREHASH_Gain, gain);

	gAgent.sendMessage();
}

bool join_group_response(const LLSD& notification, const LLSD& response)
{
	S32 option = LLNotificationsUtil::getSelectedOption(notification, response);
	BOOL delete_context_data = TRUE;
	bool accept_invite = false;

	LLUUID group_id = notification["payload"]["group_id"].asUUID();
	LLUUID transaction_id = notification["payload"]["transaction_id"].asUUID();
	std::string name = notification["payload"]["name"].asString();
	std::string message = notification["payload"]["message"].asString();
	S32 fee = notification["payload"]["fee"].asInteger();

	if (option == 2 && !group_id.isNull())
	{
		LLGroupActions::show(group_id);
		LLSD args;
		args["MESSAGE"] = message;
		LLNotificationsUtil::add("JoinGroup", args, notification["payload"]);
		return false;
	}
	if(option == 0 && !group_id.isNull())
	{
		// check for promotion or demotion.
		S32 max_groups = MAX_AGENT_GROUPS;
		if(gAgent.isInGroup(group_id)) ++max_groups;

		if(gAgent.mGroups.count() < max_groups)
		{
			accept_invite = true;
		}
		else
		{
			delete_context_data = FALSE;
			LLSD args;
			args["NAME"] = name;
			LLNotificationsUtil::add("JoinedTooManyGroupsMember", args, notification["payload"]);
		}
	}

	if (accept_invite)
	{
		// If there is a fee to join this group, make
		// sure the user is sure they want to join.
		if (fee > 0)
		{
			delete_context_data = FALSE;
			LLSD args;
			args["COST"] = llformat("%d", fee);
			// Set the fee for next time to 0, so that we don't keep
			// asking about a fee.
			LLSD next_payload = notification["payload"];
			next_payload["fee"] = 0;
			LLNotificationsUtil::add("JoinGroupCanAfford",
									args,
									next_payload);
		}
		else
		{
			send_improved_im(group_id,
							 std::string("name"),
							 std::string("message"),
							IM_ONLINE,
							IM_GROUP_INVITATION_ACCEPT,
							transaction_id);
		}
	}
	else
	{
		send_improved_im(group_id,
						 std::string("name"),
						 std::string("message"),
						IM_ONLINE,
						IM_GROUP_INVITATION_DECLINE,
						transaction_id);
	}

	return false;
}

static void highlight_inventory_items_in_panel(const std::vector<LLUUID>& items, LLInventoryPanel *inventory_panel)
{
	if (NULL == inventory_panel) return;

	for (std::vector<LLUUID>::const_iterator item_iter = items.begin();
		item_iter != items.end();
		++item_iter)
	{
		const LLUUID& item_id = (*item_iter);
		if(!highlight_offered_item(item_id))
		{
			continue;
		}

		LLInventoryItem* item = gInventory.getItem(item_id);
		llassert(item);
		if (!item) {
			continue;
		}

		LL_DEBUGS("Inventory_Move") << "Highlighting inventory item: " << item->getName() << ", " << item_id  << LL_ENDL;
		LLFolderView* fv = inventory_panel->getRootFolder();
		if (fv)
		{
			LLFolderViewItem* fv_item = fv->getItemByID(item_id);
			if (fv_item)
			{
				LLFolderViewItem* fv_folder = fv_item->getParentFolder();
				if (fv_folder)
				{
					// Parent folders can be different in case of 2 consecutive drag and drop
					// operations when the second one is started before the first one completes.
					LL_DEBUGS("Inventory_Move") << "Open folder: " << fv_folder->getName() << LL_ENDL;
					fv_folder->setOpen(TRUE);
					if (fv_folder->isSelected())
					{
						fv->changeSelection(fv_folder, FALSE);
					}
				}
				fv->changeSelection(fv_item, TRUE);
			}
		}
	}
}

static LLNotificationFunctorRegistration jgr_1("JoinGroup", join_group_response);
static LLNotificationFunctorRegistration jgr_2("JoinedTooManyGroupsMember", join_group_response);
static LLNotificationFunctorRegistration jgr_3("JoinGroupCanAfford", join_group_response);


//-----------------------------------------------------------------------------
// Instant Message
//-----------------------------------------------------------------------------
class LLOpenAgentOffer : public LLInventoryFetchItemsObserver
{
public:
	LLOpenAgentOffer(const LLUUID& object_id,
					 const std::string& from_name) : 
		LLInventoryFetchItemsObserver(object_id),
		mFromName(from_name) {}
	/*virtual*/ void done()
	{
		open_inventory_offer(mComplete, mFromName);
		gInventory.removeObserver(this);
		delete this;
	}
private:
	std::string mFromName;
};

/**
 * Class to observe adding of new items moved from the world to user's inventory to select them in inventory.
 *
 * We can't create it each time items are moved because "drop" event is sent separately for each
 * element even while multi-dragging. We have to have the only instance of the observer. See EXT-4347.
 */
class LLViewerInventoryMoveFromWorldObserver : public LLInventoryMoveFromWorldObserver
{
public:
	LLViewerInventoryMoveFromWorldObserver()
		: LLInventoryMoveFromWorldObserver()
		, mActivePanel(NULL)
	{

	}

	void setMoveIntoFolderID(const LLUUID& into_folder_uuid) {mMoveIntoFolderID = into_folder_uuid; }

private:
	/*virtual */void onAssetAdded(const LLUUID& asset_id)
	{
		// Store active Inventory panel.
		mActivePanel = LLInventoryPanel::getActiveInventoryPanel();

		// Store selected items (without destination folder)
		mSelectedItems.clear();
		mActivePanel->getRootFolder()->getSelectionList(mSelectedItems);
		mSelectedItems.erase(mMoveIntoFolderID);
	}

	/**
	 * Selects added inventory items watched by their Asset UUIDs if selection was not changed since
	 * all items were started to watch (dropped into a folder).
	 */
	void done()
	{
		// if selection is not changed since watch started lets hightlight new items.
		if (mActivePanel && !isSelectionChanged())
		{
			LL_DEBUGS("Inventory_Move") << "Selecting new items..." << LL_ENDL;
			mActivePanel->clearSelection();
			highlight_inventory_items_in_panel(mAddedItems, mActivePanel);
		}
	}

	/**
	 * Returns true if selected inventory items were changed since moved inventory items were started to watch.
	 */
	bool isSelectionChanged()
	{
		const LLInventoryPanel * const current_active_panel = LLInventoryPanel::getActiveInventoryPanel();

		if (NULL == mActivePanel || current_active_panel != mActivePanel)
		{
			return true;
		}

		// get selected items (without destination folder)
		selected_items_t selected_items;
		mActivePanel->getRootFolder()->getSelectionList(selected_items);
		selected_items.erase(mMoveIntoFolderID);

		// compare stored & current sets of selected items
		selected_items_t different_items;
		std::set_symmetric_difference(mSelectedItems.begin(), mSelectedItems.end(),
			selected_items.begin(), selected_items.end(), std::inserter(different_items, different_items.begin()));

		LL_DEBUGS("Inventory_Move") << "Selected firstly: " << mSelectedItems.size()
			<< ", now: " << selected_items.size() << ", difference: " << different_items.size() << LL_ENDL;

		return different_items.size() > 0;
	}

	LLInventoryPanel *mActivePanel;
	typedef std::set<LLUUID> selected_items_t;
	selected_items_t mSelectedItems;

	/**
	 * UUID of FolderViewFolder into which watched items are moved.
	 *
	 * Destination FolderViewFolder becomes selected while mouse hovering (when dragged items are dropped).
	 * 
	 * If mouse is moved out it set unselected and number of selected items is changed 
	 * even if selected items in Inventory stay the same.
	 * So, it is used to update stored selection list.
	 *
	 * @see onAssetAdded()
	 * @see isSelectionChanged()
	 */
	LLUUID mMoveIntoFolderID;
};

LLViewerInventoryMoveFromWorldObserver* gInventoryMoveObserver = NULL;

void set_dad_inventory_item(LLInventoryItem* inv_item, const LLUUID& into_folder_uuid)
{
	start_new_inventory_observer();

	gInventoryMoveObserver->setMoveIntoFolderID(into_folder_uuid);
	gInventoryMoveObserver->watchAsset(inv_item->getAssetUUID());
}

//unlike the FetchObserver for AgentOffer, we only make one 
//instance of the AddedObserver for TaskOffers
//and it never dies.  We do this because we don't know the UUID of 
//task offers until they are accepted, so we don't wouldn't 
//know what to watch for, so instead we just watch for all additions.
class LLOpenTaskOffer : public LLInventoryAddedObserver
{
protected:
	/*virtual*/ void done()
	{
		for (uuid_vec_t::iterator it = mAdded.begin(); it != mAdded.end();)
		{
			const LLUUID& item_uuid = *it;
			bool was_moved = false;
			LLInventoryObject* added_object = gInventory.getObject(item_uuid);
			if (added_object)
			{
				// cast to item to get Asset UUID
				LLInventoryItem* added_item = dynamic_cast<LLInventoryItem*>(added_object);
				if (added_item)
				{
					const LLUUID& asset_uuid = added_item->getAssetUUID();
					if (gInventoryMoveObserver->isAssetWatched(asset_uuid))
					{
						LL_DEBUGS("Inventory_Move") << "Found asset UUID: " << asset_uuid << LL_ENDL;
						was_moved = true;
					}
				}
			}

			if (was_moved)
			{
				it = mAdded.erase(it);
			}
			else ++it;
		}

		open_inventory_offer(mAdded, "");
		mAdded.clear();
	}
 };

class LLOpenTaskGroupOffer : public LLInventoryAddedObserver
{
protected:
	/*virtual*/ void done()
	{
		open_inventory_offer(mAdded, "group_offer");
		mAdded.clear();
		gInventory.removeObserver(this);
		delete this;
	}
};

//one global instance to bind them
LLOpenTaskOffer* gNewInventoryObserver=NULL;

void start_new_inventory_observer()
{
	if (!gNewInventoryObserver) //task offer observer 
	{
		// Observer is deleted by gInventory
		gNewInventoryObserver = new LLOpenTaskOffer;
		gInventory.addObserver(gNewInventoryObserver);
	}

	if (!gInventoryMoveObserver) //inventory move from the world observer 
	{
		// Observer is deleted by gInventory
		gInventoryMoveObserver = new LLViewerInventoryMoveFromWorldObserver;
		gInventory.addObserver(gInventoryMoveObserver);
	}
}

class LLDiscardAgentOffer : public LLInventoryFetchItemsObserver
{
	LOG_CLASS(LLDiscardAgentOffer);
public:
	LLDiscardAgentOffer(const LLUUID& folder_id, const LLUUID& object_id) :
		LLInventoryFetchItemsObserver(object_id),
		mFolderID(folder_id),
		mObjectID(object_id) {}
	virtual ~LLDiscardAgentOffer() {}
	virtual void done()
	{
		LL_DEBUGS("Messaging") << "LLDiscardAgentOffer::done()" << LL_ENDL;
		const LLUUID trash_id = gInventory.findCategoryUUIDForType(LLFolderType::FT_TRASH);
		bool notify = false;
		if(trash_id.notNull() && mObjectID.notNull())
		{
			LLInventoryModel::update_list_t update;
			LLInventoryModel::LLCategoryUpdate old_folder(mFolderID, -1);
			update.push_back(old_folder);
			LLInventoryModel::LLCategoryUpdate new_folder(trash_id, 1);
			update.push_back(new_folder);
			gInventory.accountForUpdate(update);
			gInventory.moveObject(mObjectID, trash_id);
			LLInventoryObject* obj = gInventory.getObject(mObjectID);
			if(obj)
			{
				// no need to restamp since this is already a freshly
				// stamped item.
				obj->updateParentOnServer(FALSE);
				notify = true;
			}
		}
		else
		{
			LL_WARNS("Messaging") << "DiscardAgentOffer unable to find: "
					<< (trash_id.isNull() ? "trash " : "")
					<< (mObjectID.isNull() ? "object" : "") << LL_ENDL;
		}
		gInventory.removeObserver(this);
		if(notify)
		{
			gInventory.notifyObservers();
		}
		delete this;
	}
protected:
	LLUUID mFolderID;
	LLUUID mObjectID;
};


//Returns TRUE if we are OK, FALSE if we are throttled
//Set check_only true if you want to know the throttle status 
//without registering a hit
bool check_offer_throttle(const std::string& from_name, bool check_only)
{
	static U32 throttle_count;
	static bool throttle_logged;
	LLChat chat;
	std::string log_message;

	if (!gSavedSettings.getBOOL("ShowNewInventory"))
		return false;

	if (check_only)
	{
		return gThrottleTimer.hasExpired();
	}
	
	if(gThrottleTimer.checkExpirationAndReset(OFFER_THROTTLE_TIME))
	{
		LL_DEBUGS("Messaging") << "Throttle Expired" << LL_ENDL;
		throttle_count=1;
		throttle_logged=false;
		return true;
	}
	else //has not expired
	{
		LL_DEBUGS("Messaging") << "Throttle Not Expired, Count: " << throttle_count << LL_ENDL;
		// When downloading the initial inventory we get a lot of new items
		// coming in and can't tell that from spam.
		if (LLStartUp::getStartupState() >= STATE_STARTED
			&& throttle_count >= OFFER_THROTTLE_MAX_COUNT)
		{
			if (!throttle_logged)
			{
				// Use the name of the last item giver, who is probably the person
				// spamming you.
				std::ostringstream message;
				message << LLAppViewer::instance()->getSecondLifeTitle();
				if (!from_name.empty())
				{
					message << ": Items coming in too fast from " << from_name;
				}
				else
				{
					message << ": Items coming in too fast";
				}
				message << ", automatic preview disabled for "
					<< OFFER_THROTTLE_TIME << " seconds.";
				
				//this is kinda important, so actually put it on screen
				std::string log_msg = message.str();
				LLSD args;
				args["MESSAGE"] = log_msg;
				LLNotificationsUtil::add("SystemMessage", args);

				throttle_logged=true;
			}
			return false;
		}
		else
		{
			throttle_count++;
			return true;
		}
	}
}
 
void open_inventory_offer(const uuid_vec_t& items, const std::string& from_name)
{
	for (uuid_vec_t::const_iterator item_iter = items.begin();
		 item_iter != items.end();
		 ++item_iter)
	{
		const LLUUID& item_id = (*item_iter);
		if(!highlight_offered_item(item_id))
		{
			continue;
		}

		LLInventoryItem* item = gInventory.getItem(item_id);
		llassert(item);
		if (!item) {
			continue;
		}

		////////////////////////////////////////////////////////////////////////////////
		// Special handling for various types.
		const LLAssetType::EType asset_type = item->getType();
		if (check_offer_throttle(from_name, false)) // If we are throttled, don't display
		{
			LL_DEBUGS("Messaging") << "Highlighting inventory item: " << item->getUUID()  << LL_ENDL;
			// If we opened this ourselves, focus it
			const BOOL take_focus = from_name.empty() ? TAKE_FOCUS_YES : TAKE_FOCUS_NO;
			switch(asset_type)
			{
			  case LLAssetType::AT_NOTECARD:
			  {
				  LLFloaterReg::showInstance("preview_notecard", LLSD(item_id), take_focus);
				  break;
			  }
			  case LLAssetType::AT_LANDMARK:
			  	{
					LLInventoryCategory* parent_folder = gInventory.getCategory(item->getParentUUID());
					if ("inventory_handler" == from_name)
					{
						//we have to filter inventory_handler messages to avoid notification displaying
						LLSideTray::getInstance()->showPanel("panel_places",
								LLSD().with("type", "landmark").with("id", item->getUUID()));
					}
					else if("group_offer" == from_name)
					{
						// "group_offer" is passed by LLOpenTaskGroupOffer
						// Notification about added landmark will be generated under the "from_name.empty()" called from LLOpenTaskOffer::done().
						LLSD args;
						args["type"] = "landmark";
						args["id"] = item_id;
						LLSideTray::getInstance()->showPanel("panel_places", args);

						continue;
					}
					else if(from_name.empty())
					{
						// we receive a message from LLOpenTaskOffer, it mean that new landmark has been added.
						LLSD args;
						args["LANDMARK_NAME"] = item->getName();
						args["FOLDER_NAME"] = std::string(parent_folder ? parent_folder->getName() : "unknown");
						LLNotificationsUtil::add("LandmarkCreated", args);
					}
				}
				break;
			  case LLAssetType::AT_TEXTURE:
			  {
				  LLFloaterReg::showInstance("preview_texture", LLSD(item_id), take_focus);
				  break;
			  }
			  case LLAssetType::AT_ANIMATION:
				  LLFloaterReg::showInstance("preview_anim", LLSD(item_id), take_focus);
				  break;
			  case LLAssetType::AT_SCRIPT:
				  LLFloaterReg::showInstance("preview_script", LLSD(item_id), take_focus);
				  break;
			  case LLAssetType::AT_SOUND:
				  LLFloaterReg::showInstance("preview_sound", LLSD(item_id), take_focus);
				  break;
			  default:
				break;
			}
		}
		
		////////////////////////////////////////////////////////////////////////////////
		// Highlight item if it's not in the trash, lost+found, or COF
		const BOOL auto_open = gSavedSettings.getBOOL("ShowInInventory") &&
			(asset_type != LLAssetType::AT_CALLINGCARD) &&
			(item->getInventoryType() != LLInventoryType::IT_ATTACHMENT) &&
			!from_name.empty();
		LLInventoryPanel *active_panel = LLInventoryPanel::getActiveInventoryPanel(auto_open);
		if(active_panel)
		{
			LL_DEBUGS("Messaging") << "Highlighting" << item_id  << LL_ENDL;
			LLFocusableElement* focus_ctrl = gFocusMgr.getKeyboardFocus();
			active_panel->setSelection(item_id, TAKE_FOCUS_NO);
			gFocusMgr.setKeyboardFocus(focus_ctrl);
		}
	}
}

bool highlight_offered_item(const LLUUID& item_id)
{
	LLInventoryItem* item = gInventory.getItem(item_id);
	if(!item)
	{
		LL_WARNS("Messaging") << "Unable to show inventory item: " << item_id << LL_ENDL;
		return false;
	}

	////////////////////////////////////////////////////////////////////////////////
	// Don't highlight if it's in certain "quiet" folders which don't need UI
	// notification (e.g. trash, cof, lost-and-found).
	if(!gAgent.getAFK())
	{
		const LLViewerInventoryCategory *parent = gInventory.getFirstNondefaultParent(item_id);
		if (parent)
		{
			const LLFolderType::EType parent_type = parent->getPreferredType();
			if (LLViewerFolderType::lookupIsQuietType(parent_type))
			{
				return false;
			}
		}
	}

	return true;
}

void inventory_offer_mute_callback(const LLUUID& blocked_id,
								   const std::string& first_name,
								   const std::string& last_name,
								   BOOL is_group, LLOfferInfo* offer = NULL)
{
	std::string from_name;
	LLMute::EType type;
	if (is_group)
	{
		type = LLMute::GROUP;
		from_name = first_name;
	}
	else if(offer && offer->mFromObject)
	{
		//we have to block object by name because blocked_id is an id of owner
		type = LLMute::BY_NAME;
		from_name = offer->mFromName;
	}
	else
	{
		type = LLMute::AGENT;
		from_name = first_name + " " + last_name;
	}

	// id should be null for BY_NAME mute, see  LLMuteList::add for details  
	LLMute mute(type == LLMute::BY_NAME ? LLUUID::null : blocked_id, from_name, type);
	if (LLMuteList::getInstance()->add(mute))
	{
		LLPanelBlockedList::showPanelAndSelect(blocked_id);
	}

	// purge the message queue of any previously queued inventory offers from the same source.
	class OfferMatcher : public LLNotificationsUI::LLScreenChannel::Matcher
	{
	public:
		OfferMatcher(const LLUUID& to_block) : blocked_id(to_block) {}
		bool matches(const LLNotificationPtr notification) const
		{
			if(notification->getName() == "ObjectGiveItem" 
				|| notification->getName() == "ObjectGiveItemUnknownUser"
				|| notification->getName() == "UserGiveItem")
			{
				return (notification->getPayload()["from_id"].asUUID() == blocked_id);
			}
			return FALSE;
		}
	private:
		const LLUUID& blocked_id;
	};

	LLNotificationsUI::LLChannelManager::getInstance()->killToastsFromChannel(LLUUID(
			gSavedSettings.getString("NotificationChannelUUID")), OfferMatcher(blocked_id));
}

LLOfferInfo::LLOfferInfo(const LLSD& sd)
{
	mIM = (EInstantMessage)sd["im_type"].asInteger();
	mFromID = sd["from_id"].asUUID();
	mFromGroup = sd["from_group"].asBoolean();
	mFromObject = sd["from_object"].asBoolean();
	mTransactionID = sd["transaction_id"].asUUID();
	mFolderID = sd["folder_id"].asUUID();
	mObjectID = sd["object_id"].asUUID();
	mType = LLAssetType::lookup(sd["type"].asString().c_str());
	mFromName = sd["from_name"].asString();
	mDesc = sd["description"].asString();
	mHost = LLHost(sd["sender"].asString());
}

LLOfferInfo::LLOfferInfo(const LLOfferInfo& info)
{
	mIM = info.mIM;
	mFromID = info.mFromID;
	mFromGroup = info.mFromGroup;
	mFromObject = info.mFromObject;
	mTransactionID = info.mTransactionID;
	mFolderID = info.mFolderID;
	mObjectID = info.mObjectID;
	mType = info.mType;
	mFromName = info.mFromName;
	mDesc = info.mDesc;
	mHost = info.mHost;
}

LLSD LLOfferInfo::asLLSD()
{
	LLSD sd;
	sd["im_type"] = mIM;
	sd["from_id"] = mFromID;
	sd["from_group"] = mFromGroup;
	sd["from_object"] = mFromObject;
	sd["transaction_id"] = mTransactionID;
	sd["folder_id"] = mFolderID;
	sd["object_id"] = mObjectID;
	sd["type"] = LLAssetType::lookup(mType);
	sd["from_name"] = mFromName;
	sd["description"] = mDesc;
	sd["sender"] = mHost.getIPandPort();
	return sd;
}

void LLOfferInfo::send_auto_receive_response(void)
{	
	LLMessageSystem* msg = gMessageSystem;
	msg->newMessageFast(_PREHASH_ImprovedInstantMessage);
	msg->nextBlockFast(_PREHASH_AgentData);
	msg->addUUIDFast(_PREHASH_AgentID, gAgent.getID());
	msg->addUUIDFast(_PREHASH_SessionID, gAgent.getSessionID());
	msg->nextBlockFast(_PREHASH_MessageBlock);
	msg->addBOOLFast(_PREHASH_FromGroup, FALSE);
	msg->addUUIDFast(_PREHASH_ToAgentID, mFromID);
	msg->addU8Fast(_PREHASH_Offline, IM_ONLINE);
	msg->addUUIDFast(_PREHASH_ID, mTransactionID);
	msg->addU32Fast(_PREHASH_Timestamp, NO_TIMESTAMP); // no timestamp necessary
	std::string name;
	LLAgentUI::buildFullname(name);
	msg->addStringFast(_PREHASH_FromAgentName, name);
	msg->addStringFast(_PREHASH_Message, ""); 
	msg->addU32Fast(_PREHASH_ParentEstateID, 0);
	msg->addUUIDFast(_PREHASH_RegionID, LLUUID::null);
	msg->addVector3Fast(_PREHASH_Position, gAgent.getPositionAgent());
	
	// Auto Receive Message. The math for the dialog works, because the accept
	// for inventory_offered, task_inventory_offer or
	// group_notice_inventory is 1 greater than the offer integer value.
	// Generates IM_INVENTORY_ACCEPTED, IM_TASK_INVENTORY_ACCEPTED, 
	// or IM_GROUP_NOTICE_INVENTORY_ACCEPTED
	msg->addU8Fast(_PREHASH_Dialog, (U8)(mIM + 1));
	msg->addBinaryDataFast(_PREHASH_BinaryBucket, &(mFolderID.mData),
						   sizeof(mFolderID.mData));
	// send the message
	msg->sendReliable(mHost);
	
	if(IM_INVENTORY_OFFERED == mIM)
	{
		// add buddy to recent people list
		LLRecentPeople::instance().add(mFromID);
	}
}

bool LLOfferInfo::inventory_offer_callback(const LLSD& notification, const LLSD& response)
{
	LLChat chat;
	std::string log_message;
	S32 button = LLNotificationsUtil::getSelectedOption(notification, response);
	
	LLInventoryObserver* opener = NULL;
	LLViewerInventoryCategory* catp = NULL;
	catp = (LLViewerInventoryCategory*)gInventory.getCategory(mObjectID);
	LLViewerInventoryItem* itemp = NULL;
	if(!catp)
	{
		itemp = (LLViewerInventoryItem*)gInventory.getItem(mObjectID);
	}
	 
	// For muting, we need to add the mute, then decline the offer.
	// This must be done here because:
	// * callback may be called immediately,
	// * adding the mute sends a message,
	// * we can't build two messages at once.
	if (2 == button) // Block
	{
		gCacheName->get(mFromID, mFromGroup, boost::bind(&inventory_offer_mute_callback,_1,_2,_3,_4,this));
	}

	std::string from_string; // Used in the pop-up.
	std::string chatHistory_string;  // Used in chat history.
	
	// TODO: when task inventory offers can also be handled the new way, migrate the code that sets these strings here:
	from_string = chatHistory_string = mFromName;
	
	bool busy=FALSE;
	
	switch(button)
	{
	case IOR_SHOW:
		// we will want to open this item when it comes back.
		LL_DEBUGS("Messaging") << "Initializing an opener for tid: " << mTransactionID
				 << LL_ENDL;
		switch (mIM)
		{
		case IM_INVENTORY_OFFERED:
			{
				// This is an offer from an agent. In this case, the back
				// end has already copied the items into your inventory,
				// so we can fetch it out of our inventory.
				LLOpenAgentOffer* open_agent_offer = new LLOpenAgentOffer(mObjectID, from_string);
				open_agent_offer->startFetch();
				if(catp || (itemp && itemp->isFinished()))
				{
					open_agent_offer->done();
				}
				else
				{
					opener = open_agent_offer;
				}
			}
			break;
		case IM_GROUP_NOTICE:
			opener = new LLOpenTaskGroupOffer;
			send_auto_receive_response();
			break;
		case IM_TASK_INVENTORY_OFFERED:
		case IM_GROUP_NOTICE_REQUESTED:
			// This is an offer from a task or group.
			// We don't use a new instance of an opener
			// We instead use the singular observer gOpenTaskOffer
			// Since it already exists, we don't need to actually do anything
			break;
		default:
			LL_WARNS("Messaging") << "inventory_offer_callback: unknown offer type" << LL_ENDL;
			break;
		}
		break;
		// end switch (mIM)
			
	case IOR_ACCEPT:
		//don't spam them if they are getting flooded
		if (check_offer_throttle(mFromName, true))
		{
			log_message = chatHistory_string + " " + LLTrans::getString("InvOfferGaveYou") + " " + mDesc + LLTrans::getString(".");
			LLSD args;
			args["MESSAGE"] = log_message;
			LLNotificationsUtil::add("SystemMessage", args);
		}
		break;

	case IOR_BUSY:
		//Busy falls through to decline.  Says to make busy message.
		busy=TRUE;
	case IOR_MUTE:
		// MUTE falls through to decline
	case IOR_DECLINE:
		{
			log_message = LLTrans::getString("InvOfferYouDecline") + " " + mDesc + " " + LLTrans::getString("InvOfferFrom") + " " + mFromName +".";
			chat.mText = log_message;
			if( LLMuteList::getInstance()->isMuted(mFromID ) && ! LLMuteList::getInstance()->isLinden(mFromName) )  // muting for SL-42269
			{
				chat.mMuted = TRUE;
			}

			// *NOTE dzaporozhan
			// Disabled logging to old chat floater to fix crash in group notices - EXT-4149
			// LLFloaterChat::addChatHistory(chat);
			
			LLDiscardAgentOffer* discard_agent_offer = new LLDiscardAgentOffer(mFolderID, mObjectID);
			discard_agent_offer->startFetch();
			if (catp || (itemp && itemp->isFinished()))
			{
				discard_agent_offer->done();
			}
			else
			{
				opener = discard_agent_offer;
			}
			
			
			if (busy &&	(!mFromGroup && !mFromObject))
			{
				busy_message(gMessageSystem, mFromID);
			}
			break;
		}
	default:
		// close button probably
		// The item has already been fetched and is in your inventory, we simply won't highlight it
		// OR delete it if the notification gets killed, since we don't want that to be a vector for 
		// losing inventory offers.
		break;
	}

	if(opener)
	{
		gInventory.addObserver(opener);
	}

	delete this;
	return false;
}

bool LLOfferInfo::inventory_task_offer_callback(const LLSD& notification, const LLSD& response)
{
	LLChat chat;
	std::string log_message;
	S32 button = LLNotification::getSelectedOption(notification, response);
	
	// For muting, we need to add the mute, then decline the offer.
	// This must be done here because:
	// * callback may be called immediately,
	// * adding the mute sends a message,
	// * we can't build two messages at once.
	if (2 == button)
	{
		gCacheName->get(mFromID, mFromGroup, boost::bind(&inventory_offer_mute_callback,_1,_2,_3,_4,this));
	}
	
	LLMessageSystem* msg = gMessageSystem;
	msg->newMessageFast(_PREHASH_ImprovedInstantMessage);
	msg->nextBlockFast(_PREHASH_AgentData);
	msg->addUUIDFast(_PREHASH_AgentID, gAgent.getID());
	msg->addUUIDFast(_PREHASH_SessionID, gAgent.getSessionID());
	msg->nextBlockFast(_PREHASH_MessageBlock);
	msg->addBOOLFast(_PREHASH_FromGroup, FALSE);
	msg->addUUIDFast(_PREHASH_ToAgentID, mFromID);
	msg->addU8Fast(_PREHASH_Offline, IM_ONLINE);
	msg->addUUIDFast(_PREHASH_ID, mTransactionID);
	msg->addU32Fast(_PREHASH_Timestamp, NO_TIMESTAMP); // no timestamp necessary
	std::string name;
	LLAgentUI::buildFullname(name);
	msg->addStringFast(_PREHASH_FromAgentName, name);
	msg->addStringFast(_PREHASH_Message, ""); 
	msg->addU32Fast(_PREHASH_ParentEstateID, 0);
	msg->addUUIDFast(_PREHASH_RegionID, LLUUID::null);
	msg->addVector3Fast(_PREHASH_Position, gAgent.getPositionAgent());
	LLInventoryObserver* opener = NULL;
	
	std::string from_string; // Used in the pop-up.
	std::string chatHistory_string;  // Used in chat history.
	if (mFromObject == TRUE)
	{
		if (mFromGroup)
		{
			std::string group_name;
			if (gCacheName->getGroupName(mFromID, group_name))
			{
				from_string = LLTrans::getString("InvOfferAnObjectNamed") + " "+"'" 
				+ mFromName + LLTrans::getString("'") +" " + LLTrans::getString("InvOfferOwnedByGroup") 
				+ " "+ "'" + group_name + "'";
				
				chatHistory_string = mFromName + " " + LLTrans::getString("InvOfferOwnedByGroup") 
				+ " " + group_name + "'";
			}
			else
			{
				from_string = LLTrans::getString("InvOfferAnObjectNamed") + " "+"'"
				+ mFromName +"'"+ " " + LLTrans::getString("InvOfferOwnedByUnknownGroup");
				chatHistory_string = mFromName + " " + LLTrans::getString("InvOfferOwnedByUnknownGroup");
			}
		}
		else
		{
			std::string first_name, last_name;
			if (gCacheName->getName(mFromID, first_name, last_name))
			{
				from_string = LLTrans::getString("InvOfferAnObjectNamed") + " "+ LLTrans::getString("'") + mFromName 
				+ LLTrans::getString("'")+" " + LLTrans::getString("InvOfferOwnedBy") + first_name + " " + last_name;
				chatHistory_string = mFromName + " " + LLTrans::getString("InvOfferOwnedBy") + " " + first_name + " " + last_name;
			}
			else
			{
				from_string = LLTrans::getString("InvOfferAnObjectNamed") + " "+LLTrans::getString("'") 
				+ mFromName + LLTrans::getString("'")+" " + LLTrans::getString("InvOfferOwnedByUnknownUser");
				chatHistory_string = mFromName + " " + LLTrans::getString("InvOfferOwnedByUnknownUser");
			}
		}
	}
	else
	{
		from_string = chatHistory_string = mFromName;
	}
	
	bool busy=FALSE;
	
	switch(button)
	{
		case IOR_ACCEPT:
			// ACCEPT. The math for the dialog works, because the accept
			// for inventory_offered, task_inventory_offer or
			// group_notice_inventory is 1 greater than the offer integer value.
			// Generates IM_INVENTORY_ACCEPTED, IM_TASK_INVENTORY_ACCEPTED, 
			// or IM_GROUP_NOTICE_INVENTORY_ACCEPTED
			msg->addU8Fast(_PREHASH_Dialog, (U8)(mIM + 1));
			msg->addBinaryDataFast(_PREHASH_BinaryBucket, &(mFolderID.mData),
								   sizeof(mFolderID.mData));
			// send the message
			msg->sendReliable(mHost);
			
			//don't spam them if they are getting flooded
			if (check_offer_throttle(mFromName, true))
			{
				log_message = chatHistory_string + " " + LLTrans::getString("InvOfferGaveYou") + " " + mDesc + LLTrans::getString(".");
				LLSD args;
				args["MESSAGE"] = log_message;
				LLNotificationsUtil::add("SystemMessage", args);
			}
			
			// we will want to open this item when it comes back.
			LL_DEBUGS("Messaging") << "Initializing an opener for tid: " << mTransactionID
			<< LL_ENDL;
			switch (mIM)
		{
			case IM_TASK_INVENTORY_OFFERED:
			case IM_GROUP_NOTICE:
			case IM_GROUP_NOTICE_REQUESTED:
			{
				// This is an offer from a task or group.
				// We don't use a new instance of an opener
				// We instead use the singular observer gOpenTaskOffer
				// Since it already exists, we don't need to actually do anything
			}
				break;
			default:
				LL_WARNS("Messaging") << "inventory_offer_callback: unknown offer type" << LL_ENDL;
				break;
		}	// end switch (mIM)
			break;
			
		case IOR_BUSY:
			//Busy falls through to decline.  Says to make busy message.
			busy=TRUE;
		case IOR_MUTE:
			// MUTE falls through to decline
		case IOR_DECLINE:
			// DECLINE. The math for the dialog works, because the decline
			// for inventory_offered, task_inventory_offer or
			// group_notice_inventory is 2 greater than the offer integer value.
			// Generates IM_INVENTORY_DECLINED, IM_TASK_INVENTORY_DECLINED,
			// or IM_GROUP_NOTICE_INVENTORY_DECLINED
		default:
			// close button probably (or any of the fall-throughs from above)
			msg->addU8Fast(_PREHASH_Dialog, (U8)(mIM + 2));
			msg->addBinaryDataFast(_PREHASH_BinaryBucket, EMPTY_BINARY_BUCKET, EMPTY_BINARY_BUCKET_SIZE);
			// send the message
			msg->sendReliable(mHost);
			
			log_message = LLTrans::getString("InvOfferYouDecline") + " " + mDesc + " " + LLTrans::getString("InvOfferFrom") + " " + mFromName +".";
			LLSD args;
			args["MESSAGE"] = log_message;
			LLNotificationsUtil::add("SystemMessage", args);
			
			if (busy &&	(!mFromGroup && !mFromObject))
			{
				busy_message(msg,mFromID);
			}
			break;
	}
	
	if(opener)
	{
		gInventory.addObserver(opener);
	}

	delete this;
	return false;
}

class LLPostponedOfferNotification: public LLPostponedNotification
{
protected:
	/* virtual */
	void modifyNotificationParams()
	{
		LLSD substitutions = mParams.substitutions;
		substitutions["NAME"] = mName;
		mParams.substitutions = substitutions;
	}
};

void inventory_offer_handler(LLOfferInfo* info)
{
	//Until throttling is implmented, busy mode should reject inventory instead of silently
	//accepting it.  SEE SL-39554
	if (gAgent.getBusy())
	{
		info->forceResponse(IOR_BUSY);
		return;
	}
	
	//If muted, don't even go through the messaging stuff.  Just curtail the offer here.
	if (LLMuteList::getInstance()->isMuted(info->mFromID, info->mFromName))
	{
		info->forceResponse(IOR_MUTE);
		return;
	}

	// Avoid the Accept/Discard dialog if the user so desires. JC
	if (gSavedSettings.getBOOL("AutoAcceptNewInventory")
		&& (info->mType == LLAssetType::AT_NOTECARD
			|| info->mType == LLAssetType::AT_LANDMARK
			|| info->mType == LLAssetType::AT_TEXTURE))
	{
		// For certain types, just accept the items into the inventory,
		// and possibly open them on receipt depending upon "ShowNewInventory".
		info->forceResponse(IOR_ACCEPT);
		return;
	}

	// Strip any SLURL from the message display. (DEV-2754)
	std::string msg = info->mDesc;
	int indx = msg.find(" ( http://slurl.com/secondlife/");
	if(indx == std::string::npos)
	{
		// try to find new slurl host
		indx = msg.find(" ( http://maps.secondlife.com/secondlife/");
	}
	if(indx >= 0)
	{
		LLStringUtil::truncate(msg, indx);
	}

	LLSD args;
	args["[OBJECTNAME]"] = msg;

	LLSD payload;

	// must protect against a NULL return from lookupHumanReadable()
	std::string typestr = ll_safe_string(LLAssetType::lookupHumanReadable(info->mType));
	if (!typestr.empty())
	{
		// human readable matches string name from strings.xml
		// lets get asset type localized name
		args["OBJECTTYPE"] = LLTrans::getString(typestr);
	}
	else
	{
		LL_WARNS("Messaging") << "LLAssetType::lookupHumanReadable() returned NULL - probably bad asset type: " << info->mType << LL_ENDL;
		args["OBJECTTYPE"] = "";

		// This seems safest, rather than propagating bogosity
		LL_WARNS("Messaging") << "Forcing an inventory-decline for probably-bad asset type." << LL_ENDL;
		info->forceResponse(IOR_DECLINE);
		return;
	}

	// Name cache callbacks don't store userdata, so can't save
	// off the LLOfferInfo.  Argh.
	BOOL name_found = FALSE;
	if (info->mFromGroup)
	{
		std::string group_name;
		if (gCacheName->getGroupName(info->mFromID, group_name))
		{
			args["FIRST"] = group_name;
			args["LAST"] = "";
			name_found = TRUE;
		}
	}
	else
	{
		std::string first_name, last_name;
		if (gCacheName->getName(info->mFromID, first_name, last_name))
		{
			args["FIRST"] = first_name;
			args["LAST"] = last_name;
			name_found = TRUE;
		}
	}

	// If mObjectID is null then generate the object_id based on msg to prevent
	// multiple creation of chiclets for same object.
	LLUUID object_id = info->mObjectID;
	if (object_id.isNull())
		object_id.generate(msg);

	payload["from_id"] = info->mFromID;
	// Needed by LLScriptFloaterManager to bind original notification with 
	// faked for toast one.
	payload["object_id"] = object_id;
	// Flag indicating that this notification is faked for toast.
	payload["give_inventory_notification"] = FALSE;
	args["OBJECTFROMNAME"] = info->mFromName;
	args["NAME"] = info->mFromName;
	args["NAME_SLURL"] = LLSLURL::buildCommand("agent", info->mFromID, "about");
	std::string verb = "select?name=" + LLURI::escape(msg);
	args["ITEM_SLURL"] = LLSLURL::buildCommand("inventory", info->mObjectID, verb.c_str());

	LLNotification::Params p("ObjectGiveItem");

	// Object -> Agent Inventory Offer
	if (info->mFromObject)
	{
		// Inventory Slurls don't currently work for non agent transfers, so only display the object name.
		args["ITEM_SLURL"] = msg;
		// Note: sets inventory_task_offer_callback as the callback
		p.substitutions(args).payload(payload).functor.function(boost::bind(&LLOfferInfo::inventory_task_offer_callback, info, _1, _2));
		p.name = name_found ? "ObjectGiveItem" : "ObjectGiveItemUnknownUser";
		// Pop up inv offer chiclet and let the user accept (keep), or reject (and silently delete) the inventory.
		LLNotifications::instance().add(p);
	}
	else // Agent -> Agent Inventory Offer
	{
		p.responder = info;
		// Note: sets inventory_offer_callback as the callback
		// *TODO fix memory leak
		// inventory_offer_callback() is not invoked if user received notification and 
		// closes viewer(without responding the notification)
		p.substitutions(args).payload(payload).functor.function(boost::bind(&LLOfferInfo::inventory_offer_callback, info, _1, _2));
		p.name = "UserGiveItem";
		
		// Prefetch the item into your local inventory.
		LLInventoryFetchItemsObserver* fetch_item = new LLInventoryFetchItemsObserver(info->mObjectID);
		fetch_item->startFetch();
		if(fetch_item->isFinished())
		{
			fetch_item->done();
		}
		else
		{
			gInventory.addObserver(fetch_item);
		}
		
		// In viewer 2 we're now auto receiving inventory offers and messaging as such (not sending reject messages).
		info->send_auto_receive_response();

		// Inform user that there is a script floater via toast system
		{
			payload["give_inventory_notification"] = TRUE;
		    LLNotification::Params params(p.name);
		    params.substitutions = p.substitutions;
		    params.payload = p.payload;
		    LLPostponedNotification::add<LLPostponedOfferNotification>(	params, info->mFromID, false);
		}
	}
}

bool lure_callback(const LLSD& notification, const LLSD& response)
{
	S32 option = 0;
	if (response.isInteger()) 
	{
		option = response.asInteger();
	}
	else
	{
		option = LLNotificationsUtil::getSelectedOption(notification, response);
	}
	
	LLUUID from_id = notification["payload"]["from_id"].asUUID();
	LLUUID lure_id = notification["payload"]["lure_id"].asUUID();
	BOOL godlike = notification["payload"]["godlike"].asBoolean();

	switch(option)
	{
	case 0:
		{
			// accept
			gAgent.teleportViaLure(lure_id, godlike);
		}
		break;
	case 1:
	default:
		// decline
		send_simple_im(from_id,
					   LLStringUtil::null,
					   IM_LURE_DECLINED,
					   lure_id);
		break;
	}
	return false;
}
static LLNotificationFunctorRegistration lure_callback_reg("TeleportOffered", lure_callback);

bool goto_url_callback(const LLSD& notification, const LLSD& response)
{
	std::string url = notification["payload"]["url"].asString();
	S32 option = LLNotificationsUtil::getSelectedOption(notification, response);
	if(1 == option)
	{
		LLWeb::loadURL(url);
	}
	return false;
}
static LLNotificationFunctorRegistration goto_url_callback_reg("GotoURL", goto_url_callback);

bool inspect_remote_object_callback(const LLSD& notification, const LLSD& response)
{
	S32 option = LLNotificationsUtil::getSelectedOption(notification, response);
	if (0 == option)
	{
		LLFloaterReg::showInstance("inspect_remote_object", notification["payload"]);
	}
	return false;
}
static LLNotificationFunctorRegistration inspect_remote_object_callback_reg("ServerObjectMessage", inspect_remote_object_callback);

class LLPostponedServerObjectNotification: public LLPostponedNotification
{
protected:
	/* virtual */
	void modifyNotificationParams()
	{
		LLSD payload = mParams.payload;
		payload["SESSION_NAME"] = mName;
		mParams.payload = payload;
	}
};

static void parse_lure_bucket(const std::string& bucket,
							  U64& region_handle,
							  LLVector3& pos,
							  LLVector3& look_at,
							  U8& region_access)
{
	// tokenize the bucket
	typedef boost::tokenizer<boost::char_separator<char> > tokenizer;
	boost::char_separator<char> sep("|", "", boost::keep_empty_tokens);
	tokenizer tokens(bucket, sep);
	tokenizer::iterator iter = tokens.begin();

	S32 gx = boost::lexical_cast<S32>((*(iter)).c_str());
	S32 gy = boost::lexical_cast<S32>((*(++iter)).c_str());
	S32 rx = boost::lexical_cast<S32>((*(++iter)).c_str());
	S32 ry = boost::lexical_cast<S32>((*(++iter)).c_str());
	S32 rz = boost::lexical_cast<S32>((*(++iter)).c_str());
	S32 lx = boost::lexical_cast<S32>((*(++iter)).c_str());
	S32 ly = boost::lexical_cast<S32>((*(++iter)).c_str());
	S32 lz = boost::lexical_cast<S32>((*(++iter)).c_str());

	// Grab region access
	region_access = SIM_ACCESS_MIN;
	if (++iter != tokens.end())
	{
		std::string access_str((*iter).c_str());
		LLStringUtil::trim(access_str);
		if ( access_str == "A" )
		{
			region_access = SIM_ACCESS_ADULT;
		}
		else if ( access_str == "M" )
		{
			region_access = SIM_ACCESS_MATURE;
		}
		else if ( access_str == "PG" )
		{
			region_access = SIM_ACCESS_PG;
		}
	}

	pos.setVec((F32)rx, (F32)ry, (F32)rz);
	look_at.setVec((F32)lx, (F32)ly, (F32)lz);

	region_handle = to_region_handle(gx, gy);
}

void process_improved_im(LLMessageSystem *msg, void **user_data)
{
	if (gNoRender)
	{
		return;
	}
	LLUUID from_id;
	BOOL from_group;
	LLUUID to_id;
	U8 offline;
	U8 d = 0;
	LLUUID session_id;
	U32 timestamp;
	std::string name;
	std::string message;
	U32 parent_estate_id = 0;
	LLUUID region_id;
	LLVector3 position;
	U8 binary_bucket[MTUBYTES];
	S32 binary_bucket_size;
	LLChat chat;
	std::string buffer;
	
	// *TODO: Translate - need to fix the full name to first/last (maybe)
	msg->getUUIDFast(_PREHASH_AgentData, _PREHASH_AgentID, from_id);
	msg->getBOOLFast(_PREHASH_MessageBlock, _PREHASH_FromGroup, from_group);
	msg->getUUIDFast(_PREHASH_MessageBlock, _PREHASH_ToAgentID, to_id);
	msg->getU8Fast(  _PREHASH_MessageBlock, _PREHASH_Offline, offline);
	msg->getU8Fast(  _PREHASH_MessageBlock, _PREHASH_Dialog, d);
	msg->getUUIDFast(_PREHASH_MessageBlock, _PREHASH_ID, session_id);
	msg->getU32Fast( _PREHASH_MessageBlock, _PREHASH_Timestamp, timestamp);
	//msg->getData("MessageBlock", "Count",		&count);
	msg->getStringFast(_PREHASH_MessageBlock, _PREHASH_FromAgentName, name);
	msg->getStringFast(_PREHASH_MessageBlock, _PREHASH_Message,		message);
	msg->getU32Fast(_PREHASH_MessageBlock, _PREHASH_ParentEstateID, parent_estate_id);
	msg->getUUIDFast(_PREHASH_MessageBlock, _PREHASH_RegionID, region_id);
	msg->getVector3Fast(_PREHASH_MessageBlock, _PREHASH_Position, position);
	msg->getBinaryDataFast(  _PREHASH_MessageBlock, _PREHASH_BinaryBucket, binary_bucket, 0, 0, MTUBYTES);
	binary_bucket_size = msg->getSizeFast(_PREHASH_MessageBlock, _PREHASH_BinaryBucket);
	EInstantMessage dialog = (EInstantMessage)d;

    // make sure that we don't have an empty or all-whitespace name
	LLStringUtil::trim(name);
	if (name.empty())
	{
        name = LLTrans::getString("Unnamed");
	}

	BOOL is_busy = gAgent.getBusy();
	BOOL is_muted = LLMuteList::getInstance()->isMuted(from_id, name, LLMute::flagTextChat);
	BOOL is_linden = LLMuteList::getInstance()->isLinden(name);
	BOOL is_owned_by_me = FALSE;
	BOOL is_friend = (LLAvatarTracker::instance().getBuddyInfo(from_id) == NULL) ? false : true;
	BOOL accept_im_from_only_friend = gSavedSettings.getBOOL("VoiceCallsFriendsOnly");
	
	chat.mMuted = is_muted && !is_linden;
	chat.mFromID = from_id;
	chat.mFromName = name;
	chat.mSourceType = (from_id.isNull() || (name == std::string(SYSTEM_FROM))) ? CHAT_SOURCE_SYSTEM : CHAT_SOURCE_AGENT;

	LLViewerObject *source = gObjectList.findObject(session_id); //Session ID is probably the wrong thing.
	if (source)
	{
		is_owned_by_me = source->permYouOwner();
	}

	std::string separator_string(": ");

	LLSD args;
	LLSD payload;
	switch(dialog)
	{
	case IM_CONSOLE_AND_CHAT_HISTORY:
	  	// *TODO: Translate
		args["MESSAGE"] = message;
		payload["SESSION_NAME"] = name;
		payload["from_id"] = from_id;
		LLNotificationsUtil::add("IMSystemMessageTip",args, payload);
		break;

	case IM_NOTHING_SPECIAL: 
		// Don't show dialog, just do IM
		if (!gAgent.isGodlike()
				&& gAgent.getRegion()->isPrelude() 
				&& to_id.isNull() )
		{
			// do nothing -- don't distract newbies in
			// Prelude with global IMs
		}
		else if (offline == IM_ONLINE && !is_linden && is_busy && name != SYSTEM_FROM)
		{
			// return a standard "busy" message, but only do it to online IM 
			// (i.e. not other auto responses and not store-and-forward IM)
			if (!gIMMgr->hasSession(session_id))
			{
				// if there is not a panel for this conversation (i.e. it is a new IM conversation
				// initiated by the other party) then...
				std::string my_name;
				LLAgentUI::buildFullname(my_name);
				std::string response = gSavedPerAccountSettings.getString("BusyModeResponse2");
				pack_instant_message(
					gMessageSystem,
					gAgent.getID(),
					FALSE,
					gAgent.getSessionID(),
					from_id,
					my_name,
					response,
					IM_ONLINE,
					IM_BUSY_AUTO_RESPONSE,
					session_id);
				gAgent.sendReliableMessage();
			}

			// now store incoming IM in chat history

			buffer = message;
	
			LL_INFOS("Messaging") << "process_improved_im: session_id( " << session_id << " ), from_id( " << from_id << " )" << LL_ENDL;

			// add to IM panel, but do not bother the user
			gIMMgr->addMessage(
				session_id,
				from_id,
				name,
				buffer,
				LLStringUtil::null,
				dialog,
				parent_estate_id,
				region_id,
				position,
				true);
		}
		else if (from_id.isNull())
		{
			LLSD args;
			args["MESSAGE"] = message;
			LLNotificationsUtil::add("SystemMessage", args);
		}
		else if (to_id.isNull())
		{
			// Message to everyone from GOD
			args["NAME"] = name;
			args["MESSAGE"] = message;
			LLNotificationsUtil::add("GodMessage", args);

			// Treat like a system message and put in chat history.
			// Claim to be from a local agent so it doesn't go into
			// console.
			chat.mText = name + separator_string + message;

			LLNearbyChat* nearby_chat = LLFloaterReg::getTypedInstance<LLNearbyChat>("nearby_chat", LLSD());
			if(nearby_chat)
			{
				nearby_chat->addMessage(chat);
			}
		}
		else
		{
			// standard message, not from system
			std::string saved;
			if(offline == IM_OFFLINE)
			{
				saved = llformat("(Saved %s) ", formatted_time(timestamp).c_str());
			}
			buffer = saved + message;

			LL_INFOS("Messaging") << "process_improved_im: session_id( " << session_id << " ), from_id( " << from_id << " )" << LL_ENDL;

			bool mute_im = is_muted;
			if(accept_im_from_only_friend&&!is_friend)
			{
				mute_im = true;
			}
			if (!mute_im || is_linden) 
			{
				gIMMgr->addMessage(
					session_id,
					from_id,
					name,
					buffer,
					LLStringUtil::null,
					dialog,
					parent_estate_id,
					region_id,
					position,
					true);
			}
			else
			{
				/*
				EXT-5099
				currently there is no way to store in history only...
				using  LLNotificationsUtil::add will add message to Nearby Chat

				// muted user, so don't start an IM session, just record line in chat
				// history.  Pretend the chat is from a local agent,
				// so it will go into the history but not be shown on screen.

				LLSD args;
				args["MESSAGE"] = buffer;
				LLNotificationsUtil::add("SystemMessageTip", args);
				*/
			}
		}
		break;

	case IM_TYPING_START:
		{
			LLPointer<LLIMInfo> im_info = new LLIMInfo(gMessageSystem);
			gIMMgr->processIMTypingStart(im_info);
		}
		break;

	case IM_TYPING_STOP:
		{
			LLPointer<LLIMInfo> im_info = new LLIMInfo(gMessageSystem);
			gIMMgr->processIMTypingStop(im_info);
		}
		break;

	case IM_MESSAGEBOX:
		{
			// This is a block, modeless dialog.
			//*TODO: Translate
			args["MESSAGE"] = message;
			LLNotificationsUtil::add("SystemMessageTip", args);
		}
		break;
	case IM_GROUP_NOTICE:
	case IM_GROUP_NOTICE_REQUESTED:
		{
			LL_INFOS("Messaging") << "Received IM_GROUP_NOTICE message." << LL_ENDL;
			// Read the binary bucket for more information.
			struct notice_bucket_header_t
			{
				U8 has_inventory;
				U8 asset_type;
				LLUUID group_id;
			};
			struct notice_bucket_full_t
			{
				struct notice_bucket_header_t header;
				U8 item_name[DB_INV_ITEM_NAME_BUF_SIZE];
			}* notice_bin_bucket;

			// Make sure the binary bucket is big enough to hold the header 
			// and a null terminated item name.
			if ( (binary_bucket_size < (S32)((sizeof(notice_bucket_header_t) + sizeof(U8))))
				|| (binary_bucket[binary_bucket_size - 1] != '\0') )
			{
				LL_WARNS("Messaging") << "Malformed group notice binary bucket" << LL_ENDL;
				break;
			}

			notice_bin_bucket = (struct notice_bucket_full_t*) &binary_bucket[0];
			U8 has_inventory = notice_bin_bucket->header.has_inventory;
			U8 asset_type = notice_bin_bucket->header.asset_type;
			LLUUID group_id = notice_bin_bucket->header.group_id;
			std::string item_name = ll_safe_string((const char*) notice_bin_bucket->item_name);

			// If there is inventory, give the user the inventory offer.
			LLOfferInfo* info = NULL;

			if (has_inventory)
			{
				info = new LLOfferInfo();
				
				info->mIM = IM_GROUP_NOTICE;
				info->mFromID = from_id;
				info->mFromGroup = from_group;
				info->mTransactionID = session_id;
				info->mType = (LLAssetType::EType) asset_type;
				info->mFolderID = gInventory.findCategoryUUIDForType(LLFolderType::assetTypeToFolderType(info->mType));
				std::string from_name;

				from_name += "A group member named ";
				from_name += name;

				info->mFromName = from_name;
				info->mDesc = item_name;
				info->mHost = msg->getSender();
			}
			
			std::string str(message);

			// Tokenize the string.
			// TODO: Support escaped tokens ("||" -> "|")
			typedef boost::tokenizer<boost::char_separator<char> > tokenizer;
			boost::char_separator<char> sep("|","",boost::keep_empty_tokens);
			tokenizer tokens(str, sep);
			tokenizer::iterator iter = tokens.begin();

			std::string subj(*iter++);
			std::string mes(*iter++);

			// Send the notification down the new path.
			// For requested notices, we don't want to send the popups.
			if (dialog != IM_GROUP_NOTICE_REQUESTED)
			{
				payload["subject"] = subj;
				payload["message"] = mes;
				payload["sender_name"] = name;
				payload["group_id"] = group_id;
				payload["inventory_name"] = item_name;
				payload["inventory_offer"] = info ? info->asLLSD() : LLSD();

				LLSD args;
				args["SUBJECT"] = subj;
				args["MESSAGE"] = mes;
				LLNotifications::instance().add(LLNotification::Params("GroupNotice").substitutions(args).payload(payload).time_stamp(timestamp));
			}

			// Also send down the old path for now.
			if (IM_GROUP_NOTICE_REQUESTED == dialog)
			{
				
				LLPanelGroup::showNotice(subj,mes,group_id,has_inventory,item_name,info);
			}
			else
			{
				delete info;
			}
		}
		break;
	case IM_GROUP_INVITATION:
		{
			//if (!is_linden && (is_busy || is_muted))
			if ((is_busy || is_muted))
			{
				LLMessageSystem *msg = gMessageSystem;
				busy_message(msg,from_id);
			}
			else
			{
				LL_INFOS("Messaging") << "Received IM_GROUP_INVITATION message." << LL_ENDL;
				// Read the binary bucket for more information.
				struct invite_bucket_t
				{
					S32 membership_fee;
					LLUUID role_id;
				}* invite_bucket;

				// Make sure the binary bucket is the correct size.
				if (binary_bucket_size != sizeof(invite_bucket_t))
				{
					LL_WARNS("Messaging") << "Malformed group invite binary bucket" << LL_ENDL;
					break;
				}

				invite_bucket = (struct invite_bucket_t*) &binary_bucket[0];
				S32 membership_fee = ntohl(invite_bucket->membership_fee);

				LLSD payload;
				payload["transaction_id"] = session_id;
				payload["group_id"] = from_id;
				payload["name"] = name;
				payload["message"] = message;
				payload["fee"] = membership_fee;

				LLSD args;
				args["MESSAGE"] = message;
				LLNotificationsUtil::add("JoinGroup", args, payload, join_group_response);
			}
		}
		break;

	case IM_INVENTORY_OFFERED:
	case IM_TASK_INVENTORY_OFFERED:
		// Someone has offered us some inventory.
		{
			LLOfferInfo* info = new LLOfferInfo;
			if (IM_INVENTORY_OFFERED == dialog)
			{
				struct offer_agent_bucket_t
				{
					S8		asset_type;
					LLUUID	object_id;
				}* bucketp;

				if (sizeof(offer_agent_bucket_t) != binary_bucket_size)
				{
					LL_WARNS("Messaging") << "Malformed inventory offer from agent" << LL_ENDL;
					delete info;
					break;
				}
				bucketp = (struct offer_agent_bucket_t*) &binary_bucket[0];
				info->mType = (LLAssetType::EType) bucketp->asset_type;
				info->mObjectID = bucketp->object_id;
			}
			else
			{
				if (sizeof(S8) != binary_bucket_size)
				{
					LL_WARNS("Messaging") << "Malformed inventory offer from object" << LL_ENDL;
					delete info;
					break;
				}
				info->mType = (LLAssetType::EType) binary_bucket[0];
				info->mObjectID = LLUUID::null;
			}

			info->mIM = dialog;
			info->mFromID = from_id;
			info->mFromGroup = from_group;
			info->mTransactionID = session_id;
			info->mFolderID = gInventory.findCategoryUUIDForType(LLFolderType::assetTypeToFolderType(info->mType));

			if (dialog == IM_TASK_INVENTORY_OFFERED)
			{
				info->mFromObject = TRUE;
			}
			else
			{
				info->mFromObject = FALSE;
			}
			info->mFromName = name;
			info->mDesc = message;
			info->mHost = msg->getSender();
			//if (((is_busy && !is_owned_by_me) || is_muted))
			if (is_muted)
			{
				// Prefetch the offered item so that it can be discarded by the appropriate observer. (EXT-4331)
				LLInventoryFetchItemsObserver* fetch_item = new LLInventoryFetchItemsObserver(info->mObjectID);
				fetch_item->startFetch();
				delete fetch_item;

				// Same as closing window
				info->forceResponse(IOR_DECLINE);
			}
			else
			{
				inventory_offer_handler(info);
			}
		}
		break;

	case IM_INVENTORY_ACCEPTED:
	{
		args["NAME"] = name;
		LLSD payload;
		payload["from_id"] = from_id;
		LLNotificationsUtil::add("InventoryAccepted", args, payload);
		break;
	}
	case IM_INVENTORY_DECLINED:
	{
		args["NAME"] = name;
		LLSD payload;
		payload["from_id"] = from_id;
		LLNotificationsUtil::add("InventoryDeclined", args, payload);
		break;
	}
	// TODO: _DEPRECATED suffix as part of vote removal - DEV-24856
	case IM_GROUP_VOTE:
		{
			LL_WARNS("Messaging") << "Received IM: IM_GROUP_VOTE_DEPRECATED" << LL_ENDL;
		}
		break;

	case IM_GROUP_ELECTION_DEPRECATED:
	{
		LL_WARNS("Messaging") << "Received IM: IM_GROUP_ELECTION_DEPRECATED" << LL_ENDL;
	}
	break;
	
	case IM_SESSION_SEND:
	{
		if (!is_linden && is_busy)
		{
			return;
		}

		// Only show messages if we have a session open (which
		// should happen after you get an "invitation"
		if ( !gIMMgr->hasSession(session_id) )
		{
			return;
		}

		// standard message, not from system
		std::string saved;
		if(offline == IM_OFFLINE)
		{
			saved = llformat("(Saved %s) ", formatted_time(timestamp).c_str());
		}
		buffer = saved + message;
		BOOL is_this_agent = FALSE;
		if(from_id == gAgentID)
		{
			is_this_agent = TRUE;
		}
		gIMMgr->addMessage(
			session_id,
			from_id,
			name,
			buffer,
			ll_safe_string((char*)binary_bucket),
			IM_SESSION_INVITE,
			parent_estate_id,
			region_id,
			position,
			true);
	}
	break;

	case IM_FROM_TASK:
		{
			if (is_busy && !is_owned_by_me)
			{
				return;
			}

			// Build a link to open the object IM info window.
			std::string location = ll_safe_string((char*)binary_bucket, binary_bucket_size-1);

			if (session_id.notNull())
			{
				chat.mFromID = session_id;
			}
			else
			{
				// This message originated on a region without the updated code for task id and slurl information.
				// We just need a unique ID for this object that isn't the owner ID.
				// If it is the owner ID it will overwrite the style that contains the link to that owner's profile.
				// This isn't ideal - it will make 1 style for all objects owned by the the same person/group.
				// This works because the only thing we can really do in this case is show the owner name and link to their profile.
				chat.mFromID = from_id ^ gAgent.getSessionID();
			}

			chat.mSourceType = CHAT_SOURCE_OBJECT;

			if(SYSTEM_FROM == name)
			{
				// System's UUID is NULL (fixes EXT-4766)
				chat.mFromID = LLUUID::null;
				chat.mSourceType = CHAT_SOURCE_SYSTEM;
			}

			LLSD query_string;
			query_string["owner"] = from_id;
			query_string["slurl"] = location;
			query_string["name"] = name;
			if (from_group)
			{
				query_string["groupowned"] = "true";
			}	

			std::ostringstream link;
			link << "secondlife:///app/objectim/" << session_id << LLURI::mapToQueryString(query_string);

			chat.mURL = link.str();
			chat.mText = message;

			// Note: lie to Nearby Chat, pretending that this is NOT an IM, because
			// IMs from obejcts don't open IM sessions.
			LLNearbyChat* nearby_chat = LLFloaterReg::getTypedInstance<LLNearbyChat>("nearby_chat", LLSD());
			if(nearby_chat)
			{
				LLSD args;
				args["owner_id"] = from_id;
				args["slurl"] = location;
				args["type"] = LLNotificationsUI::NT_NEARBYCHAT;
				LLNotificationsUI::LLNotificationManager::instance().onChat(chat, args);
			}


			//Object IMs send with from name: 'Second Life' need to be displayed also in notification toasts (EXT-1590)
			if (SYSTEM_FROM != name) break;
			
			LLSD substitutions;
			substitutions["NAME"] = name;
			substitutions["MSG"] = message;

			LLSD payload;
			payload["object_id"] = session_id;
			payload["owner_id"] = from_id;
			payload["from_id"] = from_id;
			payload["slurl"] = location;
			payload["name"] = name;
			std::string session_name;
			if (from_group)
			{
				payload["group_owned"] = "true";
			}

			LLNotification::Params params("ServerObjectMessage");
			params.substitutions = substitutions;
			params.payload = payload;

			LLPostponedNotification::add<LLPostponedServerObjectNotification>(params, from_id, false);
		}
		break;
	case IM_FROM_TASK_AS_ALERT:
		if (is_busy && !is_owned_by_me)
		{
			return;
		}
		{
			// Construct a viewer alert for this message.
			args["NAME"] = name;
			args["MESSAGE"] = message;
			LLNotificationsUtil::add("ObjectMessage", args);
		}
		break;
	case IM_BUSY_AUTO_RESPONSE:
		if (is_muted)
		{
			LL_DEBUGS("Messaging") << "Ignoring busy response from " << from_id << LL_ENDL;
			return;
		}
		else
		{
			// TODO: after LLTrans hits release, get "busy response" into translatable file
			buffer = llformat("%s (%s): %s", name.c_str(), "busy response", message.c_str());
			gIMMgr->addMessage(session_id, from_id, name, buffer);
		}
		break;
		
	case IM_LURE_USER:
		{
			if (is_muted)
			{ 
				return;
			}
			else if (is_busy) 
			{
				busy_message(msg,from_id);
			}
			else
			{
				LLVector3 pos, look_at;
				U64 region_handle;
				U8 region_access;
				std::string region_info = ll_safe_string((char*)binary_bucket, binary_bucket_size);
				parse_lure_bucket(region_info, region_handle, pos, look_at, region_access);

				std::string region_access_str = LLViewerRegion::accessToString(region_access);

				LLSD args;
				// *TODO: Translate -> [FIRST] [LAST] (maybe)
				args["NAME_SLURL"] = LLSLURL::buildCommand("agent", from_id, "about");
				args["MESSAGE"] = message;
				args["MATURITY"] = region_access_str;
				LLSD payload;
				payload["from_id"] = from_id;
				payload["lure_id"] = session_id;
				payload["godlike"] = FALSE;

			    LLNotification::Params params("TeleportOffered");
			    params.substitutions = args;
			    params.payload = payload;
			    LLPostponedNotification::add<LLPostponedOfferNotification>(	params, from_id, false);
			}
		}
		break;

	case IM_GODLIKE_LURE_USER:
		{
			LLSD payload;
			payload["from_id"] = from_id;
			payload["lure_id"] = session_id;
			payload["godlike"] = TRUE;
			// do not show a message box, because you're about to be
			// teleported.
			LLNotifications::instance().forceResponse(LLNotification::Params("TeleportOffered").payload(payload), 0);
		}
		break;

	case IM_GOTO_URL:
		{
			LLSD args;
			// n.b. this is for URLs sent by the system, not for
			// URLs sent by scripts (i.e. llLoadURL)
			if (binary_bucket_size <= 0)
			{
				LL_WARNS("Messaging") << "bad binary_bucket_size: "
					<< binary_bucket_size
					<< " - aborting function." << LL_ENDL;
				return;
			}

			std::string url;
			
			url.assign((char*)binary_bucket, binary_bucket_size-1);
			args["MESSAGE"] = message;
			args["URL"] = url;
			LLSD payload;
			payload["url"] = url;
			LLNotificationsUtil::add("GotoURL", args, payload );
		}
		break;

	case IM_FRIENDSHIP_OFFERED:
		{
			LLSD payload;
			payload["from_id"] = from_id;
			payload["session_id"] = session_id;;
			payload["online"] = (offline == IM_ONLINE);
			payload["sender"] = msg->getSender().getIPandPort();

			if (is_busy)
			{
				busy_message(msg, from_id);
				LLNotifications::instance().forceResponse(LLNotification::Params("OfferFriendship").payload(payload), 1);
			}
			else if (is_muted)
			{
				LLNotifications::instance().forceResponse(LLNotification::Params("OfferFriendship").payload(payload), 1);
			}
			else
			{
				args["NAME_SLURL"] = LLSLURL::buildCommand("agent", from_id, "about");
				if(message.empty())
				{
					//support for frienship offers from clients before July 2008
				        LLNotificationsUtil::add("OfferFriendshipNoMessage", args, payload);
				}
				else
				{
					args["[MESSAGE]"] = message;
				    LLNotification::Params params("OfferFriendship");
				    params.substitutions = args;
				    params.payload = payload;
				    LLPostponedNotification::add<LLPostponedOfferNotification>(	params, from_id, false);
				}
			}
		}
		break;

	case IM_FRIENDSHIP_ACCEPTED:
		{
			// In the case of an offline IM, the formFriendship() may be extraneous
			// as the database should already include the relationship.  But it
			// doesn't hurt for dupes.
			LLAvatarTracker::formFriendship(from_id);
			
			std::vector<std::string> strings;
			strings.push_back(from_id.asString());
			send_generic_message("requestonlinenotification", strings);
			
			args["NAME"] = name;
			LLSD payload;
			payload["from_id"] = from_id;
			LLNotificationsUtil::add("FriendshipAccepted", args, payload);
		}
		break;

	case IM_FRIENDSHIP_DECLINED_DEPRECATED:
	default:
		LL_WARNS("Messaging") << "Instant message calling for unknown dialog "
				<< (S32)dialog << LL_ENDL;
		break;
	}

	LLWindow* viewer_window = gViewerWindow->getWindow();
	if (viewer_window && viewer_window->getMinimized())
	{
		viewer_window->flashIcon(5.f);
	}
}

void busy_message (LLMessageSystem* msg, LLUUID from_id) 
{
	if (gAgent.getBusy())
	{
		std::string my_name;
		LLAgentUI::buildFullname(my_name);
		std::string response = gSavedPerAccountSettings.getString("BusyModeResponse2");
		pack_instant_message(
			gMessageSystem,
			gAgent.getID(),
			FALSE,
			gAgent.getSessionID(),
			from_id,
			my_name,
			response,
			IM_ONLINE,
			IM_BUSY_AUTO_RESPONSE);
		gAgent.sendReliableMessage();
	}
}

bool callingcard_offer_callback(const LLSD& notification, const LLSD& response)
{
	S32 option = LLNotificationsUtil::getSelectedOption(notification, response);
	LLUUID fid;
	LLUUID from_id;
	LLMessageSystem* msg = gMessageSystem;
	switch(option)
	{
	case 0:
		// accept
		msg->newMessageFast(_PREHASH_AcceptCallingCard);
		msg->nextBlockFast(_PREHASH_AgentData);
		msg->addUUIDFast(_PREHASH_AgentID, gAgent.getID());
		msg->addUUIDFast(_PREHASH_SessionID, gAgent.getSessionID());
		msg->nextBlockFast(_PREHASH_TransactionBlock);
		msg->addUUIDFast(_PREHASH_TransactionID, notification["payload"]["transaction_id"].asUUID());
		fid = gInventory.findCategoryUUIDForType(LLFolderType::FT_CALLINGCARD);
		msg->nextBlockFast(_PREHASH_FolderData);
		msg->addUUIDFast(_PREHASH_FolderID, fid);
		msg->sendReliable(LLHost(notification["payload"]["sender"].asString()));
		break;
	case 1:
		// decline		
		msg->newMessageFast(_PREHASH_DeclineCallingCard);
		msg->nextBlockFast(_PREHASH_AgentData);
		msg->addUUIDFast(_PREHASH_AgentID, gAgent.getID());
		msg->addUUIDFast(_PREHASH_SessionID, gAgent.getSessionID());
		msg->nextBlockFast(_PREHASH_TransactionBlock);
		msg->addUUIDFast(_PREHASH_TransactionID, notification["payload"]["transaction_id"].asUUID());
		msg->sendReliable(LLHost(notification["payload"]["sender"].asString()));
		busy_message(msg, notification["payload"]["source_id"].asUUID());
		break;
	default:
		// close button probably, possibly timed out
		break;
	}

	return false;
}
static LLNotificationFunctorRegistration callingcard_offer_cb_reg("OfferCallingCard", callingcard_offer_callback);

void process_offer_callingcard(LLMessageSystem* msg, void**)
{
	// someone has offered to form a friendship
	LL_DEBUGS("Messaging") << "callingcard offer" << LL_ENDL;

	LLUUID source_id;
	msg->getUUIDFast(_PREHASH_AgentData, _PREHASH_AgentID, source_id);
	LLUUID tid;
	msg->getUUIDFast(_PREHASH_AgentBlock, _PREHASH_TransactionID, tid);

	LLSD payload;
	payload["transaction_id"] = tid;
	payload["source_id"] = source_id;
	payload["sender"] = msg->getSender().getIPandPort();

	LLViewerObject* source = gObjectList.findObject(source_id);
	LLSD args;
	std::string source_name;
	if(source && source->isAvatar())
	{
		LLNameValue* nvfirst = source->getNVPair("FirstName");
		LLNameValue* nvlast  = source->getNVPair("LastName");
		if (nvfirst && nvlast)
		{
			args["FIRST"] = nvfirst->getString();
			args["LAST"] = nvlast->getString();
			source_name = std::string(nvfirst->getString()) + " " + nvlast->getString();
		}
	}

	if(!source_name.empty())
	{
		if (gAgent.getBusy() 
			|| LLMuteList::getInstance()->isMuted(source_id, source_name, LLMute::flagTextChat))
		{
			// automatically decline offer
			LLNotifications::instance().forceResponse(LLNotification::Params("OfferCallingCard").payload(payload), 1);
		}
		else
		{
			LLNotificationsUtil::add("OfferCallingCard", args, payload);
		}
	}
	else
	{
		LL_WARNS("Messaging") << "Calling card offer from an unknown source." << LL_ENDL;
	}
}

void process_accept_callingcard(LLMessageSystem* msg, void**)
{
	LLNotificationsUtil::add("CallingCardAccepted");
}

void process_decline_callingcard(LLMessageSystem* msg, void**)
{
	LLNotificationsUtil::add("CallingCardDeclined");
}


void process_chat_from_simulator(LLMessageSystem *msg, void **user_data)
{
	LLChat	chat;
	std::string		mesg;
	std::string		from_name;
	U8			source_temp;
	U8			type_temp;
	U8			audible_temp;
	LLColor4	color(1.0f, 1.0f, 1.0f, 1.0f);
	LLUUID		from_id;
	LLUUID		owner_id;
	BOOL		is_owned_by_me = FALSE;
	LLViewerObject*	chatter;

	msg->getString("ChatData", "FromName", from_name);
	chat.mFromName = from_name;
	
	msg->getUUID("ChatData", "SourceID", from_id);
	chat.mFromID = from_id;
	
	// Object owner for objects
	msg->getUUID("ChatData", "OwnerID", owner_id);

	msg->getU8Fast(_PREHASH_ChatData, _PREHASH_SourceType, source_temp);
	chat.mSourceType = (EChatSourceType)source_temp;

	msg->getU8("ChatData", "ChatType", type_temp);
	chat.mChatType = (EChatType)type_temp;

	msg->getU8Fast(_PREHASH_ChatData, _PREHASH_Audible, audible_temp);
	chat.mAudible = (EChatAudible)audible_temp;
	
	chat.mTime = LLFrameTimer::getElapsedSeconds();
	
	BOOL is_busy = gAgent.getBusy();

	BOOL is_muted = FALSE;
	BOOL is_linden = FALSE;
	is_muted = LLMuteList::getInstance()->isMuted(
		from_id,
		from_name,
		LLMute::flagTextChat) 
		|| LLMuteList::getInstance()->isMuted(owner_id, LLMute::flagTextChat);
	is_linden = chat.mSourceType != CHAT_SOURCE_OBJECT &&
		LLMuteList::getInstance()->isLinden(from_name);

	BOOL is_audible = (CHAT_AUDIBLE_FULLY == chat.mAudible);
	chatter = gObjectList.findObject(from_id);
	if (chatter)
	{
		chat.mPosAgent = chatter->getPositionAgent();

		// Make swirly things only for talking objects. (not script debug messages, though)
		if (chat.mSourceType == CHAT_SOURCE_OBJECT 
			&& chat.mChatType != CHAT_TYPE_DEBUG_MSG)
		{
			LLPointer<LLViewerPartSourceChat> psc = new LLViewerPartSourceChat(chatter->getPositionAgent());
			psc->setSourceObject(chatter);
			psc->setColor(color);
			//We set the particles to be owned by the object's owner, 
			//just in case they should be muted by the mute list
			psc->setOwnerUUID(owner_id);
			LLViewerPartSim::getInstance()->addPartSource(psc);
		}

		// record last audible utterance
		if (is_audible
			&& (is_linden || (!is_muted && !is_busy)))
		{
			if (chat.mChatType != CHAT_TYPE_START 
				&& chat.mChatType != CHAT_TYPE_STOP)
			{
				gAgent.heardChat(chat.mFromID);
			}
		}

		is_owned_by_me = chatter->permYouOwner();
	}

	if (is_audible)
	{
		BOOL visible_in_chat_bubble = FALSE;
		std::string verb;

		color.setVec(1.f,1.f,1.f,1.f);
		msg->getStringFast(_PREHASH_ChatData, _PREHASH_Message, mesg);

		BOOL ircstyle = FALSE;

		// Look for IRC-style emotes here so chatbubbles work
		std::string prefix = mesg.substr(0, 4);
		if (prefix == "/me " || prefix == "/me'")
		{
			ircstyle = TRUE;
		}
		chat.mText = mesg;

		// Look for the start of typing so we can put "..." in the bubbles.
		if (CHAT_TYPE_START == chat.mChatType)
		{
			LLLocalSpeakerMgr::getInstance()->setSpeakerTyping(from_id, TRUE);

			// Might not have the avatar constructed yet, eg on login.
			if (chatter && chatter->isAvatar())
			{
				((LLVOAvatar*)chatter)->startTyping();
			}
			return;
		}
		else if (CHAT_TYPE_STOP == chat.mChatType)
		{
			LLLocalSpeakerMgr::getInstance()->setSpeakerTyping(from_id, FALSE);

			// Might not have the avatar constructed yet, eg on login.
			if (chatter && chatter->isAvatar())
			{
				((LLVOAvatar*)chatter)->stopTyping();
			}
			return;
		}

		// Look for IRC-style emotes
		if (ircstyle)
		{
			// set CHAT_STYLE_IRC to avoid adding Avatar Name as author of message. See EXT-656
			chat.mChatStyle = CHAT_STYLE_IRC;

			// Do nothing, ircstyle is fixed above for chat bubbles
		}
		else
		{
			switch(chat.mChatType)
			{
			case CHAT_TYPE_WHISPER:
				verb = LLTrans::getString("whisper") + " ";
				break;
			case CHAT_TYPE_DEBUG_MSG:
			case CHAT_TYPE_OWNER:
			case CHAT_TYPE_NORMAL:
				verb = "";
				break;
			case CHAT_TYPE_SHOUT:
				verb = LLTrans::getString("shout") + " ";
				break;
			case CHAT_TYPE_START:
			case CHAT_TYPE_STOP:
				LL_WARNS("Messaging") << "Got chat type start/stop in main chat processing." << LL_ENDL;
				break;
			default:
				LL_WARNS("Messaging") << "Unknown type " << chat.mChatType << " in chat!" << LL_ENDL;
				verb = "";
				break;
			}


			chat.mText = "";
			chat.mText += verb;
			chat.mText += mesg;
		}
		
		// We have a real utterance now, so can stop showing "..." and proceed.
		if (chatter && chatter->isAvatar())
		{
			LLLocalSpeakerMgr::getInstance()->setSpeakerTyping(from_id, FALSE);
			((LLVOAvatar*)chatter)->stopTyping();
			
			if (!is_muted && !is_busy)
			{
				visible_in_chat_bubble = gSavedSettings.getBOOL("UseChatBubbles");
				std::string formated_msg = "";
				LLViewerChat::formatChatMsg(chat, formated_msg);
				LLChat chat_bubble = chat;
				chat_bubble.mText = formated_msg;
				((LLVOAvatar*)chatter)->addChat(chat_bubble);
			}
		}
		
		if (chatter)
		{
			chat.mPosAgent = chatter->getPositionAgent();
		}

		// truth table:
		// LINDEN	BUSY	MUTED	OWNED_BY_YOU	TASK		DISPLAY		STORE IN HISTORY
		// F		F		F		F				*			Yes			Yes
		// F		F		F		T				*			Yes			Yes
		// F		F		T		F				*			No			No
		// F		F		T		T				*			No			No
		// F		T		F		F				*			No			Yes
		// F		T		F		T				*			Yes			Yes
		// F		T		T		F				*			No			No
		// F		T		T		T				*			No			No
		// T		*		*		*				F			Yes			Yes

		chat.mMuted = is_muted && !is_linden;

		// pass owner_id to chat so that we can display the remote
		// object inspect for an object that is chatting with you
		LLSD args;
		args["type"] = LLNotificationsUI::NT_NEARBYCHAT;
		args["owner_id"] = owner_id;

		LLNotificationsUI::LLNotificationManager::instance().onChat(chat, args);
	}
}


// Simulator we're on is informing the viewer that the agent
// is starting to teleport (perhaps to another sim, perhaps to the 
// same sim). If we initiated the teleport process by sending some kind 
// of TeleportRequest, then this info is redundant, but if the sim 
// initiated the teleport (via a script call, being killed, etc.) 
// then this info is news to us.
void process_teleport_start(LLMessageSystem *msg, void**)
{
	U32 teleport_flags = 0x0;
	msg->getU32("Info", "TeleportFlags", teleport_flags);

	if (teleport_flags & TELEPORT_FLAGS_DISABLE_CANCEL)
	{
		gViewerWindow->setProgressCancelButtonVisible(FALSE);
	}
	else
	{
		gViewerWindow->setProgressCancelButtonVisible(TRUE, LLTrans::getString("Cancel"));
	}

	// Freeze the UI and show progress bar
	// Note: could add data here to differentiate between normal teleport and death.

	if( gAgent.getTeleportState() == LLAgent::TELEPORT_NONE )
	{
		gTeleportDisplay = TRUE;
		gAgent.setTeleportState( LLAgent::TELEPORT_START );
		make_ui_sound("UISndTeleportOut");
		
		// Don't call LLFirstUse::useTeleport here because this could be
		// due to being killed, which would send you home, not to a Telehub
	}
}

void process_teleport_progress(LLMessageSystem* msg, void**)
{
	LLUUID agent_id;
	msg->getUUID("AgentData", "AgentID", agent_id);
	if((gAgent.getID() != agent_id)
	   || (gAgent.getTeleportState() == LLAgent::TELEPORT_NONE))
	{
		LL_WARNS("Messaging") << "Unexpected teleport progress message." << LL_ENDL;
		return;
	}
	U32 teleport_flags = 0x0;
	msg->getU32("Info", "TeleportFlags", teleport_flags);
	if (teleport_flags & TELEPORT_FLAGS_DISABLE_CANCEL)
	{
		gViewerWindow->setProgressCancelButtonVisible(FALSE);
	}
	else
	{
		gViewerWindow->setProgressCancelButtonVisible(TRUE, LLTrans::getString("Cancel"));
	}
	std::string buffer;
	msg->getString("Info", "Message", buffer);
	LL_DEBUGS("Messaging") << "teleport progress: " << buffer << LL_ENDL;

	//Sorta hacky...default to using simulator raw messages
	//if we don't find the coresponding mapping in our progress mappings
	std::string message = buffer;

	if (LLAgent::sTeleportProgressMessages.find(buffer) != 
		LLAgent::sTeleportProgressMessages.end() )
	{
		message = LLAgent::sTeleportProgressMessages[buffer];
	}

	gAgent.setTeleportMessage(LLAgent::sTeleportProgressMessages[message]);
}

class LLFetchInWelcomeArea : public LLInventoryFetchDescendentsObserver
{
public:
	LLFetchInWelcomeArea(const uuid_vec_t &ids) :
		LLInventoryFetchDescendentsObserver(ids)
	{}
	virtual void done()
	{
		LLIsType is_landmark(LLAssetType::AT_LANDMARK);
		LLIsType is_card(LLAssetType::AT_CALLINGCARD);

		LLInventoryModel::cat_array_t	card_cats;
		LLInventoryModel::item_array_t	card_items;
		LLInventoryModel::cat_array_t	land_cats;
		LLInventoryModel::item_array_t	land_items;

		uuid_vec_t::iterator it = mComplete.begin();
		uuid_vec_t::iterator end = mComplete.end();
		for(; it != end; ++it)
		{
			gInventory.collectDescendentsIf(
				(*it),
				land_cats,
				land_items,
				LLInventoryModel::EXCLUDE_TRASH,
				is_landmark);
			gInventory.collectDescendentsIf(
				(*it),
				card_cats,
				card_items,
				LLInventoryModel::EXCLUDE_TRASH,
				is_card);
		}
		LLSD args;
		if ( land_items.count() > 0 )
		{	// Show notification that they can now teleport to landmarks.  Use a random landmark from the inventory
			S32 random_land = ll_rand( land_items.count() - 1 );
			args["NAME"] = land_items[random_land]->getName();
			LLNotificationsUtil::add("TeleportToLandmark",args);
		}
		if ( card_items.count() > 0 )
		{	// Show notification that they can now contact people.  Use a random calling card from the inventory
			S32 random_card = ll_rand( card_items.count() - 1 );
			args["NAME"] = card_items[random_card]->getName();
			LLNotificationsUtil::add("TeleportToPerson",args);
		}

		gInventory.removeObserver(this);
		delete this;
	}
};



class LLPostTeleportNotifiers : public LLEventTimer 
{
public:
	LLPostTeleportNotifiers();
	virtual ~LLPostTeleportNotifiers();

	//function to be called at the supplied frequency
	virtual BOOL tick();
};

LLPostTeleportNotifiers::LLPostTeleportNotifiers() : LLEventTimer( 2.0 )
{
};

LLPostTeleportNotifiers::~LLPostTeleportNotifiers()
{
}

BOOL LLPostTeleportNotifiers::tick()
{
	BOOL all_done = FALSE;
	if ( gAgent.getTeleportState() == LLAgent::TELEPORT_NONE )
	{
		// get callingcards and landmarks available to the user arriving.
		uuid_vec_t folders;
		const LLUUID callingcard_id = gInventory.findCategoryUUIDForType(LLFolderType::FT_CALLINGCARD);
		if(callingcard_id.notNull()) 
			folders.push_back(callingcard_id);
		const LLUUID folder_id = gInventory.findCategoryUUIDForType(LLFolderType::FT_LANDMARK);
		if(folder_id.notNull()) 
			folders.push_back(folder_id);
		if(!folders.empty())
		{
			LLFetchInWelcomeArea* fetcher = new LLFetchInWelcomeArea(folders);
			fetcher->startFetch();
			if(fetcher->isFinished())
			{
				fetcher->done();
			}
			else
			{
				gInventory.addObserver(fetcher);
			}
		}
		all_done = TRUE;
	}

	return all_done;
}



// Teleport notification from the simulator
// We're going to pretend to be a new agent
void process_teleport_finish(LLMessageSystem* msg, void**)
{
	LL_DEBUGS("Messaging") << "Got teleport location message" << LL_ENDL;
	LLUUID agent_id;
	msg->getUUIDFast(_PREHASH_Info, _PREHASH_AgentID, agent_id);
	if (agent_id != gAgent.getID())
	{
		LL_WARNS("Messaging") << "Got teleport notification for wrong agent!" << LL_ENDL;
		return;
	}
	
	// Teleport is finished; it can't be cancelled now.
	gViewerWindow->setProgressCancelButtonVisible(FALSE);

	// Do teleport effect for where you're leaving
	// VEFFECT: TeleportStart
	LLHUDEffectSpiral *effectp = (LLHUDEffectSpiral *)LLHUDManager::getInstance()->createViewerEffect(LLHUDObject::LL_HUD_EFFECT_POINT, TRUE);
	effectp->setPositionGlobal(gAgent.getPositionGlobal());
	effectp->setColor(LLColor4U(gAgent.getEffectColor()));
	LLHUDManager::getInstance()->sendEffects();

	U32 location_id;
	U32 sim_ip;
	U16 sim_port;
	LLVector3 pos, look_at;
	U64 region_handle;
	msg->getU32Fast(_PREHASH_Info, _PREHASH_LocationID, location_id);
	msg->getIPAddrFast(_PREHASH_Info, _PREHASH_SimIP, sim_ip);
	msg->getIPPortFast(_PREHASH_Info, _PREHASH_SimPort, sim_port);
	//msg->getVector3Fast(_PREHASH_Info, _PREHASH_Position, pos);
	//msg->getVector3Fast(_PREHASH_Info, _PREHASH_LookAt, look_at);
	msg->getU64Fast(_PREHASH_Info, _PREHASH_RegionHandle, region_handle);
	U32 teleport_flags;
	msg->getU32Fast(_PREHASH_Info, _PREHASH_TeleportFlags, teleport_flags);
	
	
	std::string seedCap;
	msg->getStringFast(_PREHASH_Info, _PREHASH_SeedCapability, seedCap);

	// update home location if we are teleporting out of prelude - specific to teleporting to welcome area 
	if((teleport_flags & TELEPORT_FLAGS_SET_HOME_TO_TARGET)
	   && (!gAgent.isGodlike()))
	{
		gAgent.setHomePosRegion(region_handle, pos);

		// Create a timer that will send notices when teleporting is all finished.  Since this is 
		// based on the LLEventTimer class, it will be managed by that class and not orphaned or leaked.
		new LLPostTeleportNotifiers();
	}

	LLHost sim_host(sim_ip, sim_port);

	// Viewer trusts the simulator.
	gMessageSystem->enableCircuit(sim_host, TRUE);
	LLViewerRegion* regionp =  LLWorld::getInstance()->addRegion(region_handle, sim_host);

/*
	// send camera update to new region
	gAgentCamera.updateCamera();

	// likewise make sure the camera is behind the avatar
	gAgentCamera.resetView(TRUE);
	LLVector3 shift_vector = regionp->getPosRegionFromGlobal(gAgent.getRegion()->getOriginGlobal());
	gAgent.setRegion(regionp);
	gObjectList.shiftObjects(shift_vector);

	if (isAgentAvatarValid())
	{
		gAgentAvatarp->clearChatText();
		gAgentCamera.slamLookAt(look_at);
	}
	gAgent.setPositionAgent(pos);
	gAssetStorage->setUpstream(sim);
	gCacheName->setUpstream(sim);
*/

	// now, use the circuit info to tell simulator about us!
	LL_INFOS("Messaging") << "process_teleport_finish() Enabling "
			<< sim_host << " with code " << msg->mOurCircuitCode << LL_ENDL;
	msg->newMessageFast(_PREHASH_UseCircuitCode);
	msg->nextBlockFast(_PREHASH_CircuitCode);
	msg->addU32Fast(_PREHASH_Code, msg->getOurCircuitCode());
	msg->addUUIDFast(_PREHASH_SessionID, gAgent.getSessionID());
	msg->addUUIDFast(_PREHASH_ID, gAgent.getID());
	msg->sendReliable(sim_host);

	send_complete_agent_movement(sim_host);
	gAgent.setTeleportState( LLAgent::TELEPORT_MOVING );
	gAgent.setTeleportMessage(LLAgent::sTeleportProgressMessages["contacting"]);

	regionp->setSeedCapability(seedCap);

	// Don't send camera updates to the new region until we're
	// actually there...


	// Now do teleport effect for where you're going.
	// VEFFECT: TeleportEnd
	effectp = (LLHUDEffectSpiral *)LLHUDManager::getInstance()->createViewerEffect(LLHUDObject::LL_HUD_EFFECT_POINT, TRUE);
	effectp->setPositionGlobal(gAgent.getPositionGlobal());

	effectp->setColor(LLColor4U(gAgent.getEffectColor()));
	LLHUDManager::getInstance()->sendEffects();

//	gTeleportDisplay = TRUE;
//	gTeleportDisplayTimer.reset();
//	gViewerWindow->setShowProgress(TRUE);
}

// stuff we have to do every time we get an AvatarInitComplete from a sim
/*
void process_avatar_init_complete(LLMessageSystem* msg, void**)
{
	LLVector3 agent_pos;
	msg->getVector3Fast(_PREHASH_AvatarData, _PREHASH_Position, agent_pos);
	agent_movement_complete(msg->getSender(), agent_pos);
}
*/

void process_agent_movement_complete(LLMessageSystem* msg, void**)
{
	gAgentMovementCompleted = true;

	LLUUID agent_id;
	msg->getUUIDFast(_PREHASH_AgentData, _PREHASH_AgentID, agent_id);
	LLUUID session_id;
	msg->getUUIDFast(_PREHASH_AgentData, _PREHASH_SessionID, session_id);
	if((gAgent.getID() != agent_id) || (gAgent.getSessionID() != session_id))
	{
		LL_WARNS("Messaging") << "Incorrect id in process_agent_movement_complete()"
				<< LL_ENDL;
		return;
	}

	LL_DEBUGS("Messaging") << "process_agent_movement_complete()" << LL_ENDL;

	// *TODO: check timestamp to make sure the movement compleation
	// makes sense.
	LLVector3 agent_pos;
	msg->getVector3Fast(_PREHASH_Data, _PREHASH_Position, agent_pos);
	LLVector3 look_at;
	msg->getVector3Fast(_PREHASH_Data, _PREHASH_LookAt, look_at);
	U64 region_handle;
	msg->getU64Fast(_PREHASH_Data, _PREHASH_RegionHandle, region_handle);
	
	std::string version_channel;
	msg->getString("SimData", "ChannelVersion", version_channel);

	if (!isAgentAvatarValid())
	{
		// Could happen if you were immediately god-teleported away on login,
		// maybe other cases.  Continue, but warn.
		LL_WARNS("Messaging") << "agent_movement_complete() with NULL avatarp." << LL_ENDL;
	}

	F32 x, y;
	from_region_handle(region_handle, &x, &y);
	LLViewerRegion* regionp = LLWorld::getInstance()->getRegionFromHandle(region_handle);
	if (!regionp)
	{
		if (gAgent.getRegion())
		{
			LL_WARNS("Messaging") << "current region " << gAgent.getRegion()->getOriginGlobal() << LL_ENDL;
		}

		LL_WARNS("Messaging") << "Agent being sent to invalid home region: " 
			<< x << ":" << y 
			<< " current pos " << gAgent.getPositionGlobal()
			<< LL_ENDL;
		LLAppViewer::instance()->forceDisconnect(LLTrans::getString("SentToInvalidRegion"));
		return;

	}

	LL_INFOS("Messaging") << "Changing home region to " << x << ":" << y << LL_ENDL;

	// set our upstream host the new simulator and shuffle things as
	// appropriate.
	LLVector3 shift_vector = regionp->getPosRegionFromGlobal(
		gAgent.getRegion()->getOriginGlobal());
	gAgent.setRegion(regionp);
	gObjectList.shiftObjects(shift_vector);
	gAssetStorage->setUpstream(msg->getSender());
	gCacheName->setUpstream(msg->getSender());
	gViewerThrottle.sendToSim();
	gViewerWindow->sendShapeToSim();

	bool is_teleport = gAgent.getTeleportState() == LLAgent::TELEPORT_MOVING;

	if( is_teleport )
	{
		// Force the camera back onto the agent, don't animate.
		gAgentCamera.setFocusOnAvatar(TRUE, FALSE);
		gAgentCamera.slamLookAt(look_at);
		gAgentCamera.updateCamera();

		gAgent.setTeleportState( LLAgent::TELEPORT_START_ARRIVAL );

		// set the appearance on teleport since the new sim does not
		// know what you look like.
		gAgent.sendAgentSetAppearance();

		if (isAgentAvatarValid())
		{
			// Chat the "back" SLURL. (DEV-4907)

			LLSD substitution = LLSD().with("[T_SLURL]", gAgent.getTeleportSourceSLURL());
			std::string completed_from = LLAgent::sTeleportProgressMessages["completed_from"];
			LLStringUtil::format(completed_from, substitution);

			LLSD args;
			args["MESSAGE"] = completed_from;
			LLNotificationsUtil::add("SystemMessageTip", args);

			// Set the new position
			gAgentAvatarp->setPositionAgent(agent_pos);
			gAgentAvatarp->clearChat();
			gAgentAvatarp->slamPosition();
		}
	}
	else
	{
		// This is likely just the initial logging in phase.
		gAgent.setTeleportState( LLAgent::TELEPORT_NONE );
	}

	if ( LLTracker::isTracking(NULL) )
	{
		// Check distance to beacon, if < 5m, remove beacon
		LLVector3d beacon_pos = LLTracker::getTrackedPositionGlobal();
		LLVector3 beacon_dir(agent_pos.mV[VX] - (F32)fmod(beacon_pos.mdV[VX], 256.0), agent_pos.mV[VY] - (F32)fmod(beacon_pos.mdV[VY], 256.0), 0);
		if (beacon_dir.magVecSquared() < 25.f)
		{
			LLTracker::stopTracking(NULL);
		}
		else if ( is_teleport )
		{
			//look at the beacon
			LLVector3 global_agent_pos = agent_pos;
			global_agent_pos[0] += x;
			global_agent_pos[1] += y;
			look_at = (LLVector3)beacon_pos - global_agent_pos;
			look_at.normVec();
			gAgentCamera.slamLookAt(look_at);
		}
	}

	// TODO: Put back a check for flying status! DK 12/19/05
	// Sim tells us whether the new position is off the ground
	/*
	if (teleport_flags & TELEPORT_FLAGS_IS_FLYING)
	{
		gAgent.setFlying(TRUE);
	}
	else
	{
		gAgent.setFlying(FALSE);
	}
	*/

	send_agent_update(TRUE, TRUE);

	if (gAgent.getRegion()->getBlockFly())
	{
		gAgent.setFlying(gAgent.canFly());
	}

	// force simulator to recognize busy state
	if (gAgent.getBusy())
	{
		gAgent.setBusy();
	}
	else
	{
		gAgent.clearBusy();
	}

	if (isAgentAvatarValid())
	{
		gAgentAvatarp->mFootPlane.clearVec();
	}
	
	// send walk-vs-run status
	gAgent.sendWalkRun(gAgent.getRunning() || gAgent.getAlwaysRun());

	// If the server version has changed, display an info box and offer
	// to display the release notes, unless this is the initial log in.
	if (gLastVersionChannel == version_channel)
	{
		return;
	}

	if (!gLastVersionChannel.empty())
	{
		// work out the URL for this server's Release Notes
		std::string url ="http://wiki.secondlife.com/wiki/Release_Notes/";
		std::string server_version = version_channel;
		std::vector<std::string> s_vect;
		boost::algorithm::split(s_vect, server_version, isspace);
		for(U32 i = 0; i < s_vect.size(); i++)
		{
			if (i != (s_vect.size() - 1))
			{
				if(i != (s_vect.size() - 2))
				{
				   url += s_vect[i] + "_";
				}
				else
				{
					url += s_vect[i] + "/";
				}
			}
			else
			{
				url += s_vect[i].substr(0,4);
			}
		}

		LLSD args;
		args["URL"] = url;
		LLNotificationsUtil::add("ServerVersionChanged", args);
	}

	gLastVersionChannel = version_channel;
}

void process_crossed_region(LLMessageSystem* msg, void**)
{
	LLUUID agent_id;
	msg->getUUIDFast(_PREHASH_AgentData, _PREHASH_AgentID, agent_id);
	LLUUID session_id;
	msg->getUUIDFast(_PREHASH_AgentData, _PREHASH_SessionID, session_id);
	if((gAgent.getID() != agent_id) || (gAgent.getSessionID() != session_id))
	{
		LL_WARNS("Messaging") << "Incorrect id in process_crossed_region()"
				<< LL_ENDL;
		return;
	}
	LL_INFOS("Messaging") << "process_crossed_region()" << LL_ENDL;

	U32 sim_ip;
	msg->getIPAddrFast(_PREHASH_RegionData, _PREHASH_SimIP, sim_ip);
	U16 sim_port;
	msg->getIPPortFast(_PREHASH_RegionData, _PREHASH_SimPort, sim_port);
	LLHost sim_host(sim_ip, sim_port);
	U64 region_handle;
	msg->getU64Fast(_PREHASH_RegionData, _PREHASH_RegionHandle, region_handle);
	
	std::string seedCap;
	msg->getStringFast(_PREHASH_RegionData, _PREHASH_SeedCapability, seedCap);

	send_complete_agent_movement(sim_host);

	LLViewerRegion* regionp = LLWorld::getInstance()->addRegion(region_handle, sim_host);
	regionp->setSeedCapability(seedCap);
}



// Sends avatar and camera information to simulator.
// Sent roughly once per frame, or 20 times per second, whichever is less often

const F32 THRESHOLD_HEAD_ROT_QDOT = 0.9997f;	// ~= 2.5 degrees -- if its less than this we need to update head_rot
const F32 MAX_HEAD_ROT_QDOT = 0.99999f;			// ~= 0.5 degrees -- if its greater than this then no need to update head_rot
												// between these values we delay the updates (but no more than one second)


void send_agent_update(BOOL force_send, BOOL send_reliable)
{
	if (gAgent.getTeleportState() != LLAgent::TELEPORT_NONE)
	{
		// We don't care if they want to send an agent update, they're not allowed to until the simulator
		// that's the target is ready to receive them (after avatar_init_complete is received)
		return;
	}

	// We have already requested to log out.  Don't send agent updates.
	if(LLAppViewer::instance()->logoutRequestSent())
	{
		return;
	}

	// no region to send update to
	if(gAgent.getRegion() == NULL)
	{
		return;
	}

	const F32 TRANSLATE_THRESHOLD = 0.01f;

	// NOTA BENE: This is (intentionally?) using the small angle sine approximation to test for rotation
	//			  Plus, there is an extra 0.5 in the mix since the perpendicular between last_camera_at and getAtAxis() bisects cam_rot_change
	//			  Thus, we're actually testing against 0.2 degrees
	const F32 ROTATION_THRESHOLD = 0.1f * 2.f*F_PI/360.f;			//  Rotation thresh 0.2 deg, see note above

	const U8 DUP_MSGS = 1;				//  HACK!  number of times to repeat data on motionless agent

	//  Store data on last sent update so that if no changes, no send
	static LLVector3 last_camera_pos_agent, 
					 last_camera_at, 
					 last_camera_left,
					 last_camera_up;
	
	static LLVector3 cam_center_chg,
					 cam_rot_chg;

	static LLQuaternion last_head_rot;
	static U32 last_control_flags = 0;
	static U8 last_render_state;
	static U8 duplicate_count = 0;
	static F32 head_rot_chg = 1.0;
	static U8 last_flags;

	LLMessageSystem	*msg = gMessageSystem;
	LLVector3		camera_pos_agent;				// local to avatar's region
	U8				render_state;

	LLQuaternion body_rotation = gAgent.getFrameAgent().getQuaternion();
	LLQuaternion head_rotation = gAgent.getHeadRotation();

	camera_pos_agent = gAgentCamera.getCameraPositionAgent();

	render_state = gAgent.getRenderState();

	U32		control_flag_change = 0;
	U8		flag_change = 0;

	cam_center_chg = last_camera_pos_agent - camera_pos_agent;
	cam_rot_chg = last_camera_at - LLViewerCamera::getInstance()->getAtAxis();

	// If a modifier key is held down, turn off
	// LBUTTON and ML_LBUTTON so that using the camera (alt-key) doesn't
	// trigger a control event.
	U32 control_flags = gAgent.getControlFlags();
	MASK	key_mask = gKeyboard->currentMask(TRUE);
	if (key_mask & MASK_ALT || key_mask & MASK_CONTROL)
	{
		control_flags &= ~(	AGENT_CONTROL_LBUTTON_DOWN |
							AGENT_CONTROL_ML_LBUTTON_DOWN );
		control_flags |= 	AGENT_CONTROL_LBUTTON_UP |
							AGENT_CONTROL_ML_LBUTTON_UP ;
	}

	control_flag_change = last_control_flags ^ control_flags;

	U8 flags = AU_FLAGS_NONE;
	if (gAgent.isGroupTitleHidden())
	{
		flags |= AU_FLAGS_HIDETITLE;
	}
	if (gAgent.getAutoPilot())
	{
		flags |= AU_FLAGS_CLIENT_AUTOPILOT;
	}

	flag_change = last_flags ^ flags;

	head_rot_chg = dot(last_head_rot, head_rotation);

	if (force_send || 
		(cam_center_chg.magVec() > TRANSLATE_THRESHOLD) || 
		(head_rot_chg < THRESHOLD_HEAD_ROT_QDOT) ||	
		(last_render_state != render_state) ||
		(cam_rot_chg.magVec() > ROTATION_THRESHOLD) ||
		control_flag_change != 0 ||
		flag_change != 0)  
	{
/*
		if (head_rot_chg < THRESHOLD_HEAD_ROT_QDOT)
		{
			//LL_INFOS("Messaging") << "head rot " << head_rotation << LL_ENDL;
			LL_INFOS("Messaging") << "head_rot_chg = " << head_rot_chg << LL_ENDL;
		}
		if (cam_rot_chg.magVec() > ROTATION_THRESHOLD) 
		{
			LL_INFOS("Messaging") << "cam rot " <<  cam_rot_chg.magVec() << LL_ENDL;
		}
		if (cam_center_chg.magVec() > TRANSLATE_THRESHOLD)
		{
			LL_INFOS("Messaging") << "cam center " << cam_center_chg.magVec() << LL_ENDL;
		}
//		if (drag_delta_chg.magVec() > TRANSLATE_THRESHOLD)
//		{
//			LL_INFOS("Messaging") << "drag delta " << drag_delta_chg.magVec() << LL_ENDL;
//		}
		if (control_flag_change)
		{
			LL_INFOS("Messaging") << "dcf = " << control_flag_change << LL_ENDL;
		}
*/

		duplicate_count = 0;
	}
	else
	{
		duplicate_count++;

		if (head_rot_chg < MAX_HEAD_ROT_QDOT  &&  duplicate_count < AGENT_UPDATES_PER_SECOND)
		{
			// The head_rotation is sent for updating things like attached guns.
			// We only trigger a new update when head_rotation deviates beyond
			// some threshold from the last update, however this can break fine
			// adjustments when trying to aim an attached gun, so what we do here
			// (where we would normally skip sending an update when nothing has changed)
			// is gradually reduce the threshold to allow a better update to 
			// eventually get sent... should update to within 0.5 degrees in less 
			// than a second.
			if (head_rot_chg < THRESHOLD_HEAD_ROT_QDOT + (MAX_HEAD_ROT_QDOT - THRESHOLD_HEAD_ROT_QDOT) * duplicate_count / AGENT_UPDATES_PER_SECOND)
			{
				duplicate_count = 0;
			}
			else
			{
				return;
			}
		}
		else
		{
			return;
		}
	}

	if (duplicate_count < DUP_MSGS && !gDisconnected)
	{
		// Build the message
		msg->newMessageFast(_PREHASH_AgentUpdate);
		msg->nextBlockFast(_PREHASH_AgentData);
		msg->addUUIDFast(_PREHASH_AgentID, gAgent.getID());
		msg->addUUIDFast(_PREHASH_SessionID, gAgent.getSessionID());
		msg->addQuatFast(_PREHASH_BodyRotation, body_rotation);
		msg->addQuatFast(_PREHASH_HeadRotation, head_rotation);
		msg->addU8Fast(_PREHASH_State, render_state);
		msg->addU8Fast(_PREHASH_Flags, flags);

//		if (camera_pos_agent.mV[VY] > 255.f)
//		{
//			LL_INFOS("Messaging") << "Sending camera center " << camera_pos_agent << LL_ENDL;
//		}
		
		msg->addVector3Fast(_PREHASH_CameraCenter, camera_pos_agent);
		msg->addVector3Fast(_PREHASH_CameraAtAxis, LLViewerCamera::getInstance()->getAtAxis());
		msg->addVector3Fast(_PREHASH_CameraLeftAxis, LLViewerCamera::getInstance()->getLeftAxis());
		msg->addVector3Fast(_PREHASH_CameraUpAxis, LLViewerCamera::getInstance()->getUpAxis());
		msg->addF32Fast(_PREHASH_Far, gAgentCamera.mDrawDistance);
		
		msg->addU32Fast(_PREHASH_ControlFlags, control_flags);

		if (gDebugClicks)
		{
			if (control_flags & AGENT_CONTROL_LBUTTON_DOWN)
			{
				LL_INFOS("Messaging") << "AgentUpdate left button down" << LL_ENDL;
			}

			if (control_flags & AGENT_CONTROL_LBUTTON_UP)
			{
				LL_INFOS("Messaging") << "AgentUpdate left button up" << LL_ENDL;
			}
		}

		gAgent.enableControlFlagReset();

		if (!send_reliable)
		{
			gAgent.sendMessage();
		}
		else
		{
			gAgent.sendReliableMessage();
		}

//		LL_DEBUGS("Messaging") << "agent " << avatar_pos_agent << " cam " << camera_pos_agent << LL_ENDL;

		// Copy the old data 
		last_head_rot = head_rotation;
		last_render_state = render_state;
		last_camera_pos_agent = camera_pos_agent;
		last_camera_at = LLViewerCamera::getInstance()->getAtAxis();
		last_camera_left = LLViewerCamera::getInstance()->getLeftAxis();
		last_camera_up = LLViewerCamera::getInstance()->getUpAxis();
		last_control_flags = control_flags;
		last_flags = flags;
	}
}



// *TODO: Remove this dependency, or figure out a better way to handle
// this hack.
extern U32 gObjectBits;

void process_object_update(LLMessageSystem *mesgsys, void **user_data)
{	
	LLMemType mt(LLMemType::MTYPE_OBJECT);
	// Update the data counters
	if (mesgsys->getReceiveCompressedSize())
	{
		gObjectBits += mesgsys->getReceiveCompressedSize() * 8;
	}
	else
	{
		gObjectBits += mesgsys->getReceiveSize() * 8;
	}

	// Update the object...
	gObjectList.processObjectUpdate(mesgsys, user_data, OUT_FULL);
}

void process_compressed_object_update(LLMessageSystem *mesgsys, void **user_data)
{
	LLMemType mt(LLMemType::MTYPE_OBJECT);
	// Update the data counters
	if (mesgsys->getReceiveCompressedSize())
	{
		gObjectBits += mesgsys->getReceiveCompressedSize() * 8;
	}
	else
	{
		gObjectBits += mesgsys->getReceiveSize() * 8;
	}

	// Update the object...
	gObjectList.processCompressedObjectUpdate(mesgsys, user_data, OUT_FULL_COMPRESSED);
}

void process_cached_object_update(LLMessageSystem *mesgsys, void **user_data)
{
	LLMemType mt(LLMemType::MTYPE_OBJECT);
	// Update the data counters
	if (mesgsys->getReceiveCompressedSize())
	{
		gObjectBits += mesgsys->getReceiveCompressedSize() * 8;
	}
	else
	{
		gObjectBits += mesgsys->getReceiveSize() * 8;
	}

	// Update the object...
	gObjectList.processCachedObjectUpdate(mesgsys, user_data, OUT_FULL_CACHED);
}


void process_terse_object_update_improved(LLMessageSystem *mesgsys, void **user_data)
{
	LLMemType mt(LLMemType::MTYPE_OBJECT);
	if (mesgsys->getReceiveCompressedSize())
	{
		gObjectBits += mesgsys->getReceiveCompressedSize() * 8;
	}
	else
	{
		gObjectBits += mesgsys->getReceiveSize() * 8;
	}

	gObjectList.processCompressedObjectUpdate(mesgsys, user_data, OUT_TERSE_IMPROVED);
}

static LLFastTimer::DeclareTimer FTM_PROCESS_OBJECTS("Process Objects");


void process_kill_object(LLMessageSystem *mesgsys, void **user_data)
{
	LLFastTimer t(FTM_PROCESS_OBJECTS);

	LLUUID		id;
	U32			local_id;
	S32			i;
	S32			num_objects;

	num_objects = mesgsys->getNumberOfBlocksFast(_PREHASH_ObjectData);

	for (i = 0; i < num_objects; i++)
	{
		mesgsys->getU32Fast(_PREHASH_ObjectData, _PREHASH_ID, local_id, i);

		LLViewerObjectList::getUUIDFromLocal(id,
											local_id,
											gMessageSystem->getSenderIP(),
											gMessageSystem->getSenderPort());
		if (id == LLUUID::null)
		{
			LL_DEBUGS("Messaging") << "Unknown kill for local " << local_id << LL_ENDL;
			gObjectList.mNumUnknownKills++;
			continue;
		}
		else
		{
			LL_DEBUGS("Messaging") << "Kill message for local " << local_id << LL_ENDL;
		}

		LLSelectMgr::getInstance()->removeObjectFromSelections(id);

		// ...don't kill the avatar
		if (!(id == gAgentID))
		{
			LLViewerObject *objectp = gObjectList.findObject(id);
			if (objectp)
			{
				// Display green bubble on kill
				if ( gShowObjectUpdates )
				{
					LLViewerObject* newobject;
					newobject = gObjectList.createObjectViewer(LL_PCODE_LEGACY_TEXT_BUBBLE, objectp->getRegion());

					LLVOTextBubble* bubble = (LLVOTextBubble*) newobject;

					bubble->mColor.setVec(0.f, 1.f, 0.f, 1.f);
					bubble->setScale( 2.0f * bubble->getScale() );
					bubble->setPositionGlobal(objectp->getPositionGlobal());
					gPipeline.addObject(bubble);
				}

				// Do the kill
				gObjectList.killObject(objectp);
			}
			else
			{
				LL_WARNS("Messaging") << "Object in UUID lookup, but not on object list in kill!" << LL_ENDL;
				gObjectList.mNumUnknownKills++;
			}
		}
	}
}

void process_time_synch(LLMessageSystem *mesgsys, void **user_data)
{
	LLVector3 sun_direction;
	LLVector3 sun_ang_velocity;
	F32 phase;
	U64	space_time_usec;

    U32 seconds_per_day;
    U32 seconds_per_year;

	// "SimulatorViewerTimeMessage"
	mesgsys->getU64Fast(_PREHASH_TimeInfo, _PREHASH_UsecSinceStart, space_time_usec);
	mesgsys->getU32Fast(_PREHASH_TimeInfo, _PREHASH_SecPerDay, seconds_per_day);
	mesgsys->getU32Fast(_PREHASH_TimeInfo, _PREHASH_SecPerYear, seconds_per_year);

	// This should eventually be moved to an "UpdateHeavenlyBodies" message
	mesgsys->getF32Fast(_PREHASH_TimeInfo, _PREHASH_SunPhase, phase);
	mesgsys->getVector3Fast(_PREHASH_TimeInfo, _PREHASH_SunDirection, sun_direction);
	mesgsys->getVector3Fast(_PREHASH_TimeInfo, _PREHASH_SunAngVelocity, sun_ang_velocity);

	LLWorld::getInstance()->setSpaceTimeUSec(space_time_usec);

	//LL_DEBUGS("Messaging") << "time_synch() - " << sun_direction << ", " << sun_ang_velocity
	//		 << ", " << phase << LL_ENDL;

	gSky.setSunPhase(phase);
	gSky.setSunTargetDirection(sun_direction, sun_ang_velocity);
	if (!gNoRender && !(gSavedSettings.getBOOL("SkyOverrideSimSunPosition") || gSky.getOverrideSun()))
	{
		gSky.setSunDirection(sun_direction, sun_ang_velocity);
	}
}

void process_sound_trigger(LLMessageSystem *msg, void **)
{
	if (!gAudiop) return;

	U64		region_handle = 0;
	F32		gain = 0;
	LLUUID	sound_id;
	LLUUID	owner_id;
	LLUUID	object_id;
	LLUUID	parent_id;
	LLVector3	pos_local;

	msg->getUUIDFast(_PREHASH_SoundData, _PREHASH_SoundID, sound_id);
	msg->getUUIDFast(_PREHASH_SoundData, _PREHASH_OwnerID, owner_id);
	msg->getUUIDFast(_PREHASH_SoundData, _PREHASH_ObjectID, object_id);
	msg->getUUIDFast(_PREHASH_SoundData, _PREHASH_ParentID, parent_id);
	msg->getU64Fast(_PREHASH_SoundData, _PREHASH_Handle, region_handle);
	msg->getVector3Fast(_PREHASH_SoundData, _PREHASH_Position, pos_local);
	msg->getF32Fast(_PREHASH_SoundData, _PREHASH_Gain, gain);

	// adjust sound location to true global coords
	LLVector3d	pos_global = from_region_handle(region_handle);
	pos_global.mdV[VX] += pos_local.mV[VX];
	pos_global.mdV[VY] += pos_local.mV[VY];
	pos_global.mdV[VZ] += pos_local.mV[VZ];

	// Don't play a trigger sound if you can't hear it due
	// to parcel "local audio only" settings.
	if (!LLViewerParcelMgr::getInstance()->canHearSound(pos_global)) return;

	// Don't play sounds triggered by someone you muted.
	if (LLMuteList::getInstance()->isMuted(owner_id, LLMute::flagObjectSounds)) return;
	
	// Don't play sounds from an object you muted
	if (LLMuteList::getInstance()->isMuted(object_id)) return;

	// Don't play sounds from an object whose parent you muted
	if (parent_id.notNull()
		&& LLMuteList::getInstance()->isMuted(parent_id))
	{
		return;
	}

	// Don't play sounds from a region with maturity above current agent maturity
	if( !gAgent.canAccessMaturityInRegion( region_handle ) )
	{
		return;
	}
		
	gAudiop->triggerSound(sound_id, owner_id, gain, LLAudioEngine::AUDIO_TYPE_SFX, pos_global);
}

void process_preload_sound(LLMessageSystem *msg, void **user_data)
{
	if (!gAudiop)
	{
		return;
	}

	LLUUID sound_id;
	LLUUID object_id;
	LLUUID owner_id;

	msg->getUUIDFast(_PREHASH_DataBlock, _PREHASH_SoundID, sound_id);
	msg->getUUIDFast(_PREHASH_DataBlock, _PREHASH_ObjectID, object_id);
	msg->getUUIDFast(_PREHASH_DataBlock, _PREHASH_OwnerID, owner_id);

	LLViewerObject *objectp = gObjectList.findObject(object_id);
	if (!objectp) return;

	if (LLMuteList::getInstance()->isMuted(object_id)) return;
	if (LLMuteList::getInstance()->isMuted(owner_id, LLMute::flagObjectSounds)) return;
	
	LLAudioSource *sourcep = objectp->getAudioSource(owner_id);
	if (!sourcep) return;
	
	LLAudioData *datap = gAudiop->getAudioData(sound_id);

	// Note that I don't actually do any loading of the
	// audio data into a buffer at this point, as it won't actually
	// help us out.

	// Don't play sounds from a region with maturity above current agent maturity
	LLVector3d pos_global = objectp->getPositionGlobal();
	if( !gAgent.canAccessMaturityAtGlobal( pos_global ) )
	{
		return;
	}
	
	// Add audioData starts a transfer internally.
	sourcep->addAudioData(datap, FALSE);
}

void process_attached_sound(LLMessageSystem *msg, void **user_data)
{
	F32 gain = 0;
	LLUUID sound_id;
	LLUUID object_id;
	LLUUID owner_id;
	U8 flags;

	msg->getUUIDFast(_PREHASH_DataBlock, _PREHASH_SoundID, sound_id);
	msg->getUUIDFast(_PREHASH_DataBlock, _PREHASH_ObjectID, object_id);
	msg->getUUIDFast(_PREHASH_DataBlock, _PREHASH_OwnerID, owner_id);
	msg->getF32Fast(_PREHASH_DataBlock, _PREHASH_Gain, gain);
	msg->getU8Fast(_PREHASH_DataBlock, _PREHASH_Flags, flags);

	LLViewerObject *objectp = gObjectList.findObject(object_id);
	if (!objectp)
	{
		// we don't know about this object, just bail
		return;
	}
	
	if (LLMuteList::getInstance()->isMuted(object_id)) return;
	
	if (LLMuteList::getInstance()->isMuted(owner_id, LLMute::flagObjectSounds)) return;

	
	// Don't play sounds from a region with maturity above current agent maturity
	LLVector3d pos = objectp->getPositionGlobal();
	if( !gAgent.canAccessMaturityAtGlobal(pos) )
	{
		return;
	}
	
	objectp->setAttachedSound(sound_id, owner_id, gain, flags);
}


void process_attached_sound_gain_change(LLMessageSystem *mesgsys, void **user_data)
{
	F32 gain = 0;
	LLUUID object_guid;
	LLViewerObject *objectp = NULL;

	mesgsys->getUUIDFast(_PREHASH_DataBlock, _PREHASH_ObjectID, object_guid);

	if (!((objectp = gObjectList.findObject(object_guid))))
	{
		// we don't know about this object, just bail
		return;
	}

 	mesgsys->getF32Fast(_PREHASH_DataBlock, _PREHASH_Gain, gain);

	objectp->adjustAudioGain(gain);
}


void process_health_message(LLMessageSystem *mesgsys, void **user_data)
{
	F32 health;

	mesgsys->getF32Fast(_PREHASH_HealthData, _PREHASH_Health, health);

	if (gStatusBar)
	{
		gStatusBar->setHealth((S32)health);
	}
}


void process_sim_stats(LLMessageSystem *msg, void **user_data)
{	
	S32 count = msg->getNumberOfBlocks("Stat");
	for (S32 i = 0; i < count; ++i)
	{
		U32 stat_id;
		F32 stat_value;
		msg->getU32("Stat", "StatID", stat_id, i);
		msg->getF32("Stat", "StatValue", stat_value, i);
		switch (stat_id)
		{
		case LL_SIM_STAT_TIME_DILATION:
			LLViewerStats::getInstance()->mSimTimeDilation.addValue(stat_value);
			break;
		case LL_SIM_STAT_FPS:
			LLViewerStats::getInstance()->mSimFPS.addValue(stat_value);
			break;
		case LL_SIM_STAT_PHYSFPS:
			LLViewerStats::getInstance()->mSimPhysicsFPS.addValue(stat_value);
			break;
		case LL_SIM_STAT_AGENTUPS:
			LLViewerStats::getInstance()->mSimAgentUPS.addValue(stat_value);
			break;
		case LL_SIM_STAT_FRAMEMS:
			LLViewerStats::getInstance()->mSimFrameMsec.addValue(stat_value);
			break;
		case LL_SIM_STAT_NETMS:
			LLViewerStats::getInstance()->mSimNetMsec.addValue(stat_value);
			break;
		case LL_SIM_STAT_SIMOTHERMS:
			LLViewerStats::getInstance()->mSimSimOtherMsec.addValue(stat_value);
			break;
		case LL_SIM_STAT_SIMPHYSICSMS:
			LLViewerStats::getInstance()->mSimSimPhysicsMsec.addValue(stat_value);
			break;
		case LL_SIM_STAT_AGENTMS:
			LLViewerStats::getInstance()->mSimAgentMsec.addValue(stat_value);
			break;
		case LL_SIM_STAT_IMAGESMS:
			LLViewerStats::getInstance()->mSimImagesMsec.addValue(stat_value);
			break;
		case LL_SIM_STAT_SCRIPTMS:
			LLViewerStats::getInstance()->mSimScriptMsec.addValue(stat_value);
			break;
		case LL_SIM_STAT_NUMTASKS:
			LLViewerStats::getInstance()->mSimObjects.addValue(stat_value);
			break;
		case LL_SIM_STAT_NUMTASKSACTIVE:
			LLViewerStats::getInstance()->mSimActiveObjects.addValue(stat_value);
			break;
		case LL_SIM_STAT_NUMAGENTMAIN:
			LLViewerStats::getInstance()->mSimMainAgents.addValue(stat_value);
			break;
		case LL_SIM_STAT_NUMAGENTCHILD:
			LLViewerStats::getInstance()->mSimChildAgents.addValue(stat_value);
			break;
		case LL_SIM_STAT_NUMSCRIPTSACTIVE:
			LLViewerStats::getInstance()->mSimActiveScripts.addValue(stat_value);
			break;
		case LL_SIM_STAT_SCRIPT_EPS:
			LLViewerStats::getInstance()->mSimScriptEPS.addValue(stat_value);
			break;
		case LL_SIM_STAT_INPPS:
			LLViewerStats::getInstance()->mSimInPPS.addValue(stat_value);
			break;
		case LL_SIM_STAT_OUTPPS:
			LLViewerStats::getInstance()->mSimOutPPS.addValue(stat_value);
			break;
		case LL_SIM_STAT_PENDING_DOWNLOADS:
			LLViewerStats::getInstance()->mSimPendingDownloads.addValue(stat_value);
			break;
		case LL_SIM_STAT_PENDING_UPLOADS:
			LLViewerStats::getInstance()->mSimPendingUploads.addValue(stat_value);
			break;
		case LL_SIM_STAT_PENDING_LOCAL_UPLOADS:
			LLViewerStats::getInstance()->mSimPendingLocalUploads.addValue(stat_value);
			break;
		case LL_SIM_STAT_TOTAL_UNACKED_BYTES:
			LLViewerStats::getInstance()->mSimTotalUnackedBytes.addValue(stat_value / 1024.f);
			break;
		case LL_SIM_STAT_PHYSICS_PINNED_TASKS:
			LLViewerStats::getInstance()->mPhysicsPinnedTasks.addValue(stat_value);
			break;
		case LL_SIM_STAT_PHYSICS_LOD_TASKS:
			LLViewerStats::getInstance()->mPhysicsLODTasks.addValue(stat_value);
			break;
		case LL_SIM_STAT_SIMPHYSICSSTEPMS:
			LLViewerStats::getInstance()->mSimSimPhysicsStepMsec.addValue(stat_value);
			break;
		case LL_SIM_STAT_SIMPHYSICSSHAPEMS:
			LLViewerStats::getInstance()->mSimSimPhysicsShapeUpdateMsec.addValue(stat_value);
			break;
		case LL_SIM_STAT_SIMPHYSICSOTHERMS:
			LLViewerStats::getInstance()->mSimSimPhysicsOtherMsec.addValue(stat_value);
			break;
		case LL_SIM_STAT_SIMPHYSICSMEMORY:
			LLViewerStats::getInstance()->mPhysicsMemoryAllocated.addValue(stat_value);
			break;
		case LL_SIM_STAT_SIMSPARETIME:
			LLViewerStats::getInstance()->mSimSpareMsec.addValue(stat_value);
			break;
		case LL_SIM_STAT_SIMSLEEPTIME:
			LLViewerStats::getInstance()->mSimSleepMsec.addValue(stat_value);
			break;
		case LL_SIM_STAT_IOPUMPTIME:
			LLViewerStats::getInstance()->mSimPumpIOMsec.addValue(stat_value);
			break;
		default:
			// Used to be a commented out warning.
 			LL_DEBUGS("Messaging") << "Unknown stat id" << stat_id << LL_ENDL;
		  break;
		}
	}

	/*
	msg->getF32Fast(_PREHASH_Statistics, _PREHASH_PhysicsTimeDilation, time_dilation);
	LLViewerStats::getInstance()->mSimTDStat.addValue(time_dilation);

	// Process information
	//	{	CpuUsage			F32				}
	//	{	SimMemTotal			F32				}
	//	{	SimMemRSS			F32				}
	//	{	ProcessUptime		F32				}
	F32 cpu_usage;
	F32 sim_mem_total;
	F32 sim_mem_rss;
	F32 process_uptime;
	msg->getF32Fast(_PREHASH_Statistics, _PREHASH_CpuUsage, cpu_usage);
	msg->getF32Fast(_PREHASH_Statistics, _PREHASH_SimMemTotal, sim_mem_total);
	msg->getF32Fast(_PREHASH_Statistics, _PREHASH_SimMemRSS, sim_mem_rss);
	msg->getF32Fast(_PREHASH_Statistics, _PREHASH_ProcessUptime, process_uptime);
	LLViewerStats::getInstance()->mSimCPUUsageStat.addValue(cpu_usage);
	LLViewerStats::getInstance()->mSimMemTotalStat.addValue(sim_mem_total);
	LLViewerStats::getInstance()->mSimMemRSSStat.addValue(sim_mem_rss);
	*/

	//
	// Various hacks that aren't statistics, but are being handled here.
	//
	U32 max_tasks_per_region;
	U32 region_flags;
	msg->getU32("Region", "ObjectCapacity", max_tasks_per_region);
	msg->getU32("Region", "RegionFlags", region_flags);

	LLViewerRegion* regionp = gAgent.getRegion();
	if (regionp)
	{
		BOOL was_flying = gAgent.getFlying();
		regionp->setRegionFlags(region_flags);
		regionp->setMaxTasks(max_tasks_per_region);
		// HACK: This makes agents drop from the sky if the region is 
		// set to no fly while people are still in the sim.
		if (was_flying && regionp->getBlockFly())
		{
			gAgent.setFlying(gAgent.canFly());
		}
	}
}



void process_avatar_animation(LLMessageSystem *mesgsys, void **user_data)
{
	LLUUID	animation_id;
	LLUUID	uuid;
	S32		anim_sequence_id;
	LLVOAvatar *avatarp;
	
	mesgsys->getUUIDFast(_PREHASH_Sender, _PREHASH_ID, uuid);

	//clear animation flags
	avatarp = (LLVOAvatar *)gObjectList.findObject(uuid);

	if (!avatarp)
	{
		// no agent by this ID...error?
		LL_WARNS("Messaging") << "Received animation state for unknown avatar" << uuid << LL_ENDL;
		return;
	}

	S32 num_blocks = mesgsys->getNumberOfBlocksFast(_PREHASH_AnimationList);
	S32 num_source_blocks = mesgsys->getNumberOfBlocksFast(_PREHASH_AnimationSourceList);

	avatarp->mSignaledAnimations.clear();
	
	if (avatarp->isSelf())
	{
		LLUUID object_id;

		for( S32 i = 0; i < num_blocks; i++ )
		{
			mesgsys->getUUIDFast(_PREHASH_AnimationList, _PREHASH_AnimID, animation_id, i);
			mesgsys->getS32Fast(_PREHASH_AnimationList, _PREHASH_AnimSequenceID, anim_sequence_id, i);

			LL_DEBUGS("Messaging") << "Anim sequence ID: " << anim_sequence_id << LL_ENDL;

			avatarp->mSignaledAnimations[animation_id] = anim_sequence_id;

			// *HACK: Disabling flying mode if it has been enabled shortly before the agent
			// stand up animation is signaled. In this case we don't get a signal to start
			// flying animation from server, the AGENT_CONTROL_FLY flag remains set but the
			// avatar does not play flying animation, so we switch flying mode off.
			// See LLAgent::setFlying(). This may cause "Stop Flying" button to blink.
			// See EXT-2781.
			if (animation_id == ANIM_AGENT_STANDUP && gAgent.getFlying())
			{
				gAgent.setFlying(FALSE);
			}

			if (i < num_source_blocks)
			{
				mesgsys->getUUIDFast(_PREHASH_AnimationSourceList, _PREHASH_ObjectID, object_id, i);
			
				LLViewerObject* object = gObjectList.findObject(object_id);
				if (object)
				{
					object->mFlags |= FLAGS_ANIM_SOURCE;

					BOOL anim_found = FALSE;
					LLVOAvatar::AnimSourceIterator anim_it = avatarp->mAnimationSources.find(object_id);
					for (;anim_it != avatarp->mAnimationSources.end(); ++anim_it)
					{
						if (anim_it->second == animation_id)
						{
							anim_found = TRUE;
							break;
						}
					}

					if (!anim_found)
					{
						avatarp->mAnimationSources.insert(LLVOAvatar::AnimationSourceMap::value_type(object_id, animation_id));
					}
				}
			}
		}
	}
	else
	{
		for( S32 i = 0; i < num_blocks; i++ )
		{
			mesgsys->getUUIDFast(_PREHASH_AnimationList, _PREHASH_AnimID, animation_id, i);
			mesgsys->getS32Fast(_PREHASH_AnimationList, _PREHASH_AnimSequenceID, anim_sequence_id, i);
			avatarp->mSignaledAnimations[animation_id] = anim_sequence_id;
		}
	}

	if (num_blocks)
	{
		avatarp->processAnimationStateChanges();
	}
}

void process_avatar_appearance(LLMessageSystem *mesgsys, void **user_data)
{
	LLUUID uuid;
	mesgsys->getUUIDFast(_PREHASH_Sender, _PREHASH_ID, uuid);

	LLVOAvatar* avatarp = (LLVOAvatar *)gObjectList.findObject(uuid);
	if (avatarp)
	{
		avatarp->processAvatarAppearance( mesgsys );
	}
	else
	{
		LL_WARNS("Messaging") << "avatar_appearance sent for unknown avatar " << uuid << LL_ENDL;
	}
}

void process_camera_constraint(LLMessageSystem *mesgsys, void **user_data)
{
	LLVector4 cameraCollidePlane;
	mesgsys->getVector4Fast(_PREHASH_CameraCollidePlane, _PREHASH_Plane, cameraCollidePlane);

	gAgentCamera.setCameraCollidePlane(cameraCollidePlane);
}

void near_sit_object(BOOL success, void *data)
{
	if (success)
	{
		// Send message to sit on object
		gMessageSystem->newMessageFast(_PREHASH_AgentSit);
		gMessageSystem->nextBlockFast(_PREHASH_AgentData);
		gMessageSystem->addUUIDFast(_PREHASH_AgentID, gAgent.getID());
		gMessageSystem->addUUIDFast(_PREHASH_SessionID, gAgent.getSessionID());
		gAgent.sendReliableMessage();
	}
}

void process_avatar_sit_response(LLMessageSystem *mesgsys, void **user_data)
{
	LLVector3 sitPosition;
	LLQuaternion sitRotation;
	LLUUID sitObjectID;
	BOOL use_autopilot;
	mesgsys->getUUIDFast(_PREHASH_SitObject, _PREHASH_ID, sitObjectID);
	mesgsys->getBOOLFast(_PREHASH_SitTransform, _PREHASH_AutoPilot, use_autopilot);
	mesgsys->getVector3Fast(_PREHASH_SitTransform, _PREHASH_SitPosition, sitPosition);
	mesgsys->getQuatFast(_PREHASH_SitTransform, _PREHASH_SitRotation, sitRotation);
	LLVector3 camera_eye;
	mesgsys->getVector3Fast(_PREHASH_SitTransform, _PREHASH_CameraEyeOffset, camera_eye);
	LLVector3 camera_at;
	mesgsys->getVector3Fast(_PREHASH_SitTransform, _PREHASH_CameraAtOffset, camera_at);
	BOOL force_mouselook;
	mesgsys->getBOOLFast(_PREHASH_SitTransform, _PREHASH_ForceMouselook, force_mouselook);

	if (isAgentAvatarValid() && dist_vec_squared(camera_eye, camera_at) > 0.0001f)
	{
		gAgentCamera.setSitCamera(sitObjectID, camera_eye, camera_at);
	}
	
<<<<<<< HEAD
	gAgentCamera.setForceMouselook(force_mouselook);
=======
	gAgent.setForceMouselook(force_mouselook);
	// Forcing turning off flying here to prevent flying after pressing "Stand"
	// to stand up from an object. See EXT-1655.
	gAgent.setFlying(FALSE);
>>>>>>> 2336188e

	LLViewerObject* object = gObjectList.findObject(sitObjectID);
	if (object)
	{
		LLVector3 sit_spot = object->getPositionAgent() + (sitPosition * object->getRotation());
		if (!use_autopilot || isAgentAvatarValid() && gAgentAvatarp->isSitting() && gAgentAvatarp->getRoot() == object->getRoot())
		{
			//we're already sitting on this object, so don't autopilot
		}
		else
		{
			gAgent.startAutoPilotGlobal(gAgent.getPosGlobalFromAgent(sit_spot), "Sit", &sitRotation, near_sit_object, NULL, 0.5f);
		}
	}
	else
	{
		LL_WARNS("Messaging") << "Received sit approval for unknown object " << sitObjectID << LL_ENDL;
	}
}

void process_clear_follow_cam_properties(LLMessageSystem *mesgsys, void **user_data)
{
	LLUUID		source_id;

	mesgsys->getUUIDFast(_PREHASH_ObjectData, _PREHASH_ObjectID, source_id);

	LLFollowCamMgr::removeFollowCamParams(source_id);
}

void process_set_follow_cam_properties(LLMessageSystem *mesgsys, void **user_data)
{
	S32			type;
	F32			value;
	bool		settingPosition = false;
	bool		settingFocus	= false;
	bool		settingFocusOffset = false;
	LLVector3	position;
	LLVector3	focus;
	LLVector3	focus_offset;

	LLUUID		source_id;

	mesgsys->getUUIDFast(_PREHASH_ObjectData, _PREHASH_ObjectID, source_id);

	LLViewerObject* objectp = gObjectList.findObject(source_id);
	if (objectp)
	{
		objectp->mFlags |= FLAGS_CAMERA_SOURCE;
	}

	S32 num_objects = mesgsys->getNumberOfBlocks("CameraProperty");
	for (S32 block_index = 0; block_index < num_objects; block_index++)
	{
		mesgsys->getS32("CameraProperty", "Type", type, block_index);
		mesgsys->getF32("CameraProperty", "Value", value, block_index);
		switch(type)
		{
		case FOLLOWCAM_PITCH:
			LLFollowCamMgr::setPitch(source_id, value);
			break;
		case FOLLOWCAM_FOCUS_OFFSET_X:
			focus_offset.mV[VX] = value;
			settingFocusOffset = true;
			break;
		case FOLLOWCAM_FOCUS_OFFSET_Y:
			focus_offset.mV[VY] = value;
			settingFocusOffset = true;
			break;
		case FOLLOWCAM_FOCUS_OFFSET_Z:
			focus_offset.mV[VZ] = value;
			settingFocusOffset = true;
			break;
		case FOLLOWCAM_POSITION_LAG:
			LLFollowCamMgr::setPositionLag(source_id, value);
			break;
		case FOLLOWCAM_FOCUS_LAG:
			LLFollowCamMgr::setFocusLag(source_id, value);
			break;
		case FOLLOWCAM_DISTANCE:
			LLFollowCamMgr::setDistance(source_id, value);
			break;
		case FOLLOWCAM_BEHINDNESS_ANGLE:
			LLFollowCamMgr::setBehindnessAngle(source_id, value);
			break;
		case FOLLOWCAM_BEHINDNESS_LAG:
			LLFollowCamMgr::setBehindnessLag(source_id, value);
			break;
		case FOLLOWCAM_POSITION_THRESHOLD:
			LLFollowCamMgr::setPositionThreshold(source_id, value);
			break;
		case FOLLOWCAM_FOCUS_THRESHOLD:
			LLFollowCamMgr::setFocusThreshold(source_id, value);
			break;
		case FOLLOWCAM_ACTIVE:
			//if 1, set using followcam,. 
			LLFollowCamMgr::setCameraActive(source_id, value != 0.f);
			break;
		case FOLLOWCAM_POSITION_X:
			settingPosition = true;
			position.mV[ 0 ] = value;
			break;
		case FOLLOWCAM_POSITION_Y:
			settingPosition = true;
			position.mV[ 1 ] = value;
			break;
		case FOLLOWCAM_POSITION_Z:
			settingPosition = true;
			position.mV[ 2 ] = value;
			break;
		case FOLLOWCAM_FOCUS_X:
			settingFocus = true;
			focus.mV[ 0 ] = value;
			break;
		case FOLLOWCAM_FOCUS_Y:
			settingFocus = true;
			focus.mV[ 1 ] = value;
			break;
		case FOLLOWCAM_FOCUS_Z:
			settingFocus = true;
			focus.mV[ 2 ] = value;
			break;
		case FOLLOWCAM_POSITION_LOCKED:
			LLFollowCamMgr::setPositionLocked(source_id, value != 0.f);
			break;
		case FOLLOWCAM_FOCUS_LOCKED:
			LLFollowCamMgr::setFocusLocked(source_id, value != 0.f);
			break;

		default:
			break;
		}
	}

	if ( settingPosition )
	{
		LLFollowCamMgr::setPosition(source_id, position);
	}
	if ( settingFocus )
	{
		LLFollowCamMgr::setFocus(source_id, focus);
	}
	if ( settingFocusOffset )
	{
		LLFollowCamMgr::setFocusOffset(source_id, focus_offset);
	}
}
//end Ventrella 


// Culled from newsim lltask.cpp
void process_name_value(LLMessageSystem *mesgsys, void **user_data)
{
	std::string	temp_str;
	LLUUID	id;
	S32		i, num_blocks;

	mesgsys->getUUIDFast(_PREHASH_TaskData, _PREHASH_ID, id);

	LLViewerObject* object = gObjectList.findObject(id);

	if (object)
	{
		num_blocks = mesgsys->getNumberOfBlocksFast(_PREHASH_NameValueData);
		for (i = 0; i < num_blocks; i++)
		{
			mesgsys->getStringFast(_PREHASH_NameValueData, _PREHASH_NVPair, temp_str, i);
			LL_INFOS("Messaging") << "Added to object Name Value: " << temp_str << LL_ENDL;
			object->addNVPair(temp_str);
		}
	}
	else
	{
		LL_INFOS("Messaging") << "Can't find object " << id << " to add name value pair" << LL_ENDL;
	}
}

void process_remove_name_value(LLMessageSystem *mesgsys, void **user_data)
{
	std::string	temp_str;
	LLUUID	id;
	S32		i, num_blocks;

	mesgsys->getUUIDFast(_PREHASH_TaskData, _PREHASH_ID, id);

	LLViewerObject* object = gObjectList.findObject(id);

	if (object)
	{
		num_blocks = mesgsys->getNumberOfBlocksFast(_PREHASH_NameValueData);
		for (i = 0; i < num_blocks; i++)
		{
			mesgsys->getStringFast(_PREHASH_NameValueData, _PREHASH_NVPair, temp_str, i);
			LL_INFOS("Messaging") << "Removed from object Name Value: " << temp_str << LL_ENDL;
			object->removeNVPair(temp_str);
		}
	}
	else
	{
		LL_INFOS("Messaging") << "Can't find object " << id << " to remove name value pair" << LL_ENDL;
	}
}

void process_kick_user(LLMessageSystem *msg, void** /*user_data*/)
{
	std::string message;

	msg->getStringFast(_PREHASH_UserInfo, _PREHASH_Reason, message);

	LLAppViewer::instance()->forceDisconnect(message);
}


/*
void process_user_list_reply(LLMessageSystem *msg, void **user_data)
{
	LLUserList::processUserListReply(msg, user_data);
	return;
	char	firstname[MAX_STRING+1];
	char	lastname[MAX_STRING+1];
	U8		status;
	S32		user_count;

	user_count = msg->getNumberOfBlocks("UserBlock");

	for (S32 i = 0; i < user_count; i++)
	{
		msg->getData("UserBlock", i, "FirstName", firstname);
		msg->getData("UserBlock", i, "LastName", lastname);
		msg->getData("UserBlock", i, "Status", &status);

		if (status & 0x01)
		{
			dialog_friends_add_friend(buffer, TRUE);
		}
		else
		{
			dialog_friends_add_friend(buffer, FALSE);
		}
	}

	dialog_friends_done_adding();
}
*/

// this is not handled in processUpdateMessage
/*
void process_time_dilation(LLMessageSystem *msg, void **user_data)
{
	// get the time_dilation
	U16 foo;
	msg->getData("TimeDilation", "TimeDilation", &foo);
	F32 time_dilation = ((F32) foo) / 65535.f;

	// get the pointer to the right region
	U32 ip = msg->getSenderIP();
	U32 port = msg->getSenderPort();
	LLViewerRegion *regionp = LLWorld::getInstance()->getRegion(ip, port);
	if (regionp)
	{
		regionp->setTimeDilation(time_dilation);
	}
}
*/



void process_money_balance_reply( LLMessageSystem* msg, void** )
{
	S32 balance = 0;
	S32 credit = 0;
	S32 committed = 0;
	std::string desc;

	msg->getS32("MoneyData", "MoneyBalance", balance);
	msg->getS32("MoneyData", "SquareMetersCredit", credit);
	msg->getS32("MoneyData", "SquareMetersCommitted", committed);
	msg->getStringFast(_PREHASH_MoneyData, _PREHASH_Description, desc);
	LL_INFOS("Messaging") << "L$, credit, committed: " << balance << " " << credit << " "
			<< committed << LL_ENDL;

	if (gStatusBar)
	{
	//	S32 old_balance = gStatusBar->getBalance();

		// This is an update, not the first transmission of balance
	/*	if (old_balance != 0)
		{
			// this is actually an update
			if (balance > old_balance)
			{
				LLFirstUse::useBalanceIncrease(balance - old_balance);
			}
			else if (balance < old_balance)
			{
				LLFirstUse::useBalanceDecrease(balance - old_balance);
			}
		}
	 */
		gStatusBar->setBalance(balance);
		gStatusBar->setLandCredit(credit);
		gStatusBar->setLandCommitted(committed);
	}

	LLUUID tid;
	msg->getUUID("MoneyData", "TransactionID", tid);
	static std::deque<LLUUID> recent;
	if(!desc.empty() && gSavedSettings.getBOOL("NotifyMoneyChange")
	   && (std::find(recent.rbegin(), recent.rend(), tid) == recent.rend()))
	{
		// Make the user confirm the transaction, since they might
		// have missed something during an event.
		// *TODO: Translate
		LLSD args;
		

		// this is a marker to retrieve avatar name from server message:
		// "<avatar name> paid you L$"
		const std::string marker = "paid you L$";

		args["MESSAGE"] = desc;

		// extract avatar name from system message
		S32 marker_pos = desc.find(marker, 0);

		std::string base_name = desc.substr(0, marker_pos);
		
		std::string name = base_name;
		LLStringUtil::trim(name);

		// if name extracted and name cache contains avatar id send loggable notification
		LLUUID from_id;
		if(name.size() > 0 && gCacheName->getUUID(name, from_id))
		{
			//description always comes not localized. lets fix this

			//ammount paid
			std::string ammount = desc.substr(marker_pos + marker.length(),desc.length() - marker.length() - marker_pos);
	
			//reform description
			LLStringUtil::format_map_t str_args;
			str_args["NAME"] = base_name;
			str_args["AMOUNT"] = ammount;
			std::string new_description = LLTrans::getString("paid_you_ldollars", str_args);


			args["MESSAGE"] = new_description;
			args["NAME"] = name;
			LLSD payload;
			payload["from_id"] = from_id;
			LLNotificationsUtil::add("PaymentRecived", args, payload);
		}
		//AD *HACK: Parsing incoming string to localize messages that come from server! EXT-5986
		// It's only a temporarily and ineffective measure. It doesn't affect performance much
		// because we get here only for specific type of messages, but anyway it is not right to do it!
		// *TODO: Server-side changes should be made and this code removed.
		else
		{
			if(desc.find("You paid")==0)
			{
				// Regular expression for message parsing- change it in case of server-side changes.
				// Each set of parenthesis will later be used to find arguments of message we generate
				// in the end of this if- (.*) gives us name of money receiver, (\\d+)-amount of money we pay
				// and ([^$]*)- reason of payment
				boost::regex expr("You paid (?:.{0}|(.*) )L\\$(\\d+)\\s?([^$]*)\\.");
				boost::match_results <std::string::const_iterator> matches;
				if(boost::regex_match(desc, matches, expr))
				{
					// Name of full localizable notification string
					// there are four types of this string- with name of receiver and reason of payment,
					// without name and without reason (both may also be absent simultaneously).
					// example of string without name - You paid L$100 to create a group.
					// example of string without reason - You paid Smdby Linden L$100.
					// example of string with reason and name - You paid Smbdy Linden L$100 for a land access pass.
					// example of string with no info - You paid L$50.
					std::string line = "you_paid_ldollars_no_name";

					// arguments of string which will be in notification
					LLStringUtil::format_map_t str_args;

					// extracting amount of money paid (without L$ symbols). It is always present.
					str_args["[AMOUNT]"] = std::string(matches[2]);

					// extracting name of person/group you are paying (it may be absent)
					std::string name = std::string(matches[1]);
					if(!name.empty())
					{
						str_args["[NAME]"] = name;
						line = "you_paid_ldollars";
					}

					// extracting reason of payment (it may be absent)
					std::string reason = std::string(matches[3]);
					if (reason.empty())
					{
						line = name.empty() ? "you_paid_ldollars_no_info" : "you_paid_ldollars_no_reason";
					}
					else
					{
						std::string localized_reason;
						// if we haven't found localized string for reason of payment leave it as it was
						str_args["[REASON]"] =  LLTrans::findString(localized_reason, reason) ? localized_reason : reason;
					}

					// forming final message string by retrieving localized version from xml
					// and applying previously found arguments
					line = LLTrans::getString(line, str_args);
					args["MESSAGE"] = line;
				}
			}

			LLNotificationsUtil::add("SystemMessage", args);
		}

		// Once the 'recent' container gets large enough, chop some
		// off the beginning.
		const U32 MAX_LOOKBACK = 30;
		const S32 POP_FRONT_SIZE = 12;
		if(recent.size() > MAX_LOOKBACK)
		{
			LL_DEBUGS("Messaging") << "Removing oldest transaction records" << LL_ENDL;
			recent.erase(recent.begin(), recent.begin() + POP_FRONT_SIZE);
		}
		//LL_DEBUGS("Messaging") << "Pushing back transaction " << tid << LL_ENDL;
		recent.push_back(tid);
	}
}

bool handle_special_notification_callback(const LLSD& notification, const LLSD& response)
{
	S32 option = LLNotificationsUtil::getSelectedOption(notification, response);
	
	if (0 == option)
	{
		// set the preference to the maturity of the region we're calling
		int preferredMaturity = notification["payload"]["_region_access"].asInteger();
		gSavedSettings.setU32("PreferredMaturity", preferredMaturity);
		gAgent.sendMaturityPreferenceToServer(preferredMaturity);

		// notify user that the maturity preference has been changed
		LLSD args;
		args["RATING"] = LLViewerRegion::accessToString(preferredMaturity);
		LLNotificationsUtil::add("PreferredMaturityChanged", args);
	}
	
	return false;
}

// some of the server notifications need special handling. This is where we do that.
bool handle_special_notification(std::string notificationID, LLSD& llsdBlock)
{
	int regionAccess = llsdBlock["_region_access"].asInteger();
	llsdBlock["REGIONMATURITY"] = LLViewerRegion::accessToString(regionAccess);
	
	// we're going to throw the LLSD in there in case anyone ever wants to use it
	LLNotificationsUtil::add(notificationID+"_Notify", llsdBlock);
	
	if (regionAccess == SIM_ACCESS_MATURE)
	{
		if (gAgent.isTeen())
		{
			LLNotificationsUtil::add(notificationID+"_KB", llsdBlock);
			return true;
		}
		else if (gAgent.prefersPG())
		{
			LLNotificationsUtil::add(notificationID+"_Change", llsdBlock, llsdBlock, handle_special_notification_callback);
			return true;
		}
	}
	else if (regionAccess == SIM_ACCESS_ADULT)
	{
		if (!gAgent.isAdult())
		{
			LLNotificationsUtil::add(notificationID+"_KB", llsdBlock);
			return true;
		}
		else if (gAgent.prefersPG() || gAgent.prefersMature())
		{
			LLNotificationsUtil::add(notificationID+"_Change", llsdBlock, llsdBlock, handle_special_notification_callback);
			return true;
		}
	}
	return false;
}

bool attempt_standard_notification(LLMessageSystem* msgsystem)
{
	// if we have additional alert data
	if (msgsystem->has(_PREHASH_AlertInfo) && msgsystem->getNumberOfBlocksFast(_PREHASH_AlertInfo) > 0)
	{
		// notification was specified using the new mechanism, so we can just handle it here
		std::string notificationID;
		std::string llsdRaw;
		LLSD llsdBlock;
		msgsystem->getStringFast(_PREHASH_AlertInfo, _PREHASH_Message, notificationID);
		msgsystem->getStringFast(_PREHASH_AlertInfo, _PREHASH_ExtraParams, llsdRaw);
		if (llsdRaw.length())
		{
			std::istringstream llsdData(llsdRaw);
			if (!LLSDSerialize::deserialize(llsdBlock, llsdData, llsdRaw.length()))
			{
				llwarns << "attempt_standard_notification: Attempted to read notification parameter data into LLSD but failed:" << llsdRaw << llendl;
			}
		}
		
		if (
			(notificationID == "RegionEntryAccessBlocked") ||
			(notificationID == "LandClaimAccessBlocked") ||
			(notificationID == "LandBuyAccessBlocked")
		   )
		{
			/*---------------------------------------------------------------------
			 (Commented so a grep will find the notification strings, since
			 we construct them on the fly; if you add additional notifications,
			 please update the comment.)
			 
			 Could throw any of the following notifications:
			 
				RegionEntryAccessBlocked
				RegionEntryAccessBlocked_Notify
				RegionEntryAccessBlocked_Change
				RegionEntryAccessBlocked_KB
				LandClaimAccessBlocked 
				LandClaimAccessBlocked_Notify 
				LandClaimAccessBlocked_Change 
				LandClaimAccessBlocked_KB 
				LandBuyAccessBlocked
				LandBuyAccessBlocked_Notify
				LandBuyAccessBlocked_Change
				LandBuyAccessBlocked_KB
			 
			-----------------------------------------------------------------------*/ 
			if (handle_special_notification(notificationID, llsdBlock))
			{
				return true;
			}
		}
		
		LLNotificationsUtil::add(notificationID, llsdBlock);
		return true;
	}	
	return false;
}


void process_agent_alert_message(LLMessageSystem* msgsystem, void** user_data)
{
	// make sure the cursor is back to the usual default since the
	// alert is probably due to some kind of error.
	gViewerWindow->getWindow()->resetBusyCount();
	
	if (!attempt_standard_notification(msgsystem))
	{
		BOOL modal = FALSE;
		msgsystem->getBOOL("AlertData", "Modal", modal);
		std::string buffer;
		msgsystem->getStringFast(_PREHASH_AlertData, _PREHASH_Message, buffer);
		process_alert_core(buffer, modal);
	}
}

// The only difference between this routine and the previous is the fact that
// for this routine, the modal parameter is always false. Sadly, for the message
// handled by this routine, there is no "Modal" parameter on the message, and
// there's no API to tell if a message has the given parameter or not.
// So we can't handle the messages with the same handler.
void process_alert_message(LLMessageSystem *msgsystem, void **user_data)
{
	// make sure the cursor is back to the usual default since the
	// alert is probably due to some kind of error.
	gViewerWindow->getWindow()->resetBusyCount();
		
	if (!attempt_standard_notification(msgsystem))
	{
		BOOL modal = FALSE;
		std::string buffer;
		msgsystem->getStringFast(_PREHASH_AlertData, _PREHASH_Message, buffer);
		process_alert_core(buffer, modal);
	}
}

void process_alert_core(const std::string& message, BOOL modal)
{
	// HACK -- handle callbacks for specific alerts
	if ( message == "You died and have been teleported to your home location")
	{
		LLViewerStats::getInstance()->incStat(LLViewerStats::ST_KILLED_COUNT);
	}
	else if( message == "Home position set." )
	{
		// save the home location image to disk
		std::string snap_filename = gDirUtilp->getLindenUserDir();
		snap_filename += gDirUtilp->getDirDelimiter();
		snap_filename += SCREEN_HOME_FILENAME;
		gViewerWindow->saveSnapshot(snap_filename, gViewerWindow->getWindowWidthRaw(), gViewerWindow->getWindowHeightRaw(), FALSE, FALSE);
	}

	const std::string ALERT_PREFIX("ALERT: ");
	const std::string NOTIFY_PREFIX("NOTIFY: ");
	if (message.find(ALERT_PREFIX) == 0)
	{
		// Allow the server to spawn a named alert so that server alerts can be
		// translated out of English.
		std::string alert_name(message.substr(ALERT_PREFIX.length()));
		LLNotificationsUtil::add(alert_name);
	}
	else if (message.find(NOTIFY_PREFIX) == 0)
	{
		// Allow the server to spawn a named notification so that server notifications can be
		// translated out of English.
		std::string notify_name(message.substr(NOTIFY_PREFIX.length()));
		LLNotificationsUtil::add(notify_name);
	}
	else if (message[0] == '/')
	{
		// System message is important, show in upper-right box not tip
		std::string text(message.substr(1));
		LLSD args;
		if (text.substr(0,17) == "RESTART_X_MINUTES")
		{
			S32 mins = 0;
			LLStringUtil::convertToS32(text.substr(18), mins);
			args["MINUTES"] = llformat("%d",mins);
			LLNotificationsUtil::add("RegionRestartMinutes", args);
		}
		else if (text.substr(0,17) == "RESTART_X_SECONDS")
		{
			S32 secs = 0;
			LLStringUtil::convertToS32(text.substr(18), secs);
			args["SECONDS"] = llformat("%d",secs);
			LLNotificationsUtil::add("RegionRestartSeconds", args);
		}
		else
		{
			std::string new_msg =LLNotifications::instance().getGlobalString(text);
			args["MESSAGE"] = new_msg;
			LLNotificationsUtil::add("SystemMessage", args);
		}
	}
	else if (modal)
	{
		LLSD args;
		std::string new_msg =LLNotifications::instance().getGlobalString(message);
		args["ERROR_MESSAGE"] = new_msg;
		LLNotificationsUtil::add("ErrorMessage", args);
	}
	else
	{
		LLSD args;
		std::string new_msg =LLNotifications::instance().getGlobalString(message);
		args["MESSAGE"] = new_msg;
		LLNotificationsUtil::add("SystemMessageTip", args);
	}
}

mean_collision_list_t				gMeanCollisionList;
time_t								gLastDisplayedTime = 0;

void handle_show_mean_events(void *)
{
	if (gNoRender)
	{
		return;
	}
	LLFloaterReg::showInstance("bumps");
	//LLFloaterBump::showInstance();
}

void mean_name_callback(const LLUUID &id, const std::string& first, const std::string& last, BOOL always_false)
{
	if (gNoRender)
	{
		return;
	}

	static const U32 max_collision_list_size = 20;
	if (gMeanCollisionList.size() > max_collision_list_size)
	{
		mean_collision_list_t::iterator iter = gMeanCollisionList.begin();
		for (U32 i=0; i<max_collision_list_size; i++) iter++;
		for_each(iter, gMeanCollisionList.end(), DeletePointer());
		gMeanCollisionList.erase(iter, gMeanCollisionList.end());
	}

	for (mean_collision_list_t::iterator iter = gMeanCollisionList.begin();
		 iter != gMeanCollisionList.end(); ++iter)
	{
		LLMeanCollisionData *mcd = *iter;
		if (mcd->mPerp == id)
		{
			mcd->mFirstName = first;
			mcd->mLastName = last;
		}
	}
}

void process_mean_collision_alert_message(LLMessageSystem *msgsystem, void **user_data)
{
	if (gAgent.inPrelude())
	{
		// In prelude, bumping is OK.  This dialog is rather confusing to 
		// newbies, so we don't show it.  Drop the packet on the floor.
		return;
	}

	// make sure the cursor is back to the usual default since the
	// alert is probably due to some kind of error.
	gViewerWindow->getWindow()->resetBusyCount();

	LLUUID perp;
	U32	   time;
	U8	   u8type;
	EMeanCollisionType	   type;
	F32    mag;

	S32 i, num = msgsystem->getNumberOfBlocks(_PREHASH_MeanCollision);

	for (i = 0; i < num; i++)
	{
		msgsystem->getUUIDFast(_PREHASH_MeanCollision, _PREHASH_Perp, perp);
		msgsystem->getU32Fast(_PREHASH_MeanCollision, _PREHASH_Time, time);
		msgsystem->getF32Fast(_PREHASH_MeanCollision, _PREHASH_Mag, mag);
		msgsystem->getU8Fast(_PREHASH_MeanCollision, _PREHASH_Type, u8type);

		type = (EMeanCollisionType)u8type;

		BOOL b_found = FALSE;

		for (mean_collision_list_t::iterator iter = gMeanCollisionList.begin();
			 iter != gMeanCollisionList.end(); ++iter)
		{
			LLMeanCollisionData *mcd = *iter;
			if ((mcd->mPerp == perp) && (mcd->mType == type))
			{
				mcd->mTime = time;
				mcd->mMag = mag;
				b_found = TRUE;
				break;
			}
		}

		if (!b_found)
		{
			LLMeanCollisionData *mcd = new LLMeanCollisionData(gAgentID, perp, time, type, mag);
			gMeanCollisionList.push_front(mcd);
			const BOOL is_group = FALSE;
			gCacheName->get(perp, is_group, &mean_name_callback);
		}
	}
}

void process_frozen_message(LLMessageSystem *msgsystem, void **user_data)
{
	// make sure the cursor is back to the usual default since the
	// alert is probably due to some kind of error.
	gViewerWindow->getWindow()->resetBusyCount();
	BOOL b_frozen;
	
	msgsystem->getBOOL("FrozenData", "Data", b_frozen);

	// TODO: make being frozen change view
	if (b_frozen)
	{
	}
	else
	{
	}
}

// do some extra stuff once we get our economy data
void process_economy_data(LLMessageSystem *msg, void** /*user_data*/)
{
	LLGlobalEconomy::processEconomyData(msg, LLGlobalEconomy::Singleton::getInstance());

	S32 upload_cost = LLGlobalEconomy::Singleton::getInstance()->getPriceUpload();

	LL_INFOS_ONCE("Messaging") << "EconomyData message arrived; upload cost is L$" << upload_cost << LL_ENDL;

	gMenuHolder->childSetLabelArg("Upload Image", "[COST]", llformat("%d", upload_cost));
	gMenuHolder->childSetLabelArg("Upload Sound", "[COST]", llformat("%d", upload_cost));
	gMenuHolder->childSetLabelArg("Upload Animation", "[COST]", llformat("%d", upload_cost));
	gMenuHolder->childSetLabelArg("Bulk Upload", "[COST]", llformat("%d", upload_cost));
}

void notify_cautioned_script_question(const LLSD& notification, const LLSD& response, S32 orig_questions, BOOL granted)
{
	// only continue if at least some permissions were requested
	if (orig_questions)
	{
		// check to see if the person we are asking

		// "'[OBJECTNAME]', an object owned by '[OWNERNAME]', 
		// located in [REGIONNAME] at [REGIONPOS], 
		// has been <granted|denied> permission to: [PERMISSIONS]."

		LLUIString notice(LLTrans::getString(granted ? "ScriptQuestionCautionChatGranted" : "ScriptQuestionCautionChatDenied"));

		// always include the object name and owner name 
		notice.setArg("[OBJECTNAME]", notification["payload"]["object_name"].asString());
		notice.setArg("[OWNERNAME]", notification["payload"]["owner_name"].asString());

		// try to lookup viewerobject that corresponds to the object that
		// requested permissions (here, taskid->requesting object id)
		BOOL foundpos = FALSE;
		LLViewerObject* viewobj = gObjectList.findObject(notification["payload"]["task_id"].asUUID());
		if (viewobj)
		{
			// found the viewerobject, get it's position in its region
			LLVector3 objpos(viewobj->getPosition());
			
			// try to lookup the name of the region the object is in
			LLViewerRegion* viewregion = viewobj->getRegion();
			if (viewregion)
			{
				// got the region, so include the region and 3d coordinates of the object
				notice.setArg("[REGIONNAME]", viewregion->getName());				
				std::string formatpos = llformat("%.1f, %.1f,%.1f", objpos[VX], objpos[VY], objpos[VZ]);
				notice.setArg("[REGIONPOS]", formatpos);

				foundpos = TRUE;
			}
		}

		if (!foundpos)
		{
			// unable to determine location of the object
			notice.setArg("[REGIONNAME]", "(unknown region)");
			notice.setArg("[REGIONPOS]", "(unknown position)");
		}

		// check each permission that was requested, and list each 
		// permission that has been flagged as a caution permission
		BOOL caution = FALSE;
		S32 count = 0;
		std::string perms;
		for (S32 i = 0; i < SCRIPT_PERMISSION_EOF; i++)
		{
			if ((orig_questions & LSCRIPTRunTimePermissionBits[i]) && SCRIPT_QUESTION_IS_CAUTION[i])
			{
				count++;
				caution = TRUE;

				// add a comma before the permission description if it is not the first permission
				// added to the list or the last permission to check
				if ((count > 1) && (i < SCRIPT_PERMISSION_EOF))
				{
					perms.append(", ");
				}

				perms.append(LLTrans::getString(SCRIPT_QUESTIONS[i]));
			}
		}

		notice.setArg("[PERMISSIONS]", perms);

		// log a chat message as long as at least one requested permission
		// is a caution permission
		if (caution)
		{
			LLChat chat(notice.getString());
	//		LLFloaterChat::addChat(chat, FALSE, FALSE);
		}
	}
}

bool script_question_cb(const LLSD& notification, const LLSD& response)
{
	S32 option = LLNotificationsUtil::getSelectedOption(notification, response);
	LLMessageSystem *msg = gMessageSystem;
	S32 orig = notification["payload"]["questions"].asInteger();
	S32 new_questions = orig;

	// check whether permissions were granted or denied
	BOOL allowed = TRUE;
	// the "yes/accept" button is the first button in the template, making it button 0
	// if any other button was clicked, the permissions were denied
	if (option != 0)
	{
		new_questions = 0;
		allowed = FALSE;
	}	

	LLUUID task_id = notification["payload"]["task_id"].asUUID();
	LLUUID item_id = notification["payload"]["item_id"].asUUID();

	// reply with the permissions granted or denied
	msg->newMessageFast(_PREHASH_ScriptAnswerYes);
	msg->nextBlockFast(_PREHASH_AgentData);
	msg->addUUIDFast(_PREHASH_AgentID, gAgent.getID());
	msg->addUUIDFast(_PREHASH_SessionID, gAgent.getSessionID());
	msg->nextBlockFast(_PREHASH_Data);
	msg->addUUIDFast(_PREHASH_TaskID, task_id);
	msg->addUUIDFast(_PREHASH_ItemID, item_id);
	msg->addS32Fast(_PREHASH_Questions, new_questions);
	msg->sendReliable(LLHost(notification["payload"]["sender"].asString()));

	// only log a chat message if caution prompts are enabled
	if (gSavedSettings.getBOOL("PermissionsCautionEnabled"))
	{
		// log a chat message, if appropriate
		notify_cautioned_script_question(notification, response, orig, allowed);
	}

	if ( response["Mute"] ) // mute
	{
		LLMuteList::getInstance()->add(LLMute(item_id, notification["payload"]["object_name"].asString(), LLMute::OBJECT));

		// purge the message queue of any previously queued requests from the same source. DEV-4879
		class OfferMatcher : public LLNotificationsUI::LLScreenChannel::Matcher
		{
		public:
			OfferMatcher(const LLUUID& to_block) : blocked_id(to_block) {}
			bool matches(const LLNotificationPtr notification) const
			{
				if (notification->getName() == "ScriptQuestionCaution"
					|| notification->getName() == "ScriptQuestion")
				{
					return (notification->getPayload()["item_id"].asUUID() == blocked_id);
				}
				return false;
			}
		private:
			const LLUUID& blocked_id;
		};

		LLNotificationsUI::LLChannelManager::getInstance()->killToastsFromChannel(LLUUID(
				gSavedSettings.getString("NotificationChannelUUID")), OfferMatcher(item_id));
	}

	if (response["Details"])
	{
		// respawn notification...
		LLNotificationsUtil::add(notification["name"], notification["substitutions"], notification["payload"]);

		// ...with description on top
		LLNotificationsUtil::add("DebitPermissionDetails");
	}
	return false;
}
static LLNotificationFunctorRegistration script_question_cb_reg_1("ScriptQuestion", script_question_cb);
static LLNotificationFunctorRegistration script_question_cb_reg_2("ScriptQuestionCaution", script_question_cb);

void process_script_question(LLMessageSystem *msg, void **user_data)
{
	// *TODO: Translate owner name -> [FIRST] [LAST]

	LLHost sender = msg->getSender();

	LLUUID taskid;
	LLUUID itemid;
	S32		questions;
	std::string object_name;
	std::string owner_name;

	// taskid -> object key of object requesting permissions
	msg->getUUIDFast(_PREHASH_Data, _PREHASH_TaskID, taskid );
	// itemid -> script asset key of script requesting permissions
	msg->getUUIDFast(_PREHASH_Data, _PREHASH_ItemID, itemid );
	msg->getStringFast(_PREHASH_Data, _PREHASH_ObjectName, object_name);
	msg->getStringFast(_PREHASH_Data, _PREHASH_ObjectOwner, owner_name);
	msg->getS32Fast(_PREHASH_Data, _PREHASH_Questions, questions );

	// Special case. If the objects are owned by this agent, throttle per-object instead
	// of per-owner. It's common for residents to reset a ton of scripts that re-request
	// permissions, as with tier boxes. UUIDs can't be valid agent names and vice-versa,
	// so we'll reuse the same namespace for both throttle types.
	std::string throttle_name = owner_name;
	std::string self_name;
	LLAgentUI::buildName( self_name );
	if( owner_name == self_name )
	{
		throttle_name = taskid.getString();
	}
	
	// don't display permission requests if this object is muted
	if (LLMuteList::getInstance()->isMuted(taskid)) return;
	
	// throttle excessive requests from any specific user's scripts
	typedef LLKeyThrottle<std::string> LLStringThrottle;
	static LLStringThrottle question_throttle( LLREQUEST_PERMISSION_THROTTLE_LIMIT, LLREQUEST_PERMISSION_THROTTLE_INTERVAL );

	switch (question_throttle.noteAction(throttle_name))
	{
		case LLStringThrottle::THROTTLE_NEWLY_BLOCKED:
			LL_INFOS("Messaging") << "process_script_question throttled"
					<< " owner_name:" << owner_name
					<< LL_ENDL;
			// Fall through

		case LLStringThrottle::THROTTLE_BLOCKED:
			// Escape altogether until we recover
			return;

		case LLStringThrottle::THROTTLE_OK:
			break;
	}

	std::string script_question;
	if (questions)
	{
		BOOL caution = FALSE;
		S32 count = 0;
		LLSD args;
		args["OBJECTNAME"] = object_name;
		args["NAME"] = owner_name;

		// check the received permission flags against each permission
		for (S32 i = 0; i < SCRIPT_PERMISSION_EOF; i++)
		{
			if (questions & LSCRIPTRunTimePermissionBits[i])
			{
				count++;
				script_question += "    " + LLTrans::getString(SCRIPT_QUESTIONS[i]) + "\n";

				// check whether permission question should cause special caution dialog
				caution |= (SCRIPT_QUESTION_IS_CAUTION[i]);
			}
		}
		args["QUESTIONS"] = script_question;

		LLSD payload;
		payload["task_id"] = taskid;
		payload["item_id"] = itemid;
		payload["sender"] = sender.getIPandPort();
		payload["questions"] = questions;
		payload["object_name"] = object_name;
		payload["owner_name"] = owner_name;

		// check whether cautions are even enabled or not
		if (gSavedSettings.getBOOL("PermissionsCautionEnabled"))
		{
			// display the caution permissions prompt
			LLNotificationsUtil::add(caution ? "ScriptQuestionCaution" : "ScriptQuestion", args, payload);
		}
		else
		{
			// fall back to default behavior if cautions are entirely disabled
			LLNotificationsUtil::add("ScriptQuestion", args, payload);
		}

	}
}


void process_derez_container(LLMessageSystem *msg, void**)
{
	LL_WARNS("Messaging") << "call to deprecated process_derez_container" << LL_ENDL;
}

void container_inventory_arrived(LLViewerObject* object,
								 LLInventoryObject::object_list_t* inventory,
								 S32 serial_num,
								 void* data)
{
	LL_DEBUGS("Messaging") << "container_inventory_arrived()" << LL_ENDL;
	if( gAgentCamera.cameraMouselook() )
	{
		gAgentCamera.changeCameraToDefault();
	}

	LLInventoryPanel *active_panel = LLInventoryPanel::getActiveInventoryPanel();

	if (inventory->size() > 2)
	{
		// create a new inventory category to put this in
		LLUUID cat_id;
		cat_id = gInventory.createNewCategory(gInventory.getRootFolderID(),
											  LLFolderType::FT_NONE,
											  LLTrans::getString("AcquiredItems"));

		LLInventoryObject::object_list_t::const_iterator it = inventory->begin();
		LLInventoryObject::object_list_t::const_iterator end = inventory->end();
		for ( ; it != end; ++it)
		{
			if ((*it)->getType() != LLAssetType::AT_CATEGORY)
			{
				LLInventoryObject* obj = (LLInventoryObject*)(*it);
				LLInventoryItem* item = (LLInventoryItem*)(obj);
				LLUUID item_id;
				item_id.generate();
				time_t creation_date_utc = time_corrected();
				LLPointer<LLViewerInventoryItem> new_item
					= new LLViewerInventoryItem(item_id,
												cat_id,
												item->getPermissions(),
												item->getAssetUUID(),
												item->getType(),
												item->getInventoryType(),
												item->getName(),
												item->getDescription(),
												LLSaleInfo::DEFAULT,
												item->getFlags(),
												creation_date_utc);
				new_item->updateServer(TRUE);
				gInventory.updateItem(new_item);
			}
		}
		gInventory.notifyObservers();
		if(active_panel)
		{
			active_panel->setSelection(cat_id, TAKE_FOCUS_NO);
		}
	}
	else if (inventory->size() == 2)
	{
		// we're going to get one fake root category as well as the
		// one actual object
		LLInventoryObject::object_list_t::iterator it = inventory->begin();

		if ((*it)->getType() == LLAssetType::AT_CATEGORY)
		{
			++it;
		}

		LLInventoryItem* item = (LLInventoryItem*)((LLInventoryObject*)(*it));
		const LLUUID category = gInventory.findCategoryUUIDForType(LLFolderType::assetTypeToFolderType(item->getType()));

		LLUUID item_id;
		item_id.generate();
		time_t creation_date_utc = time_corrected();
		LLPointer<LLViewerInventoryItem> new_item
			= new LLViewerInventoryItem(item_id, category,
										item->getPermissions(),
										item->getAssetUUID(),
										item->getType(),
										item->getInventoryType(),
										item->getName(),
										item->getDescription(),
										LLSaleInfo::DEFAULT,
										item->getFlags(),
										creation_date_utc);
		new_item->updateServer(TRUE);
		gInventory.updateItem(new_item);
		gInventory.notifyObservers();
		if(active_panel)
		{
			active_panel->setSelection(item_id, TAKE_FOCUS_NO);
		}
	}

	// we've got the inventory, now delete this object if this was a take
	BOOL delete_object = (BOOL)(intptr_t)data;
	LLViewerRegion *region = gAgent.getRegion();
	if (delete_object && region)
	{
		gMessageSystem->newMessageFast(_PREHASH_ObjectDelete);
		gMessageSystem->nextBlockFast(_PREHASH_AgentData);
		gMessageSystem->addUUIDFast(_PREHASH_AgentID, gAgent.getID());
		gMessageSystem->addUUIDFast(_PREHASH_SessionID, gAgent.getSessionID());
		const U8 NO_FORCE = 0;
		gMessageSystem->addU8Fast(_PREHASH_Force, NO_FORCE);
		gMessageSystem->nextBlockFast(_PREHASH_ObjectData);
		gMessageSystem->addU32Fast(_PREHASH_ObjectLocalID, object->getLocalID());
		gMessageSystem->sendReliable(region->getHost());
	}
}

// method to format the time.
std::string formatted_time(const time_t& the_time)
{
	std::string dateStr = "["+LLTrans::getString("LTimeWeek")+"] ["
						+LLTrans::getString("LTimeMonth")+"] ["
						+LLTrans::getString("LTimeDay")+"] ["
						+LLTrans::getString("LTimeHour")+"]:["
						+LLTrans::getString("LTimeMin")+"]:["
						+LLTrans::getString("LTimeSec")+"] ["
						+LLTrans::getString("LTimeYear")+"]";

	LLSD substitution;
	substitution["datetime"] = (S32) the_time;
	LLStringUtil::format (dateStr, substitution);
	return dateStr;
}


void process_teleport_failed(LLMessageSystem *msg, void**)
{
	std::string reason;
	std::string big_reason;
	LLSD args;

	// if we have additional alert data
	if (msg->has(_PREHASH_AlertInfo) && msg->getSizeFast(_PREHASH_AlertInfo, _PREHASH_Message) > 0)
	{
		// Get the message ID
		msg->getStringFast(_PREHASH_AlertInfo, _PREHASH_Message, reason);
		big_reason = LLAgent::sTeleportErrorMessages[reason];
		if ( big_reason.size() > 0 )
		{	// Substitute verbose reason from the local map
			args["REASON"] = big_reason;
		}
		else
		{	// Nothing found in the map - use what the server returned in the original message block
			msg->getStringFast(_PREHASH_Info, _PREHASH_Reason, reason);
			args["REASON"] = reason;
		}

		LLSD llsd_block;
		std::string llsd_raw;
		msg->getStringFast(_PREHASH_AlertInfo, _PREHASH_ExtraParams, llsd_raw);
		if (llsd_raw.length())
		{
			std::istringstream llsd_data(llsd_raw);
			if (!LLSDSerialize::deserialize(llsd_block, llsd_data, llsd_raw.length()))
			{
				llwarns << "process_teleport_failed: Attempted to read alert parameter data into LLSD but failed:" << llsd_raw << llendl;
			}
			else
			{
				// change notification name in this special case
				if (handle_special_notification("RegionEntryAccessBlocked", llsd_block))
				{
					if( gAgent.getTeleportState() != LLAgent::TELEPORT_NONE )
					{
						gAgent.setTeleportState( LLAgent::TELEPORT_NONE );
					}
					return;
				}
			}
		}

	}
	else
	{
		msg->getStringFast(_PREHASH_Info, _PREHASH_Reason, reason);

		big_reason = LLAgent::sTeleportErrorMessages[reason];
		if ( big_reason.size() > 0 )
		{	// Substitute verbose reason from the local map
			args["REASON"] = big_reason;
		}
		else
		{	// Nothing found in the map - use what the server returned
			args["REASON"] = reason;
		}
	}

	LLNotificationsUtil::add("CouldNotTeleportReason", args);

	// Let the interested parties know that teleport failed.
	LLViewerParcelMgr::getInstance()->onTeleportFailed();

	if( gAgent.getTeleportState() != LLAgent::TELEPORT_NONE )
	{
		gAgent.setTeleportState( LLAgent::TELEPORT_NONE );
	}
}

void process_teleport_local(LLMessageSystem *msg,void**)
{
	LLUUID agent_id;
	msg->getUUIDFast(_PREHASH_Info, _PREHASH_AgentID, agent_id);
	if (agent_id != gAgent.getID())
	{
		LL_WARNS("Messaging") << "Got teleport notification for wrong agent!" << LL_ENDL;
		return;
	}

	U32 location_id;
	LLVector3 pos, look_at;
	U32 teleport_flags;
	msg->getU32Fast(_PREHASH_Info, _PREHASH_LocationID, location_id);
	msg->getVector3Fast(_PREHASH_Info, _PREHASH_Position, pos);
	msg->getVector3Fast(_PREHASH_Info, _PREHASH_LookAt, look_at);
	msg->getU32Fast(_PREHASH_Info, _PREHASH_TeleportFlags, teleport_flags);

	if( gAgent.getTeleportState() != LLAgent::TELEPORT_NONE )
	{
		gAgent.setTeleportState( LLAgent::TELEPORT_NONE );
	}

	// Sim tells us whether the new position is off the ground
	if (teleport_flags & TELEPORT_FLAGS_IS_FLYING)
	{
		gAgent.setFlying(TRUE);
	}
	else
	{
		gAgent.setFlying(FALSE);
	}

	gAgent.setPositionAgent(pos);
	gAgentCamera.slamLookAt(look_at);

	// likewise make sure the camera is behind the avatar
	gAgentCamera.resetView(TRUE, TRUE);

	// send camera update to new region
	gAgentCamera.updateCamera();

	send_agent_update(TRUE, TRUE);

	// Let the interested parties know we've teleported.
	// Vadim *HACK: Agent position seems to get reset (to render position?)
	//              on each frame, so we have to pass the new position manually.
	LLViewerParcelMgr::getInstance()->onTeleportFinished(true, gAgent.getPosGlobalFromAgent(pos));
}

void send_simple_im(const LLUUID& to_id,
					const std::string& message,
					EInstantMessage dialog,
					const LLUUID& id)
{
	std::string my_name;
	LLAgentUI::buildFullname(my_name);
	send_improved_im(to_id,
					 my_name,
					 message,
					 IM_ONLINE,
					 dialog,
					 id,
					 NO_TIMESTAMP,
					 (U8*)EMPTY_BINARY_BUCKET,
					 EMPTY_BINARY_BUCKET_SIZE);
}

void send_group_notice(const LLUUID& group_id,
					   const std::string& subject,
					   const std::string& message,
					   const LLInventoryItem* item)
{
	// Put this notice into an instant message form.
	// This will mean converting the item to a binary bucket,
	// and the subject/message into a single field.
	std::string my_name;
	LLAgentUI::buildFullname(my_name);

	// Combine subject + message into a single string.
	std::ostringstream subject_and_message;
	// TODO: turn all existing |'s into ||'s in subject and message.
	subject_and_message << subject << "|" << message;

	// Create an empty binary bucket.
	U8 bin_bucket[MAX_INVENTORY_BUFFER_SIZE];
	U8* bucket_to_send = bin_bucket;
	bin_bucket[0] = '\0';
	S32 bin_bucket_size = EMPTY_BINARY_BUCKET_SIZE;
	// If there is an item being sent, pack it into the binary bucket.
	if (item)
	{
		LLSD item_def;
		item_def["item_id"] = item->getUUID();
		item_def["owner_id"] = item->getPermissions().getOwner();
		std::ostringstream ostr;
		LLSDSerialize::serialize(item_def, ostr, LLSDSerialize::LLSD_XML);
		bin_bucket_size = ostr.str().copy(
			(char*)bin_bucket, ostr.str().size());
		bin_bucket[bin_bucket_size] = '\0';
	}
	else
	{
		bucket_to_send = (U8*) EMPTY_BINARY_BUCKET;
	}
   

	send_improved_im(
			group_id,
			my_name,
			subject_and_message.str(),
			IM_ONLINE,
			IM_GROUP_NOTICE,
			LLUUID::null,
			NO_TIMESTAMP,
			bucket_to_send,
			bin_bucket_size);
}

bool handle_lure_callback(const LLSD& notification, const LLSD& response)
{
	std::string text = response["message"].asString();
	text.append("\r\n").append(LLAgentUI::buildSLURL());
	S32 option = LLNotificationsUtil::getSelectedOption(notification, response);

	if(0 == option)
	{
		LLMessageSystem* msg = gMessageSystem;
		msg->newMessageFast(_PREHASH_StartLure);
		msg->nextBlockFast(_PREHASH_AgentData);
		msg->addUUIDFast(_PREHASH_AgentID, gAgent.getID());
		msg->addUUIDFast(_PREHASH_SessionID, gAgent.getSessionID());
		msg->nextBlockFast(_PREHASH_Info);
		msg->addU8Fast(_PREHASH_LureType, (U8)0); // sim will fill this in.
		msg->addStringFast(_PREHASH_Message, text);
		for(LLSD::array_const_iterator it = notification["payload"]["ids"].beginArray();
			it != notification["payload"]["ids"].endArray();
			++it)
		{
			LLUUID target_id = it->asUUID();

			msg->nextBlockFast(_PREHASH_TargetData);
			msg->addUUIDFast(_PREHASH_TargetID, target_id);

			// Record the offer.
			{
				std::string target_name;
				gCacheName->getFullName(target_id, target_name);
				LLSD args;
				args["TO_NAME"] = target_name;
	
				LLSD payload;
				
				//*TODO please rewrite all keys to the same case, lower or upper
				payload["from_id"] = target_id;
				payload["SESSION_NAME"] = target_name;
				payload["SUPPRESS_TOAST"] = true;
				LLNotificationsUtil::add("TeleportOfferSent", args, payload);
			}
		}
		gAgent.sendReliableMessage();
	}

	return false;
}

void handle_lure(const LLUUID& invitee)
{
	LLDynamicArray<LLUUID> ids;
	ids.push_back(invitee);
	handle_lure(ids);
}

// Prompt for a message to the invited user.
void handle_lure(const uuid_vec_t& ids)
{
	if (ids.empty()) return;

	if (!gAgent.getRegion()) return;

	LLSD edit_args;
	edit_args["REGION"] = gAgent.getRegion()->getName();

	LLSD payload;
	for (LLDynamicArray<LLUUID>::const_iterator it = ids.begin();
		it != ids.end();
		++it)
	{
		payload["ids"].append(*it);
	}
	if (gAgent.isGodlike())
	{
		LLNotificationsUtil::add("OfferTeleportFromGod", edit_args, payload, handle_lure_callback);
	}
	else
	{
		LLNotificationsUtil::add("OfferTeleport", edit_args, payload, handle_lure_callback);
	}
}


void send_improved_im(const LLUUID& to_id,
							const std::string& name,
							const std::string& message,
							U8 offline,
							EInstantMessage dialog,
							const LLUUID& id,
							U32 timestamp, 
							const U8* binary_bucket,
							S32 binary_bucket_size)
{
	pack_instant_message(
		gMessageSystem,
		gAgent.getID(),
		FALSE,
		gAgent.getSessionID(),
		to_id,
		name,
		message,
		offline,
		dialog,
		id,
		0,
		LLUUID::null,
		gAgent.getPositionAgent(),
		timestamp,
		binary_bucket,
		binary_bucket_size);
	gAgent.sendReliableMessage();
}


void send_places_query(const LLUUID& query_id,
					   const LLUUID& trans_id,
					   const std::string& query_text,
					   U32 query_flags,
					   S32 category,
					   const std::string& sim_name)
{
	LLMessageSystem* msg = gMessageSystem;

	msg->newMessage("PlacesQuery");
	msg->nextBlock("AgentData");
	msg->addUUID("AgentID", gAgent.getID());
	msg->addUUID("SessionID", gAgent.getSessionID());
	msg->addUUID("QueryID", query_id);
	msg->nextBlock("TransactionData");
	msg->addUUID("TransactionID", trans_id);
	msg->nextBlock("QueryData");
	msg->addString("QueryText", query_text);
	msg->addU32("QueryFlags", query_flags);
	msg->addS8("Category", (S8)category);
	msg->addString("SimName", sim_name);
	gAgent.sendReliableMessage();
}


void process_user_info_reply(LLMessageSystem* msg, void**)
{
	LLUUID agent_id;
	msg->getUUIDFast(_PREHASH_AgentData, _PREHASH_AgentID, agent_id);
	if(agent_id != gAgent.getID())
	{
		LL_WARNS("Messaging") << "process_user_info_reply - "
				<< "wrong agent id." << LL_ENDL;
	}
	
	BOOL im_via_email;
	msg->getBOOLFast(_PREHASH_UserData, _PREHASH_IMViaEMail, im_via_email);
	std::string email;
	msg->getStringFast(_PREHASH_UserData, _PREHASH_EMail, email);
	std::string dir_visibility;
	msg->getString( "UserData", "DirectoryVisibility", dir_visibility);

	LLFloaterPreference::updateUserInfo(dir_visibility, im_via_email, email);
	LLFloaterPostcard::updateUserInfo(email);
}


//---------------------------------------------------------------------------
// Script Dialog
//---------------------------------------------------------------------------

const S32 SCRIPT_DIALOG_MAX_BUTTONS = 12;
const S32 SCRIPT_DIALOG_BUTTON_STR_SIZE = 24;
const S32 SCRIPT_DIALOG_MAX_MESSAGE_SIZE = 512;
const char* SCRIPT_DIALOG_HEADER = "Script Dialog:\n";

bool callback_script_dialog(const LLSD& notification, const LLSD& response)
{
	LLNotificationForm form(notification["form"]);
	std::string button = LLNotification::getSelectedOptionName(response);
	S32 button_idx = LLNotification::getSelectedOption(notification, response);
	// Didn't click "Ignore"
	if (button_idx != -1)
	{
		LLMessageSystem* msg = gMessageSystem;
		msg->newMessage("ScriptDialogReply");
		msg->nextBlock("AgentData");
		msg->addUUID("AgentID", gAgent.getID());
		msg->addUUID("SessionID", gAgent.getSessionID());
		msg->nextBlock("Data");
		msg->addUUID("ObjectID", notification["payload"]["object_id"].asUUID());
		msg->addS32("ChatChannel", notification["payload"]["chat_channel"].asInteger());
		msg->addS32("ButtonIndex", button_idx);
		msg->addString("ButtonLabel", button);
		msg->sendReliable(LLHost(notification["payload"]["sender"].asString()));
	}

	return false;
}
static LLNotificationFunctorRegistration callback_script_dialog_reg_1("ScriptDialog", callback_script_dialog);
static LLNotificationFunctorRegistration callback_script_dialog_reg_2("ScriptDialogGroup", callback_script_dialog);

void process_script_dialog(LLMessageSystem* msg, void**)
{
	S32 i;
	LLSD payload;

	LLUUID object_id;
	msg->getUUID("Data", "ObjectID", object_id);

	if (LLMuteList::getInstance()->isMuted(object_id))
	{
		return;
	}

	std::string message; 
	std::string first_name;
	std::string last_name;
	std::string title;

	S32 chat_channel;
	msg->getString("Data", "FirstName", first_name);
	msg->getString("Data", "LastName", last_name);
	msg->getString("Data", "ObjectName", title);
	msg->getString("Data", "Message", message);
	msg->getS32("Data", "ChatChannel", chat_channel);

		// unused for now
	LLUUID image_id;
	msg->getUUID("Data", "ImageID", image_id);

	payload["sender"] = msg->getSender().getIPandPort();
	payload["object_id"] = object_id;
	payload["chat_channel"] = chat_channel;

	// build up custom form
	S32 button_count = msg->getNumberOfBlocks("Buttons");
	if (button_count > SCRIPT_DIALOG_MAX_BUTTONS)
	{
		llwarns << "Too many script dialog buttons - omitting some" << llendl;
		button_count = SCRIPT_DIALOG_MAX_BUTTONS;
	}

	LLNotificationForm form;
	for (i = 0; i < button_count; i++)
	{
		std::string tdesc;
		msg->getString("Buttons", "ButtonLabel", tdesc, i);
		form.addElement("button", std::string(tdesc));
	}

	LLSD args;
	args["TITLE"] = title;
	args["MESSAGE"] = message;
	LLNotificationPtr notification;
	if (!first_name.empty())
	{
		args["FIRST"] = first_name;
		args["LAST"] = last_name;
		notification = LLNotifications::instance().add(
			LLNotification::Params("ScriptDialog").substitutions(args).payload(payload).form_elements(form.asLLSD()));
	}
	else
	{
		args["GROUPNAME"] = last_name;
		notification = LLNotifications::instance().add(
			LLNotification::Params("ScriptDialogGroup").substitutions(args).payload(payload).form_elements(form.asLLSD()));
	}
}

//---------------------------------------------------------------------------


std::vector<LLSD> gLoadUrlList;

bool callback_load_url(const LLSD& notification, const LLSD& response)
{
	S32 option = LLNotificationsUtil::getSelectedOption(notification, response);

	if (0 == option)
	{
		LLWeb::loadURL(notification["payload"]["url"].asString());
	}

	return false;
}
static LLNotificationFunctorRegistration callback_load_url_reg("LoadWebPage", callback_load_url);


// We've got the name of the person who owns the object hurling the url.
// Display confirmation dialog.
void callback_load_url_name(const LLUUID& id, const std::string& first, const std::string& last, BOOL is_group)
{
	std::vector<LLSD>::iterator it;
	for (it = gLoadUrlList.begin(); it != gLoadUrlList.end(); )
	{
		LLSD load_url_info = *it;
		if (load_url_info["owner_id"].asUUID() == id)
		{
			it = gLoadUrlList.erase(it);

			std::string owner_name;
			if (is_group)
			{
				owner_name = first + LLTrans::getString("Group");
			}
			else
			{
				owner_name = first + " " + last;
			}

			// For legacy name-only mutes.
			if (LLMuteList::getInstance()->isMuted(LLUUID::null, owner_name))
			{
				continue;
			}
			LLSD args;
			args["URL"] = load_url_info["url"].asString();
			args["MESSAGE"] = load_url_info["message"].asString();;
			args["OBJECTNAME"] = load_url_info["object_name"].asString();
			args["NAME"] = owner_name;

			LLNotificationsUtil::add("LoadWebPage", args, load_url_info);
		}
		else
		{
			++it;
		}
	}
}

void process_load_url(LLMessageSystem* msg, void**)
{
	LLUUID object_id;
	LLUUID owner_id;
	BOOL owner_is_group;
	char object_name[256];		/* Flawfinder: ignore */
	char message[256];		/* Flawfinder: ignore */
	char url[256];		/* Flawfinder: ignore */

	msg->getString("Data", "ObjectName", 256, object_name);
	msg->getUUID(  "Data", "ObjectID", object_id);
	msg->getUUID(  "Data", "OwnerID", owner_id);
	msg->getBOOL(  "Data", "OwnerIsGroup", owner_is_group);
	msg->getString("Data", "Message", 256, message);
	msg->getString("Data", "URL", 256, url);

	LLSD payload;
	payload["object_id"] = object_id;
	payload["owner_id"] = owner_id;
	payload["owner_is_group"] = owner_is_group;
	payload["object_name"] = object_name;
	payload["message"] = message;
	payload["url"] = url;

	// URL is safety checked in load_url above

	// Check if object or owner is muted
	if (LLMuteList::getInstance()->isMuted(object_id, object_name) ||
	    LLMuteList::getInstance()->isMuted(owner_id))
	{
		LL_INFOS("Messaging")<<"Ignoring load_url from muted object/owner."<<LL_ENDL;
		return;
	}

	// Add to list of pending name lookups
	gLoadUrlList.push_back(payload);

	gCacheName->get(owner_id, owner_is_group, &callback_load_url_name);
}


void callback_download_complete(void** data, S32 result, LLExtStat ext_status)
{
	std::string* filepath = (std::string*)data;
	LLSD args;
	args["DOWNLOAD_PATH"] = *filepath;
	LLNotificationsUtil::add("FinishedRawDownload", args);
	delete filepath;
}


void process_initiate_download(LLMessageSystem* msg, void**)
{
	LLUUID agent_id;
	msg->getUUID("AgentData", "AgentID", agent_id);
	if (agent_id != gAgent.getID())
	{
		LL_WARNS("Messaging") << "Initiate download for wrong agent" << LL_ENDL;
		return;
	}

	std::string sim_filename;
	std::string viewer_filename;
	msg->getString("FileData", "SimFilename", sim_filename);
	msg->getString("FileData", "ViewerFilename", viewer_filename);

	if (!gXferManager->validateFileForRequest(viewer_filename))
	{
		llwarns << "SECURITY: Unauthorized download to local file " << viewer_filename << llendl;
		return;
	}
	gXferManager->requestFile(viewer_filename,
		sim_filename,
		LL_PATH_NONE,
		msg->getSender(),
		FALSE,	// don't delete remote
		callback_download_complete,
		(void**)new std::string(viewer_filename));
}


void process_script_teleport_request(LLMessageSystem* msg, void**)
{
	std::string object_name;
	std::string sim_name;
	LLVector3 pos;
	LLVector3 look_at;

	msg->getString("Data", "ObjectName", object_name);
	msg->getString("Data", "SimName", sim_name);
	msg->getVector3("Data", "SimPosition", pos);
	msg->getVector3("Data", "LookAt", look_at);

	LLFloaterWorldMap* instance = LLFloaterWorldMap::getInstance();
	if(instance)
	{
		instance->trackURL(
						   sim_name, (S32)pos.mV[VX], (S32)pos.mV[VY], (S32)pos.mV[VZ]);
		LLFloaterReg::showInstance("world_map", "center");
	}
	
	// remove above two lines and replace with below line
	// to re-enable parcel browser for llMapDestination()
	// LLURLDispatcher::dispatch(LLSLURL::buildSLURL(sim_name, (S32)pos.mV[VX], (S32)pos.mV[VY], (S32)pos.mV[VZ]), FALSE);
	
}

void process_covenant_reply(LLMessageSystem* msg, void**)
{
	LLUUID covenant_id, estate_owner_id;
	std::string estate_name;
	U32 covenant_timestamp;
	msg->getUUID("Data", "CovenantID", covenant_id);
	msg->getU32("Data", "CovenantTimestamp", covenant_timestamp);
	msg->getString("Data", "EstateName", estate_name);
	msg->getUUID("Data", "EstateOwnerID", estate_owner_id);

	LLPanelEstateCovenant::updateEstateName(estate_name);
	LLPanelLandCovenant::updateEstateName(estate_name);
	LLFloaterBuyLand::updateEstateName(estate_name);

	std::string owner_name =
		LLSLURL::buildCommand("agent", estate_owner_id, "inspect");
	LLPanelEstateCovenant::updateEstateOwnerName(owner_name);
	LLPanelLandCovenant::updateEstateOwnerName(owner_name);
	LLFloaterBuyLand::updateEstateOwnerName(owner_name);

	LLPanelPlaceProfile* panel = LLSideTray::getInstance()->findChild<LLPanelPlaceProfile>("panel_place_profile");
	if (panel)
	{
		panel->updateEstateName(estate_name);
		panel->updateEstateOwnerName(owner_name);
	}

	// standard message, not from system
	std::string last_modified;
	if (covenant_timestamp == 0)
	{
		last_modified = LLTrans::getString("covenant_last_modified")+LLTrans::getString("never_text");
	}
	else
	{
		last_modified = LLTrans::getString("covenant_last_modified")+"["
						+LLTrans::getString("LTimeWeek")+"] ["
						+LLTrans::getString("LTimeMonth")+"] ["
						+LLTrans::getString("LTimeDay")+"] ["
						+LLTrans::getString("LTimeHour")+"]:["
						+LLTrans::getString("LTimeMin")+"]:["
						+LLTrans::getString("LTimeSec")+"] ["
						+LLTrans::getString("LTimeYear")+"]";
		LLSD substitution;
		substitution["datetime"] = (S32) covenant_timestamp;
		LLStringUtil::format (last_modified, substitution);
	}

	LLPanelEstateCovenant::updateLastModified(last_modified);
	LLPanelLandCovenant::updateLastModified(last_modified);
	LLFloaterBuyLand::updateLastModified(last_modified);

	// load the actual covenant asset data
	const BOOL high_priority = TRUE;
	if (covenant_id.notNull())
	{
		gAssetStorage->getEstateAsset(gAgent.getRegionHost(),
									gAgent.getID(),
									gAgent.getSessionID(),
									covenant_id,
                                    LLAssetType::AT_NOTECARD,
									ET_Covenant,
                                    onCovenantLoadComplete,
									NULL,
									high_priority);
	}
	else
	{
		std::string covenant_text;
		if (estate_owner_id.isNull())
		{
			// mainland
			covenant_text = LLTrans::getString("RegionNoCovenant");
		}
		else
		{
			covenant_text = LLTrans::getString("RegionNoCovenantOtherOwner");
		}
		LLPanelEstateCovenant::updateCovenantText(covenant_text, covenant_id);
		LLPanelLandCovenant::updateCovenantText(covenant_text);
		LLFloaterBuyLand::updateCovenantText(covenant_text, covenant_id);
		if (panel)
		{
			panel->updateCovenantText(covenant_text);
		}
	}
}

void onCovenantLoadComplete(LLVFS *vfs,
					const LLUUID& asset_uuid,
					LLAssetType::EType type,
					void* user_data, S32 status, LLExtStat ext_status)
{
	LL_DEBUGS("Messaging") << "onCovenantLoadComplete()" << LL_ENDL;
	std::string covenant_text;
	if(0 == status)
	{
		LLVFile file(vfs, asset_uuid, type, LLVFile::READ);
		
		S32 file_length = file.getSize();
		
		std::vector<char> buffer(file_length+1);
		file.read((U8*)&buffer[0], file_length);		
		// put a EOS at the end
		buffer[file_length] = '\0';
		
		if( (file_length > 19) && !strncmp( &buffer[0], "Linden text version", 19 ) )
		{
			LLViewerTextEditor::Params params;
			params.name("temp");
			params.max_text_length(file_length+1);
			LLViewerTextEditor * editor = LLUICtrlFactory::create<LLViewerTextEditor> (params);
			if( !editor->importBuffer( &buffer[0], file_length+1 ) )
			{
				LL_WARNS("Messaging") << "Problem importing estate covenant." << LL_ENDL;
				covenant_text = "Problem importing estate covenant.";
			}
			else
			{
				// Version 0 (just text, doesn't include version number)
				covenant_text = editor->getText();
			}
			delete editor;
		}
		else
		{
			LL_WARNS("Messaging") << "Problem importing estate covenant: Covenant file format error." << LL_ENDL;
			covenant_text = "Problem importing estate covenant: Covenant file format error.";
		}
	}
	else
	{
		LLViewerStats::getInstance()->incStat( LLViewerStats::ST_DOWNLOAD_FAILED );
		
		if( LL_ERR_ASSET_REQUEST_NOT_IN_DATABASE == status ||
		    LL_ERR_FILE_EMPTY == status)
		{
			covenant_text = "Estate covenant notecard is missing from database.";
		}
		else if (LL_ERR_INSUFFICIENT_PERMISSIONS == status)
		{
			covenant_text = "Insufficient permissions to view estate covenant.";
		}
		else
		{
			covenant_text = "Unable to load estate covenant at this time.";
		}
		
		LL_WARNS("Messaging") << "Problem loading notecard: " << status << LL_ENDL;
	}
	LLPanelEstateCovenant::updateCovenantText(covenant_text, asset_uuid);
	LLPanelLandCovenant::updateCovenantText(covenant_text);
	LLFloaterBuyLand::updateCovenantText(covenant_text, asset_uuid);

	LLPanelPlaceProfile* panel = LLSideTray::getInstance()->findChild<LLPanelPlaceProfile>("panel_place_profile");
	if (panel)
	{
		panel->updateCovenantText(covenant_text);
	}
}


void process_feature_disabled_message(LLMessageSystem* msg, void**)
{
	// Handle Blacklisted feature simulator response...
	LLUUID	agentID;
	LLUUID	transactionID;
	std::string	messageText;
	msg->getStringFast(_PREHASH_FailureInfo,_PREHASH_ErrorMessage, messageText,0);
	msg->getUUIDFast(_PREHASH_FailureInfo,_PREHASH_AgentID,agentID);
	msg->getUUIDFast(_PREHASH_FailureInfo,_PREHASH_TransactionID,transactionID);
	
	LL_WARNS("Messaging") << "Blacklisted Feature Response:" << messageText << LL_ENDL;
}

// ------------------------------------------------------------
// Message system exception callbacks
// ------------------------------------------------------------

void invalid_message_callback(LLMessageSystem* msg,
								   void*,
								   EMessageException exception)
{
    LLAppViewer::instance()->badNetworkHandler();
}

// Please do not add more message handlers here. This file is huge.
// Put them in a file related to the functionality you are implementing.

void LLOfferInfo::forceResponse(InventoryOfferResponse response)
{
	LLNotification::Params params("UserGiveItem");
	params.functor.function(boost::bind(&LLOfferInfo::inventory_offer_callback, this, _1, _2));
	LLNotifications::instance().forceResponse(params, response);
}<|MERGE_RESOLUTION|>--- conflicted
+++ resolved
@@ -4427,14 +4427,10 @@
 		gAgentCamera.setSitCamera(sitObjectID, camera_eye, camera_at);
 	}
 	
-<<<<<<< HEAD
 	gAgentCamera.setForceMouselook(force_mouselook);
-=======
-	gAgent.setForceMouselook(force_mouselook);
 	// Forcing turning off flying here to prevent flying after pressing "Stand"
 	// to stand up from an object. See EXT-1655.
 	gAgent.setFlying(FALSE);
->>>>>>> 2336188e
 
 	LLViewerObject* object = gObjectList.findObject(sitObjectID);
 	if (object)
