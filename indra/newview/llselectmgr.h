--- conflicted
+++ resolved
@@ -1,1653 +1,1058 @@
-/**
- * @file llselectmgr.h
- * @brief A manager for selected objects and TEs.
- *
- * $LicenseInfo:firstyear=2001&license=viewerlgpl$
- * Second Life Viewer Source Code
- * Copyright (C) 2010, Linden Research, Inc.
- *
- * This library is free software; you can redistribute it and/or
- * modify it under the terms of the GNU Lesser General Public
- * License as published by the Free Software Foundation;
- * version 2.1 of the License only.
- *
- * This library is distributed in the hope that it will be useful,
- * but WITHOUT ANY WARRANTY; without even the implied warranty of
- * MERCHANTABILITY or FITNESS FOR A PARTICULAR PURPOSE.  See the GNU
- * Lesser General Public License for more details.
- *
- * You should have received a copy of the GNU Lesser General Public
- * License along with this library; if not, write to the Free Software
- * Foundation, Inc., 51 Franklin Street, Fifth Floor, Boston, MA  02110-1301  USA
- *
- * Linden Research, Inc., 945 Battery Street, San Francisco, CA  94111  USA
- * $/LicenseInfo$
- */
-
-#ifndef LL_LLSELECTMGR_H
-#define LL_LLSELECTMGR_H
-
-#include "llcharacter.h"
-#include "lleditmenuhandler.h"
-#include "llundo.h"
-#include "lluuid.h"
-#include "llpointer.h"
-#include "llsafehandle.h"
-#include "llsaleinfo.h"
-#include "llcategory.h"
-#include "v3dmath.h"
-#include "llquaternion.h"
-#include "llcoord.h"
-#include "llframetimer.h"
-#include "llbbox.h"
-#include "llpermissions.h"
-#include "llcontrol.h"
-#include "llviewerobject.h" // LLObjectSelection::getSelectedTEValue template
-#include "llmaterial.h"
-
-#include <deque>
-#include <boost/iterator/filter_iterator.hpp>
-#include <boost/signals2.hpp>
-#include <boost/make_shared.hpp>    // boost::make_shared
-
-class LLMessageSystem;
-class LLViewerTexture;
-class LLColor4;
-class LLVector3;
-class LLSelectNode;
-
-const U8 UPD_NONE           = 0x00;
-const U8 UPD_POSITION       = 0x01;
-const U8 UPD_ROTATION       = 0x02;
-const U8 UPD_SCALE          = 0x04;
-const U8 UPD_LINKED_SETS    = 0x08;
-const U8 UPD_UNIFORM        = 0x10; // used with UPD_SCALE
-
-// This is used by the DeRezObject message to determine where to put
-// derezed tasks.
-enum EDeRezDestination
-{
-    DRD_SAVE_INTO_AGENT_INVENTORY = 0,
-    DRD_ACQUIRE_TO_AGENT_INVENTORY = 1,     // try to leave copy in world
-    DRD_SAVE_INTO_TASK_INVENTORY = 2,
-    DRD_ATTACHMENT = 3,
-    DRD_TAKE_INTO_AGENT_INVENTORY = 4,      // delete from world
-    DRD_FORCE_TO_GOD_INVENTORY = 5,         // force take copy
-    DRD_TRASH = 6,
-    DRD_ATTACHMENT_TO_INV = 7,
-    DRD_ATTACHMENT_EXISTS = 8,
-    DRD_RETURN_TO_OWNER = 9,                // back to owner's inventory
-    DRD_RETURN_TO_LAST_OWNER = 10,          // deeded object back to last owner's inventory
-
-    DRD_COUNT = 11
-};
-
-
-const S32 SELECT_ALL_TES = -1;
-const S32 SELECT_MAX_TES = 32;
-
-// Do something to all objects in the selection manager.
-// The bool return value can be used to indicate if all
-// objects are identical (gathering information) or if
-// the operation was successful.
-struct LLSelectedObjectFunctor
-{
-    virtual ~LLSelectedObjectFunctor() {};
-    virtual bool apply(LLViewerObject* object) = 0;
-};
-
-// Do something to all select nodes in the selection manager.
-// The bool return value can be used to indicate if all
-// objects are identical (gathering information) or if
-// the operation was successful.
-struct LLSelectedNodeFunctor
-{
-    virtual ~LLSelectedNodeFunctor() {};
-    virtual bool apply(LLSelectNode* node) = 0;
-};
-
-struct LLSelectedTEFunctor
-{
-    virtual ~LLSelectedTEFunctor() {};
-    virtual bool apply(LLViewerObject* object, S32 face) = 0;
-};
-
-struct LLSelectedTEMaterialFunctor
-{
-    virtual ~LLSelectedTEMaterialFunctor() {};
-    virtual LLMaterialPtr apply(LLViewerObject* object, S32 face, LLTextureEntry* tep, LLMaterialPtr& current_material) = 0;
-};
-
-template <typename T> struct LLSelectedTEGetFunctor
-{
-    virtual ~LLSelectedTEGetFunctor() {};
-    virtual T get(LLViewerObject* object, S32 te) = 0;
-};
-
-template <typename T> struct LLCheckIdenticalFunctor
-{
-    static bool same(const T& a, const T& b, const T& tolerance);
-};
-
-typedef enum e_send_type
-{
-    SEND_ONLY_ROOTS,
-    SEND_INDIVIDUALS,
-    SEND_ROOTS_FIRST, // useful for serial undos on linked sets
-    SEND_CHILDREN_FIRST // useful for serial transforms of linked sets
-} ESendType;
-
-typedef enum e_grid_mode
-{
-    GRID_MODE_WORLD,
-    GRID_MODE_LOCAL,
-    GRID_MODE_REF_OBJECT
-} EGridMode;
-
-typedef enum e_action_type
-{
-    SELECT_ACTION_TYPE_BEGIN,
-    SELECT_ACTION_TYPE_PICK,
-    SELECT_ACTION_TYPE_MOVE,
-    SELECT_ACTION_TYPE_ROTATE,
-    SELECT_ACTION_TYPE_SCALE,
-    NUM_ACTION_TYPES
-}EActionType;
-
-typedef enum e_selection_type
-{
-    SELECT_TYPE_WORLD,
-    SELECT_TYPE_ATTACHMENT,
-    SELECT_TYPE_HUD
-}ESelectType;
-
-typedef std::vector<LLPointer<LLGLTFMaterial> > gltf_materials_vec_t;
-
-const S32 TE_SELECT_MASK_ALL = 0xFFFFFFFF;
-
-// Contains information about a selected object, particularly which TEs are selected.
-class LLSelectNode
-{
-public:
-<<<<<<< HEAD
-	LLSelectNode(LLViewerObject* object, bool do_glow);
-	LLSelectNode(const LLSelectNode& nodep);
-	~LLSelectNode();
-
-	void selectAllTEs(bool b);
-	void selectTE(S32 te_index, bool selected);
-	bool isTESelected(S32 te_index) const;
-	bool hasSelectedTE() const { return TE_SELECT_MASK_ALL & mTESelectMask; }
-	S32 getLastSelectedTE() const;
-	S32 getLastOperatedTE() const { return mLastTESelected; }
-	S32 getTESelectMask() { return mTESelectMask; }
-	void renderOneSilhouette(const LLColor4 &color);
-	void setTransient(bool transient) { mTransient = transient; }
-	bool isTransient() const { return mTransient; }
-	LLViewerObject* getObject();
-	void setObject(LLViewerObject* object);
-	// *NOTE: invalidate stored textures and colors when # faces change
-=======
-    LLSelectNode(LLViewerObject* object, BOOL do_glow);
-    LLSelectNode(const LLSelectNode& nodep);
-    ~LLSelectNode();
-
-    void selectAllTEs(BOOL b);
-    void selectTE(S32 te_index, BOOL selected);
-    BOOL isTESelected(S32 te_index) const;
-    bool hasSelectedTE() const { return TE_SELECT_MASK_ALL & mTESelectMask; }
-    S32 getLastSelectedTE() const;
-    S32 getLastOperatedTE() const { return mLastTESelected; }
-    S32 getTESelectMask() { return mTESelectMask; }
-    void renderOneSilhouette(const LLColor4 &color);
-    void setTransient(BOOL transient) { mTransient = transient; }
-    BOOL isTransient() const { return mTransient; }
-    LLViewerObject* getObject();
-    void setObject(LLViewerObject* object);
-    // *NOTE: invalidate stored textures and colors when # faces change
->>>>>>> e1623bb2
-    // Used by tools floater's color/texture pickers to restore changes
-    void saveColors();
-    void saveShinyColors();
-    void saveTextures(const uuid_vec_t& textures);
-    void saveTextureScaleRatios(LLRender::eTexIndex index_to_query);
-
-    // GLTF materials are applied to objects by ids,
-    // overrides get applied on top of materials resulting in
-    // final gltf material that users see.
-    // Ids get applied and restored by tools floater,
-    // overrides get applied in live material editor
-    void saveGLTFMaterials(const uuid_vec_t& materials, const gltf_materials_vec_t& override_materials);
-
-<<<<<<< HEAD
-	bool allowOperationOnNode(PermissionBit op, U64 group_proxy_power) const;
-
-public:
-	bool			mIndividualSelection;		// For root objects and objects individually selected
-
-	bool			mTransient;
-	bool			mValid;				// is extra information valid?
-	LLPermissions*	mPermissions;
-	LLSaleInfo		mSaleInfo;
-	LLAggregatePermissions mAggregatePerm;
-	LLAggregatePermissions mAggregateTexturePerm;
-	LLAggregatePermissions mAggregateTexturePermOwner;
-	std::string		mName;
-	std::string		mDescription;
-	LLCategory		mCategory;
-	S16				mInventorySerial;
-	LLVector3		mSavedPositionLocal;	// for interactively modifying object position
-	LLVector3		mLastPositionLocal;
-	LLVector3d		mSavedPositionGlobal;	// for interactively modifying object position
-	LLVector3		mSavedScale;			// for interactively modifying object scale
-	LLVector3		mLastScale;
-	LLQuaternion	mSavedRotation;			// for interactively modifying object rotation
-	LLQuaternion	mLastRotation;
-	bool			mDuplicated;
-	LLVector3d		mDuplicatePos;
-	LLQuaternion	mDuplicateRot;
-	LLUUID			mItemID;
-	LLUUID			mFolderID;
-	LLUUID			mFromTaskID;
-	std::string		mTouchName;
-	std::string		mSitName;
-	U64				mCreationDate;
-	std::vector<LLColor4>	mSavedColors;
-	std::vector<LLColor4>	mSavedShinyColors;
-	uuid_vec_t		mSavedTextures;
-    uuid_vec_t		mSavedGLTFMaterialIds;
-    gltf_materials_vec_t mSavedGLTFOverrideMaterials;
-	std::vector<LLVector3>  mTextureScaleRatios;
-	std::vector<LLVector3>	mSilhouetteVertices;	// array of vertices to render silhouette of object
-	std::vector<LLVector3>	mSilhouetteNormals;	// array of normals to render silhouette of object
-	bool					mSilhouetteExists;	// need to generate silhouette?
-=======
-    BOOL allowOperationOnNode(PermissionBit op, U64 group_proxy_power) const;
-
-public:
-    BOOL            mIndividualSelection;       // For root objects and objects individually selected
-
-    BOOL            mTransient;
-    BOOL            mValid;             // is extra information valid?
-    LLPermissions*  mPermissions;
-    LLSaleInfo      mSaleInfo;
-    LLAggregatePermissions mAggregatePerm;
-    LLAggregatePermissions mAggregateTexturePerm;
-    LLAggregatePermissions mAggregateTexturePermOwner;
-    std::string     mName;
-    std::string     mDescription;
-    LLCategory      mCategory;
-    S16             mInventorySerial;
-    LLVector3       mSavedPositionLocal;    // for interactively modifying object position
-    LLVector3       mLastPositionLocal;
-    LLVector3d      mSavedPositionGlobal;   // for interactively modifying object position
-    LLVector3       mSavedScale;            // for interactively modifying object scale
-    LLVector3       mLastScale;
-    LLQuaternion    mSavedRotation;         // for interactively modifying object rotation
-    LLQuaternion    mLastRotation;
-    BOOL            mDuplicated;
-    LLVector3d      mDuplicatePos;
-    LLQuaternion    mDuplicateRot;
-    LLUUID          mItemID;
-    LLUUID          mFolderID;
-    LLUUID          mFromTaskID;
-    std::string     mTouchName;
-    std::string     mSitName;
-    U64             mCreationDate;
-    std::vector<LLColor4>   mSavedColors;
-    std::vector<LLColor4>   mSavedShinyColors;
-    uuid_vec_t      mSavedTextures;
-    uuid_vec_t      mSavedGLTFMaterialIds;
-    gltf_materials_vec_t mSavedGLTFOverrideMaterials;
-    std::vector<LLVector3>  mTextureScaleRatios;
-    std::vector<LLVector3>  mSilhouetteVertices;    // array of vertices to render silhouette of object
-    std::vector<LLVector3>  mSilhouetteNormals; // array of normals to render silhouette of object
-    BOOL                    mSilhouetteExists;  // need to generate silhouette?
->>>>>>> e1623bb2
-
-protected:
-    LLPointer<LLViewerObject>   mObject;
-    S32             mTESelectMask;
-    S32             mLastTESelected;
-};
-
-class LLObjectSelection : public LLRefCount
-{
-    friend class LLSelectMgr;
-    friend class LLSafeHandle<LLObjectSelection>;
-    friend class LLSelectionCallbackData;
-
-protected:
-    ~LLObjectSelection();
-
-public:
-    typedef std::list<LLSelectNode*> list_t;
-
-    // Iterators
-    struct is_non_null
-    {
-        bool operator()(LLSelectNode* node)
-        {
-            return (node->getObject() != NULL);
-        }
-    };
-    typedef boost::filter_iterator<is_non_null, list_t::iterator > iterator;
-    iterator begin() { return iterator(mList.begin(), mList.end()); }
-    iterator end() { return iterator(mList.end(), mList.end()); }
-
-    struct is_valid
-    {
-        bool operator()(LLSelectNode* node)
-        {
-            return (node->getObject() != NULL) && node->mValid;
-        }
-    };
-    typedef boost::filter_iterator<is_valid, list_t::iterator > valid_iterator;
-    valid_iterator valid_begin() { return valid_iterator(mList.begin(), mList.end()); }
-    valid_iterator valid_end() { return valid_iterator(mList.end(), mList.end()); }
-
-    struct is_root
-    {
-        bool operator()(LLSelectNode* node);
-    };
-    typedef boost::filter_iterator<is_root, list_t::iterator > root_iterator;
-    root_iterator root_begin() { return root_iterator(mList.begin(), mList.end()); }
-    root_iterator root_end() { return root_iterator(mList.end(), mList.end()); }
-
-    struct is_valid_root
-    {
-        bool operator()(LLSelectNode* node);
-    };
-    typedef boost::filter_iterator<is_valid_root, list_t::iterator > valid_root_iterator;
-    valid_root_iterator valid_root_begin() { return valid_root_iterator(mList.begin(), mList.end()); }
-    valid_root_iterator valid_root_end() { return valid_root_iterator(mList.end(), mList.end()); }
-
-    struct is_root_object
-    {
-        bool operator()(LLSelectNode* node);
-    };
-    typedef boost::filter_iterator<is_root_object, list_t::iterator > root_object_iterator;
-    root_object_iterator root_object_begin() { return root_object_iterator(mList.begin(), mList.end()); }
-    root_object_iterator root_object_end() { return root_object_iterator(mList.end(), mList.end()); }
-
-public:
-<<<<<<< HEAD
-	LLObjectSelection();
-
-	void updateEffects();
-
-	bool isEmpty() const;
-
-	LLSelectNode*	getFirstNode(LLSelectedNodeFunctor* func = NULL);
-	LLSelectNode*	getFirstRootNode(LLSelectedNodeFunctor* func = NULL, bool non_root_ok = false);
-	LLViewerObject* getFirstSelectedObject(LLSelectedNodeFunctor* func, bool get_parent = false);
-	LLViewerObject*	getFirstObject();
-	LLViewerObject*	getFirstRootObject(bool non_root_ok = false);
-	
-	LLSelectNode*	getFirstMoveableNode(bool get_root_first = false);
-
-	LLViewerObject*	getFirstEditableObject(bool get_parent = false);
-	LLViewerObject*	getFirstCopyableObject(bool get_parent = false);
-	LLViewerObject* getFirstDeleteableObject();
-	LLViewerObject*	getFirstMoveableObject(bool get_parent = false);
-	LLViewerObject*	getFirstUndoEnabledObject(bool get_parent = false);
-
-	/// Return the object that lead to this selection, possible a child
-	LLViewerObject* getPrimaryObject() { return mPrimaryObject; }
-
-	// iterate through texture entries
-	template <typename T> bool getSelectedTEValue(LLSelectedTEGetFunctor<T>* func, T& res, bool has_tolerance = false, T tolerance = T());
-	template <typename T> bool isMultipleTEValue(LLSelectedTEGetFunctor<T>* func, const T& ignore_value);
-	
-	S32 getNumNodes();
-	LLSelectNode* findNode(LLViewerObject* objectp);
-
-	// count members
-	S32 getObjectCount();
-	F32 getSelectedObjectCost();
-	F32 getSelectedLinksetCost();
-	F32 getSelectedPhysicsCost();
-	F32 getSelectedLinksetPhysicsCost();
-	S32 getSelectedObjectRenderCost();
-	
-	F32 getSelectedObjectStreamingCost(S32* total_bytes = NULL, S32* visible_bytes = NULL);
-	U32 getSelectedObjectTriangleCount(S32* vcount = NULL);
-
-	S32 getTECount();
-	S32 getRootObjectCount();
-
-	bool isMultipleTESelected();
-	bool contains(LLViewerObject* object);
-	bool contains(LLViewerObject* object, S32 te);
-
-	// returns true is any node is currenly worn as an attachment
-	bool isAttachment();
-
-    bool checkAnimatedObjectEstTris();
-    bool checkAnimatedObjectLinkable();
-    
-	// Apply functors to various subsets of the selected objects
-	// If firstonly is false, returns the AND of all apply() calls.
-	// Else returns true immediately if any apply() call succeeds (i.e. OR with early exit)
-	bool applyToRootObjects(LLSelectedObjectFunctor* func, bool firstonly = false);
-	bool applyToObjects(LLSelectedObjectFunctor* func);
-	bool applyToTEs(LLSelectedTEFunctor* func, bool firstonly = false);
-	bool applyToRootNodes(LLSelectedNodeFunctor* func, bool firstonly = false);
-	bool applyToNodes(LLSelectedNodeFunctor* func, bool firstonly = false);
-
-	/*
-	 * Used to apply (no-copy) textures to the selected object or
-	 * selected face/faces of the object.
-	 * This method moves (no-copy) texture to the object's inventory
-	 * and doesn't make copy of the texture for each face.
-	 * Then this only texture is used for all selected faces.
-	 */
-	void applyNoCopyTextureToTEs(LLViewerInventoryItem* item);
-=======
-    LLObjectSelection();
-
-    void updateEffects();
-
-    BOOL isEmpty() const;
-
-    LLSelectNode*   getFirstNode(LLSelectedNodeFunctor* func = NULL);
-    LLSelectNode*   getFirstRootNode(LLSelectedNodeFunctor* func = NULL, BOOL non_root_ok = FALSE);
-    LLViewerObject* getFirstSelectedObject(LLSelectedNodeFunctor* func, BOOL get_parent = FALSE);
-    LLViewerObject* getFirstObject();
-    LLViewerObject* getFirstRootObject(BOOL non_root_ok = FALSE);
-
-    LLSelectNode*   getFirstMoveableNode(BOOL get_root_first = FALSE);
-
-    LLViewerObject* getFirstEditableObject(BOOL get_parent = FALSE);
-    LLViewerObject* getFirstCopyableObject(BOOL get_parent = FALSE);
-    LLViewerObject* getFirstDeleteableObject();
-    LLViewerObject* getFirstMoveableObject(BOOL get_parent = FALSE);
-    LLViewerObject* getFirstUndoEnabledObject(BOOL get_parent = FALSE);
-
-    /// Return the object that lead to this selection, possible a child
-    LLViewerObject* getPrimaryObject() { return mPrimaryObject; }
-
-    // iterate through texture entries
-    template <typename T> bool getSelectedTEValue(LLSelectedTEGetFunctor<T>* func, T& res, bool has_tolerance = false, T tolerance = T());
-    template <typename T> bool isMultipleTEValue(LLSelectedTEGetFunctor<T>* func, const T& ignore_value);
-
-    S32 getNumNodes();
-    LLSelectNode* findNode(LLViewerObject* objectp);
-
-    // count members
-    S32 getObjectCount();
-    F32 getSelectedObjectCost();
-    F32 getSelectedLinksetCost();
-    F32 getSelectedPhysicsCost();
-    F32 getSelectedLinksetPhysicsCost();
-    S32 getSelectedObjectRenderCost();
-
-    F32 getSelectedObjectStreamingCost(S32* total_bytes = NULL, S32* visible_bytes = NULL);
-    U32 getSelectedObjectTriangleCount(S32* vcount = NULL);
-
-    S32 getTECount();
-    S32 getRootObjectCount();
-
-    BOOL isMultipleTESelected();
-    BOOL contains(LLViewerObject* object);
-    BOOL contains(LLViewerObject* object, S32 te);
-
-    // returns TRUE is any node is currenly worn as an attachment
-    BOOL isAttachment();
-
-    bool checkAnimatedObjectEstTris();
-    bool checkAnimatedObjectLinkable();
-
-    // Apply functors to various subsets of the selected objects
-    // If firstonly is FALSE, returns the AND of all apply() calls.
-    // Else returns TRUE immediately if any apply() call succeeds (i.e. OR with early exit)
-    bool applyToRootObjects(LLSelectedObjectFunctor* func, bool firstonly = false);
-    bool applyToObjects(LLSelectedObjectFunctor* func);
-    bool applyToTEs(LLSelectedTEFunctor* func, bool firstonly = false);
-    bool applyToRootNodes(LLSelectedNodeFunctor* func, bool firstonly = false);
-    bool applyToNodes(LLSelectedNodeFunctor* func, bool firstonly = false);
-
-    /*
-     * Used to apply (no-copy) textures to the selected object or
-     * selected face/faces of the object.
-     * This method moves (no-copy) texture to the object's inventory
-     * and doesn't make copy of the texture for each face.
-     * Then this only texture is used for all selected faces.
-     */
-    void applyNoCopyTextureToTEs(LLViewerInventoryItem* item);
->>>>>>> e1623bb2
-    /*
-     * Multi-purpose function for applying PBR materials to the
-     * selected object or faces, any combination of copy/mod/transfer
-     * permission restrictions. This method moves the restricted
-     * material to the object's inventory and doesn't make a copy of the
-     * material for each face. Then this only material is used for
-     * all selected faces.
-     * Returns false if applying the material failed on one or more selected
-     * faces.
-     */
-    bool applyRestrictedPbrMaterialToTEs(LLViewerInventoryItem* item);
-
-    ESelectType getSelectType() const { return mSelectType; }
-
-private:
-    void addNode(LLSelectNode *nodep);
-    void addNodeAtEnd(LLSelectNode *nodep);
-    void moveNodeToFront(LLSelectNode *nodep);
-    void removeNode(LLSelectNode *nodep);
-    void deleteAllNodes();
-    void cleanupNodes();
-
-
-private:
-    list_t mList;
-    const LLObjectSelection &operator=(const LLObjectSelection &);
-
-    LLPointer<LLViewerObject> mPrimaryObject;
-    std::map<LLPointer<LLViewerObject>, LLSelectNode*> mSelectNodeMap;
-    ESelectType mSelectType;
-};
-
-typedef LLSafeHandle<LLObjectSelection> LLObjectSelectionHandle;
-
-// Build time optimization, generate this once in .cpp file
-#ifndef LLSELECTMGR_CPP
-extern template class LLSelectMgr* LLSingleton<class LLSelectMgr>::getInstance();
-#endif
-
-// For use with getFirstTest()
-struct LLSelectGetFirstTest;
-
-// temporary storage, Ex: to attach objects after autopilot
-class LLSelectionCallbackData
-{
-public:
-    LLSelectionCallbackData();
-    LLObjectSelectionHandle getSelection() { return mSelectedObjects; }
-private:
-    LLObjectSelectionHandle                 mSelectedObjects;
-};
-
-class LLSelectMgr : public LLEditMenuHandler, public LLSimpleton<LLSelectMgr>
-{
-public:
-<<<<<<< HEAD
-	static bool					sRectSelectInclusive;	// do we need to surround an object to pick it?
-	static bool					sRenderHiddenSelections;	// do we show selection silhouettes that are occluded?
-	static bool					sRenderLightRadius;	// do we show the radius of selected lights?
-
-	static F32					sHighlightThickness;
-	static F32					sHighlightUScale;
-	static F32					sHighlightVScale;
-	static F32					sHighlightAlpha;
-	static F32					sHighlightAlphaTest;
-	static F32					sHighlightUAnim;
-	static F32					sHighlightVAnim;
-	static LLColor4				sSilhouetteParentColor;
-	static LLColor4				sSilhouetteChildColor;
-	static LLColor4				sHighlightParentColor;
-	static LLColor4				sHighlightChildColor;
-	static LLColor4				sHighlightInspectColor;
-	static LLColor4				sContextSilhouetteColor;
-
-	LLCachedControl<bool>					mHideSelectedObjects;
-	LLCachedControl<bool>					mRenderHighlightSelections;
-	LLCachedControl<bool>					mAllowSelectAvatar;
-	LLCachedControl<bool>					mDebugSelectMgr;
-=======
-    static BOOL                 sRectSelectInclusive;   // do we need to surround an object to pick it?
-    static BOOL                 sRenderHiddenSelections;    // do we show selection silhouettes that are occluded?
-    static BOOL                 sRenderLightRadius; // do we show the radius of selected lights?
-
-    static F32                  sHighlightThickness;
-    static F32                  sHighlightUScale;
-    static F32                  sHighlightVScale;
-    static F32                  sHighlightAlpha;
-    static F32                  sHighlightAlphaTest;
-    static F32                  sHighlightUAnim;
-    static F32                  sHighlightVAnim;
-    static LLColor4             sSilhouetteParentColor;
-    static LLColor4             sSilhouetteChildColor;
-    static LLColor4             sHighlightParentColor;
-    static LLColor4             sHighlightChildColor;
-    static LLColor4             sHighlightInspectColor;
-    static LLColor4             sContextSilhouetteColor;
-
-    LLCachedControl<bool>                   mHideSelectedObjects;
-    LLCachedControl<bool>                   mRenderHighlightSelections;
-    LLCachedControl<bool>                   mAllowSelectAvatar;
-    LLCachedControl<bool>                   mDebugSelectMgr;
->>>>>>> e1623bb2
-
-public:
-    LLSelectMgr();
-    ~LLSelectMgr();
-
-    static void cleanupGlobals();
-
-<<<<<<< HEAD
-	// LLEditMenuHandler interface
-	virtual bool canUndo() const;
-	virtual void undo();
-
-	virtual bool canRedo() const;
-	virtual void redo();
-
-	virtual bool canDoDelete() const;
-	virtual void doDelete();
-
-	virtual void deselect();
-	virtual bool canDeselect() const;
-
-	virtual void duplicate();
-	virtual bool canDuplicate() const;
-=======
-    // LLEditMenuHandler interface
-    virtual BOOL canUndo() const;
-    virtual void undo();
-
-    virtual BOOL canRedo() const;
-    virtual void redo();
-
-    virtual BOOL canDoDelete() const;
-    virtual void doDelete();
-
-    virtual void deselect();
-    virtual BOOL canDeselect() const;
-
-    virtual void duplicate();
-    virtual BOOL canDuplicate() const;
->>>>>>> e1623bb2
-
-    void clearSelections();
-    void update();
-    void updateEffects(); // Update HUD effects
-
-    // When we edit object's position/rotation/scale we set local
-    // overrides and ignore any updates (override received valeus).
-    // When we send data to server, we send local values and reset
-    // overrides
-    void resetObjectOverrides();
-    void resetObjectOverrides(LLObjectSelectionHandle selected_handle);
-    void overrideObjectUpdates();
-
-    void resetAvatarOverrides();
-    void overrideAvatarUpdates();
-
-    struct AvatarPositionOverride
-    {
-        AvatarPositionOverride();
-        AvatarPositionOverride(LLVector3 &vec, LLQuaternion &quat, LLViewerObject *obj) :
-            mLastPositionLocal(vec),
-            mLastRotation(quat),
-            mObject(obj)
-        {
-        }
-        LLVector3 mLastPositionLocal;
-        LLQuaternion mLastRotation;
-        LLPointer<LLViewerObject> mObject;
-    };
-
-    // Avatar overrides should persist even after selection
-    // was removed as long as edit floater is up
-    typedef std::map<LLUUID, AvatarPositionOverride> uuid_av_override_map_t;
-    uuid_av_override_map_t mAvatarOverridesMap;
-public:
-
-
-<<<<<<< HEAD
-	// Returns the previous value of mForceSelection
-	bool setForceSelection(bool force);
-=======
-    // Returns the previous value of mForceSelection
-    BOOL setForceSelection(BOOL force);
-
-    ////////////////////////////////////////////////////////////////
-    // Selection methods
-    ////////////////////////////////////////////////////////////////
->>>>>>> e1623bb2
-
-    ////////////////////////////////////////////////////////////////
-    // Add
-    ////////////////////////////////////////////////////////////////
-
-    // This method is meant to select an object, and then select all
-    // of the ancestors and descendants. This should be the normal behavior.
-    //
-    // *NOTE: You must hold on to the object selection handle, otherwise
-    // the objects will be automatically deselected in 1 frame.
-    LLObjectSelectionHandle selectObjectAndFamily(LLViewerObject* object, BOOL add_to_end = FALSE, BOOL ignore_select_owned = FALSE);
-
-<<<<<<< HEAD
-	// This method is meant to select an object, and then select all
-	// of the ancestors and descendants. This should be the normal behavior.
-	//
-	// *NOTE: You must hold on to the object selection handle, otherwise
-	// the objects will be automatically deselected in 1 frame.
-	LLObjectSelectionHandle selectObjectAndFamily(LLViewerObject* object, bool add_to_end = false, bool ignore_select_owned = false);
-=======
-    // For when you want just a child object.
-    LLObjectSelectionHandle selectObjectOnly(LLViewerObject* object, S32 face = SELECT_ALL_TES);
->>>>>>> e1623bb2
-
-    // Same as above, but takes a list of objects.  Used by rectangle select.
-    LLObjectSelectionHandle selectObjectAndFamily(const std::vector<LLViewerObject*>& object_list, BOOL send_to_sim = TRUE);
-
-<<<<<<< HEAD
-	// Same as above, but takes a list of objects.  Used by rectangle select.
-	LLObjectSelectionHandle selectObjectAndFamily(const std::vector<LLViewerObject*>& object_list, bool send_to_sim = true);
-=======
-    // converts all objects currently highlighted to a selection, and returns it
-    LLObjectSelectionHandle selectHighlightedObjects();
->>>>>>> e1623bb2
-
-    LLObjectSelectionHandle setHoverObject(LLViewerObject *objectp, S32 face = -1);
-    LLSelectNode *getHoverNode();
-    LLSelectNode *getPrimaryHoverNode();
-
-    void highlightObjectOnly(LLViewerObject *objectp);
-    void highlightObjectAndFamily(LLViewerObject *objectp);
-    void highlightObjectAndFamily(const std::vector<LLViewerObject*>& list);
-
-    ////////////////////////////////////////////////////////////////
-    // Remove
-    ////////////////////////////////////////////////////////////////
-
-    void deselectObjectOnly(LLViewerObject* object, BOOL send_to_sim = TRUE);
-    void deselectObjectAndFamily(LLViewerObject* object, BOOL send_to_sim = TRUE, BOOL include_entire_object = FALSE);
-
-<<<<<<< HEAD
-	void deselectObjectOnly(LLViewerObject* object, bool send_to_sim = true);
-	void deselectObjectAndFamily(LLViewerObject* object, bool send_to_sim = true, bool include_entire_object = false);
-=======
-    // Send deselect messages to simulator, then clear the list
-    void deselectAll();
-    void deselectAllForStandingUp();
->>>>>>> e1623bb2
-
-    // deselect only if nothing else currently referencing the selection
-    void deselectUnused();
-
-    // Deselect if the selection center is too far away from the agent.
-    void deselectAllIfTooFar();
-
-    // Removes all highlighted objects from current selection
-    void deselectHighlightedObjects();
-
-    void unhighlightObjectOnly(LLViewerObject *objectp);
-    void unhighlightObjectAndFamily(LLViewerObject *objectp);
-    void unhighlightAll();
-
-    BOOL removeObjectFromSelections(const LLUUID &id);
-
-<<<<<<< HEAD
-	bool removeObjectFromSelections(const LLUUID &id);
-=======
-    ////////////////////////////////////////////////////////////////
-    // Selection editing
-    ////////////////////////////////////////////////////////////////
-    bool linkObjects();
->>>>>>> e1623bb2
-
-    bool unlinkObjects();
-
-    void confirmUnlinkObjects(const LLSD& notification, const LLSD& response);
-
-    bool enableLinkObjects();
-
-    bool enableUnlinkObjects();
-
-    ////////////////////////////////////////////////////////////////
-    // Selection accessors
-    ////////////////////////////////////////////////////////////////
-    LLObjectSelectionHandle getSelection() { return mSelectedObjects; }
-    // right now this just renders the selection with root/child colors instead of a single color
-    LLObjectSelectionHandle getEditSelection() { convertTransient(); return mSelectedObjects; }
-    LLObjectSelectionHandle getHighlightedObjects() { return mHighlightedObjects; }
-
-    ////////////////////////////////////////////////////////////////
-    // Grid manipulation
-    ////////////////////////////////////////////////////////////////
-    void            addGridObject(LLViewerObject* objectp);
-    void            clearGridObjects();
-    void            setGridMode(EGridMode mode);
-    EGridMode       getGridMode() { return mGridMode; }
-    void            getGrid(LLVector3& origin, LLQuaternion& rotation, LLVector3 &scale, bool for_snap_guides = false);
-
-    BOOL getTEMode() const { return mTEMode; }
-    void setTEMode(BOOL b) { mTEMode = b; }
-
-<<<<<<< HEAD
-	bool getTEMode() const { return mTEMode; }
-	void setTEMode(bool b) { mTEMode = b; }
-
-	bool shouldShowSelection() const { return mShowSelection; }
-=======
-    BOOL shouldShowSelection() const { return mShowSelection; }
-
-    LLBBox getBBoxOfSelection() const;
-    LLBBox getSavedBBoxOfSelection() const { return mSavedSelectionBBox; }
->>>>>>> e1623bb2
-
-    void dump();
-    void cleanup();
-
-<<<<<<< HEAD
-	void dump();
-	void cleanup();
-
-	void updateSilhouettes();
-	void renderSilhouettes(bool for_hud);
-	void enableSilhouette(bool enable) { mRenderSilhouettes = enable; }
-	
-	////////////////////////////////////////////////////////////////
-	// Utility functions that operate on the current selection
-	////////////////////////////////////////////////////////////////
-	void saveSelectedObjectTransform(EActionType action_type);
-	void saveSelectedObjectColors();
-	void saveSelectedShinyColors();
-	void saveSelectedObjectTextures();
-
-	void selectionUpdatePhysics(bool use_physics);
-	void selectionUpdateTemporary(bool is_temporary);
-	void selectionUpdatePhantom(bool is_ghost);
-	void selectionDump();
-
-	bool selectionAllPCode(LLPCode code);		// all objects have this PCode
-	bool selectionGetClickAction(U8 *out_action);
-	bool selectionGetIncludeInSearch(bool* include_in_search_out); // true if all selected objects have same
-	bool selectionGetGlow(F32 *glow);
-
-	void selectionSetPhysicsType(U8 type);
-	void selectionSetGravity(F32 gravity);
-	void selectionSetFriction(F32 friction);
-	void selectionSetDensity(F32 density);
-	void selectionSetRestitution(F32 restitution);
-	void selectionSetMaterial(U8 material);
-	bool selectionSetImage(const LLUUID& imageid); // could be item or asset id
-    bool selectionSetGLTFMaterial(const LLUUID& mat_id); // material id only
-	void selectionSetColor(const LLColor4 &color);
-	void selectionSetColorOnly(const LLColor4 &color); // Set only the RGB channels
-	void selectionSetAlphaOnly(const F32 alpha); // Set only the alpha channel
-	void selectionRevertColors();
-	void selectionRevertShinyColors();
-	bool selectionRevertTextures();
-    void selectionRevertGLTFMaterials();
-	void selectionSetBumpmap( U8 bumpmap, const LLUUID &image_id );
-	void selectionSetTexGen( U8 texgen );
-	void selectionSetShiny( U8 shiny, const LLUUID &image_id );
-	void selectionSetFullbright( U8 fullbright );
-	void selectionSetMedia( U8 media_type, const LLSD &media_data );
-	void selectionSetClickAction(U8 action);
-	void selectionSetIncludeInSearch(bool include_in_search);
-	void selectionSetGlow(const F32 glow);
-	void selectionSetMaterialParams(LLSelectedTEMaterialFunctor* material_func, int specific_te = -1);
-	void selectionRemoveMaterial();
-
-	void selectionSetObjectPermissions(U8 perm_field, bool set, U32 perm_mask, bool override = false);
-	void selectionSetObjectName(const std::string& name);
-	void selectionSetObjectDescription(const std::string& desc);
-	void selectionSetObjectCategory(const LLCategory& category);
-	void selectionSetObjectSaleInfo(const LLSaleInfo& sale_info);
-
-	void selectionTexScaleAutofit(F32 repeats_per_meter);
-	void adjustTexturesByScale(bool send_to_sim, bool stretch);
-
-	bool selectionMove(const LLVector3& displ, F32 rx, F32 ry, F32 rz,
-					   U32 update_type);
-	void sendSelectionMove();
-
-	void sendGodlikeRequest(const std::string& request, const std::string& parameter);
-
-
-	// will make sure all selected object meet current criteria, or deselect them otherwise
-	void validateSelection();
-
-	// returns true if it is possible to select this object
-	bool canSelectObject(LLViewerObject* object, bool ignore_select_owned = false);
-
-	// Returns true if the viewer has information on all selected objects
-	bool selectGetAllRootsValid();
-	bool selectGetAllValid();
-	bool selectGetAllValidAndObjectsFound();
-
-	// returns true if you can modify all selected objects. 
-	bool selectGetRootsModify();
-	bool selectGetModify();
-
-	// returns true if all objects are in same region
-	bool selectGetSameRegion();
-
-	// returns true if is all objects are non-permanent-enforced
-	bool selectGetRootsNonPermanentEnforced();
-	bool selectGetNonPermanentEnforced();
-
-	// returns true if is all objects are permanent
-	bool selectGetRootsPermanent();
-	bool selectGetPermanent();
-
-	// returns true if is all objects are character
-	bool selectGetRootsCharacter();
-	bool selectGetCharacter();
-
-	// returns true if is all objects are not permanent
-	bool selectGetRootsNonPathfinding();
-	bool selectGetNonPathfinding();
-
-	// returns true if is all objects are not permanent
-	bool selectGetRootsNonPermanent();
-	bool selectGetNonPermanent();
-
-	// returns true if is all objects are not character
-	bool selectGetRootsNonCharacter();
-	bool selectGetNonCharacter();
-
-	bool selectGetEditableLinksets();
-	bool selectGetViewableCharacters();
-
-	// returns true if selected objects can be transferred.
-	bool selectGetRootsTransfer();
-
-	// returns true if selected objects can be copied.
-	bool selectGetRootsCopy();
-	
-	bool selectGetCreator(LLUUID& id, std::string& name);					// true if all have same creator, returns id
-	bool selectGetOwner(LLUUID& id, std::string& name);					// true if all objects have same owner, returns id
-	bool selectGetLastOwner(LLUUID& id, std::string& name);				// true if all objects have same owner, returns id
-
-	// returns true if all are the same. id is stuffed with
-	// the value found if available.
-	bool selectGetGroup(LLUUID& id); 
-	bool selectGetPerm(	U8 which_perm, U32* mask_on, U32* mask_off);	// true if all have data, returns two masks, each indicating which bits are all on and all off
-
-	bool selectIsGroupOwned();											// true if all root objects have valid data and are group owned.
-
-	// returns true if all the nodes are valid. Accumulates
-	// permissions in the parameter.
-	bool selectGetPermissions(LLPermissions& perm);
-
-	// returns true if all the nodes are valid. Depends onto "edit linked" state
-	// Children in linksets are a bit special - they require not only move permission
-	// but also modify if "edit linked" is set, since you move them relative to parent
-	bool selectGetEditMoveLinksetPermissions(bool &move, bool &modify);
-	
-	// Get a bunch of useful sale information for the object(s) selected.
-	// "_mixed" is true if not all objects have the same setting.
-	void selectGetAggregateSaleInfo(U32 &num_for_sale,
-									bool &is_for_sale_mixed, 
-									bool &is_sale_price_mixed,
-									S32 &total_sale_price,
-									S32 &individual_sale_price);
-
-	// returns true if all nodes are valid. 
-	bool selectGetCategory(LLCategory& category);
-	
-	// returns true if all nodes are valid. method also stores an
-	// accumulated sale info.
-	bool selectGetSaleInfo(LLSaleInfo& sale_info);
-
-	// returns true if all nodes are valid. fills passed in object
-	// with the aggregate permissions of the selection.
-	bool selectGetAggregatePermissions(LLAggregatePermissions& ag_perm);
-
-	// returns true if all nodes are valid. fills passed in object
-	// with the aggregate permissions for texture inventory items of the selection.
-	bool selectGetAggregateTexturePermissions(LLAggregatePermissions& ag_perm);
-
-	LLPermissions* findObjectPermissions(const LLViewerObject* object);
-
-	bool isMovableAvatarSelected();
-
-	void selectDelete();							// Delete on simulator
-	void selectForceDelete();			// just delete, no into trash
-	void selectDuplicate(const LLVector3& offset, bool select_copy);	// Duplicate on simulator
-	void repeatDuplicate();
-	void selectDuplicateOnRay(const LLVector3 &ray_start_region,
-								const LLVector3 &ray_end_region,
-								bool bypass_raycast,
-								bool ray_end_is_intersection,
-								const LLUUID &ray_target_id,
-								bool copy_centers,
-								bool copy_rotates,
-								bool select_copy);
-
-	void sendMultipleUpdate(U32 type);	// Position, rotation, scale all in one
-	void sendOwner(const LLUUID& owner_id, const LLUUID& group_id, bool override = false);
-	void sendGroup(const LLUUID& group_id);
-
-	// Category ID is the UUID of the folder you want to contain the purchase.
-	// *NOTE: sale_info check doesn't work for multiple object buy,
-	// which UI does not currently support sale info is used for
-	// verification only, if it doesn't match region info then sale is
-	// canceled
-	void sendBuy(const LLUUID& buyer_id, const LLUUID& category_id, const LLSaleInfo sale_info);
-	void sendAttach(U8 attachment_point, bool replace);
-	void sendAttach(LLObjectSelectionHandle selection_handle, U8 attachment_point, bool replace);
-	void sendDetach();
-	void sendDropAttachment();
-	void sendLink();
-	void sendDelink();
-	//void sendHinge(U8 type);
-	//void sendDehinge();
-	void sendSelect();
-
-	void requestObjectPropertiesFamily(LLViewerObject* object);	// asks sim for creator, permissions, resources, etc.
-	static void processObjectProperties(LLMessageSystem *mesgsys, void **user_data);
-	static void processObjectPropertiesFamily(LLMessageSystem *mesgsys, void **user_data);
-	static void processForceObjectSelect(LLMessageSystem* msg, void**);
-
-	void requestGodInfo();
-
-	LLVector3d		getSelectionCenterGlobal() const	{ return mSelectionCenterGlobal; }
-	void			updateSelectionCenter();
-=======
-    void updateSilhouettes();
-    void renderSilhouettes(BOOL for_hud);
-    void enableSilhouette(BOOL enable) { mRenderSilhouettes = enable; }
-
-    ////////////////////////////////////////////////////////////////
-    // Utility functions that operate on the current selection
-    ////////////////////////////////////////////////////////////////
-    void saveSelectedObjectTransform(EActionType action_type);
-    void saveSelectedObjectColors();
-    void saveSelectedShinyColors();
-    void saveSelectedObjectTextures();
-
-    void selectionUpdatePhysics(BOOL use_physics);
-    void selectionUpdateTemporary(BOOL is_temporary);
-    void selectionUpdatePhantom(BOOL is_ghost);
-    void selectionDump();
-
-    BOOL selectionAllPCode(LLPCode code);       // all objects have this PCode
-    BOOL selectionGetClickAction(U8 *out_action);
-    bool selectionGetIncludeInSearch(bool* include_in_search_out); // true if all selected objects have same
-    BOOL selectionGetGlow(F32 *glow);
-
-    void selectionSetPhysicsType(U8 type);
-    void selectionSetGravity(F32 gravity);
-    void selectionSetFriction(F32 friction);
-    void selectionSetDensity(F32 density);
-    void selectionSetRestitution(F32 restitution);
-    void selectionSetMaterial(U8 material);
-    bool selectionSetImage(const LLUUID& imageid); // could be item or asset id
-    bool selectionSetGLTFMaterial(const LLUUID& mat_id); // material id only
-    void selectionSetColor(const LLColor4 &color);
-    void selectionSetColorOnly(const LLColor4 &color); // Set only the RGB channels
-    void selectionSetAlphaOnly(const F32 alpha); // Set only the alpha channel
-    void selectionRevertColors();
-    void selectionRevertShinyColors();
-    BOOL selectionRevertTextures();
-    void selectionRevertGLTFMaterials();
-    void selectionSetBumpmap( U8 bumpmap, const LLUUID &image_id );
-    void selectionSetTexGen( U8 texgen );
-    void selectionSetShiny( U8 shiny, const LLUUID &image_id );
-    void selectionSetFullbright( U8 fullbright );
-    void selectionSetMedia( U8 media_type, const LLSD &media_data );
-    void selectionSetClickAction(U8 action);
-    void selectionSetIncludeInSearch(bool include_in_search);
-    void selectionSetGlow(const F32 glow);
-    void selectionSetMaterialParams(LLSelectedTEMaterialFunctor* material_func, int specific_te = -1);
-    void selectionRemoveMaterial();
-
-    void selectionSetObjectPermissions(U8 perm_field, BOOL set, U32 perm_mask, BOOL override = FALSE);
-    void selectionSetObjectName(const std::string& name);
-    void selectionSetObjectDescription(const std::string& desc);
-    void selectionSetObjectCategory(const LLCategory& category);
-    void selectionSetObjectSaleInfo(const LLSaleInfo& sale_info);
-
-    void selectionTexScaleAutofit(F32 repeats_per_meter);
-    void adjustTexturesByScale(BOOL send_to_sim, BOOL stretch);
-
-    bool selectionMove(const LLVector3& displ, F32 rx, F32 ry, F32 rz,
-                       U32 update_type);
-    void sendSelectionMove();
-
-    void sendGodlikeRequest(const std::string& request, const std::string& parameter);
-
-
-    // will make sure all selected object meet current criteria, or deselect them otherwise
-    void validateSelection();
-
-    // returns TRUE if it is possible to select this object
-    BOOL canSelectObject(LLViewerObject* object, BOOL ignore_select_owned = FALSE);
-
-    // Returns TRUE if the viewer has information on all selected objects
-    BOOL selectGetAllRootsValid();
-    BOOL selectGetAllValid();
-    BOOL selectGetAllValidAndObjectsFound();
-
-    // returns TRUE if you can modify all selected objects.
-    BOOL selectGetRootsModify();
-    BOOL selectGetModify();
-
-    // returns TRUE if all objects are in same region
-    BOOL selectGetSameRegion();
-
-    // returns TRUE if is all objects are non-permanent-enforced
-    BOOL selectGetRootsNonPermanentEnforced();
-    BOOL selectGetNonPermanentEnforced();
-
-    // returns TRUE if is all objects are permanent
-    BOOL selectGetRootsPermanent();
-    BOOL selectGetPermanent();
-
-    // returns TRUE if is all objects are character
-    BOOL selectGetRootsCharacter();
-    BOOL selectGetCharacter();
-
-    // returns TRUE if is all objects are not permanent
-    BOOL selectGetRootsNonPathfinding();
-    BOOL selectGetNonPathfinding();
-
-    // returns TRUE if is all objects are not permanent
-    BOOL selectGetRootsNonPermanent();
-    BOOL selectGetNonPermanent();
-
-    // returns TRUE if is all objects are not character
-    BOOL selectGetRootsNonCharacter();
-    BOOL selectGetNonCharacter();
-
-    BOOL selectGetEditableLinksets();
-    BOOL selectGetViewableCharacters();
-
-    // returns TRUE if selected objects can be transferred.
-    BOOL selectGetRootsTransfer();
-
-    // returns TRUE if selected objects can be copied.
-    BOOL selectGetRootsCopy();
-
-    BOOL selectGetCreator(LLUUID& id, std::string& name);                   // TRUE if all have same creator, returns id
-    BOOL selectGetOwner(LLUUID& id, std::string& name);                 // TRUE if all objects have same owner, returns id
-    BOOL selectGetLastOwner(LLUUID& id, std::string& name);             // TRUE if all objects have same owner, returns id
-
-    // returns TRUE if all are the same. id is stuffed with
-    // the value found if available.
-    BOOL selectGetGroup(LLUUID& id);
-    BOOL selectGetPerm( U8 which_perm, U32* mask_on, U32* mask_off);    // TRUE if all have data, returns two masks, each indicating which bits are all on and all off
-
-    BOOL selectIsGroupOwned();                                          // TRUE if all root objects have valid data and are group owned.
-
-    // returns TRUE if all the nodes are valid. Accumulates
-    // permissions in the parameter.
-    BOOL selectGetPermissions(LLPermissions& perm);
-
-    // returns TRUE if all the nodes are valid. Depends onto "edit linked" state
-    // Children in linksets are a bit special - they require not only move permission
-    // but also modify if "edit linked" is set, since you move them relative to parent
-    BOOL selectGetEditMoveLinksetPermissions(bool &move, bool &modify);
-
-    // Get a bunch of useful sale information for the object(s) selected.
-    // "_mixed" is true if not all objects have the same setting.
-    void selectGetAggregateSaleInfo(U32 &num_for_sale,
-                                    BOOL &is_for_sale_mixed,
-                                    BOOL &is_sale_price_mixed,
-                                    S32 &total_sale_price,
-                                    S32 &individual_sale_price);
-
-    // returns TRUE if all nodes are valid.
-    BOOL selectGetCategory(LLCategory& category);
-
-    // returns TRUE if all nodes are valid. method also stores an
-    // accumulated sale info.
-    BOOL selectGetSaleInfo(LLSaleInfo& sale_info);
-
-    // returns TRUE if all nodes are valid. fills passed in object
-    // with the aggregate permissions of the selection.
-    BOOL selectGetAggregatePermissions(LLAggregatePermissions& ag_perm);
-
-    // returns TRUE if all nodes are valid. fills passed in object
-    // with the aggregate permissions for texture inventory items of the selection.
-    BOOL selectGetAggregateTexturePermissions(LLAggregatePermissions& ag_perm);
-
-    LLPermissions* findObjectPermissions(const LLViewerObject* object);
-
-    BOOL isMovableAvatarSelected();
-
-    void selectDelete();                            // Delete on simulator
-    void selectForceDelete();           // just delete, no into trash
-    void selectDuplicate(const LLVector3& offset, BOOL select_copy);    // Duplicate on simulator
-    void repeatDuplicate();
-    void selectDuplicateOnRay(const LLVector3 &ray_start_region,
-                                const LLVector3 &ray_end_region,
-                                BOOL bypass_raycast,
-                                BOOL ray_end_is_intersection,
-                                const LLUUID &ray_target_id,
-                                BOOL copy_centers,
-                                BOOL copy_rotates,
-                                BOOL select_copy);
-
-    void sendMultipleUpdate(U32 type);  // Position, rotation, scale all in one
-    void sendOwner(const LLUUID& owner_id, const LLUUID& group_id, BOOL override = FALSE);
-    void sendGroup(const LLUUID& group_id);
-
-    // Category ID is the UUID of the folder you want to contain the purchase.
-    // *NOTE: sale_info check doesn't work for multiple object buy,
-    // which UI does not currently support sale info is used for
-    // verification only, if it doesn't match region info then sale is
-    // canceled
-    void sendBuy(const LLUUID& buyer_id, const LLUUID& category_id, const LLSaleInfo sale_info);
-    void sendAttach(U8 attachment_point, bool replace);
-    void sendAttach(LLObjectSelectionHandle selection_handle, U8 attachment_point, bool replace);
-    void sendDetach();
-    void sendDropAttachment();
-    void sendLink();
-    void sendDelink();
-    //void sendHinge(U8 type);
-    //void sendDehinge();
-    void sendSelect();
-
-    void requestObjectPropertiesFamily(LLViewerObject* object); // asks sim for creator, permissions, resources, etc.
-    static void processObjectProperties(LLMessageSystem *mesgsys, void **user_data);
-    static void processObjectPropertiesFamily(LLMessageSystem *mesgsys, void **user_data);
-    static void processForceObjectSelect(LLMessageSystem* msg, void**);
-
-    void requestGodInfo();
-
-    LLVector3d      getSelectionCenterGlobal() const    { return mSelectionCenterGlobal; }
-    void            updateSelectionCenter();
->>>>>>> e1623bb2
-
-    void pauseAssociatedAvatars();
-
-    void resetAgentHUDZoom();
-    void setAgentHUDZoom(F32 target_zoom, F32 current_zoom);
-    void getAgentHUDZoom(F32 &target_zoom, F32 &current_zoom) const;
-
-    void updatePointAt();
-
-<<<<<<< HEAD
-	// Internal list maintenance functions. TODO: Make these private!
-	void remove(std::vector<LLViewerObject*>& objects);
-	void remove(LLViewerObject* object, S32 te = SELECT_ALL_TES, bool undoable = true);
-	void removeAll();
-	void addAsIndividual(LLViewerObject* object, S32 te = SELECT_ALL_TES, bool undoable = true);
-	void promoteSelectionToRoot();
-	void demoteSelectionToIndividuals();
-
-private:
-	void convertTransient(); // converts temporarily selected objects to full-fledged selections
-	ESelectType getSelectTypeForObject(LLViewerObject* object);
-	void addAsFamily(std::vector<LLViewerObject*>& objects, bool add_to_end = false);
-	void generateSilhouette(LLSelectNode *nodep, const LLVector3& view_point);
-	void updateSelectionSilhouette(LLObjectSelectionHandle object_handle, S32& num_sils_genned, std::vector<LLViewerObject*>& changed_objects);
-	// Send one message to each region containing an object on selection list.
-	void sendListToRegions(	const std::string& message_name,
-							void (*pack_header)(void *user_data), 
-							void (*pack_body)(LLSelectNode* node, void *user_data), 
-							void (*log_func)(LLSelectNode* node, void *user_data), 
-							void *user_data,
-							ESendType send_type);
-	void sendListToRegions(	LLObjectSelectionHandle selected_handle,
-							const std::string& message_name,
-							void (*pack_header)(void *user_data),
-							void (*pack_body)(LLSelectNode* node, void *user_data),
-							void (*log_func)(LLSelectNode* node, void *user_data),
-							void *user_data,
-							ESendType send_type);
-
-
-	static void packAgentID(	void *);
-	static void packAgentAndSessionID(void* user_data);
-	static void packAgentAndGroupID(void* user_data);
-	static void packAgentAndSessionAndGroupID(void* user_data);
-	static void packAgentIDAndSessionAndAttachment(void*);
-	static void packAgentGroupAndCatID(void*);
-	static void packDeleteHeader(void* userdata);
-	static void packDeRezHeader(void* user_data);
-	static void packObjectID(	LLSelectNode* node, void *);
-	static void packObjectIDAsParam(LLSelectNode* node, void *);
-	static void packObjectIDAndRotation(LLSelectNode* node, void *);
-	static void packObjectLocalID(LLSelectNode* node, void *);
-	static void packObjectClickAction(LLSelectNode* node, void* data);
-	static void packObjectIncludeInSearch(LLSelectNode* node, void* data);
-	static void packObjectName(LLSelectNode* node, void* user_data);
-	static void packObjectDescription(LLSelectNode* node, void* user_data);
-	static void packObjectCategory(LLSelectNode* node, void* user_data);
-	static void packObjectSaleInfo(LLSelectNode* node, void* user_data);
-	static void packBuyObjectIDs(LLSelectNode* node, void* user_data);
-	static void packDuplicate(	LLSelectNode* node, void *duplicate_data);
-	static void packDuplicateHeader(void*);
-	static void packDuplicateOnRayHead(void *user_data);
-	static void packPermissions(LLSelectNode* node, void *user_data);
-	static void packDeselect(	LLSelectNode* node, void *user_data);
-	static void packMultipleUpdate(LLSelectNode* node, void *user_data);
-	static void packPhysics(LLSelectNode* node, void *user_data);
-	static void packShape(LLSelectNode* node, void *user_data);
-	static void packOwnerHead(void *user_data);
-	static void packHingeHead(void *user_data);
-	static void packPermissionsHead(void* user_data);
-	static void packGodlikeHead(void* user_data);
-=======
-    // Internal list maintenance functions. TODO: Make these private!
-    void remove(std::vector<LLViewerObject*>& objects);
-    void remove(LLViewerObject* object, S32 te = SELECT_ALL_TES, BOOL undoable = TRUE);
-    void removeAll();
-    void addAsIndividual(LLViewerObject* object, S32 te = SELECT_ALL_TES, BOOL undoable = TRUE);
-    void promoteSelectionToRoot();
-    void demoteSelectionToIndividuals();
-
-private:
-    void convertTransient(); // converts temporarily selected objects to full-fledged selections
-    ESelectType getSelectTypeForObject(LLViewerObject* object);
-    void addAsFamily(std::vector<LLViewerObject*>& objects, BOOL add_to_end = FALSE);
-    void generateSilhouette(LLSelectNode *nodep, const LLVector3& view_point);
-    void updateSelectionSilhouette(LLObjectSelectionHandle object_handle, S32& num_sils_genned, std::vector<LLViewerObject*>& changed_objects);
-    // Send one message to each region containing an object on selection list.
-    void sendListToRegions( const std::string& message_name,
-                            void (*pack_header)(void *user_data),
-                            void (*pack_body)(LLSelectNode* node, void *user_data),
-                            void (*log_func)(LLSelectNode* node, void *user_data),
-                            void *user_data,
-                            ESendType send_type);
-    void sendListToRegions( LLObjectSelectionHandle selected_handle,
-                            const std::string& message_name,
-                            void (*pack_header)(void *user_data),
-                            void (*pack_body)(LLSelectNode* node, void *user_data),
-                            void (*log_func)(LLSelectNode* node, void *user_data),
-                            void *user_data,
-                            ESendType send_type);
-
-
-    static void packAgentID(    void *);
-    static void packAgentAndSessionID(void* user_data);
-    static void packAgentAndGroupID(void* user_data);
-    static void packAgentAndSessionAndGroupID(void* user_data);
-    static void packAgentIDAndSessionAndAttachment(void*);
-    static void packAgentGroupAndCatID(void*);
-    static void packDeleteHeader(void* userdata);
-    static void packDeRezHeader(void* user_data);
-    static void packObjectID(   LLSelectNode* node, void *);
-    static void packObjectIDAsParam(LLSelectNode* node, void *);
-    static void packObjectIDAndRotation(LLSelectNode* node, void *);
-    static void packObjectLocalID(LLSelectNode* node, void *);
-    static void packObjectClickAction(LLSelectNode* node, void* data);
-    static void packObjectIncludeInSearch(LLSelectNode* node, void* data);
-    static void packObjectName(LLSelectNode* node, void* user_data);
-    static void packObjectDescription(LLSelectNode* node, void* user_data);
-    static void packObjectCategory(LLSelectNode* node, void* user_data);
-    static void packObjectSaleInfo(LLSelectNode* node, void* user_data);
-    static void packBuyObjectIDs(LLSelectNode* node, void* user_data);
-    static void packDuplicate(  LLSelectNode* node, void *duplicate_data);
-    static void packDuplicateHeader(void*);
-    static void packDuplicateOnRayHead(void *user_data);
-    static void packPermissions(LLSelectNode* node, void *user_data);
-    static void packDeselect(   LLSelectNode* node, void *user_data);
-    static void packMultipleUpdate(LLSelectNode* node, void *user_data);
-    static void packPhysics(LLSelectNode* node, void *user_data);
-    static void packShape(LLSelectNode* node, void *user_data);
-    static void packOwnerHead(void *user_data);
-    static void packHingeHead(void *user_data);
-    static void packPermissionsHead(void* user_data);
-    static void packGodlikeHead(void* user_data);
->>>>>>> e1623bb2
-    static void logNoOp(LLSelectNode* node, void *user_data);
-    static void logAttachmentRequest(LLSelectNode* node, void *user_data);
-    static void logDetachRequest(LLSelectNode* node, void *user_data);
-    static bool confirmDelete(const LLSD& notification, const LLSD& response, LLObjectSelectionHandle handle);
-
-    // Get the first ID that matches test and whether or not all ids are identical in selected objects.
-    void getFirst(LLSelectGetFirstTest* test);
-
-public:
-    // Observer/callback support for when object selection changes or
-    // properties are received/updated
-    typedef boost::signals2::signal< void ()> update_signal_t;
-    update_signal_t mUpdateSignal;
-
-private:
-<<<<<<< HEAD
-	LLPointer<LLViewerTexture>				mSilhouetteImagep;
-	LLObjectSelectionHandle					mSelectedObjects;
-	LLObjectSelectionHandle					mHoverObjects;
-	LLObjectSelectionHandle					mHighlightedObjects;
-	std::set<LLPointer<LLViewerObject> >	mRectSelectedObjects;
-	
-	LLObjectSelection		mGridObjects;
-	LLQuaternion			mGridRotation;
-	LLVector3				mGridOrigin;
-	LLVector3				mGridScale;
-	EGridMode				mGridMode;
-
-	bool					mTEMode;			// render te
-	LLRender::eTexIndex	mTextureChannel; // diff, norm, or spec, depending on UI editing mode
-	LLVector3d				mSelectionCenterGlobal;
-	LLBBox					mSelectionBBox;
-
-	LLVector3d				mLastSentSelectionCenterGlobal;
-	bool					mShowSelection; // do we send the selection center name value and do we animate this selection?
-	LLVector3d				mLastCameraPos;		// camera position from last generation of selection silhouette
-	bool					mRenderSilhouettes;	// do we render the silhouette
-	LLBBox					mSavedSelectionBBox;
-
-	LLFrameTimer			mEffectsTimer;
-	bool					mForceSelection;
-
-    std::vector<LLAnimPauseRequest>	mPauseRequests;
-=======
-    LLPointer<LLViewerTexture>              mSilhouetteImagep;
-    LLObjectSelectionHandle                 mSelectedObjects;
-    LLObjectSelectionHandle                 mHoverObjects;
-    LLObjectSelectionHandle                 mHighlightedObjects;
-    std::set<LLPointer<LLViewerObject> >    mRectSelectedObjects;
-
-    LLObjectSelection       mGridObjects;
-    LLQuaternion            mGridRotation;
-    LLVector3               mGridOrigin;
-    LLVector3               mGridScale;
-    EGridMode               mGridMode;
-
-    BOOL                    mTEMode;            // render te
-    LLRender::eTexIndex mTextureChannel; // diff, norm, or spec, depending on UI editing mode
-    LLVector3d              mSelectionCenterGlobal;
-    LLBBox                  mSelectionBBox;
-
-    LLVector3d              mLastSentSelectionCenterGlobal;
-    BOOL                    mShowSelection; // do we send the selection center name value and do we animate this selection?
-    LLVector3d              mLastCameraPos;     // camera position from last generation of selection silhouette
-    BOOL                    mRenderSilhouettes; // do we render the silhouette
-    LLBBox                  mSavedSelectionBBox;
-
-    LLFrameTimer            mEffectsTimer;
-    BOOL                    mForceSelection;
-
-    std::vector<LLAnimPauseRequest> mPauseRequests;
->>>>>>> e1623bb2
-};
-
-// *DEPRECATED: For callbacks or observers, use
-// LLSelectMgr::getInstance()->mUpdateSignal.connect( callback )
-// Update subscribers to the selection list
-void dialog_refresh_all();
-
-// Templates
-//-----------------------------------------------------------------------------
-// getSelectedTEValue
-//-----------------------------------------------------------------------------
-template <typename T> bool LLObjectSelection::getSelectedTEValue(LLSelectedTEGetFunctor<T>* func, T& res, bool has_tolerance, T tolerance)
-{
-<<<<<<< HEAD
-	bool have_first = false;
-	bool have_selected = false;
-	T selected_value = T();
-
-	// Now iterate through all TEs to test for sameness
-	bool identical = true;
-	for (iterator iter = begin(); iter != end(); iter++)
-	{
-		LLSelectNode* node = *iter;
-		LLViewerObject* object = node->getObject();
-		S32 selected_te = -1;
-		if (object == getPrimaryObject())
-		{
-			selected_te = node->getLastSelectedTE();
-		}
-		for (S32 te = 0; te < object->getNumTEs(); ++te)
-		{
-			if (!node->isTESelected(te))
-			{
-				continue;
-			}
-			T value = func->get(object, te);
-			if (!have_first)
-			{
-				have_first = true;
-				if (!have_selected)
-				{
-					selected_value = value;
-				}
-			}
-			else
-			{
-				if ( value != selected_value )
-				{
-=======
-    bool have_first = false;
-    bool have_selected = false;
-    T selected_value = T();
-
-    // Now iterate through all TEs to test for sameness
-    bool identical = TRUE;
-    for (iterator iter = begin(); iter != end(); iter++)
-    {
-        LLSelectNode* node = *iter;
-        LLViewerObject* object = node->getObject();
-        S32 selected_te = -1;
-        if (object == getPrimaryObject())
-        {
-            selected_te = node->getLastSelectedTE();
-        }
-        for (S32 te = 0; te < object->getNumTEs(); ++te)
-        {
-            if (!node->isTESelected(te))
-            {
-                continue;
-            }
-            T value = func->get(object, te);
-            if (!have_first)
-            {
-                have_first = true;
-                if (!have_selected)
-                {
-                    selected_value = value;
-                }
-            }
-            else
-            {
-                if ( value != selected_value )
-                {
->>>>>>> e1623bb2
-                    if (!has_tolerance)
-                    {
-                        identical = false;
-                    }
-                    else if (!LLCheckIdenticalFunctor<T>::same(value, selected_value, tolerance))
-                    {
-                        identical = false;
-                    }
-                }
-                if (te == selected_te)
-                {
-                    selected_value = value;
-                    have_selected = true;
-                }
-            }
-        }
-        if (!identical && have_selected)
-        {
-            break;
-        }
-    }
-    if (have_first || have_selected)
-    {
-        res = selected_value;
-    }
-    return identical;
-}
-
-// Templates
-//-----------------------------------------------------------------------------
-// isMultipleTEValue iterate through all TEs and test for uniqueness
-// with certain return value ignored when performing the test.
-// e.g. when testing if the selection has a unique non-empty homeurl :
-// you can set ignore_value = "" and it will only compare among the non-empty
-// homeUrls and ignore the empty ones.
-//-----------------------------------------------------------------------------
-template <typename T> bool LLObjectSelection::isMultipleTEValue(LLSelectedTEGetFunctor<T>* func, const T& ignore_value)
-{
-<<<<<<< HEAD
-	bool have_first = false;
-	T selected_value = T();
-	
-	// Now iterate through all TEs to test for sameness
-	bool unique = true;
-	for (iterator iter = begin(); iter != end(); iter++)
-	{
-		LLSelectNode* node = *iter;
-		LLViewerObject* object = node->getObject();
-		for (S32 te = 0; te < object->getNumTEs(); ++te)
-		{
-			if (!node->isTESelected(te))
-			{
-				continue;
-			}
-			T value = func->get(object, te);
-			if(value == ignore_value)
-			{
-				continue;
-			}
-			if (!have_first)
-			{
-				have_first = true;
-			}
-			else
-			{
-				if (value !=selected_value  )
-				{
-					unique = false;
-					return !unique;
-				}
-			}
-		}
-	}
-	return !unique;
-=======
-    bool have_first = false;
-    T selected_value = T();
-
-    // Now iterate through all TEs to test for sameness
-    bool unique = TRUE;
-    for (iterator iter = begin(); iter != end(); iter++)
-    {
-        LLSelectNode* node = *iter;
-        LLViewerObject* object = node->getObject();
-        for (S32 te = 0; te < object->getNumTEs(); ++te)
-        {
-            if (!node->isTESelected(te))
-            {
-                continue;
-            }
-            T value = func->get(object, te);
-            if(value == ignore_value)
-            {
-                continue;
-            }
-            if (!have_first)
-            {
-                have_first = true;
-            }
-            else
-            {
-                if (value !=selected_value  )
-                {
-                    unique = false;
-                    return !unique;
-                }
-            }
-        }
-    }
-    return !unique;
->>>>>>> e1623bb2
-}
-
-
-#endif+/**
+ * @file llselectmgr.h
+ * @brief A manager for selected objects and TEs.
+ *
+ * $LicenseInfo:firstyear=2001&license=viewerlgpl$
+ * Second Life Viewer Source Code
+ * Copyright (C) 2010, Linden Research, Inc.
+ *
+ * This library is free software; you can redistribute it and/or
+ * modify it under the terms of the GNU Lesser General Public
+ * License as published by the Free Software Foundation;
+ * version 2.1 of the License only.
+ *
+ * This library is distributed in the hope that it will be useful,
+ * but WITHOUT ANY WARRANTY; without even the implied warranty of
+ * MERCHANTABILITY or FITNESS FOR A PARTICULAR PURPOSE.  See the GNU
+ * Lesser General Public License for more details.
+ *
+ * You should have received a copy of the GNU Lesser General Public
+ * License along with this library; if not, write to the Free Software
+ * Foundation, Inc., 51 Franklin Street, Fifth Floor, Boston, MA  02110-1301  USA
+ *
+ * Linden Research, Inc., 945 Battery Street, San Francisco, CA  94111  USA
+ * $/LicenseInfo$
+ */
+
+#ifndef LL_LLSELECTMGR_H
+#define LL_LLSELECTMGR_H
+
+#include "llcharacter.h"
+#include "lleditmenuhandler.h"
+#include "llundo.h"
+#include "lluuid.h"
+#include "llpointer.h"
+#include "llsafehandle.h"
+#include "llsaleinfo.h"
+#include "llcategory.h"
+#include "v3dmath.h"
+#include "llquaternion.h"
+#include "llcoord.h"
+#include "llframetimer.h"
+#include "llbbox.h"
+#include "llpermissions.h"
+#include "llcontrol.h"
+#include "llviewerobject.h" // LLObjectSelection::getSelectedTEValue template
+#include "llmaterial.h"
+
+#include <deque>
+#include <boost/iterator/filter_iterator.hpp>
+#include <boost/signals2.hpp>
+#include <boost/make_shared.hpp>    // boost::make_shared
+
+class LLMessageSystem;
+class LLViewerTexture;
+class LLColor4;
+class LLVector3;
+class LLSelectNode;
+
+const U8 UPD_NONE           = 0x00;
+const U8 UPD_POSITION       = 0x01;
+const U8 UPD_ROTATION       = 0x02;
+const U8 UPD_SCALE          = 0x04;
+const U8 UPD_LINKED_SETS    = 0x08;
+const U8 UPD_UNIFORM        = 0x10; // used with UPD_SCALE
+
+// This is used by the DeRezObject message to determine where to put
+// derezed tasks.
+enum EDeRezDestination
+{
+    DRD_SAVE_INTO_AGENT_INVENTORY = 0,
+    DRD_ACQUIRE_TO_AGENT_INVENTORY = 1,     // try to leave copy in world
+    DRD_SAVE_INTO_TASK_INVENTORY = 2,
+    DRD_ATTACHMENT = 3,
+    DRD_TAKE_INTO_AGENT_INVENTORY = 4,      // delete from world
+    DRD_FORCE_TO_GOD_INVENTORY = 5,         // force take copy
+    DRD_TRASH = 6,
+    DRD_ATTACHMENT_TO_INV = 7,
+    DRD_ATTACHMENT_EXISTS = 8,
+    DRD_RETURN_TO_OWNER = 9,                // back to owner's inventory
+    DRD_RETURN_TO_LAST_OWNER = 10,          // deeded object back to last owner's inventory
+
+    DRD_COUNT = 11
+};
+
+
+const S32 SELECT_ALL_TES = -1;
+const S32 SELECT_MAX_TES = 32;
+
+// Do something to all objects in the selection manager.
+// The bool return value can be used to indicate if all
+// objects are identical (gathering information) or if
+// the operation was successful.
+struct LLSelectedObjectFunctor
+{
+    virtual ~LLSelectedObjectFunctor() {};
+    virtual bool apply(LLViewerObject* object) = 0;
+};
+
+// Do something to all select nodes in the selection manager.
+// The bool return value can be used to indicate if all
+// objects are identical (gathering information) or if
+// the operation was successful.
+struct LLSelectedNodeFunctor
+{
+    virtual ~LLSelectedNodeFunctor() {};
+    virtual bool apply(LLSelectNode* node) = 0;
+};
+
+struct LLSelectedTEFunctor
+{
+    virtual ~LLSelectedTEFunctor() {};
+    virtual bool apply(LLViewerObject* object, S32 face) = 0;
+};
+
+struct LLSelectedTEMaterialFunctor
+{
+    virtual ~LLSelectedTEMaterialFunctor() {};
+    virtual LLMaterialPtr apply(LLViewerObject* object, S32 face, LLTextureEntry* tep, LLMaterialPtr& current_material) = 0;
+};
+
+template <typename T> struct LLSelectedTEGetFunctor
+{
+    virtual ~LLSelectedTEGetFunctor() {};
+    virtual T get(LLViewerObject* object, S32 te) = 0;
+};
+
+template <typename T> struct LLCheckIdenticalFunctor
+{
+    static bool same(const T& a, const T& b, const T& tolerance);
+};
+
+typedef enum e_send_type
+{
+    SEND_ONLY_ROOTS,
+    SEND_INDIVIDUALS,
+    SEND_ROOTS_FIRST, // useful for serial undos on linked sets
+    SEND_CHILDREN_FIRST // useful for serial transforms of linked sets
+} ESendType;
+
+typedef enum e_grid_mode
+{
+    GRID_MODE_WORLD,
+    GRID_MODE_LOCAL,
+    GRID_MODE_REF_OBJECT
+} EGridMode;
+
+typedef enum e_action_type
+{
+    SELECT_ACTION_TYPE_BEGIN,
+    SELECT_ACTION_TYPE_PICK,
+    SELECT_ACTION_TYPE_MOVE,
+    SELECT_ACTION_TYPE_ROTATE,
+    SELECT_ACTION_TYPE_SCALE,
+    NUM_ACTION_TYPES
+}EActionType;
+
+typedef enum e_selection_type
+{
+    SELECT_TYPE_WORLD,
+    SELECT_TYPE_ATTACHMENT,
+    SELECT_TYPE_HUD
+}ESelectType;
+
+typedef std::vector<LLPointer<LLGLTFMaterial> > gltf_materials_vec_t;
+
+const S32 TE_SELECT_MASK_ALL = 0xFFFFFFFF;
+
+// Contains information about a selected object, particularly which TEs are selected.
+class LLSelectNode
+{
+public:
+    LLSelectNode(LLViewerObject* object, bool do_glow);
+    LLSelectNode(const LLSelectNode& nodep);
+    ~LLSelectNode();
+
+    void selectAllTEs(bool b);
+    void selectTE(S32 te_index, bool selected);
+    bool isTESelected(S32 te_index) const;
+    bool hasSelectedTE() const { return TE_SELECT_MASK_ALL & mTESelectMask; }
+    S32 getLastSelectedTE() const;
+    S32 getLastOperatedTE() const { return mLastTESelected; }
+    S32 getTESelectMask() { return mTESelectMask; }
+    void renderOneSilhouette(const LLColor4 &color);
+    void setTransient(bool transient) { mTransient = transient; }
+    bool isTransient() const { return mTransient; }
+    LLViewerObject* getObject();
+    void setObject(LLViewerObject* object);
+    // *NOTE: invalidate stored textures and colors when # faces change
+    // Used by tools floater's color/texture pickers to restore changes
+    void saveColors();
+    void saveShinyColors();
+    void saveTextures(const uuid_vec_t& textures);
+    void saveTextureScaleRatios(LLRender::eTexIndex index_to_query);
+
+    // GLTF materials are applied to objects by ids,
+    // overrides get applied on top of materials resulting in
+    // final gltf material that users see.
+    // Ids get applied and restored by tools floater,
+    // overrides get applied in live material editor
+    void saveGLTFMaterials(const uuid_vec_t& materials, const gltf_materials_vec_t& override_materials);
+
+    bool allowOperationOnNode(PermissionBit op, U64 group_proxy_power) const;
+
+public:
+    bool            mIndividualSelection;       // For root objects and objects individually selected
+
+    bool            mTransient;
+    bool            mValid;             // is extra information valid?
+    LLPermissions*  mPermissions;
+    LLSaleInfo      mSaleInfo;
+    LLAggregatePermissions mAggregatePerm;
+    LLAggregatePermissions mAggregateTexturePerm;
+    LLAggregatePermissions mAggregateTexturePermOwner;
+    std::string     mName;
+    std::string     mDescription;
+    LLCategory      mCategory;
+    S16             mInventorySerial;
+    LLVector3       mSavedPositionLocal;    // for interactively modifying object position
+    LLVector3       mLastPositionLocal;
+    LLVector3d      mSavedPositionGlobal;   // for interactively modifying object position
+    LLVector3       mSavedScale;            // for interactively modifying object scale
+    LLVector3       mLastScale;
+    LLQuaternion    mSavedRotation;         // for interactively modifying object rotation
+    LLQuaternion    mLastRotation;
+    bool            mDuplicated;
+    LLVector3d      mDuplicatePos;
+    LLQuaternion    mDuplicateRot;
+    LLUUID          mItemID;
+    LLUUID          mFolderID;
+    LLUUID          mFromTaskID;
+    std::string     mTouchName;
+    std::string     mSitName;
+    U64             mCreationDate;
+    std::vector<LLColor4>   mSavedColors;
+    std::vector<LLColor4>   mSavedShinyColors;
+    uuid_vec_t      mSavedTextures;
+    uuid_vec_t      mSavedGLTFMaterialIds;
+    gltf_materials_vec_t mSavedGLTFOverrideMaterials;
+    std::vector<LLVector3>  mTextureScaleRatios;
+    std::vector<LLVector3>  mSilhouetteVertices;    // array of vertices to render silhouette of object
+    std::vector<LLVector3>  mSilhouetteNormals; // array of normals to render silhouette of object
+    bool                    mSilhouetteExists;  // need to generate silhouette?
+
+protected:
+    LLPointer<LLViewerObject>   mObject;
+    S32             mTESelectMask;
+    S32             mLastTESelected;
+};
+
+class LLObjectSelection : public LLRefCount
+{
+    friend class LLSelectMgr;
+    friend class LLSafeHandle<LLObjectSelection>;
+    friend class LLSelectionCallbackData;
+
+protected:
+    ~LLObjectSelection();
+
+public:
+    typedef std::list<LLSelectNode*> list_t;
+
+    // Iterators
+    struct is_non_null
+    {
+        bool operator()(LLSelectNode* node)
+        {
+            return (node->getObject() != NULL);
+        }
+    };
+    typedef boost::filter_iterator<is_non_null, list_t::iterator > iterator;
+    iterator begin() { return iterator(mList.begin(), mList.end()); }
+    iterator end() { return iterator(mList.end(), mList.end()); }
+
+    struct is_valid
+    {
+        bool operator()(LLSelectNode* node)
+        {
+            return (node->getObject() != NULL) && node->mValid;
+        }
+    };
+    typedef boost::filter_iterator<is_valid, list_t::iterator > valid_iterator;
+    valid_iterator valid_begin() { return valid_iterator(mList.begin(), mList.end()); }
+    valid_iterator valid_end() { return valid_iterator(mList.end(), mList.end()); }
+
+    struct is_root
+    {
+        bool operator()(LLSelectNode* node);
+    };
+    typedef boost::filter_iterator<is_root, list_t::iterator > root_iterator;
+    root_iterator root_begin() { return root_iterator(mList.begin(), mList.end()); }
+    root_iterator root_end() { return root_iterator(mList.end(), mList.end()); }
+
+    struct is_valid_root
+    {
+        bool operator()(LLSelectNode* node);
+    };
+    typedef boost::filter_iterator<is_valid_root, list_t::iterator > valid_root_iterator;
+    valid_root_iterator valid_root_begin() { return valid_root_iterator(mList.begin(), mList.end()); }
+    valid_root_iterator valid_root_end() { return valid_root_iterator(mList.end(), mList.end()); }
+
+    struct is_root_object
+    {
+        bool operator()(LLSelectNode* node);
+    };
+    typedef boost::filter_iterator<is_root_object, list_t::iterator > root_object_iterator;
+    root_object_iterator root_object_begin() { return root_object_iterator(mList.begin(), mList.end()); }
+    root_object_iterator root_object_end() { return root_object_iterator(mList.end(), mList.end()); }
+
+public:
+    LLObjectSelection();
+
+    void updateEffects();
+
+    bool isEmpty() const;
+
+    LLSelectNode*   getFirstNode(LLSelectedNodeFunctor* func = NULL);
+    LLSelectNode*   getFirstRootNode(LLSelectedNodeFunctor* func = NULL, bool non_root_ok = false);
+    LLViewerObject* getFirstSelectedObject(LLSelectedNodeFunctor* func, bool get_parent = false);
+    LLViewerObject* getFirstObject();
+    LLViewerObject* getFirstRootObject(bool non_root_ok = false);
+
+    LLSelectNode*   getFirstMoveableNode(bool get_root_first = false);
+
+    LLViewerObject* getFirstEditableObject(bool get_parent = false);
+    LLViewerObject* getFirstCopyableObject(bool get_parent = false);
+    LLViewerObject* getFirstDeleteableObject();
+    LLViewerObject* getFirstMoveableObject(bool get_parent = false);
+    LLViewerObject* getFirstUndoEnabledObject(bool get_parent = false);
+
+    /// Return the object that lead to this selection, possible a child
+    LLViewerObject* getPrimaryObject() { return mPrimaryObject; }
+
+    // iterate through texture entries
+    template <typename T> bool getSelectedTEValue(LLSelectedTEGetFunctor<T>* func, T& res, bool has_tolerance = false, T tolerance = T());
+    template <typename T> bool isMultipleTEValue(LLSelectedTEGetFunctor<T>* func, const T& ignore_value);
+
+    S32 getNumNodes();
+    LLSelectNode* findNode(LLViewerObject* objectp);
+
+    // count members
+    S32 getObjectCount();
+    F32 getSelectedObjectCost();
+    F32 getSelectedLinksetCost();
+    F32 getSelectedPhysicsCost();
+    F32 getSelectedLinksetPhysicsCost();
+    S32 getSelectedObjectRenderCost();
+
+    F32 getSelectedObjectStreamingCost(S32* total_bytes = NULL, S32* visible_bytes = NULL);
+    U32 getSelectedObjectTriangleCount(S32* vcount = NULL);
+
+    S32 getTECount();
+    S32 getRootObjectCount();
+
+    bool isMultipleTESelected();
+    bool contains(LLViewerObject* object);
+    bool contains(LLViewerObject* object, S32 te);
+
+    // returns true is any node is currenly worn as an attachment
+    bool isAttachment();
+
+    bool checkAnimatedObjectEstTris();
+    bool checkAnimatedObjectLinkable();
+
+    // Apply functors to various subsets of the selected objects
+    // If firstonly is false, returns the AND of all apply() calls.
+    // Else returns true immediately if any apply() call succeeds (i.e. OR with early exit)
+    bool applyToRootObjects(LLSelectedObjectFunctor* func, bool firstonly = false);
+    bool applyToObjects(LLSelectedObjectFunctor* func);
+    bool applyToTEs(LLSelectedTEFunctor* func, bool firstonly = false);
+    bool applyToRootNodes(LLSelectedNodeFunctor* func, bool firstonly = false);
+    bool applyToNodes(LLSelectedNodeFunctor* func, bool firstonly = false);
+
+    /*
+     * Used to apply (no-copy) textures to the selected object or
+     * selected face/faces of the object.
+     * This method moves (no-copy) texture to the object's inventory
+     * and doesn't make copy of the texture for each face.
+     * Then this only texture is used for all selected faces.
+     */
+    void applyNoCopyTextureToTEs(LLViewerInventoryItem* item);
+    /*
+     * Multi-purpose function for applying PBR materials to the
+     * selected object or faces, any combination of copy/mod/transfer
+     * permission restrictions. This method moves the restricted
+     * material to the object's inventory and doesn't make a copy of the
+     * material for each face. Then this only material is used for
+     * all selected faces.
+     * Returns false if applying the material failed on one or more selected
+     * faces.
+     */
+    bool applyRestrictedPbrMaterialToTEs(LLViewerInventoryItem* item);
+
+    ESelectType getSelectType() const { return mSelectType; }
+
+private:
+    void addNode(LLSelectNode *nodep);
+    void addNodeAtEnd(LLSelectNode *nodep);
+    void moveNodeToFront(LLSelectNode *nodep);
+    void removeNode(LLSelectNode *nodep);
+    void deleteAllNodes();
+    void cleanupNodes();
+
+
+private:
+    list_t mList;
+    const LLObjectSelection &operator=(const LLObjectSelection &);
+
+    LLPointer<LLViewerObject> mPrimaryObject;
+    std::map<LLPointer<LLViewerObject>, LLSelectNode*> mSelectNodeMap;
+    ESelectType mSelectType;
+};
+
+typedef LLSafeHandle<LLObjectSelection> LLObjectSelectionHandle;
+
+// Build time optimization, generate this once in .cpp file
+#ifndef LLSELECTMGR_CPP
+extern template class LLSelectMgr* LLSingleton<class LLSelectMgr>::getInstance();
+#endif
+
+// For use with getFirstTest()
+struct LLSelectGetFirstTest;
+
+// temporary storage, Ex: to attach objects after autopilot
+class LLSelectionCallbackData
+{
+public:
+    LLSelectionCallbackData();
+    LLObjectSelectionHandle getSelection() { return mSelectedObjects; }
+private:
+    LLObjectSelectionHandle                 mSelectedObjects;
+};
+
+class LLSelectMgr : public LLEditMenuHandler, public LLSimpleton<LLSelectMgr>
+{
+public:
+    static bool                 sRectSelectInclusive;   // do we need to surround an object to pick it?
+    static bool                 sRenderHiddenSelections;    // do we show selection silhouettes that are occluded?
+    static bool                 sRenderLightRadius; // do we show the radius of selected lights?
+
+    static F32                  sHighlightThickness;
+    static F32                  sHighlightUScale;
+    static F32                  sHighlightVScale;
+    static F32                  sHighlightAlpha;
+    static F32                  sHighlightAlphaTest;
+    static F32                  sHighlightUAnim;
+    static F32                  sHighlightVAnim;
+    static LLColor4             sSilhouetteParentColor;
+    static LLColor4             sSilhouetteChildColor;
+    static LLColor4             sHighlightParentColor;
+    static LLColor4             sHighlightChildColor;
+    static LLColor4             sHighlightInspectColor;
+    static LLColor4             sContextSilhouetteColor;
+
+    LLCachedControl<bool>                   mHideSelectedObjects;
+    LLCachedControl<bool>                   mRenderHighlightSelections;
+    LLCachedControl<bool>                   mAllowSelectAvatar;
+    LLCachedControl<bool>                   mDebugSelectMgr;
+
+public:
+    LLSelectMgr();
+    ~LLSelectMgr();
+
+    static void cleanupGlobals();
+
+    // LLEditMenuHandler interface
+    virtual bool canUndo() const;
+    virtual void undo();
+
+    virtual bool canRedo() const;
+    virtual void redo();
+
+    virtual bool canDoDelete() const;
+    virtual void doDelete();
+
+    virtual void deselect();
+    virtual bool canDeselect() const;
+
+    virtual void duplicate();
+    virtual bool canDuplicate() const;
+
+    void clearSelections();
+    void update();
+    void updateEffects(); // Update HUD effects
+
+    // When we edit object's position/rotation/scale we set local
+    // overrides and ignore any updates (override received valeus).
+    // When we send data to server, we send local values and reset
+    // overrides
+    void resetObjectOverrides();
+    void resetObjectOverrides(LLObjectSelectionHandle selected_handle);
+    void overrideObjectUpdates();
+
+    void resetAvatarOverrides();
+    void overrideAvatarUpdates();
+
+    struct AvatarPositionOverride
+    {
+        AvatarPositionOverride();
+        AvatarPositionOverride(LLVector3 &vec, LLQuaternion &quat, LLViewerObject *obj) :
+            mLastPositionLocal(vec),
+            mLastRotation(quat),
+            mObject(obj)
+        {
+        }
+        LLVector3 mLastPositionLocal;
+        LLQuaternion mLastRotation;
+        LLPointer<LLViewerObject> mObject;
+    };
+
+    // Avatar overrides should persist even after selection
+    // was removed as long as edit floater is up
+    typedef std::map<LLUUID, AvatarPositionOverride> uuid_av_override_map_t;
+    uuid_av_override_map_t mAvatarOverridesMap;
+public:
+
+
+    // Returns the previous value of mForceSelection
+    bool setForceSelection(bool force);
+
+    ////////////////////////////////////////////////////////////////
+    // Selection methods
+    ////////////////////////////////////////////////////////////////
+
+    ////////////////////////////////////////////////////////////////
+    // Add
+    ////////////////////////////////////////////////////////////////
+
+    // This method is meant to select an object, and then select all
+    // of the ancestors and descendants. This should be the normal behavior.
+    //
+    // *NOTE: You must hold on to the object selection handle, otherwise
+    // the objects will be automatically deselected in 1 frame.
+    LLObjectSelectionHandle selectObjectAndFamily(LLViewerObject* object, bool add_to_end = false, bool ignore_select_owned = false);
+
+    // For when you want just a child object.
+    LLObjectSelectionHandle selectObjectOnly(LLViewerObject* object, S32 face = SELECT_ALL_TES);
+
+    // Same as above, but takes a list of objects.  Used by rectangle select.
+    LLObjectSelectionHandle selectObjectAndFamily(const std::vector<LLViewerObject*>& object_list, bool send_to_sim = true);
+
+    // converts all objects currently highlighted to a selection, and returns it
+    LLObjectSelectionHandle selectHighlightedObjects();
+
+    LLObjectSelectionHandle setHoverObject(LLViewerObject *objectp, S32 face = -1);
+    LLSelectNode *getHoverNode();
+    LLSelectNode *getPrimaryHoverNode();
+
+    void highlightObjectOnly(LLViewerObject *objectp);
+    void highlightObjectAndFamily(LLViewerObject *objectp);
+    void highlightObjectAndFamily(const std::vector<LLViewerObject*>& list);
+
+    ////////////////////////////////////////////////////////////////
+    // Remove
+    ////////////////////////////////////////////////////////////////
+
+    void deselectObjectOnly(LLViewerObject* object, bool send_to_sim = true);
+    void deselectObjectAndFamily(LLViewerObject* object, bool send_to_sim = true, bool include_entire_object = false);
+
+    // Send deselect messages to simulator, then clear the list
+    void deselectAll();
+    void deselectAllForStandingUp();
+
+    // deselect only if nothing else currently referencing the selection
+    void deselectUnused();
+
+    // Deselect if the selection center is too far away from the agent.
+    void deselectAllIfTooFar();
+
+    // Removes all highlighted objects from current selection
+    void deselectHighlightedObjects();
+
+    void unhighlightObjectOnly(LLViewerObject *objectp);
+    void unhighlightObjectAndFamily(LLViewerObject *objectp);
+    void unhighlightAll();
+
+    bool removeObjectFromSelections(const LLUUID &id);
+
+    ////////////////////////////////////////////////////////////////
+    // Selection editing
+    ////////////////////////////////////////////////////////////////
+    bool linkObjects();
+
+    bool unlinkObjects();
+
+    void confirmUnlinkObjects(const LLSD& notification, const LLSD& response);
+
+    bool enableLinkObjects();
+
+    bool enableUnlinkObjects();
+
+    ////////////////////////////////////////////////////////////////
+    // Selection accessors
+    ////////////////////////////////////////////////////////////////
+    LLObjectSelectionHandle getSelection() { return mSelectedObjects; }
+    // right now this just renders the selection with root/child colors instead of a single color
+    LLObjectSelectionHandle getEditSelection() { convertTransient(); return mSelectedObjects; }
+    LLObjectSelectionHandle getHighlightedObjects() { return mHighlightedObjects; }
+
+    ////////////////////////////////////////////////////////////////
+    // Grid manipulation
+    ////////////////////////////////////////////////////////////////
+    void            addGridObject(LLViewerObject* objectp);
+    void            clearGridObjects();
+    void            setGridMode(EGridMode mode);
+    EGridMode       getGridMode() { return mGridMode; }
+    void            getGrid(LLVector3& origin, LLQuaternion& rotation, LLVector3 &scale, bool for_snap_guides = false);
+
+    bool getTEMode() const { return mTEMode; }
+    void setTEMode(bool b) { mTEMode = b; }
+
+    bool shouldShowSelection() const { return mShowSelection; }
+
+    LLBBox getBBoxOfSelection() const;
+    LLBBox getSavedBBoxOfSelection() const { return mSavedSelectionBBox; }
+
+    void dump();
+    void cleanup();
+
+    void updateSilhouettes();
+    void renderSilhouettes(bool for_hud);
+    void enableSilhouette(bool enable) { mRenderSilhouettes = enable; }
+
+    ////////////////////////////////////////////////////////////////
+    // Utility functions that operate on the current selection
+    ////////////////////////////////////////////////////////////////
+    void saveSelectedObjectTransform(EActionType action_type);
+    void saveSelectedObjectColors();
+    void saveSelectedShinyColors();
+    void saveSelectedObjectTextures();
+
+    void selectionUpdatePhysics(bool use_physics);
+    void selectionUpdateTemporary(bool is_temporary);
+    void selectionUpdatePhantom(bool is_ghost);
+    void selectionDump();
+
+    bool selectionAllPCode(LLPCode code);       // all objects have this PCode
+    bool selectionGetClickAction(U8 *out_action);
+    bool selectionGetIncludeInSearch(bool* include_in_search_out); // true if all selected objects have same
+    bool selectionGetGlow(F32 *glow);
+
+    void selectionSetPhysicsType(U8 type);
+    void selectionSetGravity(F32 gravity);
+    void selectionSetFriction(F32 friction);
+    void selectionSetDensity(F32 density);
+    void selectionSetRestitution(F32 restitution);
+    void selectionSetMaterial(U8 material);
+    bool selectionSetImage(const LLUUID& imageid); // could be item or asset id
+    bool selectionSetGLTFMaterial(const LLUUID& mat_id); // material id only
+    void selectionSetColor(const LLColor4 &color);
+    void selectionSetColorOnly(const LLColor4 &color); // Set only the RGB channels
+    void selectionSetAlphaOnly(const F32 alpha); // Set only the alpha channel
+    void selectionRevertColors();
+    void selectionRevertShinyColors();
+    bool selectionRevertTextures();
+    void selectionRevertGLTFMaterials();
+    void selectionSetBumpmap( U8 bumpmap, const LLUUID &image_id );
+    void selectionSetTexGen( U8 texgen );
+    void selectionSetShiny( U8 shiny, const LLUUID &image_id );
+    void selectionSetFullbright( U8 fullbright );
+    void selectionSetMedia( U8 media_type, const LLSD &media_data );
+    void selectionSetClickAction(U8 action);
+    void selectionSetIncludeInSearch(bool include_in_search);
+    void selectionSetGlow(const F32 glow);
+    void selectionSetMaterialParams(LLSelectedTEMaterialFunctor* material_func, int specific_te = -1);
+    void selectionRemoveMaterial();
+
+    void selectionSetObjectPermissions(U8 perm_field, bool set, U32 perm_mask, bool override = false);
+    void selectionSetObjectName(const std::string& name);
+    void selectionSetObjectDescription(const std::string& desc);
+    void selectionSetObjectCategory(const LLCategory& category);
+    void selectionSetObjectSaleInfo(const LLSaleInfo& sale_info);
+
+    void selectionTexScaleAutofit(F32 repeats_per_meter);
+    void adjustTexturesByScale(bool send_to_sim, bool stretch);
+
+    bool selectionMove(const LLVector3& displ, F32 rx, F32 ry, F32 rz,
+                       U32 update_type);
+    void sendSelectionMove();
+
+    void sendGodlikeRequest(const std::string& request, const std::string& parameter);
+
+
+    // will make sure all selected object meet current criteria, or deselect them otherwise
+    void validateSelection();
+
+    // returns true if it is possible to select this object
+    bool canSelectObject(LLViewerObject* object, bool ignore_select_owned = false);
+
+    // Returns true if the viewer has information on all selected objects
+    bool selectGetAllRootsValid();
+    bool selectGetAllValid();
+    bool selectGetAllValidAndObjectsFound();
+
+    // returns true if you can modify all selected objects.
+    bool selectGetRootsModify();
+    bool selectGetModify();
+
+    // returns true if all objects are in same region
+    bool selectGetSameRegion();
+
+    // returns true if is all objects are non-permanent-enforced
+    bool selectGetRootsNonPermanentEnforced();
+    bool selectGetNonPermanentEnforced();
+
+    // returns true if is all objects are permanent
+    bool selectGetRootsPermanent();
+    bool selectGetPermanent();
+
+    // returns true if is all objects are character
+    bool selectGetRootsCharacter();
+    bool selectGetCharacter();
+
+    // returns true if is all objects are not permanent
+    bool selectGetRootsNonPathfinding();
+    bool selectGetNonPathfinding();
+
+    // returns true if is all objects are not permanent
+    bool selectGetRootsNonPermanent();
+    bool selectGetNonPermanent();
+
+    // returns true if is all objects are not character
+    bool selectGetRootsNonCharacter();
+    bool selectGetNonCharacter();
+
+    bool selectGetEditableLinksets();
+    bool selectGetViewableCharacters();
+
+    // returns true if selected objects can be transferred.
+    bool selectGetRootsTransfer();
+
+    // returns true if selected objects can be copied.
+    bool selectGetRootsCopy();
+
+    bool selectGetCreator(LLUUID& id, std::string& name);                   // true if all have same creator, returns id
+    bool selectGetOwner(LLUUID& id, std::string& name);                 // true if all objects have same owner, returns id
+    bool selectGetLastOwner(LLUUID& id, std::string& name);             // true if all objects have same owner, returns id
+
+    // returns true if all are the same. id is stuffed with
+    // the value found if available.
+    bool selectGetGroup(LLUUID& id);
+    bool selectGetPerm( U8 which_perm, U32* mask_on, U32* mask_off);    // true if all have data, returns two masks, each indicating which bits are all on and all off
+
+    bool selectIsGroupOwned();                                          // true if all root objects have valid data and are group owned.
+
+    // returns true if all the nodes are valid. Accumulates
+    // permissions in the parameter.
+    bool selectGetPermissions(LLPermissions& perm);
+
+    // returns true if all the nodes are valid. Depends onto "edit linked" state
+    // Children in linksets are a bit special - they require not only move permission
+    // but also modify if "edit linked" is set, since you move them relative to parent
+    bool selectGetEditMoveLinksetPermissions(bool &move, bool &modify);
+
+    // Get a bunch of useful sale information for the object(s) selected.
+    // "_mixed" is true if not all objects have the same setting.
+    void selectGetAggregateSaleInfo(U32 &num_for_sale,
+                                    bool &is_for_sale_mixed,
+                                    bool &is_sale_price_mixed,
+                                    S32 &total_sale_price,
+                                    S32 &individual_sale_price);
+
+    // returns true if all nodes are valid.
+    bool selectGetCategory(LLCategory& category);
+
+    // returns true if all nodes are valid. method also stores an
+    // accumulated sale info.
+    bool selectGetSaleInfo(LLSaleInfo& sale_info);
+
+    // returns true if all nodes are valid. fills passed in object
+    // with the aggregate permissions of the selection.
+    bool selectGetAggregatePermissions(LLAggregatePermissions& ag_perm);
+
+    // returns true if all nodes are valid. fills passed in object
+    // with the aggregate permissions for texture inventory items of the selection.
+    bool selectGetAggregateTexturePermissions(LLAggregatePermissions& ag_perm);
+
+    LLPermissions* findObjectPermissions(const LLViewerObject* object);
+
+    bool isMovableAvatarSelected();
+
+    void selectDelete();                            // Delete on simulator
+    void selectForceDelete();           // just delete, no into trash
+    void selectDuplicate(const LLVector3& offset, bool select_copy);    // Duplicate on simulator
+    void repeatDuplicate();
+    void selectDuplicateOnRay(const LLVector3 &ray_start_region,
+                                const LLVector3 &ray_end_region,
+                                bool bypass_raycast,
+                                bool ray_end_is_intersection,
+                                const LLUUID &ray_target_id,
+                                bool copy_centers,
+                                bool copy_rotates,
+                                bool select_copy);
+
+    void sendMultipleUpdate(U32 type);  // Position, rotation, scale all in one
+    void sendOwner(const LLUUID& owner_id, const LLUUID& group_id, bool override = false);
+    void sendGroup(const LLUUID& group_id);
+
+    // Category ID is the UUID of the folder you want to contain the purchase.
+    // *NOTE: sale_info check doesn't work for multiple object buy,
+    // which UI does not currently support sale info is used for
+    // verification only, if it doesn't match region info then sale is
+    // canceled
+    void sendBuy(const LLUUID& buyer_id, const LLUUID& category_id, const LLSaleInfo sale_info);
+    void sendAttach(U8 attachment_point, bool replace);
+    void sendAttach(LLObjectSelectionHandle selection_handle, U8 attachment_point, bool replace);
+    void sendDetach();
+    void sendDropAttachment();
+    void sendLink();
+    void sendDelink();
+    //void sendHinge(U8 type);
+    //void sendDehinge();
+    void sendSelect();
+
+    void requestObjectPropertiesFamily(LLViewerObject* object); // asks sim for creator, permissions, resources, etc.
+    static void processObjectProperties(LLMessageSystem *mesgsys, void **user_data);
+    static void processObjectPropertiesFamily(LLMessageSystem *mesgsys, void **user_data);
+    static void processForceObjectSelect(LLMessageSystem* msg, void**);
+
+    void requestGodInfo();
+
+    LLVector3d      getSelectionCenterGlobal() const    { return mSelectionCenterGlobal; }
+    void            updateSelectionCenter();
+
+    void pauseAssociatedAvatars();
+
+    void resetAgentHUDZoom();
+    void setAgentHUDZoom(F32 target_zoom, F32 current_zoom);
+    void getAgentHUDZoom(F32 &target_zoom, F32 &current_zoom) const;
+
+    void updatePointAt();
+
+    // Internal list maintenance functions. TODO: Make these private!
+    void remove(std::vector<LLViewerObject*>& objects);
+    void remove(LLViewerObject* object, S32 te = SELECT_ALL_TES, bool undoable = true);
+    void removeAll();
+    void addAsIndividual(LLViewerObject* object, S32 te = SELECT_ALL_TES, bool undoable = true);
+    void promoteSelectionToRoot();
+    void demoteSelectionToIndividuals();
+
+private:
+    void convertTransient(); // converts temporarily selected objects to full-fledged selections
+    ESelectType getSelectTypeForObject(LLViewerObject* object);
+    void addAsFamily(std::vector<LLViewerObject*>& objects, bool add_to_end = false);
+    void generateSilhouette(LLSelectNode *nodep, const LLVector3& view_point);
+    void updateSelectionSilhouette(LLObjectSelectionHandle object_handle, S32& num_sils_genned, std::vector<LLViewerObject*>& changed_objects);
+    // Send one message to each region containing an object on selection list.
+    void sendListToRegions( const std::string& message_name,
+                            void (*pack_header)(void *user_data),
+                            void (*pack_body)(LLSelectNode* node, void *user_data),
+                            void (*log_func)(LLSelectNode* node, void *user_data),
+                            void *user_data,
+                            ESendType send_type);
+    void sendListToRegions( LLObjectSelectionHandle selected_handle,
+                            const std::string& message_name,
+                            void (*pack_header)(void *user_data),
+                            void (*pack_body)(LLSelectNode* node, void *user_data),
+                            void (*log_func)(LLSelectNode* node, void *user_data),
+                            void *user_data,
+                            ESendType send_type);
+
+
+    static void packAgentID(    void *);
+    static void packAgentAndSessionID(void* user_data);
+    static void packAgentAndGroupID(void* user_data);
+    static void packAgentAndSessionAndGroupID(void* user_data);
+    static void packAgentIDAndSessionAndAttachment(void*);
+    static void packAgentGroupAndCatID(void*);
+    static void packDeleteHeader(void* userdata);
+    static void packDeRezHeader(void* user_data);
+    static void packObjectID(   LLSelectNode* node, void *);
+    static void packObjectIDAsParam(LLSelectNode* node, void *);
+    static void packObjectIDAndRotation(LLSelectNode* node, void *);
+    static void packObjectLocalID(LLSelectNode* node, void *);
+    static void packObjectClickAction(LLSelectNode* node, void* data);
+    static void packObjectIncludeInSearch(LLSelectNode* node, void* data);
+    static void packObjectName(LLSelectNode* node, void* user_data);
+    static void packObjectDescription(LLSelectNode* node, void* user_data);
+    static void packObjectCategory(LLSelectNode* node, void* user_data);
+    static void packObjectSaleInfo(LLSelectNode* node, void* user_data);
+    static void packBuyObjectIDs(LLSelectNode* node, void* user_data);
+    static void packDuplicate(  LLSelectNode* node, void *duplicate_data);
+    static void packDuplicateHeader(void*);
+    static void packDuplicateOnRayHead(void *user_data);
+    static void packPermissions(LLSelectNode* node, void *user_data);
+    static void packDeselect(   LLSelectNode* node, void *user_data);
+    static void packMultipleUpdate(LLSelectNode* node, void *user_data);
+    static void packPhysics(LLSelectNode* node, void *user_data);
+    static void packShape(LLSelectNode* node, void *user_data);
+    static void packOwnerHead(void *user_data);
+    static void packHingeHead(void *user_data);
+    static void packPermissionsHead(void* user_data);
+    static void packGodlikeHead(void* user_data);
+    static void logNoOp(LLSelectNode* node, void *user_data);
+    static void logAttachmentRequest(LLSelectNode* node, void *user_data);
+    static void logDetachRequest(LLSelectNode* node, void *user_data);
+    static bool confirmDelete(const LLSD& notification, const LLSD& response, LLObjectSelectionHandle handle);
+
+    // Get the first ID that matches test and whether or not all ids are identical in selected objects.
+    void getFirst(LLSelectGetFirstTest* test);
+
+public:
+    // Observer/callback support for when object selection changes or
+    // properties are received/updated
+    typedef boost::signals2::signal< void ()> update_signal_t;
+    update_signal_t mUpdateSignal;
+
+private:
+    LLPointer<LLViewerTexture>              mSilhouetteImagep;
+    LLObjectSelectionHandle                 mSelectedObjects;
+    LLObjectSelectionHandle                 mHoverObjects;
+    LLObjectSelectionHandle                 mHighlightedObjects;
+    std::set<LLPointer<LLViewerObject> >    mRectSelectedObjects;
+
+    LLObjectSelection       mGridObjects;
+    LLQuaternion            mGridRotation;
+    LLVector3               mGridOrigin;
+    LLVector3               mGridScale;
+    EGridMode               mGridMode;
+
+    bool                    mTEMode;            // render te
+    LLRender::eTexIndex mTextureChannel; // diff, norm, or spec, depending on UI editing mode
+    LLVector3d              mSelectionCenterGlobal;
+    LLBBox                  mSelectionBBox;
+
+    LLVector3d              mLastSentSelectionCenterGlobal;
+    bool                    mShowSelection; // do we send the selection center name value and do we animate this selection?
+    LLVector3d              mLastCameraPos;     // camera position from last generation of selection silhouette
+    bool                    mRenderSilhouettes; // do we render the silhouette
+    LLBBox                  mSavedSelectionBBox;
+
+    LLFrameTimer            mEffectsTimer;
+    bool                    mForceSelection;
+
+    std::vector<LLAnimPauseRequest> mPauseRequests;
+};
+
+// *DEPRECATED: For callbacks or observers, use
+// LLSelectMgr::getInstance()->mUpdateSignal.connect( callback )
+// Update subscribers to the selection list
+void dialog_refresh_all();
+
+// Templates
+//-----------------------------------------------------------------------------
+// getSelectedTEValue
+//-----------------------------------------------------------------------------
+template <typename T> bool LLObjectSelection::getSelectedTEValue(LLSelectedTEGetFunctor<T>* func, T& res, bool has_tolerance, T tolerance)
+{
+    bool have_first = false;
+    bool have_selected = false;
+    T selected_value = T();
+
+    // Now iterate through all TEs to test for sameness
+    bool identical = true;
+    for (iterator iter = begin(); iter != end(); iter++)
+    {
+        LLSelectNode* node = *iter;
+        LLViewerObject* object = node->getObject();
+        S32 selected_te = -1;
+        if (object == getPrimaryObject())
+        {
+            selected_te = node->getLastSelectedTE();
+        }
+        for (S32 te = 0; te < object->getNumTEs(); ++te)
+        {
+            if (!node->isTESelected(te))
+            {
+                continue;
+            }
+            T value = func->get(object, te);
+            if (!have_first)
+            {
+                have_first = true;
+                if (!have_selected)
+                {
+                    selected_value = value;
+                }
+            }
+            else
+            {
+                if ( value != selected_value )
+                {
+                    if (!has_tolerance)
+                    {
+                        identical = false;
+                    }
+                    else if (!LLCheckIdenticalFunctor<T>::same(value, selected_value, tolerance))
+                    {
+                        identical = false;
+                    }
+                }
+                if (te == selected_te)
+                {
+                    selected_value = value;
+                    have_selected = true;
+                }
+            }
+        }
+        if (!identical && have_selected)
+        {
+            break;
+        }
+    }
+    if (have_first || have_selected)
+    {
+        res = selected_value;
+    }
+    return identical;
+}
+
+// Templates
+//-----------------------------------------------------------------------------
+// isMultipleTEValue iterate through all TEs and test for uniqueness
+// with certain return value ignored when performing the test.
+// e.g. when testing if the selection has a unique non-empty homeurl :
+// you can set ignore_value = "" and it will only compare among the non-empty
+// homeUrls and ignore the empty ones.
+//-----------------------------------------------------------------------------
+template <typename T> bool LLObjectSelection::isMultipleTEValue(LLSelectedTEGetFunctor<T>* func, const T& ignore_value)
+{
+    bool have_first = false;
+    T selected_value = T();
+
+    // Now iterate through all TEs to test for sameness
+    bool unique = true;
+    for (iterator iter = begin(); iter != end(); iter++)
+    {
+        LLSelectNode* node = *iter;
+        LLViewerObject* object = node->getObject();
+        for (S32 te = 0; te < object->getNumTEs(); ++te)
+        {
+            if (!node->isTESelected(te))
+            {
+                continue;
+            }
+            T value = func->get(object, te);
+            if(value == ignore_value)
+            {
+                continue;
+            }
+            if (!have_first)
+            {
+                have_first = true;
+            }
+            else
+            {
+                if (value !=selected_value  )
+                {
+                    unique = false;
+                    return !unique;
+                }
+            }
+        }
+    }
+    return !unique;
+}
+
+
+#endif