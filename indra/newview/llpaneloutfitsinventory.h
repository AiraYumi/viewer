--- conflicted
+++ resolved
@@ -67,10 +67,6 @@
 private:
 	LLTabContainer*			mAppearanceTabs;
 	std::string 			mFilterSubString;
-<<<<<<< HEAD
-	std::unique_ptr<LLSaveOutfitComboBtn> mSaveComboBtn;
-=======
->>>>>>> 467d8339
 
 	//////////////////////////////////////////////////////////////////////////////////
 	// tab panels                                                                   //
