/**
 * @file llpanellandmarkinfo.h
 * @brief Displays landmark info in Side Tray.
 *
 * $LicenseInfo:firstyear=2009&license=viewerlgpl$
 * Second Life Viewer Source Code
 * Copyright (C) 2010, Linden Research, Inc.
 *
 * This library is free software; you can redistribute it and/or
 * modify it under the terms of the GNU Lesser General Public
 * License as published by the Free Software Foundation;
 * version 2.1 of the License only.
 *
 * This library is distributed in the hope that it will be useful,
 * but WITHOUT ANY WARRANTY; without even the implied warranty of
 * MERCHANTABILITY or FITNESS FOR A PARTICULAR PURPOSE.  See the GNU
 * Lesser General Public License for more details.
 *
 * You should have received a copy of the GNU Lesser General Public
 * License along with this library; if not, write to the Free Software
 * Foundation, Inc., 51 Franklin Street, Fifth Floor, Boston, MA  02110-1301  USA
 *
 * Linden Research, Inc., 945 Battery Street, San Francisco, CA  94111  USA
 * $/LicenseInfo$
 */

#ifndef LL_LLPANELLANDMARKINFO_H
#define LL_LLPANELLANDMARKINFO_H

#include "llpanelplaceinfo.h"
#include "llinventorymodel.h"

class LLComboBox;
class LLLineEditor;
class LLTextEditor;

class LLPanelLandmarkInfo : public LLPanelPlaceInfo
{
public:
    LLPanelLandmarkInfo();
    /*virtual*/ ~LLPanelLandmarkInfo();

<<<<<<< HEAD
	/*virtual*/ bool postBuild();
=======
    /*virtual*/ BOOL postBuild();
>>>>>>> e1623bb2

    /*virtual*/ void resetLocation();

    // If landmark doesn't exists, will create it at default folder
    /*virtual*/ void setInfoType(EInfoType type);

    // Sets CREATE_LANDMARK infotype and creates landmark at desired folder
    void setInfoAndCreateLandmark(const LLUUID& folder_id);

    /*virtual*/ void processParcelInfo(const LLParcelData& parcel_data);

    // Displays landmark owner, creator and creation date info.
    void displayItemInfo(const LLInventoryItem* pItem);

<<<<<<< HEAD
	void toggleLandmarkEditMode(bool enabled);
	void setCanEdit(bool enabled);
=======
    void toggleLandmarkEditMode(BOOL enabled);
    void setCanEdit(BOOL enabled);
>>>>>>> e1623bb2

    const std::string& getLandmarkTitle() const;
    const std::string getLandmarkNotes() const;
    const LLUUID getLandmarkFolder() const;

<<<<<<< HEAD
	// Select current landmark folder in combobox.
	bool setLandmarkFolder(const LLUUID& id);
=======
    // Select current landmark folder in combobox.
    BOOL setLandmarkFolder(const LLUUID& id);
>>>>>>> e1623bb2

    typedef std::vector<LLPointer<LLViewerInventoryCategory> > cat_array_t;
    static std::string getFullFolderName(const LLViewerInventoryCategory* cat);
    static void collectLandmarkFolders(LLInventoryModel::cat_array_t& cats);

private:
    // Create a landmark for the current location
    // in a folder specified by folder_id.
    // Expects title and description to be initialized
    void createLandmark(const LLUUID& folder_id);

    // If landmark doesn't exists, will create it at specified folder
    void setInfoType(EInfoType type, const LLUUID &folder_id);

    void populateFoldersList();

    LLTextBox*          mOwner;
    LLTextBox*          mCreator;
    LLTextBox*          mCreated;
    LLLineEditor*       mLandmarkTitle;
    LLLineEditor*       mLandmarkTitleEditor;
    LLTextEditor*       mNotesEditor;
    LLComboBox*         mFolderCombo;
};

class LLUpdateLandmarkParent : public LLInventoryCallback
{
public:
    LLUpdateLandmarkParent(LLPointer<LLViewerInventoryItem> item, LLUUID new_parent) :
        mItem(item),
        mNewParentId(new_parent)
    {};
    /* virtual */ void fire(const LLUUID& inv_item_id);

private:
    LLPointer<LLViewerInventoryItem> mItem;
    LLUUID mNewParentId;
};
#endif // LL_LLPANELLANDMARKINFO_H<|MERGE_RESOLUTION|>--- conflicted
+++ resolved
@@ -1,119 +1,105 @@
-/**
- * @file llpanellandmarkinfo.h
- * @brief Displays landmark info in Side Tray.
- *
- * $LicenseInfo:firstyear=2009&license=viewerlgpl$
- * Second Life Viewer Source Code
- * Copyright (C) 2010, Linden Research, Inc.
- *
- * This library is free software; you can redistribute it and/or
- * modify it under the terms of the GNU Lesser General Public
- * License as published by the Free Software Foundation;
- * version 2.1 of the License only.
- *
- * This library is distributed in the hope that it will be useful,
- * but WITHOUT ANY WARRANTY; without even the implied warranty of
- * MERCHANTABILITY or FITNESS FOR A PARTICULAR PURPOSE.  See the GNU
- * Lesser General Public License for more details.
- *
- * You should have received a copy of the GNU Lesser General Public
- * License along with this library; if not, write to the Free Software
- * Foundation, Inc., 51 Franklin Street, Fifth Floor, Boston, MA  02110-1301  USA
- *
- * Linden Research, Inc., 945 Battery Street, San Francisco, CA  94111  USA
- * $/LicenseInfo$
- */
-
-#ifndef LL_LLPANELLANDMARKINFO_H
-#define LL_LLPANELLANDMARKINFO_H
-
-#include "llpanelplaceinfo.h"
-#include "llinventorymodel.h"
-
-class LLComboBox;
-class LLLineEditor;
-class LLTextEditor;
-
-class LLPanelLandmarkInfo : public LLPanelPlaceInfo
-{
-public:
-    LLPanelLandmarkInfo();
-    /*virtual*/ ~LLPanelLandmarkInfo();
-
-<<<<<<< HEAD
-	/*virtual*/ bool postBuild();
-=======
-    /*virtual*/ BOOL postBuild();
->>>>>>> e1623bb2
-
-    /*virtual*/ void resetLocation();
-
-    // If landmark doesn't exists, will create it at default folder
-    /*virtual*/ void setInfoType(EInfoType type);
-
-    // Sets CREATE_LANDMARK infotype and creates landmark at desired folder
-    void setInfoAndCreateLandmark(const LLUUID& folder_id);
-
-    /*virtual*/ void processParcelInfo(const LLParcelData& parcel_data);
-
-    // Displays landmark owner, creator and creation date info.
-    void displayItemInfo(const LLInventoryItem* pItem);
-
-<<<<<<< HEAD
-	void toggleLandmarkEditMode(bool enabled);
-	void setCanEdit(bool enabled);
-=======
-    void toggleLandmarkEditMode(BOOL enabled);
-    void setCanEdit(BOOL enabled);
->>>>>>> e1623bb2
-
-    const std::string& getLandmarkTitle() const;
-    const std::string getLandmarkNotes() const;
-    const LLUUID getLandmarkFolder() const;
-
-<<<<<<< HEAD
-	// Select current landmark folder in combobox.
-	bool setLandmarkFolder(const LLUUID& id);
-=======
-    // Select current landmark folder in combobox.
-    BOOL setLandmarkFolder(const LLUUID& id);
->>>>>>> e1623bb2
-
-    typedef std::vector<LLPointer<LLViewerInventoryCategory> > cat_array_t;
-    static std::string getFullFolderName(const LLViewerInventoryCategory* cat);
-    static void collectLandmarkFolders(LLInventoryModel::cat_array_t& cats);
-
-private:
-    // Create a landmark for the current location
-    // in a folder specified by folder_id.
-    // Expects title and description to be initialized
-    void createLandmark(const LLUUID& folder_id);
-
-    // If landmark doesn't exists, will create it at specified folder
-    void setInfoType(EInfoType type, const LLUUID &folder_id);
-
-    void populateFoldersList();
-
-    LLTextBox*          mOwner;
-    LLTextBox*          mCreator;
-    LLTextBox*          mCreated;
-    LLLineEditor*       mLandmarkTitle;
-    LLLineEditor*       mLandmarkTitleEditor;
-    LLTextEditor*       mNotesEditor;
-    LLComboBox*         mFolderCombo;
-};
-
-class LLUpdateLandmarkParent : public LLInventoryCallback
-{
-public:
-    LLUpdateLandmarkParent(LLPointer<LLViewerInventoryItem> item, LLUUID new_parent) :
-        mItem(item),
-        mNewParentId(new_parent)
-    {};
-    /* virtual */ void fire(const LLUUID& inv_item_id);
-
-private:
-    LLPointer<LLViewerInventoryItem> mItem;
-    LLUUID mNewParentId;
-};
-#endif // LL_LLPANELLANDMARKINFO_H+/**
+ * @file llpanellandmarkinfo.h
+ * @brief Displays landmark info in Side Tray.
+ *
+ * $LicenseInfo:firstyear=2009&license=viewerlgpl$
+ * Second Life Viewer Source Code
+ * Copyright (C) 2010, Linden Research, Inc.
+ *
+ * This library is free software; you can redistribute it and/or
+ * modify it under the terms of the GNU Lesser General Public
+ * License as published by the Free Software Foundation;
+ * version 2.1 of the License only.
+ *
+ * This library is distributed in the hope that it will be useful,
+ * but WITHOUT ANY WARRANTY; without even the implied warranty of
+ * MERCHANTABILITY or FITNESS FOR A PARTICULAR PURPOSE.  See the GNU
+ * Lesser General Public License for more details.
+ *
+ * You should have received a copy of the GNU Lesser General Public
+ * License along with this library; if not, write to the Free Software
+ * Foundation, Inc., 51 Franklin Street, Fifth Floor, Boston, MA  02110-1301  USA
+ *
+ * Linden Research, Inc., 945 Battery Street, San Francisco, CA  94111  USA
+ * $/LicenseInfo$
+ */
+
+#ifndef LL_LLPANELLANDMARKINFO_H
+#define LL_LLPANELLANDMARKINFO_H
+
+#include "llpanelplaceinfo.h"
+#include "llinventorymodel.h"
+
+class LLComboBox;
+class LLLineEditor;
+class LLTextEditor;
+
+class LLPanelLandmarkInfo : public LLPanelPlaceInfo
+{
+public:
+    LLPanelLandmarkInfo();
+    /*virtual*/ ~LLPanelLandmarkInfo();
+
+    /*virtual*/ bool postBuild();
+
+    /*virtual*/ void resetLocation();
+
+    // If landmark doesn't exists, will create it at default folder
+    /*virtual*/ void setInfoType(EInfoType type);
+
+    // Sets CREATE_LANDMARK infotype and creates landmark at desired folder
+    void setInfoAndCreateLandmark(const LLUUID& folder_id);
+
+    /*virtual*/ void processParcelInfo(const LLParcelData& parcel_data);
+
+    // Displays landmark owner, creator and creation date info.
+    void displayItemInfo(const LLInventoryItem* pItem);
+
+    void toggleLandmarkEditMode(bool enabled);
+    void setCanEdit(bool enabled);
+
+    const std::string& getLandmarkTitle() const;
+    const std::string getLandmarkNotes() const;
+    const LLUUID getLandmarkFolder() const;
+
+    // Select current landmark folder in combobox.
+    bool setLandmarkFolder(const LLUUID& id);
+
+    typedef std::vector<LLPointer<LLViewerInventoryCategory> > cat_array_t;
+    static std::string getFullFolderName(const LLViewerInventoryCategory* cat);
+    static void collectLandmarkFolders(LLInventoryModel::cat_array_t& cats);
+
+private:
+    // Create a landmark for the current location
+    // in a folder specified by folder_id.
+    // Expects title and description to be initialized
+    void createLandmark(const LLUUID& folder_id);
+
+    // If landmark doesn't exists, will create it at specified folder
+    void setInfoType(EInfoType type, const LLUUID &folder_id);
+
+    void populateFoldersList();
+
+    LLTextBox*          mOwner;
+    LLTextBox*          mCreator;
+    LLTextBox*          mCreated;
+    LLLineEditor*       mLandmarkTitle;
+    LLLineEditor*       mLandmarkTitleEditor;
+    LLTextEditor*       mNotesEditor;
+    LLComboBox*         mFolderCombo;
+};
+
+class LLUpdateLandmarkParent : public LLInventoryCallback
+{
+public:
+    LLUpdateLandmarkParent(LLPointer<LLViewerInventoryItem> item, LLUUID new_parent) :
+        mItem(item),
+        mNewParentId(new_parent)
+    {};
+    /* virtual */ void fire(const LLUUID& inv_item_id);
+
+private:
+    LLPointer<LLViewerInventoryItem> mItem;
+    LLUUID mNewParentId;
+};
+#endif // LL_LLPANELLANDMARKINFO_H