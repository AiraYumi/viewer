--- conflicted
+++ resolved
@@ -35,11 +35,8 @@
 #include "llloginhandler.h"
 
 // viewer includes
-<<<<<<< HEAD
 #include "llsecapi.h"
-=======
 #include "lllogininstance.h"        // to check if logged in yet
->>>>>>> ba414d50
 #include "llpanellogin.h"			// save_password_to_disk()
 #include "llstartup.h"				// getStartupState()
 #include "llslurl.h"
