/** 
 * @file llpolymesh.cpp
 * @brief Implementation of LLPolyMesh class
 *
 * $LicenseInfo:firstyear=2001&license=viewerlgpl$
 * Second Life Viewer Source Code
 * Copyright (C) 2010, Linden Research, Inc.
 * 
 * This library is free software; you can redistribute it and/or
 * modify it under the terms of the GNU Lesser General Public
 * License as published by the Free Software Foundation;
 * version 2.1 of the License only.
 * 
 * This library is distributed in the hope that it will be useful,
 * but WITHOUT ANY WARRANTY; without even the implied warranty of
 * MERCHANTABILITY or FITNESS FOR A PARTICULAR PURPOSE.  See the GNU
 * Lesser General Public License for more details.
 * 
 * You should have received a copy of the GNU Lesser General Public
 * License along with this library; if not, write to the Free Software
 * Foundation, Inc., 51 Franklin Street, Fifth Floor, Boston, MA  02110-1301  USA
 * 
 * Linden Research, Inc., 945 Battery Street, San Francisco, CA  94111  USA
 * $/LicenseInfo$
 */

//-----------------------------------------------------------------------------
// Header Files
//-----------------------------------------------------------------------------
#include "llviewerprecompiledheaders.h"

#include "llfasttimer.h"
#include "llmemory.h"

#include "llviewercontrol.h"
#include "llxmltree.h"
#include "llvoavatar.h"
#include "llwearable.h"
#include "lldir.h"
#include "llvolume.h"
#include "llendianswizzle.h"

#include "llpolymesh.h"

#define HEADER_ASCII "Linden Mesh 1.0"
#define HEADER_BINARY "Linden Binary Mesh 1.0"

extern LLControlGroup gSavedSettings;                           // read only

LLPolyMorphData *clone_morph_param_duplicate(const LLPolyMorphData *src_data,
					     const std::string &name);
LLPolyMorphData *clone_morph_param_direction(const LLPolyMorphData *src_data,
					     const LLVector3 &direction,
					     const std::string &name);
LLPolyMorphData *clone_morph_param_cleavage(const LLPolyMorphData *src_data,
                                            F32 scale,
                                            const std::string &name);

//-----------------------------------------------------------------------------
// Global table of loaded LLPolyMeshes
//-----------------------------------------------------------------------------
LLPolyMesh::LLPolyMeshSharedDataTable LLPolyMesh::sGlobalSharedMeshList;

//-----------------------------------------------------------------------------
// LLPolyMeshSharedData()
//-----------------------------------------------------------------------------
LLPolyMeshSharedData::LLPolyMeshSharedData()
{
        mNumVertices = 0;
        mBaseCoords = NULL;
        mBaseNormals = NULL;
        mBaseBinormals = NULL;
        mTexCoords = NULL;
        mDetailTexCoords = NULL;
        mWeights = NULL;
        mHasWeights = FALSE;
        mHasDetailTexCoords = FALSE;

        mNumFaces = 0;
        mFaces = NULL;

        mNumJointNames = 0;
        mJointNames = NULL;

        mTriangleIndices = NULL;
        mNumTriangleIndices = 0;

        mReferenceData = NULL;

        mLastIndexOffset = -1;
}

//-----------------------------------------------------------------------------
// ~LLPolyMeshSharedData()
//-----------------------------------------------------------------------------
LLPolyMeshSharedData::~LLPolyMeshSharedData()
{
        freeMeshData();
        for_each(mMorphData.begin(), mMorphData.end(), DeletePointer());
        mMorphData.clear();
}

//-----------------------------------------------------------------------------
// setupLOD()
//-----------------------------------------------------------------------------
void LLPolyMeshSharedData::setupLOD(LLPolyMeshSharedData* reference_data)
{
        mReferenceData = reference_data;

        if (reference_data)
        {
                mBaseCoords = reference_data->mBaseCoords;
                mBaseNormals = reference_data->mBaseNormals;
                mBaseBinormals = reference_data->mBaseBinormals;
                mTexCoords = reference_data->mTexCoords;
                mDetailTexCoords = reference_data->mDetailTexCoords;
                mWeights = reference_data->mWeights;
                mHasWeights = reference_data->mHasWeights;
                mHasDetailTexCoords = reference_data->mHasDetailTexCoords;
        }
}

//-----------------------------------------------------------------------------
// LLPolyMeshSharedData::freeMeshData()
//-----------------------------------------------------------------------------
void LLPolyMeshSharedData::freeMeshData()
{
        if (!mReferenceData)
        {
                mNumVertices = 0;

                delete [] mBaseCoords;
                mBaseCoords = NULL;

                delete [] mBaseNormals;
                mBaseNormals = NULL;

                delete [] mBaseBinormals;
                mBaseBinormals = NULL;

                delete [] mTexCoords;
                mTexCoords = NULL;

                delete [] mDetailTexCoords;
                mDetailTexCoords = NULL;

<<<<<<< HEAD
		free(mWeights);
		mWeights = NULL;
	}
=======
                delete [] mWeights;
                mWeights = NULL;
        }
>>>>>>> 3c6a0937

        mNumFaces = 0;
        delete [] mFaces;
        mFaces = NULL;

        mNumJointNames = 0;
        delete [] mJointNames;
        mJointNames = NULL;

        delete [] mTriangleIndices;
        mTriangleIndices = NULL;

//      mVertFaceMap.deleteAllData();
}

// compate_int is used by the qsort function to sort the index array
int compare_int(const void *a, const void *b);

//-----------------------------------------------------------------------------
// genIndices()
//-----------------------------------------------------------------------------
void LLPolyMeshSharedData::genIndices(S32 index_offset)
{
        if (index_offset == mLastIndexOffset)
        {
                return;
        }

        delete []mTriangleIndices;
        mTriangleIndices = new U32[mNumTriangleIndices];

        S32 cur_index = 0;
        for (S32 i = 0; i < mNumFaces; i++)
        {
                mTriangleIndices[cur_index] = mFaces[i][0] + index_offset;
                cur_index++;
                mTriangleIndices[cur_index] = mFaces[i][1] + index_offset;
                cur_index++;
                mTriangleIndices[cur_index] = mFaces[i][2] + index_offset;
                cur_index++;
        }

        mLastIndexOffset = index_offset;
}

//--------------------------------------------------------------------
// LLPolyMeshSharedData::getNumKB()
//--------------------------------------------------------------------
U32 LLPolyMeshSharedData::getNumKB()
{
        U32 num_kb = sizeof(LLPolyMesh);

        if (!isLOD())
        {
                num_kb += mNumVertices *
                        ( sizeof(LLVector3) +   // coords
                          sizeof(LLVector3) +             // normals
                          sizeof(LLVector2) );    // texCoords
        }

        if (mHasDetailTexCoords && !isLOD())
        {
                num_kb += mNumVertices * sizeof(LLVector2);     // detailTexCoords
        }

        if (mHasWeights && !isLOD())
        {
                num_kb += mNumVertices * sizeof(float);         // weights
        }

        num_kb += mNumFaces * sizeof(LLPolyFace);       // faces

        num_kb /= 1024;
        return num_kb;
}

//-----------------------------------------------------------------------------
// LLPolyMeshSharedData::allocateVertexData()
//-----------------------------------------------------------------------------
BOOL LLPolyMeshSharedData::allocateVertexData( U32 numVertices )
{
<<<<<<< HEAD
	U32 i;
	mBaseCoords = new LLVector3[ numVertices ];
	mBaseNormals = new LLVector3[ numVertices ];
	mBaseBinormals = new LLVector3[ numVertices ];
	mTexCoords = new LLVector2[ numVertices ];
	mDetailTexCoords = new LLVector2[ numVertices ];
	mWeights = (F32*) malloc((numVertices*sizeof(F32)+0xF) & ~0xF);
	for (i = 0; i < numVertices; i++)
	{
		mWeights[i] = 0.f;
	}
	mNumVertices = numVertices;
	return TRUE;
=======
        U32 i;
        mBaseCoords = new LLVector3[ numVertices ];
        mBaseNormals = new LLVector3[ numVertices ];
        mBaseBinormals = new LLVector3[ numVertices ];
        mTexCoords = new LLVector2[ numVertices ];
        mDetailTexCoords = new LLVector2[ numVertices ];
        mWeights = new F32[ numVertices ];
        for (i = 0; i < numVertices; i++)
        {
                mWeights[i] = 0.f;
        }
        mNumVertices = numVertices;
        return TRUE;
>>>>>>> 3c6a0937
}

//-----------------------------------------------------------------------------
// LLPolyMeshSharedData::allocateFaceData()
//-----------------------------------------------------------------------------
BOOL LLPolyMeshSharedData::allocateFaceData( U32 numFaces )
{
        mFaces = new LLPolyFace[ numFaces ];
        mNumFaces = numFaces;
        mNumTriangleIndices = mNumFaces * 3;
        return TRUE;
}

//-----------------------------------------------------------------------------
// LLPolyMeshSharedData::allocateJointNames()
//-----------------------------------------------------------------------------
BOOL LLPolyMeshSharedData::allocateJointNames( U32 numJointNames )
{
        mJointNames = new std::string[ numJointNames ];
        mNumJointNames = numJointNames;
        return TRUE;
}

//--------------------------------------------------------------------
// LLPolyMeshSharedData::loadMesh()
//--------------------------------------------------------------------
BOOL LLPolyMeshSharedData::loadMesh( const std::string& fileName )
{
        //-------------------------------------------------------------------------
        // Open the file
        //-------------------------------------------------------------------------
        if(fileName.empty())
        {
                llerrs << "Filename is Empty!" << llendl;
                return FALSE;
        }
        LLFILE* fp = LLFile::fopen(fileName, "rb");                     /*Flawfinder: ignore*/
        if (!fp)
        {
                llerrs << "can't open: " << fileName << llendl;
                return FALSE;
        }

        //-------------------------------------------------------------------------
        // Read a chunk
        //-------------------------------------------------------------------------
        char header[128];               /*Flawfinder: ignore*/
        if (fread(header, sizeof(char), 128, fp) != 128)
        {
                llwarns << "Short read" << llendl;
        }

        //-------------------------------------------------------------------------
        // Check for proper binary header
        //-------------------------------------------------------------------------
        BOOL status = FALSE;
        if ( strncmp(header, HEADER_BINARY, strlen(HEADER_BINARY)) == 0 )       /*Flawfinder: ignore*/
        {
                lldebugs << "Loading " << fileName << llendl;

                //----------------------------------------------------------------
                // File Header (seek past it)
                //----------------------------------------------------------------
                fseek(fp, 24, SEEK_SET);

                //----------------------------------------------------------------
                // HasWeights
                //----------------------------------------------------------------
                U8 hasWeights;
                size_t numRead = fread(&hasWeights, sizeof(U8), 1, fp);
                if (numRead != 1)
                {
                        llerrs << "can't read HasWeights flag from " << fileName << llendl;
                        return FALSE;
                }
                if (!isLOD())
                {
                        mHasWeights = (hasWeights==0) ? FALSE : TRUE;
                }

                //----------------------------------------------------------------
                // HasDetailTexCoords
                //----------------------------------------------------------------
                U8 hasDetailTexCoords;
                numRead = fread(&hasDetailTexCoords, sizeof(U8), 1, fp);
                if (numRead != 1)
                {
                        llerrs << "can't read HasDetailTexCoords flag from " << fileName << llendl;
                        return FALSE;
                }

                //----------------------------------------------------------------
                // Position
                //----------------------------------------------------------------
                LLVector3 position;
                numRead = fread(position.mV, sizeof(float), 3, fp);
                llendianswizzle(position.mV, sizeof(float), 3);
                if (numRead != 3)
                {
                        llerrs << "can't read Position from " << fileName << llendl;
                        return FALSE;
                }
                setPosition( position );

                //----------------------------------------------------------------
                // Rotation
                //----------------------------------------------------------------
                LLVector3 rotationAngles;
                numRead = fread(rotationAngles.mV, sizeof(float), 3, fp);
                llendianswizzle(rotationAngles.mV, sizeof(float), 3);
                if (numRead != 3)
                {
                        llerrs << "can't read RotationAngles from " << fileName << llendl;
                        return FALSE;
                }

                U8 rotationOrder;
                numRead = fread(&rotationOrder, sizeof(U8), 1, fp);

                if (numRead != 1)
                {
                        llerrs << "can't read RotationOrder from " << fileName << llendl;
                        return FALSE;
                }

                rotationOrder = 0;

                setRotation( mayaQ(     rotationAngles.mV[0],
                                        rotationAngles.mV[1],
                                        rotationAngles.mV[2],
                                        (LLQuaternion::Order)rotationOrder ) );

                //----------------------------------------------------------------
                // Scale
                //----------------------------------------------------------------
                LLVector3 scale;
                numRead = fread(scale.mV, sizeof(float), 3, fp);
                llendianswizzle(scale.mV, sizeof(float), 3);
                if (numRead != 3)
                {
                        llerrs << "can't read Scale from " << fileName << llendl;
                        return FALSE;
                }
                setScale( scale );

                //-------------------------------------------------------------------------
                // Release any existing mesh geometry
                //-------------------------------------------------------------------------
                freeMeshData();

                U16 numVertices = 0;

                //----------------------------------------------------------------
                // NumVertices
                //----------------------------------------------------------------
                if (!isLOD())
                {
                        numRead = fread(&numVertices, sizeof(U16), 1, fp);
                        llendianswizzle(&numVertices, sizeof(U16), 1);
                        if (numRead != 1)
                        {
                                llerrs << "can't read NumVertices from " << fileName << llendl;
                                return FALSE;
                        }

                        allocateVertexData( numVertices );      

                        //----------------------------------------------------------------
                        // Coords
                        //----------------------------------------------------------------
                        numRead = fread(mBaseCoords, 3*sizeof(float), numVertices, fp);
                        llendianswizzle(mBaseCoords, sizeof(float), 3*numVertices);
                        if (numRead != numVertices)
                        {
                                llerrs << "can't read Coordinates from " << fileName << llendl;
                                return FALSE;
                        }

                        //----------------------------------------------------------------
                        // Normals
                        //----------------------------------------------------------------
                        numRead = fread(mBaseNormals, 3*sizeof(float), numVertices, fp);
                        llendianswizzle(mBaseNormals, sizeof(float), 3*numVertices);
                        if (numRead != numVertices)
                        {
                                llerrs << " can't read Normals from " << fileName << llendl;
                                return FALSE;
                        }

                        //----------------------------------------------------------------
                        // Binormals
                        //----------------------------------------------------------------
                        numRead = fread(mBaseBinormals, 3*sizeof(float), numVertices, fp);
                        llendianswizzle(mBaseBinormals, sizeof(float), 3*numVertices);
                        if (numRead != numVertices)
                        {
                                llerrs << " can't read Binormals from " << fileName << llendl;
                                return FALSE;
                        }


                        //----------------------------------------------------------------
                        // TexCoords
                        //----------------------------------------------------------------
                        numRead = fread(mTexCoords, 2*sizeof(float), numVertices, fp);
                        llendianswizzle(mTexCoords, sizeof(float), 2*numVertices);
                        if (numRead != numVertices)
                        {
                                llerrs << "can't read TexCoords from " << fileName << llendl;
                                return FALSE;
                        }

                        //----------------------------------------------------------------
                        // DetailTexCoords
                        //----------------------------------------------------------------
                        if (mHasDetailTexCoords)
                        {
                                numRead = fread(mDetailTexCoords, 2*sizeof(float), numVertices, fp);
                                llendianswizzle(mDetailTexCoords, sizeof(float), 2*numVertices);
                                if (numRead != numVertices)
                                {
                                        llerrs << "can't read DetailTexCoords from " << fileName << llendl;
                                        return FALSE;
                                }
                        }

                        //----------------------------------------------------------------
                        // Weights
                        //----------------------------------------------------------------
                        if (mHasWeights)
                        {
                                numRead = fread(mWeights, sizeof(float), numVertices, fp);
                                llendianswizzle(mWeights, sizeof(float), numVertices);
                                if (numRead != numVertices)
                                {
                                        llerrs << "can't read Weights from " << fileName << llendl;
                                        return FALSE;
                                }
                        }
                }

                //----------------------------------------------------------------
                // NumFaces
                //----------------------------------------------------------------
                U16 numFaces;
                numRead = fread(&numFaces, sizeof(U16), 1, fp);
                llendianswizzle(&numFaces, sizeof(U16), 1);
                if (numRead != 1)
                {
                        llerrs << "can't read NumFaces from " << fileName << llendl;
                        return FALSE;
                }
                allocateFaceData( numFaces );


                //----------------------------------------------------------------
                // Faces
                //----------------------------------------------------------------
                U32 i;
                U32 numTris = 0;
                for (i = 0; i < numFaces; i++)
                {
                        S16 face[3];
                        numRead = fread(face, sizeof(U16), 3, fp);
                        llendianswizzle(face, sizeof(U16), 3);
                        if (numRead != 3)
                        {
                                llerrs << "can't read Face[" << i << "] from " << fileName << llendl;
                                return FALSE;
                        }
                        if (mReferenceData)
                        {
                                llassert(face[0] < mReferenceData->mNumVertices);
                                llassert(face[1] < mReferenceData->mNumVertices);
                                llassert(face[2] < mReferenceData->mNumVertices);
                        }
                        
                        if (isLOD())
                        {
                                // store largest index in case of LODs
                                for (S32 j = 0; j < 3; j++)
                                {
                                        if (face[j] > mNumVertices - 1)
                                        {
                                                mNumVertices = face[j] + 1;
                                        }
                                }
                        }
                        mFaces[i][0] = face[0];
                        mFaces[i][1] = face[1];
                        mFaces[i][2] = face[2];

//                      S32 j;
//                      for(j = 0; j < 3; j++)
//                      {
//                              LLDynamicArray<S32> *face_list = mVertFaceMap.getIfThere(face[j]);
//                              if (!face_list)
//                              {
//                                      face_list = new LLDynamicArray<S32>;
//                                      mVertFaceMap.addData(face[j], face_list);
//                              }
//                              face_list->put(i);
//                      }

                        numTris++;
                }

                lldebugs << "verts: " << numVertices 
                         << ", faces: "   << numFaces
                         << ", tris: "    << numTris
                         << llendl;

                //----------------------------------------------------------------
                // NumSkinJoints
                //----------------------------------------------------------------
                if (!isLOD())
                {
                        U16 numSkinJoints = 0;
                        if ( mHasWeights )
                        {
                                numRead = fread(&numSkinJoints, sizeof(U16), 1, fp);
                                llendianswizzle(&numSkinJoints, sizeof(U16), 1);
                                if (numRead != 1)
                                {
                                        llerrs << "can't read NumSkinJoints from " << fileName << llendl;
                                        return FALSE;
                                }
                                allocateJointNames( numSkinJoints );
                        }

                        //----------------------------------------------------------------
                        // SkinJoints
                        //----------------------------------------------------------------
                        for (i=0; i < numSkinJoints; i++)
                        {
                                char jointName[64+1];
                                numRead = fread(jointName, sizeof(jointName)-1, 1, fp);
                                jointName[sizeof(jointName)-1] = '\0'; // ensure nul-termination
                                if (numRead != 1)
                                {
                                        llerrs << "can't read Skin[" << i << "].Name from " << fileName << llendl;
                                        return FALSE;
                                }

                                std::string *jn = &mJointNames[i];
                                *jn = jointName;
                        }

                        //-------------------------------------------------------------------------
                        // look for morph section
                        //-------------------------------------------------------------------------
                        char morphName[64+1];
                        morphName[sizeof(morphName)-1] = '\0'; // ensure nul-termination
                        while(fread(&morphName, sizeof(char), 64, fp) == 64)
                        {
                                if (!strcmp(morphName, "End Morphs"))
                                {
                                        // we reached the end of the morphs
                                        break;
                                }
                                LLPolyMorphData* morph_data = new LLPolyMorphData(std::string(morphName));

                                BOOL result = morph_data->loadBinary(fp, this);

                                if (!result)
                                {
                                        delete morph_data;
                                        continue;
                                }

                                mMorphData.insert(morph_data);

                                if (!strcmp(morphName, "Breast_Female_Cleavage"))
                                {
                                        mMorphData.insert(clone_morph_param_cleavage(morph_data,
                                                                                     .75f,
                                                                                     "Breast_Physics_LeftRight_Driven"));
                                }

                                if (!strcmp(morphName, "Breast_Female_Cleavage"))
                                {
                                        mMorphData.insert(clone_morph_param_duplicate(morph_data,
										      "Breast_Physics_InOut_Driven"));
                                }
                                if (!strcmp(morphName, "Breast_Gravity"))
                                {
                                        mMorphData.insert(clone_morph_param_duplicate(morph_data,
										      "Breast_Physics_UpDown_Driven"));
                                }

                                if (!strcmp(morphName, "Big_Belly_Torso"))
                                {
                                        mMorphData.insert(clone_morph_param_direction(morph_data,
										      LLVector3(0,0,0.05f),
										      "Belly_Physics_Torso_UpDown_Driven"));
                                }

                                if (!strcmp(morphName, "Big_Belly_Legs"))
                                {
                                        mMorphData.insert(clone_morph_param_direction(morph_data,
										      LLVector3(0,0,0.05f),
										      "Belly_Physics_Legs_UpDown_Driven"));
                                }

                                if (!strcmp(morphName, "skirt_belly"))
                                {
                                        mMorphData.insert(clone_morph_param_direction(morph_data,
										      LLVector3(0,0,0.05f),
										      "Belly_Physics_Skirt_UpDown_Driven"));
                                }

                                if (!strcmp(morphName, "Small_Butt"))
                                {
                                        mMorphData.insert(clone_morph_param_direction(morph_data,
										      LLVector3(0,0,0.05f),
										      "Butt_Physics_UpDown_Driven"));
                                }
                                if (!strcmp(morphName, "Small_Butt"))
                                {
                                        mMorphData.insert(clone_morph_param_direction(morph_data,
										      LLVector3(0,0.03f,0),
										      "Butt_Physics_LeftRight_Driven"));
                                }
                        }

                        S32 numRemaps;
                        if (fread(&numRemaps, sizeof(S32), 1, fp) == 1)
                        {
                                llendianswizzle(&numRemaps, sizeof(S32), 1);
                                for (S32 i = 0; i < numRemaps; i++)
                                {
                                        S32 remapSrc;
                                        S32 remapDst;
                                        if (fread(&remapSrc, sizeof(S32), 1, fp) != 1)
                                        {
                                                llerrs << "can't read source vertex in vertex remap data" << llendl;
                                                break;
                                        }
                                        if (fread(&remapDst, sizeof(S32), 1, fp) != 1)
                                        {
                                                llerrs << "can't read destination vertex in vertex remap data" << llendl;
                                                break;
                                        }
                                        llendianswizzle(&remapSrc, sizeof(S32), 1);
                                        llendianswizzle(&remapDst, sizeof(S32), 1);

                                        mSharedVerts[remapSrc] = remapDst;
                                }
                        }
                }

                status = TRUE;
        }
        else
        {
                llerrs << "invalid mesh file header: " << fileName << llendl;
                status = FALSE;
        }

        if (0 == mNumJointNames)
        {
                allocateJointNames(1);
        }

        fclose( fp );

        return status;
}

//-----------------------------------------------------------------------------
// getSharedVert()
//-----------------------------------------------------------------------------
const S32 *LLPolyMeshSharedData::getSharedVert(S32 vert)
{
        if (mSharedVerts.count(vert) > 0)
        {
                return &mSharedVerts[vert];
        }
        return NULL;
}

//-----------------------------------------------------------------------------
// getUV()
//-----------------------------------------------------------------------------
const LLVector2 &LLPolyMeshSharedData::getUVs(U32 index)
{
        // TODO: convert all index variables to S32
        llassert((S32)index < mNumVertices);

        return mTexCoords[index];
}

//-----------------------------------------------------------------------------
// LLPolyMesh()
//-----------------------------------------------------------------------------
LLPolyMesh::LLPolyMesh(LLPolyMeshSharedData *shared_data, LLPolyMesh *reference_mesh)
<<<<<<< HEAD
{	
	LLMemType mt(LLMemType::MTYPE_AVATAR_MESH);

	llassert(shared_data);

	mSharedData = shared_data;
	mReferenceMesh = reference_mesh;
	mAvatarp = NULL;
	mVertexData = NULL;

	mCurVertexCount = 0;
	mFaceIndexCount = 0;
	mFaceIndexOffset = 0;
	mFaceVertexCount = 0;
	mFaceVertexOffset = 0;

	if (shared_data->isLOD() && reference_mesh)
	{
		mCoords = reference_mesh->mCoords;
		mNormals = reference_mesh->mNormals;
		mScaledNormals = reference_mesh->mScaledNormals;
		mBinormals = reference_mesh->mBinormals;
		mScaledBinormals = reference_mesh->mScaledBinormals;
		mTexCoords = reference_mesh->mTexCoords;
		mClothingWeights = reference_mesh->mClothingWeights;
	}
	else
	{ 	 
#if 1	// Allocate memory without initializing every vector
		// NOTE: This makes asusmptions about the size of LLVector[234]
		int nverts = mSharedData->mNumVertices;
		int nfloats = nverts * (2*4 + 3*3 + 2 + 4);

		//use 16 byte aligned vertex data to make LLPolyMesh SSE friendly
		mVertexData = (F32*) malloc(nfloats*4);
		int offset = 0;

		//all members must be 16-byte aligned except the last 3
		mCoords				= 	(LLVector4*)(mVertexData + offset); offset += 4*nverts;
		mNormals			=	(LLVector4*)(mVertexData + offset); offset += 4*nverts;
		mClothingWeights	= 	(LLVector4*)(mVertexData + offset); offset += 4*nverts;
		mTexCoords			= 	(LLVector2*)(mVertexData + offset); offset += 2*nverts;

		// these members don't need to be 16-byte aligned, but the first one might be
		// read during an aligned memcpy of mTexCoords
		mScaledNormals		=	(LLVector3*)(mVertexData + offset); offset += 3*nverts;
		mBinormals			=	(LLVector3*)(mVertexData + offset); offset += 3*nverts;
		mScaledBinormals	=	(LLVector3*)(mVertexData + offset); offset += 3*nverts;
		
		
=======
{       
        LLMemType mt(LLMemType::MTYPE_AVATAR_MESH);

        llassert(shared_data);

        mSharedData = shared_data;
        mReferenceMesh = reference_mesh;
        mAvatarp = NULL;
        mVertexData = NULL;

        mCurVertexCount = 0;
        mFaceIndexCount = 0;
        mFaceIndexOffset = 0;
        mFaceVertexCount = 0;
        mFaceVertexOffset = 0;

        if (shared_data->isLOD() && reference_mesh)
        {
                mCoords = reference_mesh->mCoords;
                mNormals = reference_mesh->mNormals;
                mScaledNormals = reference_mesh->mScaledNormals;
                mBinormals = reference_mesh->mBinormals;
                mScaledBinormals = reference_mesh->mScaledBinormals;
                mTexCoords = reference_mesh->mTexCoords;
                mClothingWeights = reference_mesh->mClothingWeights;
        }
        else
        {
#if 1   // Allocate memory without initializing every vector
                // NOTE: This makes asusmptions about the size of LLVector[234]
                int nverts = mSharedData->mNumVertices;
                int nfloats = nverts * (3*5 + 2 + 4);
                mVertexData = new F32[nfloats];
                int offset = 0;
                mCoords =                               (LLVector3*)(mVertexData + offset); offset += 3*nverts;
                mNormals =                              (LLVector3*)(mVertexData + offset); offset += 3*nverts;
                mScaledNormals =                (LLVector3*)(mVertexData + offset); offset += 3*nverts;
                mBinormals =                    (LLVector3*)(mVertexData + offset); offset += 3*nverts;
                mScaledBinormals =              (LLVector3*)(mVertexData + offset); offset += 3*nverts;
                mTexCoords =                    (LLVector2*)(mVertexData + offset); offset += 2*nverts;
                mClothingWeights =      (LLVector4*)(mVertexData + offset); offset += 4*nverts;
>>>>>>> 3c6a0937
#else
                mCoords = new LLVector3[mSharedData->mNumVertices];
                mNormals = new LLVector3[mSharedData->mNumVertices];
                mScaledNormals = new LLVector3[mSharedData->mNumVertices];
                mBinormals = new LLVector3[mSharedData->mNumVertices];
                mScaledBinormals = new LLVector3[mSharedData->mNumVertices];
                mTexCoords = new LLVector2[mSharedData->mNumVertices];
                mClothingWeights = new LLVector4[mSharedData->mNumVertices];
                memset(mClothingWeights, 0, sizeof(LLVector4) * mSharedData->mNumVertices);
#endif
                initializeForMorph();
        }
}


//-----------------------------------------------------------------------------
// ~LLPolyMesh()
//-----------------------------------------------------------------------------
LLPolyMesh::~LLPolyMesh()
{
        S32 i;
        for (i = 0; i < mJointRenderData.count(); i++)
        {
                delete mJointRenderData[i];
                mJointRenderData[i] = NULL;
        }
#if 0 // These are now allocated as one big uninitialized chunk
        delete [] mCoords;
        delete [] mNormals;
        delete [] mScaledNormals;
        delete [] mBinormals;
        delete [] mScaledBinormals;
        delete [] mClothingWeights;
        delete [] mTexCoords;
#else
<<<<<<< HEAD
	free(mVertexData);
=======
        delete [] mVertexData;
>>>>>>> 3c6a0937
#endif
}


//-----------------------------------------------------------------------------
// LLPolyMesh::getMesh()
//-----------------------------------------------------------------------------
LLPolyMesh *LLPolyMesh::getMesh(const std::string &name, LLPolyMesh* reference_mesh)
{
        //-------------------------------------------------------------------------
        // search for an existing mesh by this name
        //-------------------------------------------------------------------------
        LLPolyMeshSharedData* meshSharedData = get_if_there(sGlobalSharedMeshList, name, (LLPolyMeshSharedData*)NULL);
        if (meshSharedData)
        {
//              llinfos << "Polymesh " << name << " found in global mesh table." << llendl;
                LLPolyMesh *poly_mesh = new LLPolyMesh(meshSharedData, reference_mesh);
                return poly_mesh;
        }

        //-------------------------------------------------------------------------
        // if not found, create a new one, add it to the list
        //-------------------------------------------------------------------------
        std::string full_path;
        full_path = gDirUtilp->getExpandedFilename(LL_PATH_CHARACTER,name);

        LLPolyMeshSharedData *mesh_data = new LLPolyMeshSharedData();
        if (reference_mesh)
        {
                mesh_data->setupLOD(reference_mesh->getSharedData());
        }
        if ( ! mesh_data->loadMesh( full_path ) )
        {
                delete mesh_data;
                return NULL;
        }

        LLPolyMesh *poly_mesh = new LLPolyMesh(mesh_data, reference_mesh);

//      llinfos << "Polymesh " << name << " added to global mesh table." << llendl;
        sGlobalSharedMeshList[name] = poly_mesh->mSharedData;

        return poly_mesh;
}

//-----------------------------------------------------------------------------
// LLPolyMesh::freeAllMeshes()
//-----------------------------------------------------------------------------
void LLPolyMesh::freeAllMeshes()
{
        // delete each item in the global lists
        for_each(sGlobalSharedMeshList.begin(), sGlobalSharedMeshList.end(), DeletePairedPointer());
        sGlobalSharedMeshList.clear();
}

LLPolyMeshSharedData *LLPolyMesh::getSharedData() const
{
        return mSharedData;
}


//--------------------------------------------------------------------
// LLPolyMesh::dumpDiagInfo()
//--------------------------------------------------------------------
void LLPolyMesh::dumpDiagInfo()
{
        // keep track of totals
        U32 total_verts = 0;
        U32 total_faces = 0;
        U32 total_kb = 0;

        std::string buf;

        llinfos << "-----------------------------------------------------" << llendl;
        llinfos << "       Global PolyMesh Table (DEBUG only)" << llendl;
        llinfos << "   Verts    Faces  Mem(KB) Name" << llendl;
        llinfos << "-----------------------------------------------------" << llendl;

        // print each loaded mesh, and it's memory usage
        for(LLPolyMeshSharedDataTable::iterator iter = sGlobalSharedMeshList.begin();
            iter != sGlobalSharedMeshList.end(); ++iter)
        {
                const std::string& mesh_name = iter->first;
                LLPolyMeshSharedData* mesh = iter->second;

                S32 num_verts = mesh->mNumVertices;
                S32 num_faces = mesh->mNumFaces;
                U32 num_kb = mesh->getNumKB();

                buf = llformat("%8d %8d %8d %s", num_verts, num_faces, num_kb, mesh_name.c_str());
                llinfos << buf << llendl;

                total_verts += num_verts;
                total_faces += num_faces;
                total_kb += num_kb;
        }

        llinfos << "-----------------------------------------------------" << llendl;
        buf = llformat("%8d %8d %8d TOTAL", total_verts, total_faces, total_kb );
        llinfos << buf << llendl;
        llinfos << "-----------------------------------------------------" << llendl;
}

//-----------------------------------------------------------------------------
// getWritableCoords()
//-----------------------------------------------------------------------------
LLVector4 *LLPolyMesh::getWritableCoords()
{
        return mCoords;
}

//-----------------------------------------------------------------------------
// getWritableNormals()
//-----------------------------------------------------------------------------
LLVector4 *LLPolyMesh::getWritableNormals()
{
        return mNormals;
}

//-----------------------------------------------------------------------------
// getWritableBinormals()
//-----------------------------------------------------------------------------
LLVector3 *LLPolyMesh::getWritableBinormals()
{
        return mBinormals;
}


//-----------------------------------------------------------------------------
// getWritableClothingWeights()
//-----------------------------------------------------------------------------
LLVector4       *LLPolyMesh::getWritableClothingWeights()
{
        return mClothingWeights;
}

//-----------------------------------------------------------------------------
// getWritableTexCoords()
//-----------------------------------------------------------------------------
LLVector2       *LLPolyMesh::getWritableTexCoords()
{
        return mTexCoords;
}

//-----------------------------------------------------------------------------
// getScaledNormals()
//-----------------------------------------------------------------------------
LLVector3 *LLPolyMesh::getScaledNormals()
{
        return mScaledNormals;
}

//-----------------------------------------------------------------------------
// getScaledBinormals()
//-----------------------------------------------------------------------------
LLVector3 *LLPolyMesh::getScaledBinormals()
{
        return mScaledBinormals;
}


//-----------------------------------------------------------------------------
// initializeForMorph()
//-----------------------------------------------------------------------------
void LLPolyMesh::initializeForMorph()
{
<<<<<<< HEAD
	if (!mSharedData)
		return;

	for (U32 i = 0; i < mSharedData->mNumVertices; ++i)
	{
		mCoords[i] = LLVector4(mSharedData->mBaseCoords[i]);
		mNormals[i] = LLVector4(mSharedData->mBaseNormals[i]);
	}

	memcpy(mScaledNormals, mSharedData->mBaseNormals, sizeof(LLVector3) * mSharedData->mNumVertices);	/*Flawfinder: ignore*/
	memcpy(mBinormals, mSharedData->mBaseBinormals, sizeof(LLVector3) * mSharedData->mNumVertices);	/*Flawfinder: ignore*/
	memcpy(mScaledBinormals, mSharedData->mBaseBinormals, sizeof(LLVector3) * mSharedData->mNumVertices);		/*Flawfinder: ignore*/
	memcpy(mTexCoords, mSharedData->mTexCoords, sizeof(LLVector2) * mSharedData->mNumVertices);		/*Flawfinder: ignore*/
	memset(mClothingWeights, 0, sizeof(LLVector4) * mSharedData->mNumVertices);
=======
        if (!mSharedData)
                return;

        memcpy(mCoords, mSharedData->mBaseCoords, sizeof(LLVector3) * mSharedData->mNumVertices);       /*Flawfinder: ignore*/
        memcpy(mNormals, mSharedData->mBaseNormals, sizeof(LLVector3) * mSharedData->mNumVertices);     /*Flawfinder: ignore*/
        memcpy(mScaledNormals, mSharedData->mBaseNormals, sizeof(LLVector3) * mSharedData->mNumVertices);       /*Flawfinder: ignore*/
        memcpy(mBinormals, mSharedData->mBaseBinormals, sizeof(LLVector3) * mSharedData->mNumVertices); /*Flawfinder: ignore*/
        memcpy(mScaledBinormals, mSharedData->mBaseBinormals, sizeof(LLVector3) * mSharedData->mNumVertices);           /*Flawfinder: ignore*/
        memcpy(mTexCoords, mSharedData->mTexCoords, sizeof(LLVector2) * mSharedData->mNumVertices);             /*Flawfinder: ignore*/
        memset(mClothingWeights, 0, sizeof(LLVector4) * mSharedData->mNumVertices);
>>>>>>> 3c6a0937
}

//-----------------------------------------------------------------------------
// getMorphData()
//-----------------------------------------------------------------------------
LLPolyMorphData*        LLPolyMesh::getMorphData(const std::string& morph_name)
{
        if (!mSharedData)
                return NULL;
        for (LLPolyMeshSharedData::morphdata_list_t::iterator iter = mSharedData->mMorphData.begin();
             iter != mSharedData->mMorphData.end(); ++iter)
        {
                LLPolyMorphData *morph_data = *iter;
                if (morph_data->getName() == morph_name)
                {
                        return morph_data;
                }
        }
        return NULL;
}

//-----------------------------------------------------------------------------
// removeMorphData()
//-----------------------------------------------------------------------------
// // erasing but not deleting seems bad, but fortunately we don't actually use this...
// void LLPolyMesh::removeMorphData(LLPolyMorphData *morph_target)
// {
//      if (!mSharedData)
//              return;
//      mSharedData->mMorphData.erase(morph_target);
// }

//-----------------------------------------------------------------------------
// deleteAllMorphData()
//-----------------------------------------------------------------------------
// void LLPolyMesh::deleteAllMorphData()
// {
//      if (!mSharedData)
//              return;

//      for_each(mSharedData->mMorphData.begin(), mSharedData->mMorphData.end(), DeletePointer());
//      mSharedData->mMorphData.clear();
// }

//-----------------------------------------------------------------------------
// getWritableWeights()
//-----------------------------------------------------------------------------
F32*    LLPolyMesh::getWritableWeights() const
{
        return mSharedData->mWeights;
}

//-----------------------------------------------------------------------------
// LLPolySkeletalDistortionInfo()
//-----------------------------------------------------------------------------
LLPolySkeletalDistortionInfo::LLPolySkeletalDistortionInfo()
{
}

BOOL LLPolySkeletalDistortionInfo::parseXml(LLXmlTreeNode* node)
{
        llassert( node->hasName( "param" ) && node->getChildByName( "param_skeleton" ) );
        
        if (!LLViewerVisualParamInfo::parseXml(node))
                return FALSE;

        LLXmlTreeNode* skeletalParam = node->getChildByName("param_skeleton");

        if (NULL == skeletalParam)
        {
                llwarns << "Failed to getChildByName(\"param_skeleton\")"
                        << llendl;
                return FALSE;
        }

        for( LLXmlTreeNode* bone = skeletalParam->getFirstChild(); bone; bone = skeletalParam->getNextChild() )
        {
                if (bone->hasName("bone"))
                {
                        std::string name;
                        LLVector3 scale;
                        LLVector3 pos;
                        BOOL haspos = FALSE;
                        
                        static LLStdStringHandle name_string = LLXmlTree::addAttributeString("name");
                        if (!bone->getFastAttributeString(name_string, name))
                        {
                                llwarns << "No bone name specified for skeletal param." << llendl;
                                continue;
                        }

                        static LLStdStringHandle scale_string = LLXmlTree::addAttributeString("scale");
                        if (!bone->getFastAttributeVector3(scale_string, scale))
                        {
                                llwarns << "No scale specified for bone " << name << "." << llendl;
                                continue;
                        }

                        // optional offset deformation (translation)
                        static LLStdStringHandle offset_string = LLXmlTree::addAttributeString("offset");
                        if (bone->getFastAttributeVector3(offset_string, pos))
                        {
                                haspos = TRUE;
                        }
                        mBoneInfoList.push_back(LLPolySkeletalBoneInfo(name, scale, pos, haspos));
                }
                else
                {
                        llwarns << "Unrecognized element " << bone->getName() << " in skeletal distortion" << llendl;
                        continue;
                }
        }
        return TRUE;
}

//-----------------------------------------------------------------------------
// LLPolySkeletalDistortion()
//-----------------------------------------------------------------------------
LLPolySkeletalDistortion::LLPolySkeletalDistortion(LLVOAvatar *avatarp)
{
        mAvatar = avatarp;
        mDefaultVec.setVec(0.001f, 0.001f, 0.001f);
}

//-----------------------------------------------------------------------------
// ~LLPolySkeletalDistortion()
//-----------------------------------------------------------------------------
LLPolySkeletalDistortion::~LLPolySkeletalDistortion()
{
}

BOOL LLPolySkeletalDistortion::setInfo(LLPolySkeletalDistortionInfo *info)
{
        llassert(mInfo == NULL);
        if (info->mID < 0)
                return FALSE;
        mInfo = info;
        mID = info->mID;
        setWeight(getDefaultWeight(), FALSE );

        LLPolySkeletalDistortionInfo::bone_info_list_t::iterator iter;
        for (iter = getInfo()->mBoneInfoList.begin(); iter != getInfo()->mBoneInfoList.end(); iter++)
        {
                LLPolySkeletalBoneInfo *bone_info = &(*iter);
                LLJoint* joint = mAvatar->getJoint(bone_info->mBoneName);
                if (!joint)
                {
                        llwarns << "Joint " << bone_info->mBoneName << " not found." << llendl;
                        continue;
                }

                if (mJointScales.find(joint) != mJointScales.end())
                {
                        llwarns << "Scale deformation already supplied for joint " << joint->getName() << "." << llendl;
                }

                // store it
                mJointScales[joint] = bone_info->mScaleDeformation;

                // apply to children that need to inherit it
                for (LLJoint::child_list_t::iterator iter = joint->mChildren.begin();
                     iter != joint->mChildren.end(); ++iter)
                {
                        LLViewerJoint* child_joint = (LLViewerJoint*)(*iter);
                        if (child_joint->inheritScale())
                        {
                                LLVector3 childDeformation = LLVector3(child_joint->getScale());
                                childDeformation.scaleVec(bone_info->mScaleDeformation);
                                mJointScales[child_joint] = childDeformation;
                        }
                }

                if (bone_info->mHasPositionDeformation)
                {
                        if (mJointOffsets.find(joint) != mJointOffsets.end())
                        {
                                llwarns << "Offset deformation already supplied for joint " << joint->getName() << "." << llendl;
                        }
                        mJointOffsets[joint] = bone_info->mPositionDeformation;
                }
        }
        return TRUE;
}

/*virtual*/ LLViewerVisualParam* LLPolySkeletalDistortion::cloneParam(LLWearable* wearable) const
{
        LLPolySkeletalDistortion *new_param = new LLPolySkeletalDistortion(mAvatar);
        *new_param = *this;
        return new_param;
}

//-----------------------------------------------------------------------------
// apply()
//-----------------------------------------------------------------------------
void LLPolySkeletalDistortion::apply( ESex avatar_sex )
{
        F32 effective_weight = ( getSex() & avatar_sex ) ? mCurWeight : getDefaultWeight();

        LLJoint* joint;
        joint_vec_map_t::iterator iter;

        for (iter = mJointScales.begin();
             iter != mJointScales.end();
             iter++)
        {
                joint = iter->first;
                LLVector3 newScale = joint->getScale();
                LLVector3 scaleDelta = iter->second;
                newScale = newScale + (effective_weight * scaleDelta) - (mLastWeight * scaleDelta);
                joint->setScale(newScale);
        }

        for (iter = mJointOffsets.begin();
             iter != mJointOffsets.end();
             iter++)
        {
                joint = iter->first;
                LLVector3 newPosition = joint->getPosition();
                LLVector3 positionDelta = iter->second;
                newPosition = newPosition + (effective_weight * positionDelta) - (mLastWeight * positionDelta);
                joint->setPosition(newPosition);
        }

        if (mLastWeight != mCurWeight && !mIsAnimating)
        {
                mAvatar->setSkeletonSerialNum(mAvatar->getSkeletonSerialNum() + 1);
        }
        mLastWeight = mCurWeight;
}


LLPolyMorphData *clone_morph_param_duplicate(const LLPolyMorphData *src_data,
					     const std::string &name)
{
        LLPolyMorphData* cloned_morph_data = new LLPolyMorphData(*src_data);
        cloned_morph_data->mName = name;
        for (U32 v=0; v < cloned_morph_data->mNumIndices; v++)
        {
                cloned_morph_data->mCoords[v] = src_data->mCoords[v];
                cloned_morph_data->mNormals[v] = src_data->mNormals[v];
                cloned_morph_data->mBinormals[v] = src_data->mBinormals[v];
        }
        return cloned_morph_data;
}

LLPolyMorphData *clone_morph_param_direction(const LLPolyMorphData *src_data,
					     const LLVector3 &direction,
					     const std::string &name)
{
        LLPolyMorphData* cloned_morph_data = new LLPolyMorphData(*src_data);
        cloned_morph_data->mName = name;
        for (U32 v=0; v < cloned_morph_data->mNumIndices; v++)
        {
                cloned_morph_data->mCoords[v] = direction;
                cloned_morph_data->mNormals[v] = LLVector3(0,0,0);
                cloned_morph_data->mBinormals[v] = LLVector3(0,0,0);
        }
        return cloned_morph_data;
}

LLPolyMorphData *clone_morph_param_cleavage(const LLPolyMorphData *src_data,
                                            F32 scale,
                                            const std::string &name)
{
        LLPolyMorphData* cloned_morph_data = new LLPolyMorphData(*src_data);
        cloned_morph_data->mName = name;
        for (U32 v=0; v < cloned_morph_data->mNumIndices; v++)
        {
                cloned_morph_data->mCoords[v] = src_data->mCoords[v]*scale;
                cloned_morph_data->mNormals[v] = src_data->mNormals[v]*scale;
                cloned_morph_data->mBinormals[v] = src_data->mBinormals[v]*scale;
                if (cloned_morph_data->mCoords[v][1] < 0)
                {
                        cloned_morph_data->mCoords[v][1] *= -1;
                        cloned_morph_data->mNormals[v][1] *= -1;
                        cloned_morph_data->mBinormals[v][1] *= -1;
                }
        }
        return cloned_morph_data;
}

// End<|MERGE_RESOLUTION|>--- conflicted
+++ resolved
@@ -144,15 +144,9 @@
                 delete [] mDetailTexCoords;
                 mDetailTexCoords = NULL;
 
-<<<<<<< HEAD
-		free(mWeights);
-		mWeights = NULL;
-	}
-=======
                 delete [] mWeights;
                 mWeights = NULL;
         }
->>>>>>> 3c6a0937
 
         mNumFaces = 0;
         delete [] mFaces;
@@ -234,21 +228,6 @@
 //-----------------------------------------------------------------------------
 BOOL LLPolyMeshSharedData::allocateVertexData( U32 numVertices )
 {
-<<<<<<< HEAD
-	U32 i;
-	mBaseCoords = new LLVector3[ numVertices ];
-	mBaseNormals = new LLVector3[ numVertices ];
-	mBaseBinormals = new LLVector3[ numVertices ];
-	mTexCoords = new LLVector2[ numVertices ];
-	mDetailTexCoords = new LLVector2[ numVertices ];
-	mWeights = (F32*) malloc((numVertices*sizeof(F32)+0xF) & ~0xF);
-	for (i = 0; i < numVertices; i++)
-	{
-		mWeights[i] = 0.f;
-	}
-	mNumVertices = numVertices;
-	return TRUE;
-=======
         U32 i;
         mBaseCoords = new LLVector3[ numVertices ];
         mBaseNormals = new LLVector3[ numVertices ];
@@ -262,7 +241,6 @@
         }
         mNumVertices = numVertices;
         return TRUE;
->>>>>>> 3c6a0937
 }
 
 //-----------------------------------------------------------------------------
@@ -759,58 +737,6 @@
 // LLPolyMesh()
 //-----------------------------------------------------------------------------
 LLPolyMesh::LLPolyMesh(LLPolyMeshSharedData *shared_data, LLPolyMesh *reference_mesh)
-<<<<<<< HEAD
-{	
-	LLMemType mt(LLMemType::MTYPE_AVATAR_MESH);
-
-	llassert(shared_data);
-
-	mSharedData = shared_data;
-	mReferenceMesh = reference_mesh;
-	mAvatarp = NULL;
-	mVertexData = NULL;
-
-	mCurVertexCount = 0;
-	mFaceIndexCount = 0;
-	mFaceIndexOffset = 0;
-	mFaceVertexCount = 0;
-	mFaceVertexOffset = 0;
-
-	if (shared_data->isLOD() && reference_mesh)
-	{
-		mCoords = reference_mesh->mCoords;
-		mNormals = reference_mesh->mNormals;
-		mScaledNormals = reference_mesh->mScaledNormals;
-		mBinormals = reference_mesh->mBinormals;
-		mScaledBinormals = reference_mesh->mScaledBinormals;
-		mTexCoords = reference_mesh->mTexCoords;
-		mClothingWeights = reference_mesh->mClothingWeights;
-	}
-	else
-	{ 	 
-#if 1	// Allocate memory without initializing every vector
-		// NOTE: This makes asusmptions about the size of LLVector[234]
-		int nverts = mSharedData->mNumVertices;
-		int nfloats = nverts * (2*4 + 3*3 + 2 + 4);
-
-		//use 16 byte aligned vertex data to make LLPolyMesh SSE friendly
-		mVertexData = (F32*) malloc(nfloats*4);
-		int offset = 0;
-
-		//all members must be 16-byte aligned except the last 3
-		mCoords				= 	(LLVector4*)(mVertexData + offset); offset += 4*nverts;
-		mNormals			=	(LLVector4*)(mVertexData + offset); offset += 4*nverts;
-		mClothingWeights	= 	(LLVector4*)(mVertexData + offset); offset += 4*nverts;
-		mTexCoords			= 	(LLVector2*)(mVertexData + offset); offset += 2*nverts;
-
-		// these members don't need to be 16-byte aligned, but the first one might be
-		// read during an aligned memcpy of mTexCoords
-		mScaledNormals		=	(LLVector3*)(mVertexData + offset); offset += 3*nverts;
-		mBinormals			=	(LLVector3*)(mVertexData + offset); offset += 3*nverts;
-		mScaledBinormals	=	(LLVector3*)(mVertexData + offset); offset += 3*nverts;
-		
-		
-=======
 {       
         LLMemType mt(LLMemType::MTYPE_AVATAR_MESH);
 
@@ -844,15 +770,23 @@
                 int nverts = mSharedData->mNumVertices;
                 int nfloats = nverts * (3*5 + 2 + 4);
                 mVertexData = new F32[nfloats];
+		//use 16 byte aligned vertex data to make LLPolyMesh SSE friendly
+		mVertexData = (F32*) malloc(nfloats*4);
                 int offset = 0;
                 mCoords =                               (LLVector3*)(mVertexData + offset); offset += 3*nverts;
                 mNormals =                              (LLVector3*)(mVertexData + offset); offset += 3*nverts;
+		mCoords				= 	(LLVector4*)(mVertexData + offset); offset += 4*nverts;
+		mNormals			=	(LLVector4*)(mVertexData + offset); offset += 4*nverts;
+		mClothingWeights	= 	(LLVector4*)(mVertexData + offset); offset += 4*nverts;
+		mTexCoords			= 	(LLVector2*)(mVertexData + offset); offset += 2*nverts;
+
+		// these members don't need to be 16-byte aligned, but the first one might be
+		// read during an aligned memcpy of mTexCoords
                 mScaledNormals =                (LLVector3*)(mVertexData + offset); offset += 3*nverts;
                 mBinormals =                    (LLVector3*)(mVertexData + offset); offset += 3*nverts;
                 mScaledBinormals =              (LLVector3*)(mVertexData + offset); offset += 3*nverts;
                 mTexCoords =                    (LLVector2*)(mVertexData + offset); offset += 2*nverts;
                 mClothingWeights =      (LLVector4*)(mVertexData + offset); offset += 4*nverts;
->>>>>>> 3c6a0937
 #else
                 mCoords = new LLVector3[mSharedData->mNumVertices];
                 mNormals = new LLVector3[mSharedData->mNumVertices];
@@ -888,11 +822,7 @@
         delete [] mClothingWeights;
         delete [] mTexCoords;
 #else
-<<<<<<< HEAD
-	free(mVertexData);
-=======
         delete [] mVertexData;
->>>>>>> 3c6a0937
 #endif
 }
 
@@ -1059,33 +989,20 @@
 //-----------------------------------------------------------------------------
 void LLPolyMesh::initializeForMorph()
 {
-<<<<<<< HEAD
-	if (!mSharedData)
-		return;
-
-	for (U32 i = 0; i < mSharedData->mNumVertices; ++i)
-	{
+        if (!mSharedData)
+                return;
+
+        memcpy(mCoords, mSharedData->mBaseCoords, sizeof(LLVector3) * mSharedData->mNumVertices);       /*Flawfinder: ignore*/
+        memcpy(mNormals, mSharedData->mBaseNormals, sizeof(LLVector3) * mSharedData->mNumVertices);     /*Flawfinder: ignore*/
 		mCoords[i] = LLVector4(mSharedData->mBaseCoords[i]);
 		mNormals[i] = LLVector4(mSharedData->mBaseNormals[i]);
 	}
 
-	memcpy(mScaledNormals, mSharedData->mBaseNormals, sizeof(LLVector3) * mSharedData->mNumVertices);	/*Flawfinder: ignore*/
-	memcpy(mBinormals, mSharedData->mBaseBinormals, sizeof(LLVector3) * mSharedData->mNumVertices);	/*Flawfinder: ignore*/
-	memcpy(mScaledBinormals, mSharedData->mBaseBinormals, sizeof(LLVector3) * mSharedData->mNumVertices);		/*Flawfinder: ignore*/
-	memcpy(mTexCoords, mSharedData->mTexCoords, sizeof(LLVector2) * mSharedData->mNumVertices);		/*Flawfinder: ignore*/
-	memset(mClothingWeights, 0, sizeof(LLVector4) * mSharedData->mNumVertices);
-=======
-        if (!mSharedData)
-                return;
-
-        memcpy(mCoords, mSharedData->mBaseCoords, sizeof(LLVector3) * mSharedData->mNumVertices);       /*Flawfinder: ignore*/
-        memcpy(mNormals, mSharedData->mBaseNormals, sizeof(LLVector3) * mSharedData->mNumVertices);     /*Flawfinder: ignore*/
         memcpy(mScaledNormals, mSharedData->mBaseNormals, sizeof(LLVector3) * mSharedData->mNumVertices);       /*Flawfinder: ignore*/
         memcpy(mBinormals, mSharedData->mBaseBinormals, sizeof(LLVector3) * mSharedData->mNumVertices); /*Flawfinder: ignore*/
         memcpy(mScaledBinormals, mSharedData->mBaseBinormals, sizeof(LLVector3) * mSharedData->mNumVertices);           /*Flawfinder: ignore*/
         memcpy(mTexCoords, mSharedData->mTexCoords, sizeof(LLVector2) * mSharedData->mNumVertices);             /*Flawfinder: ignore*/
         memset(mClothingWeights, 0, sizeof(LLVector4) * mSharedData->mNumVertices);
->>>>>>> 3c6a0937
 }
 
 //-----------------------------------------------------------------------------
