--- conflicted
+++ resolved
@@ -1,144 +1,119 @@
-/**
- * @file llfloaterimnearbychat.h
- * @brief LLFloaterIMNearbyChat class definition
- *
- * $LicenseInfo:firstyear=2002&license=viewerlgpl$
- * Second Life Viewer Source Code
- * Copyright (C) 2010, Linden Research, Inc.
- *
- * This library is free software; you can redistribute it and/or
- * modify it under the terms of the GNU Lesser General Public
- * License as published by the Free Software Foundation;
- * version 2.1 of the License only.
- *
- * This library is distributed in the hope that it will be useful,
- * but WITHOUT ANY WARRANTY; without even the implied warranty of
- * MERCHANTABILITY or FITNESS FOR A PARTICULAR PURPOSE.  See the GNU
- * Lesser General Public License for more details.
- *
- * You should have received a copy of the GNU Lesser General Public
- * License along with this library; if not, write to the Free Software
- * Foundation, Inc., 51 Franklin Street, Fifth Floor, Boston, MA  02110-1301  USA
- *
- * Linden Research, Inc., 945 Battery Street, San Francisco, CA  94111  USA
- * $/LicenseInfo$
- */
-
-#ifndef LL_LLFLOATERIMNEARBYCHAT_H
-#define LL_LLFLOATERIMNEARBYCHAT_H
-
-#include "llfloaterimsessiontab.h"
-#include "llcombobox.h"
-#include "llgesturemgr.h"
-#include "llchat.h"
-#include "llvoiceclient.h"
-#include "lloutputmonitorctrl.h"
-#include "llspeakers.h"
-#include "llscrollbar.h"
-#include "llviewerchat.h"
-#include "llpanel.h"
-
-class LLResizeBar;
-
-class LLFloaterIMNearbyChat
-    :   public LLFloaterIMSessionTab
-{
-public:
-    // constructor for inline chat-bars (e.g. hosted in chat history window)
-    LLFloaterIMNearbyChat(const LLSD& key = LLSD(LLUUID()));
-    ~LLFloaterIMNearbyChat() {}
-
-    static LLFloaterIMNearbyChat* buildFloater(const LLSD& key);
-
-<<<<<<< HEAD
-	/*virtual*/ bool postBuild();
-	/*virtual*/ void onOpen(const LLSD& key);
-	/*virtual*/ void onClose(bool app_quitting);
-	/*virtual*/ void setVisible(bool visible);
-	/*virtual*/ void setVisibleAndFrontmost(bool take_focus=true, const LLSD& key = LLSD());
-	/*virtual*/ void closeHostedFloater();
-=======
-    /*virtual*/ BOOL postBuild();
-    /*virtual*/ void onOpen(const LLSD& key);
-    /*virtual*/ void onClose(bool app_quitting);
-    /*virtual*/ void setVisible(BOOL visible);
-    /*virtual*/ void setVisibleAndFrontmost(BOOL take_focus=TRUE, const LLSD& key = LLSD());
-    /*virtual*/ void closeHostedFloater();
->>>>>>> e1623bb2
-
-    void loadHistory();
-    void reloadMessages(bool clean_messages = false);
-    void removeScreenChat();
-
-    void show();
-    bool isChatVisible() const;
-
-    /** @param archive true - to save a message to the chat history log */
-    void    addMessage          (const LLChat& message,bool archive = true, const LLSD &args = LLSD());
-
-    LLChatEntry* getChatBox() { return mInputEditor; }
-
-    std::string getCurrentChat();
-    S32 getMessageArchiveLength() {return mMessageArchive.size();}
-
-<<<<<<< HEAD
-	virtual bool handleKeyHere( KEY key, MASK mask );
-=======
-    virtual BOOL handleKeyHere( KEY key, MASK mask );
->>>>>>> e1623bb2
-
-    static void startChat(const char* line);
-    static void stopChat();
-
-<<<<<<< HEAD
-	static void sendChatFromViewer(const std::string &utf8text, EChatType type, bool animate);
-	static void sendChatFromViewer(const LLWString &wtext, EChatType type, bool animate);
-=======
-    static void sendChatFromViewer(const std::string &utf8text, EChatType type, BOOL animate);
-    static void sendChatFromViewer(const LLWString &wtext, EChatType type, BOOL animate);
->>>>>>> e1623bb2
-
-    static bool isWordsName(const std::string& name);
-
-    void showHistory();
-
-protected:
-<<<<<<< HEAD
-	static bool matchChatTypeTrigger(const std::string& in_str, std::string* out_str);
-	void onChatBoxKeystroke();
-	void onChatBoxFocusLost();
-	void onChatBoxFocusReceived();
-=======
-    static BOOL matchChatTypeTrigger(const std::string& in_str, std::string* out_str);
-    void onChatBoxKeystroke();
-    void onChatBoxFocusLost();
-    void onChatBoxFocusReceived();
->>>>>>> e1623bb2
-
-    void sendChat( EChatType type );
-    void onChatBoxCommit();
-    void onChatFontChange(LLFontGL* fontp);
-
-    /*virtual*/ void onTearOffClicked();
-    /*virtual*/ void onClickCloseBtn(bool app_qutting = false);
-
-    static LLWString stripChannelNumber(const LLWString &mesg, S32* channel);
-    EChatType processChatTypeTriggers(EChatType type, std::string &str);
-
-    void displaySpeakingIndicator();
-
-    // Which non-zero channel did we last chat on?
-    static S32 sLastSpecialChatChannel;
-
-    LLOutputMonitorCtrl*    mOutputMonitor;
-    LLLocalSpeakerMgr*      mSpeakerMgr;
-
-    S32 mExpandedHeight;
-
-private:
-    /*virtual*/ void refresh();
-
-    std::vector<LLChat> mMessageArchive;
-};
-
-#endif // LL_LLFLOATERIMNEARBYCHAT_H+/**
+ * @file llfloaterimnearbychat.h
+ * @brief LLFloaterIMNearbyChat class definition
+ *
+ * $LicenseInfo:firstyear=2002&license=viewerlgpl$
+ * Second Life Viewer Source Code
+ * Copyright (C) 2010, Linden Research, Inc.
+ *
+ * This library is free software; you can redistribute it and/or
+ * modify it under the terms of the GNU Lesser General Public
+ * License as published by the Free Software Foundation;
+ * version 2.1 of the License only.
+ *
+ * This library is distributed in the hope that it will be useful,
+ * but WITHOUT ANY WARRANTY; without even the implied warranty of
+ * MERCHANTABILITY or FITNESS FOR A PARTICULAR PURPOSE.  See the GNU
+ * Lesser General Public License for more details.
+ *
+ * You should have received a copy of the GNU Lesser General Public
+ * License along with this library; if not, write to the Free Software
+ * Foundation, Inc., 51 Franklin Street, Fifth Floor, Boston, MA  02110-1301  USA
+ *
+ * Linden Research, Inc., 945 Battery Street, San Francisco, CA  94111  USA
+ * $/LicenseInfo$
+ */
+
+#ifndef LL_LLFLOATERIMNEARBYCHAT_H
+#define LL_LLFLOATERIMNEARBYCHAT_H
+
+#include "llfloaterimsessiontab.h"
+#include "llcombobox.h"
+#include "llgesturemgr.h"
+#include "llchat.h"
+#include "llvoiceclient.h"
+#include "lloutputmonitorctrl.h"
+#include "llspeakers.h"
+#include "llscrollbar.h"
+#include "llviewerchat.h"
+#include "llpanel.h"
+
+class LLResizeBar;
+
+class LLFloaterIMNearbyChat
+    :   public LLFloaterIMSessionTab
+{
+public:
+    // constructor for inline chat-bars (e.g. hosted in chat history window)
+    LLFloaterIMNearbyChat(const LLSD& key = LLSD(LLUUID()));
+    ~LLFloaterIMNearbyChat() {}
+
+    static LLFloaterIMNearbyChat* buildFloater(const LLSD& key);
+
+    /*virtual*/ bool postBuild();
+    /*virtual*/ void onOpen(const LLSD& key);
+    /*virtual*/ void onClose(bool app_quitting);
+    /*virtual*/ void setVisible(bool visible);
+    /*virtual*/ void setVisibleAndFrontmost(bool take_focus=true, const LLSD& key = LLSD());
+    /*virtual*/ void closeHostedFloater();
+
+    void loadHistory();
+    void reloadMessages(bool clean_messages = false);
+    void removeScreenChat();
+
+    void show();
+    bool isChatVisible() const;
+
+    /** @param archive true - to save a message to the chat history log */
+    void    addMessage          (const LLChat& message,bool archive = true, const LLSD &args = LLSD());
+
+    LLChatEntry* getChatBox() { return mInputEditor; }
+
+    std::string getCurrentChat();
+    S32 getMessageArchiveLength() {return mMessageArchive.size();}
+
+    virtual bool handleKeyHere( KEY key, MASK mask );
+
+    static void startChat(const char* line);
+    static void stopChat();
+
+    static void sendChatFromViewer(const std::string &utf8text, EChatType type, bool animate);
+    static void sendChatFromViewer(const LLWString &wtext, EChatType type, bool animate);
+
+    static bool isWordsName(const std::string& name);
+
+    void showHistory();
+
+protected:
+    static bool matchChatTypeTrigger(const std::string& in_str, std::string* out_str);
+    void onChatBoxKeystroke();
+    void onChatBoxFocusLost();
+    void onChatBoxFocusReceived();
+
+    void sendChat( EChatType type );
+    void onChatBoxCommit();
+    void onChatFontChange(LLFontGL* fontp);
+
+    /*virtual*/ void onTearOffClicked();
+    /*virtual*/ void onClickCloseBtn(bool app_qutting = false);
+
+    static LLWString stripChannelNumber(const LLWString &mesg, S32* channel);
+    EChatType processChatTypeTriggers(EChatType type, std::string &str);
+
+    void displaySpeakingIndicator();
+
+    // Which non-zero channel did we last chat on?
+    static S32 sLastSpecialChatChannel;
+
+    LLOutputMonitorCtrl*    mOutputMonitor;
+    LLLocalSpeakerMgr*      mSpeakerMgr;
+
+    S32 mExpandedHeight;
+
+private:
+    /*virtual*/ void refresh();
+
+    std::vector<LLChat> mMessageArchive;
+};
+
+#endif // LL_LLFLOATERIMNEARBYCHAT_H