--- conflicted
+++ resolved
@@ -1119,13 +1119,8 @@
 		// chatbar should only be shrunk here, not stretched
 		if (shrink_by > 0)
 		{
-<<<<<<< HEAD
-			lldebugs << "Shrinking nearby chat bar by " << delta_panel << " px " << llendl;
+			//lldebugs << "Shrinking nearby chat bar by " << delta_panel << " px " << llendl;
 			//mChatBarContainer->reshape(mNearbyChatBar->getRect().getWidth() - delta_panel, mChatBarContainer->getRect().getHeight());
-=======
-			lldebugs << "Shrinking nearby chat bar by " << shrink_by << " px " << llendl;
-			mChatBarContainer->reshape(mNearbyChatBar->getRect().getWidth() - shrink_by, mChatBarContainer->getRect().getHeight());
->>>>>>> e42a9ec7
 		}
 
 		log(mNearbyChatBar, "after processing panel decreasing via nearby chatbar panel");
