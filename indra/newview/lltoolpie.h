/**
 * @file lltoolpie.h
 * @brief LLToolPie class header file
 *
 * $LicenseInfo:firstyear=2001&license=viewerlgpl$
 * Second Life Viewer Source Code
 * Copyright (C) 2010, Linden Research, Inc.
 *
 * This library is free software; you can redistribute it and/or
 * modify it under the terms of the GNU Lesser General Public
 * License as published by the Free Software Foundation;
 * version 2.1 of the License only.
 *
 * This library is distributed in the hope that it will be useful,
 * but WITHOUT ANY WARRANTY; without even the implied warranty of
 * MERCHANTABILITY or FITNESS FOR A PARTICULAR PURPOSE.  See the GNU
 * Lesser General Public License for more details.
 *
 * You should have received a copy of the GNU Lesser General Public
 * License along with this library; if not, write to the Free Software
 * Foundation, Inc., 51 Franklin Street, Fifth Floor, Boston, MA  02110-1301  USA
 *
 * Linden Research, Inc., 945 Battery Street, San Francisco, CA  94111  USA
 * $/LicenseInfo$
 */

#ifndef LL_TOOLPIE_H
#define LL_TOOLPIE_H

#include "lltool.h"
#include "lluuid.h"
#include "llviewerwindow.h" // for LLPickInfo
#include "llhudeffectblob.h" // for LLPointer<LLHudEffectBlob>, apparently

class LLViewerObject;
class LLObjectSelection;

class LLToolPie : public LLTool, public LLSingleton<LLToolPie>
{
    LLSINGLETON(LLToolPie);
    LOG_CLASS(LLToolPie);
public:

<<<<<<< HEAD
	// Virtual functions inherited from LLMouseHandler
	virtual bool		handleAnyMouseClick(S32 x, S32 y, MASK mask, EMouseClickType clicktype, bool down) override;
	virtual bool		handleMouseDown(S32 x, S32 y, MASK mask) override;
	virtual bool		handleRightMouseDown(S32 x, S32 y, MASK mask) override;
	virtual bool		handleMouseUp(S32 x, S32 y, MASK mask) override;
	virtual bool		handleRightMouseUp(S32 x, S32 y, MASK mask) override;
	virtual bool		handleHover(S32 x, S32 y, MASK mask) override;
	virtual bool		handleDoubleClick(S32 x, S32 y, MASK mask) override;
	bool				handleScrollWheelAny(S32 x, S32 y, S32 clicks_x, S32 clicks_y);
	virtual bool		handleScrollWheel(S32 x, S32 y, S32 clicks) override;
	virtual bool		handleScrollHWheel(S32 x, S32 y, S32 clicks) override;
	virtual bool		handleToolTip(S32 x, S32 y, MASK mask) override;

	virtual void		render() override;

	virtual void		stopEditing() override;

	virtual void		onMouseCaptureLost() override;
	virtual void		handleSelect() override;
	virtual void		handleDeselect() override;
	virtual LLTool*		getOverrideTool(MASK mask) override;

	LLPickInfo&			getPick() { return mPick; }
	U8					getClickAction() { return mClickAction; }
	LLViewerObject*		getClickActionObject() { return mClickActionObject; }
	LLObjectSelection*	getLeftClickSelection() { return (LLObjectSelection*)mLeftClickSelection; }
	void 				resetSelection();
	bool				walkToClickedLocation();
	bool				teleportToClickedLocation();
	void				stopClickToWalk();
	
	static void			selectionPropertiesReceived();

	static void			showAvatarInspector(const LLUUID& avatar_id);
	static void			showObjectInspector(const LLUUID& object_id);
	static void			showObjectInspector(const LLUUID& object_id, const S32& object_face);
	static void			playCurrentMedia(const LLPickInfo& info);
	static void			VisitHomePage(const LLPickInfo& info);
	
private:
	bool outsideSlop		(S32 x, S32 y, S32 start_x, S32 start_y);
	bool handleLeftClickPick();
	bool handleRightClickPick();
	bool useClickAction		(MASK mask, LLViewerObject* object,LLViewerObject* parent);
	
	void showVisualContextMenuEffect();
	ECursorType cursorFromObject(LLViewerObject* object);

	bool handleMediaClick(const LLPickInfo& info);
    bool handleMediaDblClick(const LLPickInfo& info);
    bool handleMediaHover(const LLPickInfo& info);
	bool handleMediaMouseUp(); 
	bool handleTooltipLand(std::string line, std::string tooltip_msg);
	bool handleTooltipObject( LLViewerObject* hover_object, std::string line, std::string tooltip_msg);
=======
    // Virtual functions inherited from LLMouseHandler
    virtual BOOL        handleAnyMouseClick(S32 x, S32 y, MASK mask, EMouseClickType clicktype, BOOL down) override;
    virtual BOOL        handleMouseDown(S32 x, S32 y, MASK mask) override;
    virtual BOOL        handleRightMouseDown(S32 x, S32 y, MASK mask) override;
    virtual BOOL        handleMouseUp(S32 x, S32 y, MASK mask) override;
    virtual BOOL        handleRightMouseUp(S32 x, S32 y, MASK mask) override;
    virtual BOOL        handleHover(S32 x, S32 y, MASK mask) override;
    virtual BOOL        handleDoubleClick(S32 x, S32 y, MASK mask) override;
    BOOL                handleScrollWheelAny(S32 x, S32 y, S32 clicks_x, S32 clicks_y);
    virtual BOOL        handleScrollWheel(S32 x, S32 y, S32 clicks) override;
    virtual BOOL        handleScrollHWheel(S32 x, S32 y, S32 clicks) override;
    virtual BOOL        handleToolTip(S32 x, S32 y, MASK mask) override;

    virtual void        render() override;

    virtual void        stopEditing() override;

    virtual void        onMouseCaptureLost() override;
    virtual void        handleSelect() override;
    virtual void        handleDeselect() override;
    virtual LLTool*     getOverrideTool(MASK mask) override;

    LLPickInfo&         getPick() { return mPick; }
    U8                  getClickAction() { return mClickAction; }
    LLViewerObject*     getClickActionObject() { return mClickActionObject; }
    LLObjectSelection*  getLeftClickSelection() { return (LLObjectSelection*)mLeftClickSelection; }
    void                resetSelection();
    bool                walkToClickedLocation();
    bool                teleportToClickedLocation();
    void                stopClickToWalk();

    static void         selectionPropertiesReceived();

    static void         showAvatarInspector(const LLUUID& avatar_id);
    static void         showObjectInspector(const LLUUID& object_id);
    static void         showObjectInspector(const LLUUID& object_id, const S32& object_face);
    static void         playCurrentMedia(const LLPickInfo& info);
    static void         VisitHomePage(const LLPickInfo& info);

private:
    BOOL outsideSlop        (S32 x, S32 y, S32 start_x, S32 start_y);
    BOOL handleLeftClickPick();
    BOOL handleRightClickPick();
    BOOL useClickAction     (MASK mask, LLViewerObject* object,LLViewerObject* parent);

    void showVisualContextMenuEffect();
    ECursorType cursorFromObject(LLViewerObject* object);

    bool handleMediaClick(const LLPickInfo& info);
    bool handleMediaDblClick(const LLPickInfo& info);
    bool handleMediaHover(const LLPickInfo& info);
    bool handleMediaMouseUp();
    BOOL handleTooltipLand(std::string line, std::string tooltip_msg);
    BOOL handleTooltipObject( LLViewerObject* hover_object, std::string line, std::string tooltip_msg);
>>>>>>> e1623bb2

    void steerCameraWithMouse(S32 x, S32 y);
    void startCameraSteering();
    void stopCameraSteering();
    bool inCameraSteerMode();

private:
<<<<<<< HEAD
	bool				mMouseButtonDown;
	bool				mMouseOutsideSlop;		// for this drag, has mouse moved outside slop region
	S32					mMouseDownX;
	S32					mMouseDownY;
	S32					mMouseSteerX;
	S32					mMouseSteerY;
	LLPointer<LLHUDEffectBlob>	mAutoPilotDestination;
	LLPointer<LLHUDEffectBlob>	mMouseSteerGrabPoint;
	bool				mClockwise;			
	LLUUID				mMediaMouseCaptureID;
	LLPickInfo			mPick;
	LLPickInfo			mHoverPick;
	LLPickInfo			mSteerPick;
	LLPointer<LLViewerObject> mClickActionObject;
	U8					mClickAction;
	LLSafeHandle<LLObjectSelection> mLeftClickSelection;
	bool				mClickActionBuyEnabled;
	bool				mClickActionPayEnabled;
	LLFrameTimer mDoubleClickTimer;
=======
    bool                mMouseButtonDown;
    bool                mMouseOutsideSlop;      // for this drag, has mouse moved outside slop region
    S32                 mMouseDownX;
    S32                 mMouseDownY;
    S32                 mMouseSteerX;
    S32                 mMouseSteerY;
    LLPointer<LLHUDEffectBlob>  mAutoPilotDestination;
    LLPointer<LLHUDEffectBlob>  mMouseSteerGrabPoint;
    bool                mClockwise;
    LLUUID              mMediaMouseCaptureID;
    LLPickInfo          mPick;
    LLPickInfo          mHoverPick;
    LLPickInfo          mSteerPick;
    LLPointer<LLViewerObject> mClickActionObject;
    U8                  mClickAction;
    LLSafeHandle<LLObjectSelection> mLeftClickSelection;
    BOOL                mClickActionBuyEnabled;
    BOOL                mClickActionPayEnabled;
    LLFrameTimer mDoubleClickTimer;
>>>>>>> e1623bb2
};

#endif<|MERGE_RESOLUTION|>--- conflicted
+++ resolved
@@ -1,205 +1,126 @@
-/**
- * @file lltoolpie.h
- * @brief LLToolPie class header file
- *
- * $LicenseInfo:firstyear=2001&license=viewerlgpl$
- * Second Life Viewer Source Code
- * Copyright (C) 2010, Linden Research, Inc.
- *
- * This library is free software; you can redistribute it and/or
- * modify it under the terms of the GNU Lesser General Public
- * License as published by the Free Software Foundation;
- * version 2.1 of the License only.
- *
- * This library is distributed in the hope that it will be useful,
- * but WITHOUT ANY WARRANTY; without even the implied warranty of
- * MERCHANTABILITY or FITNESS FOR A PARTICULAR PURPOSE.  See the GNU
- * Lesser General Public License for more details.
- *
- * You should have received a copy of the GNU Lesser General Public
- * License along with this library; if not, write to the Free Software
- * Foundation, Inc., 51 Franklin Street, Fifth Floor, Boston, MA  02110-1301  USA
- *
- * Linden Research, Inc., 945 Battery Street, San Francisco, CA  94111  USA
- * $/LicenseInfo$
- */
-
-#ifndef LL_TOOLPIE_H
-#define LL_TOOLPIE_H
-
-#include "lltool.h"
-#include "lluuid.h"
-#include "llviewerwindow.h" // for LLPickInfo
-#include "llhudeffectblob.h" // for LLPointer<LLHudEffectBlob>, apparently
-
-class LLViewerObject;
-class LLObjectSelection;
-
-class LLToolPie : public LLTool, public LLSingleton<LLToolPie>
-{
-    LLSINGLETON(LLToolPie);
-    LOG_CLASS(LLToolPie);
-public:
-
-<<<<<<< HEAD
-	// Virtual functions inherited from LLMouseHandler
-	virtual bool		handleAnyMouseClick(S32 x, S32 y, MASK mask, EMouseClickType clicktype, bool down) override;
-	virtual bool		handleMouseDown(S32 x, S32 y, MASK mask) override;
-	virtual bool		handleRightMouseDown(S32 x, S32 y, MASK mask) override;
-	virtual bool		handleMouseUp(S32 x, S32 y, MASK mask) override;
-	virtual bool		handleRightMouseUp(S32 x, S32 y, MASK mask) override;
-	virtual bool		handleHover(S32 x, S32 y, MASK mask) override;
-	virtual bool		handleDoubleClick(S32 x, S32 y, MASK mask) override;
-	bool				handleScrollWheelAny(S32 x, S32 y, S32 clicks_x, S32 clicks_y);
-	virtual bool		handleScrollWheel(S32 x, S32 y, S32 clicks) override;
-	virtual bool		handleScrollHWheel(S32 x, S32 y, S32 clicks) override;
-	virtual bool		handleToolTip(S32 x, S32 y, MASK mask) override;
-
-	virtual void		render() override;
-
-	virtual void		stopEditing() override;
-
-	virtual void		onMouseCaptureLost() override;
-	virtual void		handleSelect() override;
-	virtual void		handleDeselect() override;
-	virtual LLTool*		getOverrideTool(MASK mask) override;
-
-	LLPickInfo&			getPick() { return mPick; }
-	U8					getClickAction() { return mClickAction; }
-	LLViewerObject*		getClickActionObject() { return mClickActionObject; }
-	LLObjectSelection*	getLeftClickSelection() { return (LLObjectSelection*)mLeftClickSelection; }
-	void 				resetSelection();
-	bool				walkToClickedLocation();
-	bool				teleportToClickedLocation();
-	void				stopClickToWalk();
-	
-	static void			selectionPropertiesReceived();
-
-	static void			showAvatarInspector(const LLUUID& avatar_id);
-	static void			showObjectInspector(const LLUUID& object_id);
-	static void			showObjectInspector(const LLUUID& object_id, const S32& object_face);
-	static void			playCurrentMedia(const LLPickInfo& info);
-	static void			VisitHomePage(const LLPickInfo& info);
-	
-private:
-	bool outsideSlop		(S32 x, S32 y, S32 start_x, S32 start_y);
-	bool handleLeftClickPick();
-	bool handleRightClickPick();
-	bool useClickAction		(MASK mask, LLViewerObject* object,LLViewerObject* parent);
-	
-	void showVisualContextMenuEffect();
-	ECursorType cursorFromObject(LLViewerObject* object);
-
-	bool handleMediaClick(const LLPickInfo& info);
-    bool handleMediaDblClick(const LLPickInfo& info);
-    bool handleMediaHover(const LLPickInfo& info);
-	bool handleMediaMouseUp(); 
-	bool handleTooltipLand(std::string line, std::string tooltip_msg);
-	bool handleTooltipObject( LLViewerObject* hover_object, std::string line, std::string tooltip_msg);
-=======
-    // Virtual functions inherited from LLMouseHandler
-    virtual BOOL        handleAnyMouseClick(S32 x, S32 y, MASK mask, EMouseClickType clicktype, BOOL down) override;
-    virtual BOOL        handleMouseDown(S32 x, S32 y, MASK mask) override;
-    virtual BOOL        handleRightMouseDown(S32 x, S32 y, MASK mask) override;
-    virtual BOOL        handleMouseUp(S32 x, S32 y, MASK mask) override;
-    virtual BOOL        handleRightMouseUp(S32 x, S32 y, MASK mask) override;
-    virtual BOOL        handleHover(S32 x, S32 y, MASK mask) override;
-    virtual BOOL        handleDoubleClick(S32 x, S32 y, MASK mask) override;
-    BOOL                handleScrollWheelAny(S32 x, S32 y, S32 clicks_x, S32 clicks_y);
-    virtual BOOL        handleScrollWheel(S32 x, S32 y, S32 clicks) override;
-    virtual BOOL        handleScrollHWheel(S32 x, S32 y, S32 clicks) override;
-    virtual BOOL        handleToolTip(S32 x, S32 y, MASK mask) override;
-
-    virtual void        render() override;
-
-    virtual void        stopEditing() override;
-
-    virtual void        onMouseCaptureLost() override;
-    virtual void        handleSelect() override;
-    virtual void        handleDeselect() override;
-    virtual LLTool*     getOverrideTool(MASK mask) override;
-
-    LLPickInfo&         getPick() { return mPick; }
-    U8                  getClickAction() { return mClickAction; }
-    LLViewerObject*     getClickActionObject() { return mClickActionObject; }
-    LLObjectSelection*  getLeftClickSelection() { return (LLObjectSelection*)mLeftClickSelection; }
-    void                resetSelection();
-    bool                walkToClickedLocation();
-    bool                teleportToClickedLocation();
-    void                stopClickToWalk();
-
-    static void         selectionPropertiesReceived();
-
-    static void         showAvatarInspector(const LLUUID& avatar_id);
-    static void         showObjectInspector(const LLUUID& object_id);
-    static void         showObjectInspector(const LLUUID& object_id, const S32& object_face);
-    static void         playCurrentMedia(const LLPickInfo& info);
-    static void         VisitHomePage(const LLPickInfo& info);
-
-private:
-    BOOL outsideSlop        (S32 x, S32 y, S32 start_x, S32 start_y);
-    BOOL handleLeftClickPick();
-    BOOL handleRightClickPick();
-    BOOL useClickAction     (MASK mask, LLViewerObject* object,LLViewerObject* parent);
-
-    void showVisualContextMenuEffect();
-    ECursorType cursorFromObject(LLViewerObject* object);
-
-    bool handleMediaClick(const LLPickInfo& info);
-    bool handleMediaDblClick(const LLPickInfo& info);
-    bool handleMediaHover(const LLPickInfo& info);
-    bool handleMediaMouseUp();
-    BOOL handleTooltipLand(std::string line, std::string tooltip_msg);
-    BOOL handleTooltipObject( LLViewerObject* hover_object, std::string line, std::string tooltip_msg);
->>>>>>> e1623bb2
-
-    void steerCameraWithMouse(S32 x, S32 y);
-    void startCameraSteering();
-    void stopCameraSteering();
-    bool inCameraSteerMode();
-
-private:
-<<<<<<< HEAD
-	bool				mMouseButtonDown;
-	bool				mMouseOutsideSlop;		// for this drag, has mouse moved outside slop region
-	S32					mMouseDownX;
-	S32					mMouseDownY;
-	S32					mMouseSteerX;
-	S32					mMouseSteerY;
-	LLPointer<LLHUDEffectBlob>	mAutoPilotDestination;
-	LLPointer<LLHUDEffectBlob>	mMouseSteerGrabPoint;
-	bool				mClockwise;			
-	LLUUID				mMediaMouseCaptureID;
-	LLPickInfo			mPick;
-	LLPickInfo			mHoverPick;
-	LLPickInfo			mSteerPick;
-	LLPointer<LLViewerObject> mClickActionObject;
-	U8					mClickAction;
-	LLSafeHandle<LLObjectSelection> mLeftClickSelection;
-	bool				mClickActionBuyEnabled;
-	bool				mClickActionPayEnabled;
-	LLFrameTimer mDoubleClickTimer;
-=======
-    bool                mMouseButtonDown;
-    bool                mMouseOutsideSlop;      // for this drag, has mouse moved outside slop region
-    S32                 mMouseDownX;
-    S32                 mMouseDownY;
-    S32                 mMouseSteerX;
-    S32                 mMouseSteerY;
-    LLPointer<LLHUDEffectBlob>  mAutoPilotDestination;
-    LLPointer<LLHUDEffectBlob>  mMouseSteerGrabPoint;
-    bool                mClockwise;
-    LLUUID              mMediaMouseCaptureID;
-    LLPickInfo          mPick;
-    LLPickInfo          mHoverPick;
-    LLPickInfo          mSteerPick;
-    LLPointer<LLViewerObject> mClickActionObject;
-    U8                  mClickAction;
-    LLSafeHandle<LLObjectSelection> mLeftClickSelection;
-    BOOL                mClickActionBuyEnabled;
-    BOOL                mClickActionPayEnabled;
-    LLFrameTimer mDoubleClickTimer;
->>>>>>> e1623bb2
-};
-
-#endif+/**
+ * @file lltoolpie.h
+ * @brief LLToolPie class header file
+ *
+ * $LicenseInfo:firstyear=2001&license=viewerlgpl$
+ * Second Life Viewer Source Code
+ * Copyright (C) 2010, Linden Research, Inc.
+ *
+ * This library is free software; you can redistribute it and/or
+ * modify it under the terms of the GNU Lesser General Public
+ * License as published by the Free Software Foundation;
+ * version 2.1 of the License only.
+ *
+ * This library is distributed in the hope that it will be useful,
+ * but WITHOUT ANY WARRANTY; without even the implied warranty of
+ * MERCHANTABILITY or FITNESS FOR A PARTICULAR PURPOSE.  See the GNU
+ * Lesser General Public License for more details.
+ *
+ * You should have received a copy of the GNU Lesser General Public
+ * License along with this library; if not, write to the Free Software
+ * Foundation, Inc., 51 Franklin Street, Fifth Floor, Boston, MA  02110-1301  USA
+ *
+ * Linden Research, Inc., 945 Battery Street, San Francisco, CA  94111  USA
+ * $/LicenseInfo$
+ */
+
+#ifndef LL_TOOLPIE_H
+#define LL_TOOLPIE_H
+
+#include "lltool.h"
+#include "lluuid.h"
+#include "llviewerwindow.h" // for LLPickInfo
+#include "llhudeffectblob.h" // for LLPointer<LLHudEffectBlob>, apparently
+
+class LLViewerObject;
+class LLObjectSelection;
+
+class LLToolPie : public LLTool, public LLSingleton<LLToolPie>
+{
+    LLSINGLETON(LLToolPie);
+    LOG_CLASS(LLToolPie);
+public:
+
+    // Virtual functions inherited from LLMouseHandler
+    virtual bool        handleAnyMouseClick(S32 x, S32 y, MASK mask, EMouseClickType clicktype, bool down) override;
+    virtual bool        handleMouseDown(S32 x, S32 y, MASK mask) override;
+    virtual bool        handleRightMouseDown(S32 x, S32 y, MASK mask) override;
+    virtual bool        handleMouseUp(S32 x, S32 y, MASK mask) override;
+    virtual bool        handleRightMouseUp(S32 x, S32 y, MASK mask) override;
+    virtual bool        handleHover(S32 x, S32 y, MASK mask) override;
+    virtual bool        handleDoubleClick(S32 x, S32 y, MASK mask) override;
+    bool                handleScrollWheelAny(S32 x, S32 y, S32 clicks_x, S32 clicks_y);
+    virtual bool        handleScrollWheel(S32 x, S32 y, S32 clicks) override;
+    virtual bool        handleScrollHWheel(S32 x, S32 y, S32 clicks) override;
+    virtual bool        handleToolTip(S32 x, S32 y, MASK mask) override;
+
+    virtual void        render() override;
+
+    virtual void        stopEditing() override;
+
+    virtual void        onMouseCaptureLost() override;
+    virtual void        handleSelect() override;
+    virtual void        handleDeselect() override;
+    virtual LLTool*     getOverrideTool(MASK mask) override;
+
+    LLPickInfo&         getPick() { return mPick; }
+    U8                  getClickAction() { return mClickAction; }
+    LLViewerObject*     getClickActionObject() { return mClickActionObject; }
+    LLObjectSelection*  getLeftClickSelection() { return (LLObjectSelection*)mLeftClickSelection; }
+    void                resetSelection();
+    bool                walkToClickedLocation();
+    bool                teleportToClickedLocation();
+    void                stopClickToWalk();
+
+    static void         selectionPropertiesReceived();
+
+    static void         showAvatarInspector(const LLUUID& avatar_id);
+    static void         showObjectInspector(const LLUUID& object_id);
+    static void         showObjectInspector(const LLUUID& object_id, const S32& object_face);
+    static void         playCurrentMedia(const LLPickInfo& info);
+    static void         VisitHomePage(const LLPickInfo& info);
+
+private:
+    bool outsideSlop        (S32 x, S32 y, S32 start_x, S32 start_y);
+    bool handleLeftClickPick();
+    bool handleRightClickPick();
+    bool useClickAction     (MASK mask, LLViewerObject* object,LLViewerObject* parent);
+
+    void showVisualContextMenuEffect();
+    ECursorType cursorFromObject(LLViewerObject* object);
+
+    bool handleMediaClick(const LLPickInfo& info);
+    bool handleMediaDblClick(const LLPickInfo& info);
+    bool handleMediaHover(const LLPickInfo& info);
+    bool handleMediaMouseUp();
+    bool handleTooltipLand(std::string line, std::string tooltip_msg);
+    bool handleTooltipObject( LLViewerObject* hover_object, std::string line, std::string tooltip_msg);
+
+    void steerCameraWithMouse(S32 x, S32 y);
+    void startCameraSteering();
+    void stopCameraSteering();
+    bool inCameraSteerMode();
+
+private:
+    bool                mMouseButtonDown;
+    bool                mMouseOutsideSlop;      // for this drag, has mouse moved outside slop region
+    S32                 mMouseDownX;
+    S32                 mMouseDownY;
+    S32                 mMouseSteerX;
+    S32                 mMouseSteerY;
+    LLPointer<LLHUDEffectBlob>  mAutoPilotDestination;
+    LLPointer<LLHUDEffectBlob>  mMouseSteerGrabPoint;
+    bool                mClockwise;
+    LLUUID              mMediaMouseCaptureID;
+    LLPickInfo          mPick;
+    LLPickInfo          mHoverPick;
+    LLPickInfo          mSteerPick;
+    LLPointer<LLViewerObject> mClickActionObject;
+    U8                  mClickAction;
+    LLSafeHandle<LLObjectSelection> mLeftClickSelection;
+    bool                mClickActionBuyEnabled;
+    bool                mClickActionPayEnabled;
+    LLFrameTimer mDoubleClickTimer;
+};
+
+#endif