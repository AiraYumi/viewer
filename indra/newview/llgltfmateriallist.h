/**
 * @file   llgltfmateriallist.h
 *
 * $LicenseInfo:firstyear=2022&license=viewerlgpl$
 * Second Life Viewer Source Code
 * Copyright (C) 2022, Linden Research, Inc.
 *
 * This library is free software; you can redistribute it and/or
 * modify it under the terms of the GNU Lesser General Public
 * License as published by the Free Software Foundation;
 * version 2.1 of the License only.
 *
 * This library is distributed in the hope that it will be useful,
 * but WITHOUT ANY WARRANTY; without even the implied warranty of
 * MERCHANTABILITY or FITNESS FOR A PARTICULAR PURPOSE.  See the GNU
 * Lesser General Public License for more details.
 *
 * You should have received a copy of the GNU Lesser General Public
 * License along with this library; if not, write to the Free Software
 * Foundation, Inc., 51 Franklin Street, Fifth Floor, Boston, MA  02110-1301  USA
 *
 * Linden Research, Inc., 945 Battery Street, San Francisco, CA  94111  USA
 * $/LicenseInfo$
 */


#pragma once

#include "llassettype.h"
#include "llextendedstatus.h"
#include "llfetchedgltfmaterial.h"
#include "llgltfmaterial.h"
#include "llpointer.h"

#include <unordered_map>

class LLFetchedGLTFMaterial;

class LLGLTFMaterialList
{
public:
    static const LLUUID BLANK_MATERIAL_ASSET_ID;

    LLGLTFMaterialList() {}


    LLGLTFMaterial* getMaterial(const LLUUID& id);

    void addMaterial(const LLUUID& id, LLFetchedGLTFMaterial* material);
    void removeMaterial(const LLUUID& id);

    void flushMaterials();

    static void registerCallbacks();

    // Queue an override update that we want to send to the simulator.  Call "flushUpdates" to flush pending updates.
    //  id - ID of object to modify
    //  side - TexureEntry index to modify, or -1 for all sides
    //  mat - material to apply as override, or nullptr to remove existing overrides and revert to asset
    //
    // NOTE: do not use to revert to asset when applying a new asset id, use queueApplyMaterialAsset below
    static void queueModifyMaterial(const LLUUID& id, S32 side, const LLGLTFMaterial* mat);

    // Queue an application of a material asset we want to send to the simulator.  Call "flushUpdates" to flush pending updates.
    //  object_id - ID of object to apply material asset to
    //  side - TextureEntry index to apply material to, or -1 for all sides
    //  asset_id - ID of material asset to apply, or LLUUID::null to disassociate current material asset
    //
    // NOTE: implicitly removes any override data if present
    static void queueApplyMaterialAsset(const LLUUID& object_id, S32 side, const LLUUID& asset_id);

    // flush pending material updates to the simulator
    static void  flushUpdates(void(*done_callback)(bool) = nullptr);
    
    // apply given override data via given cap url
    //  cap_url -- should be gAgent.getRegionCapability("ModifyMaterialParams")
    //  overrides -- LLSD map (or array of maps) in the format:
    //      object_id   UUID(required)      id of object
    //      side        integer(required)   TE index of face to set, or -1 for all faces
    //      gltf_json   string(optional)    override data to set, empty string nulls out override data, omissions of this parameter keeps existing data
    //      asset_id    UUID(optional)      id of material asset to set, omission of this parameter keeps existing material asset id
    //    
    // NOTE: if you're calling this from outside of flushUpdates, you're probably doing it wrong.  Use the "queue"/"flush" API above.
    // If the queue/flush API is insufficient, extend it.
    static void modifyMaterialCoro(std::string cap_url, LLSD overrides, void(*done_callback)(bool));

    void applyQueuedOverrides(LLViewerObject* obj);

<<<<<<< HEAD
=======
protected:
    static void onAssetLoadComplete(
        const LLUUID& asset_uuid,
        LLAssetType::EType type,
        void* user_data,
        S32 status,
        LLExtStat ext_status);

>>>>>>> a83a4811
private:
    friend class LLGLTFMaterialOverrideDispatchHandler;
    // save an override update that we got from the simulator for later (for example, if an override arrived for an unknown object)
    // NOTE: this is NOT for applying overrides from the UI, see queueModifyMaterial above
    void queueOverrideUpdate(const LLUUID& id, S32 side, LLGLTFMaterial* override_data);

    typedef std::unordered_map<LLUUID, LLPointer<LLFetchedGLTFMaterial > > uuid_mat_map_t;
    uuid_mat_map_t mList;

    typedef std::vector<LLPointer<LLGLTFMaterial> > override_list_t;
    typedef std::unordered_map<LLUUID, override_list_t > queued_override_map_t;
    queued_override_map_t mQueuedOverrides;

    LLUUID mLastUpdateKey;

    struct ModifyMaterialData
    {
        LLUUID object_id;
        S32 side = -1;
        LLGLTFMaterial override_data;

        bool has_override = false;
    };

    typedef std::list<ModifyMaterialData> modify_queue_t;
    static modify_queue_t sModifyQueue;

    struct ApplyMaterialAssetData
    {
        LLUUID object_id;
        S32 side = -1;
        LLUUID asset_id;
    };

    typedef std::list<ApplyMaterialAssetData> apply_queue_t;
    static apply_queue_t sApplyQueue;

};

extern LLGLTFMaterialList gGLTFMaterialList;

<|MERGE_RESOLUTION|>--- conflicted
+++ resolved
@@ -86,8 +86,13 @@
 
     void applyQueuedOverrides(LLViewerObject* obj);
 
-<<<<<<< HEAD
-=======
+private:
+    friend class LLGLTFMaterialOverrideDispatchHandler;
+    // save an override update that we got from the simulator for later (for example, if an override arrived for an unknown object)
+    // NOTE: this is NOT for applying overrides from the UI, see queueModifyMaterial above
+    void queueOverrideUpdate(const LLUUID& id, S32 side, LLGLTFMaterial* override_data);
+
+
 protected:
     static void onAssetLoadComplete(
         const LLUUID& asset_uuid,
@@ -95,13 +100,6 @@
         void* user_data,
         S32 status,
         LLExtStat ext_status);
-
->>>>>>> a83a4811
-private:
-    friend class LLGLTFMaterialOverrideDispatchHandler;
-    // save an override update that we got from the simulator for later (for example, if an override arrived for an unknown object)
-    // NOTE: this is NOT for applying overrides from the UI, see queueModifyMaterial above
-    void queueOverrideUpdate(const LLUUID& id, S32 side, LLGLTFMaterial* override_data);
 
     typedef std::unordered_map<LLUUID, LLPointer<LLFetchedGLTFMaterial > > uuid_mat_map_t;
     uuid_mat_map_t mList;
