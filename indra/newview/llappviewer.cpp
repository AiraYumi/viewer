--- conflicted
+++ resolved
@@ -1340,7 +1340,6 @@
 	try
 	{
 		pingMainloopTimeout("Main:MiscNativeWindowEvents");
-<<<<<<< HEAD
 
 		if (gViewerWindow)
 		{
@@ -1358,25 +1357,6 @@
 				LL_WARNS() << " Someone took over my signal/exception handler (post messagehandling)!" << LL_ENDL;
 			}
 
-=======
-
-		if (gViewerWindow)
-		{
-			LL_RECORD_BLOCK_TIME(FTM_MESSAGES);
-			gViewerWindow->getWindow()->processMiscNativeEvents();
-		}
-
-		pingMainloopTimeout("Main:GatherInput");
-
-		if (gViewerWindow)
-		{
-			LL_RECORD_BLOCK_TIME(FTM_MESSAGES);
-			if (!restoreErrorTrap())
-			{
-				LL_WARNS() << " Someone took over my signal/exception handler (post messagehandling)!" << LL_ENDL;
-			}
-
->>>>>>> 68b8d265
 			gViewerWindow->getWindow()->gatherInput();
 		}
 
@@ -1451,7 +1431,6 @@
 		pingMainloopTimeout("Main:Sleep");
 
 		pauseMainloopTimeout();
-<<<<<<< HEAD
 
 		// Sleep and run background threads
 		{
@@ -1464,20 +1443,6 @@
 				ms_sleep(mYieldTime);
 			}
 
-=======
-
-		// Sleep and run background threads
-		{
-			LL_RECORD_BLOCK_TIME(FTM_SLEEP);
-			
-			// yield some time to the os based on command line option
-			if(mYieldTime >= 0)
-			{
-				LL_RECORD_BLOCK_TIME(FTM_YIELD);
-				ms_sleep(mYieldTime);
-			}
-
->>>>>>> 68b8d265
 			// yield cooperatively when not running as foreground window
 			if (   (gViewerWindow && !gViewerWindow->getWindow()->getVisible())
 					|| !gFocusMgr.getAppHasFocus())
@@ -1537,7 +1502,6 @@
 				total_io_pending += io_pending ;
 				
 				if (!work_pending || idleTimer.getElapsedTimeF64() >= max_idle_time)
-<<<<<<< HEAD
 				{
 					break;
 				}
@@ -1600,66 +1564,6 @@
 			//output possible call stacks to log file.
 			LLError::LLCallStacks::print() ;
 
-=======
-				{
-					break;
-				}
-			}
-			gMeshRepo.update() ;
-			
-			if(!total_work_pending) //pause texture fetching threads if nothing to process.
-			{
-				LLAppViewer::getTextureCache()->pause();
-				LLAppViewer::getImageDecodeThread()->pause();
-				LLAppViewer::getTextureFetch()->pause(); 
-			}
-			if(!total_io_pending) //pause file threads if nothing to process.
-			{
-				LLVFSThread::sLocal->pause(); 
-				LLLFSThread::sLocal->pause(); 
-			}									
-
-			//texture fetching debugger
-			if(LLTextureFetchDebugger::isEnabled())
-			{
-				LLFloaterTextureFetchDebugger* tex_fetch_debugger_instance =
-					LLFloaterReg::findTypedInstance<LLFloaterTextureFetchDebugger>("tex_fetch_debugger");
-				if(tex_fetch_debugger_instance)
-				{
-					tex_fetch_debugger_instance->idle() ;				
-				}
-			}
-
-			if ((LLStartUp::getStartupState() >= STATE_CLEANUP) &&
-				(frameTimer.getElapsedTimeF64() > FRAME_STALL_THRESHOLD))
-			{
-				gFrameStalls++;
-			}
-			frameTimer.reset();
-
-			resumeMainloopTimeout();
-
-			pingMainloopTimeout("Main:End");
-		}	
-	}
-	catch(std::bad_alloc)
-	{			
-		LLMemory::logMemoryInfo(TRUE) ;
-
-		//stop memory leaking simulation
-		LLFloaterMemLeak* mem_leak_instance =
-			LLFloaterReg::findTypedInstance<LLFloaterMemLeak>("mem_leaking");
-		if(mem_leak_instance)
-		{
-			mem_leak_instance->stop() ;				
-			LL_WARNS() << "Bad memory allocation in LLAppViewer::frame()!" << LL_ENDL ;
-		}
-		else
-		{
-			//output possible call stacks to log file.
-			LLError::LLCallStacks::print() ;
-
->>>>>>> 68b8d265
 			LL_ERRS() << "Bad memory allocation in LLAppViewer::frame()!" << LL_ENDL ;
 		}
 	}
@@ -5643,11 +5547,7 @@
 void LLAppViewer::forceErrorSoftwareException()
 {
    	LL_WARNS() << "Forcing a deliberate exception" << LL_ENDL;
-<<<<<<< HEAD
     LLTHROW(LLException("User selected Force Software Exception"));
-=======
-    BOOST_THROW_EXCEPTION(LLException("User selected Force Software Exception"));
->>>>>>> 68b8d265
 }
 
 void LLAppViewer::forceErrorDriverCrash()
