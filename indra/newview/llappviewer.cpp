/** 
 * @file llappviewer.cpp
 * @brief The LLAppViewer class definitions
 *
 * $LicenseInfo:firstyear=2007&license=viewergpl$
 * 
 * Copyright (c) 2007-2009, Linden Research, Inc.
 * 
 * Second Life Viewer Source Code
 * The source code in this file ("Source Code") is provided by Linden Lab
 * to you under the terms of the GNU General Public License, version 2.0
 * ("GPL"), unless you have obtained a separate licensing agreement
 * ("Other License"), formally executed by you and Linden Lab.  Terms of
 * the GPL can be found in doc/GPL-license.txt in this distribution, or
 * online at http://secondlifegrid.net/programs/open_source/licensing/gplv2
 * 
 * There are special exceptions to the terms and conditions of the GPL as
 * it is applied to this Source Code. View the full text of the exception
 * in the file doc/FLOSS-exception.txt in this software distribution, or
 * online at
 * http://secondlifegrid.net/programs/open_source/licensing/flossexception
 * 
 * By copying, modifying or distributing this software, you acknowledge
 * that you have read and understood your obligations described above,
 * and agree to abide by those obligations.
 * 
 * ALL LINDEN LAB SOURCE CODE IS PROVIDED "AS IS." LINDEN LAB MAKES NO
 * WARRANTIES, EXPRESS, IMPLIED OR OTHERWISE, REGARDING ITS ACCURACY,
 * COMPLETENESS OR PERFORMANCE.
 * $/LicenseInfo$
 */

#include "llviewerprecompiledheaders.h"

#include "llappviewer.h"

// Viewer includes
#include "llversioninfo.h"
#include "llfeaturemanager.h"
#include "lluictrlfactory.h"
#include "lltexteditor.h"
#include "llerrorcontrol.h"
#include "lleventtimer.h"
#include "llviewertexturelist.h"
#include "llgroupmgr.h"
#include "llagent.h"
#include "llagentcamera.h"
#include "llagentwearables.h"
#include "llwindow.h"
#include "llviewerstats.h"
#include "llmd5.h"
#include "llpumpio.h"
#include "llmimetypes.h"
#include "llslurl.h"
#include "llstartup.h"
#include "llfocusmgr.h"
#include "llviewerjoystick.h"
#include "llallocator.h"
#include "llares.h" 
#include "llcurl.h"
#include "lltexturestats.h"
#include "lltexturestats.h"
#include "llviewerwindow.h"
#include "llviewerdisplay.h"
#include "llviewermedia.h"
#include "llviewerparcelmedia.h"
#include "llviewermediafocus.h"
#include "llviewermessage.h"
#include "llviewerobjectlist.h"
#include "llworldmap.h"
#include "llmutelist.h"
#include "llviewerhelp.h"
#include "lluicolortable.h"
#include "llurldispatcher.h"
#include "llurlhistory.h"
//#include "llfirstuse.h"
#include "llrender.h"
#include "llteleporthistory.h"
#include "lllocationhistory.h"
#include "llfasttimerview.h"
#include "llvoicechannel.h"
#include "llvoavatarself.h"
#include "llsidetray.h"


#include "llweb.h"
#include "llsecondlifeurls.h"

// Linden library includes
#include "llimagej2c.h"
#include "llmemory.h"
#include "llprimitive.h"
#include "llurlaction.h"
#include "llvfile.h"
#include "llvfsthread.h"
#include "llvolumemgr.h"
#include "llxfermanager.h"

#include "llnotificationmanager.h"
#include "llnotifications.h"
#include "llnotificationsutil.h"

// Third party library includes
#include <boost/bind.hpp>

#if LL_WINDOWS
	#include "llwindebug.h"
#	include <share.h> // For _SH_DENYWR in initMarkerFile
#else
#   include <sys/file.h> // For initMarkerFile support
#endif

#include "llapr.h"
#include "apr_dso.h"
#include <boost/lexical_cast.hpp>

#include "llviewerkeyboard.h"
#include "lllfsthread.h"
#include "llworkerthread.h"
#include "lltexturecache.h"
#include "lltexturefetch.h"
#include "llimageworker.h"
#include "llevents.h"

// The files below handle dependencies from cleanup.
#include "llkeyframemotion.h"
#include "llworldmap.h"
#include "llhudmanager.h"
#include "lltoolmgr.h"
#include "llassetstorage.h"
#include "llpolymesh.h"
#include "llcachename.h"
#include "llaudioengine.h"
#include "llstreamingaudio.h"
#include "llviewermenu.h"
#include "llselectmgr.h"
#include "lltrans.h"
#include "lltransutil.h"
#include "lltracker.h"
#include "llviewerparcelmgr.h"
#include "llworldmapview.h"
#include "llpostprocess.h"
#include "llwlparammanager.h"
#include "llwaterparammanager.h"

#include "lldebugview.h"
#include "llconsole.h"
#include "llcontainerview.h"
#include "lltooltip.h"

#include "llsdserialize.h"

#include "llworld.h"
#include "llhudeffecttrail.h"
#include "llvectorperfoptions.h"
#include "llurlsimstring.h"
#include "llwatchdog.h"

// Included so that constants/settings might be initialized
// in save_settings_to_globals()
#include "llbutton.h"
#include "llcombobox.h"
#include "llstatusbar.h"
#include "llsurface.h"
#include "llvosky.h"
#include "llvotree.h"
#include "llvoavatar.h"
#include "llfolderview.h"
#include "llagentpilot.h"
#include "llvovolume.h"
#include "llflexibleobject.h" 
#include "llvosurfacepatch.h"
#include "llviewerfloaterreg.h"
#include "llcommandlineparser.h"
#include "llfloatermemleak.h"
#include "llfloaterreg.h"
#include "llfloatersnapshot.h"
#include "llfloaterinventory.h"

// includes for idle() idleShutdown()
#include "llviewercontrol.h"
#include "lleventnotifier.h"
#include "llcallbacklist.h"
#include "pipeline.h"
#include "llgesturemgr.h"
#include "llsky.h"
#include "llvlmanager.h"
#include "llviewercamera.h"
#include "lldrawpoolbump.h"
#include "llvieweraudio.h"
#include "llimview.h"
#include "llviewerthrottle.h"
#include "llparcel.h"
#include "llavatariconctrl.h"

// *FIX: These extern globals should be cleaned up.
// The globals either represent state/config/resource-storage of either 
// this app, or another 'component' of the viewer. App globals should be 
// moved into the app class, where as the other globals should be 
// moved out of here.
// If a global symbol reference seems valid, it will be included
// via header files above.

//----------------------------------------------------------------------------
// llviewernetwork.h
#include "llviewernetwork.h"
// define a self-registering event API object
#include "llappviewerlistener.h"

#if (LL_LINUX || LL_SOLARIS) && LL_GTK
#include "glib.h"
#endif // (LL_LINUX || LL_SOLARIS) && LL_GTK

#if LL_MSVC
// disable boost::lexical_cast warning
#pragma warning (disable:4702)
#endif

static LLAppViewerListener sAppViewerListener(LLAppViewer::instance);

////// Windows-specific includes to the bottom - nasty defines in these pollute the preprocessor
//
//----------------------------------------------------------------------------
// viewer.cpp - these are only used in viewer, should be easily moved.

#if LL_DARWIN
extern void init_apple_menu(const char* product);
#endif // LL_DARWIN

extern BOOL gRandomizeFramerate;
extern BOOL gPeriodicSlowFrame;
extern BOOL gDebugGL;

////////////////////////////////////////////////////////////
// All from the last globals push...
const F32 DEFAULT_AFK_TIMEOUT = 5.f * 60.f; // time with no input before user flagged as Away From Keyboard

F32 gSimLastTime; // Used in LLAppViewer::init and send_stats()
F32 gSimFrames;

BOOL gShowObjectUpdates = FALSE;
BOOL gUseQuickTime = TRUE;

eLastExecEvent gLastExecEvent = LAST_EXEC_NORMAL;

LLSD gDebugInfo;

U32	gFrameCount = 0;
U32 gForegroundFrameCount = 0; // number of frames that app window was in foreground
LLPumpIO* gServicePump = NULL;

U64 gFrameTime = 0;
F32 gFrameTimeSeconds = 0.f;
F32 gFrameIntervalSeconds = 0.f;
F32 gFPSClamped = 10.f;						// Pretend we start at target rate.
F32 gFrameDTClamped = 0.f;					// Time between adjacent checks to network for packets
U64	gStartTime = 0; // gStartTime is "private", used only to calculate gFrameTimeSeconds
U32 gFrameStalls = 0;
const F64 FRAME_STALL_THRESHOLD = 1.0;

LLTimer gRenderStartTime;
LLFrameTimer gForegroundTime;
LLTimer gLogoutTimer;
static const F32 LOGOUT_REQUEST_TIME = 6.f;  // this will be cut short by the LogoutReply msg.
F32 gLogoutMaxTime = LOGOUT_REQUEST_TIME;

BOOL				gDisconnected = FALSE;

// used to restore texture state after a mode switch
LLFrameTimer	gRestoreGLTimer;
BOOL			gRestoreGL = FALSE;
BOOL				gUseWireframe = FALSE;

// VFS globals - see llappviewer.h
LLVFS* gStaticVFS = NULL;

LLMemoryInfo gSysMemory;
U64 gMemoryAllocated = 0; // updated in display_stats() in llviewerdisplay.cpp

std::string gLastVersionChannel;

LLVector3			gWindVec(3.0, 3.0, 0.0);
LLVector3			gRelativeWindVec(0.0, 0.0, 0.0);

U32		gPacketsIn = 0;

BOOL				gPrintMessagesThisFrame = FALSE;

BOOL gRandomizeFramerate = FALSE;
BOOL gPeriodicSlowFrame = FALSE;

BOOL gCrashOnStartup = FALSE;
BOOL gLLErrorActivated = FALSE;
BOOL gLogoutInProgress = FALSE;

////////////////////////////////////////////////////////////
// Internal globals... that should be removed.
static std::string gArgs;

const std::string MARKER_FILE_NAME("SecondLife.exec_marker");
const std::string ERROR_MARKER_FILE_NAME("SecondLife.error_marker");
const std::string LLERROR_MARKER_FILE_NAME("SecondLife.llerror_marker");
const std::string LOGOUT_MARKER_FILE_NAME("SecondLife.logout_marker");
static BOOL gDoDisconnect = FALSE;
static std::string gLaunchFileOnQuit;

// Used on Win32 for other apps to identify our window (eg, win_setup)
const char* const VIEWER_WINDOW_CLASSNAME = "Second Life";

//----------------------------------------------------------------------------

// List of entries from strings.xml to always replace
static std::set<std::string> default_trans_args;
void init_default_trans_args()
{
	default_trans_args.insert("SECOND_LIFE"); // World
	default_trans_args.insert("APP_NAME");
	default_trans_args.insert("CAPITALIZED_APP_NAME");
	default_trans_args.insert("SECOND_LIFE_GRID");
	default_trans_args.insert("SUPPORT_SITE");
}

//----------------------------------------------------------------------------
// File scope definitons
const char *VFS_DATA_FILE_BASE = "data.db2.x.";
const char *VFS_INDEX_FILE_BASE = "index.db2.x.";

static std::string gWindowTitle;

std::string gLoginPage;
std::vector<std::string> gLoginURIs;
static std::string gHelperURI;

LLAppViewer::LLUpdaterInfo *LLAppViewer::sUpdaterInfo = NULL ;

void idle_afk_check()
{
	// check idle timers
	if (gSavedSettings.getS32("AFKTimeout") && (gAwayTriggerTimer.getElapsedTimeF32() > gSavedSettings.getS32("AFKTimeout")))
	{
		gAgent.setAFK();
	}
}

// A callback set in LLAppViewer::init()
static void ui_audio_callback(const LLUUID& uuid)
{
	if (gAudiop)
	{
		gAudiop->triggerSound(uuid, gAgent.getID(), 1.0f, LLAudioEngine::AUDIO_TYPE_UI);
	}
}

void request_initial_instant_messages()
{
	static BOOL requested = FALSE;
	if (!requested
		&& gMessageSystem
		&& LLMuteList::getInstance()->isLoaded()
		&& isAgentAvatarValid())
	{
		// Auto-accepted inventory items may require the avatar object
		// to build a correct name.  Likewise, inventory offers from
		// muted avatars require the mute list to properly mute.
		LLMessageSystem* msg = gMessageSystem;
		msg->newMessageFast(_PREHASH_RetrieveInstantMessages);
		msg->nextBlockFast(_PREHASH_AgentData);
		msg->addUUIDFast(_PREHASH_AgentID, gAgent.getID());
		msg->addUUIDFast(_PREHASH_SessionID, gAgent.getSessionID());
		gAgent.sendReliableMessage();
		requested = TRUE;
	}
}

// A settings system callback for CrashSubmitBehavior
bool handleCrashSubmitBehaviorChanged(const LLSD& newvalue)
{
	S32 cb = newvalue.asInteger();
	const S32 NEVER_SUBMIT_REPORT = 2;
	if(cb == NEVER_SUBMIT_REPORT)
	{
// 		LLWatchdog::getInstance()->cleanup(); // SJB: cleaning up a running watchdog thread is unsafe
		LLAppViewer::instance()->destroyMainloopTimeout();
	}
	else if(gSavedSettings.getBOOL("WatchdogEnabled") == TRUE)
	{
		// Don't re-enable the watchdog when we change the setting; this may get called before it's started
// 		LLWatchdog::getInstance()->init();
	}
	return true;
}

// Use these strictly for things that are constructed at startup,
// or for things that are performance critical.  JC
static void settings_to_globals()
{
	LLBUTTON_H_PAD		= gSavedSettings.getS32("ButtonHPad");
	BTN_HEIGHT_SMALL	= gSavedSettings.getS32("ButtonHeightSmall");
	BTN_HEIGHT			= gSavedSettings.getS32("ButtonHeight");

	MENU_BAR_HEIGHT		= gSavedSettings.getS32("MenuBarHeight");
	MENU_BAR_WIDTH		= gSavedSettings.getS32("MenuBarWidth");

	LLCOMBOBOX_HEIGHT	= BTN_HEIGHT - 2;
	LLCOMBOBOX_WIDTH	= 128;

	LLSurface::setTextureSize(gSavedSettings.getU32("RegionTextureSize"));
	
	LLImageGL::sGlobalUseAnisotropic	= gSavedSettings.getBOOL("RenderAnisotropic");
	LLVOVolume::sLODFactor				= gSavedSettings.getF32("RenderVolumeLODFactor");
	LLVOVolume::sDistanceFactor			= 1.f-LLVOVolume::sLODFactor * 0.1f;
	LLVolumeImplFlexible::sUpdateFactor = gSavedSettings.getF32("RenderFlexTimeFactor");
	LLVOTree::sTreeFactor				= gSavedSettings.getF32("RenderTreeLODFactor");
	LLVOAvatar::sLODFactor				= gSavedSettings.getF32("RenderAvatarLODFactor");
	LLVOAvatar::sMaxVisible				= gSavedSettings.getS32("RenderAvatarMaxVisible");
	LLVOAvatar::sVisibleInFirstPerson	= gSavedSettings.getBOOL("FirstPersonAvatarVisible");
	// clamp auto-open time to some minimum usable value
	LLFolderView::sAutoOpenTime			= llmax(0.25f, gSavedSettings.getF32("FolderAutoOpenDelay"));
	LLSelectMgr::sRectSelectInclusive	= gSavedSettings.getBOOL("RectangleSelectInclusive");
	LLSelectMgr::sRenderHiddenSelections = gSavedSettings.getBOOL("RenderHiddenSelections");
	LLSelectMgr::sRenderLightRadius = gSavedSettings.getBOOL("RenderLightRadius");

	gAgentPilot.mNumRuns		= gSavedSettings.getS32("StatsNumRuns");
	gAgentPilot.mQuitAfterRuns	= gSavedSettings.getBOOL("StatsQuitAfterRuns");
	gAgent.setHideGroupTitle(gSavedSettings.getBOOL("RenderHideGroupTitle"));

	gDebugWindowProc = gSavedSettings.getBOOL("DebugWindowProc");
	gShowObjectUpdates = gSavedSettings.getBOOL("ShowObjectUpdates");
	LLWorldMapView::sMapScale = gSavedSettings.getF32("MapScale");

	LLCubeMap::sUseCubeMaps = LLFeatureManager::getInstance()->isFeatureAvailable("RenderCubeMap");
}

static void settings_modify()
{
	LLRenderTarget::sUseFBO				= gSavedSettings.getBOOL("RenderUseFBO");
	LLVOAvatar::sUseImpostors			= gSavedSettings.getBOOL("RenderUseImpostors");
	LLVOSurfacePatch::sLODFactor		= gSavedSettings.getF32("RenderTerrainLODFactor");
	LLVOSurfacePatch::sLODFactor *= LLVOSurfacePatch::sLODFactor; //square lod factor to get exponential range of [1,4]
	gDebugGL = gSavedSettings.getBOOL("RenderDebugGL") || gDebugSession;
	gDebugPipeline = gSavedSettings.getBOOL("RenderDebugPipeline");
	gAuditTexture = gSavedSettings.getBOOL("AuditTexture");
#if LL_VECTORIZE
	if (gSysCPU.hasAltivec())
	{
		gSavedSettings.setBOOL("VectorizeEnable", TRUE );
		gSavedSettings.setU32("VectorizeProcessor", 0 );
	}
	else
	if (gSysCPU.hasSSE2())
	{
		gSavedSettings.setBOOL("VectorizeEnable", TRUE );
		gSavedSettings.setU32("VectorizeProcessor", 2 );
	}
	else
	if (gSysCPU.hasSSE())
	{
		gSavedSettings.setBOOL("VectorizeEnable", TRUE );
		gSavedSettings.setU32("VectorizeProcessor", 1 );
	}
	else
	{
		// Don't bother testing or running if CPU doesn't support it. JC
		gSavedSettings.setBOOL("VectorizePerfTest", FALSE );
		gSavedSettings.setBOOL("VectorizeEnable", FALSE );
		gSavedSettings.setU32("VectorizeProcessor", 0 );
		gSavedSettings.setBOOL("VectorizeSkin", FALSE);
	}
#else
	// This build target doesn't support SSE, don't test/run.
	gSavedSettings.setBOOL("VectorizePerfTest", FALSE );
	gSavedSettings.setBOOL("VectorizeEnable", FALSE );
	gSavedSettings.setU32("VectorizeProcessor", 0 );
	gSavedSettings.setBOOL("VectorizeSkin", FALSE);
#endif
}

class LLFastTimerLogThread : public LLThread
{
public:
	std::string mFile;

	LLFastTimerLogThread() : LLThread("fast timer log")
	{
		if(LLFastTimer::sLog)
		{
			mFile = gDirUtilp->getExpandedFilename(LL_PATH_LOGS, "performance.slp");
		}
		if(LLFastTimer::sMetricLog)
		{
			mFile = gDirUtilp->getExpandedFilename(LL_PATH_LOGS, "metric.slp");
		}
	}

	void run()
	{
		std::ofstream os(mFile.c_str());
		
		while (!LLAppViewer::instance()->isQuitting())
		{
			LLFastTimer::writeLog(os);
			os.flush();
			ms_sleep(32);
		}

		os.close();
	}
};

void LLAppViewer::initGridChoice()
{
	// Load	up the initial grid	choice from:
	//	- hard coded defaults...
	//	- command line settings...
	//	- if dev build,	persisted settings...

	// Set the "grid choice", this is specified	by command line.
	std::string	grid_choice	= gSavedSettings.getString("CmdLineGridChoice");
	LLViewerLogin::getInstance()->setGridChoice(grid_choice);

	// Load last server choice by default 
	// ignored if the command line grid	choice has been	set
	if(grid_choice.empty())
	{
		S32	server = gSavedSettings.getS32("ServerChoice");
		server = llclamp(server, 0,	(S32)GRID_INFO_COUNT - 1);
		if(server == GRID_INFO_OTHER)
		{
			std::string custom_server = gSavedSettings.getString("CustomServer");
			LLViewerLogin::getInstance()->setGridChoice(custom_server);
		}
		else if(server != (S32)GRID_INFO_NONE)
		{
			LLViewerLogin::getInstance()->setGridChoice((EGridInfo)server);
		}
	}
}

//virtual
bool LLAppViewer::initSLURLHandler()
{
	// does nothing unless subclassed
	return false;
}

//virtual
bool LLAppViewer::sendURLToOtherInstance(const std::string& url)
{
	// does nothing unless subclassed
	return false;
}

//----------------------------------------------------------------------------
// LLAppViewer definition

// Static members.
// The single viewer app.
LLAppViewer* LLAppViewer::sInstance = NULL;

const std::string LLAppViewer::sGlobalSettingsName = "Global"; 

LLTextureCache* LLAppViewer::sTextureCache = NULL; 
LLImageDecodeThread* LLAppViewer::sImageDecodeThread = NULL; 
LLTextureFetch* LLAppViewer::sTextureFetch = NULL; 

LLAppViewer::LLAppViewer() : 
	mMarkerFile(),
	mLogoutMarkerFile(NULL),
	mReportedCrash(false),
	mNumSessions(0),
	mPurgeCache(false),
	mPurgeOnExit(false),
	mSecondInstance(false),
	mSavedFinalSnapshot(false),
	mForceGraphicsDetail(false),
	mQuitRequested(false),
	mLogoutRequestSent(false),
	mYieldTime(-1),
	mMainloopTimeout(NULL),
	mAgentRegionLastAlive(false),
	mRandomizeFramerate(LLCachedControl<bool>(gSavedSettings,"Randomize Framerate", FALSE)),
	mPeriodicSlowFrame(LLCachedControl<bool>(gSavedSettings,"Periodic Slow Frame", FALSE)),
	mFastTimerLogThread(NULL)
{
	if(NULL != sInstance)
	{
		llerrs << "Oh no! An instance of LLAppViewer already exists! LLAppViewer is sort of like a singleton." << llendl;
	}

	setupErrorHandling();
	sInstance = this;
}

LLAppViewer::~LLAppViewer()
{
	destroyMainloopTimeout();

	// If we got to this destructor somehow, the app didn't hang.
	removeMarkerFile();
}

bool LLAppViewer::init()
{
	//
	// Start of the application
	//
	// IMPORTANT! Do NOT put anything that will write
	// into the log files during normal startup until AFTER
	// we run the "program crashed last time" error handler below.
	//
	LLFastTimer::reset();

	// Need to do this initialization before we do anything else, since anything
	// that touches files should really go through the lldir API
	gDirUtilp->initAppDirs("SecondLife");
	// set skin search path to default, will be overridden later
	// this allows simple skinned file lookups to work
	gDirUtilp->setSkinFolder("default");

	initLogging();
	
	//
	// OK to write stuff to logs now, we've now crash reported if necessary
	//
	
	init_default_trans_args();
	
	if (!initConfiguration())
		return false;

	// Although initLogging() is the right place to mess with
	// setFatalFunction(), we can't query gSavedSettings until after
	// initConfiguration().
	S32 rc(gSavedSettings.getS32("QAModeTermCode"));
	if (rc >= 0)
	{
		// QAModeTermCode set, terminate with that rc on LL_ERRS. Use _exit()
		// rather than exit() because normal cleanup depends too much on
		// successful startup!
		LLError::setFatalFunction(boost::bind(_exit, rc));
	}

    mAlloc.setProfilingEnabled(gSavedSettings.getBOOL("MemProfiling"));

    // *NOTE:Mani - LLCurl::initClass is not thread safe. 
    // Called before threads are created.
    LLCurl::initClass();

    initThreads();

    writeSystemInfo();

	// Build a string representing the current version number.
    gCurrentVersion = llformat("%s %s", 
							   gSavedSettings.getString("VersionChannelName").c_str(),
							   LLVersionInfo::getVersion().c_str());

	//////////////////////////////////////////////////////////////////////////////
	//////////////////////////////////////////////////////////////////////////////
	//////////////////////////////////////////////////////////////////////////////
	//////////////////////////////////////////////////////////////////////////////
	// *FIX: The following code isn't grouped into functions yet.

	// Statistics / debug timer initialization
	init_statistics();
	
	//
	// Various introspection concerning the libs we're using - particularly
        // the libs involved in getting to a full login screen.
	//
	LL_INFOS("InitInfo") << "J2C Engine is: " << LLImageJ2C::getEngineInfo() << LL_ENDL;
	LL_INFOS("InitInfo") << "libcurl version is: " << LLCurl::getVersionString() << LL_ENDL;

	// Get the single value from the crash settings file, if it exists
	std::string crash_settings_filename = gDirUtilp->getExpandedFilename(LL_PATH_USER_SETTINGS, CRASH_SETTINGS_FILE);
	gCrashSettings.loadFromFile(crash_settings_filename);
	if(gSavedSettings.getBOOL("IgnoreAllNotifications"))
	{
		gCrashSettings.setS32(CRASH_BEHAVIOR_SETTING, CRASH_BEHAVIOR_ALWAYS_SEND);
		gCrashSettings.saveToFile(crash_settings_filename, FALSE);
	}

	/////////////////////////////////////////////////
	// OS-specific login dialogs
	/////////////////////////////////////////////////

	//test_cached_control();

	// track number of times that app has run
	mNumSessions = gSavedSettings.getS32("NumSessions");
	mNumSessions++;
	gSavedSettings.setS32("NumSessions", mNumSessions);

	if (gSavedSettings.getBOOL("VerboseLogs"))
	{
		LLError::setPrintLocation(true);
	}
	
	// Widget construction depends on LLUI being initialized
	LLUI::settings_map_t settings_map;
	settings_map["config"] = &gSavedSettings;
	settings_map["ignores"] = &gWarningSettings;
	settings_map["floater"] = &gSavedSettings; // *TODO: New settings file
	settings_map["account"] = &gSavedPerAccountSettings;

	LLUI::initClass(settings_map,
		LLUIImageList::getInstance(),
		ui_audio_callback,
		&LLUI::sGLScaleFactor);
	
	// Setup paths and LLTrans after LLUI::initClass has been called
	LLUI::setupPaths();
	LLTransUtil::parseStrings("strings.xml", default_trans_args);		
	LLTransUtil::parseLanguageStrings("language_settings.xml");
	
	// LLKeyboard relies on LLUI to know what some accelerator keys are called.
	LLKeyboard::setStringTranslatorFunc( LLTrans::getKeyboardString );

	LLWeb::initClass();			  // do this after LLUI
	
	// Provide the text fields with callbacks for opening Urls
	LLUrlAction::setOpenURLCallback(&LLWeb::loadURL);
	LLUrlAction::setOpenURLInternalCallback(&LLWeb::loadURLInternal);
	LLUrlAction::setOpenURLExternalCallback(&LLWeb::loadURLExternal);
	LLUrlAction::setExecuteSLURLCallback(&LLURLDispatcher::dispatchFromTextEditor);

	// Let code in llui access the viewer help floater
	LLUI::sHelpImpl = LLViewerHelp::getInstance();

	// Load translations for tooltips
	LLFloater::initClass();

	/////////////////////////////////////////////////
	
	LLToolMgr::getInstance(); // Initialize tool manager if not already instantiated
	
	LLViewerFloaterReg::registerFloaters();
	
	/////////////////////////////////////////////////
	//
	// Load settings files
	//
	//
	LLGroupMgr::parseRoleActions("role_actions.xml");

	LLAgent::parseTeleportMessages("teleport_strings.xml");

	LLViewerJointMesh::updateVectorize();

	// load MIME type -> media impl mappings
	std::string mime_types_name;
#if LL_DARWIN
	mime_types_name = "mime_types_mac.xml";
#elif LL_LINUX
	mime_types_name = "mime_types_linux.xml";
#else
	mime_types_name = "mime_types.xml";
#endif
	LLMIMETypes::parseMIMETypes( mime_types_name ); 

	// Copy settings to globals. *TODO: Remove or move to appropriage class initializers
	settings_to_globals();
	// Setup settings listeners
	settings_setup_listeners();
	// Modify settings based on system configuration and compile options
	settings_modify();

	// Find partition serial number (Windows) or hardware serial (Mac)
	mSerialNumber = generateSerialNumber();

	// do any necessary set-up for accepting incoming SLURLs from apps
	initSLURLHandler();

	if(false == initHardwareTest())
	{
		// Early out from user choice.
		return false;
	}

	// Always fetch the Ethernet MAC address, needed both for login
	// and password load.
	LLUUID::getNodeID(gMACAddress);

	// Prepare for out-of-memory situations, during which we will crash on
	// purpose and save a dump.
#if LL_WINDOWS && LL_RELEASE_FOR_DOWNLOAD && LL_USE_SMARTHEAP
	MemSetErrorHandler(first_mem_error_handler);
#endif // LL_WINDOWS && LL_RELEASE_FOR_DOWNLOAD && LL_USE_SMARTHEAP

	// *Note: this is where gViewerStats used to be created.

	//
	// Initialize the VFS, and gracefully handle initialization errors
	//

	if (!initCache())
	{
		std::ostringstream msg;
		msg << LLTrans::getString("MBUnableToAccessFile");
		OSMessageBox(msg.str(),LLStringUtil::null,OSMB_OK);
		return 1;
	}
	
	//
	// Initialize the window
	//
	gGLActive = TRUE;
	initWindow();

	// call all self-registered classes
	LLInitClassList::instance().fireCallbacks();

	LLFolderViewItem::initClass(); // SJB: Needs to happen after initWindow(), not sure why but related to fonts
		
	gGLManager.getGLInfo(gDebugInfo);
	gGLManager.printGLInfoString();

	//load key settings
	bind_keyboard_functions();

	// Load Default bindings
	if (!gViewerKeyboard.loadBindings(gDirUtilp->getExpandedFilename(LL_PATH_APP_SETTINGS,"keys.ini")))
	{
		LL_ERRS("InitInfo") << "Unable to open keys.ini" << LL_ENDL;
	}
	// Load Custom bindings (override defaults)
	gViewerKeyboard.loadBindings(gDirUtilp->getExpandedFilename(LL_PATH_APP_SETTINGS,"custom_keys.ini"));

	// If we don't have the right GL requirements, exit.
	if (!gGLManager.mHasRequirements && !gNoRender)
	{	
		// can't use an alert here since we're exiting and
		// all hell breaks lose.
		OSMessageBox(
			LLNotifications::instance().getGlobalString("UnsupportedGLRequirements"),
			LLStringUtil::null,
			OSMB_OK);
		return 0;
	}

	// alert the user if they are using unsupported hardware
	if(!gSavedSettings.getBOOL("AlertedUnsupportedHardware"))
	{
		bool unsupported = false;
		LLSD args;
		std::string minSpecs;
		
		// get cpu data from xml
		std::stringstream minCPUString(LLNotifications::instance().getGlobalString("UnsupportedCPUAmount"));
		S32 minCPU = 0;
		minCPUString >> minCPU;

		// get RAM data from XML
		std::stringstream minRAMString(LLNotifications::instance().getGlobalString("UnsupportedRAMAmount"));
		U64 minRAM = 0;
		minRAMString >> minRAM;
		minRAM = minRAM * 1024 * 1024;

		if(!LLFeatureManager::getInstance()->isGPUSupported() && LLFeatureManager::getInstance()->getGPUClass() != GPU_CLASS_UNKNOWN)
		{
			minSpecs += LLNotifications::instance().getGlobalString("UnsupportedGPU");
			minSpecs += "\n";
			unsupported = true;
		}
		if(gSysCPU.getMhz() < minCPU)
		{
			minSpecs += LLNotifications::instance().getGlobalString("UnsupportedCPU");
			minSpecs += "\n";
			unsupported = true;
		}
		if(gSysMemory.getPhysicalMemoryClamped() < minRAM)
		{
			minSpecs += LLNotifications::instance().getGlobalString("UnsupportedRAM");
			minSpecs += "\n";
			unsupported = true;
		}

		if (LLFeatureManager::getInstance()->getGPUClass() == GPU_CLASS_UNKNOWN)
		{
			LLNotificationsUtil::add("UnknownGPU");
		} 
			
		if(unsupported)
		{
			if(!gSavedSettings.controlExists("WarnUnsupportedHardware") 
				|| gSavedSettings.getBOOL("WarnUnsupportedHardware"))
			{
				args["MINSPECS"] = minSpecs;
				LLNotificationsUtil::add("UnsupportedHardware", args );
			}

		}
	}

	// save the graphics card
	gDebugInfo["GraphicsCard"] = LLFeatureManager::getInstance()->getGPUString();

	// Save the current version to the prefs file
	gSavedSettings.setString("LastRunVersion", gCurrentVersion);

	gSimLastTime = gRenderStartTime.getElapsedTimeF32();
	gSimFrames = (F32)gFrameCount;

	LLViewerJoystick::getInstance()->init(false);
	gGLActive = FALSE;
	if (gSavedSettings.getBOOL("QAMode") && gSavedSettings.getS32("QAModeEventHostPort") > 0)
	{
		loadEventHostModule(gSavedSettings.getS32("QAModeEventHostPort"));
	}
	
	LLViewerMedia::initClass();
	
	return true;
}

static LLFastTimer::DeclareTimer FTM_MESSAGES("System Messages");
static LLFastTimer::DeclareTimer FTM_SLEEP("Sleep");
static LLFastTimer::DeclareTimer FTM_TEXTURE_CACHE("Texture Cache");
static LLFastTimer::DeclareTimer FTM_DECODE("Image Decode");
static LLFastTimer::DeclareTimer FTM_VFS("VFS Thread");
static LLFastTimer::DeclareTimer FTM_LFS("LFS Thread");
static LLFastTimer::DeclareTimer FTM_PAUSE_THREADS("Pause Threads");
static LLFastTimer::DeclareTimer FTM_IDLE("Idle");
static LLFastTimer::DeclareTimer FTM_PUMP("Pump");

bool LLAppViewer::mainLoop()
{
	LLMemType mt1(LLMemType::MTYPE_MAIN);
	mMainloopTimeout = new LLWatchdogTimeout();
	
	//-------------------------------------------
	// Run main loop until time to quit
	//-------------------------------------------

	// Create IO Pump to use for HTTP Requests.
	gServicePump = new LLPumpIO(gAPRPoolp);
	LLHTTPClient::setPump(*gServicePump);
	LLCurl::setCAFile(gDirUtilp->getCAFile());
	LLCurl::setSSLVerify(! gSavedSettings.getBOOL("NoVerifySSLCert"));
	
	// Note: this is where gLocalSpeakerMgr and gActiveSpeakerMgr used to be instantiated.

	LLVoiceChannel::initClass();
	LLVoiceClient::init(gServicePump);

	LLTimer frameTimer,idleTimer;
	LLTimer debugTime;
	LLViewerJoystick* joystick(LLViewerJoystick::getInstance());
	joystick->setNeedsReset(true);

    LLEventPump& mainloop(LLEventPumps::instance().obtain("mainloop"));
    // As we do not (yet) send data on the mainloop LLEventPump that varies
    // with each frame, no need to instantiate a new LLSD event object each
    // time. Obviously, if that changes, just instantiate the LLSD at the
    // point of posting.
    LLSD newFrame;

	// Handle messages
	while (!LLApp::isExiting())
	{
		LLFastTimer::nextFrame(); // Should be outside of any timer instances

		try
		{
			pingMainloopTimeout("Main:MiscNativeWindowEvents");

			if (gViewerWindow)
			{
				LLFastTimer t2(FTM_MESSAGES);
				gViewerWindow->mWindow->processMiscNativeEvents();
			}
		
			pingMainloopTimeout("Main:GatherInput");
			
			if (gViewerWindow)
			{
				LLFastTimer t2(FTM_MESSAGES);
				if (!restoreErrorTrap())
				{
					llwarns << " Someone took over my signal/exception handler (post messagehandling)!" << llendl;
				}

				gViewerWindow->mWindow->gatherInput();
			}

#if 1 && !LL_RELEASE_FOR_DOWNLOAD
			// once per second debug info
			if (debugTime.getElapsedTimeF32() > 1.f)
			{
				debugTime.reset();
			}
			
#endif
			//memory leaking simulation
			LLFloaterMemLeak* mem_leak_instance =
				LLFloaterReg::findTypedInstance<LLFloaterMemLeak>("mem_leaking");
			if(mem_leak_instance)
			{
				mem_leak_instance->idle() ;				
			}			

            // canonical per-frame event
            mainloop.post(newFrame);

			if (!LLApp::isExiting())
			{
				pingMainloopTimeout("Main:JoystickKeyboard");
				
				// Scan keyboard for movement keys.  Command keys and typing
				// are handled by windows callbacks.  Don't do this until we're
				// done initializing.  JC
				if (gViewerWindow->mWindow->getVisible() 
					&& gViewerWindow->getActive()
					&& !gViewerWindow->mWindow->getMinimized()
					&& LLStartUp::getStartupState() == STATE_STARTED
					&& !gViewerWindow->getShowProgress()
					&& !gFocusMgr.focusLocked())
				{
					LLMemType mjk(LLMemType::MTYPE_JOY_KEY);
					joystick->scanJoystick();
					gKeyboard->scanKeyboard();
				}

				// Update state based on messages, user input, object idle.
				{
					pauseMainloopTimeout(); // *TODO: Remove. Messages shouldn't be stalling for 20+ seconds!
					
					LLFastTimer t3(FTM_IDLE);
					idle();

					if (gAres != NULL && gAres->isInitialized())
					{
						LLMemType mt_ip(LLMemType::MTYPE_IDLE_PUMP);
						pingMainloopTimeout("Main:ServicePump");				
						LLFastTimer t4(FTM_PUMP);
						gAres->process();
						// this pump is necessary to make the login screen show up
						gServicePump->pump();
						gServicePump->callback();
					}
					
					resumeMainloopTimeout();
				}
 
				if (gDoDisconnect && (LLStartUp::getStartupState() == STATE_STARTED))
				{
					pauseMainloopTimeout();
					saveFinalSnapshot();
					disconnectViewer();
					resumeMainloopTimeout();
				}

				// Render scene.
				if (!LLApp::isExiting())
				{
					pingMainloopTimeout("Main:Display");
					gGLActive = TRUE;
					display();
					pingMainloopTimeout("Main:Snapshot");
					LLFloaterSnapshot::update(); // take snapshots
					gGLActive = FALSE;
				}

			}

			pingMainloopTimeout("Main:Sleep");
			
			pauseMainloopTimeout();

			// Sleep and run background threads
			{
				LLMemType mt_sleep(LLMemType::MTYPE_SLEEP);
				LLFastTimer t2(FTM_SLEEP);
				bool run_multiple_threads = gSavedSettings.getBOOL("RunMultipleThreads");

				// yield some time to the os based on command line option
				if(mYieldTime >= 0)
				{
					ms_sleep(mYieldTime);
				}

				// yield cooperatively when not running as foreground window
				if (   gNoRender
					   || (gViewerWindow && !gViewerWindow->mWindow->getVisible())
						|| !gFocusMgr.getAppHasFocus())
				{
					// Sleep if we're not rendering, or the window is minimized.
					S32 milliseconds_to_sleep = llclamp(gSavedSettings.getS32("BackgroundYieldTime"), 0, 1000);
					// don't sleep when BackgroundYieldTime set to 0, since this will still yield to other threads
					// of equal priority on Windows
					if (milliseconds_to_sleep > 0)
					{
						ms_sleep(milliseconds_to_sleep);
						// also pause worker threads during this wait period
						LLAppViewer::getTextureCache()->pause();
						LLAppViewer::getImageDecodeThread()->pause();
					}
				}
				
				if (mRandomizeFramerate)
				{
					ms_sleep(rand() % 200);
				}

				if (mPeriodicSlowFrame
					&& (gFrameCount % 10 == 0))
				{
					llinfos << "Periodic slow frame - sleeping 500 ms" << llendl;
					ms_sleep(500);
				}

				static const F64 FRAME_SLOW_THRESHOLD = 0.5; //2 frames per seconds				
				const F64 min_frame_time = 0.0; //(.0333 - .0010); // max video frame rate = 30 fps
				const F64 min_idle_time = 0.0; //(.0010); // min idle time = 1 ms
				const F64 max_idle_time = run_multiple_threads ? min_idle_time : llmin(.005*10.0*gFrameTimeSeconds, 0.005); // 5 ms a second
				idleTimer.reset();
				bool is_slow = (frameTimer.getElapsedTimeF64() > FRAME_SLOW_THRESHOLD) ;
				S32 total_work_pending = 0;
				S32 total_io_pending = 0;				
				while(!is_slow)//do not unpause threads if the frame rates are very low.
				{
					S32 work_pending = 0;
					S32 io_pending = 0;
					{
						LLFastTimer ftm(FTM_TEXTURE_CACHE);
 						work_pending += LLAppViewer::getTextureCache()->update(1); // unpauses the texture cache thread
					}
					{
						LLFastTimer ftm(FTM_DECODE);
	 					work_pending += LLAppViewer::getImageDecodeThread()->update(1); // unpauses the image thread
					}
					{
						LLFastTimer ftm(FTM_DECODE);
	 					work_pending += LLAppViewer::getTextureFetch()->update(1); // unpauses the texture fetch thread
					}

					{
						LLFastTimer ftm(FTM_VFS);
	 					io_pending += LLVFSThread::updateClass(1);
					}
					{
						LLFastTimer ftm(FTM_LFS);
	 					io_pending += LLLFSThread::updateClass(1);
					}

					if (io_pending > 1000)
					{
						ms_sleep(llmin(io_pending/100,100)); // give the vfs some time to catch up
					}

					total_work_pending += work_pending ;
					total_io_pending += io_pending ;
					F64 frame_time = frameTimer.getElapsedTimeF64();
					F64 idle_time = idleTimer.getElapsedTimeF64();
					if (frame_time >= min_frame_time &&
						idle_time >= min_idle_time &&
						(!work_pending || idle_time >= max_idle_time))
					{
						break;
					}
				}

				 // Prevent the worker threads from running while rendering.
				// if (LLThread::processorCount()==1) //pause() should only be required when on a single processor client...
				if (run_multiple_threads == FALSE)
				{
					//LLFastTimer ftm(FTM_PAUSE_THREADS); //not necessary.
	 				
					if(!total_work_pending) //pause texture fetching threads if nothing to process.
					{
<<<<<<< HEAD
						LLAppViewer::getTextureCache()->pause();
						LLAppViewer::getImageDecodeThread()->pause();
=======
					LLAppViewer::getTextureCache()->pause();
					LLAppViewer::getImageDecodeThread()->pause();
>>>>>>> 0a80627b
						LLAppViewer::getTextureFetch()->pause(); 
					}
					if(!total_io_pending) //pause file threads if nothing to process.
					{
						LLVFSThread::sLocal->pause(); 
						LLLFSThread::sLocal->pause(); 
					}
				}					

				if ((LLStartUp::getStartupState() >= STATE_CLEANUP) &&
					(frameTimer.getElapsedTimeF64() > FRAME_STALL_THRESHOLD))
				{
					gFrameStalls++;
				}
				frameTimer.reset();

				resumeMainloopTimeout();
	
				pingMainloopTimeout("Main:End");
			}
						
		}
		catch(std::bad_alloc)
		{			
			//stop memory leaking simulation
			LLFloaterMemLeak* mem_leak_instance =
				LLFloaterReg::findTypedInstance<LLFloaterMemLeak>("mem_leaking");
			if(mem_leak_instance)
			{
				mem_leak_instance->stop() ;				
				llwarns << "Bad memory allocation in LLAppViewer::mainLoop()!" << llendl ;
			}
			else
			{
				//output possible call stacks to log file.
				LLError::LLCallStacks::print() ;

				llerrs << "Bad memory allocation in LLAppViewer::mainLoop()!" << llendl ;
			}
		}
	}

	// Save snapshot for next time, if we made it through initialization
	if (STATE_STARTED == LLStartUp::getStartupState())
	{
		try
		{
			saveFinalSnapshot();
		}
		catch(std::bad_alloc)
		{
			llwarns << "Bad memory allocation when saveFinalSnapshot() is called!" << llendl ;

			//stop memory leaking simulation
			LLFloaterMemLeak* mem_leak_instance =
				LLFloaterReg::findTypedInstance<LLFloaterMemLeak>("mem_leaking");
			if(mem_leak_instance)
			{
				mem_leak_instance->stop() ;				
			}	
		}
	}
	
	delete gServicePump;

	destroyMainloopTimeout();

	llinfos << "Exiting main_loop" << llendflush;

	return true;
}

bool LLAppViewer::cleanup()
{
	// workaround for DEV-35406 crash on shutdown
	LLEventPumps::instance().reset();

	// *TODO - generalize this and move DSO wrangling to a helper class -brad
	std::set<struct apr_dso_handle_t *>::const_iterator i;
	for(i = mPlugins.begin(); i != mPlugins.end(); ++i)
	{
		int (*ll_plugin_stop_func)(void) = NULL;
		apr_status_t rv = apr_dso_sym((apr_dso_handle_sym_t*)&ll_plugin_stop_func, *i, "ll_plugin_stop");
		ll_plugin_stop_func();

		rv = apr_dso_unload(*i);
	}
	mPlugins.clear();

	//----------------------------------------------
	//this test code will be removed after the test
	//test manual call stack tracer
	if(gSavedSettings.getBOOL("QAMode"))
	{
		LLError::LLCallStacks::print() ;
	}
	//end of the test code
	//----------------------------------------------

	//flag all elements as needing to be destroyed immediately
	// to ensure shutdown order
	LLMortician::setZealous(TRUE);

	LLVoiceClient::terminate();
	
	disconnectViewer();

	llinfos << "Viewer disconnected" << llendflush;

	display_cleanup(); 

	release_start_screen(); // just in case

	LLError::logToFixedBuffer(NULL);

	llinfos << "Cleaning Up" << llendflush;

	// Must clean up texture references before viewer window is destroyed.
	LLHUDManager::getInstance()->updateEffects();
	LLHUDObject::updateAll();
	LLHUDManager::getInstance()->cleanupEffects();
	LLHUDObject::cleanupHUDObjects();
	llinfos << "HUD Objects cleaned up" << llendflush;

	LLKeyframeDataCache::clear();
	
 	// End TransferManager before deleting systems it depends on (Audio, VFS, AssetStorage)
#if 0 // this seems to get us stuck in an infinite loop...
	gTransferManager.cleanup();
#endif
	
	// Note: this is where gWorldMap used to be deleted.

	// Note: this is where gHUDManager used to be deleted.
	LLHUDManager::getInstance()->shutdownClass();
	

	delete gAssetStorage;
	gAssetStorage = NULL;

	LLPolyMesh::freeAllMeshes();

	delete gCacheName;
	gCacheName = NULL;

	// Note: this is where gLocalSpeakerMgr and gActiveSpeakerMgr used to be deleted.

	LLWorldMap::getInstance()->reset(); // release any images
	
	llinfos << "Global stuff deleted" << llendflush;

	if (gAudiop)
	{
		// shut down the streaming audio sub-subsystem first, in case it relies on not outliving the general audio subsystem.

		LLStreamingAudioInterface *sai = gAudiop->getStreamingAudioImpl();
		delete sai;
		gAudiop->setStreamingAudioImpl(NULL);

		// shut down the audio subsystem

		bool want_longname = false;
		if (gAudiop->getDriverName(want_longname) == "FMOD")
		{
			// This hack exists because fmod likes to occasionally
			// crash or hang forever when shutting down, for no
			// apparent reason.
			llwarns << "Hack, skipping FMOD audio engine cleanup" << llendflush;
		}
		else
		{
			gAudiop->shutdown();
		}

		delete gAudiop;
		gAudiop = NULL;
	}

	// Note: this is where LLFeatureManager::getInstance()-> used to be deleted.

	// Patch up settings for next time
	// Must do this before we delete the viewer window,
	// such that we can suck rectangle information out of
	// it.
	cleanupSavedSettings();
	llinfos << "Settings patched up" << llendflush;

	// delete some of the files left around in the cache.
	removeCacheFiles("*.wav");
	removeCacheFiles("*.tmp");
	removeCacheFiles("*.lso");
	removeCacheFiles("*.out");
	removeCacheFiles("*.dsf");
	removeCacheFiles("*.bodypart");
	removeCacheFiles("*.clothing");

	llinfos << "Cache files removed" << llendflush;

	// Wait for any pending VFS IO
	while (1)
	{
		S32 pending = LLVFSThread::updateClass(0);
		pending += LLLFSThread::updateClass(0);
		if (!pending)
		{
			break;
		}
		llinfos << "Waiting for pending IO to finish: " << pending << llendflush;
		ms_sleep(100);
	}
	llinfos << "Shutting down Views" << llendflush;

	// Destroy the UI
	if( gViewerWindow)
		gViewerWindow->shutdownViews();

	llinfos << "Cleaning up Inventory" << llendflush;
	
	// Cleanup Inventory after the UI since it will delete any remaining observers
	// (Deleted observers should have already removed themselves)
	gInventory.cleanupInventory();

	llinfos << "Cleaning up Selections" << llendflush;
	
	// Clean up selection managers after UI is destroyed, as UI may be observing them.
	// Clean up before GL is shut down because we might be holding on to objects with texture references
	LLSelectMgr::cleanupGlobals();
	
	llinfos << "Shutting down OpenGL" << llendflush;

	// Shut down OpenGL
	if( gViewerWindow)
	{
		gViewerWindow->shutdownGL();
	
		// Destroy window, and make sure we're not fullscreen
		// This may generate window reshape and activation events.
		// Therefore must do this before destroying the message system.
		delete gViewerWindow;
		gViewerWindow = NULL;
		llinfos << "ViewerWindow deleted" << llendflush;
	}

	llinfos << "Cleaning up Keyboard & Joystick" << llendflush;
	
	// viewer UI relies on keyboard so keep it aound until viewer UI isa gone
	delete gKeyboard;
	gKeyboard = NULL;

	// Turn off Space Navigator and similar devices
	LLViewerJoystick::getInstance()->terminate();
	
	llinfos << "Cleaning up Objects" << llendflush;
	
	LLViewerObject::cleanupVOClasses();

	LLWaterParamManager::cleanupClass();
	LLWLParamManager::cleanupClass();
	LLPostProcess::cleanupClass();

	LLTracker::cleanupInstance();
	
	// *FIX: This is handled in LLAppViewerWin32::cleanup().
	// I'm keeping the comment to remember its order in cleanup,
	// in case of unforseen dependency.
	//#if LL_WINDOWS
	//	gDXHardware.cleanup();
	//#endif // LL_WINDOWS

	LLVolumeMgr* volume_manager = LLPrimitive::getVolumeManager();
	if (!volume_manager->cleanup())
	{
		llwarns << "Remaining references in the volume manager!" << llendflush;
	}
	LLPrimitive::cleanupVolumeManager();

	llinfos << "Additional Cleanup..." << llendflush;	
	
	LLViewerParcelMgr::cleanupGlobals();

	// *Note: this is where gViewerStats used to be deleted.

 	//end_messaging_system();

	LLFollowCamMgr::cleanupClass();
	//LLVolumeMgr::cleanupClass();
	LLPrimitive::cleanupVolumeManager();
	LLWorldMapView::cleanupClass();
	LLFolderViewItem::cleanupClass();
	LLUI::cleanupClass();
	
	//
	// Shut down the VFS's AFTER the decode manager cleans up (since it cleans up vfiles).
	// Also after viewerwindow is deleted, since it may have image pointers (which have vfiles)
	// Also after shutting down the messaging system since it has VFS dependencies

	//
	llinfos << "Cleaning up VFS" << llendflush;
	LLVFile::cleanupClass();

	llinfos << "Saving Data" << llendflush;
	
	// Quitting with "Remember Password" turned off should always stomp your
	// saved password, whether or not you successfully logged in.  JC
	if (!gSavedSettings.getBOOL("RememberPassword"))
	{
		LLStartUp::deletePasswordFromDisk();
	}
	
	// Store the time of our current logoff
	gSavedPerAccountSettings.setU32("LastLogoff", time_corrected());

	// Must do this after all panels have been deleted because panels that have persistent rects
	// save their rects on delete.
	gSavedSettings.saveToFile(gSavedSettings.getString("ClientSettingsFile"), TRUE);
	
	LLUIColorTable::instance().saveUserSettings();

	// PerAccountSettingsFile should be empty if no user has been logged on.
	// *FIX:Mani This should get really saved in a "logoff" mode. 
	if (gSavedSettings.getString("PerAccountSettingsFile").empty())
	{
		llinfos << "Not saving per-account settings; don't know the account name yet." << llendl;
	}
	else
	{
		gSavedPerAccountSettings.saveToFile(gSavedSettings.getString("PerAccountSettingsFile"), TRUE);
		llinfos << "Saved settings" << llendflush;
	}

	std::string crash_settings_filename = gDirUtilp->getExpandedFilename(LL_PATH_USER_SETTINGS, CRASH_SETTINGS_FILE);
	// save all settings, even if equals defaults
	gCrashSettings.saveToFile(crash_settings_filename, FALSE);

	std::string warnings_settings_filename = gDirUtilp->getExpandedFilename(LL_PATH_USER_SETTINGS, getSettingsFilename("Default", "Warnings"));
	gWarningSettings.saveToFile(warnings_settings_filename, TRUE);

	// Save URL history file
	LLURLHistory::saveFile("url_history.xml");

	// save mute list. gMuteList used to also be deleted here too.
	LLMuteList::getInstance()->cache(gAgent.getID());

	if (mPurgeOnExit)
	{
		llinfos << "Purging all cache files on exit" << llendflush;
		std::string mask = gDirUtilp->getDirDelimiter() + "*.*";
		gDirUtilp->deleteFilesInDir(gDirUtilp->getExpandedFilename(LL_PATH_CACHE,""),mask);
	}

	removeMarkerFile(); // Any crashes from here on we'll just have to ignore
	
	writeDebugInfo();

	LLLocationHistory::getInstance()->save();

	LLAvatarIconIDCache::getInstance()->save();
	
	LLViewerMedia::saveCookieFile();

	llinfos << "Shutting down Threads" << llendflush;

	// Let threads finish
	LLTimer idleTimer;
	idleTimer.reset();
	const F64 max_idle_time = 5.f; // 5 seconds
	while(1)
	{
		S32 pending = 0;
		pending += LLAppViewer::getTextureCache()->update(1); // unpauses the worker thread
		pending += LLAppViewer::getImageDecodeThread()->update(1); // unpauses the image thread
		pending += LLAppViewer::getTextureFetch()->update(1); // unpauses the texture fetch thread
		pending += LLVFSThread::updateClass(0);
		pending += LLLFSThread::updateClass(0);
		F64 idle_time = idleTimer.getElapsedTimeF64();
		if(!pending)
		{
			break ; //done
		}
		else if(idle_time >= max_idle_time)
		{
			llwarns << "Quitting with pending background tasks." << llendl;
			break;
		}
	}

	// Delete workers first
	// shotdown all worker threads before deleting them in case of co-dependencies
	sTextureCache->shutdown();
	sTextureFetch->shutdown();
	sImageDecodeThread->shutdown();
	
	sTextureFetch->shutDownTextureCacheThread() ;
	sTextureFetch->shutDownImageDecodeThread() ;

	delete sTextureCache;
    sTextureCache = NULL;
	delete sTextureFetch;
    sTextureFetch = NULL;
	delete sImageDecodeThread;
    sImageDecodeThread = NULL;
	delete mFastTimerLogThread;
	mFastTimerLogThread = NULL;
	
	if (LLFastTimerView::sAnalyzePerformance)
	{
		llinfos << "Analyzing performance" << llendl;
		
		if(LLFastTimer::sLog)
		{
			LLFastTimerView::doAnalysis(
				gDirUtilp->getExpandedFilename(LL_PATH_LOGS, "performance_baseline.slp"),
				gDirUtilp->getExpandedFilename(LL_PATH_LOGS, "performance.slp"),
				gDirUtilp->getExpandedFilename(LL_PATH_LOGS, "performance_report.csv"));
		}
		if(LLFastTimer::sMetricLog)
		{
			LLFastTimerView::doAnalysis(
				gDirUtilp->getExpandedFilename(LL_PATH_LOGS, "metric_baseline.slp"),
				gDirUtilp->getExpandedFilename(LL_PATH_LOGS, "metric.slp"),
				gDirUtilp->getExpandedFilename(LL_PATH_LOGS, "metric_report.csv"));
		}
	}
	LLMetricPerformanceTester::cleanClass() ;

	llinfos << "Cleaning up Media and Textures" << llendflush;

	//Note:
	//LLViewerMedia::cleanupClass() has to be put before gTextureList.shutdown()
	//because some new image might be generated during cleaning up media. --bao
	LLViewerMedia::cleanupClass();
	LLViewerParcelMedia::cleanupClass();
	gTextureList.shutdown(); // shutdown again in case a callback added something
	LLUIImageList::getInstance()->cleanUp();
	
	// This should eventually be done in LLAppViewer
	LLImage::cleanupClass();
	LLVFSThread::cleanupClass();
	LLLFSThread::cleanupClass();

#ifndef LL_RELEASE_FOR_DOWNLOAD
	llinfos << "Auditing VFS" << llendl;
	gVFS->audit();
#endif

	llinfos << "Misc Cleanup" << llendflush;
	
	// For safety, the LLVFS has to be deleted *after* LLVFSThread. This should be cleaned up.
	// (LLVFS doesn't know about LLVFSThread so can't kill pending requests) -Steve
	delete gStaticVFS;
	gStaticVFS = NULL;
	delete gVFS;
	gVFS = NULL;
	
	gSavedSettings.cleanup();
	LLUIColorTable::instance().clear();
	gCrashSettings.cleanup();

	LLWatchdog::getInstance()->cleanup();

	llinfos << "Shutting down message system" << llendflush;
	end_messaging_system();

	// *NOTE:Mani - The following call is not thread safe. 
	LLCurl::cleanupClass();

	// If we're exiting to launch an URL, do that here so the screen
	// is at the right resolution before we launch IE.
	if (!gLaunchFileOnQuit.empty())
	{
		llinfos << "Launch file on quit." << llendflush;
#if LL_WINDOWS
		// Indicate an application is starting.
		SetCursor(LoadCursor(NULL, IDC_WAIT));
#endif

		// HACK: Attempt to wait until the screen res. switch is complete.
		ms_sleep(1000);

		LLWeb::loadURLExternal( gLaunchFileOnQuit, false );
		llinfos << "File launched." << llendflush;
	}

	ll_close_fail_log();

    llinfos << "Goodbye!" << llendflush;

	// return 0;
	return true;
}

// A callback for llerrs to call during the watchdog error.
void watchdog_llerrs_callback(const std::string &error_string)
{
	gLLErrorActivated = true;

#ifdef LL_WINDOWS
	RaiseException(0,0,0,0);
#else
	raise(SIGQUIT);
#endif
}

// A callback for the watchdog to call.
void watchdog_killer_callback()
{
	LLError::setFatalFunction(watchdog_llerrs_callback);
	llerrs << "Watchdog killer event" << llendl;
}

bool LLAppViewer::initThreads()
{
#if MEM_TRACK_MEM
	static const bool enable_threads = false;
#else
	static const bool enable_threads = true;
#endif

	const S32 NEVER_SUBMIT_REPORT = 2;
	bool use_watchdog = gSavedSettings.getBOOL("WatchdogEnabled");
	bool send_reports = gCrashSettings.getS32(CRASH_BEHAVIOR_SETTING) != NEVER_SUBMIT_REPORT;
	if(use_watchdog && send_reports)
	{
		LLWatchdog::getInstance()->init(watchdog_killer_callback);
	}

	LLVFSThread::initClass(enable_threads && false);
	LLLFSThread::initClass(enable_threads && false);

	// Image decoding
	LLAppViewer::sImageDecodeThread = new LLImageDecodeThread(enable_threads && true);
	LLAppViewer::sTextureCache = new LLTextureCache(enable_threads && true);
	LLAppViewer::sTextureFetch = new LLTextureFetch(LLAppViewer::getTextureCache(), sImageDecodeThread, enable_threads && true);
	LLImage::initClass();

	if (LLFastTimer::sLog || LLFastTimer::sMetricLog)
	{
		LLFastTimer::sLogLock = new LLMutex(NULL);
		mFastTimerLogThread = new LLFastTimerLogThread();
		mFastTimerLogThread->start();
	}

	// *FIX: no error handling here!
	return true;
}

void errorCallback(const std::string &error_string)
{
#ifndef LL_RELEASE_FOR_DOWNLOAD
	OSMessageBox(error_string, LLTrans::getString("MBFatalError"), OSMB_OK);
#endif

	//Set the ErrorActivated global so we know to create a marker file
	gLLErrorActivated = true;
	
	LLError::crashAndLoop(error_string);
}

bool LLAppViewer::initLogging()
{
	//
	// Set up logging defaults for the viewer
	//
	LLError::initForApplication(
				gDirUtilp->getExpandedFilename(LL_PATH_APP_SETTINGS, ""));
	LLError::setFatalFunction(errorCallback);

	// Remove the last ".old" log file.
	std::string old_log_file = gDirUtilp->getExpandedFilename(LL_PATH_LOGS,
							     "SecondLife.old");
	LLFile::remove(old_log_file);

	// Rename current log file to ".old"
	std::string log_file = gDirUtilp->getExpandedFilename(LL_PATH_LOGS,
							     "SecondLife.log");
	LLFile::rename(log_file, old_log_file);

	// Set the log file to SecondLife.log

	LLError::logToFile(log_file);

	// *FIX:Mani no error handling here!
	return true;
}

bool LLAppViewer::loadSettingsFromDirectory(const std::string& location_key,
					    bool set_defaults)
{	
	// Find and vet the location key.
	if(!mSettingsLocationList.has(location_key))
	{
		llerrs << "Requested unknown location: " << location_key << llendl;
		return false;
	}

	LLSD location = mSettingsLocationList.get(location_key);

	if(!location.has("PathIndex"))
	{
		llerrs << "Settings location is missing PathIndex value. Settings cannot be loaded." << llendl;
		return false;
	}
	ELLPath path_index = (ELLPath)(location.get("PathIndex").asInteger());
	if(path_index <= LL_PATH_NONE || path_index >= LL_PATH_LAST)
	{
		llerrs << "Out of range path index in app_settings/settings_files.xml" << llendl;
		return false;
	}

	// Iterate through the locations list of files.
	LLSD files = location.get("Files");
	for(LLSD::map_iterator itr = files.beginMap(); itr != files.endMap(); ++itr)
	{
		std::string settings_group = (*itr).first;
		llinfos << "Attempting to load settings for the group " << settings_group 
			    << " - from location " << location_key << llendl;

		if(!LLControlGroup::getInstance(settings_group))
		{
			llwarns << "No matching settings group for name " << settings_group << llendl;
			continue;
		}

		LLSD file = (*itr).second;

		std::string full_settings_path;
		if(file.has("NameFromSetting"))
		{
			std::string custom_name_setting = file.get("NameFromSetting");
			// *NOTE: Regardless of the group currently being lodaed,
			// this setting is always read from the Global settings.
			if(LLControlGroup::getInstance(sGlobalSettingsName)->controlExists(custom_name_setting))
			{
				std::string file_name = 
					LLControlGroup::getInstance(sGlobalSettingsName)->getString(custom_name_setting);
				full_settings_path = file_name;
			}
		}

		if(full_settings_path.empty())
		{
			std::string file_name = file.get("Name");
			full_settings_path = gDirUtilp->getExpandedFilename(path_index, file_name);
		}

		int requirement = 0;
		if(file.has("Requirement"))
		{
			requirement = file.get("Requirement").asInteger();
		}
		
		if(!LLControlGroup::getInstance(settings_group)->loadFromFile(full_settings_path, set_defaults))
		{
			if(requirement == 1)
			{
				llwarns << "Error: Cannot load required settings file from: " 
						<< full_settings_path << llendl;
				return false;
			}
			else
			{
				llwarns << "Cannot load " << full_settings_path << " - No settings found." << llendl;
			}
		}
		else
		{
			llinfos << "Loaded settings file " << full_settings_path << llendl;
		}
	}

	return true;
}

std::string LLAppViewer::getSettingsFilename(const std::string& location_key,
											 const std::string& file)
{
	if(mSettingsLocationList.has(location_key))
	{
		LLSD location = mSettingsLocationList.get(location_key);
		if(location.has("Files"))
		{
			LLSD files = location.get("Files");
			if(files.has(file) && files[file].has("Name"))
			{
				return files.get(file).get("Name").asString();
			}
		}
	}
	return std::string();
}

void LLAppViewer::loadColorSettings()
{
	LLUIColorTable::instance().loadFromSettings();
}

bool LLAppViewer::initConfiguration()
{	
	//Load settings files list
	std::string settings_file_list = gDirUtilp->getExpandedFilename(LL_PATH_APP_SETTINGS, "settings_files.xml");
	LLControlGroup settings_control("SettingsFiles");
	llinfos << "Loading settings file list " << settings_file_list << llendl;
	if (0 == settings_control.loadFromFile(settings_file_list))
	{
        llerrs << "Cannot load default configuration file " << settings_file_list << llendl;
	}

	mSettingsLocationList = settings_control.getLLSD("Locations");
		
	// The settings and command line parsing have a fragile
	// order-of-operation:
	// - load defaults from app_settings
	// - set procedural settings values
	// - read command line settings
	// - selectively apply settings needed to load user settings.
    // - load overrides from user_settings 
	// - apply command line settings (to override the overrides)
	// - load per account settings (happens in llstartup
	
	// - load defaults
	bool set_defaults = true;
	if(!loadSettingsFromDirectory("Default", set_defaults))
	{
		std::ostringstream msg;
		msg << "Unable to load default settings file. The installation may be corrupted.";
		OSMessageBox(msg.str(),LLStringUtil::null,OSMB_OK);
		return false;
	}
	
	LLUI::setupPaths(); // setup paths for LLTrans based on settings files only
	LLTransUtil::parseStrings("strings.xml", default_trans_args);
	LLTransUtil::parseLanguageStrings("language_settings.xml");
	// - set procedural settings
	// Note: can't use LL_PATH_PER_SL_ACCOUNT for any of these since we haven't logged in yet
	gSavedSettings.setString("ClientSettingsFile", 
        gDirUtilp->getExpandedFilename(LL_PATH_USER_SETTINGS, getSettingsFilename("Default", "Global")));

	gSavedSettings.setString("VersionChannelName", LLVersionInfo::getChannel());

#ifndef	LL_RELEASE_FOR_DOWNLOAD
	// provide developer build only overrides for these control variables that are not
	// persisted to settings.xml
	LLControlVariable* c = gSavedSettings.getControl("ShowConsoleWindow");
	if (c)
	{
		c->setValue(true, false);
	}
	c = gSavedSettings.getControl("AllowMultipleViewers");
	if (c)
	{
		c->setValue(true, false);
	}
#endif

	//*FIX:Mani - Set default to disabling watchdog mainloop 
	// timeout for mac and linux. There is no call stack info 
	// on these platform to help debug.
#ifndef	LL_RELEASE_FOR_DOWNLOAD
	gSavedSettings.setBOOL("WatchdogEnabled", FALSE);
	gSavedSettings.setBOOL("QAMode", TRUE );
#endif

#ifndef LL_WINDOWS
	gSavedSettings.setBOOL("WatchdogEnabled", FALSE);
#endif

	gCrashSettings.getControl(CRASH_BEHAVIOR_SETTING)->getSignal()->connect(boost::bind(&handleCrashSubmitBehaviorChanged, _2));	

	// These are warnings that appear on the first experience of that condition.
	// They are already set in the settings_default.xml file, but still need to be added to LLFirstUse
	// for disable/reset ability
//	LLFirstUse::addConfigVariable("FirstBalanceIncrease");
//	LLFirstUse::addConfigVariable("FirstBalanceDecrease");
//	LLFirstUse::addConfigVariable("FirstSit");
//	LLFirstUse::addConfigVariable("FirstMap");
//	LLFirstUse::addConfigVariable("FirstGoTo");
//	LLFirstUse::addConfigVariable("FirstBuild");
//	LLFirstUse::addConfigVariable("FirstLeftClickNoHit");
//	LLFirstUse::addConfigVariable("FirstTeleport");
//	LLFirstUse::addConfigVariable("FirstOverrideKeys");
//	LLFirstUse::addConfigVariable("FirstAttach");
//	LLFirstUse::addConfigVariable("FirstAppearance");
//	LLFirstUse::addConfigVariable("FirstInventory");
//	LLFirstUse::addConfigVariable("FirstSandbox");
//	LLFirstUse::addConfigVariable("FirstFlexible");
//	LLFirstUse::addConfigVariable("FirstDebugMenus");
//	LLFirstUse::addConfigVariable("FirstSculptedPrim");
//	LLFirstUse::addConfigVariable("FirstVoice");
//	LLFirstUse::addConfigVariable("FirstMedia");
		
	// - read command line settings.
	LLControlGroupCLP clp;
	std::string	cmd_line_config	= gDirUtilp->getExpandedFilename(LL_PATH_APP_SETTINGS,
														  "cmd_line.xml");

	clp.configure(cmd_line_config, &gSavedSettings);

	if(!initParseCommandLine(clp))
	{
		llwarns	<< "Error parsing command line options.	Command	Line options ignored."  << llendl;
		
		llinfos	<< "Command	line usage:\n" << clp << llendl;

		std::ostringstream msg;
		msg << LLTrans::getString("MBCmdLineError") << clp.getErrorMessage();
		OSMessageBox(msg.str(),LLStringUtil::null,OSMB_OK);
		return false;
	}
	
	// - selectively apply settings 

	// If the user has specified a alternate settings file name.
	// Load	it now before loading the user_settings/settings.xml
	if(clp.hasOption("settings"))
	{
		std::string	user_settings_filename = 
			gDirUtilp->getExpandedFilename(LL_PATH_USER_SETTINGS, 
										   clp.getOption("settings")[0]);		
		gSavedSettings.setString("ClientSettingsFile", user_settings_filename);
		llinfos	<< "Using command line specified settings filename: " 
			<< user_settings_filename << llendl;
	}

	// - load overrides from user_settings 
	loadSettingsFromDirectory("User");
	// - apply command line settings 
	clp.notify(); 

	// Handle initialization from settings.
	// Start up the debugging console before handling other options.
	if (gSavedSettings.getBOOL("ShowConsoleWindow"))
	{
		initConsole();
	}

	if(clp.hasOption("help"))
	{
		std::ostringstream msg;
		msg << LLTrans::getString("MBCmdLineUsg") << "\n" << clp;
		llinfos	<< msg.str() << llendl;

		OSMessageBox(
			msg.str().c_str(),
			LLStringUtil::null,
			OSMB_OK);

		return false;
	}

    if(clp.hasOption("set"))
    {
        const LLCommandLineParser::token_vector_t& set_values = clp.getOption("set");
        if(0x1 & set_values.size())
        {
            llwarns << "Invalid '--set' parameter count." << llendl;
        }
        else
        {
            LLCommandLineParser::token_vector_t::const_iterator itr = set_values.begin();
            for(; itr != set_values.end(); ++itr)
            {
                const std::string& name = *itr;
                const std::string& value = *(++itr);
				LLControlVariable* c = LLControlGroup::getInstance(sGlobalSettingsName)->getControl(name);
                if(c)
                {
                    c->setValue(value, false);
                }
                else
                {
                    llwarns << "'--set' specified with unknown setting: '"
                        << name << "'." << llendl;
                }
            }
        }
    }

    initGridChoice();

	// If we have specified crash on startup, set the global so we'll trigger the crash at the right time
	if(clp.hasOption("crashonstartup"))
	{
		gCrashOnStartup = TRUE;
	}

	if (clp.hasOption("logperformance"))
	{
		LLFastTimer::sLog = TRUE;
	}
	
	if(clp.hasOption("logmetrics"))
	{
		LLFastTimer::sMetricLog = TRUE ;
	}

	if (clp.hasOption("graphicslevel"))
	{
		const LLCommandLineParser::token_vector_t& value = clp.getOption("graphicslevel");
        if(value.size() != 1)
        {
			llwarns << "Usage: -graphicslevel <0-3>" << llendl;
        }
        else
        {
			std::string detail = value.front();
			mForceGraphicsDetail = TRUE;
			
			switch (detail.c_str()[0])
			{
				case '0': 
					gSavedSettings.setU32("RenderQualityPerformance", 0);		
					break;
				case '1': 
					gSavedSettings.setU32("RenderQualityPerformance", 1);		
					break;
				case '2': 
					gSavedSettings.setU32("RenderQualityPerformance", 2);		
					break;
				case '3': 
					gSavedSettings.setU32("RenderQualityPerformance", 3);		
					break;
				default:
					mForceGraphicsDetail = FALSE;
					llwarns << "Usage: -graphicslevel <0-3>" << llendl;
					break;
			}
        }
	}

	if (clp.hasOption("analyzeperformance"))
	{
		LLFastTimerView::sAnalyzePerformance = TRUE;
	}

	if (clp.hasOption("replaysession"))
	{
		LLAgentPilot::sReplaySession = TRUE;
	}

	if (clp.hasOption("nonotifications"))
	{
		gSavedSettings.setBOOL("IgnoreAllNotifications", TRUE);
	}
	
	if (clp.hasOption("debugsession"))
	{
		gDebugSession = TRUE;
		gDebugGL = TRUE;

		ll_init_fail_log(gDirUtilp->getExpandedFilename(LL_PATH_LOGS, "test_failures.log"));
	}

	// Handle slurl use. NOTE: Don't let SL-55321 reappear.

    // *FIX: This init code should be made more robust to prevent 
    // the issue SL-55321 from returning. One thought is to allow 
    // only select options to be set from command line when a slurl 
    // is specified. More work on the settings system is needed to 
    // achieve this. For now...

    // *NOTE:Mani The command line parser parses tokens and is 
    // setup to bail after parsing the '--url' option or the 
    // first option specified without a '--option' flag (or
    // any other option that uses the 'last_option' setting - 
    // see LLControlGroupCLP::configure())

    // What can happen is that someone can use IE (or potentially 
    // other browsers) and do the rough equivalent of command 
    // injection and steal passwords. Phoenix. SL-55321
    if(clp.hasOption("url"))
    {
        std::string slurl = clp.getOption("url")[0];
        if (LLSLURL::isSLURLCommand(slurl))
        {
	        LLStartUp::sSLURLCommand = slurl;
        }
        else
        {
	        LLURLSimString::setString(slurl);
        }
    }
    else if(clp.hasOption("slurl"))
    {
        std::string slurl = clp.getOption("slurl")[0];
        if(LLSLURL::isSLURL(slurl))
        {
            if (LLSLURL::isSLURLCommand(slurl))
            {
	            LLStartUp::sSLURLCommand = slurl;
            }
            else
            {
	            LLURLSimString::setString(slurl);
            }
        }
    }

    const LLControlVariable* skinfolder = gSavedSettings.getControl("SkinCurrent");
    if(skinfolder && LLStringUtil::null != skinfolder->getValue().asString())
    {   
		// hack to force the skin to default.
        //gDirUtilp->setSkinFolder(skinfolder->getValue().asString());
		gDirUtilp->setSkinFolder("default");
    }

    mYieldTime = gSavedSettings.getS32("YieldTime");

	// Read skin/branding settings if specified.
	//if (! gDirUtilp->getSkinDir().empty() )
	//{
	//	std::string skin_def_file = gDirUtilp->findSkinnedFilename("skin.xml");
	//	LLXmlTree skin_def_tree;

	//	if (!skin_def_tree.parseFile(skin_def_file))
	//	{
	//		llerrs << "Failed to parse skin definition." << llendl;
	//	}

	//}

#if LL_DARWIN
	// Initialize apple menubar and various callbacks
	init_apple_menu(LLTrans::getString("APP_NAME").c_str());

#if __ppc__
	// If the CPU doesn't have Altivec (i.e. it's not at least a G4), don't go any further.
	// Only test PowerPC - all Intel Macs have SSE.
	if(!gSysCPU.hasAltivec())
	{
		std::ostringstream msg;
		msg << LLTrans::getString("MBRequiresAltiVec");
		OSMessageBox(
			msg.str(),
			LLStringUtil::null,
			OSMB_OK);
		removeMarkerFile();
		return false;
	}
#endif
	
#endif // LL_DARWIN

	// Display splash screen.  Must be after above check for previous
	// crash as this dialog is always frontmost.
	std::string splash_msg;
	LLStringUtil::format_map_t args;
	args["[APP_NAME]"] = LLTrans::getString("SECOND_LIFE");
	splash_msg = LLTrans::getString("StartupLoading", args);
	LLSplashScreen::show();
	LLSplashScreen::update(splash_msg);

	//LLVolumeMgr::initClass();
	LLVolumeMgr* volume_manager = new LLVolumeMgr();
	volume_manager->useMutex();	// LLApp and LLMutex magic must be manually enabled
	LLPrimitive::setVolumeManager(volume_manager);

	// Note: this is where we used to initialize gFeatureManagerp.

	gStartTime = totalTime();

	//
	// Set the name of the window
	//
	gWindowTitle = LLTrans::getString("APP_NAME");
#if LL_DEBUG
	gWindowTitle += std::string(" [DEBUG] ") + gArgs;
#else
	gWindowTitle += std::string(" ") + gArgs;
#endif
	LLStringUtil::truncate(gWindowTitle, 255);

	//RN: if we received a URL, hand it off to the existing instance.
	// don't call anotherInstanceRunning() when doing URL handoff, as
	// it relies on checking a marker file which will not work when running
	// out of different directories
	std::string slurl;
	if (!LLStartUp::sSLURLCommand.empty())
	{
		slurl = LLStartUp::sSLURLCommand;
	}
	else if (LLURLSimString::parse())
	{
		slurl = LLURLSimString::getURL();
	}
	if (!slurl.empty())
	{
		if (sendURLToOtherInstance(slurl))
		{
			// successfully handed off URL to existing instance, exit
			return false;
		}
	}

	if (!gSavedSettings.getBOOL("AllowMultipleViewers"))
	{
	    //
	    // Check for another instance of the app running
	    //

		mSecondInstance = anotherInstanceRunning();
		
		if (mSecondInstance)
		{
			std::ostringstream msg;
			msg << LLTrans::getString("MBAlreadyRunning");
			OSMessageBox(
				msg.str(),
				LLStringUtil::null,
				OSMB_OK);
			return false;
		}

		initMarkerFile();
        
        checkForCrash();
    }
	else
	{
		mSecondInstance = anotherInstanceRunning();
		
		if (mSecondInstance)
		{
			// This is the second instance of SL. Turn off voice support,
			// but make sure the setting is *not* persisted.
			LLControlVariable* disable_voice = gSavedSettings.getControl("CmdLineDisableVoice");
			if(disable_voice)
			{
				const BOOL DO_NOT_PERSIST = FALSE;
				disable_voice->setValue(LLSD(TRUE), DO_NOT_PERSIST);
			}
		}

		initMarkerFile();
        
        if(!mSecondInstance)
        {
            checkForCrash();
        }
	}

   	// need to do this here - need to have initialized global settings first
	std::string nextLoginLocation = gSavedSettings.getString( "NextLoginLocation" );
	if ( nextLoginLocation.length() )
	{
		LLURLSimString::setString( nextLoginLocation );
	};

	gLastRunVersion = gSavedSettings.getString("LastRunVersion");

	loadColorSettings();

	return true; // Config was successful.
}


void LLAppViewer::checkForCrash(void)
{
    
#if LL_SEND_CRASH_REPORTS
	//*NOTE:Mani The current state of the crash handler has the MacOSX
	// sending all crash reports as freezes, in order to let 
	// the MacOSX CrashRepoter generate stacks before spawning the 
	// SL crash logger.
	// The Linux and Windows clients generate their own stacks and
	// spawn the SL crash logger immediately. This may change in the future. 
#if LL_DARWIN
	if(gLastExecEvent != LAST_EXEC_NORMAL)
#else		
	if (gLastExecEvent == LAST_EXEC_FROZE)
#endif
    {
        llinfos << "Last execution froze, requesting to send crash report." << llendl;
        //
        // Pop up a freeze or crash warning dialog
        //
        S32 choice;
        if(gCrashSettings.getS32(CRASH_BEHAVIOR_SETTING) == CRASH_BEHAVIOR_ASK)
        {
            std::ostringstream msg;
			msg << LLTrans::getString("MBFrozenCrashed");
			std::string alert = LLTrans::getString("APP_NAME") + " " + LLTrans::getString("MBAlert");
            choice = OSMessageBox(msg.str(),
                                  alert,
                                  OSMB_YESNO);
        } 
        else if(gCrashSettings.getS32(CRASH_BEHAVIOR_SETTING) == CRASH_BEHAVIOR_NEVER_SEND)
        {
            choice = OSBTN_NO;
        }
        else
        {
            choice = OSBTN_YES;
        }

        if (OSBTN_YES == choice)
        {
            llinfos << "Sending crash report." << llendl;
            
            bool report_freeze = true;
            handleCrashReporting(report_freeze);
        }
        else
        {
            llinfos << "Not sending crash report." << llendl;
        }
    }
#endif // LL_SEND_CRASH_REPORTS    
    
}

bool LLAppViewer::initWindow()
{
	LL_INFOS("AppInit") << "Initializing window..." << LL_ENDL;

	// store setting in a global for easy access and modification
	gNoRender = gSavedSettings.getBOOL("DisableRendering");

	// always start windowed
	BOOL ignorePixelDepth = gSavedSettings.getBOOL("IgnorePixelDepth");
	gViewerWindow = new LLViewerWindow(gWindowTitle, 
		VIEWER_WINDOW_CLASSNAME,
		gSavedSettings.getS32("WindowX"), gSavedSettings.getS32("WindowY"),
		gSavedSettings.getS32("WindowWidth"), gSavedSettings.getS32("WindowHeight"),
		FALSE, ignorePixelDepth);

	LLNotificationsUI::LLNotificationManager::getInstance();
		
	if (gSavedSettings.getBOOL("WindowFullScreen"))
	{
		// request to go full screen... which will be delayed until login
		gViewerWindow->toggleFullscreen(FALSE);
	}
	
	if (gSavedSettings.getBOOL("WindowMaximized"))
	{
		gViewerWindow->mWindow->maximize();
		gViewerWindow->getWindow()->setNativeAspectRatio(gSavedSettings.getF32("FullScreenAspectRatio"));
	}

	if (!gNoRender)
	{
		//
		// Initialize GL stuff
		//

		if (mForceGraphicsDetail)
		{
			LLFeatureManager::getInstance()->setGraphicsLevel(gSavedSettings.getU32("RenderQualityPerformance"), false);
		}
				
		// Set this flag in case we crash while initializing GL
		gSavedSettings.setBOOL("RenderInitError", TRUE);
		gSavedSettings.saveToFile( gSavedSettings.getString("ClientSettingsFile"), TRUE );
	
		gPipeline.init();
		stop_glerror();
		gViewerWindow->initGLDefaults();

		gSavedSettings.setBOOL("RenderInitError", FALSE);
		gSavedSettings.saveToFile( gSavedSettings.getString("ClientSettingsFile"), TRUE );
	}

	//If we have a startup crash, it's usually near GL initialization, so simulate that.
	if(gCrashOnStartup)
	{
		LLAppViewer::instance()->forceErrorLLError();
	}

	LLUI::sWindow = gViewerWindow->getWindow();

	// Show watch cursor
	gViewerWindow->setCursor(UI_CURSOR_WAIT);

	// Finish view initialization
	gViewerWindow->initBase();

	// show viewer window
	//gViewerWindow->mWindow->show();

	
	return true;
}

void LLAppViewer::writeDebugInfo()
{
	std::string debug_filename = gDirUtilp->getExpandedFilename(LL_PATH_LOGS,"debug_info.log");
	llinfos << "Opening debug file " << debug_filename << llendl;
	llofstream out_file(debug_filename);
	LLSDSerialize::toPrettyXML(gDebugInfo, out_file);
	out_file.close();
}

void LLAppViewer::cleanupSavedSettings()
{
	gSavedSettings.setBOOL("MouseSun", FALSE);

	gSavedSettings.setBOOL("UseEnergy", TRUE);				// force toggle to turn off, since sends message to simulator

	gSavedSettings.setBOOL("DebugWindowProc", gDebugWindowProc);
		
	gSavedSettings.setBOOL("ShowObjectUpdates", gShowObjectUpdates);
	
	if (!gNoRender)
	{
		if (gDebugView)
		{
			gSavedSettings.setBOOL("ShowDebugConsole", gDebugView->mDebugConsolep->getVisible());
		}
	}

	// save window position if not fullscreen
	// as we don't track it in callbacks
	BOOL fullscreen = gViewerWindow->mWindow->getFullscreen();
	BOOL maximized = gViewerWindow->mWindow->getMaximized();
	if (!fullscreen && !maximized)
	{
		LLCoordScreen window_pos;

		if (gViewerWindow->mWindow->getPosition(&window_pos))
		{
			gSavedSettings.setS32("WindowX", window_pos.mX);
			gSavedSettings.setS32("WindowY", window_pos.mY);
		}
	}

	gSavedSettings.setF32("MapScale", LLWorldMapView::sMapScale );

	// Some things are cached in LLAgent.
	if (gAgent.isInitialized())
	{
		gSavedSettings.setF32("RenderFarClip", gAgentCamera.mDrawDistance);
	}
}

void LLAppViewer::removeCacheFiles(const std::string& file_mask)
{
	std::string mask = gDirUtilp->getDirDelimiter() + file_mask;
	gDirUtilp->deleteFilesInDir(gDirUtilp->getExpandedFilename(LL_PATH_CACHE, ""), mask);
}

void LLAppViewer::writeSystemInfo()
{
	gDebugInfo["SLLog"] = LLError::logFileName();

	gDebugInfo["ClientInfo"]["Name"] = gSavedSettings.getString("VersionChannelName");
	gDebugInfo["ClientInfo"]["MajorVersion"] = LLVersionInfo::getMajor();
	gDebugInfo["ClientInfo"]["MinorVersion"] = LLVersionInfo::getMinor();
	gDebugInfo["ClientInfo"]["PatchVersion"] = LLVersionInfo::getPatch();
	gDebugInfo["ClientInfo"]["BuildVersion"] = LLVersionInfo::getBuild();

	gDebugInfo["CAFilename"] = gDirUtilp->getCAFile();

	gDebugInfo["CPUInfo"]["CPUString"] = gSysCPU.getCPUString();
	gDebugInfo["CPUInfo"]["CPUFamily"] = gSysCPU.getFamily();
	gDebugInfo["CPUInfo"]["CPUMhz"] = gSysCPU.getMhz();
	gDebugInfo["CPUInfo"]["CPUAltivec"] = gSysCPU.hasAltivec();
	gDebugInfo["CPUInfo"]["CPUSSE"] = gSysCPU.hasSSE();
	gDebugInfo["CPUInfo"]["CPUSSE2"] = gSysCPU.hasSSE2();
	
	gDebugInfo["RAMInfo"]["Physical"] = (LLSD::Integer)(gSysMemory.getPhysicalMemoryKB());
	gDebugInfo["RAMInfo"]["Allocated"] = (LLSD::Integer)(gMemoryAllocated>>10); // MB -> KB
	gDebugInfo["OSInfo"] = getOSInfo().getOSStringSimple();

	// The user is not logged on yet, but record the current grid choice login url
	// which may have been the intended grid. This can b
	gDebugInfo["GridName"] = LLViewerLogin::getInstance()->getGridLabel();

	// *FIX:Mani - move this ddown in llappviewerwin32
#ifdef LL_WINDOWS
	DWORD thread_id = GetCurrentThreadId();
	gDebugInfo["MainloopThreadID"] = (S32)thread_id;
#endif

	// "CrashNotHandled" is set here, while things are running well,
	// in case of a freeze. If there is a freeze, the crash logger will be launched
	// and can read this value from the debug_info.log.
	// If the crash is handled by LLAppViewer::handleViewerCrash, ie not a freeze,
	// then the value of "CrashNotHandled" will be set to true.
	gDebugInfo["CrashNotHandled"] = (LLSD::Boolean)true;
	
	// Dump some debugging info
	LL_INFOS("SystemInfo") << LLTrans::getString("APP_NAME")
			<< " version " << LLVersionInfo::getShortVersion() << LL_ENDL;

	// Dump the local time and time zone
	time_t now;
	time(&now);
	char tbuffer[256];		/* Flawfinder: ignore */
	strftime(tbuffer, 256, "%Y-%m-%dT%H:%M:%S %Z", localtime(&now));
	LL_INFOS("SystemInfo") << "Local time: " << tbuffer << LL_ENDL;

	// query some system information
	LL_INFOS("SystemInfo") << "CPU info:\n" << gSysCPU << LL_ENDL;
	LL_INFOS("SystemInfo") << "Memory info:\n" << gSysMemory << LL_ENDL;
	LL_INFOS("SystemInfo") << "OS: " << getOSInfo().getOSStringSimple() << LL_ENDL;
	LL_INFOS("SystemInfo") << "OS info: " << getOSInfo() << LL_ENDL;

	writeDebugInfo(); // Save out debug_info.log early, in case of crash.
}

void LLAppViewer::handleSyncViewerCrash()
{
	LLAppViewer* pApp = LLAppViewer::instance();
	// Call to pure virtual, handled by platform specific llappviewer instance.
	pApp->handleSyncCrashTrace(); 
}

void LLAppViewer::handleViewerCrash()
{
	llinfos << "Handle viewer crash entry." << llendl;

	llinfos << "Last render pool type: " << LLPipeline::sCurRenderPoolType << llendl ;

	//print out recorded call stacks if there are any.
	LLError::LLCallStacks::print();

	LLAppViewer* pApp = LLAppViewer::instance();
	if (pApp->beingDebugged())
	{
		// This will drop us into the debugger.
		abort();
	}

	// Returns whether a dialog was shown.
	// Only do the logic in here once
	if (pApp->mReportedCrash)
	{
		return;
	}
	pApp->mReportedCrash = TRUE;

	// Make sure the watchdog gets turned off...
// 	pApp->destroyMainloopTimeout(); // SJB: Bah. This causes the crash handler to hang, not sure why.
	
	//We already do this in writeSystemInfo(), but we do it again here to make /sure/ we have a version
	//to check against no matter what
	gDebugInfo["ClientInfo"]["Name"] = gSavedSettings.getString("VersionChannelName");

	gDebugInfo["ClientInfo"]["MajorVersion"] = LLVersionInfo::getMajor();
	gDebugInfo["ClientInfo"]["MinorVersion"] = LLVersionInfo::getMinor();
	gDebugInfo["ClientInfo"]["PatchVersion"] = LLVersionInfo::getPatch();
	gDebugInfo["ClientInfo"]["BuildVersion"] = LLVersionInfo::getBuild();

	LLParcel* parcel = LLViewerParcelMgr::getInstance()->getAgentParcel();
	if ( parcel && parcel->getMusicURL()[0])
	{
		gDebugInfo["ParcelMusicURL"] = parcel->getMusicURL();
	}	
	if ( parcel && parcel->getMediaURL()[0])
	{
		gDebugInfo["ParcelMediaURL"] = parcel->getMediaURL();
	}
	
	
	gDebugInfo["SettingsFilename"] = gSavedSettings.getString("ClientSettingsFile");
	gDebugInfo["CAFilename"] = gDirUtilp->getCAFile();
	gDebugInfo["ViewerExePath"] = gDirUtilp->getExecutablePathAndName();
	gDebugInfo["CurrentPath"] = gDirUtilp->getCurPath();
	gDebugInfo["SessionLength"] = F32(LLFrameTimer::getElapsedSeconds());
	gDebugInfo["StartupState"] = LLStartUp::getStartupStateString();
	gDebugInfo["RAMInfo"]["Allocated"] = (LLSD::Integer) LLMemory::getCurrentRSS() >> 10;
	gDebugInfo["FirstLogin"] = (LLSD::Boolean) gAgent.isFirstLogin();
	gDebugInfo["FirstRunThisInstall"] = gSavedSettings.getBOOL("FirstRunThisInstall");

	if(gLogoutInProgress)
	{
		gDebugInfo["LastExecEvent"] = LAST_EXEC_LOGOUT_CRASH;
	}
	else
	{
		gDebugInfo["LastExecEvent"] = gLLErrorActivated ? LAST_EXEC_LLERROR_CRASH : LAST_EXEC_OTHER_CRASH;
	}

	if(gAgent.getRegion())
	{
		gDebugInfo["CurrentSimHost"] = gAgent.getRegionHost().getHostName();
		gDebugInfo["CurrentRegion"] = gAgent.getRegion()->getName();
		
		const LLVector3& loc = gAgent.getPositionAgent();
		gDebugInfo["CurrentLocationX"] = loc.mV[0];
		gDebugInfo["CurrentLocationY"] = loc.mV[1];
		gDebugInfo["CurrentLocationZ"] = loc.mV[2];
	}

	if(LLAppViewer::instance()->mMainloopTimeout)
	{
		gDebugInfo["MainloopTimeoutState"] = LLAppViewer::instance()->mMainloopTimeout->getState();
	}
	
	// The crash is being handled here so set this value to false.
	// Otherwise the crash logger will think this crash was a freeze.
	gDebugInfo["CrashNotHandled"] = (LLSD::Boolean)false;
    
	//Write out the crash status file
	//Use marker file style setup, as that's the simplest, especially since
	//we're already in a crash situation	
	if (gDirUtilp)
	{
		std::string crash_file_name;
		if(gLLErrorActivated) crash_file_name = gDirUtilp->getExpandedFilename(LL_PATH_LOGS,LLERROR_MARKER_FILE_NAME);
		else crash_file_name = gDirUtilp->getExpandedFilename(LL_PATH_LOGS,ERROR_MARKER_FILE_NAME);
		llinfos << "Creating crash marker file " << crash_file_name << llendl;
		
		LLAPRFile crash_file ;
		crash_file.open(crash_file_name, LL_APR_W);
		if (crash_file.getFileHandle())
		{
			LL_INFOS("MarkerFile") << "Created crash marker file " << crash_file_name << LL_ENDL;
		}
		else
		{
			LL_WARNS("MarkerFile") << "Cannot create error marker file " << crash_file_name << LL_ENDL;
		}		
	}
	
	if (gMessageSystem && gDirUtilp)
	{
		std::string filename;
		filename = gDirUtilp->getExpandedFilename(LL_PATH_LOGS, "stats.log");
		llofstream file(filename, llofstream::binary);
		if(file.good())
		{
			llinfos << "Handle viewer crash generating stats log." << llendl;
			gMessageSystem->summarizeLogs(file);
			file.close();
		}
	}

	if (gMessageSystem)
	{
		gMessageSystem->getCircuitInfo(gDebugInfo["CircuitInfo"]);
		gMessageSystem->stopLogging();
	}

	if (LLWorld::instanceExists()) LLWorld::getInstance()->getInfo(gDebugInfo);

	// Close the debug file
	pApp->writeDebugInfo();

	LLError::logToFile("");

// On Mac, we send the report on the next run, since we need macs crash report
// for a stack trace, so we have to let it the app fail.
#if !LL_DARWIN

	// Remove the marker file, since otherwise we'll spawn a process that'll keep it locked
	if(gDebugInfo["LastExecEvent"].asInteger() == LAST_EXEC_LOGOUT_CRASH)
	{
		pApp->removeMarkerFile(true);
	}
	else
	{
		pApp->removeMarkerFile(false);
	}
	
	// Call to pure virtual, handled by platform specific llappviewer instance.
	pApp->handleCrashReporting(); 

#endif //!LL_DARWIN
    
	return;
}

bool LLAppViewer::anotherInstanceRunning()
{
	// We create a marker file when the program starts and remove the file when it finishes.
	// If the file is currently locked, that means another process is already running.

	std::string marker_file = gDirUtilp->getExpandedFilename(LL_PATH_LOGS, MARKER_FILE_NAME);
	LL_DEBUGS("MarkerFile") << "Checking marker file for lock..." << LL_ENDL;

	//Freeze case checks
	if (LLAPRFile::isExist(marker_file, NULL, LL_APR_RB))
	{
		// File exists, try opening with write permissions
		LLAPRFile outfile ;
		outfile.open(marker_file, LL_APR_WB);
		apr_file_t* fMarker = outfile.getFileHandle() ; 
		if (!fMarker)
		{
			// Another instance is running. Skip the rest of these operations.
			LL_INFOS("MarkerFile") << "Marker file is locked." << LL_ENDL;
			return true;
		}
		if (apr_file_lock(fMarker, APR_FLOCK_NONBLOCK | APR_FLOCK_EXCLUSIVE) != APR_SUCCESS) //flock(fileno(fMarker), LOCK_EX | LOCK_NB) == -1)
		{
			LL_INFOS("MarkerFile") << "Marker file is locked." << LL_ENDL;
			return true;
		}
		// No other instances; we'll lock this file now & delete on quit.		
	}
	LL_DEBUGS("MarkerFile") << "Marker file isn't locked." << LL_ENDL;
	return false;
}

void LLAppViewer::initMarkerFile()
{
	//First, check for the existence of other files.
	//There are marker files for two different types of crashes
	
	mMarkerFileName = gDirUtilp->getExpandedFilename(LL_PATH_LOGS,MARKER_FILE_NAME);
	LL_DEBUGS("MarkerFile") << "Checking marker file for lock..." << LL_ENDL;

	//We've got 4 things to test for here
	// - Other Process Running (SecondLife.exec_marker present, locked)
	// - Freeze (SecondLife.exec_marker present, not locked)
	// - LLError Crash (SecondLife.llerror_marker present)
	// - Other Crash (SecondLife.error_marker present)
	// These checks should also remove these files for the last 2 cases if they currently exist

	//LLError/Error checks. Only one of these should ever happen at a time.
	std::string logout_marker_file =  gDirUtilp->getExpandedFilename(LL_PATH_LOGS, LOGOUT_MARKER_FILE_NAME);
	std::string llerror_marker_file = gDirUtilp->getExpandedFilename(LL_PATH_LOGS, LLERROR_MARKER_FILE_NAME);
	std::string error_marker_file = gDirUtilp->getExpandedFilename(LL_PATH_LOGS, ERROR_MARKER_FILE_NAME);

	
	if (LLAPRFile::isExist(mMarkerFileName, NULL, LL_APR_RB) && !anotherInstanceRunning())
	{
		gLastExecEvent = LAST_EXEC_FROZE;
		LL_INFOS("MarkerFile") << "Exec marker found: program froze on previous execution" << LL_ENDL;
	}    
    
	if(LLAPRFile::isExist(logout_marker_file, NULL, LL_APR_RB))
	{
		LL_INFOS("MarkerFile") << "Last exec LLError crashed, setting LastExecEvent to " << LAST_EXEC_LLERROR_CRASH << LL_ENDL;
		gLastExecEvent = LAST_EXEC_LOGOUT_FROZE;
	}
	if(LLAPRFile::isExist(llerror_marker_file, NULL, LL_APR_RB))
	{
		llinfos << "Last exec LLError crashed, setting LastExecEvent to " << LAST_EXEC_LLERROR_CRASH << llendl;
		if(gLastExecEvent == LAST_EXEC_LOGOUT_FROZE) gLastExecEvent = LAST_EXEC_LOGOUT_CRASH;
		else gLastExecEvent = LAST_EXEC_LLERROR_CRASH;
	}
	if(LLAPRFile::isExist(error_marker_file, NULL, LL_APR_RB))
	{
		LL_INFOS("MarkerFile") << "Last exec crashed, setting LastExecEvent to " << LAST_EXEC_OTHER_CRASH << LL_ENDL;
		if(gLastExecEvent == LAST_EXEC_LOGOUT_FROZE) gLastExecEvent = LAST_EXEC_LOGOUT_CRASH;
		else gLastExecEvent = LAST_EXEC_OTHER_CRASH;
	}
	
	LLAPRFile::remove(logout_marker_file);
	LLAPRFile::remove(llerror_marker_file);
	LLAPRFile::remove(error_marker_file);
	
	// No new markers if another instance is running.
	if(anotherInstanceRunning()) 
	{
		return;
	}
	
	// Create the marker file for this execution & lock it
	apr_status_t s;
	s = mMarkerFile.open(mMarkerFileName, LL_APR_W, TRUE);	

	if (s == APR_SUCCESS && mMarkerFile.getFileHandle())
	{
		LL_DEBUGS("MarkerFile") << "Marker file created." << LL_ENDL;
	}
	else
	{
		LL_INFOS("MarkerFile") << "Failed to create marker file." << LL_ENDL;
		return;
	}
	if (apr_file_lock(mMarkerFile.getFileHandle(), APR_FLOCK_NONBLOCK | APR_FLOCK_EXCLUSIVE) != APR_SUCCESS) 
	{
		mMarkerFile.close() ;
		LL_INFOS("MarkerFile") << "Marker file cannot be locked." << LL_ENDL;
		return;
	}

	LL_DEBUGS("MarkerFile") << "Marker file locked." << LL_ENDL;
}

void LLAppViewer::removeMarkerFile(bool leave_logout_marker)
{
	LL_DEBUGS("MarkerFile") << "removeMarkerFile()" << LL_ENDL;
	if (mMarkerFile.getFileHandle())
	{
		mMarkerFile.close() ;
		LLAPRFile::remove( mMarkerFileName );
	}
	if (mLogoutMarkerFile != NULL && !leave_logout_marker)
	{
		LLAPRFile::remove( mLogoutMarkerFileName );
		mLogoutMarkerFile = NULL;
	}
}

void LLAppViewer::forceQuit()
{ 
	LLApp::setQuitting(); 
}

void LLAppViewer::requestQuit()
{
	llinfos << "requestQuit" << llendl;

	LLViewerRegion* region = gAgent.getRegion();
	
	if( (LLStartUp::getStartupState() < STATE_STARTED) || !region )
	{
		// Quit immediately
		forceQuit();
		return;
	}

	LLHUDEffectSpiral *effectp = (LLHUDEffectSpiral*)LLHUDManager::getInstance()->createViewerEffect(LLHUDObject::LL_HUD_EFFECT_POINT, TRUE);
	effectp->setPositionGlobal(gAgent.getPositionGlobal());
	effectp->setColor(LLColor4U(gAgent.getEffectColor()));
	LLHUDManager::getInstance()->sendEffects();
	effectp->markDead() ;//remove it.

	// Attempt to close all floaters that might be
	// editing things.
	if (gFloaterView)
	{
		// application is quitting
		gFloaterView->closeAllChildren(true);
	}

	LLSideTray::getInstance()->notifyChildren(LLSD().with("request","quit"));

	send_stats();

	gLogoutTimer.reset();
	mQuitRequested = true;
}

static bool finish_quit(const LLSD& notification, const LLSD& response)
{
	S32 option = LLNotificationsUtil::getSelectedOption(notification, response);

	if (option == 0)
	{
		LLAppViewer::instance()->requestQuit();
	}
	return false;
}
static LLNotificationFunctorRegistration finish_quit_reg("ConfirmQuit", finish_quit);

void LLAppViewer::userQuit()
{
	if (gDisconnected)
	{
		requestQuit();
	}
	else
	{
		LLNotificationsUtil::add("ConfirmQuit");
	}
}

static bool finish_early_exit(const LLSD& notification, const LLSD& response)
{
	LLAppViewer::instance()->forceQuit();
	return false;
}

void LLAppViewer::earlyExit(const std::string& name, const LLSD& substitutions)
{
   	llwarns << "app_early_exit: " << name << llendl;
	gDoDisconnect = TRUE;
	LLNotificationsUtil::add(name, substitutions, LLSD(), finish_early_exit);
}

void LLAppViewer::forceExit(S32 arg)
{
    removeMarkerFile();
    
    // *FIX:Mani - This kind of exit hardly seems appropriate.
    exit(arg);
}

void LLAppViewer::abortQuit()
{
    llinfos << "abortQuit()" << llendl;
	mQuitRequested = false;
}

void LLAppViewer::migrateCacheDirectory()
{
#if LL_WINDOWS || LL_DARWIN
	// NOTE: (Nyx) as of 1.21, cache for mac is moving to /library/caches/SecondLife from
	// /library/application support/SecondLife/cache This should clear/delete the old dir.

	// As of 1.23 the Windows cache moved from
	//   C:\Documents and Settings\James\Application Support\SecondLife\cache
	// to
	//   C:\Documents and Settings\James\Local Settings\Application Support\SecondLife
	//
	// The Windows Vista equivalent is from
	//   C:\Users\James\AppData\Roaming\SecondLife\cache
	// to
	//   C:\Users\James\AppData\Local\SecondLife
	//
	// Note the absence of \cache on the second path.  James.

	// Only do this once per fresh install of this version.
	if (gSavedSettings.getBOOL("MigrateCacheDirectory"))
	{
		gSavedSettings.setBOOL("MigrateCacheDirectory", FALSE);

		std::string delimiter = gDirUtilp->getDirDelimiter();
		std::string old_cache_dir = gDirUtilp->getOSUserAppDir() + delimiter + "cache";
		std::string new_cache_dir = gDirUtilp->getCacheDir(true);

		if (gDirUtilp->fileExists(old_cache_dir))
		{
			llinfos << "Migrating cache from " << old_cache_dir << " to " << new_cache_dir << llendl;

			// Migrate inventory cache to avoid pain to inventory database after mass update
			S32 file_count = 0;
			std::string file_name;
			std::string mask = delimiter + "*.*";
			while (gDirUtilp->getNextFileInDir(old_cache_dir, mask, file_name, false))
			{
				if (file_name == "." || file_name == "..") continue;
				std::string source_path = old_cache_dir + delimiter + file_name;
				std::string dest_path = new_cache_dir + delimiter + file_name;
				if (!LLFile::rename(source_path, dest_path))
				{
					file_count++;
				}
			}
			llinfos << "Moved " << file_count << " files" << llendl;

			// Nuke the old cache
			gDirUtilp->setCacheDir(old_cache_dir);
			purgeCache();
			gDirUtilp->setCacheDir(new_cache_dir);

#if LL_DARWIN
			// Clean up Mac files not deleted by removing *.*
			std::string ds_store = old_cache_dir + "/.DS_Store";
			if (gDirUtilp->fileExists(ds_store))
			{
				LLFile::remove(ds_store);
			}
#endif
			if (LLFile::rmdir(old_cache_dir) != 0)
			{
				llwarns << "could not delete old cache directory " << old_cache_dir << llendl;
			}
		}
	}
#endif // LL_WINDOWS || LL_DARWIN
}

//static
S32 LLAppViewer::getCacheVersion() 
{
	static const S32 cache_version = 7;

	return cache_version ;
}

bool LLAppViewer::initCache()
{
	mPurgeCache = false;
	BOOL disable_texture_cache = FALSE ;
	BOOL read_only = mSecondInstance ? TRUE : FALSE;
	LLAppViewer::getTextureCache()->setReadOnly(read_only) ;

	if (gSavedSettings.getS32("LocalCacheVersion") != LLAppViewer::getCacheVersion()) 
<<<<<<< HEAD
=======
	{
		if(read_only) 
		{
			disable_texture_cache = TRUE ; //if the cache version of this viewer is different from the running one, this viewer can not use the texture cache.
		}
		else
		{
			mPurgeCache = true; // Purge cache if the version number is different.
			gSavedSettings.setS32("LocalCacheVersion", LLAppViewer::getCacheVersion());
		}
	}

	if(!read_only)
	{
	// Purge cache if user requested it
	if (gSavedSettings.getBOOL("PurgeCacheOnStartup") ||
		gSavedSettings.getBOOL("PurgeCacheOnNextStartup"))
>>>>>>> 0a80627b
	{
		if(read_only) 
		{
			disable_texture_cache = TRUE ; //if the cache version of this viewer is different from the running one, this viewer can not use the texture cache.
		}
		else
		{
			mPurgeCache = true; // Purge cache if the version number is different.
			gSavedSettings.setS32("LocalCacheVersion", LLAppViewer::getCacheVersion());
		}
	}
<<<<<<< HEAD

	if(!read_only)
	{
		// Purge cache if user requested it
		if (gSavedSettings.getBOOL("PurgeCacheOnStartup") ||
			gSavedSettings.getBOOL("PurgeCacheOnNextStartup"))
		{
			gSavedSettings.setBOOL("PurgeCacheOnNextStartup", false);
			mPurgeCache = true;
		}
	
		// We have moved the location of the cache directory over time.
		migrateCacheDirectory();
=======
	
	// We have moved the location of the cache directory over time.
	migrateCacheDirectory();

	// Setup and verify the cache location
	std::string cache_location = gSavedSettings.getString("CacheLocation");
	std::string new_cache_location = gSavedSettings.getString("NewCacheLocation");
	if (new_cache_location != cache_location)
	{
		gDirUtilp->setCacheDir(gSavedSettings.getString("CacheLocation"));
		purgeCache(); // purge old cache
		gSavedSettings.setString("CacheLocation", new_cache_location);
		gSavedSettings.setString("CacheLocationTopFolder", gDirUtilp->getBaseFileName(new_cache_location));
	}
	}
>>>>>>> 0a80627b
	
		// Setup and verify the cache location
		std::string cache_location = gSavedSettings.getString("CacheLocation");
		std::string new_cache_location = gSavedSettings.getString("NewCacheLocation");
		if (new_cache_location != cache_location)
		{
			gDirUtilp->setCacheDir(gSavedSettings.getString("CacheLocation"));
			purgeCache(); // purge old cache
			gSavedSettings.setString("CacheLocation", new_cache_location);
			gSavedSettings.setString("CacheLocationTopFolder", gDirUtilp->getBaseFileName(new_cache_location));
		}
	}

	if (!gDirUtilp->setCacheDir(gSavedSettings.getString("CacheLocation")))
	{
		LL_WARNS("AppCache") << "Unable to set cache location" << LL_ENDL;
		gSavedSettings.setString("CacheLocation", "");
		gSavedSettings.setString("CacheLocationTopFolder", "");
	}
	
	if (mPurgeCache && !read_only)
	{
		LLSplashScreen::update(LLTrans::getString("StartupClearingCache"));
		purgeCache();
	}

	LLSplashScreen::update(LLTrans::getString("StartupInitializingTextureCache"));
	
	// Init the texture cache
<<<<<<< HEAD
	// Allocate 80% of the cache size for textures	
=======
	// Allocate 80% of the cache size for textures
>>>>>>> 0a80627b
	const S32 MB = 1024*1024;
	S64 cache_size = (S64)(gSavedSettings.getU32("CacheSize")) * MB;
	const S64 MAX_CACHE_SIZE = 1024*MB;
	cache_size = llmin(cache_size, MAX_CACHE_SIZE);
	S64 texture_cache_size = ((cache_size * 8)/10);
	S64 extra = LLAppViewer::getTextureCache()->initCache(LL_PATH_CACHE, texture_cache_size, disable_texture_cache);
	texture_cache_size -= extra;

	LLSplashScreen::update(LLTrans::getString("StartupInitializingVFS"));
	
	// Init the VFS
	S64 vfs_size = cache_size - texture_cache_size;
	const S64 MAX_VFS_SIZE = 1024 * MB; // 1 GB
	vfs_size = llmin(vfs_size, MAX_VFS_SIZE);
	vfs_size = (vfs_size / MB) * MB; // make sure it is MB aligned
	U32 vfs_size_u32 = (U32)vfs_size;
	U32 old_vfs_size = gSavedSettings.getU32("VFSOldSize") * MB;
	bool resize_vfs = (vfs_size_u32 != old_vfs_size);
	if (resize_vfs)
	{
		gSavedSettings.setU32("VFSOldSize", vfs_size_u32/MB);
	}
	LL_INFOS("AppCache") << "VFS CACHE SIZE: " << vfs_size/(1024*1024) << " MB" << LL_ENDL;
	
	// This has to happen BEFORE starting the vfs
	//time_t	ltime;
	srand(time(NULL));		// Flawfinder: ignore
	U32 old_salt = gSavedSettings.getU32("VFSSalt");
	U32 new_salt;
	std::string old_vfs_data_file;
	std::string old_vfs_index_file;
	std::string new_vfs_data_file;
	std::string new_vfs_index_file;
	std::string static_vfs_index_file;
	std::string static_vfs_data_file;

	if (gSavedSettings.getBOOL("AllowMultipleViewers"))
	{
		// don't mess with renaming the VFS in this case
		new_salt = old_salt;
	}
	else
	{
		do
		{
			new_salt = rand();
		} while( new_salt == old_salt );
	}

	old_vfs_data_file = gDirUtilp->getExpandedFilename(LL_PATH_CACHE,VFS_DATA_FILE_BASE) + llformat("%u",old_salt);

	// make sure this file exists
	llstat s;
	S32 stat_result = LLFile::stat(old_vfs_data_file, &s);
	if (stat_result)
	{
		// doesn't exist, look for a data file
		std::string mask;
		mask = gDirUtilp->getDirDelimiter();
		mask += VFS_DATA_FILE_BASE;
		mask += "*";

		std::string dir;
		dir = gDirUtilp->getExpandedFilename(LL_PATH_CACHE,"");

		std::string found_file;
		if (gDirUtilp->getNextFileInDir(dir, mask, found_file, false))
		{
			old_vfs_data_file = dir + gDirUtilp->getDirDelimiter() + found_file;

			S32 start_pos = found_file.find_last_of('.');
			if (start_pos > 0)
			{
				sscanf(found_file.substr(start_pos+1).c_str(), "%d", &old_salt);
			}
			LL_DEBUGS("AppCache") << "Default vfs data file not present, found: " << old_vfs_data_file << " Old salt: " << old_salt << llendl;
		}
	}

	old_vfs_index_file = gDirUtilp->getExpandedFilename(LL_PATH_CACHE,VFS_INDEX_FILE_BASE) + llformat("%u",old_salt);

	stat_result = LLFile::stat(old_vfs_index_file, &s);
	if (stat_result)
	{
		// We've got a bad/missing index file, nukem!
		LL_WARNS("AppCache") << "Bad or missing vfx index file " << old_vfs_index_file << LL_ENDL;
		LL_WARNS("AppCache") << "Removing old vfs data file " << old_vfs_data_file << LL_ENDL;
		LLFile::remove(old_vfs_data_file);
		LLFile::remove(old_vfs_index_file);
		
		// Just in case, nuke any other old cache files in the directory.
		std::string dir;
		dir = gDirUtilp->getExpandedFilename(LL_PATH_CACHE,"");

		std::string mask;
		mask = gDirUtilp->getDirDelimiter();
		mask += VFS_DATA_FILE_BASE;
		mask += "*";

		gDirUtilp->deleteFilesInDir(dir, mask);

		mask = gDirUtilp->getDirDelimiter();
		mask += VFS_INDEX_FILE_BASE;
		mask += "*";

		gDirUtilp->deleteFilesInDir(dir, mask);
	}

	new_vfs_data_file = gDirUtilp->getExpandedFilename(LL_PATH_CACHE,VFS_DATA_FILE_BASE) + llformat("%u",new_salt);
	new_vfs_index_file = gDirUtilp->getExpandedFilename(LL_PATH_CACHE, VFS_INDEX_FILE_BASE) + llformat("%u",new_salt);

	static_vfs_data_file = gDirUtilp->getExpandedFilename(LL_PATH_APP_SETTINGS,"static_data.db2");
	static_vfs_index_file = gDirUtilp->getExpandedFilename(LL_PATH_APP_SETTINGS,"static_index.db2");

	if (resize_vfs)
	{
		LL_DEBUGS("AppCache") << "Removing old vfs and re-sizing" << LL_ENDL;
		
		LLFile::remove(old_vfs_data_file);
		LLFile::remove(old_vfs_index_file);
	}
	else if (old_salt != new_salt)
	{
		// move the vfs files to a new name before opening
		LL_DEBUGS("AppCache") << "Renaming " << old_vfs_data_file << " to " << new_vfs_data_file << LL_ENDL;
		LL_DEBUGS("AppCache") << "Renaming " << old_vfs_index_file << " to " << new_vfs_index_file << LL_ENDL;
		LLFile::rename(old_vfs_data_file, new_vfs_data_file);
		LLFile::rename(old_vfs_index_file, new_vfs_index_file);
	}

	// Startup the VFS...
	gSavedSettings.setU32("VFSSalt", new_salt);

	// Don't remove VFS after viewer crashes.  If user has corrupt data, they can reinstall. JC
	gVFS = LLVFS::createLLVFS(new_vfs_index_file, new_vfs_data_file, false, vfs_size_u32, false);
	if( !gVFS )
	{
		return false;
	}

	gStaticVFS = LLVFS::createLLVFS(static_vfs_index_file, static_vfs_data_file, true, 0, false);
	if( !gStaticVFS )
	{
		return false;
	}

	BOOL success = gVFS->isValid() && gStaticVFS->isValid();
	if( !success )
	{
		return false;
	}
	else
	{
		LLVFile::initClass();
		return true;
	}
}

void LLAppViewer::purgeCache()
{
	LL_INFOS("AppCache") << "Purging Cache and Texture Cache..." << llendl;
	LLAppViewer::getTextureCache()->purgeCache(LL_PATH_CACHE);
	std::string mask = gDirUtilp->getDirDelimiter() + "*.*";
	gDirUtilp->deleteFilesInDir(gDirUtilp->getExpandedFilename(LL_PATH_CACHE,""),mask);
}

std::string LLAppViewer::getSecondLifeTitle() const
{
	return LLTrans::getString("APP_NAME");
}

std::string LLAppViewer::getWindowTitle() const 
{
	return gWindowTitle;
}

// Callback from a dialog indicating user was logged out.  
bool finish_disconnect(const LLSD& notification, const LLSD& response)
{
	S32 option = LLNotificationsUtil::getSelectedOption(notification, response);

	if (1 == option)
	{
        LLAppViewer::instance()->forceQuit();
	}
	return false;
}

// Callback from an early disconnect dialog, force an exit
bool finish_forced_disconnect(const LLSD& notification, const LLSD& response)
{
	LLAppViewer::instance()->forceQuit();
	return false;
}


void LLAppViewer::forceDisconnect(const std::string& mesg)
{
	if (gDoDisconnect)
    {
		// Already popped up one of these dialogs, don't
		// do this again.
		return;
    }
	
	// *TODO: Translate the message if possible
	std::string big_reason = LLAgent::sTeleportErrorMessages[mesg];
	if ( big_reason.size() == 0 )
	{
		big_reason = mesg;
	}

	LLSD args;
	gDoDisconnect = TRUE;

	if (LLStartUp::getStartupState() < STATE_STARTED)
	{
		// Tell users what happened
		args["ERROR_MESSAGE"] = big_reason;
		LLNotificationsUtil::add("ErrorMessage", args, LLSD(), &finish_forced_disconnect);
	}
	else
	{
		args["MESSAGE"] = big_reason;
		LLNotificationsUtil::add("YouHaveBeenLoggedOut", args, LLSD(), &finish_disconnect );
	}
}

void LLAppViewer::badNetworkHandler()
{
	// Dump the packet
	gMessageSystem->dumpPacketToLog();

	// Flush all of our caches on exit in the case of disconnect due to
	// invalid packets.

	mPurgeOnExit = TRUE;

#if LL_WINDOWS
	// Generates the minidump.
	LLWinDebug::generateCrashStacks(NULL);
#endif
	LLAppViewer::handleSyncViewerCrash();
	LLAppViewer::handleViewerCrash();

	std::ostringstream message;
	message <<
		"The viewer has detected mangled network data indicative\n"
		"of a bad upstream network connection or an incomplete\n"
		"local installation of " << LLAppViewer::instance()->getSecondLifeTitle() << ". \n"
		" \n"
		"Try uninstalling and reinstalling to see if this resolves \n"
		"the issue. \n"
		" \n"
		"If the problem continues, see the Tech Support FAQ at: \n"
		"www.secondlife.com/support";
	forceDisconnect(message.str());
}

// This routine may get called more than once during the shutdown process.
// This can happen because we need to get the screenshot before the window
// is destroyed.
void LLAppViewer::saveFinalSnapshot()
{
	if (!mSavedFinalSnapshot && !gNoRender)
	{
		gSavedSettings.setVector3d("FocusPosOnLogout", gAgentCamera.calcFocusPositionTargetGlobal());
		gSavedSettings.setVector3d("CameraPosOnLogout", gAgentCamera.calcCameraPositionTargetGlobal());
		gViewerWindow->setCursor(UI_CURSOR_WAIT);
		gAgentCamera.changeCameraToThirdPerson( FALSE );	// don't animate, need immediate switch
		gSavedSettings.setBOOL("ShowParcelOwners", FALSE);
		idle();

		std::string snap_filename = gDirUtilp->getLindenUserDir();
		snap_filename += gDirUtilp->getDirDelimiter();
		snap_filename += SCREEN_LAST_FILENAME;
		// use full pixel dimensions of viewer window (not post-scale dimensions)
		gViewerWindow->saveSnapshot(snap_filename, gViewerWindow->getWindowWidthRaw(), gViewerWindow->getWindowHeightRaw(), FALSE, TRUE);
		mSavedFinalSnapshot = TRUE;
	}
}

void LLAppViewer::loadNameCache()
{
	if (!gCacheName) return;

	std::string name_cache;
	name_cache = gDirUtilp->getExpandedFilename(LL_PATH_CACHE, "name.cache");
	llifstream cache_file(name_cache);
	if(cache_file.is_open())
	{
		if(gCacheName->importFile(cache_file)) return;
	}

	// Try to load from the legacy format. This should go away after a
	// while. Phoenix 2008-01-30
	LLFILE* name_cache_fp = LLFile::fopen(name_cache, "r");		// Flawfinder: ignore
	if (name_cache_fp)
	{
		gCacheName->importFile(name_cache_fp);
		fclose(name_cache_fp);
	}
}

void LLAppViewer::saveNameCache()
{
	if (!gCacheName) return;

	std::string name_cache;
	name_cache = gDirUtilp->getExpandedFilename(LL_PATH_CACHE, "name.cache");
	llofstream cache_file(name_cache);
	if(cache_file.is_open())
	{
		gCacheName->exportFile(cache_file);
	}
}

/*!	@brief		This class is an LLFrameTimer that can be created with
				an elapsed time that starts counting up from the given value
				rather than 0.0.
				
				Otherwise it behaves the same way as LLFrameTimer.
*/
class LLFrameStatsTimer : public LLFrameTimer
{
public:
	LLFrameStatsTimer(F64 elapsed_already = 0.0)
		: LLFrameTimer()
		{
			mStartTime -= elapsed_already;
		}
};

static LLFastTimer::DeclareTimer FTM_AUDIO_UPDATE("Update Audio");
static LLFastTimer::DeclareTimer FTM_CLEANUP("Cleanup");
static LLFastTimer::DeclareTimer FTM_IDLE_CB("Idle Callbacks");
static LLFastTimer::DeclareTimer FTM_LOD_UPDATE("Update LOD");
static LLFastTimer::DeclareTimer FTM_OBJECTLIST_UPDATE("Update Objectlist");
static LLFastTimer::DeclareTimer FTM_REGION_UPDATE("Update Region");
static LLFastTimer::DeclareTimer FTM_WORLD_UPDATE("Update World");
static LLFastTimer::DeclareTimer FTM_NETWORK("Network");

///////////////////////////////////////////////////////
// idle()
//
// Called every time the window is not doing anything.
// Receive packets, update statistics, and schedule a redisplay.
///////////////////////////////////////////////////////
void LLAppViewer::idle()
{
	LLMemType mt_idle(LLMemType::MTYPE_IDLE);
	pingMainloopTimeout("Main:Idle");
	
	// Update frame timers
	static LLTimer idle_timer;

	LLFrameTimer::updateFrameTime();
	LLFrameTimer::updateFrameCount();
	LLEventTimer::updateClass();
	LLCriticalDamp::updateInterpolants();
	LLMortician::updateClass();
	F32 dt_raw = idle_timer.getElapsedTimeAndResetF32();

	// Cap out-of-control frame times
	// Too low because in menus, swapping, debugger, etc.
	// Too high because idle called with no objects in view, etc.
	const F32 MIN_FRAME_RATE = 1.f;
	const F32 MAX_FRAME_RATE = 200.f;

	F32 frame_rate_clamped = 1.f / dt_raw;
	frame_rate_clamped = llclamp(frame_rate_clamped, MIN_FRAME_RATE, MAX_FRAME_RATE);
	gFrameDTClamped = 1.f / frame_rate_clamped;

	// Global frame timer
	// Smoothly weight toward current frame
	gFPSClamped = (frame_rate_clamped + (4.f * gFPSClamped)) / 5.f;

	F32 qas = gSavedSettings.getF32("QuitAfterSeconds");
	if (qas > 0.f)
	{
		if (gRenderStartTime.getElapsedTimeF32() > qas)
		{
			LLAppViewer::instance()->forceQuit();
		}
	}

	// Must wait until both have avatar object and mute list, so poll
	// here.
	request_initial_instant_messages();

	///////////////////////////////////
	//
	// Special case idle if still starting up
	//
	if (LLStartUp::getStartupState() < STATE_STARTED)
	{
		// Skip rest if idle startup returns false (essentially, no world yet)
		gGLActive = TRUE;
		if (!idle_startup())
		{
			gGLActive = FALSE;
			return;
		}
		gGLActive = FALSE;
	}

	
    F32 yaw = 0.f;				// radians

	if (!gDisconnected)
	{
		LLFastTimer t(FTM_NETWORK);
		// Update spaceserver timeinfo
	    LLWorld::getInstance()->setSpaceTimeUSec(LLWorld::getInstance()->getSpaceTimeUSec() + (U32)(dt_raw * SEC_TO_MICROSEC));
    
    
	    //////////////////////////////////////
	    //
	    // Update simulator agent state
	    //

		if (gSavedSettings.getBOOL("RotateRight"))
		{
			gAgent.moveYaw(-1.f);
		}

	    // Handle automatic walking towards points
	    gAgentPilot.updateTarget();
	    gAgent.autoPilot(&yaw);
    
	    static LLFrameTimer agent_update_timer;
	    static U32 				last_control_flags;
    
	    //	When appropriate, update agent location to the simulator.
	    F32 agent_update_time = agent_update_timer.getElapsedTimeF32();
	    BOOL flags_changed = gAgent.controlFlagsDirty() || (last_control_flags != gAgent.getControlFlags());
		    
	    if (flags_changed || (agent_update_time > (1.0f / (F32) AGENT_UPDATES_PER_SECOND)))
	    {
		    // Send avatar and camera info
		    last_control_flags = gAgent.getControlFlags();
		    send_agent_update(TRUE);
		    agent_update_timer.reset();
	    }
	}

	//////////////////////////////////////
	//
	// Manage statistics
	//
	//
	{
		// Initialize the viewer_stats_timer with an already elapsed time
		// of SEND_STATS_PERIOD so that the initial stats report will
		// be sent immediately.
		static LLFrameStatsTimer viewer_stats_timer(SEND_STATS_PERIOD);
		reset_statistics();

		// Update session stats every large chunk of time
		// *FIX: (???) SAMANTHA
		if (viewer_stats_timer.getElapsedTimeF32() >= SEND_STATS_PERIOD && !gDisconnected)
		{
			llinfos << "Transmitting sessions stats" << llendl;
			send_stats();
			viewer_stats_timer.reset();
		}

		// Print the object debugging stats
		static LLFrameTimer object_debug_timer;
		if (object_debug_timer.getElapsedTimeF32() > 5.f)
		{
			object_debug_timer.reset();
			if (gObjectList.mNumDeadObjectUpdates)
			{
				llinfos << "Dead object updates: " << gObjectList.mNumDeadObjectUpdates << llendl;
				gObjectList.mNumDeadObjectUpdates = 0;
			}
			if (gObjectList.mNumUnknownKills)
			{
				llinfos << "Kills on unknown objects: " << gObjectList.mNumUnknownKills << llendl;
				gObjectList.mNumUnknownKills = 0;
			}
			if (gObjectList.mNumUnknownUpdates)
			{
				llinfos << "Unknown object updates: " << gObjectList.mNumUnknownUpdates << llendl;
				gObjectList.mNumUnknownUpdates = 0;
			}
		}
	}

	if (!gDisconnected)
	{
		LLFastTimer t(FTM_NETWORK);
	
	    ////////////////////////////////////////////////
	    //
	    // Network processing
	    //
	    // NOTE: Starting at this point, we may still have pointers to "dead" objects
	    // floating throughout the various object lists.
	    //
    
		idleNetwork();
	    	        

		// Check for away from keyboard, kick idle agents.
		idle_afk_check();

		//  Update statistics for this frame
		update_statistics(gFrameCount);
	}

	////////////////////////////////////////
	//
	// Handle the regular UI idle callbacks as well as
	// hover callbacks
	//

	{
// 		LLFastTimer t(FTM_IDLE_CB);

		// Do event notifications if necessary.  Yes, we may want to move this elsewhere.
		gEventNotifier.update();
		
		gIdleCallbacks.callFunctions();
		gInventory.idleNotifyObservers();
	}
	
	if (gDisconnected)
    {
		return;
    }

	gViewerWindow->updateUI();

	///////////////////////////////////////
	// Agent and camera movement
	//
		LLCoordGL current_mouse = gViewerWindow->getCurrentMouse();

	{
		// After agent and camera moved, figure out if we need to
		// deselect objects.
		LLSelectMgr::getInstance()->deselectAllIfTooFar();

	}

	{
		// Handle pending gesture processing
		static LLFastTimer::DeclareTimer ftm("Agent Position");
		LLFastTimer t(ftm);
		LLGestureMgr::instance().update();

		gAgent.updateAgentPosition(gFrameDTClamped, yaw, current_mouse.mX, current_mouse.mY);
	}

	{
		LLFastTimer t(FTM_OBJECTLIST_UPDATE); 
		
        if (!(logoutRequestSent() && hasSavedFinalSnapshot()))
		{
			gObjectList.update(gAgent, *LLWorld::getInstance());
		}
	}
	
	//////////////////////////////////////
	//
	// Deletes objects...
	// Has to be done after doing idleUpdates (which can kill objects)
	//

	{
		LLFastTimer t(FTM_CLEANUP);
		gObjectList.cleanDeadObjects();
		LLDrawable::cleanupDeadDrawables();
	}
	
	//
	// After this point, in theory we should never see a dead object
	// in the various object/drawable lists.
	//

	//////////////////////////////////////
	//
	// Update/send HUD effects
	//
	// At this point, HUD effects may clean up some references to
	// dead objects.
	//

	{
		static LLFastTimer::DeclareTimer ftm("HUD Effects");
		LLFastTimer t(ftm);
		LLSelectMgr::getInstance()->updateEffects();
		LLHUDManager::getInstance()->cleanupEffects();
		LLHUDManager::getInstance()->sendEffects();
	}

	////////////////////////////////////////
	//
	// Unpack layer data that we've received
	//

	{
		LLFastTimer t(FTM_NETWORK);
		gVLManager.unpackData();
	}
	
	/////////////////////////
	//
	// Update surfaces, and surface textures as well.
	//

	LLWorld::getInstance()->updateVisibilities();
	{
		const F32 max_region_update_time = .001f; // 1ms
		LLFastTimer t(FTM_REGION_UPDATE);
		LLWorld::getInstance()->updateRegions(max_region_update_time);
	}
	
	/////////////////////////
	//
	// Update weather effects
	//
	if (!gNoRender)
	{
		LLWorld::getInstance()->updateClouds(gFrameDTClamped);
		gSky.propagateHeavenlyBodies(gFrameDTClamped);				// moves sun, moon, and planets

		// Update wind vector 
		LLVector3 wind_position_region;
		static LLVector3 average_wind;

		LLViewerRegion *regionp;
		regionp = LLWorld::getInstance()->resolveRegionGlobal(wind_position_region, gAgent.getPositionGlobal());	// puts agent's local coords into wind_position	
		if (regionp)
		{
			gWindVec = regionp->mWind.getVelocity(wind_position_region);

			// Compute average wind and use to drive motion of water
			
			average_wind = regionp->mWind.getAverage();
			F32 cloud_density = regionp->mCloudLayer.getDensityRegion(wind_position_region);
			
			gSky.setCloudDensityAtAgent(cloud_density);
			gSky.setWind(average_wind);
			//LLVOWater::setWind(average_wind);
		}
		else
		{
			gWindVec.setVec(0.0f, 0.0f, 0.0f);
		}
	}
	
	//////////////////////////////////////
	//
	// Sort and cull in the new renderer are moved to pipeline.cpp
	// Here, particles are updated and drawables are moved.
	//
	
	if (!gNoRender)
	{
		LLFastTimer t(FTM_WORLD_UPDATE);
		gPipeline.updateMove();

		LLWorld::getInstance()->updateParticles();
	}

	if (LLViewerJoystick::getInstance()->getOverrideCamera())
	{
		LLViewerJoystick::getInstance()->moveFlycam();
	}
	else
	{
		if (LLToolMgr::getInstance()->inBuildMode())
		{
			LLViewerJoystick::getInstance()->moveObjects();
		}

		gAgentCamera.updateCamera();
	}

	// update media focus
	LLViewerMediaFocus::getInstance()->update();

	// objects and camera should be in sync, do LOD calculations now
	{
		LLFastTimer t(FTM_LOD_UPDATE);
		gObjectList.updateApparentAngles(gAgent);
	}

	{
		LLFastTimer t(FTM_AUDIO_UPDATE);
		
		if (gAudiop)
		{
		    audio_update_volume(false);
			audio_update_listener();
			audio_update_wind(false);

			// this line actually commits the changes we've made to source positions, etc.
			const F32 max_audio_decode_time = 0.002f; // 2 ms decode time
			gAudiop->idle(max_audio_decode_time);
		}
	}
	
	// Handle shutdown process, for example, 
	// wait for floaters to close, send quit message,
	// forcibly quit if it has taken too long
	if (mQuitRequested)
	{
		gGLActive = TRUE;
		idleShutdown();
	}
}

void LLAppViewer::idleShutdown()
{
	// Wait for all modal alerts to get resolved
	if (LLModalDialog::activeCount() > 0)
	{
		return;
	}

	// close IM interface
	if(gIMMgr)
	{
		gIMMgr->disconnectAllSessions();
	}
	
	// Wait for all floaters to get resolved
	if (gFloaterView
		&& !gFloaterView->allChildrenClosed())
	{
		return;
	}

	if (LLSideTray::getInstance()->notifyChildren(LLSD().with("request","wait_quit")))
	{
		return;
	}


	
	// ProductEngine: Try moving this code to where we shut down sTextureCache in cleanup()
	// *TODO: ugly
	static bool saved_teleport_history = false;
	if (!saved_teleport_history)
	{
		saved_teleport_history = true;
		LLTeleportHistory::getInstance()->dump();
		LLLocationHistory::getInstance()->save(); // *TODO: find a better place for doing this
		return;
	}

	static bool saved_snapshot = false;
	if (!saved_snapshot)
	{
		saved_snapshot = true;
		saveFinalSnapshot();
		return;
	}

	const F32 SHUTDOWN_UPLOAD_SAVE_TIME = 5.f;

	S32 pending_uploads = gAssetStorage->getNumPendingUploads();
	if (pending_uploads > 0
		&& gLogoutTimer.getElapsedTimeF32() < SHUTDOWN_UPLOAD_SAVE_TIME
		&& !logoutRequestSent())
	{
		static S32 total_uploads = 0;
		// Sometimes total upload count can change during logout.
		total_uploads = llmax(total_uploads, pending_uploads);
		gViewerWindow->setShowProgress(TRUE);
		S32 finished_uploads = total_uploads - pending_uploads;
		F32 percent = 100.f * finished_uploads / total_uploads;
		gViewerWindow->setProgressPercent(percent);
		gViewerWindow->setProgressString(LLTrans::getString("SavingSettings"));
		return;
	}

	// All floaters are closed.  Tell server we want to quit.
	if( !logoutRequestSent() )
	{
		sendLogoutRequest();

		// Wait for a LogoutReply message
		gViewerWindow->setShowProgress(TRUE);
		gViewerWindow->setProgressPercent(100.f);
		gViewerWindow->setProgressString(LLTrans::getString("LoggingOut"));
		return;
	}

	// Make sure that we quit if we haven't received a reply from the server.
	if( logoutRequestSent() 
		&& gLogoutTimer.getElapsedTimeF32() > gLogoutMaxTime )
	{
		forceQuit();
		return;
	}
}

void LLAppViewer::sendLogoutRequest()
{
	if(!mLogoutRequestSent)
	{
		LLMessageSystem* msg = gMessageSystem;
		msg->newMessageFast(_PREHASH_LogoutRequest);
		msg->nextBlockFast(_PREHASH_AgentData);
		msg->addUUIDFast(_PREHASH_AgentID, gAgent.getID() );
		msg->addUUIDFast(_PREHASH_SessionID, gAgent.getSessionID());
		gAgent.sendReliableMessage();

		gLogoutTimer.reset();
		gLogoutMaxTime = LOGOUT_REQUEST_TIME;
		mLogoutRequestSent = TRUE;
		
		gVoiceClient->leaveChannel();

		//Set internal status variables and marker files
		gLogoutInProgress = TRUE;
		mLogoutMarkerFileName = gDirUtilp->getExpandedFilename(LL_PATH_LOGS,LOGOUT_MARKER_FILE_NAME);
		
		LLAPRFile outfile ;
		outfile.open(mLogoutMarkerFileName, LL_APR_W);
		mLogoutMarkerFile =  outfile.getFileHandle() ;
		if (mLogoutMarkerFile)
		{
			llinfos << "Created logout marker file " << mLogoutMarkerFileName << llendl;
    		apr_file_close(mLogoutMarkerFile);
		}
		else
		{
			llwarns << "Cannot create logout marker file " << mLogoutMarkerFileName << llendl;
		}		
	}
}

//
// Handle messages, and all message related stuff
//

#define TIME_THROTTLE_MESSAGES

#ifdef TIME_THROTTLE_MESSAGES
#define CHECK_MESSAGES_DEFAULT_MAX_TIME .020f // 50 ms = 50 fps (just for messages!)
static F32 CheckMessagesMaxTime = CHECK_MESSAGES_DEFAULT_MAX_TIME;
#endif

static LLFastTimer::DeclareTimer FTM_IDLE_NETWORK("Idle Network");

void LLAppViewer::idleNetwork()
{
	LLMemType mt_in(LLMemType::MTYPE_IDLE_NETWORK);
	pingMainloopTimeout("idleNetwork");
	LLError::LLCallStacks::clear() ;
	llpushcallstacks ;

	gObjectList.mNumNewObjects = 0;
	S32 total_decoded = 0;

	if (!gSavedSettings.getBOOL("SpeedTest"))
	{
		LLFastTimer t(FTM_IDLE_NETWORK); // decode
		
		// deal with any queued name requests and replies.
		gCacheName->processPending();
		llpushcallstacks ;
		LLTimer check_message_timer;
		//  Read all available packets from network 
		const S64 frame_count = gFrameCount;  // U32->S64
		F32 total_time = 0.0f;

		while (gMessageSystem->checkAllMessages(frame_count, gServicePump)) 
		{
			if (gDoDisconnect)
			{
				// We're disconnecting, don't process any more messages from the server
				// We're usually disconnecting due to either network corruption or a
				// server going down, so this is OK.
				break;
			}
			
			total_decoded++;
			gPacketsIn++;

			if (total_decoded > MESSAGE_MAX_PER_FRAME)
			{
				break;
			}

#ifdef TIME_THROTTLE_MESSAGES
			// Prevent slow packets from completely destroying the frame rate.
			// This usually happens due to clumps of avatars taking huge amount
			// of network processing time (which needs to be fixed, but this is
			// a good limit anyway).
			total_time = check_message_timer.getElapsedTimeF32();
			if (total_time >= CheckMessagesMaxTime)
				break;
#endif
		}

		// Handle per-frame message system processing.
		gMessageSystem->processAcks();

#ifdef TIME_THROTTLE_MESSAGES
		if (total_time >= CheckMessagesMaxTime)
		{
			// Increase CheckMessagesMaxTime so that we will eventually catch up
			CheckMessagesMaxTime *= 1.035f; // 3.5% ~= x2 in 20 frames, ~8x in 60 frames
		}
		else
		{
			// Reset CheckMessagesMaxTime to default value
			CheckMessagesMaxTime = CHECK_MESSAGES_DEFAULT_MAX_TIME;
		}
#endif
		


		// we want to clear the control after sending out all necessary agent updates
		gAgent.resetControlFlags();
				
		// Decode enqueued messages...
		S32 remaining_possible_decodes = MESSAGE_MAX_PER_FRAME - total_decoded;

		if( remaining_possible_decodes <= 0 )
		{
			llinfos << "Maxed out number of messages per frame at " << MESSAGE_MAX_PER_FRAME << llendl;
		}

		if (gPrintMessagesThisFrame)
		{
			llinfos << "Decoded " << total_decoded << " msgs this frame!" << llendl;
			gPrintMessagesThisFrame = FALSE;
		}
	}
	llpushcallstacks ;
	LLViewerStats::getInstance()->mNumNewObjectsStat.addValue(gObjectList.mNumNewObjects);

	// Retransmit unacknowledged packets.
	gXferManager->retransmitUnackedPackets();
	gAssetStorage->checkForTimeouts();
	llpushcallstacks ;
	gViewerThrottle.updateDynamicThrottle();

	llpushcallstacks ;
	// Check that the circuit between the viewer and the agent's current
	// region is still alive
	LLViewerRegion *agent_region = gAgent.getRegion();
	if (agent_region && (LLStartUp::getStartupState()==STATE_STARTED))
	{
		LLUUID this_region_id = agent_region->getRegionID();
		bool this_region_alive = agent_region->isAlive();
		if ((mAgentRegionLastAlive && !this_region_alive) // newly dead
		    && (mAgentRegionLastID == this_region_id)) // same region
		{
			forceDisconnect(LLTrans::getString("AgentLostConnection"));
		}
		mAgentRegionLastID = this_region_id;
		mAgentRegionLastAlive = this_region_alive;
	}
	llpushcallstacks ;
}

void LLAppViewer::disconnectViewer()
{
	if (gDisconnected)
	{
		return;
	}
	//
	// Cleanup after quitting.
	//	
	// Save snapshot for next time, if we made it through initialization

	llinfos << "Disconnecting viewer!" << llendl;

	// Dump our frame statistics

	// Remember if we were flying
	gSavedSettings.setBOOL("FlyingAtExit", gAgent.getFlying() );

	// Un-minimize all windows so they don't get saved minimized
	if (!gNoRender)
	{
		if (gFloaterView)
		{
			gFloaterView->restoreAll();
		}
	}

	if (LLSelectMgr::getInstance())
	{
		LLSelectMgr::getInstance()->deselectAll();
	}

	// save inventory if appropriate
	gInventory.cache(gInventory.getRootFolderID(), gAgent.getID());
	if (gInventory.getLibraryRootFolderID().notNull()
		&& gInventory.getLibraryOwnerID().notNull())
	{
		gInventory.cache(
			gInventory.getLibraryRootFolderID(),
			gInventory.getLibraryOwnerID());
	}

	saveNameCache();

	// close inventory interface, close all windows
	LLFloaterInventory::cleanup();

	gAgentWearables.cleanup();
	gAgentCamera.cleanup();
	// Also writes cached agent settings to gSavedSettings
	gAgent.cleanup();

	// This is where we used to call gObjectList.destroy() and then delete gWorldp.
	// Now we just ask the LLWorld singleton to cleanly shut down.
	LLWorld::getInstance()->destroyClass();

	// call all self-registered classes
	LLDestroyClassList::instance().fireCallbacks();

	cleanup_xfer_manager();
	gDisconnected = TRUE;
}

void LLAppViewer::forceErrorLLError()
{
   	llerrs << "This is an llerror" << llendl;
}

void LLAppViewer::forceErrorBreakpoint()
{
#ifdef LL_WINDOWS
    DebugBreak();
#endif
    return;
}

void LLAppViewer::forceErrorBadMemoryAccess()
{
    S32* crash = NULL;
    *crash = 0xDEADBEEF;
    return;
}

void LLAppViewer::forceErrorInfiniteLoop()
{
    while(true)
    {
        ;
    }
    return;
}
 
void LLAppViewer::forceErrorSoftwareException()
{
    // *FIX: Any way to insure it won't be handled?
    throw; 
}

void LLAppViewer::forceErrorDriverCrash()
{
	glDeleteTextures(1, NULL);
}

void LLAppViewer::initMainloopTimeout(const std::string& state, F32 secs)
{
	if(!mMainloopTimeout)
	{
		mMainloopTimeout = new LLWatchdogTimeout();
		resumeMainloopTimeout(state, secs);
	}
}

void LLAppViewer::destroyMainloopTimeout()
{
	if(mMainloopTimeout)
	{
		delete mMainloopTimeout;
		mMainloopTimeout = NULL;
	}
}

void LLAppViewer::resumeMainloopTimeout(const std::string& state, F32 secs)
{
	if(mMainloopTimeout)
	{
		if(secs < 0.0f)
		{
			secs = gSavedSettings.getF32("MainloopTimeoutDefault");
		}
		
		mMainloopTimeout->setTimeout(secs);
		mMainloopTimeout->start(state);
	}
}

void LLAppViewer::pauseMainloopTimeout()
{
	if(mMainloopTimeout)
	{
		mMainloopTimeout->stop();
	}
}

void LLAppViewer::pingMainloopTimeout(const std::string& state, F32 secs)
{
//	if(!restoreErrorTrap())
//	{
//		llwarns << "!!!!!!!!!!!!! Its an error trap!!!!" << state << llendl;
//	}
	
	if(mMainloopTimeout)
	{
		if(secs < 0.0f)
		{
			secs = gSavedSettings.getF32("MainloopTimeoutDefault");
		}

		mMainloopTimeout->setTimeout(secs);
		mMainloopTimeout->ping(state);
	}
}

void LLAppViewer::handleLoginComplete()
{
	initMainloopTimeout("Mainloop Init");

	// Store some data to DebugInfo in case of a freeze.
	gDebugInfo["ClientInfo"]["Name"] = gSavedSettings.getString("VersionChannelName");

	gDebugInfo["ClientInfo"]["MajorVersion"] = LLVersionInfo::getMajor();
	gDebugInfo["ClientInfo"]["MinorVersion"] = LLVersionInfo::getMinor();
	gDebugInfo["ClientInfo"]["PatchVersion"] = LLVersionInfo::getPatch();
	gDebugInfo["ClientInfo"]["BuildVersion"] = LLVersionInfo::getBuild();

	LLParcel* parcel = LLViewerParcelMgr::getInstance()->getAgentParcel();
	if ( parcel && parcel->getMusicURL()[0])
	{
		gDebugInfo["ParcelMusicURL"] = parcel->getMusicURL();
	}	
	if ( parcel && parcel->getMediaURL()[0])
	{
		gDebugInfo["ParcelMediaURL"] = parcel->getMediaURL();
	}
	
	gDebugInfo["SettingsFilename"] = gSavedSettings.getString("ClientSettingsFile");
	gDebugInfo["CAFilename"] = gDirUtilp->getCAFile();
	gDebugInfo["ViewerExePath"] = gDirUtilp->getExecutablePathAndName();
	gDebugInfo["CurrentPath"] = gDirUtilp->getCurPath();

	if(gAgent.getRegion())
	{
		gDebugInfo["CurrentSimHost"] = gAgent.getRegionHost().getHostName();
		gDebugInfo["CurrentRegion"] = gAgent.getRegion()->getName();
	}

	if(LLAppViewer::instance()->mMainloopTimeout)
	{
		gDebugInfo["MainloopTimeoutState"] = LLAppViewer::instance()->mMainloopTimeout->getState();
	}

	mOnLoginCompleted();

	writeDebugInfo();
}

// *TODO - generalize this and move DSO wrangling to a helper class -brad
void LLAppViewer::loadEventHostModule(S32 listen_port)
{
	std::string dso_name =
#if LL_WINDOWS
	    "lleventhost.dll";
#elif LL_DARWIN
	    "liblleventhost.dylib";
#else
	    "liblleventhost.so";
#endif

	std::string dso_path = gDirUtilp->findFile(dso_name,
		gDirUtilp->getAppRODataDir(),
		gDirUtilp->getExecutableDir());

	if(dso_path == "")
	{
		llerrs << "QAModeEventHost requested but module \"" << dso_name << "\" not found!" << llendl;
		return;
	}

	apr_dso_handle_t * eventhost_dso_handle = NULL;
	apr_pool_t * eventhost_dso_memory_pool = NULL;

	//attempt to load the shared library
	apr_pool_create(&eventhost_dso_memory_pool, NULL);
	apr_status_t rv = apr_dso_load(&eventhost_dso_handle,
		dso_path.c_str(),
		eventhost_dso_memory_pool);
	ll_apr_assert_status(rv);
	llassert_always(eventhost_dso_handle != NULL);

	int (*ll_plugin_start_func)(LLSD const &) = NULL;
	rv = apr_dso_sym((apr_dso_handle_sym_t*)&ll_plugin_start_func, eventhost_dso_handle, "ll_plugin_start");

	ll_apr_assert_status(rv);
	llassert_always(ll_plugin_start_func != NULL);

	LLSD args;
	args["listen_port"] = listen_port;

	int status = ll_plugin_start_func(args);

	if(status != 0)
	{
		llerrs << "problem loading eventhost plugin, status: " << status << llendl;
	}

	mPlugins.insert(eventhost_dso_handle);
}

void LLAppViewer::launchUpdater()
{
		LLSD query_map = LLSD::emptyMap();
	// *TODO place os string in a global constant
#if LL_WINDOWS  
	query_map["os"] = "win";
#elif LL_DARWIN
	query_map["os"] = "mac";
#elif LL_LINUX
	query_map["os"] = "lnx";
#elif LL_SOLARIS
	query_map["os"] = "sol";
#endif
	// *TODO change userserver to be grid on both viewer and sim, since
	// userserver no longer exists.
	query_map["userserver"] = LLViewerLogin::getInstance()->getGridLabel();
	query_map["channel"] = gSavedSettings.getString("VersionChannelName");
	// *TODO constantize this guy
	// *NOTE: This URL is also used in win_setup/lldownloader.cpp
	LLURI update_url = LLURI::buildHTTP("secondlife.com", 80, "update.php", query_map);
	
	if(LLAppViewer::sUpdaterInfo)
	{
		delete LLAppViewer::sUpdaterInfo;
	}
	LLAppViewer::sUpdaterInfo = new LLAppViewer::LLUpdaterInfo() ;

	// if a sim name was passed in via command line parameter (typically through a SLURL)
	if ( LLURLSimString::sInstance.mSimString.length() )
	{
		// record the location to start at next time
		gSavedSettings.setString( "NextLoginLocation", LLURLSimString::sInstance.mSimString ); 
	};

#if LL_WINDOWS
	LLAppViewer::sUpdaterInfo->mUpdateExePath = gDirUtilp->getTempFilename();
	if (LLAppViewer::sUpdaterInfo->mUpdateExePath.empty())
	{
		delete LLAppViewer::sUpdaterInfo ;
		LLAppViewer::sUpdaterInfo = NULL ;

		// We're hosed, bail
		LL_WARNS("AppInit") << "LLDir::getTempFilename() failed" << LL_ENDL;
		return;
	}

	LLAppViewer::sUpdaterInfo->mUpdateExePath += ".exe";

	std::string updater_source = gDirUtilp->getAppRODataDir();
	updater_source += gDirUtilp->getDirDelimiter();
	updater_source += "updater.exe";

	LL_DEBUGS("AppInit") << "Calling CopyFile source: " << updater_source
			<< " dest: " << LLAppViewer::sUpdaterInfo->mUpdateExePath
			<< LL_ENDL;


	if (!CopyFileA(updater_source.c_str(), LLAppViewer::sUpdaterInfo->mUpdateExePath.c_str(), FALSE))
	{
		delete LLAppViewer::sUpdaterInfo ;
		LLAppViewer::sUpdaterInfo = NULL ;

		LL_WARNS("AppInit") << "Unable to copy the updater!" << LL_ENDL;

		return;
	}

	LLAppViewer::sUpdaterInfo->mParams << "-url \"" << update_url.asString() << "\"";

	LL_DEBUGS("AppInit") << "Calling updater: " << LLAppViewer::sUpdaterInfo->mUpdateExePath << " " << LLAppViewer::sUpdaterInfo->mParams.str() << LL_ENDL;

	//Explicitly remove the marker file, otherwise we pass the lock onto the child process and things get weird.
	LLAppViewer::instance()->removeMarkerFile(); // In case updater fails

	// *NOTE:Mani The updater is spawned as the last thing before the WinMain exit.
	// see LLAppViewerWin32.cpp
	
#elif LL_DARWIN
	LLAppViewer::sUpdaterInfo->mUpdateExePath = "'";
	LLAppViewer::sUpdaterInfo->mUpdateExePath += gDirUtilp->getAppRODataDir();
	LLAppViewer::sUpdaterInfo->mUpdateExePath += "/mac-updater.app/Contents/MacOS/mac-updater' -url \"";
	LLAppViewer::sUpdaterInfo->mUpdateExePath += update_url.asString();
	LLAppViewer::sUpdaterInfo->mUpdateExePath += "\" -name \"";
	LLAppViewer::sUpdaterInfo->mUpdateExePath += LLAppViewer::instance()->getSecondLifeTitle();
	LLAppViewer::sUpdaterInfo->mUpdateExePath += "\" &";

	LL_DEBUGS("AppInit") << "Calling updater: " << LLAppViewer::sUpdaterInfo->mUpdateExePath << LL_ENDL;

	// Run the auto-updater.
	system(LLAppViewer::sUpdaterInfo->mUpdateExePath.c_str()); /* Flawfinder: ignore */

#elif (LL_LINUX || LL_SOLARIS) && LL_GTK
	// we tell the updater where to find the xml containing string
	// translations which it can use for its own UI
	std::string xml_strings_file = "strings.xml";
	std::vector<std::string> xui_path_vec = LLUI::getXUIPaths();
	std::string xml_search_paths;
	std::vector<std::string>::const_iterator iter;
	// build comma-delimited list of xml paths to pass to updater
	for (iter = xui_path_vec.begin(); iter != xui_path_vec.end(); )
	{
		std::string this_skin_dir = gDirUtilp->getDefaultSkinDir()
			+ gDirUtilp->getDirDelimiter()
			+ (*iter);
		llinfos << "Got a XUI path: " << this_skin_dir << llendl;
		xml_search_paths.append(this_skin_dir);
		++iter;
		if (iter != xui_path_vec.end())
			xml_search_paths.append(","); // comma-delimit
	}
	// build the overall command-line to run the updater correctly
	LLAppViewer::sUpdaterInfo->mUpdateExePath = 
		gDirUtilp->getExecutableDir() + "/" + "linux-updater.bin" + 
		" --url \"" + update_url.asString() + "\"" +
		" --name \"" + LLAppViewer::instance()->getSecondLifeTitle() + "\"" +
		" --dest \"" + gDirUtilp->getAppRODataDir() + "\"" +
		" --stringsdir \"" + xml_search_paths + "\"" +
		" --stringsfile \"" + xml_strings_file + "\"";

	LL_INFOS("AppInit") << "Calling updater: " 
			    << LLAppViewer::sUpdaterInfo->mUpdateExePath << LL_ENDL;

	// *TODO: we could use the gdk equivalent to ensure the updater
	// gets started on the same screen.
	GError *error = NULL;
	if (!g_spawn_command_line_async(LLAppViewer::sUpdaterInfo->mUpdateExePath.c_str(), &error))
	{
		llerrs << "Failed to launch updater: "
		       << error->message
		       << llendl;
	}
	if (error) {
		g_error_free(error);
	}
#else
	OSMessageBox(LLTrans::getString("MBNoAutoUpdate"), LLStringUtil::null, OSMB_OK);
#endif

	// *REMOVE:Mani - Saving for reference...
	// LLAppViewer::instance()->forceQuit();
}


//virtual
void LLAppViewer::setMasterSystemAudioMute(bool mute)
{
	gSavedSettings.setBOOL("MuteAudio", mute);
}

//virtual
bool LLAppViewer::getMasterSystemAudioMute()
{
	return gSavedSettings.getBOOL("MuteAudio");
}<|MERGE_RESOLUTION|>--- conflicted
+++ resolved
@@ -1168,13 +1168,8 @@
 	 				
 					if(!total_work_pending) //pause texture fetching threads if nothing to process.
 					{
-<<<<<<< HEAD
 						LLAppViewer::getTextureCache()->pause();
 						LLAppViewer::getImageDecodeThread()->pause();
-=======
-					LLAppViewer::getTextureCache()->pause();
-					LLAppViewer::getImageDecodeThread()->pause();
->>>>>>> 0a80627b
 						LLAppViewer::getTextureFetch()->pause(); 
 					}
 					if(!total_io_pending) //pause file threads if nothing to process.
@@ -3039,8 +3034,6 @@
 	LLAppViewer::getTextureCache()->setReadOnly(read_only) ;
 
 	if (gSavedSettings.getS32("LocalCacheVersion") != LLAppViewer::getCacheVersion()) 
-<<<<<<< HEAD
-=======
 	{
 		if(read_only) 
 		{
@@ -3052,25 +3045,6 @@
 			gSavedSettings.setS32("LocalCacheVersion", LLAppViewer::getCacheVersion());
 		}
 	}
-
-	if(!read_only)
-	{
-	// Purge cache if user requested it
-	if (gSavedSettings.getBOOL("PurgeCacheOnStartup") ||
-		gSavedSettings.getBOOL("PurgeCacheOnNextStartup"))
->>>>>>> 0a80627b
-	{
-		if(read_only) 
-		{
-			disable_texture_cache = TRUE ; //if the cache version of this viewer is different from the running one, this viewer can not use the texture cache.
-		}
-		else
-		{
-			mPurgeCache = true; // Purge cache if the version number is different.
-			gSavedSettings.setS32("LocalCacheVersion", LLAppViewer::getCacheVersion());
-		}
-	}
-<<<<<<< HEAD
 
 	if(!read_only)
 	{
@@ -3079,28 +3053,11 @@
 			gSavedSettings.getBOOL("PurgeCacheOnNextStartup"))
 		{
 			gSavedSettings.setBOOL("PurgeCacheOnNextStartup", false);
-			mPurgeCache = true;
+		mPurgeCache = true;
 		}
 	
 		// We have moved the location of the cache directory over time.
 		migrateCacheDirectory();
-=======
-	
-	// We have moved the location of the cache directory over time.
-	migrateCacheDirectory();
-
-	// Setup and verify the cache location
-	std::string cache_location = gSavedSettings.getString("CacheLocation");
-	std::string new_cache_location = gSavedSettings.getString("NewCacheLocation");
-	if (new_cache_location != cache_location)
-	{
-		gDirUtilp->setCacheDir(gSavedSettings.getString("CacheLocation"));
-		purgeCache(); // purge old cache
-		gSavedSettings.setString("CacheLocation", new_cache_location);
-		gSavedSettings.setString("CacheLocationTopFolder", gDirUtilp->getBaseFileName(new_cache_location));
-	}
-	}
->>>>>>> 0a80627b
 	
 		// Setup and verify the cache location
 		std::string cache_location = gSavedSettings.getString("CacheLocation");
@@ -3130,11 +3087,7 @@
 	LLSplashScreen::update(LLTrans::getString("StartupInitializingTextureCache"));
 	
 	// Init the texture cache
-<<<<<<< HEAD
 	// Allocate 80% of the cache size for textures	
-=======
-	// Allocate 80% of the cache size for textures
->>>>>>> 0a80627b
 	const S32 MB = 1024*1024;
 	S64 cache_size = (S64)(gSavedSettings.getU32("CacheSize")) * MB;
 	const S64 MAX_CACHE_SIZE = 1024*MB;
