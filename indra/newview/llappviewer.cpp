--- conflicted
+++ resolved
@@ -751,16 +751,6 @@
 	//
 	// Start of the application
 	//
-<<<<<<< HEAD
-	LLFastTimer::reset();
-	
-	
-=======
-	// IMPORTANT! Do NOT put anything that will write
-	// into the log files during normal startup until AFTER
-	// we run the "program crashed last time" error handler below.
-	//
->>>>>>> e5bbdafd
 #ifdef LL_DARWIN
 	mMainLoopInitialized = false;
 #endif
@@ -779,15 +769,8 @@
 	// this allows simple skinned file lookups to work
 	gDirUtilp->setSkinFolder("default", "en");
 
-<<<<<<< HEAD
 //	initLoggingAndGetLastDuration();
 	
-=======
-	initLoggingAndGetLastDuration();
-	
-	processMarkerFiles();
-
->>>>>>> e5bbdafd
 	//
 	// OK to write stuff to logs now, we've now crash reported if necessary
 	//
@@ -1808,11 +1791,7 @@
 		gAudiop->setStreamingAudioImpl(NULL);
 
 		// shut down the audio subsystem
-<<<<<<< HEAD
-		gAudiop->shutdown();
-=======
-			gAudiop->shutdown();
->>>>>>> e5bbdafd
+        gAudiop->shutdown();
 
 		delete gAudiop;
 		gAudiop = NULL;
@@ -2135,15 +2114,9 @@
 
 	ll_close_fail_log();
 
-<<<<<<< HEAD
 	removeMarkerFiles();
 	
-	MEM_TRACK_RELEASE
-
-    llinfos << "Goodbye!" << llendflush;
-=======
     LL_INFOS() << "Goodbye!" << LL_ENDL;
->>>>>>> e5bbdafd
 
     removeDumpDir();
 
@@ -2626,11 +2599,7 @@
                 }
                 else
                 {
-<<<<<<< HEAD
-					llwarns << "Failed --set " << name << ": setting name unknown." << llendl;
-=======
 					LL_WARNS() << "Failed --set " << name << ": setting name unknown." << LL_ENDL;
->>>>>>> e5bbdafd
                 }
             }
         }
@@ -2658,20 +2627,12 @@
 	std::string test_name(gSavedSettings.getString("LogMetrics"));
 	if (! test_name.empty())
  	{
-<<<<<<< HEAD
- 		LLFastTimer::sMetricLog = TRUE ;
-		// '--logmetrics' is specified with a named test metric argument so the data gathering is done only on that test
-		// In the absence of argument, every metric would be gathered (makes for a rather slow run and hard to decipher report...)
-		llinfos << "'--logmetrics' argument : " << test_name << llendl;
-			LLFastTimer::sLogName = test_name;
-=======
 		LLTrace::BlockTimer::sMetricLog = TRUE;
 		// '--logmetrics' is specified with a named test metric argument so the data gathering is done only on that test
 		// In the absence of argument, every metric would be gathered (makes for a rather slow run and hard to decipher report...)
 		LL_INFOS() << "'--logmetrics' argument : " << test_name << LL_ENDL;
 		LLTrace::BlockTimer::sLogName = test_name;
->>>>>>> e5bbdafd
-		}
+	}
 
 	if (clp.hasOption("graphicslevel"))
 	{
@@ -2718,59 +2679,44 @@
     // What can happen is that someone can use IE (or potentially 
     // other browsers) and do the rough equivalent of command 
     // injection and steal passwords. Phoenix. SL-55321
-<<<<<<< HEAD
+
+	std::string starting_location;
+
+	std::string cmd_line_login_location(gSavedSettings.getString("CmdLineLoginLocation"));
+	if(! cmd_line_login_location.empty())
+	{
+		starting_location = cmd_line_login_location;
+	}
+	else
+	{
+		std::string default_login_location(gSavedSettings.getString("DefaultLoginLocation"));
+		if (! default_login_location.empty())
+		{
+			starting_location = default_login_location;
+		}
+	}
+
 	LLSLURL start_slurl;
-	std::string CmdLineLoginLocation(gSavedSettings.getString("CmdLineLoginLocation"));
-	if(! CmdLineLoginLocation.empty())
+	if (! starting_location.empty())
     {
-		start_slurl = CmdLineLoginLocation;
+		start_slurl = starting_location;
 		LLStartUp::setStartSLURL(start_slurl);
 		if(start_slurl.getType() == LLSLURL::LOCATION) 
 		{  
 			LLGridManager::getInstance()->setGridChoice(start_slurl.getGrid());
-=======
-
-	std::string starting_location;
-
-	std::string cmd_line_login_location(gSavedSettings.getString("CmdLineLoginLocation"));
-	if(! cmd_line_login_location.empty())
-	{
-		starting_location = cmd_line_login_location;
-	}
-	else
-	{
-		std::string default_login_location(gSavedSettings.getString("DefaultLoginLocation"));
-		if (! default_login_location.empty())
-		{
-			starting_location = default_login_location;
->>>>>>> e5bbdafd
-		}
-	}
-
-	if (! starting_location.empty())
-    {
-		LLSLURL start_slurl(starting_location);
-		LLStartUp::setStartSLURL(start_slurl);
-		if(start_slurl.getType() == LLSLURL::LOCATION) 
-		{  
-			LLGridManager::getInstance()->setGridChoice(start_slurl.getGrid());
-    }
-    }
+		}
+	}
 
 	//RN: if we received a URL, hand it off to the existing instance.
 	// don't call anotherInstanceRunning() when doing URL handoff, as
 	// it relies on checking a marker file which will not work when running
 	// out of different directories
 
-	if (LLStartUp::getStartSLURL().isValid() &&
+	if (start_slurl.isValid() &&
 		(gSavedSettings.getBOOL("SLURLPassToOtherInstance")))
 	{
-<<<<<<< HEAD
 		if (sendURLToOtherInstance(start_slurl.getSLURLString()))
-=======
-		if (sendURLToOtherInstance(LLStartUp::getStartSLURL().getSLURLString()))
->>>>>>> e5bbdafd
-		{
+		{  
 			// successfully handed off URL to existing instance, exit
 			return false;
 		}
@@ -2801,41 +2747,6 @@
 
     mYieldTime = gSavedSettings.getS32("YieldTime");
 
-<<<<<<< HEAD
-=======
-	// Read skin/branding settings if specified.
-	//if (! gDirUtilp->getSkinDir().empty() )
-	//{
-	//	std::string skin_def_file = gDirUtilp->findSkinnedFilename("skin.xml");
-	//	LLXmlTree skin_def_tree;
-
-	//	if (!skin_def_tree.parseFile(skin_def_file))
-	//	{
-	//		LL_ERRS() << "Failed to parse skin definition." << LL_ENDL;
-	//	}
-
-	//}
-
-#if LL_DARWIN
-
-#if __ppc__
-	// If the CPU doesn't have Altivec (i.e. it's not at least a G4), don't go any further.
-	// Only test PowerPC - all Intel Macs have SSE.
-	if(!gSysCPU.hasAltivec())
-	{
-		std::ostringstream msg;
-		msg << LLTrans::getString("MBRequiresAltiVec");
-		OSMessageBox(
-			msg.str(),
-			LLStringUtil::null,
-			OSMB_OK);
-		removeMarkerFile();
-		return false;
-	}
-#endif
-	
-#endif // LL_DARWIN
->>>>>>> e5bbdafd
 
 	// Display splash screen.  Must be after above check for previous
 	// crash as this dialog is always frontmost.
@@ -3209,22 +3120,6 @@
     updater_pump.listen("notify_update", &notify_update);
 }
 
-<<<<<<< HEAD
-=======
-void LLAppViewer::checkForCrash(void)
-{
-#if LL_SEND_CRASH_REPORTS
-	if (gLastExecEvent == LAST_EXEC_FROZE)
-    {
-        LL_INFOS() << "Last execution froze, sending a crash report." << LL_ENDL;
-            
-		bool report_freeze = true;
-		handleCrashReporting(report_freeze);
-    }
-#endif // LL_SEND_CRASH_REPORTS    
-}
-
->>>>>>> e5bbdafd
 //
 // This function decides whether the client machine meets the minimum requirements to
 // run in a maximized window, per the consensus of davep, boa and nyx on 3/30/2011.
@@ -3353,26 +3248,19 @@
 
 void LLAppViewer::writeDebugInfo(bool isStatic)
 {
-<<<<<<< HEAD
     //Try to do the minimum when writing data during a crash.
     std::string* debug_filename;
     debug_filename = ( isStatic
         ? getStaticDebugFile()
         : getDynamicDebugFile() );
     
-	llinfos << "Opening debug file " << *debug_filename << llendl;
+	LL_INFOS() << "Opening debug file " << *debug_filename << LL_ENDL;
 	llofstream out_file(*debug_filename);
     
     isStatic ?  LLSDSerialize::toPrettyXML(gDebugInfo, out_file)
              :  LLSDSerialize::toPrettyXML(gDebugInfo["Dynamic"], out_file);
     
         
-=======
-	std::string debug_filename = gDirUtilp->getExpandedFilename(LL_PATH_LOGS,"debug_info.log");
-	LL_INFOS() << "Opening debug file " << debug_filename << LL_ENDL;
-	llofstream out_file(debug_filename);
-	LLSDSerialize::toPrettyXML(gDebugInfo, out_file);
->>>>>>> e5bbdafd
 	out_file.close();
 }
 
@@ -4071,7 +3959,6 @@
 {
 	if (!mSecondInstance)
 	{		
-<<<<<<< HEAD
 		if (mMarkerFile.getFileHandle())
 		{
 			mMarkerFile.close() ;
@@ -4092,31 +3979,6 @@
 		else
 		{
 			LL_WARNS("MarkerFile") << "logout marker '"<<mLogoutMarkerFileName<<"' not open"<< LL_ENDL;
-=======
-		LL_DEBUGS("MarkerFile") << (leave_logout_marker?"leave":"remove") <<" logout" << LL_ENDL;
-		if (mMarkerFile.getFileHandle())
-		{
-			LL_DEBUGS("MarkerFile") << "removing exec marker '"<<mMarkerFileName<<"'"<< LL_ENDL;
-			mMarkerFile.close() ;
-			LLAPRFile::remove( mMarkerFileName );
-		}
-		else
-		{
-			LL_WARNS("MarkerFile") << "marker '"<<mMarkerFileName<<"' not open"<< LL_ENDL;
-		}
-		if (!leave_logout_marker)
-		{
-			if (mLogoutMarkerFile.getFileHandle())
-			{
-				LL_DEBUGS("MarkerFile") << "removing logout marker '"<<mLogoutMarkerFileName<<"'"<< LL_ENDL;
-				mLogoutMarkerFile.close();
-			}
-			else
-			{
-				LL_WARNS("MarkerFile") << "logout marker '"<<mLogoutMarkerFileName<<"' not open"<< LL_ENDL;
-			}
-			LLAPRFile::remove( mLogoutMarkerFileName );
->>>>>>> e5bbdafd
 		}
 	}
 	else
