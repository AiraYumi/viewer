--- conflicted
+++ resolved
@@ -1523,24 +1523,14 @@
 
 				display();
 
-<<<<<<< HEAD
                 {
                     LLPerfStats::RecordSceneTime T(LLPerfStats::StatType_t::RENDER_IDLE);
                     LL_PROFILE_ZONE_NAMED_CATEGORY_APP( "df Snapshot" )
                     pingMainloopTimeout("Main:Snapshot");
                     LLFloaterSnapshot::update(); // take snapshots
-                    LLFloaterOutfitSnapshot::update();
+                    LLFloaterSimpleOutfitSnapshot::update();
                     gGLActive = FALSE;
                 }
-=======
-				{
-					LL_PROFILE_ZONE_NAMED_CATEGORY_APP( "df Snapshot" )
-				pingMainloopTimeout("Main:Snapshot");
-				LLFloaterSnapshot::update(); // take snapshots
-                LLFloaterSimpleOutfitSnapshot::update();
-				gGLActive = FALSE;
-			}
->>>>>>> a0c3d69c
 		}
 		}
 
