--- conflicted
+++ resolved
@@ -1943,13 +1943,7 @@
 	LLLocationHistory::getInstance()->save();
 
 	LLAvatarIconIDCache::getInstance()->save();
-<<<<<<< HEAD
-	
-=======
-
-	LLViewerMedia::saveCookieFile();
-
->>>>>>> 98f33106
+
 	// Stop the plugin read thread if it's running.
 	LLPluginProcessParent::setUseReadThread(false);
 
