--- conflicted
+++ resolved
@@ -2184,19 +2184,11 @@
 	// static info file.
 	LLAppViewer::instance()->writeDebugInfo();
 
-<<<<<<< HEAD
-    if (sQAModeTermCode)
-    {
-        _exit(sQAModeTermCode);
-        return LLError::ERR_DO_NOT_CRASH; // notreached
-    }
-
+#ifdef SHADER_CRASH_NONFATAL
+	return LLError::ERR_DO_NOT_CRASH;
+#else
     return LLError::ERR_CRASH;
-=======
-#ifndef SHADER_CRASH_NONFATAL
-	LLError::crashAndLoop(error_string);
 #endif
->>>>>>> 1702a656
 }
 
 void LLAppViewer::initLoggingAndGetLastDuration()
