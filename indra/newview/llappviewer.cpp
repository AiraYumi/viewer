/** 
 * @file llappviewer.cpp
 * @brief The LLAppViewer class definitions
 *
 * $LicenseInfo:firstyear=2007&license=viewerlgpl$
 * Second Life Viewer Source Code
 * Copyright (C) 2012, Linden Research, Inc.
 * 
 * This library is free software; you can redistribute it and/or
 * modify it under the terms of the GNU Lesser General Public
 * License as published by the Free Software Foundation;
 * version 2.1 of the License only.
 * 
 * This library is distributed in the hope that it will be useful,
 * but WITHOUT ANY WARRANTY; without even the implied warranty of
 * MERCHANTABILITY or FITNESS FOR A PARTICULAR PURPOSE.  See the GNU
 * Lesser General Public License for more details.
 * 
 * You should have received a copy of the GNU Lesser General Public
 * License along with this library; if not, write to the Free Software
 * Foundation, Inc., 51 Franklin Street, Fifth Floor, Boston, MA  02110-1301  USA
 * 
 * Linden Research, Inc., 945 Battery Street, San Francisco, CA  94111  USA
 * $/LicenseInfo$
 */

#include "llviewerprecompiledheaders.h"

#include "llappviewer.h"

// Viewer includes
#include "llversioninfo.h"
#include "llfeaturemanager.h"
#include "lluictrlfactory.h"
#include "lltexteditor.h"
#include "llerrorcontrol.h"
#include "lleventtimer.h"
#include "llviewertexturelist.h"
#include "llgroupmgr.h"
#include "llagent.h"
#include "llagentcamera.h"
#include "llagentlanguage.h"
#include "llagentwearables.h"
#include "llfloaterimcontainer.h"
#include "llwindow.h"
#include "llviewerstats.h"
#include "llviewerstatsrecorder.h"
#include "llmarketplacefunctions.h"
#include "llmarketplacenotifications.h"
#include "llmd5.h"
#include "llmeshrepository.h"
#include "llpumpio.h"
#include "llmimetypes.h"
#include "llslurl.h"
#include "llstartup.h"
#include "llfocusmgr.h"
#include "llviewerjoystick.h"
#include "llallocator.h"
#include "llares.h" 
#include "llcurl.h"
#include "llcalc.h"
#include "llconversationlog.h"
#include "lltexturestats.h"
#include "lltrace.h"
#include "lltracethreadrecorder.h"
#include "llviewerwindow.h"
#include "llviewerdisplay.h"
#include "llviewermedia.h"
#include "llviewerparcelmedia.h"
#include "llviewermediafocus.h"
#include "llviewermessage.h"
#include "llviewerobjectlist.h"
#include "llworldmap.h"
#include "llmutelist.h"
#include "llviewerhelp.h"
#include "lluicolortable.h"
#include "llurldispatcher.h"
#include "llurlhistory.h"
//#include "llfirstuse.h"
#include "llrender.h"
#include "llteleporthistory.h"
#include "lltoast.h"
#include "lllocationhistory.h"
#include "llfasttimerview.h"
#include "llvector4a.h"
#include "llviewermenufile.h"
#include "llvoicechannel.h"
#include "llvoavatarself.h"
#include "llurlmatch.h"
#include "lltextutil.h"
#include "lllogininstance.h"
#include "llprogressview.h"
#include "llvocache.h"
#include "llvopartgroup.h"
#include "llweb.h"
#include "llupdaterservice.h"
#include "llfloatertexturefetchdebugger.h"
#include "llspellcheck.h"
#include "llscenemonitor.h"

// Linden library includes
#include "llavatarnamecache.h"
#include "lldiriterator.h"
#include "llimagej2c.h"
#include "llmemory.h"
#include "llprimitive.h"
#include "llurlaction.h"
#include "llurlentry.h"
#include "llvfile.h"
#include "llvfsthread.h"
#include "llvolumemgr.h"
#include "llxfermanager.h"
#include "llphysicsextensions.h"

#include "llnotificationmanager.h"
#include "llnotifications.h"
#include "llnotificationsutil.h"

#include "llleap.h"
#include "stringize.h"
#include "llcoros.h"

// Third party library includes
#include <boost/bind.hpp>
#include <boost/foreach.hpp>
#include <boost/algorithm/string.hpp>
#include <boost/regex.hpp>


#if LL_WINDOWS
#	include <share.h> // For _SH_DENYWR in processMarkerFiles
#else
#   include <sys/file.h> // For processMarkerFiles
#endif

#include "llapr.h"
#include <boost/lexical_cast.hpp>

#include "llviewerkeyboard.h"
#include "lllfsthread.h"
#include "llworkerthread.h"
#include "lltexturecache.h"
#include "lltexturefetch.h"
#include "llimageworker.h"
#include "llevents.h"

// The files below handle dependencies from cleanup.
#include "llkeyframemotion.h"
#include "llworldmap.h"
#include "llhudmanager.h"
#include "lltoolmgr.h"
#include "llassetstorage.h"
#include "llpolymesh.h"
#include "llproxy.h"
#include "llaudioengine.h"
#include "llstreamingaudio.h"
#include "llviewermenu.h"
#include "llselectmgr.h"
#include "lltrans.h"
#include "lltransutil.h"
#include "lltracker.h"
#include "llviewerparcelmgr.h"
#include "llworldmapview.h"
#include "llpostprocess.h"
#include "llwlparammanager.h"
#include "llwaterparammanager.h"

#include "lldebugview.h"
#include "llconsole.h"
#include "llcontainerview.h"
#include "lltooltip.h"

#include "llsdutil.h"
#include "llsdserialize.h"

#include "llworld.h"
#include "llhudeffecttrail.h"
#include "llvectorperfoptions.h"
#include "llslurl.h"
#include "llwatchdog.h"

// Included so that constants/settings might be initialized
// in save_settings_to_globals()
#include "llbutton.h"
#include "llstatusbar.h"
#include "llsurface.h"
#include "llvosky.h"
#include "llvotree.h"
#include "llvoavatar.h"
#include "llfolderview.h"
#include "llagentpilot.h"
#include "llvovolume.h"
#include "llflexibleobject.h" 
#include "llvosurfacepatch.h"
#include "llviewerfloaterreg.h"
#include "llcommandlineparser.h"
#include "llfloatermemleak.h"
#include "llfloaterreg.h"
#include "llfloatersnapshot.h"
#include "llfloaterinventory.h"

// includes for idle() idleShutdown()
#include "llviewercontrol.h"
#include "lleventnotifier.h"
#include "llcallbacklist.h"
#include "lldeferredsounds.h"
#include "pipeline.h"
#include "llgesturemgr.h"
#include "llsky.h"
#include "llvlmanager.h"
#include "llviewercamera.h"
#include "lldrawpoolbump.h"
#include "llvieweraudio.h"
#include "llimview.h"
#include "llviewerthrottle.h"
#include "llparcel.h"
#include "llavatariconctrl.h"
#include "llgroupiconctrl.h"
#include "llviewerassetstats.h"

// Include for security api initialization
#include "llsecapi.h"
#include "llmachineid.h"
#include "llmainlooprepeater.h"

// *FIX: These extern globals should be cleaned up.
// The globals either represent state/config/resource-storage of either 
// this app, or another 'component' of the viewer. App globals should be 
// moved into the app class, where as the other globals should be 
// moved out of here.
// If a global symbol reference seems valid, it will be included
// via header files above.

//----------------------------------------------------------------------------
// llviewernetwork.h
#include "llviewernetwork.h"
// define a self-registering event API object
#include "llappviewerlistener.h"

#if (LL_LINUX || LL_SOLARIS) && LL_GTK
#include "glib.h"
#endif // (LL_LINUX || LL_SOLARIS) && LL_GTK

#if LL_MSVC
// disable boost::lexical_cast warning
#pragma warning (disable:4702)
#endif

static LLAppViewerListener sAppViewerListener(LLAppViewer::instance);

////// Windows-specific includes to the bottom - nasty defines in these pollute the preprocessor
//
//----------------------------------------------------------------------------
// viewer.cpp - these are only used in viewer, should be easily moved.

#if LL_DARWIN
const char * const LL_VERSION_BUNDLE_ID = "com.secondlife.indra.viewer";
extern void init_apple_menu(const char* product);
#endif // LL_DARWIN

extern BOOL gRandomizeFramerate;
extern BOOL gPeriodicSlowFrame;
extern BOOL gDebugGL;

////////////////////////////////////////////////////////////
// All from the last globals push...

F32 gSimLastTime; // Used in LLAppViewer::init and send_stats()
F32 gSimFrames;

BOOL gShowObjectUpdates = FALSE;
BOOL gUseQuickTime = TRUE;

eLastExecEvent gLastExecEvent = LAST_EXEC_NORMAL;
S32 gLastExecDuration = -1; // (<0 indicates unknown) 

#if LL_WINDOWS  
#   define LL_PLATFORM_KEY "win"
#elif LL_DARWIN
#   define LL_PLATFORM_KEY "mac"
#elif LL_LINUX
#   define LL_PLATFORM_KEY "lnx"
#elif LL_SOLARIS
#   define LL_PLATFORM_KEY "sol"
#else
#   error "Unknown Platform"
#endif
const char* gPlatform = LL_PLATFORM_KEY;

LLSD gDebugInfo;

U32	gFrameCount = 0;
U32 gForegroundFrameCount = 0; // number of frames that app window was in foreground
LLPumpIO* gServicePump = NULL;

U64MicrosecondsImplicit gFrameTime = 0;
F32SecondsImplicit gFrameTimeSeconds = 0.f;
F32SecondsImplicit gFrameIntervalSeconds = 0.f;
F32 gFPSClamped = 10.f;						// Pretend we start at target rate.
F32 gFrameDTClamped = 0.f;					// Time between adjacent checks to network for packets
U64MicrosecondsImplicit	gStartTime = 0; // gStartTime is "private", used only to calculate gFrameTimeSeconds
U32 gFrameStalls = 0;
const F64 FRAME_STALL_THRESHOLD = 1.0;

LLTimer gRenderStartTime;
LLFrameTimer gForegroundTime;
LLFrameTimer gLoggedInTime;
LLTimer gLogoutTimer;
static const F32 LOGOUT_REQUEST_TIME = 6.f;  // this will be cut short by the LogoutReply msg.
F32 gLogoutMaxTime = LOGOUT_REQUEST_TIME;


S32 gPendingMetricsUploads = 0;


BOOL				gDisconnected = FALSE;

// used to restore texture state after a mode switch
LLFrameTimer	gRestoreGLTimer;
BOOL			gRestoreGL = FALSE;
BOOL				gUseWireframe = FALSE;

// VFS globals - see llappviewer.h
LLVFS* gStaticVFS = NULL;

LLMemoryInfo gSysMemory;
U64Bytes gMemoryAllocated(0); // updated in display_stats() in llviewerdisplay.cpp

std::string gLastVersionChannel;

LLVector3			gWindVec(3.0, 3.0, 0.0);
LLVector3			gRelativeWindVec(0.0, 0.0, 0.0);

U32		gPacketsIn = 0;

BOOL				gPrintMessagesThisFrame = FALSE;

BOOL gRandomizeFramerate = FALSE;
BOOL gPeriodicSlowFrame = FALSE;

BOOL gCrashOnStartup = FALSE;
BOOL gLLErrorActivated = FALSE;
BOOL gLogoutInProgress = FALSE;

////////////////////////////////////////////////////////////
// Internal globals... that should be removed.
static std::string gArgs;
const int MAX_MARKER_LENGTH = 1024;
const std::string MARKER_FILE_NAME("SecondLife.exec_marker");
const std::string START_MARKER_FILE_NAME("SecondLife.start_marker");
const std::string ERROR_MARKER_FILE_NAME("SecondLife.error_marker");
const std::string LLERROR_MARKER_FILE_NAME("SecondLife.llerror_marker");
const std::string LOGOUT_MARKER_FILE_NAME("SecondLife.logout_marker");
static BOOL gDoDisconnect = FALSE;
static std::string gLaunchFileOnQuit;

// Used on Win32 for other apps to identify our window (eg, win_setup)
const char* const VIEWER_WINDOW_CLASSNAME = "Second Life";

//-- LLDeferredTaskList ------------------------------------------------------

/**
 * A list of deferred tasks.
 *
 * We sometimes need to defer execution of some code until the viewer gets idle,
 * e.g. removing an inventory item from within notifyObservers() may not work out.
 *
 * Tasks added to this list will be executed in the next LLAppViewer::idle() iteration.
 * All tasks are executed only once.
 */
class LLDeferredTaskList: public LLSingleton<LLDeferredTaskList>
{
	LOG_CLASS(LLDeferredTaskList);

	friend class LLAppViewer;
	typedef boost::signals2::signal<void()> signal_t;

	void addTask(const signal_t::slot_type& cb)
	{
		mSignal.connect(cb);
	}

	void run()
	{
		if (!mSignal.empty())
		{
			mSignal();
			mSignal.disconnect_all_slots();
		}
	}

	signal_t mSignal;
};

//----------------------------------------------------------------------------

// List of entries from strings.xml to always replace
static std::set<std::string> default_trans_args;
void init_default_trans_args()
{
	default_trans_args.insert("SECOND_LIFE"); // World
	default_trans_args.insert("APP_NAME");
	default_trans_args.insert("CAPITALIZED_APP_NAME");
	default_trans_args.insert("SECOND_LIFE_GRID");
	default_trans_args.insert("SUPPORT_SITE");
	// This URL shows up in a surprising number of places in various skin
	// files. We really only want to have to maintain a single copy of it.
	default_trans_args.insert("create_account_url");
}

//----------------------------------------------------------------------------
// File scope definitons
const char *VFS_DATA_FILE_BASE = "data.db2.x.";
const char *VFS_INDEX_FILE_BASE = "index.db2.x.";


struct SettingsFile : public LLInitParam::Block<SettingsFile>
{
	Mandatory<std::string>	name;
	Optional<std::string>	file_name;
	Optional<bool>			required,
							persistent;
	Optional<std::string>	file_name_setting;

	SettingsFile()
	:	name("name"),
		file_name("file_name"),
		required("required", false),
		persistent("persistent", true),
		file_name_setting("file_name_setting")
	{}
};

struct SettingsGroup : public LLInitParam::Block<SettingsGroup>
{
	Mandatory<std::string>	name;
	Mandatory<S32>			path_index;
	Multiple<SettingsFile>	files;

	SettingsGroup()
	:	name("name"),
		path_index("path_index"),
		files("file")
	{}
};

struct SettingsFiles : public LLInitParam::Block<SettingsFiles>
{
	Multiple<SettingsGroup>	groups;

	SettingsFiles()
	: groups("group")
	{}
};

static std::string gWindowTitle;

LLAppViewer::LLUpdaterInfo *LLAppViewer::sUpdaterInfo = NULL ;

//----------------------------------------------------------------------------
// Metrics logging control constants
//----------------------------------------------------------------------------
static const F32 METRICS_INTERVAL_DEFAULT = 600.0;
static const F32 METRICS_INTERVAL_QA = 30.0;
static F32 app_metrics_interval = METRICS_INTERVAL_DEFAULT;
static bool app_metrics_qa_mode = false;

void idle_afk_check()
{
	// check idle timers
	F32 current_idle = gAwayTriggerTimer.getElapsedTimeF32();
	F32 afk_timeout  = gSavedSettings.getS32("AFKTimeout");
	if (afk_timeout && (current_idle > afk_timeout) && ! gAgent.getAFK())
	{
		LL_INFOS("IdleAway") << "Idle more than " << afk_timeout << " seconds: automatically changing to Away status" << LL_ENDL;
		gAgent.setAFK();
	}
}

// A callback set in LLAppViewer::init()
static void ui_audio_callback(const LLUUID& uuid)
{
	if (gAudiop)
	{
		SoundData soundData(uuid, gAgent.getID(), 1.0f, LLAudioEngine::AUDIO_TYPE_UI);
		gAudiop->triggerSound(soundData);
	}
}

// A callback set in LLAppViewer::init()
static void deferred_ui_audio_callback(const LLUUID& uuid)
{
	if (gAudiop)
	{
		SoundData soundData(uuid, gAgent.getID(), 1.0f, LLAudioEngine::AUDIO_TYPE_UI);
		LLDeferredSounds::instance().deferSound(soundData);
	}
}

bool	create_text_segment_icon_from_url_match(LLUrlMatch* match,LLTextBase* base)
{
	if(!match || !base || base->getPlainText())
		return false;

	LLUUID match_id = match->getID();

	LLIconCtrl* icon;

	if(gAgent.isInGroup(match_id, TRUE))
	{
		LLGroupIconCtrl::Params icon_params;
		icon_params.group_id = match_id;
		icon_params.rect = LLRect(0, 16, 16, 0);
		icon_params.visible = true;
		icon = LLUICtrlFactory::instance().create<LLGroupIconCtrl>(icon_params);
	}
	else
	{
		LLAvatarIconCtrl::Params icon_params;
		icon_params.avatar_id = match_id;
		icon_params.rect = LLRect(0, 16, 16, 0);
		icon_params.visible = true;
		icon = LLUICtrlFactory::instance().create<LLAvatarIconCtrl>(icon_params);
	}

	LLInlineViewSegment::Params params;
	params.force_newline = false;
	params.view = icon;
	params.left_pad = 4;
	params.right_pad = 4;
	params.top_pad = -2;
	params.bottom_pad = 2;

	base->appendWidget(params," ",false);
	
	return true;
}

void request_initial_instant_messages()
{
	static BOOL requested = FALSE;
	if (!requested
		&& gMessageSystem
		&& LLMuteList::getInstance()->isLoaded()
		&& isAgentAvatarValid())
	{
		// Auto-accepted inventory items may require the avatar object
		// to build a correct name.  Likewise, inventory offers from
		// muted avatars require the mute list to properly mute.
		LLMessageSystem* msg = gMessageSystem;
		msg->newMessageFast(_PREHASH_RetrieveInstantMessages);
		msg->nextBlockFast(_PREHASH_AgentData);
		msg->addUUIDFast(_PREHASH_AgentID, gAgent.getID());
		msg->addUUIDFast(_PREHASH_SessionID, gAgent.getSessionID());
		gAgent.sendReliableMessage();
		requested = TRUE;
	}
}

// Use these strictly for things that are constructed at startup,
// or for things that are performance critical.  JC
static void settings_to_globals()
{
	LLBUTTON_H_PAD		= gSavedSettings.getS32("ButtonHPad");
	BTN_HEIGHT_SMALL	= gSavedSettings.getS32("ButtonHeightSmall");
	BTN_HEIGHT			= gSavedSettings.getS32("ButtonHeight");

	MENU_BAR_HEIGHT		= gSavedSettings.getS32("MenuBarHeight");
	MENU_BAR_WIDTH		= gSavedSettings.getS32("MenuBarWidth");

	LLSurface::setTextureSize(gSavedSettings.getU32("RegionTextureSize"));
	
	LLRender::sGLCoreProfile = gSavedSettings.getBOOL("RenderGLCoreProfile");

	LLImageGL::sGlobalUseAnisotropic	= gSavedSettings.getBOOL("RenderAnisotropic");
	LLImageGL::sCompressTextures		= gSavedSettings.getBOOL("RenderCompressTextures");
	LLVOVolume::sLODFactor				= gSavedSettings.getF32("RenderVolumeLODFactor");
	LLVOVolume::sDistanceFactor			= 1.f-LLVOVolume::sLODFactor * 0.1f;
	LLVolumeImplFlexible::sUpdateFactor = gSavedSettings.getF32("RenderFlexTimeFactor");
	LLVOTree::sTreeFactor				= gSavedSettings.getF32("RenderTreeLODFactor");
	LLVOAvatar::sLODFactor				= gSavedSettings.getF32("RenderAvatarLODFactor");
	LLVOAvatar::sPhysicsLODFactor		= gSavedSettings.getF32("RenderAvatarPhysicsLODFactor");
	LLVOAvatar::sMaxVisible				= (U32)gSavedSettings.getS32("RenderAvatarMaxVisible");
	LLVOAvatar::sVisibleInFirstPerson	= gSavedSettings.getBOOL("FirstPersonAvatarVisible");
	// clamp auto-open time to some minimum usable value
	LLFolderView::sAutoOpenTime			= llmax(0.25f, gSavedSettings.getF32("FolderAutoOpenDelay"));
	LLSelectMgr::sRectSelectInclusive	= gSavedSettings.getBOOL("RectangleSelectInclusive");
	LLSelectMgr::sRenderHiddenSelections = gSavedSettings.getBOOL("RenderHiddenSelections");
	LLSelectMgr::sRenderLightRadius = gSavedSettings.getBOOL("RenderLightRadius");

	gAgentPilot.setNumRuns(gSavedSettings.getS32("StatsNumRuns"));
	gAgentPilot.setQuitAfterRuns(gSavedSettings.getBOOL("StatsQuitAfterRuns"));
	gAgent.setHideGroupTitle(gSavedSettings.getBOOL("RenderHideGroupTitle"));
		
	gDebugWindowProc = gSavedSettings.getBOOL("DebugWindowProc");
	gShowObjectUpdates = gSavedSettings.getBOOL("ShowObjectUpdates");
	LLWorldMapView::sMapScale = gSavedSettings.getF32("MapScale");
}

static void settings_modify()
{
	LLRenderTarget::sUseFBO				= gSavedSettings.getBOOL("RenderDeferred");
	LLPipeline::sRenderBump				= gSavedSettings.getBOOL("RenderObjectBump");
	LLPipeline::sRenderDeferred		= LLPipeline::sRenderBump && gSavedSettings.getBOOL("RenderDeferred");
	LLVOAvatar::sUseImpostors			= gSavedSettings.getBOOL("RenderUseImpostors");
	LLVOSurfacePatch::sLODFactor		= gSavedSettings.getF32("RenderTerrainLODFactor");
	LLVOSurfacePatch::sLODFactor *= LLVOSurfacePatch::sLODFactor; //square lod factor to get exponential range of [1,4]
	gDebugGL = gSavedSettings.getBOOL("RenderDebugGL") || gDebugSession;
	gDebugPipeline = gSavedSettings.getBOOL("RenderDebugPipeline");
}

class LLFastTimerLogThread : public LLThread
{
public:
	std::string mFile;

	LLFastTimerLogThread(std::string& test_name) : LLThread("fast timer log")
 	{
		std::string file_name = test_name + std::string(".slp");
		mFile = gDirUtilp->getExpandedFilename(LL_PATH_LOGS, file_name);
	}

	void run()
	{
		std::ofstream os(mFile.c_str());
		
		while (!LLAppViewer::instance()->isQuitting())
		{
			LLTrace::TimeBlock::writeLog(os);
			os.flush();
			ms_sleep(32);
		}

		os.close();
	}
};

//virtual
bool LLAppViewer::initSLURLHandler()
{
	// does nothing unless subclassed
	return false;
}

//virtual
bool LLAppViewer::sendURLToOtherInstance(const std::string& url)
{
	// does nothing unless subclassed
	return false;
}

//----------------------------------------------------------------------------
// LLAppViewer definition

// Static members.
// The single viewer app.
LLAppViewer* LLAppViewer::sInstance = NULL;
LLTextureCache* LLAppViewer::sTextureCache = NULL; 
LLImageDecodeThread* LLAppViewer::sImageDecodeThread = NULL; 
LLTextureFetch* LLAppViewer::sTextureFetch = NULL; 

std::string getRuntime()
{
	return llformat("%.4f", (F32)LLTimer::getElapsedSeconds().value());
}

LLAppViewer::LLAppViewer() 
:	mMarkerFile(),
	mLogoutMarkerFile(),
	mReportedCrash(false),
	mNumSessions(0),
	mPurgeCache(false),
	mPurgeOnExit(false),
	mSecondInstance(false),
	mSavedFinalSnapshot(false),
	mSavePerAccountSettings(false),		// don't save settings on logout unless login succeeded.
	mQuitRequested(false),
	mLogoutRequestSent(false),
	mYieldTime(-1),
	mMainloopTimeout(NULL),
	mAgentRegionLastAlive(false),
	mRandomizeFramerate(LLCachedControl<bool>(gSavedSettings,"Randomize Framerate", FALSE)),
	mPeriodicSlowFrame(LLCachedControl<bool>(gSavedSettings,"Periodic Slow Frame", FALSE)),
	mFastTimerLogThread(NULL),
	mUpdater(new LLUpdaterService()),
	mSettingsLocationList(NULL)
{
	if(NULL != sInstance)
	{
		LL_ERRS() << "Oh no! An instance of LLAppViewer already exists! LLAppViewer is sort of like a singleton." << LL_ENDL;
	}

	setupErrorHandling();
	sInstance = this;
	gLoggedInTime.stop();
	
	LLLoginInstance::instance().setUpdaterService(mUpdater.get());
	LLLoginInstance::instance().setPlatformInfo(gPlatform, getOSInfo().getOSVersionString());
}

LLAppViewer::~LLAppViewer()
{
	delete mSettingsLocationList;

	LLLoginInstance::instance().setUpdaterService(0);
	
	destroyMainloopTimeout();

	// If we got to this destructor somehow, the app didn't hang.
	removeMarkerFile();
}

class LLUITranslationBridge : public LLTranslationBridge
{
public:
	virtual std::string getString(const std::string &xml_desc)
	{
		return LLTrans::getString(xml_desc);
	}
};

bool LLAppViewer::init()
{	
	//
	// Start of the application
	//
	// IMPORTANT! Do NOT put anything that will write
	// into the log files during normal startup until AFTER
	// we run the "program crashed last time" error handler below.
	//
<<<<<<< HEAD
	LLFastTimer::reset();
	
	
#ifdef LL_DARWIN
	mMainLoopInitialized = false;
#endif
=======
>>>>>>> 91850b6c

	// initialize LLWearableType translation bridge.
	// Memory will be cleaned up in ::cleanupClass()
	LLWearableType::initClass(new LLUITranslationBridge());

	// initialize SSE options
	LLVector4a::initClass();

	//initialize particle index pool
	LLVOPartGroup::initClass();

	// Need to do this initialization before we do anything else, since anything
	// that touches files should really go through the lldir API
	gDirUtilp->initAppDirs("SecondLife");
	// set skin search path to default, will be overridden later
	// this allows simple skinned file lookups to work
	gDirUtilp->setSkinFolder("default", "en");

	initLoggingAndGetLastDuration();
	
	processMarkerFiles();
	
	//
	// OK to write stuff to logs now, we've now crash reported if necessary
	//
	
	init_default_trans_args();
	
	if (!initConfiguration())
		return false;

	LL_INFOS("InitInfo") << "Configuration initialized." << LL_ENDL ;

	//set the max heap size.
	initMaxHeapSize() ;
	LLCoros::instance().setStackSize(gSavedSettings.getS32("CoroutineStackSize"));

	LLPrivateMemoryPoolManager::initClass((BOOL)gSavedSettings.getBOOL("MemoryPrivatePoolEnabled"), (U32)gSavedSettings.getU32("MemoryPrivatePoolSize")*1024*1024) ;

	// write Google Breakpad minidump files to our log directory
	std::string logdir = gDirUtilp->getExpandedFilename(LL_PATH_LOGS, "");
	logdir += gDirUtilp->getDirDelimiter();
	setMiniDumpDir(logdir);

	// Although initLoggingAndGetLastDuration() is the right place to mess with
	// setFatalFunction(), we can't query gSavedSettings until after
	// initConfiguration().
	S32 rc(gSavedSettings.getS32("QAModeTermCode"));
	if (rc >= 0)
	{
		// QAModeTermCode set, terminate with that rc on LL_ERRS. Use _exit()
		// rather than exit() because normal cleanup depends too much on
		// successful startup!
		LLError::setFatalFunction(boost::bind(_exit, rc));
	}

    mAlloc.setProfilingEnabled(gSavedSettings.getBOOL("MemProfiling"));

	// Initialize the non-LLCurl libcurl library.  Should be called
	// before consumers (LLTextureFetch).
	mAppCoreHttp.init();
	
    // *NOTE:Mani - LLCurl::initClass is not thread safe. 
    // Called before threads are created.
    LLCurl::initClass(gSavedSettings.getF32("CurlRequestTimeOut"), 
						gSavedSettings.getS32("CurlMaximumNumberOfHandles"), 
						gSavedSettings.getBOOL("CurlUseMultipleThreads"));
	LL_INFOS("InitInfo") << "LLCurl initialized." << LL_ENDL ;

    LLMachineID::init();
	
	{
		// Viewer metrics initialization
		//static LLCachedControl<bool> metrics_submode(gSavedSettings,
		//											 "QAModeMetrics",
		//											 false,
		//											 "Enables QA features (logging, faster cycling) for metrics collector");

		if (gSavedSettings.getBOOL("QAModeMetrics"))
		{
			app_metrics_qa_mode = true;
			app_metrics_interval = METRICS_INTERVAL_QA;
		}
		LLViewerAssetStatsFF::init();
	}

	initThreads();
	LL_INFOS("InitInfo") << "Threads initialized." << LL_ENDL ;

	// Initialize settings early so that the defaults for ignorable dialogs are
	// picked up and then correctly re-saved after launching the updater (STORM-1268).
	LLUI::settings_map_t settings_map;
	settings_map["config"] = &gSavedSettings;
	settings_map["ignores"] = &gWarningSettings;
	settings_map["floater"] = &gSavedSettings; // *TODO: New settings file
	settings_map["account"] = &gSavedPerAccountSettings;

	LLUI::initClass(settings_map,
		LLUIImageList::getInstance(),
		ui_audio_callback,
		deferred_ui_audio_callback,
		&LLUI::getScaleFactor());
	LL_INFOS("InitInfo") << "UI initialized." << LL_ENDL ;

	// NOW LLUI::getLanguage() should work. gDirUtilp must know the language
	// for this session ASAP so all the file-loading commands that follow,
	// that use findSkinnedFilenames(), will include the localized files.
	gDirUtilp->setSkinFolder(gDirUtilp->getSkinFolder(), LLUI::getLanguage());

	// Setup LLTrans after LLUI::initClass has been called.
	initStrings();

	// Setup notifications after LLUI::initClass() has been called.
	LLNotifications::instance();
	LL_INFOS("InitInfo") << "Notifications initialized." << LL_ENDL ;

    writeSystemInfo();

	// Initialize updater service (now that we have an io pump)
	initUpdater();
	if(isQuitting())
	{
		// Early out here because updater set the quitting flag.
		return true;
	}

	//////////////////////////////////////////////////////////////////////////////
	//////////////////////////////////////////////////////////////////////////////
	//////////////////////////////////////////////////////////////////////////////
	//////////////////////////////////////////////////////////////////////////////
	// *FIX: The following code isn't grouped into functions yet.

	//
	// Various introspection concerning the libs we're using - particularly
	// the libs involved in getting to a full login screen.
	//
	LL_INFOS("InitInfo") << "J2C Engine is: " << LLImageJ2C::getEngineInfo() << LL_ENDL;
	LL_INFOS("InitInfo") << "libcurl version is: " << LLCurl::getVersionString() << LL_ENDL;

	/////////////////////////////////////////////////
	// OS-specific login dialogs
	/////////////////////////////////////////////////

	//test_cached_control();

	// track number of times that app has run
	mNumSessions = gSavedSettings.getS32("NumSessions");
	mNumSessions++;
	gSavedSettings.setS32("NumSessions", mNumSessions);

	if (gSavedSettings.getBOOL("VerboseLogs"))
	{
		LLError::setPrintLocation(true);
	}

	// LLKeyboard relies on LLUI to know what some accelerator keys are called.
	LLKeyboard::setStringTranslatorFunc( LLTrans::getKeyboardString );

	LLWeb::initClass();			  // do this after LLUI
	
	// Provide the text fields with callbacks for opening Urls
	LLUrlAction::setOpenURLCallback(boost::bind(&LLWeb::loadURL, _1, LLStringUtil::null, LLStringUtil::null));
	LLUrlAction::setOpenURLInternalCallback(boost::bind(&LLWeb::loadURLInternal, _1, LLStringUtil::null, LLStringUtil::null));
	LLUrlAction::setOpenURLExternalCallback(boost::bind(&LLWeb::loadURLExternal, _1, true, LLStringUtil::null));
	LLUrlAction::setExecuteSLURLCallback(&LLURLDispatcher::dispatchFromTextEditor);

	// Let code in llui access the viewer help floater
	LLUI::sHelpImpl = LLViewerHelp::getInstance();

	LL_INFOS("InitInfo") << "UI initialization is done." << LL_ENDL ;

	// Load translations for tooltips
	LLFloater::initClass();

	/////////////////////////////////////////////////
	
	LLToolMgr::getInstance(); // Initialize tool manager if not already instantiated
	
	LLViewerFloaterReg::registerFloaters();
	
	/////////////////////////////////////////////////
	//
	// Load settings files
	//
	//
	LLGroupMgr::parseRoleActions("role_actions.xml");

	LLAgent::parseTeleportMessages("teleport_strings.xml");

	// load MIME type -> media impl mappings
	std::string mime_types_name;
#if LL_DARWIN
	mime_types_name = "mime_types_mac.xml";
#elif LL_LINUX
	mime_types_name = "mime_types_linux.xml";
#else
	mime_types_name = "mime_types.xml";
#endif
	LLMIMETypes::parseMIMETypes( mime_types_name ); 

	// Copy settings to globals. *TODO: Remove or move to appropriage class initializers
	settings_to_globals();
	// Setup settings listeners
	settings_setup_listeners();
	// Modify settings based on system configuration and compile options
	settings_modify();

	// Find partition serial number (Windows) or hardware serial (Mac)
	mSerialNumber = generateSerialNumber();

	// do any necessary set-up for accepting incoming SLURLs from apps
	initSLURLHandler();

	if(false == initHardwareTest())
	{
		// Early out from user choice.
		return false;
	}
	LL_INFOS("InitInfo") << "Hardware test initialization done." << LL_ENDL ;

	// Prepare for out-of-memory situations, during which we will crash on
	// purpose and save a dump.
#if LL_WINDOWS && LL_RELEASE_FOR_DOWNLOAD && LL_USE_SMARTHEAP
	MemSetErrorHandler(first_mem_error_handler);
#endif // LL_WINDOWS && LL_RELEASE_FOR_DOWNLOAD && LL_USE_SMARTHEAP

	// *Note: this is where gViewerStats used to be created.

	//
	// Initialize the VFS, and gracefully handle initialization errors
	//

	if (!initCache())
	{
		std::ostringstream msg;
		msg << LLTrans::getString("MBUnableToAccessFile");
		OSMessageBox(msg.str(),LLStringUtil::null,OSMB_OK);
		return 1;
	}
	LL_INFOS("InitInfo") << "Cache initialization is done." << LL_ENDL ;

	// Initialize the repeater service.
	LLMainLoopRepeater::instance().start();

	//
	// Initialize the window
	//
	gGLActive = TRUE;
	initWindow();
	LL_INFOS("InitInfo") << "Window is initialized." << LL_ENDL ;

	// initWindow also initializes the Feature List, so now we can initialize this global.
	LLCubeMap::sUseCubeMaps = LLFeatureManager::getInstance()->isFeatureAvailable("RenderCubeMap");

	// call all self-registered classes
	LLInitClassList::instance().fireCallbacks();

	LLFolderViewItem::initClass(); // SJB: Needs to happen after initWindow(), not sure why but related to fonts
		
	gGLManager.getGLInfo(gDebugInfo);
	gGLManager.printGLInfoString();

	// Load Default bindings
	std::string key_bindings_file = gDirUtilp->findFile("keys.xml",
														gDirUtilp->getExpandedFilename(LL_PATH_USER_SETTINGS, ""),
														gDirUtilp->getExpandedFilename(LL_PATH_APP_SETTINGS, ""));


	if (!gViewerKeyboard.loadBindingsXML(key_bindings_file))
	{
		std::string key_bindings_file = gDirUtilp->findFile("keys.ini",
															gDirUtilp->getExpandedFilename(LL_PATH_USER_SETTINGS, ""),
															gDirUtilp->getExpandedFilename(LL_PATH_APP_SETTINGS, ""));
		if (!gViewerKeyboard.loadBindings(key_bindings_file))
		{
			LL_ERRS("InitInfo") << "Unable to open keys.ini" << LL_ENDL;
		}
	}

	// If we don't have the right GL requirements, exit.
	if (!gGLManager.mHasRequirements)
	{	
		// can't use an alert here since we're exiting and
		// all hell breaks lose.
		OSMessageBox(
			LLNotifications::instance().getGlobalString("UnsupportedGLRequirements"),
			LLStringUtil::null,
			OSMB_OK);
		return 0;
	}

	// Without SSE2 support we will crash almost immediately, warn here.
	if (!gSysCPU.hasSSE2())
	{	
		// can't use an alert here since we're exiting and
		// all hell breaks lose.
		OSMessageBox(
			LLNotifications::instance().getGlobalString("UnsupportedCPUSSE2"),
			LLStringUtil::null,
			OSMB_OK);
		return 0;
	}

	// alert the user if they are using unsupported hardware
	if(!gSavedSettings.getBOOL("AlertedUnsupportedHardware"))
	{
		bool unsupported = false;
		LLSD args;
		std::string minSpecs;
		
		// get cpu data from xml
		std::stringstream minCPUString(LLNotifications::instance().getGlobalString("UnsupportedCPUAmount"));
		S32 minCPU = 0;
		minCPUString >> minCPU;

		// get RAM data from XML
		std::stringstream minRAMString(LLNotifications::instance().getGlobalString("UnsupportedRAMAmount"));
		U64Bytes minRAM;
		minRAMString >> minRAM;

		if(!LLFeatureManager::getInstance()->isGPUSupported() && LLFeatureManager::getInstance()->getGPUClass() != GPU_CLASS_UNKNOWN)
		{
			minSpecs += LLNotifications::instance().getGlobalString("UnsupportedGPU");
			minSpecs += "\n";
			unsupported = true;
		}
		if(gSysCPU.getMHz() < minCPU)
		{
			minSpecs += LLNotifications::instance().getGlobalString("UnsupportedCPU");
			minSpecs += "\n";
			unsupported = true;
		}
		if(gSysMemory.getPhysicalMemoryClamped() < minRAM)
		{
			minSpecs += LLNotifications::instance().getGlobalString("UnsupportedRAM");
			minSpecs += "\n";
			unsupported = true;
		}

		if (LLFeatureManager::getInstance()->getGPUClass() == GPU_CLASS_UNKNOWN)
		{
			LLNotificationsUtil::add("UnknownGPU");
		} 
			
		if(unsupported)
		{
			if(!gSavedSettings.controlExists("WarnUnsupportedHardware") 
				|| gSavedSettings.getBOOL("WarnUnsupportedHardware"))
			{
				args["MINSPECS"] = minSpecs;
				LLNotificationsUtil::add("UnsupportedHardware", args );
			}

		}
	}

#if LL_WINDOWS
	if (gGLManager.mGLVersion < LLFeatureManager::getInstance()->getExpectedGLVersion())
	{
		if (gGLManager.mIsIntel)
		{
			LLNotificationsUtil::add("IntelOldDriver");
		}
		else if (gGLManager.mIsNVIDIA)
		{
			LLNotificationsUtil::add("NVIDIAOldDriver");
		}
		else if (gGLManager.mIsATI)
		{
			LLNotificationsUtil::add("AMDOldDriver");
		}
	}
#endif


	// save the graphics card
	gDebugInfo["GraphicsCard"] = LLFeatureManager::getInstance()->getGPUString();

	// Save the current version to the prefs file
	gSavedSettings.setString("LastRunVersion",
							 LLVersionInfo::getChannelAndVersion());

	gSimLastTime = gRenderStartTime.getElapsedTimeF32();
	gSimFrames = (F32)gFrameCount;

	LLViewerJoystick::getInstance()->init(false);

	try {
		initializeSecHandler();
	}
	catch (LLProtectedDataException ex)
	{
	  LLNotificationsUtil::add("CorruptedProtectedDataStore");
	}
	LLHTTPClient::setCertVerifyCallback(secapiSSLCertVerifyCallback);


	gGLActive = FALSE;

	// Iterate over --leap command-line options. But this is a bit tricky: if
	// there's only one, it won't be an array at all.
	LLSD LeapCommand(gSavedSettings.getLLSD("LeapCommand"));
	LL_DEBUGS("InitInfo") << "LeapCommand: " << LeapCommand << LL_ENDL;
	if (LeapCommand.isDefined() && ! LeapCommand.isArray())
	{
		// If LeapCommand is actually a scalar value, make an array of it.
		// Have to do it in two steps because LeapCommand.append(LeapCommand)
		// trashes content! :-P
		LLSD item(LeapCommand);
		LeapCommand.append(item);
	}
	BOOST_FOREACH(const std::string& leap, llsd::inArray(LeapCommand))
	{
		LL_INFOS("InitInfo") << "processing --leap \"" << leap << '"' << LL_ENDL;
		// We don't have any better description of this plugin than the
		// user-specified command line. Passing "" causes LLLeap to derive a
		// description from the command line itself.
		// Suppress LLLeap::Error exception: trust LLLeap's own logging. We
		// don't consider any one --leap command mission-critical, so if one
		// fails, log it, shrug and carry on.
		LLLeap::create("", leap, false); // exception=false
	}

	if (gSavedSettings.getBOOL("QAMode") && gSavedSettings.getS32("QAModeEventHostPort") > 0)
	{
		LL_WARNS("InitInfo") << "QAModeEventHostPort DEPRECATED: "
							 << "lleventhost no longer supported as a dynamic library"
							 << LL_ENDL;
	}

	LLViewerMedia::initClass();
	LL_INFOS("InitInfo") << "Viewer media initialized." << LL_ENDL ;

	LLTextUtil::TextHelpers::iconCallbackCreationFunction = create_text_segment_icon_from_url_match;

	//EXT-7013 - On windows for some locale (Japanese) standard 
	//datetime formatting functions didn't support some parameters such as "weekday".
	//Names for days and months localized in xml are also useful for Polish locale(STORM-107).
	std::string language = gSavedSettings.getString("Language");
	if(language == "ja" || language == "pl")
	{
		LLStringOps::setupWeekDaysNames(LLTrans::getString("dateTimeWeekdaysNames"));
		LLStringOps::setupWeekDaysShortNames(LLTrans::getString("dateTimeWeekdaysShortNames"));
		LLStringOps::setupMonthNames(LLTrans::getString("dateTimeMonthNames"));
		LLStringOps::setupMonthShortNames(LLTrans::getString("dateTimeMonthShortNames"));
		LLStringOps::setupDayFormat(LLTrans::getString("dateTimeDayFormat"));

		LLStringOps::sAM = LLTrans::getString("dateTimeAM");
		LLStringOps::sPM = LLTrans::getString("dateTimePM");
	}

	LLAgentLanguage::init();

	return true;
}

void LLAppViewer::initMaxHeapSize()
{
	//set the max heap size.
	//here is some info regarding to the max heap size:
	//------------------------------------------------------------------------------------------
	// OS       | setting | SL address bits | max manageable memory space | max heap size
	// Win 32   | default | 32-bit          | 2GB                         | < 1.7GB
	// Win 32   | /3G     | 32-bit          | 3GB                         | < 1.7GB or 2.7GB
	//Linux 32  | default | 32-bit          | 3GB                         | < 2.7GB
	//Linux 32  |HUGEMEM  | 32-bit          | 4GB                         | < 3.7GB
	//64-bit OS |default  | 32-bit          | 4GB                         | < 3.7GB
	//64-bit OS |default  | 64-bit          | N/A (> 4GB)                 | N/A (> 4GB)
	//------------------------------------------------------------------------------------------
	//currently SL is built under 32-bit setting, we set its max heap size no more than 1.6 GB.

	//F32 max_heap_size_gb = llmin(1.6f, (F32)gSavedSettings.getF32("MaxHeapSize")) ;
	F32Gigabytes max_heap_size_gb = (F32Gigabytes)gSavedSettings.getF32("MaxHeapSize") ;
	BOOL enable_mem_failure_prevention = (BOOL)gSavedSettings.getBOOL("MemoryFailurePreventionEnabled") ;

	LLMemory::initMaxHeapSizeGB(max_heap_size_gb, enable_mem_failure_prevention) ;
}

void LLAppViewer::checkMemory()
{
	const static F32 MEMORY_CHECK_INTERVAL = 1.0f ; //second
	//const static F32 MAX_QUIT_WAIT_TIME = 30.0f ; //seconds
	//static F32 force_quit_timer = MAX_QUIT_WAIT_TIME + MEMORY_CHECK_INTERVAL ;

	if(!gGLManager.mDebugGPU)
	{
		return ;
	}

	if(MEMORY_CHECK_INTERVAL > mMemCheckTimer.getElapsedTimeF32())
	{
		return ;
	}
	mMemCheckTimer.reset() ;

		//update the availability of memory
		LLMemory::updateMemoryInfo() ;

	bool is_low = LLMemory::isMemoryPoolLow() ;

	LLPipeline::throttleNewMemoryAllocation(is_low) ;		
	
	if(is_low)
	{
		LLMemory::logMemoryInfo() ;
	}
}

static LLTrace::TimeBlock FTM_MESSAGES("System Messages");
static LLTrace::TimeBlock FTM_SLEEP("Sleep");
static LLTrace::TimeBlock FTM_YIELD("Yield");

static LLTrace::TimeBlock FTM_TEXTURE_CACHE("Texture Cache");
static LLTrace::TimeBlock FTM_DECODE("Image Decode");
static LLTrace::TimeBlock FTM_VFS("VFS Thread");
static LLTrace::TimeBlock FTM_LFS("LFS Thread");
static LLTrace::TimeBlock FTM_PAUSE_THREADS("Pause Threads");
static LLTrace::TimeBlock FTM_IDLE("Idle");
static LLTrace::TimeBlock FTM_PUMP("Pump");
static LLTrace::TimeBlock FTM_PUMP_ARES("Ares");
static LLTrace::TimeBlock FTM_PUMP_SERVICE("Service");
static LLTrace::TimeBlock FTM_SERVICE_CALLBACK("Callback");
static LLTrace::TimeBlock FTM_AGENT_AUTOPILOT("Autopilot");
static LLTrace::TimeBlock FTM_AGENT_UPDATE("Update");

LLTrace::TimeBlock FTM_FRAME("Frame");

bool LLAppViewer::mainLoop()
{
<<<<<<< HEAD
#ifdef LL_DARWIN
	if (!mMainLoopInitialized)
#endif
	{
		mMainloopTimeout = new LLWatchdogTimeout();
		
		//-------------------------------------------
		// Run main loop until time to quit
		//-------------------------------------------
		
		// Create IO Pump to use for HTTP Requests.
		gServicePump = new LLPumpIO(gAPRPoolp);
		LLHTTPClient::setPump(*gServicePump);
		LLCurl::setCAFile(gDirUtilp->getCAFile());
		
		// Note: this is where gLocalSpeakerMgr and gActiveSpeakerMgr used to be instantiated.
		
		LLVoiceChannel::initClass();
		LLVoiceClient::getInstance()->init(gServicePump);
		LLVoiceChannel::setCurrentVoiceChannelChangedCallback(boost::bind(&LLFloaterIMContainer::onCurrentChannelChanged, _1), true);
		
		joystick = LLViewerJoystick::getInstance();
		joystick->setNeedsReset(true);
		
#ifdef LL_DARWIN
		// Ensure that this section of code never gets called again on OS X.
		mMainLoopInitialized = true;
#endif
	}
	// As we do not (yet) send data on the mainloop LLEventPump that varies
	// with each frame, no need to instantiate a new LLSD event object each
	// time. Obviously, if that changes, just instantiate the LLSD at the
	// point of posting.
	
	LLEventPump& mainloop(LLEventPumps::instance().obtain("mainloop"));
	
    LLSD newFrame;
=======
	LL_INFOS() << "***********************Entering main_loop***********************" << LL_ENDL;

	mMainloopTimeout = new LLWatchdogTimeout();
>>>>>>> 91850b6c
	
	LLTimer frameTimer,idleTimer;
	LLTimer debugTime;
	
	//LLPrivateMemoryPoolTester::getInstance()->run(false) ;
	//LLPrivateMemoryPoolTester::getInstance()->run(true) ;
	//LLPrivateMemoryPoolTester::destroy() ;

	// Handle messages
#ifdef LL_DARWIN
	if (!LLApp::isExiting())
#else
	while (!LLApp::isExiting())
#endif
	{
		LL_RECORD_BLOCK_TIME(FTM_FRAME);
		LLTrace::TimeBlock::processTimes();
		LLTrace::get_frame_recording().nextPeriod();
		LLTrace::TimeBlock::logStats();

		LLTrace::get_master_thread_recorder()->pullFromChildren();

		//clear call stack records
		LL_CLEAR_CALLSTACKS();

		//check memory availability information
		checkMemory() ;
		
		try
		{
			pingMainloopTimeout("Main:MiscNativeWindowEvents");

			if (gViewerWindow)
			{
				LL_RECORD_BLOCK_TIME(FTM_MESSAGES);
				gViewerWindow->getWindow()->processMiscNativeEvents();
			}
		
			pingMainloopTimeout("Main:GatherInput");
			
			if (gViewerWindow)
			{
				LL_RECORD_BLOCK_TIME(FTM_MESSAGES);
				if (!restoreErrorTrap())
				{
					LL_WARNS() << " Someone took over my signal/exception handler (post messagehandling)!" << LL_ENDL;
				}

				gViewerWindow->getWindow()->gatherInput();
			}

#if 1 && !LL_RELEASE_FOR_DOWNLOAD
			// once per second debug info
			if (debugTime.getElapsedTimeF32() > 1.f)
			{
				debugTime.reset();
			}
			
#endif
			//memory leaking simulation
			LLFloaterMemLeak* mem_leak_instance =
				LLFloaterReg::findTypedInstance<LLFloaterMemLeak>("mem_leaking");
			if(mem_leak_instance)
			{
				mem_leak_instance->idle() ;				
			}							

            // canonical per-frame event
            mainloop.post(newFrame);

			if (!LLApp::isExiting())
			{
				pingMainloopTimeout("Main:JoystickKeyboard");
				
				// Scan keyboard for movement keys.  Command keys and typing
				// are handled by windows callbacks.  Don't do this until we're
				// done initializing.  JC
				if ((gHeadlessClient || gViewerWindow->getWindow()->getVisible())
					&& gViewerWindow->getActive()
					&& !gViewerWindow->getWindow()->getMinimized()
					&& LLStartUp::getStartupState() == STATE_STARTED
					&& (gHeadlessClient || !gViewerWindow->getShowProgress())
					&& !gFocusMgr.focusLocked())
				{
					joystick->scanJoystick();
					gKeyboard->scanKeyboard();
				}

				// Update state based on messages, user input, object idle.
				{
					pauseMainloopTimeout(); // *TODO: Remove. Messages shouldn't be stalling for 20+ seconds!
					
					LL_RECORD_BLOCK_TIME(FTM_IDLE);
					idle();

					if (gAres != NULL && gAres->isInitialized())
					{
						pingMainloopTimeout("Main:ServicePump");				
						LL_RECORD_BLOCK_TIME(FTM_PUMP);
						{
							LL_RECORD_BLOCK_TIME(FTM_PUMP_ARES);
							gAres->process();
						}
						{
							LL_RECORD_BLOCK_TIME(FTM_PUMP_SERVICE);
							// this pump is necessary to make the login screen show up
							gServicePump->pump();

							{
								LL_RECORD_BLOCK_TIME(FTM_SERVICE_CALLBACK);
								gServicePump->callback();
							}
						}
					}
					
					resumeMainloopTimeout();
				}
 
				if (gDoDisconnect && (LLStartUp::getStartupState() == STATE_STARTED))
				{
					pauseMainloopTimeout();
					saveFinalSnapshot();
					disconnectViewer();
					resumeMainloopTimeout();
				}

				// Render scene.
				// *TODO: Should we run display() even during gHeadlessClient?  DK 2011-02-18
				if (!LLApp::isExiting() && !gHeadlessClient)
				{
					pingMainloopTimeout("Main:Display");
					gGLActive = TRUE;
					display();
					pingMainloopTimeout("Main:Snapshot");
					LLFloaterSnapshot::update(); // take snapshots
					gGLActive = FALSE;
				}
			}

			pingMainloopTimeout("Main:Sleep");
			
			pauseMainloopTimeout();

			// Sleep and run background threads
			{
				LL_RECORD_BLOCK_TIME(FTM_SLEEP);
				
				// yield some time to the os based on command line option
				if(mYieldTime >= 0)
				{
					LL_RECORD_BLOCK_TIME(FTM_YIELD);
					ms_sleep(mYieldTime);
				}

				// yield cooperatively when not running as foreground window
				if (   (gViewerWindow && !gViewerWindow->getWindow()->getVisible())
						|| !gFocusMgr.getAppHasFocus())
				{
					// Sleep if we're not rendering, or the window is minimized.
					S32 milliseconds_to_sleep = llclamp(gSavedSettings.getS32("BackgroundYieldTime"), 0, 1000);
					// don't sleep when BackgroundYieldTime set to 0, since this will still yield to other threads
					// of equal priority on Windows
					if (milliseconds_to_sleep > 0)
					{
						ms_sleep(milliseconds_to_sleep);
						// also pause worker threads during this wait period
						LLAppViewer::getTextureCache()->pause();
						LLAppViewer::getImageDecodeThread()->pause();
					}
				}
				
				if (mRandomizeFramerate)
				{
					ms_sleep(rand() % 200);
				}

				if (mPeriodicSlowFrame
					&& (gFrameCount % 10 == 0))
				{
					LL_INFOS() << "Periodic slow frame - sleeping 500 ms" << LL_ENDL;
					ms_sleep(500);
				}

				const F64Milliseconds max_idle_time = llmin(.005f*10.f*(F32Milliseconds)gFrameTimeSeconds, F32Milliseconds(5)); // 5 ms a second
				idleTimer.reset();
				S32 total_work_pending = 0;
				S32 total_io_pending = 0;	
				while(1)
				{
					S32 work_pending = 0;
					S32 io_pending = 0;
					F32 max_time = llmin(gFrameIntervalSeconds.value() *10.f, 1.f);

					work_pending += updateTextureThreads(max_time);

					{
						LL_RECORD_BLOCK_TIME(FTM_VFS);
	 					io_pending += LLVFSThread::updateClass(1);
					}
					{
						LL_RECORD_BLOCK_TIME(FTM_LFS);
	 					io_pending += LLLFSThread::updateClass(1);
					}

					if (io_pending > 1000)
					{
						ms_sleep(llmin(io_pending/100,100)); // give the vfs some time to catch up
					}

					total_work_pending += work_pending ;
					total_io_pending += io_pending ;
					
					if (!work_pending || idleTimer.getElapsedTimeF64() >= max_idle_time)
					{
						break;
					}
				}
				gMeshRepo.update() ;
				
				if(!LLCurl::getCurlThread()->update(1))
				{
					LLCurl::getCurlThread()->pause() ; //nothing in the curl thread.
				}

				if(!total_work_pending) //pause texture fetching threads if nothing to process.
				{
					LLAppViewer::getTextureCache()->pause();
					LLAppViewer::getImageDecodeThread()->pause();
					LLAppViewer::getTextureFetch()->pause(); 
				}
				if(!total_io_pending) //pause file threads if nothing to process.
				{
					LLVFSThread::sLocal->pause(); 
					LLLFSThread::sLocal->pause(); 
				}									

				//texture fetching debugger
				if(LLTextureFetchDebugger::isEnabled())
				{
					LLFloaterTextureFetchDebugger* tex_fetch_debugger_instance =
						LLFloaterReg::findTypedInstance<LLFloaterTextureFetchDebugger>("tex_fetch_debugger");
					if(tex_fetch_debugger_instance)
					{
						tex_fetch_debugger_instance->idle() ;				
					}
				}

				if ((LLStartUp::getStartupState() >= STATE_CLEANUP) &&
					(frameTimer.getElapsedTimeF64() > FRAME_STALL_THRESHOLD))
				{
					gFrameStalls++;
				}
				frameTimer.reset();

				resumeMainloopTimeout();
	
				pingMainloopTimeout("Main:End");
			}	
		}
		catch(std::bad_alloc)
		{			
			LLMemory::logMemoryInfo(TRUE) ;

			//stop memory leaking simulation
			LLFloaterMemLeak* mem_leak_instance =
				LLFloaterReg::findTypedInstance<LLFloaterMemLeak>("mem_leaking");
			if(mem_leak_instance)
			{
				mem_leak_instance->stop() ;				
				LL_WARNS() << "Bad memory allocation in LLAppViewer::mainLoop()!" << LL_ENDL ;
			}
			else
			{
				//output possible call stacks to log file.
				LLError::LLCallStacks::print() ;

				LL_ERRS() << "Bad memory allocation in LLAppViewer::mainLoop()!" << LL_ENDL ;
			}
		}
	}

	if (LLApp::isExiting())
	{
		// Save snapshot for next time, if we made it through initialization
		if (STATE_STARTED == LLStartUp::getStartupState())
		{
<<<<<<< HEAD
			try
=======
			LL_WARNS() << "Bad memory allocation when saveFinalSnapshot() is called!" << LL_ENDL ;

			//stop memory leaking simulation
			LLFloaterMemLeak* mem_leak_instance =
				LLFloaterReg::findTypedInstance<LLFloaterMemLeak>("mem_leaking");
			if(mem_leak_instance)
>>>>>>> 91850b6c
			{
				saveFinalSnapshot();
			}
			catch(std::bad_alloc)
			{
				llwarns << "Bad memory allocation when saveFinalSnapshot() is called!" << llendl ;
				
				//stop memory leaking simulation
				LLFloaterMemLeak* mem_leak_instance =
				LLFloaterReg::findTypedInstance<LLFloaterMemLeak>("mem_leaking");
				if(mem_leak_instance)
				{
					mem_leak_instance->stop() ;
				}
			}
		}
		
		delete gServicePump;
		
		destroyMainloopTimeout();
		
		llinfos << "Exiting main_loop" << llendflush;
	}
<<<<<<< HEAD
=======
	
	delete gServicePump;

	destroyMainloopTimeout();

	LL_INFOS() << "***********************Exiting main_loop***********************" << LL_ENDL;
>>>>>>> 91850b6c

	return LLApp::isExiting();
}

S32 LLAppViewer::updateTextureThreads(F32 max_time)
{
	S32 work_pending = 0;
	{
		LL_RECORD_BLOCK_TIME(FTM_TEXTURE_CACHE);
 		work_pending += LLAppViewer::getTextureCache()->update(max_time); // unpauses the texture cache thread
	}
	{
		LL_RECORD_BLOCK_TIME(FTM_DECODE);
	 	work_pending += LLAppViewer::getImageDecodeThread()->update(max_time); // unpauses the image thread
	}
	{
		LL_RECORD_BLOCK_TIME(FTM_DECODE);
	 	work_pending += LLAppViewer::getTextureFetch()->update(max_time); // unpauses the texture fetch thread
	}
	return work_pending;
}

void LLAppViewer::flushVFSIO()
{
	while (1)
	{
		S32 pending = LLVFSThread::updateClass(0);
		pending += LLLFSThread::updateClass(0);
		if (!pending)
		{
			break;
		}
		LL_INFOS() << "Waiting for pending IO to finish: " << pending << LL_ENDL;
		ms_sleep(100);
	}
}

bool LLAppViewer::cleanup()
{
	//ditch LLVOAvatarSelf instance
	gAgentAvatarp = NULL;

	// workaround for DEV-35406 crash on shutdown
	LLEventPumps::instance().reset();

	//dump scene loading monitor results
	LLSceneMonitor::instance().dumpToFile(gDirUtilp->getExpandedFilename(LL_PATH_LOGS, "scene_monitor_results.csv"));

	if (LLFastTimerView::sAnalyzePerformance)
	{
		LL_INFOS() << "Analyzing performance" << LL_ENDL;
		std::string baseline_name = LLTrace::TimeBlock::sLogName + "_baseline.slp";
		std::string current_name  = LLTrace::TimeBlock::sLogName + ".slp"; 
		std::string report_name   = LLTrace::TimeBlock::sLogName + "_report.csv";

		LLFastTimerView::doAnalysis(
			gDirUtilp->getExpandedFilename(LL_PATH_LOGS, baseline_name),
			gDirUtilp->getExpandedFilename(LL_PATH_LOGS, current_name),
			gDirUtilp->getExpandedFilename(LL_PATH_LOGS, report_name));		
	}
	LLMetricPerformanceTesterBasic::cleanClass();

	// remove any old breakpad minidump files from the log directory
	if (! isError())
	{
		std::string logdir = gDirUtilp->getExpandedFilename(LL_PATH_LOGS, "");
		gDirUtilp->deleteFilesInDir(logdir, "*-*-*-*-*.dmp");
	}

	{
		// Kill off LLLeap objects. We can find them all because LLLeap is derived
		// from LLInstanceTracker. But collect instances first: LLInstanceTracker
		// specifically forbids adding/deleting instances while iterating.
		std::vector<LLLeap*> leaps;
		leaps.reserve(LLLeap::instanceCount());
		for (LLLeap::instance_iter li(LLLeap::beginInstances()), lend(LLLeap::endInstances());
			 li != lend; ++li)
		{
			leaps.push_back(&*li);
		}
		// Okay, now trash them all. We don't have to NULL or erase the entry
		// in 'leaps' because the whole vector is going away momentarily.
		BOOST_FOREACH(LLLeap* leap, leaps)
		{
			delete leap;
		}
	} // destroy 'leaps'

	//flag all elements as needing to be destroyed immediately
	// to ensure shutdown order
	LLMortician::setZealous(TRUE);

	LLVoiceClient::getInstance()->terminate();
	
	disconnectViewer();

	LL_INFOS() << "Viewer disconnected" << LL_ENDL;

	display_cleanup(); 

	release_start_screen(); // just in case

	LLError::logToFixedBuffer(NULL);

	LL_INFOS() << "Cleaning Up" << LL_ENDL;

	// shut down mesh streamer
	gMeshRepo.shutdown();

	// shut down Havok
	LLPhysicsExtensions::quitSystem();

	// Must clean up texture references before viewer window is destroyed.
	if(LLHUDManager::instanceExists())
	{
		LLHUDManager::getInstance()->updateEffects();
		LLHUDObject::updateAll();
		LLHUDManager::getInstance()->cleanupEffects();
		LLHUDObject::cleanupHUDObjects();
		LL_INFOS() << "HUD Objects cleaned up" << LL_ENDL;
	}

	LLKeyframeDataCache::clear();
	
 	// End TransferManager before deleting systems it depends on (Audio, VFS, AssetStorage)
#if 0 // this seems to get us stuck in an infinite loop...
	gTransferManager.cleanup();
#endif
	
	// Note: this is where gWorldMap used to be deleted.

	// Note: this is where gHUDManager used to be deleted.
	if(LLHUDManager::instanceExists())
	{
		LLHUDManager::getInstance()->shutdownClass();
	}

	delete gAssetStorage;
	gAssetStorage = NULL;

	LLPolyMesh::freeAllMeshes();

	LLStartUp::cleanupNameCache();

	// Note: this is where gLocalSpeakerMgr and gActiveSpeakerMgr used to be deleted.

	LLWorldMap::getInstance()->reset(); // release any images

	LLCalc::cleanUp();

	LL_INFOS() << "Global stuff deleted" << LL_ENDL;

	if (gAudiop)
	{
		// shut down the streaming audio sub-subsystem first, in case it relies on not outliving the general audio subsystem.

		LLStreamingAudioInterface *sai = gAudiop->getStreamingAudioImpl();
		delete sai;
		gAudiop->setStreamingAudioImpl(NULL);

		// shut down the audio subsystem
        gAudiop->shutdown();

		delete gAudiop;
		gAudiop = NULL;
	}

	// Note: this is where LLFeatureManager::getInstance()-> used to be deleted.

	// Patch up settings for next time
	// Must do this before we delete the viewer window,
	// such that we can suck rectangle information out of
	// it.
	cleanupSavedSettings();
	LL_INFOS() << "Settings patched up" << LL_ENDL;

	// delete some of the files left around in the cache.
	removeCacheFiles("*.wav");
	removeCacheFiles("*.tmp");
	removeCacheFiles("*.lso");
	removeCacheFiles("*.out");
	removeCacheFiles("*.dsf");
	removeCacheFiles("*.bodypart");
	removeCacheFiles("*.clothing");

	LL_INFOS() << "Cache files removed" << LL_ENDL;

	// Wait for any pending VFS IO
	flushVFSIO();
	LL_INFOS() << "Shutting down Views" << LL_ENDL;

	// Destroy the UI
	if( gViewerWindow)
		gViewerWindow->shutdownViews();

	LL_INFOS() << "Cleaning up Inventory" << LL_ENDL;
	
	// Cleanup Inventory after the UI since it will delete any remaining observers
	// (Deleted observers should have already removed themselves)
	gInventory.cleanupInventory();

	LL_INFOS() << "Cleaning up Selections" << LL_ENDL;
	
	// Clean up selection managers after UI is destroyed, as UI may be observing them.
	// Clean up before GL is shut down because we might be holding on to objects with texture references
	LLSelectMgr::cleanupGlobals();
	
	LL_INFOS() << "Shutting down OpenGL" << LL_ENDL;

	// Shut down OpenGL
	if( gViewerWindow)
	{
		gViewerWindow->shutdownGL();
	
		// Destroy window, and make sure we're not fullscreen
		// This may generate window reshape and activation events.
		// Therefore must do this before destroying the message system.
		delete gViewerWindow;
		gViewerWindow = NULL;
		LL_INFOS() << "ViewerWindow deleted" << LL_ENDL;
	}

	LL_INFOS() << "Cleaning up Keyboard & Joystick" << LL_ENDL;
	
	// viewer UI relies on keyboard so keep it aound until viewer UI isa gone
	delete gKeyboard;
	gKeyboard = NULL;

	// Turn off Space Navigator and similar devices
	LLViewerJoystick::getInstance()->terminate();
	
	LL_INFOS() << "Cleaning up Objects" << LL_ENDL;
	
	LLViewerObject::cleanupVOClasses();

	LLAvatarAppearance::cleanupClass();
	
	LLAvatarAppearance::cleanupClass();
	
	LLPostProcess::cleanupClass();

	LLTracker::cleanupInstance();
	
	// *FIX: This is handled in LLAppViewerWin32::cleanup().
	// I'm keeping the comment to remember its order in cleanup,
	// in case of unforseen dependency.
	//#if LL_WINDOWS
	//	gDXHardware.cleanup();
	//#endif // LL_WINDOWS

	LLVolumeMgr* volume_manager = LLPrimitive::getVolumeManager();
	if (!volume_manager->cleanup())
	{
		LL_WARNS() << "Remaining references in the volume manager!" << LL_ENDL;
	}
	LLPrimitive::cleanupVolumeManager();

	LL_INFOS() << "Additional Cleanup..." << LL_ENDL;	
	
	LLViewerParcelMgr::cleanupGlobals();

	// *Note: this is where gViewerStats used to be deleted.

 	//end_messaging_system();

	LLFollowCamMgr::cleanupClass();
	//LLVolumeMgr::cleanupClass();
	LLPrimitive::cleanupVolumeManager();
	LLWorldMapView::cleanupClass();
	LLFolderViewItem::cleanupClass();
	LLUI::cleanupClass();
	
	//
	// Shut down the VFS's AFTER the decode manager cleans up (since it cleans up vfiles).
	// Also after viewerwindow is deleted, since it may have image pointers (which have vfiles)
	// Also after shutting down the messaging system since it has VFS dependencies

	//
	LL_INFOS() << "Cleaning up VFS" << LL_ENDL;
	LLVFile::cleanupClass();

	LL_INFOS() << "Saving Data" << LL_ENDL;
	
	// Store the time of our current logoff
	gSavedPerAccountSettings.setU32("LastLogoff", time_corrected());

	// Must do this after all panels have been deleted because panels that have persistent rects
	// save their rects on delete.
	gSavedSettings.saveToFile(gSavedSettings.getString("ClientSettingsFile"), TRUE);
	
	LLUIColorTable::instance().saveUserSettings();

	// PerAccountSettingsFile should be empty if no user has been logged on.
	// *FIX:Mani This should get really saved in a "logoff" mode. 
	if (gSavedSettings.getString("PerAccountSettingsFile").empty())
	{
		LL_INFOS() << "Not saving per-account settings; don't know the account name yet." << LL_ENDL;
	}
	// Only save per account settings if the previous login succeeded, otherwise
	// we might end up with a cleared out settings file in case a previous login
	// failed after loading per account settings.
	else if (!mSavePerAccountSettings)
	{
		LL_INFOS() << "Not saving per-account settings; last login was not successful." << LL_ENDL;
	}
	else
	{
		gSavedPerAccountSettings.saveToFile(gSavedSettings.getString("PerAccountSettingsFile"), TRUE);
		LL_INFOS() << "Saved settings" << LL_ENDL;
	}

	std::string warnings_settings_filename = gDirUtilp->getExpandedFilename(LL_PATH_USER_SETTINGS, getSettingsFilename("Default", "Warnings"));
	gWarningSettings.saveToFile(warnings_settings_filename, TRUE);

	// Save URL history file
	LLURLHistory::saveFile("url_history.xml");

	// save mute list. gMuteList used to also be deleted here too.
	LLMuteList::getInstance()->cache(gAgent.getID());

	//save call log list
	LLConversationLog::instance().cache();

	if (mPurgeOnExit)
	{
		LL_INFOS() << "Purging all cache files on exit" << LL_ENDL;
		gDirUtilp->deleteFilesInDir(gDirUtilp->getExpandedFilename(LL_PATH_CACHE,""), "*.*");
	}

	removeMarkerFile(); // Any crashes from here on we'll just have to ignore
	
	writeDebugInfo();

	LLLocationHistory::getInstance()->save();

	LLAvatarIconIDCache::getInstance()->save();
	
	LLViewerMedia::saveCookieFile();

	// Stop the plugin read thread if it's running.
	LLPluginProcessParent::setUseReadThread(false);

	LL_INFOS() << "Shutting down Threads" << LL_ENDL;

	// Let threads finish
	LLTimer idleTimer;
	idleTimer.reset();
	const F64 max_idle_time = 5.f; // 5 seconds
	while(1)
	{
		S32 pending = 0;
		pending += LLAppViewer::getTextureCache()->update(1); // unpauses the worker thread
		pending += LLAppViewer::getImageDecodeThread()->update(1); // unpauses the image thread
		pending += LLAppViewer::getTextureFetch()->update(1); // unpauses the texture fetch thread
		pending += LLVFSThread::updateClass(0);
		pending += LLLFSThread::updateClass(0);
		pending += LLCurl::getCurlThread()->update(1) ;
		F64 idle_time = idleTimer.getElapsedTimeF64();
		if(!pending)
		{
			break ; //done
		}
		else if(idle_time >= max_idle_time)
		{
			LL_WARNS() << "Quitting with pending background tasks." << LL_ENDL;
			break;
		}
	}
	LLCurl::getCurlThread()->pause() ;

	// Delete workers first
	// shotdown all worker threads before deleting them in case of co-dependencies
	mAppCoreHttp.requestStop();
	sTextureFetch->shutdown();
	sTextureCache->shutdown();	
	sImageDecodeThread->shutdown();
	
	sTextureFetch->shutDownTextureCacheThread() ;
	sTextureFetch->shutDownImageDecodeThread() ;

	LL_INFOS() << "Shutting down message system" << LL_ENDL;
	end_messaging_system();

	// *NOTE:Mani - The following call is not thread safe. 
	LL_CHECK_MEMORY
	LLCurl::cleanupClass();
	LL_CHECK_MEMORY

	// Non-LLCurl libcurl library
	mAppCoreHttp.cleanup();

	LLFilePickerThread::cleanupClass();

	//MUST happen AFTER LLCurl::cleanupClass
	delete sTextureCache;
    sTextureCache = NULL;
	delete sTextureFetch;
    sTextureFetch = NULL;
	delete sImageDecodeThread;
    sImageDecodeThread = NULL;
	delete mFastTimerLogThread;
	mFastTimerLogThread = NULL;
	
	if (LLFastTimerView::sAnalyzePerformance)
	{
		LL_INFOS() << "Analyzing performance" << LL_ENDL;
		
		std::string baseline_name = LLTrace::TimeBlock::sLogName + "_baseline.slp";
		std::string current_name  = LLTrace::TimeBlock::sLogName + ".slp"; 
		std::string report_name   = LLTrace::TimeBlock::sLogName + "_report.csv";

		LLFastTimerView::doAnalysis(
			gDirUtilp->getExpandedFilename(LL_PATH_LOGS, baseline_name),
			gDirUtilp->getExpandedFilename(LL_PATH_LOGS, current_name),
			gDirUtilp->getExpandedFilename(LL_PATH_LOGS, report_name));
	}	

	LLMetricPerformanceTesterBasic::cleanClass() ;

	LL_INFOS() << "Cleaning up Media and Textures" << LL_ENDL;

	//Note:
	//LLViewerMedia::cleanupClass() has to be put before gTextureList.shutdown()
	//because some new image might be generated during cleaning up media. --bao
	LLViewerMedia::cleanupClass();
	LLViewerParcelMedia::cleanupClass();
	gTextureList.shutdown(); // shutdown again in case a callback added something
	LLUIImageList::getInstance()->cleanUp();
	
	// This should eventually be done in LLAppViewer
	LLImage::cleanupClass();
	LLVFSThread::cleanupClass();
	LLLFSThread::cleanupClass();

#ifndef LL_RELEASE_FOR_DOWNLOAD
	LL_INFOS() << "Auditing VFS" << LL_ENDL;
	if(gVFS)
	{
		gVFS->audit();
	}
#endif

	LL_INFOS() << "Misc Cleanup" << LL_ENDL;
	
	// For safety, the LLVFS has to be deleted *after* LLVFSThread. This should be cleaned up.
	// (LLVFS doesn't know about LLVFSThread so can't kill pending requests) -Steve
	delete gStaticVFS;
	gStaticVFS = NULL;
	delete gVFS;
	gVFS = NULL;
	
	gSavedSettings.cleanup();
	LLUIColorTable::instance().clear();

	LLWatchdog::getInstance()->cleanup();

	LLViewerAssetStatsFF::cleanup();
	
	// If we're exiting to launch an URL, do that here so the screen
	// is at the right resolution before we launch IE.
	if (!gLaunchFileOnQuit.empty())
	{
		LL_INFOS() << "Launch file on quit." << LL_ENDL;
#if LL_WINDOWS
		// Indicate an application is starting.
		SetCursor(LoadCursor(NULL, IDC_WAIT));
#endif

		// HACK: Attempt to wait until the screen res. switch is complete.
		ms_sleep(1000);

		LLWeb::loadURLExternal( gLaunchFileOnQuit, false );
		LL_INFOS() << "File launched." << LL_ENDL;
	}
	LL_INFOS() << "Cleaning up LLProxy." << LL_ENDL;
	LLProxy::cleanupClass();

	LLWearableType::cleanupClass();

	LLMainLoopRepeater::instance().stop();

	//release all private memory pools.
	LLPrivateMemoryPoolManager::destroyClass() ;

	ll_close_fail_log();

    LL_INFOS() << "Goodbye!" << LL_ENDL;

	// return 0;
	return true;
}

// A callback for LL_ERRS() to call during the watchdog error.
void watchdog_llerrs_callback(const std::string &error_string)
{
	gLLErrorActivated = true;

#ifdef LL_WINDOWS
	RaiseException(0,0,0,0);
#else
	raise(SIGQUIT);
#endif
}

// A callback for the watchdog to call.
void watchdog_killer_callback()
{
	LLError::setFatalFunction(watchdog_llerrs_callback);
	LL_ERRS() << "Watchdog killer event" << LL_ENDL;
}

bool LLAppViewer::initThreads()
{
	static const bool enable_threads = true;

	LLImage::initClass(gSavedSettings.getBOOL("TextureNewByteRange"),gSavedSettings.getS32("TextureReverseByteRange"));

	LLVFSThread::initClass(enable_threads && false);
	LLLFSThread::initClass(enable_threads && false);

	// Image decoding
	LLAppViewer::sImageDecodeThread = new LLImageDecodeThread(enable_threads && true);
	LLAppViewer::sTextureCache = new LLTextureCache(enable_threads && true);
	LLAppViewer::sTextureFetch = new LLTextureFetch(LLAppViewer::getTextureCache(),
													sImageDecodeThread,
													enable_threads && true,
													app_metrics_qa_mode);	

	if (LLTrace::TimeBlock::sLog || LLTrace::TimeBlock::sMetricLog)
	{
		LLTrace::TimeBlock::setLogLock(new LLMutex(NULL));
		mFastTimerLogThread = new LLFastTimerLogThread(LLTrace::TimeBlock::sLogName);
		mFastTimerLogThread->start();
	}

	// Mesh streaming and caching
	gMeshRepo.init();

	LLFilePickerThread::initClass();

	// *FIX: no error handling here!
	return true;
}

void errorCallback(const std::string &error_string)
{
#ifndef LL_RELEASE_FOR_DOWNLOAD
	OSMessageBox(error_string, LLTrans::getString("MBFatalError"), OSMB_OK);
#endif

	//Set the ErrorActivated global so we know to create a marker file
	gLLErrorActivated = true;
	
	LLError::crashAndLoop(error_string);
}

void LLAppViewer::initLoggingAndGetLastDuration()
{
	//
	// Set up logging defaults for the viewer
	//
	LLError::initForApplication(
				gDirUtilp->getExpandedFilename(LL_PATH_APP_SETTINGS, ""));
	LLError::setFatalFunction(errorCallback);
	//LLError::setTimeFunction(getRuntime);

	// Remove the last ".old" log file.
	std::string old_log_file = gDirUtilp->getExpandedFilename(LL_PATH_LOGS,
							     "SecondLife.old");
	LLFile::remove(old_log_file);

	// Get name of the log file
	std::string log_file = gDirUtilp->getExpandedFilename(LL_PATH_LOGS,
							     "SecondLife.log");
	/*
	 * Before touching any log files, compute the duration of the last run
	 * by comparing the ctime of the previous start marker file with the ctime
	 * of the last log file.
	 */
	std::string start_marker_file_name = gDirUtilp->getExpandedFilename(LL_PATH_LOGS, START_MARKER_FILE_NAME);
	llstat start_marker_stat;
	llstat log_file_stat;
	std::ostringstream duration_log_stream; // can't log yet, so save any message for when we can below
	int start_stat_result = LLFile::stat(start_marker_file_name, &start_marker_stat);
	int log_stat_result = LLFile::stat(log_file, &log_file_stat);
	if ( 0 == start_stat_result && 0 == log_stat_result )
	{
		int elapsed_seconds = log_file_stat.st_ctime - start_marker_stat.st_ctime;
		// only report a last run time if the last viewer was the same version
		// because this stat will be counted against this version
		if ( markerIsSameVersion(start_marker_file_name) )
		{
			gLastExecDuration = elapsed_seconds;
		}
		else
		{
			duration_log_stream << "start marker from some other version; duration is not reported";
			gLastExecDuration = -1;
		}
	}
	else
	{
		// at least one of the LLFile::stat calls failed, so we can't compute the run time
		duration_log_stream << "duration stat failure; start: "<< start_stat_result << " log: " << log_stat_result;
		gLastExecDuration = -1; // unknown
	}
	std::string duration_log_msg(duration_log_stream.str());
	
	// Create a new start marker file for comparison with log file time for the next run
	LLAPRFile start_marker_file ;
	start_marker_file.open(start_marker_file_name, LL_APR_WB);
	if (start_marker_file.getFileHandle())
	{
		recordMarkerVersion(start_marker_file);
		start_marker_file.close();
	}

	// Rename current log file to ".old"
	LLFile::rename(log_file, old_log_file);

	// Set the log file to SecondLife.log
	LLError::logToFile(log_file);
	if (!duration_log_msg.empty())
	{
		LL_WARNS("MarkerFile") << duration_log_msg << LL_ENDL;
	}
}

bool LLAppViewer::loadSettingsFromDirectory(const std::string& location_key,
					    bool set_defaults)
{	
	if (!mSettingsLocationList)
	{
		LL_ERRS() << "Invalid settings location list" << LL_ENDL;
	}

	BOOST_FOREACH(const SettingsGroup& group, mSettingsLocationList->groups)
	{
		// skip settings groups that aren't the one we requested
		if (group.name() != location_key) continue;

		ELLPath path_index = (ELLPath)group.path_index();
		if(path_index <= LL_PATH_NONE || path_index >= LL_PATH_LAST)
		{
			LL_ERRS() << "Out of range path index in app_settings/settings_files.xml" << LL_ENDL;
			return false;
		}

		BOOST_FOREACH(const SettingsFile& file, group.files)
		{
			LL_INFOS() << "Attempting to load settings for the group " << file.name()
			    << " - from location " << location_key << LL_ENDL;

			LLControlGroup* settings_group = LLControlGroup::getInstance(file.name);
			if(!settings_group)
			{
				LL_WARNS() << "No matching settings group for name " << file.name() << LL_ENDL;
				continue;
			}

			std::string full_settings_path;

			if (file.file_name_setting.isProvided() 
				&& gSavedSettings.controlExists(file.file_name_setting))
			{
				// try to find filename stored in file_name_setting control
				full_settings_path = gSavedSettings.getString(file.file_name_setting);
				if (full_settings_path.empty())
				{
					continue;
				}
				else if (!gDirUtilp->fileExists(full_settings_path))
				{
					// search in default path
					full_settings_path = gDirUtilp->getExpandedFilename((ELLPath)path_index, full_settings_path);
				}
			}
			else
			{
				// by default, use specified file name
				full_settings_path = gDirUtilp->getExpandedFilename((ELLPath)path_index, file.file_name());
			}

			if(settings_group->loadFromFile(full_settings_path, set_defaults, file.persistent))
			{	// success!
				LL_INFOS() << "Loaded settings file " << full_settings_path << LL_ENDL;
			}
			else
			{	// failed to load
				if(file.required)
				{
					LL_ERRS() << "Error: Cannot load required settings file from: " << full_settings_path << LL_ENDL;
					return false;
				}
				else
				{
					// only complain if we actually have a filename at this point
					if (!full_settings_path.empty())
					{
						LL_INFOS() << "Cannot load " << full_settings_path << " - No settings found." << LL_ENDL;
					}
				}
			}
		}
	}

	return true;
}

std::string LLAppViewer::getSettingsFilename(const std::string& location_key,
											 const std::string& file)
{
	BOOST_FOREACH(const SettingsGroup& group, mSettingsLocationList->groups)
	{
		if (group.name() == location_key)
		{
			BOOST_FOREACH(const SettingsFile& settings_file, group.files)
			{
				if (settings_file.name() == file)
				{
					return settings_file.file_name;
				}
			}
		}
	}

	return std::string();
}

void LLAppViewer::loadColorSettings()
{
	LLUIColorTable::instance().loadFromSettings();
}

namespace
{
    void handleCommandLineError(LLControlGroupCLP& clp)
    {
		llwarns << "Error parsing command line options. Command Line options ignored."  << llendl;

		llinfos << "Command line usage:\n" << clp << llendl;

		OSMessageBox(STRINGIZE(LLTrans::getString("MBCmdLineError") << clp.getErrorMessage()),
					 LLStringUtil::null,
					 OSMB_OK);
    }
} // anonymous namespace

bool LLAppViewer::initConfiguration()
{	
	//Load settings files list
	std::string settings_file_list = gDirUtilp->getExpandedFilename(LL_PATH_APP_SETTINGS, "settings_files.xml");
<<<<<<< HEAD
=======
	//LLControlGroup settings_control("SettingsFiles");
	//LL_INFOS() << "Loading settings file list " << settings_file_list << LL_ENDL;
	//if (0 == settings_control.loadFromFile(settings_file_list))
	//{
 //       LL_ERRS() << "Cannot load default configuration file " << settings_file_list << LL_ENDL;
	//}

>>>>>>> 91850b6c
	LLXMLNodePtr root;
	BOOL success  = LLXMLNode::parseFile(settings_file_list, root, NULL);
	if (!success)
	{
        LL_ERRS() << "Cannot load default configuration file " << settings_file_list << LL_ENDL;
	}

	mSettingsLocationList = new SettingsFiles();

	LLXUIParser parser;
	parser.readXUI(root, *mSettingsLocationList, settings_file_list);

	if (!mSettingsLocationList->validateBlock())
	{
        LL_ERRS() << "Invalid settings file list " << settings_file_list << LL_ENDL;
	}
		
	// The settings and command line parsing have a fragile
	// order-of-operation:
	// - load defaults from app_settings
	// - set procedural settings values
	// - read command line settings
	// - selectively apply settings needed to load user settings.
    // - load overrides from user_settings 
	// - apply command line settings (to override the overrides)
	// - load per account settings (happens in llstartup
	
	// - load defaults
	bool set_defaults = true;
	if(!loadSettingsFromDirectory("Default", set_defaults))
	{
		std::ostringstream msg;
		msg << "Unable to load default settings file. The installation may be corrupted.";
		OSMessageBox(msg.str(),LLStringUtil::null,OSMB_OK);
		return false;
	}

	initStrings(); // setup paths for LLTrans based on settings files only
	// - set procedural settings
	// Note: can't use LL_PATH_PER_SL_ACCOUNT for any of these since we haven't logged in yet
	gSavedSettings.setString("ClientSettingsFile", 
        gDirUtilp->getExpandedFilename(LL_PATH_USER_SETTINGS, getSettingsFilename("Default", "Global")));

	gSavedSettings.setString("VersionChannelName", LLVersionInfo::getChannel());

#ifndef	LL_RELEASE_FOR_DOWNLOAD
	// provide developer build only overrides for these control variables that are not
	// persisted to settings.xml
	LLControlVariable* c = gSavedSettings.getControl("ShowConsoleWindow");
	if (c)
	{
		c->setValue(true, false);
	}
	c = gSavedSettings.getControl("AllowMultipleViewers");
	if (c)
	{
		c->setValue(true, false);
	}

	gSavedSettings.setBOOL("QAMode", TRUE );
	gSavedSettings.setS32("WatchdogEnabled", 0);
#endif
	
	// These are warnings that appear on the first experience of that condition.
	// They are already set in the settings_default.xml file, but still need to be added to LLFirstUse
	// for disable/reset ability
//	LLFirstUse::addConfigVariable("FirstBalanceIncrease");
//	LLFirstUse::addConfigVariable("FirstBalanceDecrease");
//	LLFirstUse::addConfigVariable("FirstSit");
//	LLFirstUse::addConfigVariable("FirstMap");
//	LLFirstUse::addConfigVariable("FirstGoTo");
//	LLFirstUse::addConfigVariable("FirstBuild");
//	LLFirstUse::addConfigVariable("FirstLeftClickNoHit");
//	LLFirstUse::addConfigVariable("FirstTeleport");
//	LLFirstUse::addConfigVariable("FirstOverrideKeys");
//	LLFirstUse::addConfigVariable("FirstAttach");
//	LLFirstUse::addConfigVariable("FirstAppearance");
//	LLFirstUse::addConfigVariable("FirstInventory");
//	LLFirstUse::addConfigVariable("FirstSandbox");
//	LLFirstUse::addConfigVariable("FirstFlexible");
//	LLFirstUse::addConfigVariable("FirstDebugMenus");
//	LLFirstUse::addConfigVariable("FirstSculptedPrim");
//	LLFirstUse::addConfigVariable("FirstVoice");
//	LLFirstUse::addConfigVariable("FirstMedia");
		
	// - read command line settings.
	LLControlGroupCLP clp;
	std::string	cmd_line_config	= gDirUtilp->getExpandedFilename(LL_PATH_APP_SETTINGS,
														  "cmd_line.xml");

	clp.configure(cmd_line_config, &gSavedSettings);

	if(!initParseCommandLine(clp))
	{
<<<<<<< HEAD
		handleCommandLineError(clp);
=======
		LL_WARNS()	<< "Error parsing command line options.	Command	Line options ignored."  << LL_ENDL;
		
		LL_INFOS()	<< "Command	line usage:\n" << clp << LL_ENDL;

		std::ostringstream msg;
		msg << LLTrans::getString("MBCmdLineError") << clp.getErrorMessage();
		OSMessageBox(msg.str(),LLStringUtil::null,OSMB_OK);
>>>>>>> 91850b6c
		return false;
	}
	
	// - selectively apply settings 

	// If the user has specified a alternate settings file name.
	// Load	it now before loading the user_settings/settings.xml
	if(clp.hasOption("settings"))
	{
		std::string	user_settings_filename = 
			gDirUtilp->getExpandedFilename(LL_PATH_USER_SETTINGS, 
										   clp.getOption("settings")[0]);		
		gSavedSettings.setString("ClientSettingsFile", user_settings_filename);
		LL_INFOS()	<< "Using command line specified settings filename: " 
			<< user_settings_filename << LL_ENDL;
	}

	// - load overrides from user_settings 
	loadSettingsFromDirectory("User");

	if (gSavedSettings.getBOOL("FirstRunThisInstall"))
	{
		// Note that the "FirstRunThisInstall" settings is currently unused.
		gSavedSettings.setBOOL("FirstRunThisInstall", FALSE);
	}

	if (clp.hasOption("sessionsettings"))
	{
		std::string session_settings_filename = clp.getOption("sessionsettings")[0];		
		gSavedSettings.setString("SessionSettingsFile", session_settings_filename);
		LL_INFOS()	<< "Using session settings filename: " 
			<< session_settings_filename << LL_ENDL;
	}
	loadSettingsFromDirectory("Session");

	if (clp.hasOption("usersessionsettings"))
	{
		std::string user_session_settings_filename = clp.getOption("usersessionsettings")[0];		
		gSavedSettings.setString("UserSessionSettingsFile", user_session_settings_filename);
		LL_INFOS()	<< "Using user session settings filename: " 
			<< user_session_settings_filename << LL_ENDL;

	}
	loadSettingsFromDirectory("UserSession");

	// - apply command line settings 
	if (! clp.notify())
	{
		handleCommandLineError(clp);
		return false;
	}

	// Register the core crash option as soon as we can
	// if we want gdb post-mortem on cores we need to be up and running
	// ASAP or we might miss init issue etc.
	if(gSavedSettings.getBOOL("DisableCrashLogger"))
	{
		LL_WARNS() << "Crashes will be handled by system, stack trace logs and crash logger are both disabled" << LL_ENDL;
		LLAppViewer::instance()->disableCrashlogger();
	}

	// Handle initialization from settings.
	// Start up the debugging console before handling other options.
	if (gSavedSettings.getBOOL("ShowConsoleWindow"))
	{
		initConsole();
	}

	if(clp.hasOption("help"))
	{
		std::ostringstream msg;
		msg << LLTrans::getString("MBCmdLineUsg") << "\n" << clp;
		LL_INFOS()	<< msg.str() << LL_ENDL;

		OSMessageBox(
			msg.str().c_str(),
			LLStringUtil::null,
			OSMB_OK);

		return false;
	}

    if(clp.hasOption("set"))
    {
        const LLCommandLineParser::token_vector_t& set_values = clp.getOption("set");
        if(0x1 & set_values.size())
        {
            LL_WARNS() << "Invalid '--set' parameter count." << LL_ENDL;
        }
        else
        {
            LLCommandLineParser::token_vector_t::const_iterator itr = set_values.begin();
            for(; itr != set_values.end(); ++itr)
            {
                const std::string& name = *itr;
                const std::string& value = *(++itr);
                std::string name_part;
                std::string group_part;
				LLControlVariable* control = NULL;

				// Name can be further split into ControlGroup.Name, with the default control group being Global
				size_t pos = name.find('.');
				if (pos != std::string::npos)
				{
					group_part = name.substr(0, pos);
					name_part = name.substr(pos+1);
					LL_INFOS() << "Setting " << group_part << "." << name_part << " to " << value << LL_ENDL;
					LLControlGroup* g = LLControlGroup::getInstance(group_part);
					if (g) control = g->getControl(name_part);
				}
				else
				{
					LL_INFOS() << "Setting Global." << name << " to " << value << LL_ENDL;
					control = gSavedSettings.getControl(name);
				}

                if (control)
                {
                    control->setValue(value, false);
                }
                else
                {
					LL_WARNS() << "Failed --set " << name << ": setting name unknown." << LL_ENDL;
                }
            }
        }
    }

	std::string CmdLineChannel(gSavedSettings.getString("CmdLineChannel"));
	if(! CmdLineChannel.empty())
	{
		LLVersionInfo::resetChannel(CmdLineChannel);
	}

	// If we have specified crash on startup, set the global so we'll trigger the crash at the right time
	gCrashOnStartup = gSavedSettings.getBOOL("CrashOnStartup");

	if (gSavedSettings.getBOOL("LogPerformance"))
	{
		LLTrace::TimeBlock::sLog = true;
		LLTrace::TimeBlock::sLogName = std::string("performance");		
	}
<<<<<<< HEAD

	std::string test_name(gSavedSettings.getString("LogMetrics"));
	if (! test_name.empty())
	{
		LLFastTimer::sMetricLog = TRUE ;
		// '--logmetrics' is specified with a named test metric argument so the data gathering is done only on that test
		// In the absence of argument, every metric would be gathered (makes for a rather slow run and hard to decipher report...)
		llinfos << "'--logmetrics' argument : " << test_name << llendl;
		LLFastTimer::sLogName = test_name;
=======
	
	if (clp.hasOption("logmetrics"))
 	{
 		LLTrace::TimeBlock::sMetricLog = true ;
		// '--logmetrics' can be specified with a named test metric argument so the data gathering is done only on that test
		// In the absence of argument, every metric is gathered (makes for a rather slow run and hard to decipher report...)
		std::string test_name = clp.getOption("logmetrics")[0];
		LL_INFOS() << "'--logmetrics' argument : " << test_name << LL_ENDL;
		if (test_name == "")
		{
			LL_WARNS() << "No '--logmetrics' argument given, will output all metrics to " << DEFAULT_METRIC_NAME << LL_ENDL;
			LLTrace::TimeBlock::sLogName = DEFAULT_METRIC_NAME;
		}
		else
		{
			LLTrace::TimeBlock::sLogName = test_name;
		}
>>>>>>> 91850b6c
 	}

	if (clp.hasOption("graphicslevel"))
	{
<<<<<<< HEAD
		// User explicitly requested --graphicslevel on the command line. We
		// expect this switch has already set RenderQualityPerformance. Check
		// that value for validity.
		U32 graphicslevel = gSavedSettings.getU32("RenderQualityPerformance");
		if (LLFeatureManager::instance().isValidGraphicsLevel(graphicslevel))
		{
			// graphicslevel is valid: save it and engage it later. Capture
			// the requested value separately from the settings variable
			// because, if this is the first run, LLViewerWindow's constructor
			// will call LLFeatureManager::applyRecommendedSettings(), which
			// overwrites this settings variable!
			mForceGraphicsLevel = graphicslevel;
		}
=======
		const LLCommandLineParser::token_vector_t& value = clp.getOption("graphicslevel");
        if(value.size() != 1)
        {
			LL_WARNS() << "Usage: -graphicslevel <0-3>" << LL_ENDL;
        }
        else
        {
			std::string detail = value.front();
			mForceGraphicsDetail = TRUE;
			
			switch (detail.c_str()[0])
			{
				case '0': 
					gSavedSettings.setU32("RenderQualityPerformance", 0);		
					break;
				case '1': 
					gSavedSettings.setU32("RenderQualityPerformance", 1);		
					break;
				case '2': 
					gSavedSettings.setU32("RenderQualityPerformance", 2);		
					break;
				case '3': 
					gSavedSettings.setU32("RenderQualityPerformance", 3);		
					break;
				default:
					mForceGraphicsDetail = FALSE;
					LL_WARNS() << "Usage: -graphicslevel <0-3>" << LL_ENDL;
					break;
			}
        }
	}

	if (clp.hasOption("analyzeperformance"))
	{
		LLFastTimerView::sAnalyzePerformance = TRUE;
>>>>>>> 91850b6c
	}

	LLFastTimerView::sAnalyzePerformance = gSavedSettings.getBOOL("AnalyzePerformance");
	gAgentPilot.setReplaySession(gSavedSettings.getBOOL("ReplaySession"));

	if (gSavedSettings.getBOOL("DebugSession"))
	{
		gDebugSession = TRUE;
		gDebugGL = TRUE;

		ll_init_fail_log(gDirUtilp->getExpandedFilename(LL_PATH_LOGS, "test_failures.log"));
	}

	// Handle slurl use. NOTE: Don't let SL-55321 reappear.

    // *FIX: This init code should be made more robust to prevent 
    // the issue SL-55321 from returning. One thought is to allow 
    // only select options to be set from command line when a slurl 
    // is specified. More work on the settings system is needed to 
    // achieve this. For now...

    // *NOTE:Mani The command line parser parses tokens and is 
    // setup to bail after parsing the '--url' option or the 
    // first option specified without a '--option' flag (or
    // any other option that uses the 'last_option' setting - 
    // see LLControlGroupCLP::configure())

    // What can happen is that someone can use IE (or potentially 
    // other browsers) and do the rough equivalent of command 
    // injection and steal passwords. Phoenix. SL-55321
	std::string CmdLineLoginLocation(gSavedSettings.getString("CmdLineLoginLocation"));
	if(! CmdLineLoginLocation.empty())
	{
		LLSLURL start_slurl(CmdLineLoginLocation);
		LLStartUp::setStartSLURL(start_slurl);
		if(start_slurl.getType() == LLSLURL::LOCATION) 
		{  
			LLGridManager::getInstance()->setGridChoice(start_slurl.getGrid());
		}
	}

	const LLControlVariable* skinfolder = gSavedSettings.getControl("SkinCurrent");
	if(skinfolder && LLStringUtil::null != skinfolder->getValue().asString())
	{	
		// Examining "Language" may not suffice -- see LLUI::getLanguage()
		// logic. Unfortunately LLUI::getLanguage() doesn't yet do us much
		// good because we haven't yet called LLUI::initClass().
		gDirUtilp->setSkinFolder(skinfolder->getValue().asString(),
								 gSavedSettings.getString("Language"));
	}

	if (gSavedSettings.getBOOL("SpellCheck"))
	{
		std::list<std::string> dict_list;
		std::string dict_setting = gSavedSettings.getString("SpellCheckDictionary");
		boost::split(dict_list, dict_setting, boost::is_any_of(std::string(",")));
		if (!dict_list.empty())
		{
			LLSpellChecker::setUseSpellCheck(dict_list.front());
			dict_list.pop_front();
			LLSpellChecker::instance().setSecondaryDictionaries(dict_list);
		}
	}

    mYieldTime = gSavedSettings.getS32("YieldTime");

	// Read skin/branding settings if specified.
	//if (! gDirUtilp->getSkinDir().empty() )
	//{
	//	std::string skin_def_file = gDirUtilp->findSkinnedFilename("skin.xml");
	//	LLXmlTree skin_def_tree;

	//	if (!skin_def_tree.parseFile(skin_def_file))
	//	{
	//		LL_ERRS() << "Failed to parse skin definition." << LL_ENDL;
	//	}

	//}

#if LL_DARWIN

#if __ppc__
	// If the CPU doesn't have Altivec (i.e. it's not at least a G4), don't go any further.
	// Only test PowerPC - all Intel Macs have SSE.
	if(!gSysCPU.hasAltivec())
	{
		std::ostringstream msg;
		msg << LLTrans::getString("MBRequiresAltiVec");
		OSMessageBox(
			msg.str(),
			LLStringUtil::null,
			OSMB_OK);
		removeMarkerFile();
		return false;
	}
#endif
	
#endif // LL_DARWIN

	// Display splash screen.  Must be after above check for previous
	// crash as this dialog is always frontmost.
	std::string splash_msg;
	LLStringUtil::format_map_t args;
	args["[APP_NAME]"] = LLTrans::getString("SECOND_LIFE");
	splash_msg = LLTrans::getString("StartupLoading", args);
	LLSplashScreen::show();
	LLSplashScreen::update(splash_msg);

	//LLVolumeMgr::initClass();
	LLVolumeMgr* volume_manager = new LLVolumeMgr();
	volume_manager->useMutex();	// LLApp and LLMutex magic must be manually enabled
	LLPrimitive::setVolumeManager(volume_manager);

	// Note: this is where we used to initialize gFeatureManagerp.

	gStartTime = totalTime();

	//
	// Set the name of the window
	//
	gWindowTitle = LLTrans::getString("APP_NAME");
#if LL_DEBUG
	gWindowTitle += std::string(" [DEBUG] ") + gArgs;
#else
	gWindowTitle += std::string(" ") + gArgs;
#endif
	LLStringUtil::truncate(gWindowTitle, 255);

	//RN: if we received a URL, hand it off to the existing instance.
	// don't call anotherInstanceRunning() when doing URL handoff, as
	// it relies on checking a marker file which will not work when running
	// out of different directories

	if (LLStartUp::getStartSLURL().isValid() &&
		(gSavedSettings.getBOOL("SLURLPassToOtherInstance")))
	{
		if (sendURLToOtherInstance(LLStartUp::getStartSLURL().getSLURLString()))
		{
			// successfully handed off URL to existing instance, exit
			return false;
		}
	}

	//
	// Check for another instance of the app running
	//
	if (mSecondInstance && !gSavedSettings.getBOOL("AllowMultipleViewers"))
	{
		std::ostringstream msg;
		msg << LLTrans::getString("MBAlreadyRunning");
		OSMessageBox(
			msg.str(),
			LLStringUtil::null,
			OSMB_OK);
		return false;
	}

	if (mSecondInstance)
	{
		// This is the second instance of SL. Turn off voice support,
		// but make sure the setting is *not* persisted.
		LLControlVariable* disable_voice = gSavedSettings.getControl("CmdLineDisableVoice");
		if(disable_voice)
		{
			const BOOL DO_NOT_PERSIST = FALSE;
			disable_voice->setValue(LLSD(TRUE), DO_NOT_PERSIST);
		}
	}
	else
	{
		checkForCrash();
	}

   	// NextLoginLocation is set from the command line option
	std::string nextLoginLocation = gSavedSettings.getString( "NextLoginLocation" );
	if ( !nextLoginLocation.empty() )
	{
		LL_DEBUGS("AppInit")<<"set start from NextLoginLocation: "<<nextLoginLocation<<LL_ENDL;
		LLStartUp::setStartSLURL(LLSLURL(nextLoginLocation));
	}
	else if ((clp.hasOption("login") || clp.hasOption("autologin"))
			 && gSavedSettings.getString("CmdLineLoginLocation").empty())
	{
		// If automatic login from command line with --login switch
		// init StartSLURL location.
		std::string start_slurl_setting = gSavedSettings.getString("LoginLocation");
		LL_DEBUGS("AppInit") << "start slurl setting '" << start_slurl_setting << "'" << LL_ENDL;
		LLStartUp::setStartSLURL(LLSLURL(start_slurl_setting));
	}
	else
	{
		// the login location will be set by the login panel (see LLPanelLogin)
	}

	gLastRunVersion = gSavedSettings.getString("LastRunVersion");

	loadColorSettings();

	// Let anyone else who cares know that we've populated our settings
	// variables.
	for (LLControlGroup::key_iter ki(LLControlGroup::beginKeys()), kend(LLControlGroup::endKeys());
		 ki != kend; ++ki)
	{
		// For each named instance of LLControlGroup, send an event saying
		// we've initialized an LLControlGroup instance by that name.
		LLEventPumps::instance().obtain("LLControlGroup").post(LLSDMap("init", *ki));
	}

	return true; // Config was successful.
}

// The following logic is replicated in initConfiguration() (to be able to get
// some initial strings before we've finished initializing enough to know the
// current language) and also in init() (to initialize for real). Somehow it
// keeps growing, necessitating a method all its own.
void LLAppViewer::initStrings()
{
	LLTransUtil::parseStrings("strings.xml", default_trans_args);
	LLTransUtil::parseLanguageStrings("language_settings.xml");

	// parseStrings() sets up the LLTrans substitution table. Add this one item.
	LLTrans::setDefaultArg("[sourceid]", gSavedSettings.getString("sourceid"));

	// Now that we've set "[sourceid]", have to go back through
	// default_trans_args and reinitialize all those other keys because some
	// of them, in turn, reference "[sourceid]".
	BOOST_FOREACH(std::string key, default_trans_args)
	{
		std::string brackets(key), nobrackets(key);
		// Invalid to inspect key[0] if key is empty(). But then, the entire
		// body of this loop is pointless if key is empty().
		if (key.empty())
			continue;

		if (key[0] != '[')
		{
			// key was passed without brackets. That means that 'nobrackets'
			// is correct but 'brackets' is not.
			brackets = STRINGIZE('[' << brackets << ']');
		}
		else
		{
			// key was passed with brackets. That means that 'brackets' is
			// correct but 'nobrackets' is not. Erase the left bracket.
			nobrackets.erase(0, 1);
			std::string::size_type length(nobrackets.length());
			if (length && nobrackets[length - 1] == ']')
			{
				nobrackets.erase(length - 1);
			}
		}
		// Calling LLTrans::getString() is what embeds the other default
		// translation strings into this one.
		LLTrans::setDefaultArg(brackets, LLTrans::getString(nobrackets));
	}
}

namespace {
    // *TODO - decide if there's a better place for these functions.
	// do we need a file llupdaterui.cpp or something? -brad

	void apply_update_callback(LLSD const & notification, LLSD const & response)
	{
		LL_DEBUGS() << "LLUpdate user response: " << response << LL_ENDL;
		if(response["OK_okcancelbuttons"].asBoolean())
		{
			LL_INFOS() << "LLUpdate restarting viewer" << LL_ENDL;
			static const bool install_if_ready = true;
			// *HACK - this lets us launch the installer immediately for now
			LLUpdaterService().startChecking(install_if_ready);
		}
	}
	
	void apply_update_ok_callback(LLSD const & notification, LLSD const & response)
	{
		LL_INFOS() << "LLUpdate restarting viewer" << LL_ENDL;
		static const bool install_if_ready = true;
		// *HACK - this lets us launch the installer immediately for now
		LLUpdaterService().startChecking(install_if_ready);
	}
	
	void on_update_downloaded(LLSD const & data)
	{
		std::string notification_name;
		void (*apply_callback)(LLSD const &, LLSD const &) = NULL;

		/* Build up the notification name...
		 * it can be any of these, which are included here for the sake of grep:
		 *   RequiredUpdateDownloadedDialog
		 *   RequiredUpdateDownloadedVerboseDialog
		 *   OtherChannelRequiredUpdateDownloadedDialog
		 *   OtherChannelRequiredUpdateDownloadedVerbose
		 *   DownloadBackgroundTip
		 *   DownloadBackgroundDialog
		 *   OtherChannelDownloadBackgroundTip
		 *   OtherChannelDownloadBackgroundDialog
		 */
		{
			LL_DEBUGS("UpdaterService") << "data = ";
			std::ostringstream data_dump;
			LLSDSerialize::toNotation(data, data_dump);
			LL_CONT << data_dump.str() << LL_ENDL;
		}
		if(data["channel"].asString() != LLVersionInfo::getChannel())
		{
			notification_name.append("OtherChannel");
		}
		if(data["required"].asBoolean())
		{
			if(LLStartUp::getStartupState() <= STATE_LOGIN_WAIT)
			{
				// The user never saw the progress bar.
				apply_callback = &apply_update_ok_callback;
				notification_name += "RequiredUpdateDownloadedVerboseDialog";
			}
			else if(LLStartUp::getStartupState() < STATE_WORLD_INIT)
			{
				// The user is logging in but blocked.
				apply_callback = &apply_update_ok_callback;
				notification_name += "RequiredUpdateDownloadedDialog";
			}
			else
			{
				// The user is already logged in; treat like an optional update.
				apply_callback = &apply_update_callback;
				notification_name += "DownloadBackgroundTip";
			}
		}
		else
		{
			apply_callback = &apply_update_callback;
			if(LLStartUp::getStartupState() < STATE_STARTED)
			{
				// CHOP-262 we need to use a different notification
				// method prior to login.
				notification_name += "DownloadBackgroundDialog";
			}
			else
			{
				notification_name += "DownloadBackgroundTip";
			}
		}

		LLSD substitutions;
		substitutions["VERSION"] = data["version"];
		std::string new_channel = data["channel"].asString();
		substitutions["NEW_CHANNEL"] = new_channel;
		std::string info_url    = data["info_url"].asString();
		if ( !info_url.empty() )
		{
			substitutions["INFO_URL"] = info_url;
		}
		else
		{
			LL_WARNS("UpdaterService") << "no info url supplied - defaulting to hard coded release notes pattern" << LL_ENDL;

			// truncate version at the rightmost '.' 
			std::string version_short(data["version"]);
			size_t short_length = version_short.rfind('.');
			if (short_length != std::string::npos)
			{
				version_short.resize(short_length);
			}

			LLUIString relnotes_url("[RELEASE_NOTES_BASE_URL][CHANNEL_URL]/[VERSION_SHORT]");
			relnotes_url.setArg("[VERSION_SHORT]", version_short);

			// *TODO thread the update service's response through to this point
			std::string const & channel = LLVersionInfo::getChannel();
			boost::shared_ptr<char> channel_escaped(curl_escape(channel.c_str(), channel.size()), &curl_free);

			relnotes_url.setArg("[CHANNEL_URL]", channel_escaped.get());
			relnotes_url.setArg("[RELEASE_NOTES_BASE_URL]", LLTrans::getString("RELEASE_NOTES_BASE_URL"));
			substitutions["INFO_URL"] = relnotes_url.getString();
		}
		
		LLNotificationsUtil::add(notification_name, substitutions, LLSD(), apply_callback);
	}

	void install_error_callback(LLSD const & notification, LLSD const & response)
	{
		LLAppViewer::instance()->forceQuit();
	}
	
	bool notify_update(LLSD const & evt)
	{
		std::string notification_name;
		switch (evt["type"].asInteger())
		{
			case LLUpdaterService::DOWNLOAD_COMPLETE:
				on_update_downloaded(evt);
				break;
			case LLUpdaterService::INSTALL_ERROR:
				if(evt["required"].asBoolean()) {
					LLNotificationsUtil::add("FailedRequiredUpdateInstall", LLSD(), LLSD(), &install_error_callback);
				} else {
					LLNotificationsUtil::add("FailedUpdateInstall");
				}
				break;
			default:
				break;
		}

		// let others also handle this event by default
		return false;
	}
	
	bool on_bandwidth_throttle(LLUpdaterService * updater, LLSD const & evt)
	{
		updater->setBandwidthLimit(evt.asInteger() * (1024/8));
		return false; // Let others receive this event.
	};
};

void LLAppViewer::initUpdater()
{
	// Initialize the updater service.
	// Get Channel
	// Get Version

	/*****************************************************************
	 * Previously, the url was derived from the settings 
	 *    UpdaterServiceURL
	 *    UpdaterServicePath
	 * it is now obtained from the grid manager.  The settings above
	 * are no longer used.
	 *****************************************************************/
	std::string channel = LLVersionInfo::getChannel();
	std::string version = LLVersionInfo::getVersion();

	U32 check_period = gSavedSettings.getU32("UpdaterServiceCheckPeriod");
	bool willing_to_test;
	LL_DEBUGS("UpdaterService") << "channel " << channel << LL_ENDL;
	static const boost::regex is_test_channel("\\bTest$");
	if (boost::regex_search(channel, is_test_channel)) 
	{
		LL_INFOS("UpdaterService") << "Test build: overriding willing_to_test by sending testno" << LL_ENDL;
		willing_to_test = false;
	}
	else
	{
		willing_to_test = gSavedSettings.getBOOL("UpdaterWillingToTest");
	}
    unsigned char unique_id[MD5HEX_STR_SIZE];
	if ( ! llHashedUniqueID(unique_id) )
	{
		if ( willing_to_test )
		{
			LL_WARNS("UpdaterService") << "Unable to provide a unique id; overriding willing_to_test by sending testno" << LL_ENDL;
		}
		willing_to_test = false;
	}

	mUpdater->setAppExitCallback(boost::bind(&LLAppViewer::forceQuit, this));
	mUpdater->initialize(channel, 
						 version,
						 gPlatform,
						 getOSInfo().getOSVersionString(),
						 unique_id,
						 willing_to_test
						 );
 	mUpdater->setCheckPeriod(check_period);
	mUpdater->setBandwidthLimit((int)gSavedSettings.getF32("UpdaterMaximumBandwidth") * (1024/8));
	gSavedSettings.getControl("UpdaterMaximumBandwidth")->getSignal()->
		connect(boost::bind(&on_bandwidth_throttle, mUpdater.get(), _2));
	if(gSavedSettings.getU32("UpdaterServiceSetting"))
	{
		bool install_if_ready = true;
		mUpdater->startChecking(install_if_ready);
	}

    LLEventPump & updater_pump = LLEventPumps::instance().obtain(LLUpdaterService::pumpName());
    updater_pump.listen("notify_update", &notify_update);
}

void LLAppViewer::checkForCrash(void)
{
#if LL_SEND_CRASH_REPORTS
	if (gLastExecEvent == LAST_EXEC_FROZE)
    {
        LL_INFOS() << "Last execution froze, sending a crash report." << LL_ENDL;
            
		bool report_freeze = true;
		handleCrashReporting(report_freeze);
    }
#endif // LL_SEND_CRASH_REPORTS    
}

//
// This function decides whether the client machine meets the minimum requirements to
// run in a maximized window, per the consensus of davep, boa and nyx on 3/30/2011.
//
bool LLAppViewer::meetsRequirementsForMaximizedStart()
{
	bool maximizedOk = (LLFeatureManager::getInstance()->getGPUClass() >= GPU_CLASS_2);

	maximizedOk &= (gSysMemory.getPhysicalMemoryKB() >= U32Gigabytes(1));

	return maximizedOk;
}

bool LLAppViewer::initWindow()
{
	LL_INFOS("AppInit") << "Initializing window..." << LL_ENDL;

	// store setting in a global for easy access and modification
	gHeadlessClient = gSavedSettings.getBOOL("HeadlessClient");

	// always start windowed
	BOOL ignorePixelDepth = gSavedSettings.getBOOL("IgnorePixelDepth");

	LLViewerWindow::Params window_params;
	window_params
		.title(gWindowTitle)
		.name(VIEWER_WINDOW_CLASSNAME)
		.x(gSavedSettings.getS32("WindowX"))
		.y(gSavedSettings.getS32("WindowY"))
		.width(gSavedSettings.getU32("WindowWidth"))
		.height(gSavedSettings.getU32("WindowHeight"))
		.min_width(gSavedSettings.getU32("MinWindowWidth"))
		.min_height(gSavedSettings.getU32("MinWindowHeight"))
		.fullscreen(gSavedSettings.getBOOL("FullScreen"))
		.ignore_pixel_depth(ignorePixelDepth);

	gViewerWindow = new LLViewerWindow(window_params);

	LL_INFOS("AppInit") << "gViewerwindow created." << LL_ENDL;

	// Need to load feature table before cheking to start watchdog.
	bool use_watchdog = false;
	int watchdog_enabled_setting = gSavedSettings.getS32("WatchdogEnabled");
	if (watchdog_enabled_setting == -1)
	{
		use_watchdog = !LLFeatureManager::getInstance()->isFeatureAvailable("WatchdogDisabled");
	}
	else
	{
		// The user has explicitly set this setting; always use that value.
		use_watchdog = bool(watchdog_enabled_setting);
	}

	if (use_watchdog)
	{
		LLWatchdog::getInstance()->init(watchdog_killer_callback);
	}
	LL_INFOS("AppInit") << "watchdog setting is done." << LL_ENDL;

	LLNotificationsUI::LLNotificationManager::getInstance();
		
	if (gSavedSettings.getBOOL("WindowMaximized"))
	{
		gViewerWindow->getWindow()->maximize();
	}

	//
	// Initialize GL stuff
	//

	if (mForceGraphicsLevel)
	{
		LLFeatureManager::getInstance()->setGraphicsLevel(*mForceGraphicsLevel, false);
		gSavedSettings.setU32("RenderQualityPerformance", *mForceGraphicsLevel);
	}

	// Set this flag in case we crash while initializing GL
	gSavedSettings.setBOOL("RenderInitError", TRUE);
	gSavedSettings.saveToFile( gSavedSettings.getString("ClientSettingsFile"), TRUE );

	gPipeline.init();
	LL_INFOS("AppInit") << "gPipeline Initialized" << LL_ENDL;

	stop_glerror();
	gViewerWindow->initGLDefaults();

	gSavedSettings.setBOOL("RenderInitError", FALSE);
	gSavedSettings.saveToFile( gSavedSettings.getString("ClientSettingsFile"), TRUE );

	//If we have a startup crash, it's usually near GL initialization, so simulate that.
	if(gCrashOnStartup)
	{
		LLAppViewer::instance()->forceErrorLLError();
	}

	//
	// Determine if the window should start maximized on initial run based
	// on graphics capability
	//
	if (gSavedSettings.getBOOL("FirstLoginThisInstall") && meetsRequirementsForMaximizedStart())
	{
		LL_INFOS("AppInit") << "This client met the requirements for a maximized initial screen." << LL_ENDL;
		gSavedSettings.setBOOL("WindowMaximized", TRUE);
	}

	if (gSavedSettings.getBOOL("WindowMaximized"))
	{
		gViewerWindow->getWindow()->maximize();
	}

	LLUI::sWindow = gViewerWindow->getWindow();

	// Show watch cursor
	gViewerWindow->setCursor(UI_CURSOR_WAIT);

	// Finish view initialization
	gViewerWindow->initBase();

	// show viewer window
	//gViewerWindow->getWindow()->show();

	LL_INFOS("AppInit") << "Window initialization done." << LL_ENDL;
	return true;
}

void LLAppViewer::writeDebugInfo()
{
	std::string debug_filename = gDirUtilp->getExpandedFilename(LL_PATH_LOGS,"debug_info.log");
	LL_INFOS() << "Opening debug file " << debug_filename << LL_ENDL;
	llofstream out_file(debug_filename);
	LLSDSerialize::toPrettyXML(gDebugInfo, out_file);
	out_file.close();
}

void LLAppViewer::cleanupSavedSettings()
{
	gSavedSettings.setBOOL("MouseSun", FALSE);

	gSavedSettings.setBOOL("UseEnergy", TRUE);				// force toggle to turn off, since sends message to simulator

	gSavedSettings.setBOOL("DebugWindowProc", gDebugWindowProc);
		
	gSavedSettings.setBOOL("ShowObjectUpdates", gShowObjectUpdates);
	
	if (gDebugView)
	{
		gSavedSettings.setBOOL("ShowDebugConsole", gDebugView->mDebugConsolep->getVisible());
	}

	// save window position if not maximized
	// as we don't track it in callbacks
	if(NULL != gViewerWindow)
	{
		BOOL maximized = gViewerWindow->getWindow()->getMaximized();
		if (!maximized)
		{
			LLCoordScreen window_pos;
			
			if (gViewerWindow->getWindow()->getPosition(&window_pos))
			{
				gSavedSettings.setS32("WindowX", window_pos.mX);
				gSavedSettings.setS32("WindowY", window_pos.mY);
			}
		}
	}

	gSavedSettings.setF32("MapScale", LLWorldMapView::sMapScale );

	// Some things are cached in LLAgent.
	if (gAgent.isInitialized())
	{
		gSavedSettings.setF32("RenderFarClip", gAgentCamera.mDrawDistance);
	}
}

void LLAppViewer::removeCacheFiles(const std::string& file_mask)
{
	gDirUtilp->deleteFilesInDir(gDirUtilp->getExpandedFilename(LL_PATH_CACHE, ""), file_mask);
}

void LLAppViewer::writeSystemInfo()
{
	gDebugInfo["SLLog"] = LLError::logFileName();

	gDebugInfo["ClientInfo"]["Name"] = LLVersionInfo::getChannel();
	gDebugInfo["ClientInfo"]["MajorVersion"] = LLVersionInfo::getMajor();
	gDebugInfo["ClientInfo"]["MinorVersion"] = LLVersionInfo::getMinor();
	gDebugInfo["ClientInfo"]["PatchVersion"] = LLVersionInfo::getPatch();
	gDebugInfo["ClientInfo"]["BuildVersion"] = LLVersionInfo::getBuild();

	gDebugInfo["CAFilename"] = gDirUtilp->getCAFile();

	gDebugInfo["CPUInfo"]["CPUString"] = gSysCPU.getCPUString();
	gDebugInfo["CPUInfo"]["CPUFamily"] = gSysCPU.getFamily();
	gDebugInfo["CPUInfo"]["CPUMhz"] = (S32)gSysCPU.getMHz();
	gDebugInfo["CPUInfo"]["CPUAltivec"] = gSysCPU.hasAltivec();
	gDebugInfo["CPUInfo"]["CPUSSE"] = gSysCPU.hasSSE();
	gDebugInfo["CPUInfo"]["CPUSSE2"] = gSysCPU.hasSSE2();
	
	gDebugInfo["RAMInfo"]["Physical"] = (LLSD::Integer)(gSysMemory.getPhysicalMemoryKB().value());
	gDebugInfo["RAMInfo"]["Allocated"] = (LLSD::Integer)(gMemoryAllocated.valueInUnits<LLUnits::Kilobytes>());
	gDebugInfo["OSInfo"] = getOSInfo().getOSStringSimple();

	// The user is not logged on yet, but record the current grid choice login url
	// which may have been the intended grid. 
	gDebugInfo["GridName"] = LLGridManager::getInstance()->getGridId();

	// *FIX:Mani - move this down in llappviewerwin32
#ifdef LL_WINDOWS
	DWORD thread_id = GetCurrentThreadId();
	gDebugInfo["MainloopThreadID"] = (S32)thread_id;
#endif

	// "CrashNotHandled" is set here, while things are running well,
	// in case of a freeze. If there is a freeze, the crash logger will be launched
	// and can read this value from the debug_info.log.
	// If the crash is handled by LLAppViewer::handleViewerCrash, ie not a freeze,
	// then the value of "CrashNotHandled" will be set to true.
	gDebugInfo["CrashNotHandled"] = (LLSD::Boolean)true;

	// Insert crash host url (url to post crash log to) if configured. This insures
	// that the crash report will go to the proper location in the case of a 
	// prior freeze.
	std::string crashHostUrl = gSavedSettings.get<std::string>("CrashHostUrl");
	if(crashHostUrl != "")
	{
		gDebugInfo["CrashHostUrl"] = crashHostUrl;
	}
	
	// Dump some debugging info
	LL_INFOS("SystemInfo") << "Application: " << LLTrans::getString("APP_NAME") << LL_ENDL;
	LL_INFOS("SystemInfo") << "Version: " << LLVersionInfo::getChannelAndVersion() << LL_ENDL;

	// Dump the local time and time zone
	time_t now;
	time(&now);
	char tbuffer[256];		/* Flawfinder: ignore */
	strftime(tbuffer, 256, "%Y-%m-%dT%H:%M:%S %Z", localtime(&now));
	LL_INFOS("SystemInfo") << "Local time: " << tbuffer << LL_ENDL;

	// query some system information
	LL_INFOS("SystemInfo") << "CPU info:\n" << gSysCPU << LL_ENDL;
	LL_INFOS("SystemInfo") << "Memory info:\n" << gSysMemory << LL_ENDL;
	LL_INFOS("SystemInfo") << "OS: " << getOSInfo().getOSStringSimple() << LL_ENDL;
	LL_INFOS("SystemInfo") << "OS info: " << getOSInfo() << LL_ENDL;

	writeDebugInfo(); // Save out debug_info.log early, in case of crash.
}

void LLAppViewer::handleViewerCrash()
{
	LL_INFOS() << "Handle viewer crash entry." << LL_ENDL;

	LL_INFOS() << "Last render pool type: " << LLPipeline::sCurRenderPoolType << LL_ENDL ;

	LLMemory::logMemoryInfo(true) ;

	//print out recorded call stacks if there are any.
	LLError::LLCallStacks::print();

	LLAppViewer* pApp = LLAppViewer::instance();
	if (pApp->beingDebugged())
	{
		// This will drop us into the debugger.
		abort();
	}

	if (LLApp::isCrashloggerDisabled())
	{
		abort();
	}

	// Returns whether a dialog was shown.
	// Only do the logic in here once
	if (pApp->mReportedCrash)
	{
		return;
	}
	pApp->mReportedCrash = TRUE;
	
	// Insert crash host url (url to post crash log to) if configured.
	std::string crashHostUrl = gSavedSettings.get<std::string>("CrashHostUrl");
	if(crashHostUrl != "")
	{
		gDebugInfo["CrashHostUrl"] = crashHostUrl;
	}
	
	//We already do this in writeSystemInfo(), but we do it again here to make /sure/ we have a version
	//to check against no matter what
	gDebugInfo["ClientInfo"]["Name"] = LLVersionInfo::getChannel();

	gDebugInfo["ClientInfo"]["MajorVersion"] = LLVersionInfo::getMajor();
	gDebugInfo["ClientInfo"]["MinorVersion"] = LLVersionInfo::getMinor();
	gDebugInfo["ClientInfo"]["PatchVersion"] = LLVersionInfo::getPatch();
	gDebugInfo["ClientInfo"]["BuildVersion"] = LLVersionInfo::getBuild();

	LLParcel* parcel = LLViewerParcelMgr::getInstance()->getAgentParcel();
	if ( parcel && parcel->getMusicURL()[0])
	{
		gDebugInfo["ParcelMusicURL"] = parcel->getMusicURL();
	}	
	if ( parcel && parcel->getMediaURL()[0])
	{
		gDebugInfo["ParcelMediaURL"] = parcel->getMediaURL();
	}
	
	
	gDebugInfo["SettingsFilename"] = gSavedSettings.getString("ClientSettingsFile");
	gDebugInfo["CAFilename"] = gDirUtilp->getCAFile();
	gDebugInfo["ViewerExePath"] = gDirUtilp->getExecutablePathAndName();
	gDebugInfo["CurrentPath"] = gDirUtilp->getCurPath();
	gDebugInfo["SessionLength"] = F32(LLFrameTimer::getElapsedSeconds());
	gDebugInfo["StartupState"] = LLStartUp::getStartupStateString();
	gDebugInfo["RAMInfo"]["Allocated"] = (LLSD::Integer) LLMemory::getCurrentRSS() >> 10;
	gDebugInfo["FirstLogin"] = (LLSD::Boolean) gAgent.isFirstLogin();
	gDebugInfo["FirstRunThisInstall"] = gSavedSettings.getBOOL("FirstRunThisInstall");

	char *minidump_file = pApp->getMiniDumpFilename();
	if(minidump_file && minidump_file[0] != 0)
	{
		gDebugInfo["MinidumpPath"] = minidump_file;
	}
	
	if(gLogoutInProgress)
	{
		gDebugInfo["LastExecEvent"] = LAST_EXEC_LOGOUT_CRASH;
	}
	else
	{
		gDebugInfo["LastExecEvent"] = gLLErrorActivated ? LAST_EXEC_LLERROR_CRASH : LAST_EXEC_OTHER_CRASH;
	}

	if(gAgent.getRegion())
	{
		gDebugInfo["CurrentSimHost"] = gAgent.getRegionHost().getHostName();
		gDebugInfo["CurrentRegion"] = gAgent.getRegion()->getName();
		
		const LLVector3& loc = gAgent.getPositionAgent();
		gDebugInfo["CurrentLocationX"] = loc.mV[0];
		gDebugInfo["CurrentLocationY"] = loc.mV[1];
		gDebugInfo["CurrentLocationZ"] = loc.mV[2];
	}

	if(LLAppViewer::instance()->mMainloopTimeout)
	{
		gDebugInfo["MainloopTimeoutState"] = LLAppViewer::instance()->mMainloopTimeout->getState();
	}
	
	// The crash is being handled here so set this value to false.
	// Otherwise the crash logger will think this crash was a freeze.
	gDebugInfo["CrashNotHandled"] = (LLSD::Boolean)false;
    
	//Write out the crash status file
	//Use marker file style setup, as that's the simplest, especially since
	//we're already in a crash situation	
	if (gDirUtilp)
	{
		std::string crash_marker_file_name = gDirUtilp->getExpandedFilename(LL_PATH_LOGS,
																	 gLLErrorActivated
																	 ? LLERROR_MARKER_FILE_NAME
																	 : ERROR_MARKER_FILE_NAME);
		LLAPRFile crash_marker_file ;
		crash_marker_file.open(crash_marker_file_name, LL_APR_WB);
		if (crash_marker_file.getFileHandle())
		{
			LL_INFOS("MarkerFile") << "Created crash marker file " << crash_marker_file_name << LL_ENDL;
			recordMarkerVersion(crash_marker_file);
		}
		else
		{
			LL_WARNS("MarkerFile") << "Cannot create error marker file " << crash_marker_file_name << LL_ENDL;
		}		
	}
	else
	{
		LL_WARNS("MarkerFile") << "No gDirUtilp with which to create error marker file name" << LL_ENDL;
	}		
	
	if (gMessageSystem && gDirUtilp)
	{
		std::string filename;
		filename = gDirUtilp->getExpandedFilename(LL_PATH_LOGS, "stats.log");
		llofstream file(filename, llofstream::binary);
		if(file.good())
		{
			LL_INFOS() << "Handle viewer crash generating stats log." << LL_ENDL;
			gMessageSystem->summarizeLogs(file);
			file.close();
		}
	}

	if (gMessageSystem)
	{
		gMessageSystem->getCircuitInfo(gDebugInfo["CircuitInfo"]);
		gMessageSystem->stopLogging();
	}

	if (LLWorld::instanceExists()) LLWorld::getInstance()->getInfo(gDebugInfo);

	// Close the debug file
	pApp->writeDebugInfo();

	LLError::logToFile("");

	// Remove the marker file, since otherwise we'll spawn a process that'll keep it locked
	if(gDebugInfo["LastExecEvent"].asInteger() == LAST_EXEC_LOGOUT_CRASH)
	{
		pApp->removeMarkerFile(true);
	}
	else
	{
		pApp->removeMarkerFile(false);
	}
	
#if LL_SEND_CRASH_REPORTS
	// Call to pure virtual, handled by platform specific llappviewer instance.
	pApp->handleCrashReporting(); 
#endif
    
	return;
}

// static
void LLAppViewer::recordMarkerVersion(LLAPRFile& marker_file) 
{		
	std::string marker_version(LLVersionInfo::getChannelAndVersion());
	if ( marker_version.length() > MAX_MARKER_LENGTH )
	{
		LL_WARNS_ONCE("MarkerFile") << "Version length ("<< marker_version.length()<< ")"
									<< " greater than maximum (" << MAX_MARKER_LENGTH << ")"
									<< ": marker matching may be incorrect"
									<< LL_ENDL;
	}

	// record the viewer version in the marker file
	marker_file.write(marker_version.data(), marker_version.length());
}

bool LLAppViewer::markerIsSameVersion(const std::string& marker_name) const
{
	bool sameVersion = false;

	std::string my_version(LLVersionInfo::getChannelAndVersion());
	char marker_version[MAX_MARKER_LENGTH];
	S32  marker_version_length;

	LLAPRFile marker_file;
	marker_file.open(marker_name, LL_APR_RB);
	if (marker_file.getFileHandle())
	{
		marker_version_length = marker_file.read(marker_version, sizeof(marker_version));
		std::string marker_string(marker_version, marker_version_length);
		if ( 0 == my_version.compare( 0, my_version.length(), marker_version, 0, marker_version_length ) )
		{
			sameVersion = true;
		}
		LL_DEBUGS("MarkerFile") << "Compare markers for '" << marker_name << "': "
								<< "\n   mine '" << my_version    << "'"
								<< "\n marker '" << marker_string << "'"
								<< "\n " << ( sameVersion ? "same" : "different" ) << " version"
								<< LL_ENDL;
		marker_file.close();
	}
	return sameVersion;
}

void LLAppViewer::processMarkerFiles()
{
	//We've got 4 things to test for here
	// - Other Process Running (SecondLife.exec_marker present, locked)
	// - Freeze (SecondLife.exec_marker present, not locked)
	// - LLError Crash (SecondLife.llerror_marker present)
	// - Other Crash (SecondLife.error_marker present)
	// These checks should also remove these files for the last 2 cases if they currently exist

	bool marker_is_same_version = true;
	// first, look for the marker created at startup and deleted on a clean exit
	mMarkerFileName = gDirUtilp->getExpandedFilename(LL_PATH_LOGS,MARKER_FILE_NAME);
	if (LLAPRFile::isExist(mMarkerFileName, NULL, LL_APR_RB))
	{
		// File exists...
		// first, read it to see if it was created by the same version (we need this later)
		marker_is_same_version = markerIsSameVersion(mMarkerFileName);

		// now test to see if this file is locked by a running process (try to open for write)
		LL_DEBUGS("MarkerFile") << "Checking exec marker file for lock..." << LL_ENDL;
		mMarkerFile.open(mMarkerFileName, LL_APR_WB);
		apr_file_t* fMarker = mMarkerFile.getFileHandle() ; 
		if (!fMarker)
		{
			LL_INFOS("MarkerFile") << "Exec marker file open failed - assume it is locked." << LL_ENDL;
			mSecondInstance = true; // lock means that instance is running.
		}
		else
		{
			// We were able to open it, now try to lock it ourselves...
			if (apr_file_lock(fMarker, APR_FLOCK_NONBLOCK | APR_FLOCK_EXCLUSIVE) != APR_SUCCESS)
			{
				LL_WARNS_ONCE("MarkerFile") << "Locking exec marker failed." << LL_ENDL;
				mSecondInstance = true; // lost a race? be conservative
			}
			else
			{
				// No other instances; we've locked this file now, so record our version; delete on quit.		
				recordMarkerVersion(mMarkerFile);
				LL_DEBUGS("MarkerFile") << "Exec marker file existed but was not locked; rewritten." << LL_ENDL;
			}
		}

		if (mSecondInstance)
	{
			LL_INFOS("MarkerFile") << "Exec marker '"<< mMarkerFileName << "' owned by another instance" << LL_ENDL;
		}
		else if (marker_is_same_version)
		{
			// the file existed, is ours, and matched our version, so we can report on what it says
			LL_INFOS("MarkerFile") << "Exec marker '"<< mMarkerFileName << "' found; last exec FROZE" << LL_ENDL;
			gLastExecEvent = LAST_EXEC_FROZE;
				
		}
		else
		{
			LL_INFOS("MarkerFile") << "Exec marker '"<< mMarkerFileName << "' found, but versions did not match" << LL_ENDL;
		}
	}    
	else // marker did not exist... last exec (if any) did not freeze
	{
		// Create the marker file for this execution & lock it; it will be deleted on a clean exit
		apr_status_t s;
		s = mMarkerFile.open(mMarkerFileName, LL_APR_WB, TRUE);	

		if (s == APR_SUCCESS && mMarkerFile.getFileHandle())
		{
			LL_DEBUGS("MarkerFile") << "Exec marker file '"<< mMarkerFileName << "' created." << LL_ENDL;
			if (APR_SUCCESS == apr_file_lock(mMarkerFile.getFileHandle(), APR_FLOCK_NONBLOCK | APR_FLOCK_EXCLUSIVE)) 
			{
				recordMarkerVersion(mMarkerFile);
				LL_DEBUGS("MarkerFile") << "Exec marker file locked." << LL_ENDL;
			}
			else
			{
				LL_WARNS("MarkerFile") << "Exec marker file cannot be locked." << LL_ENDL;
			}
		}
		else
		{
			LL_WARNS("MarkerFile") << "Failed to create exec marker file '"<< mMarkerFileName << "'." << LL_ENDL;
		}
	}

	// now check for cases in which the exec marker may have been cleaned up by crash handlers

	// check for any last exec event report based on whether or not it happened during logout
	// (the logout marker is created when logout begins)
	std::string logout_marker_file =  gDirUtilp->getExpandedFilename(LL_PATH_LOGS, LOGOUT_MARKER_FILE_NAME);
	if(LLAPRFile::isExist(logout_marker_file, NULL, LL_APR_RB))
	{
		if (markerIsSameVersion(logout_marker_file))
		{
			gLastExecEvent = LAST_EXEC_LOGOUT_FROZE;
			LL_INFOS("MarkerFile") << "Logout crash marker '"<< logout_marker_file << "', changing LastExecEvent to LOGOUT_FROZE" << LL_ENDL;
		}
		else
		{
			LL_INFOS("MarkerFile") << "Logout crash marker '"<< logout_marker_file << "' found, but versions did not match" << LL_ENDL;
		}
		LLAPRFile::remove(logout_marker_file);
	}
	// further refine based on whether or not a marker created during an llerr crash is found
	std::string llerror_marker_file = gDirUtilp->getExpandedFilename(LL_PATH_LOGS, LLERROR_MARKER_FILE_NAME);
	if(LLAPRFile::isExist(llerror_marker_file, NULL, LL_APR_RB))
	{
		if (markerIsSameVersion(llerror_marker_file))
		{
			if ( gLastExecEvent == LAST_EXEC_LOGOUT_FROZE )
			{
				gLastExecEvent = LAST_EXEC_LOGOUT_CRASH;
				LL_INFOS("MarkerFile") << "LLError marker '"<< llerror_marker_file << "' crashed, setting LastExecEvent to LOGOUT_CRASH" << LL_ENDL;
		}
		else
		{
				gLastExecEvent = LAST_EXEC_LLERROR_CRASH;
				LL_INFOS("MarkerFile") << "LLError marker '"<< llerror_marker_file << "' crashed, setting LastExecEvent to LLERROR_CRASH" << LL_ENDL;
		}
		}
		else
		{
			LL_INFOS("MarkerFile") << "LLError marker '"<< llerror_marker_file << "' found, but versions did not match" << LL_ENDL;
		}
		LLAPRFile::remove(llerror_marker_file);
	}
	// and last refine based on whether or not a marker created during a non-llerr crash is found
	std::string error_marker_file = gDirUtilp->getExpandedFilename(LL_PATH_LOGS, ERROR_MARKER_FILE_NAME);
	if(LLAPRFile::isExist(error_marker_file, NULL, LL_APR_RB))
	{
		if (markerIsSameVersion(error_marker_file))
	{
			if (gLastExecEvent == LAST_EXEC_LOGOUT_FROZE)
		{
				gLastExecEvent = LAST_EXEC_LOGOUT_CRASH;
				LL_INFOS("MarkerFile") << "Error marker '"<< error_marker_file << "' crashed, setting LastExecEvent to LOGOUT_CRASH" << LL_ENDL;
		}
		else
		{
				gLastExecEvent = LAST_EXEC_OTHER_CRASH;
				LL_INFOS("MarkerFile") << "Error marker '"<< error_marker_file << "' crashed, setting LastExecEvent to " << gLastExecEvent << LL_ENDL;
		}
	}
	else
	{
			LL_INFOS("MarkerFile") << "Error marker '"<< error_marker_file << "' marker found, but versions did not match" << LL_ENDL;
		}
		LLAPRFile::remove(error_marker_file);
	}
}

void LLAppViewer::removeMarkerFile(bool leave_logout_marker)
{
	if (!mSecondInstance)
	{		
		LL_DEBUGS("MarkerFile") << (leave_logout_marker?"leave":"remove") <<" logout" << LL_ENDL;
	if (mMarkerFile.getFileHandle())
	{
			LL_DEBUGS("MarkerFile") << "removing exec marker '"<<mMarkerFileName<<"'"<< LL_ENDL;
		mMarkerFile.close();
		LLAPRFile::remove( mMarkerFileName );
	}
	else
	{
			LL_WARNS("MarkerFile") << "marker '"<<mMarkerFileName<<"' not open"<< LL_ENDL;
	}
	if (!leave_logout_marker)
	{
		if (mLogoutMarkerFile.getFileHandle())
		{
				LL_DEBUGS("MarkerFile") << "removing logout marker '"<<mLogoutMarkerFileName<<"'"<< LL_ENDL;
			mLogoutMarkerFile.close();
		}
		else
		{
				LL_WARNS("MarkerFile") << "logout marker '"<<mLogoutMarkerFileName<<"' not open"<< LL_ENDL;
		}
		LLAPRFile::remove( mLogoutMarkerFileName );
	}
}
	else
	{
		LL_WARNS("MarkerFile") << "leaving markers because this is a second instance" << LL_ENDL;
	}
}

void LLAppViewer::forceQuit()
{ 
	LLApp::setQuitting(); 
}

//TODO: remove
void LLAppViewer::fastQuit(S32 error_code)
{
	// finish pending transfers
	flushVFSIO();
	// let sim know we're logging out
	sendLogoutRequest();
	// flush network buffers by shutting down messaging system
	end_messaging_system();
	// figure out the error code
	S32 final_error_code = error_code ? error_code : (S32)isError();
	// this isn't a crash	
	removeMarkerFile();
	// get outta here
	_exit(final_error_code);	
}

void LLAppViewer::requestQuit()
{
	LL_INFOS() << "requestQuit" << LL_ENDL;

	LLViewerRegion* region = gAgent.getRegion();
	
	if( (LLStartUp::getStartupState() < STATE_STARTED) || !region )
	{
		// If we have a region, make some attempt to send a logout request first.
		// This prevents the halfway-logged-in avatar from hanging around inworld for a couple minutes.
		if(region)
		{
			sendLogoutRequest();
		}
		
		// Quit immediately
		forceQuit();
		return;
	}

	// Try to send metrics back to the grid
	metricsSend(!gDisconnected);

	// Try to send last batch of avatar rez metrics.
	if (!gDisconnected && isAgentAvatarValid())
	{
		gAgentAvatarp->updateAvatarRezMetrics(true); // force a last packet to be sent.
	}
	
	// Try to send last batch of avatar rez metrics.
	if (!gDisconnected && isAgentAvatarValid())
	{
		gAgentAvatarp->updateAvatarRezMetrics(true); // force a last packet to be sent.
	}
	
	LLHUDEffectSpiral *effectp = (LLHUDEffectSpiral*)LLHUDManager::getInstance()->createViewerEffect(LLHUDObject::LL_HUD_EFFECT_POINT, TRUE);
	effectp->setPositionGlobal(gAgent.getPositionGlobal());
	effectp->setColor(LLColor4U(gAgent.getEffectColor()));
	LLHUDManager::getInstance()->sendEffects();
	effectp->markDead() ;//remove it.

	// Attempt to close all floaters that might be
	// editing things.
	if (gFloaterView)
	{
		// application is quitting
		gFloaterView->closeAllChildren(true);
	}

	send_stats();

	gLogoutTimer.reset();
	mQuitRequested = true;
}

static bool finish_quit(const LLSD& notification, const LLSD& response)
{
	S32 option = LLNotificationsUtil::getSelectedOption(notification, response);

	if (option == 0)
	{
		LLAppViewer::instance()->requestQuit();
	}
	return false;
}
static LLNotificationFunctorRegistration finish_quit_reg("ConfirmQuit", finish_quit);

void LLAppViewer::userQuit()
{
	if (gDisconnected || gViewerWindow->getProgressView()->getVisible())
	{
		requestQuit();
	}
	else
	{
		LLNotificationsUtil::add("ConfirmQuit");
	}
}

static bool finish_early_exit(const LLSD& notification, const LLSD& response)
{
	LLAppViewer::instance()->forceQuit();
	return false;
}

void LLAppViewer::earlyExit(const std::string& name, const LLSD& substitutions)
{
   	LL_WARNS() << "app_early_exit: " << name << LL_ENDL;
	gDoDisconnect = TRUE;
	LLNotificationsUtil::add(name, substitutions, LLSD(), finish_early_exit);
}

// case where we need the viewer to exit without any need for notifications
void LLAppViewer::earlyExitNoNotify()
{
   	LL_WARNS() << "app_early_exit with no notification: " << LL_ENDL;
	gDoDisconnect = TRUE;
	finish_early_exit( LLSD(), LLSD() );
}

void LLAppViewer::abortQuit()
{
    LL_INFOS() << "abortQuit()" << LL_ENDL;
	mQuitRequested = false;
}

void LLAppViewer::migrateCacheDirectory()
{
#if LL_WINDOWS || LL_DARWIN
	// NOTE: (Nyx) as of 1.21, cache for mac is moving to /library/caches/SecondLife from
	// /library/application support/SecondLife/cache This should clear/delete the old dir.

	// As of 1.23 the Windows cache moved from
	//   C:\Documents and Settings\James\Application Support\SecondLife\cache
	// to
	//   C:\Documents and Settings\James\Local Settings\Application Support\SecondLife
	//
	// The Windows Vista equivalent is from
	//   C:\Users\James\AppData\Roaming\SecondLife\cache
	// to
	//   C:\Users\James\AppData\Local\SecondLife
	//
	// Note the absence of \cache on the second path.  James.

	// Only do this once per fresh install of this version.
	if (gSavedSettings.getBOOL("MigrateCacheDirectory"))
	{
		gSavedSettings.setBOOL("MigrateCacheDirectory", FALSE);

		std::string old_cache_dir = gDirUtilp->add(gDirUtilp->getOSUserAppDir(), "cache");
		std::string new_cache_dir = gDirUtilp->getCacheDir(true);

		if (gDirUtilp->fileExists(old_cache_dir))
		{
			LL_INFOS() << "Migrating cache from " << old_cache_dir << " to " << new_cache_dir << LL_ENDL;

			// Migrate inventory cache to avoid pain to inventory database after mass update
			S32 file_count = 0;
			std::string file_name;
			std::string mask = "*.*";

			LLDirIterator iter(old_cache_dir, mask);
			while (iter.next(file_name))
			{
				if (file_name == "." || file_name == "..") continue;
				std::string source_path = gDirUtilp->add(old_cache_dir, file_name);
				std::string dest_path = gDirUtilp->add(new_cache_dir, file_name);
				if (!LLFile::rename(source_path, dest_path))
				{
					file_count++;
				}
			}
			LL_INFOS() << "Moved " << file_count << " files" << LL_ENDL;

			// Nuke the old cache
			gDirUtilp->setCacheDir(old_cache_dir);
			purgeCache();
			gDirUtilp->setCacheDir(new_cache_dir);

#if LL_DARWIN
			// Clean up Mac files not deleted by removing *.*
			std::string ds_store = old_cache_dir + "/.DS_Store";
			if (gDirUtilp->fileExists(ds_store))
			{
				LLFile::remove(ds_store);
			}
#endif
			if (LLFile::rmdir(old_cache_dir) != 0)
			{
				LL_WARNS() << "could not delete old cache directory " << old_cache_dir << LL_ENDL;
			}
		}
	}
#endif // LL_WINDOWS || LL_DARWIN
}

void dumpVFSCaches()
{
	LL_INFOS() << "======= Static VFS ========" << LL_ENDL;
	gStaticVFS->listFiles();
#if LL_WINDOWS
	LL_INFOS() << "======= Dumping static VFS to StaticVFSDump ========" << LL_ENDL;
	WCHAR w_str[MAX_PATH];
	GetCurrentDirectory(MAX_PATH, w_str);
	S32 res = LLFile::mkdir("StaticVFSDump");
	if (res == -1)
	{
		if (errno != EEXIST)
		{
			LL_WARNS() << "Couldn't create dir StaticVFSDump" << LL_ENDL;
		}
	}
	SetCurrentDirectory(utf8str_to_utf16str("StaticVFSDump").c_str());
	gStaticVFS->dumpFiles();
	SetCurrentDirectory(w_str);
#endif
						
	LL_INFOS() << "========= Dynamic VFS ====" << LL_ENDL;
	gVFS->listFiles();
#if LL_WINDOWS
	LL_INFOS() << "========= Dumping dynamic VFS to VFSDump ====" << LL_ENDL;
	res = LLFile::mkdir("VFSDump");
	if (res == -1)
	{
		if (errno != EEXIST)
		{
			LL_WARNS() << "Couldn't create dir VFSDump" << LL_ENDL;
		}
	}
	SetCurrentDirectory(utf8str_to_utf16str("VFSDump").c_str());
	gVFS->dumpFiles();
	SetCurrentDirectory(w_str);
#endif
}

//static
U32 LLAppViewer::getTextureCacheVersion() 
{
	//viewer texture cache version, change if the texture cache format changes.
	const U32 TEXTURE_CACHE_VERSION = 7;

	return TEXTURE_CACHE_VERSION ;
}

//static
U32 LLAppViewer::getObjectCacheVersion() 
{
	// Viewer object cache version, change if object update
	// format changes. JC
	const U32 INDRA_OBJECT_CACHE_VERSION = 14;

	return INDRA_OBJECT_CACHE_VERSION;
}

bool LLAppViewer::initCache()
{
	mPurgeCache = false;
	BOOL read_only = mSecondInstance ? TRUE : FALSE;
	LLAppViewer::getTextureCache()->setReadOnly(read_only) ;
	LLVOCache::getInstance()->setReadOnly(read_only);

	bool texture_cache_mismatch = false;
	if (gSavedSettings.getS32("LocalCacheVersion") != LLAppViewer::getTextureCacheVersion()) 
	{
		texture_cache_mismatch = true;
		if(!read_only) 
		{
			gSavedSettings.setS32("LocalCacheVersion", LLAppViewer::getTextureCacheVersion());
		}
	}

	if(!read_only)
	{
		// Purge cache if user requested it
		if (gSavedSettings.getBOOL("PurgeCacheOnStartup") ||
			gSavedSettings.getBOOL("PurgeCacheOnNextStartup"))
		{
			gSavedSettings.setBOOL("PurgeCacheOnNextStartup", false);
			mPurgeCache = true;
			// STORM-1141 force purgeAllTextures to get called to prevent a crash here. -brad
			texture_cache_mismatch = true;
		}
	
		// We have moved the location of the cache directory over time.
		migrateCacheDirectory();
	
		// Setup and verify the cache location
		std::string cache_location = gSavedSettings.getString("CacheLocation");
		std::string new_cache_location = gSavedSettings.getString("NewCacheLocation");
		if (new_cache_location != cache_location)
		{
			gDirUtilp->setCacheDir(gSavedSettings.getString("CacheLocation"));
			purgeCache(); // purge old cache
			gSavedSettings.setString("CacheLocation", new_cache_location);
			gSavedSettings.setString("CacheLocationTopFolder", gDirUtilp->getBaseFileName(new_cache_location));
		}
	}

	if (!gDirUtilp->setCacheDir(gSavedSettings.getString("CacheLocation")))
	{
		LL_WARNS("AppCache") << "Unable to set cache location" << LL_ENDL;
		gSavedSettings.setString("CacheLocation", "");
		gSavedSettings.setString("CacheLocationTopFolder", "");
	}
	
	if (mPurgeCache && !read_only)
	{
		LLSplashScreen::update(LLTrans::getString("StartupClearingCache"));
		purgeCache();
	}

	LLSplashScreen::update(LLTrans::getString("StartupInitializingTextureCache"));
	
	// Init the texture cache
	// Allocate 80% of the cache size for textures	
	const S32 MB = 1024 * 1024;
	const S64 MIN_CACHE_SIZE = 64 * MB;
	const S64 MAX_CACHE_SIZE = 9984ll * MB;
	const S64 MAX_VFS_SIZE = 1024 * MB; // 1 GB

	S64 cache_size = (S64)(gSavedSettings.getU32("CacheSize")) * MB;
	cache_size = llclamp(cache_size, MIN_CACHE_SIZE, MAX_CACHE_SIZE);

	S64 texture_cache_size = ((cache_size * 8) / 10);
	S64 vfs_size = cache_size - texture_cache_size;

	if (vfs_size > MAX_VFS_SIZE)
	{
		// Give the texture cache more space, since the VFS can't be bigger than 1GB.
		// This happens when the user's CacheSize setting is greater than 5GB.
		vfs_size = MAX_VFS_SIZE;
		texture_cache_size = cache_size - MAX_VFS_SIZE;
	}

	S64 extra = LLAppViewer::getTextureCache()->initCache(LL_PATH_CACHE, texture_cache_size, texture_cache_mismatch);
	texture_cache_size -= extra;

	LLVOCache::getInstance()->initCache(LL_PATH_CACHE, gSavedSettings.getU32("CacheNumberOfRegionsForObjects"), getObjectCacheVersion()) ;

	LLSplashScreen::update(LLTrans::getString("StartupInitializingVFS"));
	
	// Init the VFS
	vfs_size = llmin(vfs_size + extra, MAX_VFS_SIZE);
	vfs_size = (vfs_size / MB) * MB; // make sure it is MB aligned
	U32 vfs_size_u32 = (U32)vfs_size;
	U32 old_vfs_size = gSavedSettings.getU32("VFSOldSize") * MB;
	bool resize_vfs = (vfs_size_u32 != old_vfs_size);
	if (resize_vfs)
	{
		gSavedSettings.setU32("VFSOldSize", vfs_size_u32 / MB);
	}
	LL_INFOS("AppCache") << "VFS CACHE SIZE: " << vfs_size / (1024*1024) << " MB" << LL_ENDL;
	
	// This has to happen BEFORE starting the vfs
	// time_t	ltime;
	srand(time(NULL));		// Flawfinder: ignore
	U32 old_salt = gSavedSettings.getU32("VFSSalt");
	U32 new_salt;
	std::string old_vfs_data_file;
	std::string old_vfs_index_file;
	std::string new_vfs_data_file;
	std::string new_vfs_index_file;
	std::string static_vfs_index_file;
	std::string static_vfs_data_file;

	if (gSavedSettings.getBOOL("AllowMultipleViewers"))
	{
		// don't mess with renaming the VFS in this case
		new_salt = old_salt;
	}
	else
	{
		do
		{
			new_salt = rand();
		} while(new_salt == old_salt);
	}

	old_vfs_data_file = gDirUtilp->getExpandedFilename(LL_PATH_CACHE, VFS_DATA_FILE_BASE) + llformat("%u", old_salt);

	// make sure this file exists
	llstat s;
	S32 stat_result = LLFile::stat(old_vfs_data_file, &s);
	if (stat_result)
	{
		// doesn't exist, look for a data file
		std::string mask;
		mask = VFS_DATA_FILE_BASE;
		mask += "*";

		std::string dir;
		dir = gDirUtilp->getExpandedFilename(LL_PATH_CACHE, "");

		std::string found_file;
		LLDirIterator iter(dir, mask);
		if (iter.next(found_file))
		{
			old_vfs_data_file = gDirUtilp->add(dir, found_file);

			S32 start_pos = found_file.find_last_of('.');
			if (start_pos > 0)
			{
				sscanf(found_file.substr(start_pos+1).c_str(), "%d", &old_salt);
			}
			LL_DEBUGS("AppCache") << "Default vfs data file not present, found: " << old_vfs_data_file << " Old salt: " << old_salt << LL_ENDL;
		}
	}

	old_vfs_index_file = gDirUtilp->getExpandedFilename(LL_PATH_CACHE, VFS_INDEX_FILE_BASE) + llformat("%u", old_salt);

	stat_result = LLFile::stat(old_vfs_index_file, &s);
	if (stat_result)
	{
		// We've got a bad/missing index file, nukem!
		LL_WARNS("AppCache") << "Bad or missing vfx index file " << old_vfs_index_file << LL_ENDL;
		LL_WARNS("AppCache") << "Removing old vfs data file " << old_vfs_data_file << LL_ENDL;
		LLFile::remove(old_vfs_data_file);
		LLFile::remove(old_vfs_index_file);
		
		// Just in case, nuke any other old cache files in the directory.
		std::string dir;
		dir = gDirUtilp->getExpandedFilename(LL_PATH_CACHE, "");

		std::string mask;
		mask = VFS_DATA_FILE_BASE;
		mask += "*";

		gDirUtilp->deleteFilesInDir(dir, mask);

		mask = VFS_INDEX_FILE_BASE;
		mask += "*";

		gDirUtilp->deleteFilesInDir(dir, mask);
	}

	new_vfs_data_file = gDirUtilp->getExpandedFilename(LL_PATH_CACHE, VFS_DATA_FILE_BASE) + llformat("%u", new_salt);
	new_vfs_index_file = gDirUtilp->getExpandedFilename(LL_PATH_CACHE, VFS_INDEX_FILE_BASE) + llformat("%u", new_salt);

	static_vfs_data_file = gDirUtilp->getExpandedFilename(LL_PATH_APP_SETTINGS, "static_data.db2");
	static_vfs_index_file = gDirUtilp->getExpandedFilename(LL_PATH_APP_SETTINGS, "static_index.db2");

	if (resize_vfs)
	{
		LL_DEBUGS("AppCache") << "Removing old vfs and re-sizing" << LL_ENDL;
		
		LLFile::remove(old_vfs_data_file);
		LLFile::remove(old_vfs_index_file);
	}
	else if (old_salt != new_salt)
	{
		// move the vfs files to a new name before opening
		LL_DEBUGS("AppCache") << "Renaming " << old_vfs_data_file << " to " << new_vfs_data_file << LL_ENDL;
		LL_DEBUGS("AppCache") << "Renaming " << old_vfs_index_file << " to " << new_vfs_index_file << LL_ENDL;
		LLFile::rename(old_vfs_data_file, new_vfs_data_file);
		LLFile::rename(old_vfs_index_file, new_vfs_index_file);
	}

	// Startup the VFS...
	gSavedSettings.setU32("VFSSalt", new_salt);

	// Don't remove VFS after viewer crashes.  If user has corrupt data, they can reinstall. JC
	gVFS = LLVFS::createLLVFS(new_vfs_index_file, new_vfs_data_file, false, vfs_size_u32, false);
	if (!gVFS)
	{
		return false;
	}

	gStaticVFS = LLVFS::createLLVFS(static_vfs_index_file, static_vfs_data_file, true, 0, false);
	if (!gStaticVFS)
	{
		return false;
	}

	BOOL success = gVFS->isValid() && gStaticVFS->isValid();
	if (!success)
	{
		return false;
	}
	else
	{
		LLVFile::initClass();

#ifndef LL_RELEASE_FOR_DOWNLOAD
		if (gSavedSettings.getBOOL("DumpVFSCaches"))
		{
			dumpVFSCaches();
		}
#endif
		
		return true;
	}
}

void LLAppViewer::addOnIdleCallback(const boost::function<void()>& cb)
{
	LLDeferredTaskList::instance().addTask(cb);
}

void LLAppViewer::purgeCache()
{
	LL_INFOS("AppCache") << "Purging Cache and Texture Cache..." << LL_ENDL;
	LLAppViewer::getTextureCache()->purgeCache(LL_PATH_CACHE);
	LLVOCache::getInstance()->removeCache(LL_PATH_CACHE);
	gDirUtilp->deleteFilesInDir(gDirUtilp->getExpandedFilename(LL_PATH_CACHE, ""), "*.*");
}

//purge cache immediately, do not wait until the next login.
void LLAppViewer::purgeCacheImmediate()
{
	LL_INFOS("AppCache") << "Purging Object Cache and Texture Cache immediately..." << LL_ENDL;
	LLAppViewer::getTextureCache()->purgeCache(LL_PATH_CACHE, false);
	LLVOCache::getInstance()->removeCache(LL_PATH_CACHE, true);
}

std::string LLAppViewer::getSecondLifeTitle() const
{
	return LLTrans::getString("APP_NAME");
}

std::string LLAppViewer::getWindowTitle() const 
{
	return gWindowTitle;
}

// Callback from a dialog indicating user was logged out.  
bool finish_disconnect(const LLSD& notification, const LLSD& response)
{
	S32 option = LLNotificationsUtil::getSelectedOption(notification, response);

	if (1 == option)
	{
        LLAppViewer::instance()->forceQuit();
	}
	return false;
}

// Callback from an early disconnect dialog, force an exit
bool finish_forced_disconnect(const LLSD& notification, const LLSD& response)
{
	LLAppViewer::instance()->forceQuit();
	return false;
}


void LLAppViewer::forceDisconnect(const std::string& mesg)
{
	if (gDoDisconnect)
    {
		// Already popped up one of these dialogs, don't
		// do this again.
		return;
    }
	
	// *TODO: Translate the message if possible
	std::string big_reason = LLAgent::sTeleportErrorMessages[mesg];
	if ( big_reason.size() == 0 )
	{
		big_reason = mesg;
	}

	LLSD args;
	gDoDisconnect = TRUE;

	if (LLStartUp::getStartupState() < STATE_STARTED)
	{
		// Tell users what happened
		args["ERROR_MESSAGE"] = big_reason;
		LLNotificationsUtil::add("ErrorMessage", args, LLSD(), &finish_forced_disconnect);
	}
	else
	{
		args["MESSAGE"] = big_reason;
		LLNotificationsUtil::add("YouHaveBeenLoggedOut", args, LLSD(), &finish_disconnect );
	}
}

void LLAppViewer::badNetworkHandler()
{
	// Dump the packet
	gMessageSystem->dumpPacketToLog();

	// Flush all of our caches on exit in the case of disconnect due to
	// invalid packets.

	mPurgeOnExit = TRUE;

	std::ostringstream message;
	message <<
		"The viewer has detected mangled network data indicative\n"
		"of a bad upstream network connection or an incomplete\n"
		"local installation of " << LLAppViewer::instance()->getSecondLifeTitle() << ". \n"
		" \n"
		"Try uninstalling and reinstalling to see if this resolves \n"
		"the issue. \n"
		" \n"
		"If the problem continues, see the Tech Support FAQ at: \n"
		"www.secondlife.com/support";
	forceDisconnect(message.str());
	
	LLApp::instance()->writeMiniDump();
}

// This routine may get called more than once during the shutdown process.
// This can happen because we need to get the screenshot before the window
// is destroyed.
void LLAppViewer::saveFinalSnapshot()
{
	if (!mSavedFinalSnapshot)
	{
		gSavedSettings.setVector3d("FocusPosOnLogout", gAgentCamera.calcFocusPositionTargetGlobal());
		gSavedSettings.setVector3d("CameraPosOnLogout", gAgentCamera.calcCameraPositionTargetGlobal());
		gViewerWindow->setCursor(UI_CURSOR_WAIT);
		gAgentCamera.changeCameraToThirdPerson( FALSE );	// don't animate, need immediate switch
		gSavedSettings.setBOOL("ShowParcelOwners", FALSE);
		idle();

		std::string snap_filename = gDirUtilp->getLindenUserDir();
		snap_filename += gDirUtilp->getDirDelimiter();
		snap_filename += SCREEN_LAST_FILENAME;
		// use full pixel dimensions of viewer window (not post-scale dimensions)
		gViewerWindow->saveSnapshot(snap_filename, gViewerWindow->getWindowWidthRaw(), gViewerWindow->getWindowHeightRaw(), FALSE, TRUE);
		mSavedFinalSnapshot = TRUE;
	}
}

void LLAppViewer::loadNameCache()
{
	// display names cache
	std::string filename =
		gDirUtilp->getExpandedFilename(LL_PATH_CACHE, "avatar_name_cache.xml");
	LL_INFOS("AvNameCache") << filename << LL_ENDL;
	llifstream name_cache_stream(filename);
	if(name_cache_stream.is_open())
	{
		LLAvatarNameCache::importFile(name_cache_stream);
	}

	if (!gCacheName) return;

	std::string name_cache;
	name_cache = gDirUtilp->getExpandedFilename(LL_PATH_CACHE, "name.cache");
	llifstream cache_file(name_cache);
	if(cache_file.is_open())
	{
		if(gCacheName->importFile(cache_file)) return;
	}
}

void LLAppViewer::saveNameCache()
	{
	// display names cache
	std::string filename =
		gDirUtilp->getExpandedFilename(LL_PATH_CACHE, "avatar_name_cache.xml");
	llofstream name_cache_stream(filename);
	if(name_cache_stream.is_open())
	{
		LLAvatarNameCache::exportFile(name_cache_stream);
}

	if (!gCacheName) return;

	std::string name_cache;
	name_cache = gDirUtilp->getExpandedFilename(LL_PATH_CACHE, "name.cache");
	llofstream cache_file(name_cache);
	if(cache_file.is_open())
	{
		gCacheName->exportFile(cache_file);
	}
}

/*!	@brief		This class is an LLFrameTimer that can be created with
				an elapsed time that starts counting up from the given value
				rather than 0.0.
				
				Otherwise it behaves the same way as LLFrameTimer.
*/
class LLFrameStatsTimer : public LLFrameTimer
{
public:
	LLFrameStatsTimer(F64 elapsed_already = 0.0)
		: LLFrameTimer()
		{
			mStartTime -= elapsed_already;
		}
};

static LLTrace::TimeBlock FTM_AUDIO_UPDATE("Update Audio");
static LLTrace::TimeBlock FTM_CLEANUP("Cleanup");
static LLTrace::TimeBlock FTM_CLEANUP_DRAWABLES("Drawables");
static LLTrace::TimeBlock FTM_CLEANUP_OBJECTS("Objects");
static LLTrace::TimeBlock FTM_IDLE_CB("Idle Callbacks");
static LLTrace::TimeBlock FTM_LOD_UPDATE("Update LOD");
static LLTrace::TimeBlock FTM_OBJECTLIST_UPDATE("Update Objectlist");
static LLTrace::TimeBlock FTM_REGION_UPDATE("Update Region");
static LLTrace::TimeBlock FTM_WORLD_UPDATE("Update World");
static LLTrace::TimeBlock FTM_NETWORK("Network");
static LLTrace::TimeBlock FTM_AGENT_NETWORK("Agent Network");
static LLTrace::TimeBlock FTM_VLMANAGER("VL Manager");
static LLTrace::TimeBlock FTM_AGENT_POSITION("Agent Position");
static LLTrace::TimeBlock FTM_HUD_EFFECTS("HUD Effects");

///////////////////////////////////////////////////////
// idle()
//
// Called every time the window is not doing anything.
// Receive packets, update statistics, and schedule a redisplay.
///////////////////////////////////////////////////////
void LLAppViewer::idle()
{
	pingMainloopTimeout("Main:Idle");
	
	// Update frame timers
	static LLTimer idle_timer;

	LLFrameTimer::updateFrameTime();
	LLFrameTimer::updateFrameCount();
	LLEventTimer::updateClass();
	LLNotificationsUI::LLToast::updateClass();
	LLSmoothInterpolation::updateInterpolants();
	LLMortician::updateClass();
	LLFilePickerThread::clearDead();  //calls LLFilePickerThread::notify()

	F32 dt_raw = idle_timer.getElapsedTimeAndResetF32();

	// Cap out-of-control frame times
	// Too low because in menus, swapping, debugger, etc.
	// Too high because idle called with no objects in view, etc.
	const F32 MIN_FRAME_RATE = 1.f;
	const F32 MAX_FRAME_RATE = 200.f;

	F32 frame_rate_clamped = 1.f / dt_raw;
	frame_rate_clamped = llclamp(frame_rate_clamped, MIN_FRAME_RATE, MAX_FRAME_RATE);
	gFrameDTClamped = 1.f / frame_rate_clamped;

	// Global frame timer
	// Smoothly weight toward current frame
	gFPSClamped = (frame_rate_clamped + (4.f * gFPSClamped)) / 5.f;

	F32 qas = gSavedSettings.getF32("QuitAfterSeconds");
	if (qas > 0.f)
	{
		if (gRenderStartTime.getElapsedTimeF32() > qas)
		{
			LL_INFOS() << "Quitting after " << qas << " seconds. See setting \"QuitAfterSeconds\"." << LL_ENDL;
			LLAppViewer::instance()->forceQuit();
		}
	}

	// Must wait until both have avatar object and mute list, so poll
	// here.
	request_initial_instant_messages();

	///////////////////////////////////
	//
	// Special case idle if still starting up
	//
	if (LLStartUp::getStartupState() < STATE_STARTED)
	{
		// Skip rest if idle startup returns false (essentially, no world yet)
		gGLActive = TRUE;
		if (!idle_startup())
		{
			gGLActive = FALSE;
			return;
		}
		gGLActive = FALSE;
	}

	
    F32 yaw = 0.f;				// radians

	if (!gDisconnected)
	{
		LL_RECORD_BLOCK_TIME(FTM_NETWORK);
		// Update spaceserver timeinfo
	    LLWorld::getInstance()->setSpaceTimeUSec(LLWorld::getInstance()->getSpaceTimeUSec() + LLUnits::Seconds::fromValue(dt_raw));
    
    
	    //////////////////////////////////////
	    //
	    // Update simulator agent state
	    //

		if (gSavedSettings.getBOOL("RotateRight"))
		{
			gAgent.moveYaw(-1.f);
		}

		{
			LL_RECORD_BLOCK_TIME(FTM_AGENT_AUTOPILOT);
			// Handle automatic walking towards points
			gAgentPilot.updateTarget();
			gAgent.autoPilot(&yaw);
		}
    
	    static LLFrameTimer agent_update_timer;
	    static U32 				last_control_flags;
    
	    //	When appropriate, update agent location to the simulator.
	    F32 agent_update_time = agent_update_timer.getElapsedTimeF32();
	    BOOL flags_changed = gAgent.controlFlagsDirty() || (last_control_flags != gAgent.getControlFlags());
		    
	    if (flags_changed || (agent_update_time > (1.0f / (F32) AGENT_UPDATES_PER_SECOND)))
	    {
		    LL_RECORD_BLOCK_TIME(FTM_AGENT_UPDATE);
		    // Send avatar and camera info
		    last_control_flags = gAgent.getControlFlags();
		    send_agent_update(TRUE);
		    agent_update_timer.reset();
	    }
	}

	//////////////////////////////////////
	//
	// Manage statistics
	//
	//
	{
		// Initialize the viewer_stats_timer with an already elapsed time
		// of SEND_STATS_PERIOD so that the initial stats report will
		// be sent immediately.
		static LLFrameStatsTimer viewer_stats_timer(SEND_STATS_PERIOD);

		// Update session stats every large chunk of time
		// *FIX: (???) SAMANTHA
		if (viewer_stats_timer.getElapsedTimeF32() >= SEND_STATS_PERIOD && !gDisconnected)
		{
			LL_INFOS() << "Transmitting sessions stats" << LL_ENDL;
			send_stats();
			viewer_stats_timer.reset();
		}

		// Print the object debugging stats
		static LLFrameTimer object_debug_timer;
		if (object_debug_timer.getElapsedTimeF32() > 5.f)
		{
			object_debug_timer.reset();
			if (gObjectList.mNumDeadObjectUpdates)
			{
				LL_INFOS() << "Dead object updates: " << gObjectList.mNumDeadObjectUpdates << LL_ENDL;
				gObjectList.mNumDeadObjectUpdates = 0;
			}
			if (gObjectList.mNumUnknownUpdates)
			{
				LL_INFOS() << "Unknown object updates: " << gObjectList.mNumUnknownUpdates << LL_ENDL;
				gObjectList.mNumUnknownUpdates = 0;
			}

		}
	}

	if (!gDisconnected)
	{
		LL_RECORD_BLOCK_TIME(FTM_NETWORK);
	
	    ////////////////////////////////////////////////
	    //
	    // Network processing
	    //
	    // NOTE: Starting at this point, we may still have pointers to "dead" objects
	    // floating throughout the various object lists.
	    //
		idleNameCache();
    
		idleNetwork();
	    	        

		// Check for away from keyboard, kick idle agents.
		idle_afk_check();

		//  Update statistics for this frame
		update_statistics();
	}

	////////////////////////////////////////
	//
	// Handle the regular UI idle callbacks as well as
	// hover callbacks
	//

	{
// 		LL_RECORD_BLOCK_TIME(FTM_IDLE_CB);

		// Do event notifications if necessary.  Yes, we may want to move this elsewhere.
		gEventNotifier.update();
		
		gIdleCallbacks.callFunctions();
		gInventory.idleNotifyObservers();
	}
	
	// Metrics logging (LLViewerAssetStats, etc.)
	{
		static LLTimer report_interval;

		// *TODO:  Add configuration controls for this
		F32 seconds = report_interval.getElapsedTimeF32();
		if (seconds >= app_metrics_interval)
		{
			metricsSend(! gDisconnected);
			report_interval.reset();
		}
	}

	if (gDisconnected)
    {
		return;
    }
	if (gTeleportDisplay)
    {
		return;
    }

	gViewerWindow->updateUI();

	///////////////////////////////////////
	// Agent and camera movement
	//
	LLCoordGL current_mouse = gViewerWindow->getCurrentMouse();

	{
		// After agent and camera moved, figure out if we need to
		// deselect objects.
		LLSelectMgr::getInstance()->deselectAllIfTooFar();

	}

	{
		// Handle pending gesture processing
		LL_RECORD_BLOCK_TIME(FTM_AGENT_POSITION);
		LLGestureMgr::instance().update();

		gAgent.updateAgentPosition(gFrameDTClamped, yaw, current_mouse.mX, current_mouse.mY);
	}

	{
		LL_RECORD_BLOCK_TIME(FTM_OBJECTLIST_UPDATE); 
		
        if (!(logoutRequestSent() && hasSavedFinalSnapshot()))
		{
			gObjectList.update(gAgent, *LLWorld::getInstance());
		}
	}
	
	//////////////////////////////////////
	//
	// Deletes objects...
	// Has to be done after doing idleUpdates (which can kill objects)
	//

	{
		LL_RECORD_BLOCK_TIME(FTM_CLEANUP);
		{
			LL_RECORD_BLOCK_TIME(FTM_CLEANUP_OBJECTS);
			gObjectList.cleanDeadObjects();
		}
		{
			LL_RECORD_BLOCK_TIME(FTM_CLEANUP_DRAWABLES);
			LLDrawable::cleanupDeadDrawables();
		}
	}
	
	//
	// After this point, in theory we should never see a dead object
	// in the various object/drawable lists.
	//

	//////////////////////////////////////
	//
	// Update/send HUD effects
	//
	// At this point, HUD effects may clean up some references to
	// dead objects.
	//

	{
		LL_RECORD_BLOCK_TIME(FTM_HUD_EFFECTS);
		LLSelectMgr::getInstance()->updateEffects();
		LLHUDManager::getInstance()->cleanupEffects();
		LLHUDManager::getInstance()->sendEffects();
	}

	////////////////////////////////////////
	//
	// Unpack layer data that we've received
	//

	{
		LL_RECORD_BLOCK_TIME(FTM_NETWORK);
		gVLManager.unpackData();
	}
	
	/////////////////////////
	//
	// Update surfaces, and surface textures as well.
	//

	LLWorld::getInstance()->updateVisibilities();
	{
		const F32 max_region_update_time = .001f; // 1ms
		LL_RECORD_BLOCK_TIME(FTM_REGION_UPDATE);
		LLWorld::getInstance()->updateRegions(max_region_update_time);
	}
	
	/////////////////////////
	//
	// Update weather effects
	//
	gSky.propagateHeavenlyBodies(gFrameDTClamped);				// moves sun, moon, and planets

	// Update wind vector 
	LLVector3 wind_position_region;
	static LLVector3 average_wind;

	LLViewerRegion *regionp;
	regionp = LLWorld::getInstance()->resolveRegionGlobal(wind_position_region, gAgent.getPositionGlobal());	// puts agent's local coords into wind_position	
	if (regionp)
	{
		gWindVec = regionp->mWind.getVelocity(wind_position_region);

		// Compute average wind and use to drive motion of water
		
		average_wind = regionp->mWind.getAverage();
		gSky.setWind(average_wind);
		//LLVOWater::setWind(average_wind);
	}
	else
	{
		gWindVec.setVec(0.0f, 0.0f, 0.0f);
	}
	
	//////////////////////////////////////
	//
	// Sort and cull in the new renderer are moved to pipeline.cpp
	// Here, particles are updated and drawables are moved.
	//
	
	LL_RECORD_BLOCK_TIME(FTM_WORLD_UPDATE);
	gPipeline.updateMove();

	LLWorld::getInstance()->updateParticles();

	if (gAgentPilot.isPlaying() && gAgentPilot.getOverrideCamera())
	{
		gAgentPilot.moveCamera();
	}
	else if (LLViewerJoystick::getInstance()->getOverrideCamera())
	{ 
		LLViewerJoystick::getInstance()->moveFlycam();
	}
	else
	{
		if (LLToolMgr::getInstance()->inBuildMode())
		{
			LLViewerJoystick::getInstance()->moveObjects();
		}

		gAgentCamera.updateCamera();
	}

	// update media focus
	LLViewerMediaFocus::getInstance()->update();
	
	// Update marketplace
	LLMarketplaceInventoryImporter::update();
	LLMarketplaceInventoryNotifications::update();

	// objects and camera should be in sync, do LOD calculations now
	{
		LL_RECORD_BLOCK_TIME(FTM_LOD_UPDATE);
		gObjectList.updateApparentAngles(gAgent);
	}

	{
		LL_RECORD_BLOCK_TIME(FTM_AUDIO_UPDATE);
		
		if (gAudiop)
		{
		    audio_update_volume(false);
			audio_update_listener();
			audio_update_wind(false);

			// this line actually commits the changes we've made to source positions, etc.
			const F32 max_audio_decode_time = 0.002f; // 2 ms decode time
			gAudiop->idle(max_audio_decode_time);
		}
	}

	// Execute deferred tasks.
	LLDeferredTaskList::instance().run();
	
	// Handle shutdown process, for example, 
	// wait for floaters to close, send quit message,
	// forcibly quit if it has taken too long
	if (mQuitRequested)
	{
		gGLActive = TRUE;
		idleShutdown();
	}
}

void LLAppViewer::idleShutdown()
{
	// Wait for all modal alerts to get resolved
	if (LLModalDialog::activeCount() > 0)
	{
		return;
	}

	// close IM interface
	if(gIMMgr)
	{
		gIMMgr->disconnectAllSessions();
	}
	
	// Wait for all floaters to get resolved
	if (gFloaterView
		&& !gFloaterView->allChildrenClosed())
	{
		return;
	}



	
	// ProductEngine: Try moving this code to where we shut down sTextureCache in cleanup()
	// *TODO: ugly
	static bool saved_teleport_history = false;
	if (!saved_teleport_history)
	{
		saved_teleport_history = true;
		LLTeleportHistory::getInstance()->dump();
		LLLocationHistory::getInstance()->save(); // *TODO: find a better place for doing this
		return;
	}

	static bool saved_snapshot = false;
	if (!saved_snapshot)
	{
		saved_snapshot = true;
		saveFinalSnapshot();
		return;
	}

	const F32 SHUTDOWN_UPLOAD_SAVE_TIME = 5.f;

	S32 pending_uploads = gAssetStorage->getNumPendingUploads();
	if (pending_uploads > 0
		&& gLogoutTimer.getElapsedTimeF32() < SHUTDOWN_UPLOAD_SAVE_TIME
		&& !logoutRequestSent())
	{
		static S32 total_uploads = 0;
		// Sometimes total upload count can change during logout.
		total_uploads = llmax(total_uploads, pending_uploads);
		gViewerWindow->setShowProgress(TRUE);
		S32 finished_uploads = total_uploads - pending_uploads;
		F32 percent = 100.f * finished_uploads / total_uploads;
		gViewerWindow->setProgressPercent(percent);
		gViewerWindow->setProgressString(LLTrans::getString("SavingSettings"));
		return;
	}

	if (gPendingMetricsUploads > 0
		&& gLogoutTimer.getElapsedTimeF32() < SHUTDOWN_UPLOAD_SAVE_TIME
		&& !logoutRequestSent())
	{
		return;
	}

	// All floaters are closed.  Tell server we want to quit.
	if( !logoutRequestSent() )
	{
		sendLogoutRequest();

		// Wait for a LogoutReply message
		gViewerWindow->setShowProgress(TRUE);
		gViewerWindow->setProgressPercent(100.f);
		gViewerWindow->setProgressString(LLTrans::getString("LoggingOut"));
		return;
	}

	// Make sure that we quit if we haven't received a reply from the server.
	if( logoutRequestSent() 
		&& gLogoutTimer.getElapsedTimeF32() > gLogoutMaxTime )
	{
		forceQuit();
		return;
	}
}

void LLAppViewer::sendLogoutRequest()
{
	if(!mLogoutRequestSent && gMessageSystem)
	{
		//Set internal status variables and marker files before actually starting the logout process
		gLogoutInProgress = TRUE;
		mLogoutMarkerFileName = gDirUtilp->getExpandedFilename(LL_PATH_LOGS,LOGOUT_MARKER_FILE_NAME);
		
		LLAPRFile outfile ;
		mLogoutMarkerFile.open(mLogoutMarkerFileName, LL_APR_WB);
		if (mLogoutMarkerFile.getFileHandle())
		{
			LL_INFOS("MarkerFile") << "Created logout marker file '"<< mLogoutMarkerFileName << "' " << LL_ENDL;
			recordMarkerVersion(outfile);
		}
		else
		{
			LL_WARNS("MarkerFile") << "Cannot create logout marker file " << mLogoutMarkerFileName << LL_ENDL;
		}		

		LLMessageSystem* msg = gMessageSystem;
		msg->newMessageFast(_PREHASH_LogoutRequest);
		msg->nextBlockFast(_PREHASH_AgentData);
		msg->addUUIDFast(_PREHASH_AgentID, gAgent.getID() );
		msg->addUUIDFast(_PREHASH_SessionID, gAgent.getSessionID());
		gAgent.sendReliableMessage();

		gLogoutTimer.reset();
		gLogoutMaxTime = LOGOUT_REQUEST_TIME;
		mLogoutRequestSent = TRUE;
		
		if(LLVoiceClient::instanceExists())
		{
			LLVoiceClient::getInstance()->leaveChannel();
		}
	}
}

void LLAppViewer::idleNameCache()
{
	// Neither old nor new name cache can function before agent has a region
	LLViewerRegion* region = gAgent.getRegion();
	if (!region) return;

	// deal with any queued name requests and replies.
	gCacheName->processPending();

	// Can't run the new cache until we have the list of capabilities
	// for the agent region, and can therefore decide whether to use
	// display names or fall back to the old name system.
	if (!region->capabilitiesReceived()) return;

	// Agent may have moved to a different region, so need to update cap URL
	// for name lookups.  Can't do this in the cap grant code, as caps are
	// granted to neighbor regions before the main agent gets there.  Can't
	// do it in the move-into-region code because cap not guaranteed to be
	// granted yet, for example on teleport.
	bool had_capability = LLAvatarNameCache::hasNameLookupURL();
	std::string name_lookup_url;
	name_lookup_url.reserve(128); // avoid a memory allocation below
	name_lookup_url = region->getCapability("GetDisplayNames");
	bool have_capability = !name_lookup_url.empty();
	if (have_capability)
	{
		// we have support for display names, use it
	    U32 url_size = name_lookup_url.size();
	    // capabilities require URLs with slashes before query params:
	    // https://<host>:<port>/cap/<uuid>/?ids=<blah>
	    // but the caps are granted like:
	    // https://<host>:<port>/cap/<uuid>
	    if (url_size > 0 && name_lookup_url[url_size-1] != '/')
	    {
		    name_lookup_url += '/';
	    }
		LLAvatarNameCache::setNameLookupURL(name_lookup_url);
	}
	else
	{
		// Display names not available on this region
		LLAvatarNameCache::setNameLookupURL( std::string() );
	}

	// Error recovery - did we change state?
	if (had_capability != have_capability)
	{
		// name tags are persistant on screen, so make sure they refresh
		LLVOAvatar::invalidateNameTags();
	}

	LLAvatarNameCache::idle();
}

//
// Handle messages, and all message related stuff
//

#define TIME_THROTTLE_MESSAGES

#ifdef TIME_THROTTLE_MESSAGES
#define CHECK_MESSAGES_DEFAULT_MAX_TIME .020f // 50 ms = 50 fps (just for messages!)
static F32 CheckMessagesMaxTime = CHECK_MESSAGES_DEFAULT_MAX_TIME;
#endif

static LLTrace::TimeBlock FTM_IDLE_NETWORK("Idle Network");
static LLTrace::TimeBlock FTM_MESSAGE_ACKS("Message Acks");
static LLTrace::TimeBlock FTM_RETRANSMIT("Retransmit");
static LLTrace::TimeBlock FTM_TIMEOUT_CHECK("Timeout Check");
static LLTrace::TimeBlock FTM_DYNAMIC_THROTTLE("Dynamic Throttle");
static LLTrace::TimeBlock FTM_CHECK_REGION_CIRCUIT("Check Region Circuit");

void LLAppViewer::idleNetwork()
{
	pingMainloopTimeout("idleNetwork");
	
	gObjectList.mNumNewObjects = 0;
	S32 total_decoded = 0;

	if (!gSavedSettings.getBOOL("SpeedTest"))
	{
		LL_RECORD_BLOCK_TIME(FTM_IDLE_NETWORK); // decode
		
		LLTimer check_message_timer;
		//  Read all available packets from network 
		const S64 frame_count = gFrameCount;  // U32->S64
		F32 total_time = 0.0f;

		while (gMessageSystem->checkAllMessages(frame_count, gServicePump)) 
		{
			if (gDoDisconnect)
			{
				// We're disconnecting, don't process any more messages from the server
				// We're usually disconnecting due to either network corruption or a
				// server going down, so this is OK.
				break;
			}
			
			total_decoded++;
			gPacketsIn++;

			if (total_decoded > MESSAGE_MAX_PER_FRAME)
			{
				break;
			}

#ifdef TIME_THROTTLE_MESSAGES
			// Prevent slow packets from completely destroying the frame rate.
			// This usually happens due to clumps of avatars taking huge amount
			// of network processing time (which needs to be fixed, but this is
			// a good limit anyway).
			total_time = check_message_timer.getElapsedTimeF32();
			if (total_time >= CheckMessagesMaxTime)
				break;
#endif
		}

		// Handle per-frame message system processing.
		gMessageSystem->processAcks();

#ifdef TIME_THROTTLE_MESSAGES
		if (total_time >= CheckMessagesMaxTime)
		{
			// Increase CheckMessagesMaxTime so that we will eventually catch up
			CheckMessagesMaxTime *= 1.035f; // 3.5% ~= x2 in 20 frames, ~8x in 60 frames
		}
		else
		{
			// Reset CheckMessagesMaxTime to default value
			CheckMessagesMaxTime = CHECK_MESSAGES_DEFAULT_MAX_TIME;
		}
#endif
		


		// we want to clear the control after sending out all necessary agent updates
		gAgent.resetControlFlags();
				
		// Decode enqueued messages...
		S32 remaining_possible_decodes = MESSAGE_MAX_PER_FRAME - total_decoded;

		if( remaining_possible_decodes <= 0 )
		{
			LL_INFOS() << "Maxed out number of messages per frame at " << MESSAGE_MAX_PER_FRAME << LL_ENDL;
		}

		if (gPrintMessagesThisFrame)
		{
			LL_INFOS() << "Decoded " << total_decoded << " msgs this frame!" << LL_ENDL;
			gPrintMessagesThisFrame = FALSE;
		}
	}
	add(LLStatViewer::NUM_NEW_OBJECTS, gObjectList.mNumNewObjects);

	// Retransmit unacknowledged packets.
	gXferManager->retransmitUnackedPackets();
	gAssetStorage->checkForTimeouts();
	gViewerThrottle.updateDynamicThrottle();

	// Check that the circuit between the viewer and the agent's current
	// region is still alive
	LLViewerRegion *agent_region = gAgent.getRegion();
	if (agent_region && (LLStartUp::getStartupState()==STATE_STARTED))
	{
		LLUUID this_region_id = agent_region->getRegionID();
		bool this_region_alive = agent_region->isAlive();
		if ((mAgentRegionLastAlive && !this_region_alive) // newly dead
		    && (mAgentRegionLastID == this_region_id)) // same region
		{
			forceDisconnect(LLTrans::getString("AgentLostConnection"));
		}
		mAgentRegionLastID = this_region_id;
		mAgentRegionLastAlive = this_region_alive;
	}
}

void LLAppViewer::disconnectViewer()
{
	if (gDisconnected)
	{
		return;
	}
	//
	// Cleanup after quitting.
	//	
	// Save snapshot for next time, if we made it through initialization

	LL_INFOS() << "Disconnecting viewer!" << LL_ENDL;

	// Dump our frame statistics

	// Remember if we were flying
	gSavedSettings.setBOOL("FlyingAtExit", gAgent.getFlying() );

	// Un-minimize all windows so they don't get saved minimized
	if (gFloaterView)
	{
		gFloaterView->restoreAll();
	}

	if (LLSelectMgr::getInstance())
	{
		LLSelectMgr::getInstance()->deselectAll();
	}

	// save inventory if appropriate
	gInventory.cache(gInventory.getRootFolderID(), gAgent.getID());
	if (gInventory.getLibraryRootFolderID().notNull()
		&& gInventory.getLibraryOwnerID().notNull())
	{
		gInventory.cache(
			gInventory.getLibraryRootFolderID(),
			gInventory.getLibraryOwnerID());
	}

	saveNameCache();

	// close inventory interface, close all windows
	LLFloaterInventory::cleanup();

	gAgentWearables.cleanup();
	gAgentCamera.cleanup();
	// Also writes cached agent settings to gSavedSettings
	gAgent.cleanup();

	// This is where we used to call gObjectList.destroy() and then delete gWorldp.
	// Now we just ask the LLWorld singleton to cleanly shut down.
	if(LLWorld::instanceExists())
	{
		LLWorld::getInstance()->destroyClass();
	}
	LLVOCache::deleteSingleton();

	// call all self-registered classes
	LLDestroyClassList::instance().fireCallbacks();

	cleanup_xfer_manager();
	gDisconnected = TRUE;

	// Pass the connection state to LLUrlEntryParcel not to attempt
	// parcel info requests while disconnected.
	LLUrlEntryParcel::setDisconnected(gDisconnected);
}

void LLAppViewer::forceErrorLLError()
{
   	LL_ERRS() << "This is a deliberate llerror" << LL_ENDL;
}

void LLAppViewer::forceErrorBreakpoint()
{
   	LL_WARNS() << "Forcing a deliberate breakpoint" << LL_ENDL;
#ifdef LL_WINDOWS
    DebugBreak();
#endif
    return;
}

void LLAppViewer::forceErrorBadMemoryAccess()
{
   	LL_WARNS() << "Forcing a deliberate bad memory access" << LL_ENDL;
    S32* crash = NULL;
    *crash = 0xDEADBEEF;  
    return;
}

void LLAppViewer::forceErrorInfiniteLoop()
{
   	LL_WARNS() << "Forcing a deliberate infinite loop" << LL_ENDL;
    while(true)
    {
        ;
    }
    return;
}
 
void LLAppViewer::forceErrorSoftwareException()
{
   	LL_WARNS() << "Forcing a deliberate exception" << LL_ENDL;
    // *FIX: Any way to insure it won't be handled?
    throw; 
}

void LLAppViewer::forceErrorDriverCrash()
{
   	LL_WARNS() << "Forcing a deliberate driver crash" << LL_ENDL;
	glDeleteTextures(1, NULL);
}

void LLAppViewer::initMainloopTimeout(const std::string& state, F32 secs)
{
	if(!mMainloopTimeout)
	{
		mMainloopTimeout = new LLWatchdogTimeout();
		resumeMainloopTimeout(state, secs);
	}
}

void LLAppViewer::destroyMainloopTimeout()
{
	if(mMainloopTimeout)
	{
		delete mMainloopTimeout;
		mMainloopTimeout = NULL;
	}
}

void LLAppViewer::resumeMainloopTimeout(const std::string& state, F32 secs)
{
	if(mMainloopTimeout)
	{
		if(secs < 0.0f)
		{
			secs = gSavedSettings.getF32("MainloopTimeoutDefault");
		}
		
		mMainloopTimeout->setTimeout(secs);
		mMainloopTimeout->start(state);
	}
}

void LLAppViewer::pauseMainloopTimeout()
{
	if(mMainloopTimeout)
	{
		mMainloopTimeout->stop();
	}
}

void LLAppViewer::pingMainloopTimeout(const std::string& state, F32 secs)
{
//	if(!restoreErrorTrap())
//	{
//		LL_WARNS() << "!!!!!!!!!!!!! Its an error trap!!!!" << state << LL_ENDL;
//	}
	
	if(mMainloopTimeout)
	{
		if(secs < 0.0f)
		{
			secs = gSavedSettings.getF32("MainloopTimeoutDefault");
		}

		mMainloopTimeout->setTimeout(secs);
		mMainloopTimeout->ping(state);
	}
}

void LLAppViewer::handleLoginComplete()
{
	gLoggedInTime.start();
	initMainloopTimeout("Mainloop Init");

	// Store some data to DebugInfo in case of a freeze.
	gDebugInfo["ClientInfo"]["Name"] = LLVersionInfo::getChannel();

	gDebugInfo["ClientInfo"]["MajorVersion"] = LLVersionInfo::getMajor();
	gDebugInfo["ClientInfo"]["MinorVersion"] = LLVersionInfo::getMinor();
	gDebugInfo["ClientInfo"]["PatchVersion"] = LLVersionInfo::getPatch();
	gDebugInfo["ClientInfo"]["BuildVersion"] = LLVersionInfo::getBuild();

	LLParcel* parcel = LLViewerParcelMgr::getInstance()->getAgentParcel();
	if ( parcel && parcel->getMusicURL()[0])
	{
		gDebugInfo["ParcelMusicURL"] = parcel->getMusicURL();
	}	
	if ( parcel && parcel->getMediaURL()[0])
	{
		gDebugInfo["ParcelMediaURL"] = parcel->getMediaURL();
	}
	
	gDebugInfo["SettingsFilename"] = gSavedSettings.getString("ClientSettingsFile");
	gDebugInfo["CAFilename"] = gDirUtilp->getCAFile();
	gDebugInfo["ViewerExePath"] = gDirUtilp->getExecutablePathAndName();
	gDebugInfo["CurrentPath"] = gDirUtilp->getCurPath();

	if(gAgent.getRegion())
	{
		gDebugInfo["CurrentSimHost"] = gAgent.getRegionHost().getHostName();
		gDebugInfo["CurrentRegion"] = gAgent.getRegion()->getName();
	}

	if(LLAppViewer::instance()->mMainloopTimeout)
	{
		gDebugInfo["MainloopTimeoutState"] = LLAppViewer::instance()->mMainloopTimeout->getState();
	}

	mOnLoginCompleted();

	writeDebugInfo();

	// we logged in successfully, so save settings on logout
	LL_INFOS() << "Login successful, per account settings will be saved on log out." << LL_ENDL;
	mSavePerAccountSettings=true;
}

void LLAppViewer::launchUpdater()
{
	LLSD query_map = LLSD::emptyMap();
	query_map["os"] = gPlatform;

	// *TODO change userserver to be grid on both viewer and sim, since
	// userserver no longer exists.
	query_map["userserver"] = LLGridManager::getInstance()->getGridId();
	query_map["channel"] = LLVersionInfo::getChannel();
	// *TODO constantize this guy
	// *NOTE: This URL is also used in win_setup/lldownloader.cpp
	LLURI update_url = LLURI::buildHTTP("secondlife.com", 80, "update.php", query_map);
	
	if(LLAppViewer::sUpdaterInfo)
	{
		delete LLAppViewer::sUpdaterInfo;
	}
	LLAppViewer::sUpdaterInfo = new LLAppViewer::LLUpdaterInfo() ;

	// if a sim name was passed in via command line parameter (typically through a SLURL)
	if ( LLStartUp::getStartSLURL().getType() == LLSLURL::LOCATION )
	{
		// record the location to start at next time
		gSavedSettings.setString( "NextLoginLocation", LLStartUp::getStartSLURL().getSLURLString()); 
	};

#if LL_WINDOWS
	LLAppViewer::sUpdaterInfo->mUpdateExePath = gDirUtilp->getTempFilename();
	if (LLAppViewer::sUpdaterInfo->mUpdateExePath.empty())
	{
		delete LLAppViewer::sUpdaterInfo ;
		LLAppViewer::sUpdaterInfo = NULL ;

		// We're hosed, bail
		LL_WARNS("AppInit") << "LLDir::getTempFilename() failed" << LL_ENDL;
		return;
	}

	LLAppViewer::sUpdaterInfo->mUpdateExePath += ".exe";

	std::string updater_source = gDirUtilp->getAppRODataDir();
	updater_source += gDirUtilp->getDirDelimiter();
	updater_source += "updater.exe";

	LL_DEBUGS("AppInit") << "Calling CopyFile source: " << updater_source
			<< " dest: " << LLAppViewer::sUpdaterInfo->mUpdateExePath
			<< LL_ENDL;


	if (!CopyFileA(updater_source.c_str(), LLAppViewer::sUpdaterInfo->mUpdateExePath.c_str(), FALSE))
	{
		delete LLAppViewer::sUpdaterInfo ;
		LLAppViewer::sUpdaterInfo = NULL ;

		LL_WARNS("AppInit") << "Unable to copy the updater!" << LL_ENDL;

		return;
	}

	LLAppViewer::sUpdaterInfo->mParams << "-url \"" << update_url.asString() << "\"";

	LL_DEBUGS("AppInit") << "Calling updater: " << LLAppViewer::sUpdaterInfo->mUpdateExePath << " " << LLAppViewer::sUpdaterInfo->mParams.str() << LL_ENDL;

	//Explicitly remove the marker file, otherwise we pass the lock onto the child process and things get weird.
	LLAppViewer::instance()->removeMarkerFile(); // In case updater fails

	// *NOTE:Mani The updater is spawned as the last thing before the WinMain exit.
	// see LLAppViewerWin32.cpp
	
#elif LL_DARWIN
	LLAppViewer::sUpdaterInfo->mUpdateExePath = "'";
	LLAppViewer::sUpdaterInfo->mUpdateExePath += gDirUtilp->getAppRODataDir();
	LLAppViewer::sUpdaterInfo->mUpdateExePath += "/mac-updater.app/Contents/MacOS/mac-updater' -url \"";
	LLAppViewer::sUpdaterInfo->mUpdateExePath += update_url.asString();
	LLAppViewer::sUpdaterInfo->mUpdateExePath += "\" -name \"";
	LLAppViewer::sUpdaterInfo->mUpdateExePath += LLAppViewer::instance()->getSecondLifeTitle();
	LLAppViewer::sUpdaterInfo->mUpdateExePath += "\" -bundleid \"";
	LLAppViewer::sUpdaterInfo->mUpdateExePath += LL_VERSION_BUNDLE_ID;
	LLAppViewer::sUpdaterInfo->mUpdateExePath += "\" &";

	LL_DEBUGS("AppInit") << "Calling updater: " << LLAppViewer::sUpdaterInfo->mUpdateExePath << LL_ENDL;

	// Run the auto-updater.
	system(LLAppViewer::sUpdaterInfo->mUpdateExePath.c_str()); /* Flawfinder: ignore */

#elif (LL_LINUX || LL_SOLARIS) && LL_GTK
	// we tell the updater where to find the xml containing string
	// translations which it can use for its own UI
	std::string xml_strings_file = "strings.xml";
	std::vector<std::string> xui_path_vec =
		gDirUtilp->findSkinnedFilenames(LLDir::XUI, xml_strings_file);
	std::string xml_search_paths;
	const char* delim = "";
	// build comma-delimited list of xml paths to pass to updater
	BOOST_FOREACH(std::string this_skin_path, xui_path_vec)
	{
		// Although we already have the full set of paths with the filename
		// appended, the linux-updater.bin command-line switches require us to
		// snip the filename OFF and pass it as a separate switch argument. :-P
		LL_INFOS() << "Got a XUI path: " << this_skin_path << LL_ENDL;
		xml_search_paths.append(delim);
		xml_search_paths.append(gDirUtilp->getDirName(this_skin_path));
		delim = ",";
	}
	// build the overall command-line to run the updater correctly
	LLAppViewer::sUpdaterInfo->mUpdateExePath = 
		gDirUtilp->getExecutableDir() + "/" + "linux-updater.bin" + 
		" --url \"" + update_url.asString() + "\"" +
		" --name \"" + LLAppViewer::instance()->getSecondLifeTitle() + "\"" +
		" --dest \"" + gDirUtilp->getAppRODataDir() + "\"" +
		" --stringsdir \"" + xml_search_paths + "\"" +
		" --stringsfile \"" + xml_strings_file + "\"";

	LL_INFOS("AppInit") << "Calling updater: " 
			    << LLAppViewer::sUpdaterInfo->mUpdateExePath << LL_ENDL;

	// *TODO: we could use the gdk equivalent to ensure the updater
	// gets started on the same screen.
	GError *error = NULL;
	if (!g_spawn_command_line_async(LLAppViewer::sUpdaterInfo->mUpdateExePath.c_str(), &error))
	{
		LL_ERRS() << "Failed to launch updater: "
		       << error->message
		       << LL_ENDL;
	}
	if (error) {
		g_error_free(error);
	}
#else
	OSMessageBox(LLTrans::getString("MBNoAutoUpdate"), LLStringUtil::null, OSMB_OK);
#endif

	// *REMOVE:Mani - Saving for reference...
	// LLAppViewer::instance()->forceQuit();
}


//virtual
void LLAppViewer::setMasterSystemAudioMute(bool mute)
{
	gSavedSettings.setBOOL("MuteAudio", mute);
}

//virtual
bool LLAppViewer::getMasterSystemAudioMute()
{
	return gSavedSettings.getBOOL("MuteAudio");
}

//----------------------------------------------------------------------------
// Metrics-related methods (static and otherwise)
//----------------------------------------------------------------------------

/**
 * LLViewerAssetStats collects data on a per-region (as defined by the agent's
 * location) so we need to tell it about region changes which become a kind of
 * hidden variable/global state in the collectors.  For collectors not running
 * on the main thread, we need to send a message to move the data over safely
 * and cheaply (amortized over a run).
 */
void LLAppViewer::metricsUpdateRegion(U64 region_handle)
{
	if (0 != region_handle)
	{
		LLViewerAssetStatsFF::set_region(region_handle);
	}
}


/**
 * Attempts to start a multi-threaded metrics report to be sent back to
 * the grid for consumption.
 */
void LLAppViewer::metricsSend(bool enable_reporting)
{
	if (! gViewerAssetStats)
		return;

	if (LLAppViewer::sTextureFetch)
	{
		LLViewerRegion * regionp = gAgent.getRegion();

		if (enable_reporting && regionp)
		{
			std::string	caps_url = regionp->getCapability("ViewerMetrics");

			// Make a copy of the main stats to send into another thread.
			// Receiving thread takes ownership.
			LLViewerAssetStats * main_stats(new LLViewerAssetStats(*gViewerAssetStats));
			main_stats->stop();

			main_stats->updateStats();
			
			// Send a report request into 'thread1' to get the rest of the data
			// and provide some additional parameters while here.
			LLAppViewer::sTextureFetch->commandSendMetrics(caps_url,
														   gAgentSessionID,
														   gAgentID,
														   main_stats);
			main_stats = 0;		// Ownership transferred
		}
		else
		{
			LLAppViewer::sTextureFetch->commandDataBreak();
		}
	}

	// Reset even if we can't report.  Rather than gather up a huge chunk of
	// data, we'll keep to our sampling interval and retain the data
	// resolution in time.
	gViewerAssetStats->restart();
}
<|MERGE_RESOLUTION|>--- conflicted
+++ resolved
@@ -728,15 +728,9 @@
 	// into the log files during normal startup until AFTER
 	// we run the "program crashed last time" error handler below.
 	//
-<<<<<<< HEAD
-	LLFastTimer::reset();
-	
-	
 #ifdef LL_DARWIN
 	mMainLoopInitialized = false;
 #endif
-=======
->>>>>>> 91850b6c
 
 	// initialize LLWearableType translation bridge.
 	// Memory will be cleaned up in ::cleanupClass()
@@ -1266,7 +1260,7 @@
 
 bool LLAppViewer::mainLoop()
 {
-<<<<<<< HEAD
+	LL_INFOS() << "Entering main_loop" << LL_ENDL;
 #ifdef LL_DARWIN
 	if (!mMainLoopInitialized)
 #endif
@@ -1304,11 +1298,6 @@
 	LLEventPump& mainloop(LLEventPumps::instance().obtain("mainloop"));
 	
     LLSD newFrame;
-=======
-	LL_INFOS() << "***********************Entering main_loop***********************" << LL_ENDL;
-
-	mMainloopTimeout = new LLWatchdogTimeout();
->>>>>>> 91850b6c
 	
 	LLTimer frameTimer,idleTimer;
 	LLTimer debugTime;
@@ -1595,22 +1584,13 @@
 		// Save snapshot for next time, if we made it through initialization
 		if (STATE_STARTED == LLStartUp::getStartupState())
 		{
-<<<<<<< HEAD
 			try
-=======
-			LL_WARNS() << "Bad memory allocation when saveFinalSnapshot() is called!" << LL_ENDL ;
-
-			//stop memory leaking simulation
-			LLFloaterMemLeak* mem_leak_instance =
-				LLFloaterReg::findTypedInstance<LLFloaterMemLeak>("mem_leaking");
-			if(mem_leak_instance)
->>>>>>> 91850b6c
 			{
 				saveFinalSnapshot();
 			}
 			catch(std::bad_alloc)
 			{
-				llwarns << "Bad memory allocation when saveFinalSnapshot() is called!" << llendl ;
+				LL_WARNS() << "Bad memory allocation when saveFinalSnapshot() is called!" << LL_ENDL ;
 				
 				//stop memory leaking simulation
 				LLFloaterMemLeak* mem_leak_instance =
@@ -1626,17 +1606,8 @@
 		
 		destroyMainloopTimeout();
 		
-		llinfos << "Exiting main_loop" << llendflush;
-	}
-<<<<<<< HEAD
-=======
-	
-	delete gServicePump;
-
-	destroyMainloopTimeout();
-
-	LL_INFOS() << "***********************Exiting main_loop***********************" << LL_ENDL;
->>>>>>> 91850b6c
+		LL_INFOS() << "Exiting main_loop" << LL_ENDL;
+	}
 
 	return LLApp::isExiting();
 }
@@ -2375,9 +2346,9 @@
 {
     void handleCommandLineError(LLControlGroupCLP& clp)
     {
-		llwarns << "Error parsing command line options. Command Line options ignored."  << llendl;
-
-		llinfos << "Command line usage:\n" << clp << llendl;
+		LL_WARNS() << "Error parsing command line options. Command Line options ignored."  << LL_ENDL;
+
+		LL_INFOS() << "Command line usage:\n" << clp << LL_ENDL;
 
 		OSMessageBox(STRINGIZE(LLTrans::getString("MBCmdLineError") << clp.getErrorMessage()),
 					 LLStringUtil::null,
@@ -2389,16 +2360,6 @@
 {	
 	//Load settings files list
 	std::string settings_file_list = gDirUtilp->getExpandedFilename(LL_PATH_APP_SETTINGS, "settings_files.xml");
-<<<<<<< HEAD
-=======
-	//LLControlGroup settings_control("SettingsFiles");
-	//LL_INFOS() << "Loading settings file list " << settings_file_list << LL_ENDL;
-	//if (0 == settings_control.loadFromFile(settings_file_list))
-	//{
- //       LL_ERRS() << "Cannot load default configuration file " << settings_file_list << LL_ENDL;
-	//}
-
->>>>>>> 91850b6c
 	LLXMLNodePtr root;
 	BOOL success  = LLXMLNode::parseFile(settings_file_list, root, NULL);
 	if (!success)
@@ -2493,17 +2454,7 @@
 
 	if(!initParseCommandLine(clp))
 	{
-<<<<<<< HEAD
 		handleCommandLineError(clp);
-=======
-		LL_WARNS()	<< "Error parsing command line options.	Command	Line options ignored."  << LL_ENDL;
-		
-		LL_INFOS()	<< "Command	line usage:\n" << clp << LL_ENDL;
-
-		std::ostringstream msg;
-		msg << LLTrans::getString("MBCmdLineError") << clp.getErrorMessage();
-		OSMessageBox(msg.str(),LLStringUtil::null,OSMB_OK);
->>>>>>> 91850b6c
 		return false;
 	}
 	
@@ -2646,40 +2597,19 @@
 		LLTrace::TimeBlock::sLog = true;
 		LLTrace::TimeBlock::sLogName = std::string("performance");		
 	}
-<<<<<<< HEAD
 
 	std::string test_name(gSavedSettings.getString("LogMetrics"));
 	if (! test_name.empty())
 	{
-		LLFastTimer::sMetricLog = TRUE ;
+		LLTrace::TimeBlock::sMetricLog = TRUE ;
 		// '--logmetrics' is specified with a named test metric argument so the data gathering is done only on that test
 		// In the absence of argument, every metric would be gathered (makes for a rather slow run and hard to decipher report...)
-		llinfos << "'--logmetrics' argument : " << test_name << llendl;
-		LLFastTimer::sLogName = test_name;
-=======
-	
-	if (clp.hasOption("logmetrics"))
- 	{
- 		LLTrace::TimeBlock::sMetricLog = true ;
-		// '--logmetrics' can be specified with a named test metric argument so the data gathering is done only on that test
-		// In the absence of argument, every metric is gathered (makes for a rather slow run and hard to decipher report...)
-		std::string test_name = clp.getOption("logmetrics")[0];
 		LL_INFOS() << "'--logmetrics' argument : " << test_name << LL_ENDL;
-		if (test_name == "")
-		{
-			LL_WARNS() << "No '--logmetrics' argument given, will output all metrics to " << DEFAULT_METRIC_NAME << LL_ENDL;
-			LLTrace::TimeBlock::sLogName = DEFAULT_METRIC_NAME;
-		}
-		else
-		{
-			LLTrace::TimeBlock::sLogName = test_name;
-		}
->>>>>>> 91850b6c
+		LLTrace::TimeBlock::sLogName = test_name;
  	}
 
 	if (clp.hasOption("graphicslevel"))
 	{
-<<<<<<< HEAD
 		// User explicitly requested --graphicslevel on the command line. We
 		// expect this switch has already set RenderQualityPerformance. Check
 		// that value for validity.
@@ -2693,43 +2623,6 @@
 			// overwrites this settings variable!
 			mForceGraphicsLevel = graphicslevel;
 		}
-=======
-		const LLCommandLineParser::token_vector_t& value = clp.getOption("graphicslevel");
-        if(value.size() != 1)
-        {
-			LL_WARNS() << "Usage: -graphicslevel <0-3>" << LL_ENDL;
-        }
-        else
-        {
-			std::string detail = value.front();
-			mForceGraphicsDetail = TRUE;
-			
-			switch (detail.c_str()[0])
-			{
-				case '0': 
-					gSavedSettings.setU32("RenderQualityPerformance", 0);		
-					break;
-				case '1': 
-					gSavedSettings.setU32("RenderQualityPerformance", 1);		
-					break;
-				case '2': 
-					gSavedSettings.setU32("RenderQualityPerformance", 2);		
-					break;
-				case '3': 
-					gSavedSettings.setU32("RenderQualityPerformance", 3);		
-					break;
-				default:
-					mForceGraphicsDetail = FALSE;
-					LL_WARNS() << "Usage: -graphicslevel <0-3>" << LL_ENDL;
-					break;
-			}
-        }
-	}
-
-	if (clp.hasOption("analyzeperformance"))
-	{
-		LLFastTimerView::sAnalyzePerformance = TRUE;
->>>>>>> 91850b6c
 	}
 
 	LLFastTimerView::sAnalyzePerformance = gSavedSettings.getBOOL("AnalyzePerformance");
