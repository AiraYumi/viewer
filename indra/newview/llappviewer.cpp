/**
 * @file llappviewer.cpp
 * @brief The LLAppViewer class definitions
 *
 * $LicenseInfo:firstyear=2007&license=viewerlgpl$
 * Second Life Viewer Source Code
 * Copyright (C) 2012, Linden Research, Inc.
 *
 * This library is free software; you can redistribute it and/or
 * modify it under the terms of the GNU Lesser General Public
 * License as published by the Free Software Foundation;
 * version 2.1 of the License only.
 *
 * This library is distributed in the hope that it will be useful,
 * but WITHOUT ANY WARRANTY; without even the implied warranty of
 * MERCHANTABILITY or FITNESS FOR A PARTICULAR PURPOSE.  See the GNU
 * Lesser General Public License for more details.
 *
 * You should have received a copy of the GNU Lesser General Public
 * License along with this library; if not, write to the Free Software
 * Foundation, Inc., 51 Franklin Street, Fifth Floor, Boston, MA  02110-1301  USA
 *
 * Linden Research, Inc., 945 Battery Street, San Francisco, CA  94111  USA
 * $/LicenseInfo$
 */

#include "llviewerprecompiledheaders.h"

#include "llappviewer.h"

// Viewer includes
#include "coro_scheduler.h"
#include "llversioninfo.h"
#include "llfeaturemanager.h"
#include "lluictrlfactory.h"
#include "lltexteditor.h"
#include "llenvironment.h"
#include "llerrorcontrol.h"
#include "lleventtimer.h"
#include "llfile.h"
#include "llviewertexturelist.h"
#include "llgroupmgr.h"
#include "llagent.h"
#include "llagentcamera.h"
#include "llagentlanguage.h"
#include "llagentui.h"
#include "llagentwearables.h"
#include "lldirpicker.h"
#include "llfloaterimcontainer.h"
#include "llfloaterpreference.h"
#include "llimprocessing.h"
#include "llwindow.h"
#include "llviewerstats.h"
#include "llviewerstatsrecorder.h"
#include "llkeyconflict.h" // for legacy keybinding support, remove later
#include "llmarketplacefunctions.h"
#include "llmarketplacenotifications.h"
#include "llmd5.h"
#include "llmeshrepository.h"
#include "llpumpio.h"
#include "llmimetypes.h"
#include "llslurl.h"
#include "llstartup.h"
#include "llfocusmgr.h"
#include "llluamanager.h"
#include "llurlfloaterdispatchhandler.h"
#include "llviewerjoystick.h"
#include "llgamecontrol.h"
#include "llcalc.h"
#include "llconversationlog.h"
#if LL_WINDOWS
#include "lldxhardware.h"
#endif
#include "lltexturestats.h"
#include "lltrace.h"
#include "lltracethreadrecorder.h"
#include "llviewerwindow.h"
#include "llviewerdisplay.h"
#include "llviewermedia.h"
#include "llviewerparcelaskplay.h"
#include "llviewerparcelmedia.h"
#include "llviewershadermgr.h"
#include "llviewermediafocus.h"
#include "llviewermessage.h"
#include "llviewerobjectlist.h"
#include "llworldmap.h"
#include "llmutelist.h"
#include "llviewerhelp.h"
#include "lluicolortable.h"
#include "llurldispatcher.h"
#include "llurlhistory.h"
#include "llrender.h"
#include "llteleporthistory.h"
#include "lltoast.h"
#include "llsdutil_math.h"
#include "lllocationhistory.h"
#include "llfasttimerview.h"
#include "llvector4a.h"
#include "llviewermenufile.h"
#include "llvoicechannel.h"
#include "llvoavatarself.h"
#include "llurlmatch.h"
#include "lltextutil.h"
#include "lllogininstance.h"
#include "llprogressview.h"
#include "llvocache.h"
#include "lldiskcache.h"
#include "llvopartgroup.h"
#include "llweb.h"
#include "llspellcheck.h"
#include "llscenemonitor.h"
#include "llavatarrenderinfoaccountant.h"
#include "lllocalbitmaps.h"
#include "llperfstats.h"
#include "llgltfmateriallist.h"

// Linden library includes
#include "fsyspath.h"
#include "llavatarnamecache.h"
#include "lldiriterator.h"
#include "llexperiencecache.h"
#include "llimagej2c.h"
#include "llluamanager.h"
#include "llmemory.h"
#include "llprimitive.h"
#include "llurlaction.h"
#include "llurlentry.h"
#include "llvolumemgr.h"
#include "llxfermanager.h"
#include "llphysicsextensions.h"

#include "llnotificationmanager.h"
#include "llnotifications.h"
#include "llnotificationsutil.h"

#include "llleap.h"
#include "stringize.h"
#include "llcoros.h"
#include "llexception.h"
#include "cef/dullahan_version.h"
#if !LL_LINUX
#include "vlc/libvlc_version.h"
#endif // LL_LINUX

#if LL_DARWIN
#include "llwindowmacosx.h"
#endif

// Third party library includes
#include <boost/bind.hpp>
#include <boost/algorithm/string.hpp>
#include <boost/regex.hpp>
#include <boost/throw_exception.hpp>

#if LL_WINDOWS
#   include <share.h> // For _SH_DENYWR in processMarkerFiles
#else
#   include <sys/file.h> // For processMarkerFiles
#endif

#include "llapr.h"
#include <boost/lexical_cast.hpp>

#include "llviewerinput.h"
#include "lllfsthread.h"
#include "llworkerthread.h"
#include "lltexturecache.h"
#include "lltexturefetch.h"
#include "llimageworker.h"
#include "llevents.h"

// The files below handle dependencies from cleanup.
#include "llkeyframemotion.h"
#include "llworldmap.h"
#include "llhudmanager.h"
#include "lltoolmgr.h"
#include "llassetstorage.h"
#include "llpolymesh.h"
#include "llproxy.h"
#include "llaudioengine.h"
#include "llstreamingaudio.h"
#include "llviewermenu.h"
#include "llselectmgr.h"
#include "lltrans.h"
#include "lltransutil.h"
#include "lltracker.h"
#include "llviewerparcelmgr.h"
#include "llworldmapview.h"

#include "lldebugview.h"
#include "llconsole.h"
#include "llcontainerview.h"
#include "lltooltip.h"

#include "llsdutil.h"
#include "llsdserialize.h"

#include "llworld.h"
#include "llhudeffecttrail.h"
#include "llslurl.h"
#include "llurlregistry.h"
#include "llwatchdog.h"

// Included so that constants/settings might be initialized
// in save_settings_to_globals()
#include "llbutton.h"
#include "llstatusbar.h"
#include "llsurface.h"
#include "llvosky.h"
#include "llvotree.h"
#include "llvoavatar.h"
#include "llfolderview.h"
#include "llagentpilot.h"
#include "llvovolume.h"
#include "llflexibleobject.h"
#include "llvosurfacepatch.h"
#include "llviewerfloaterreg.h"
#include "llcommandlineparser.h"
#include "llfloaterpreference.h"
#include "llfloatermemleak.h"
#include "llfloaterreg.h"
#include "llfloatersimplesnapshot.h"
#include "llfloatersnapshot.h"
#include "llsidepanelinventory.h"

// includes for idle() idleShutdown()
#include "llviewercontrol.h"
#include "lleventnotifier.h"
#include "llcallbacklist.h"
#include "lldeferredsounds.h"
#include "pipeline.h"
#include "llgesturemgr.h"
#include "llsky.h"
#include "llvlcomposition.h"
#include "llvlmanager.h"
#include "llviewercamera.h"
#include "lldrawpoolbump.h"
#include "llvieweraudio.h"
#include "llimview.h"
#include "llviewerthrottle.h"
#include "llparcel.h"
#include "llavatariconctrl.h"
#include "llgroupiconctrl.h"
#include "llviewerassetstats.h"
#include "gltfscenemanager.h"

#include "workqueue.h"
using namespace LL;

// Include for security api initialization
#include "llsecapi.h"
#include "llmachineid.h"
#include "llcleanup.h"

#include "llcoproceduremanager.h"
#include "llviewereventrecorder.h"

#include "rlvactions.h"
#include "rlvcommon.h"
#include "rlvhandler.h"

// *FIX: These extern globals should be cleaned up.
// The globals either represent state/config/resource-storage of either
// this app, or another 'component' of the viewer. App globals should be
// moved into the app class, where as the other globals should be
// moved out of here.
// If a global symbol reference seems valid, it will be included
// via header files above.

//----------------------------------------------------------------------------
// llviewernetwork.h
#include "llviewernetwork.h"
// define a self-registering event API object
#include "llappviewerlistener.h"

#if LL_LINUX && LL_GTK
#include "glib.h"
#endif // (LL_LINUX) && LL_GTK

static LLAppViewerListener sAppViewerListener(LLAppViewer::instance);

////// Windows-specific includes to the bottom - nasty defines in these pollute the preprocessor
//
//----------------------------------------------------------------------------
// viewer.cpp - these are only used in viewer, should be easily moved.

#if LL_DARWIN
extern void init_apple_menu(const char* product);
#endif // LL_DARWIN

extern bool gRandomizeFramerate;
extern bool gPeriodicSlowFrame;
extern bool gDebugGL;

#if LL_DARWIN
extern bool gHiDPISupport;
#endif

////////////////////////////////////////////////////////////
// All from the last globals push...

F32 gSimLastTime; // Used in LLAppViewer::init and send_viewer_stats()
F32 gSimFrames;

bool gShowObjectUpdates = false;
bool gUseQuickTime = true;

eLastExecEvent gLastExecEvent = LAST_EXEC_NORMAL;
S32 gLastExecDuration = -1; // (<0 indicates unknown)

#if LL_WINDOWS
#   define LL_PLATFORM_KEY "win"
#elif LL_DARWIN
#   define LL_PLATFORM_KEY "mac"
#elif LL_LINUX
#   define LL_PLATFORM_KEY "lnx"
#else
#   error "Unknown Platform"
#endif
const char* gPlatform = LL_PLATFORM_KEY;

LLSD gDebugInfo;

U32 gFrameCount = 0;
U32 gForegroundFrameCount = 0; // number of frames that app window was in foreground
LLPumpIO* gServicePump = NULL;

U64MicrosecondsImplicit gFrameTime = 0;
F32SecondsImplicit gFrameTimeSeconds = 0.f;
F32SecondsImplicit gFrameIntervalSeconds = 0.f;
F32 gFPSClamped = 10.f;                     // Pretend we start at target rate.
F32 gFrameDTClamped = 0.f;                  // Time between adjacent checks to network for packets
U64MicrosecondsImplicit gStartTime = 0; // gStartTime is "private", used only to calculate gFrameTimeSeconds

LLTimer gRenderStartTime;
LLFrameTimer gForegroundTime;
LLFrameTimer gLoggedInTime;
LLTimer gLogoutTimer;
static const F32 LOGOUT_REQUEST_TIME = 6.f;  // this will be cut short by the LogoutReply msg.
F32 gLogoutMaxTime = LOGOUT_REQUEST_TIME;


S32 gPendingMetricsUploads = 0;


bool gDisconnected = false;

// Used to restore texture state after a mode switch
LLFrameTimer gRestoreGLTimer;
bool gRestoreGL = false;
bool gUseWireframe = false;

U64Bytes gMemoryAllocated(0); // updated in display_stats() in llviewerdisplay.cpp

std::string gLastVersionChannel;

LLVector3 gWindVec(3.0, 3.0, 0.0);
LLVector3 gRelativeWindVec(0.0, 0.0, 0.0);

U32 gPacketsIn = 0;

bool gPrintMessagesThisFrame = false;

bool gRandomizeFramerate = false;
bool gPeriodicSlowFrame = false;

bool gCrashOnStartup = false;
bool gLLErrorActivated = false;
bool gLogoutInProgress = false;

bool gSimulateMemLeak = false;

// We don't want anyone, especially threads working on the graphics pipeline,
// to have to block due to this WorkQueue being full.
WorkQueue gMainloopWork("mainloop", 1024*1024);

////////////////////////////////////////////////////////////
// Internal globals... that should be removed.
static std::string gArgs;
const int MAX_MARKER_LENGTH = 1024;
const std::string MARKER_FILE_NAME("SecondLife.exec_marker");
const std::string START_MARKER_FILE_NAME("SecondLife.start_marker");
const std::string ERROR_MARKER_FILE_NAME("SecondLife.error_marker");
const std::string LLERROR_MARKER_FILE_NAME("SecondLife.llerror_marker");
const std::string LOGOUT_MARKER_FILE_NAME("SecondLife.logout_marker");
static bool gDoDisconnect = false;
static std::string gLaunchFileOnQuit;

// Used on Win32 for other apps to identify our window (eg, win_setup)
const char* const VIEWER_WINDOW_CLASSNAME = "Second Life";

void processComposeSwitch(const std::string&, const std::string&,
                          const std::function<void(const LLSD&)>&);

//----------------------------------------------------------------------------

// List of entries from strings.xml to always replace
static std::set<std::string> default_trans_args;
void init_default_trans_args()
{
    default_trans_args.insert("SECOND_LIFE"); // World
    default_trans_args.insert("APP_NAME");
    default_trans_args.insert("CAPITALIZED_APP_NAME");
    default_trans_args.insert("SECOND_LIFE_GRID");
    default_trans_args.insert("SUPPORT_SITE");
    // This URL shows up in a surprising number of places in various skin
    // files. We really only want to have to maintain a single copy of it.
    default_trans_args.insert("create_account_url");
}

struct SettingsFile : public LLInitParam::Block<SettingsFile>
{
    Mandatory<std::string>  name;
    Optional<std::string>   file_name;
    Optional<bool>          required,
                            persistent;
    Optional<std::string>   file_name_setting;

    SettingsFile()
    :   name("name"),
        file_name("file_name"),
        required("required", false),
        persistent("persistent", true),
        file_name_setting("file_name_setting")
    {}
};

struct SettingsGroup : public LLInitParam::Block<SettingsGroup>
{
    Mandatory<std::string>  name;
    Mandatory<S32>          path_index;
    Multiple<SettingsFile>  files;

    SettingsGroup()
    :   name("name"),
        path_index("path_index"),
        files("file")
    {}
};

struct SettingsFiles : public LLInitParam::Block<SettingsFiles>
{
    Multiple<SettingsGroup> groups;

    SettingsFiles()
    : groups("group")
    {}
};

static std::string gWindowTitle;

//----------------------------------------------------------------------------
// Metrics logging control constants
//----------------------------------------------------------------------------
static const F32 METRICS_INTERVAL_DEFAULT = 600.0;
static const F32 METRICS_INTERVAL_QA = 30.0;
static F32 app_metrics_interval = METRICS_INTERVAL_DEFAULT;
static bool app_metrics_qa_mode = false;

void idle_afk_check()
{
    // check idle timers
    F32 current_idle = gAwayTriggerTimer.getElapsedTimeF32();
    LLCachedControl<S32> afk_timeout(gSavedSettings, "AFKTimeout", 300);
    if (afk_timeout() && (current_idle > afk_timeout()))
    {
        if (!gAgent.getAFK())
        {
            LL_INFOS("IdleAway") << "Idle more than " << afk_timeout << " seconds: automatically changing to Away status" << LL_ENDL;
            gAgent.setAFK();
        }
        else
        {
            // Refresh timer so that random one click or hover won't clear the status.
            // But expanding the window still should lift afk status
            gAwayTimer.reset();
        }
    }
}

// A callback set in LLAppViewer::init()
static void ui_audio_callback(const LLUUID& uuid)
{
    if (gAudiop)
    {
        SoundData soundData(uuid, gAgent.getID(), 1.0f, LLAudioEngine::AUDIO_TYPE_UI);
        gAudiop->triggerSound(soundData);
    }
}

// A callback set in LLAppViewer::init()
static void deferred_ui_audio_callback(const LLUUID& uuid)
{
    if (gAudiop)
    {
        SoundData soundData(uuid, gAgent.getID(), 1.0f, LLAudioEngine::AUDIO_TYPE_UI);
        LLDeferredSounds::instance().deferSound(soundData);
    }
}

bool    create_text_segment_icon_from_url_match(LLUrlMatch* match,LLTextBase* base)
{
    if(!match || !base || base->getPlainText())
        return false;

    LLUUID match_id = match->getID();

    LLIconCtrl* icon;

    if( match->getMenuName() == "menu_url_group.xml" // See LLUrlEntryGroup constructor
        || gAgent.isInGroup(match_id, true)) //This check seems unfiting, urls are either /agent or /group
    {
        LLGroupIconCtrl::Params icon_params;
        icon_params.group_id = match_id;
        icon_params.rect = LLRect(0, 16, 16, 0);
        icon_params.visible = true;
        icon = LLUICtrlFactory::instance().create<LLGroupIconCtrl>(icon_params);
    }
    else
    {
        LLAvatarIconCtrl::Params icon_params;
        icon_params.avatar_id = match_id;
        icon_params.rect = LLRect(0, 16, 16, 0);
        icon_params.visible = true;
        icon = LLUICtrlFactory::instance().create<LLAvatarIconCtrl>(icon_params);
    }

    LLInlineViewSegment::Params params;
    params.force_newline = false;
    params.view = icon;
    params.left_pad = 4;
    params.right_pad = 4;
    params.top_pad = -2;
    params.bottom_pad = 2;

    base->appendWidget(params," ",false);

    return true;
}

// Use these strictly for things that are constructed at startup,
// or for things that are performance critical.  JC
static void settings_to_globals()
{
    LLSurface::setTextureSize(gSavedSettings.getU32("RegionTextureSize"));

#if LL_DARWIN
    LLRender::sGLCoreProfile = true;
#else
    LLRender::sGLCoreProfile = gSavedSettings.getBOOL("RenderGLContextCoreProfile");
#endif
    LLRender::sNsightDebugSupport = gSavedSettings.getBOOL("RenderNsightDebugSupport");
    LLImageGL::sGlobalUseAnisotropic    = gSavedSettings.getBOOL("RenderAnisotropic");
    LLImageGL::sCompressTextures        = gSavedSettings.getBOOL("RenderCompressTextures");
    LLVOVolume::sLODFactor              = llclamp(gSavedSettings.getF32("RenderVolumeLODFactor"), 0.01f, MAX_LOD_FACTOR);
    LLVOVolume::sDistanceFactor         = 1.f-LLVOVolume::sLODFactor * 0.1f;
    LLVolumeImplFlexible::sUpdateFactor = gSavedSettings.getF32("RenderFlexTimeFactor");
    LLVOTree::sTreeFactor               = gSavedSettings.getF32("RenderTreeLODFactor");
    LLVOAvatar::sLODFactor              = llclamp(gSavedSettings.getF32("RenderAvatarLODFactor"), 0.f, MAX_AVATAR_LOD_FACTOR);
    LLVOAvatar::sPhysicsLODFactor       = llclamp(gSavedSettings.getF32("RenderAvatarPhysicsLODFactor"), 0.f, MAX_AVATAR_LOD_FACTOR);
    LLVOAvatar::updateImpostorRendering(gSavedSettings.getU32("RenderAvatarMaxNonImpostors"));
    LLVOAvatar::sVisibleInFirstPerson   = gSavedSettings.getBOOL("FirstPersonAvatarVisible");
    // clamp auto-open time to some minimum usable value
    LLFolderView::sAutoOpenTime         = llmax(0.25f, gSavedSettings.getF32("FolderAutoOpenDelay"));
    LLSelectMgr::sRectSelectInclusive   = gSavedSettings.getBOOL("RectangleSelectInclusive");
    LLSelectMgr::sRenderHiddenSelections = gSavedSettings.getBOOL("RenderHiddenSelections");
    LLSelectMgr::sRenderLightRadius = gSavedSettings.getBOOL("RenderLightRadius");

    gAgentPilot.setNumRuns(gSavedSettings.getS32("StatsNumRuns"));
    gAgentPilot.setQuitAfterRuns(gSavedSettings.getBOOL("StatsQuitAfterRuns"));
    gAgent.setHideGroupTitle(gSavedSettings.getBOOL("RenderHideGroupTitle"));

    gDebugWindowProc = gSavedSettings.getBOOL("DebugWindowProc");
    gShowObjectUpdates = gSavedSettings.getBOOL("ShowObjectUpdates");
    LLWorldMapView::setScaleSetting(gSavedSettings.getF32("MapScale"));

#if LL_DARWIN
    LLWindowMacOSX::sUseMultGL = gSavedSettings.getBOOL("RenderAppleUseMultGL");
    gHiDPISupport = gSavedSettings.getBOOL("RenderHiDPI");
#endif
}

static void settings_modify()
{
    LLPipeline::sRenderTransparentWater = gSavedSettings.getBOOL("RenderTransparentWater");
    LLPipeline::sRenderDeferred = true; // false is deprecated
    LLRenderTarget::sUseFBO             = LLPipeline::sRenderDeferred;
    LLVOSurfacePatch::sLODFactor        = gSavedSettings.getF32("RenderTerrainLODFactor");
    LLVOSurfacePatch::sLODFactor *= LLVOSurfacePatch::sLODFactor; //square lod factor to get exponential range of [1,4]
    gDebugGL       = gDebugGLSession || gDebugSession;
    gDebugPipeline = gSavedSettings.getBOOL("RenderDebugPipeline");
}

class LLFastTimerLogThread : public LLThread
{
public:
    std::string mFile;

    LLFastTimerLogThread(std::string& test_name) : LLThread("fast timer log")
    {
        std::string file_name = test_name + std::string(".slp");
        mFile = gDirUtilp->getExpandedFilename(LL_PATH_LOGS, file_name);
    }

    void run()
    {
        llofstream os(mFile.c_str());

        while (!LLAppViewer::instance()->isQuitting())
        {
            LLTrace::BlockTimer::writeLog(os);
            os.flush();
            ms_sleep(32);
        }

        os.close();
    }
};

//virtual
bool LLAppViewer::initSLURLHandler()
{
    // does nothing unless subclassed
    return false;
}

//virtual
bool LLAppViewer::sendURLToOtherInstance(const std::string& url)
{
    // does nothing unless subclassed
    return false;
}

//----------------------------------------------------------------------------
// LLAppViewer definition

// Static members.
// The single viewer app.
LLAppViewer* LLAppViewer::sInstance = NULL;
LLTextureCache* LLAppViewer::sTextureCache = NULL;
LLImageDecodeThread* LLAppViewer::sImageDecodeThread = NULL;
LLTextureFetch* LLAppViewer::sTextureFetch = NULL;
LLPurgeDiskCacheThread* LLAppViewer::sPurgeDiskCacheThread = NULL;

std::string getRuntime()
{
    return llformat("%.4f", (F32)LLTimer::getElapsedSeconds().value());
}

LLAppViewer::LLAppViewer()
:   mMarkerFile(),
    mLogoutMarkerFile(),
    mReportedCrash(false),
    mNumSessions(0),
    mGeneralThreadPool(nullptr),
    mPurgeCache(false),
    mPurgeCacheOnExit(false),
    mPurgeUserDataOnExit(false),
    mSecondInstance(false),
    mUpdaterNotFound(false),
    mSavedFinalSnapshot(false),
    mSavePerAccountSettings(false),     // don't save settings on logout unless login succeeded.
    mQuitRequested(false),
    mClosingFloaters(false),
    mLogoutRequestSent(false),
    mMainloopTimeout(NULL),
    mAgentRegionLastAlive(false),
    mRandomizeFramerate(LLCachedControl<bool>(gSavedSettings,"Randomize Framerate", false)),
    mPeriodicSlowFrame(LLCachedControl<bool>(gSavedSettings,"Periodic Slow Frame", false)),
    mFastTimerLogThread(NULL),
    mSettingsLocationList(NULL),
    mIsFirstRun(false)
{
    if(NULL != sInstance)
    {
        LL_ERRS() << "Oh no! An instance of LLAppViewer already exists! LLAppViewer is sort of like a singleton." << LL_ENDL;
    }

    mDumpPath ="";

    // Need to do this initialization before we do anything else, since anything
    // that touches files should really go through the lldir API
    gDirUtilp->initAppDirs("SecondLife");
    //
    // IMPORTANT! Do NOT put anything that will write
    // into the log files during normal startup until AFTER
    // we run the "program crashed last time" error handler below.
    //
    sInstance = this;

    gLoggedInTime.stop();

    processMarkerFiles();
    //
    // OK to write stuff to logs now, we've now crash reported if necessary
    //

    LLLoginInstance::instance().setPlatformInfo(gPlatform, LLOSInfo::instance().getOSVersionString(), LLOSInfo::instance().getOSStringSimple());

    // Under some circumstances we want to read the static_debug_info.log file
    // from the previous viewer run between this constructor call and the
    // init() call, which will overwrite the static_debug_info.log file for
    // THIS run. So setDebugFileNames() early.
#   ifdef LL_BUGSPLAT
    // MAINT-8917: don't create a dump directory just for the
    // static_debug_info.log file
    std::string logdir = gDirUtilp->getExpandedFilename(LL_PATH_LOGS, "");
#   else // ! LL_BUGSPLAT
    // write Google Breakpad minidump files to a per-run dump directory to avoid multiple viewer issues.
    std::string logdir = gDirUtilp->getExpandedFilename(LL_PATH_DUMP, "");
#   endif // ! LL_BUGSPLAT
    mDumpPath = logdir;

    setDebugFileNames(logdir);
}

LLAppViewer::~LLAppViewer()
{
    delete mSettingsLocationList;

    destroyMainloopTimeout();

    // If we got to this destructor somehow, the app didn't hang.
    removeMarkerFiles();
}

class LLUITranslationBridge : public LLTranslationBridge
{
public:
    virtual std::string getString(const std::string &xml_desc)
    {
        return LLTrans::getString(xml_desc);
    }
};


bool LLAppViewer::init()
{
    setupErrorHandling(mSecondInstance);

    //
    // Start of the application
    //

    // initialize the LLSettingsType translation bridge.
    LLTranslationBridge::ptr_t trans = std::make_shared<LLUITranslationBridge>();
    LLSettingsType::initParamSingleton(trans);

    // initialize SSE options
    LLVector4a::initClass();

    //initialize particle index pool
    LLVOPartGroup::initClass();

    // set skin search path to default, will be overridden later
    // this allows simple skinned file lookups to work
    gDirUtilp->setSkinFolder("default", "en");

//  initLoggingAndGetLastDuration();

    //
    // OK to write stuff to logs now, we've now crash reported if necessary
    //
    init_default_trans_args();

    // inits from settings.xml and from strings.xml
    if (!initConfiguration())
    {
        LL_WARNS("InitInfo") << "initConfiguration() failed." << LL_ENDL;
        // quit immediately
        return false;
    }

    LL_INFOS("InitInfo") << "Configuration initialized." << LL_ENDL ;

    //set the max heap size.
    initMaxHeapSize() ;
    LLCoros::instance().setStackSize(gSavedSettings.getS32("CoroutineStackSize"));
    // Use our custom scheduler for coroutine scheduling.
    llcoro::scheduler::use();

    // Although initLoggingAndGetLastDuration() is the right place to mess with
    // setFatalFunction(), we can't query gSavedSettings until after
    // initConfiguration().
    S32 rc(gSavedSettings.getS32("QAModeTermCode"));
    if (rc >= 0)
    {
        // QAModeTermCode set, terminate with that rc on LL_ERRS. Use
        // _exit() rather than exit() because normal cleanup depends too
        // much on successful startup!
        LLError::setFatalFunction([rc](const std::string&){ _exit(rc); });
    }

    // Initialize the non-LLCurl libcurl library.  Should be called
    // before consumers (LLTextureFetch).
    mAppCoreHttp.init();

    LL_INFOS("InitInfo") << "LLCore::Http initialized." << LL_ENDL ;

    LLMachineID::init();

    if (gSavedSettings.getBOOL("QAModeMetrics"))
    {
        app_metrics_qa_mode = true;
        app_metrics_interval = METRICS_INTERVAL_QA;
    }
    LLViewerAssetStatsFF::init();

    initThreads();
    LL_INFOS("InitInfo") << "Threads initialized." << LL_ENDL ;

    // Initialize settings early so that the defaults for ignorable dialogs are
    // picked up and then correctly re-saved after launching the updater (STORM-1268).
    LLUI::settings_map_t settings_map;
    settings_map["config"] = &gSavedSettings;
    settings_map["ignores"] = &gWarningSettings;
    settings_map["floater"] = &gSavedSettings; // *TODO: New settings file
    settings_map["account"] = &gSavedPerAccountSettings;

    LLUI::createInstance(settings_map,
        LLUIImageList::getInstance(),
        ui_audio_callback,
        deferred_ui_audio_callback);

    if (gSavedSettings.getBOOL("SpellCheck"))
    {
        std::list<std::string> dict_list;
        std::string dict_setting = gSavedSettings.getString("SpellCheckDictionary");
        boost::split(dict_list, dict_setting, boost::is_any_of(std::string(",")));
        if (!dict_list.empty())
        {
            LLSpellChecker::setUseSpellCheck(dict_list.front());
            dict_list.pop_front();
            LLSpellChecker::instance().setSecondaryDictionaries(dict_list);
        }
    }

    LL_INFOS("InitInfo") << "UI initialized." << LL_ENDL ;

    // NOW LLUI::getLanguage() should work. gDirUtilp must know the language
    // for this session ASAP so all the file-loading commands that follow,
    // that use findSkinnedFilenames(), will include the localized files.
    gDirUtilp->setSkinFolder(gDirUtilp->getSkinFolder(), LLUI::getLanguage());

    // Setup LLTrans after LLUI::initClass has been called.
    initStrings();

    // initialize LLWearableType translation bridge.
    // Will immediately use LLTranslationBridge to init LLWearableDictionary
    LLWearableType::initParamSingleton(trans);

    // Setup notifications after LLUI::initClass() has been called.
    LLNotifications::instance();
    LL_INFOS("InitInfo") << "Notifications initialized." << LL_ENDL ;

    //////////////////////////////////////////////////////////////////////////////
    //////////////////////////////////////////////////////////////////////////////
    //////////////////////////////////////////////////////////////////////////////
    //////////////////////////////////////////////////////////////////////////////
    // *FIX: The following code isn't grouped into functions yet.

    //
    // Various introspection concerning the libs we're using - particularly
    // the libs involved in getting to a full login screen.
    //
    LL_INFOS("InitInfo") << "J2C Engine is: " << LLImageJ2C::getEngineInfo() << LL_ENDL;
    LL_INFOS("InitInfo") << "libcurl version is: " << LLCore::LLHttp::getCURLVersion() << LL_ENDL;

    /////////////////////////////////////////////////
    // OS-specific login dialogs
    /////////////////////////////////////////////////

    //test_cached_control();

    // track number of times that app has run
    mNumSessions = gSavedSettings.getS32("NumSessions");
    mNumSessions++;
    gSavedSettings.setS32("NumSessions", mNumSessions);

    // LLKeyboard relies on LLUI to know what some accelerator keys are called.
    LLKeyboard::setStringTranslatorFunc( LLTrans::getKeyboardString );

    // Provide the text fields with callbacks for opening Urls
    LLUrlAction::setOpenURLCallback(boost::bind(&LLWeb::loadURL, _1, LLStringUtil::null, LLStringUtil::null));
    LLUrlAction::setOpenURLInternalCallback(boost::bind(&LLWeb::loadURLInternal, _1, LLStringUtil::null, LLStringUtil::null, false));
    LLUrlAction::setOpenURLExternalCallback(boost::bind(&LLWeb::loadURLExternal, _1, true, LLStringUtil::null));
    LLUrlAction::setExecuteSLURLCallback(&LLURLDispatcher::dispatchFromTextEditor);

    // Let code in llui access the viewer help floater
    LLUI::getInstance()->mHelpImpl = LLViewerHelp::getInstance();

    LL_INFOS("InitInfo") << "UI initialization is done." << LL_ENDL ;

    // Load translations for tooltips
    LLFloater::initClass();
    LLUrlFloaterDispatchHandler::registerInDispatcher();

    /////////////////////////////////////////////////

    LLToolMgr::getInstance(); // Initialize tool manager if not already instantiated

    LLViewerFloaterReg::registerFloaters();

    /////////////////////////////////////////////////
    //
    // Load settings files
    //
    //
    LLGroupMgr::parseRoleActions("role_actions.xml");

    LLAgent::parseTeleportMessages("teleport_strings.xml");

    // load MIME type -> media impl mappings
    std::string mime_types_name;
#if LL_DARWIN
    mime_types_name = "mime_types_mac.xml";
#elif LL_LINUX
    mime_types_name = "mime_types_linux.xml";
#else
    mime_types_name = "mime_types.xml";
#endif
    LLMIMETypes::parseMIMETypes( mime_types_name );

    // Copy settings to globals. *TODO: Remove or move to appropriage class initializers
    settings_to_globals();
    // Setup settings listeners
    settings_setup_listeners();
    // Modify settings based on system configuration and compile options
    settings_modify();

    // Find partition serial number (Windows) or hardware serial (Mac)
    mSerialNumber = generateSerialNumber();

    // do any necessary set-up for accepting incoming SLURLs from apps
    initSLURLHandler();

    if (!initHardwareTest())
    {
        // Early out from user choice.
        LL_WARNS("InitInfo") << "initHardwareTest() failed." << LL_ENDL;
        // quit immediately
        return false;
    }
    LL_INFOS("InitInfo") << "Hardware test initialization done." << LL_ENDL ;

    // Prepare for out-of-memory situations, during which we will crash on
    // purpose and save a dump.
#if LL_WINDOWS && LL_RELEASE_FOR_DOWNLOAD && LL_USE_SMARTHEAP
    MemSetErrorHandler(first_mem_error_handler);
#endif // LL_WINDOWS && LL_RELEASE_FOR_DOWNLOAD && LL_USE_SMARTHEAP

    // *Note: this is where gViewerStats used to be created.

    if (!initCache())
    {
        std::string msg = LLTrans::getString("MBUnableToAccessFile");
        OSMessageBox(msg.c_str(), LLStringUtil::null, OSMB_OK);
        LL_WARNS("InitInfo") << "Failed to init cache" << LL_ENDL;
        // quit immediately
        return false;
    }
    LL_INFOS("InitInfo") << "Cache initialization is done." << LL_ENDL ;

    // Initialize event recorder
    LLViewerEventRecorder::createInstance();

    //
    // Initialize the window
    //
    gGLActive = true;
    initWindow();
    LL_INFOS("InitInfo") << "Window is initialized." << LL_ENDL ;

    // writeSystemInfo can be called after window is initialized (gViewerWindow non-null)
    writeSystemInfo();

    // initWindow also initializes the Feature List, so now we can initialize this global.
    LLCubeMap::sUseCubeMaps = LLFeatureManager::getInstance()->isFeatureAvailable("RenderCubeMap");

    // call all self-registered classes
    LLInitClassList::instance().fireCallbacks();

    LLFolderViewItem::initClass(); // SJB: Needs to happen after initWindow(), not sure why but related to fonts

    gGLManager.getGLInfo(gDebugInfo);
    gGLManager.printGLInfoString();

    // If we don't have the right GL requirements, exit.
    // ? AG: It seems we never set mHasRequirements to false
    if (!gGLManager.mHasRequirements)
    {
        // Already handled with a MBVideoDrvErr
        LL_WARNS("InitInfo") << "gGLManager.mHasRequirements is false." << LL_ENDL;
        // quit immediately
        return false;
    }

    // Without SSE2 support we will crash almost immediately, warn here.
    if (!gSysCPU.hasSSE2())
    {
        // can't use an alert here since we're exiting and
        // all hell breaks lose.
        std::string msg = LLNotifications::instance().getGlobalString("UnsupportedCPUSSE2");
        OSMessageBox(msg.c_str(), LLStringUtil::null, OSMB_OK);
        LL_WARNS("InitInfo") << "SSE2 is not supported" << LL_ENDL;
        // quit immediately
        return false;
    }

    // alert the user if they are using unsupported hardware
    if (!gSavedSettings.getBOOL("AlertedUnsupportedHardware"))
    {
        bool unsupported = false;
        LLSD args;
        std::string minSpecs;

        // get cpu data from xml
        std::stringstream minCPUString(LLNotifications::instance().getGlobalString("UnsupportedCPUAmount"));
        S32 minCPU = 0;
        minCPUString >> minCPU;

        // get RAM data from XML
        std::stringstream minRAMString(LLNotifications::instance().getGlobalString("UnsupportedRAMAmount"));
        U64Bytes minRAM;
        minRAMString >> minRAM;

        if (!LLFeatureManager::getInstance()->isGPUSupported() && LLFeatureManager::getInstance()->getGPUClass() != GPU_CLASS_UNKNOWN)
        {
            minSpecs += LLNotifications::instance().getGlobalString("UnsupportedGPU");
            minSpecs += "\n";
            unsupported = true;
        }

        if (gSysCPU.getMHz() < minCPU)
        {
            minSpecs += LLNotifications::instance().getGlobalString("UnsupportedCPU");
            minSpecs += "\n";
            unsupported = true;
        }

        if (gSysMemory.getPhysicalMemoryKB() < minRAM)
        {
            minSpecs += LLNotifications::instance().getGlobalString("UnsupportedRAM");
            minSpecs += "\n";
            unsupported = true;
        }

        if (LLFeatureManager::getInstance()->getGPUClass() == GPU_CLASS_UNKNOWN)
        {
            LLNotificationsUtil::add("UnknownGPU");
        }

        if (unsupported)
        {
            if (!gSavedSettings.controlExists("WarnUnsupportedHardware")
                || gSavedSettings.getBOOL("WarnUnsupportedHardware"))
            {
                args["MINSPECS"] = minSpecs;
                LLNotificationsUtil::add("UnsupportedHardware", args );
            }
        }
    }

#if LL_WINDOWS && ADDRESS_SIZE == 64
    if (gGLManager.mIsIntel)
    {
        // Check intel driver's version
        // Ex: "3.1.0 - Build 8.15.10.2559";
        std::string version = ll_safe_string((const char *)glGetString(GL_VERSION));

        const boost::regex is_intel_string("[0-9].[0-9].[0-9] - Build [0-9]{1,2}.[0-9]{2}.[0-9]{2}.[0-9]{4}");

        if (boost::regex_search(version, is_intel_string))
        {
            // Valid string, extract driver version
            std::size_t found = version.find("Build ");
            std::string driver = version.substr(found + 6);
            S32 v1, v2, v3, v4;
            S32 count = sscanf(driver.c_str(), "%d.%d.%d.%d", &v1, &v2, &v3, &v4);
            if (count > 0 && v1 <= 10)
            {
                LL_INFOS("AppInit") << "Detected obsolete intel driver: " << driver << LL_ENDL;

                if (!gViewerWindow->getInitAlert().empty() // graphic initialization crashed on last run
                    || LLVersionInfo::getInstance()->getChannelAndVersion() != gLastRunVersion // viewer was updated
                    || mNumSessions % 20 == 0 //periodically remind user to update driver
                    )
                {
                    LLUIString details = LLNotifications::instance().getGlobalString("UnsupportedIntelDriver");
                    std::string gpu_name = ll_safe_string((const char *)glGetString(GL_RENDERER));
                    LL_INFOS("AppInit") << "Notifying user about obsolete intel driver for " << gpu_name << LL_ENDL;
                    details.setArg("[VERSION]", driver);
                    details.setArg("[GPUNAME]", gpu_name);
                    S32 button = OSMessageBox(details.getString(),
                        LLStringUtil::null,
                        OSMB_YESNO);
                    if (OSBTN_YES == button && gViewerWindow)
                    {
                        std::string url = LLWeb::escapeURL(LLTrans::getString("IntelDriverPage"));
                        if (gViewerWindow->getWindow())
                        {
                            gViewerWindow->getWindow()->spawnWebBrowser(url, false);
                        }
                    }
                }
            }
        }
    }
#endif

    // Obsolete? mExpectedGLVersion is always zero
#if LL_WINDOWS
    if (gGLManager.mGLVersion < LLFeatureManager::getInstance()->getExpectedGLVersion())
    {
        std::string url;
        if (gGLManager.mIsIntel)
        {
            url = LLTrans::getString("IntelDriverPage");
        }
        else if (gGLManager.mIsNVIDIA)
        {
            url = LLTrans::getString("NvidiaDriverPage");
        }
        else if (gGLManager.mIsAMD)
        {
            url = LLTrans::getString("AMDDriverPage");
        }

        if (!url.empty())
        {
            LLNotificationsUtil::add("OldGPUDriver", LLSD().with("URL", url));
        }
    }
#endif


    // save the graphics card
    gDebugInfo["GraphicsCard"] = LLFeatureManager::getInstance()->getGPUString();

    // Save the current version to the prefs file
    gSavedSettings.setString("LastRunVersion",
                             LLVersionInfo::instance().getChannelAndVersion());

    gSimLastTime = gRenderStartTime.getElapsedTimeF32();
    gSimFrames = (F32)gFrameCount;

    if (gSavedSettings.getBOOL("JoystickEnabled"))
    {
        LLViewerJoystick::getInstance()->init(false);
    }

    LLGameControl::init(gDirUtilp->getExpandedFilename(LL_PATH_APP_SETTINGS, "gamecontrollerdb.txt"),
        [&](const std::string& name) -> bool { return gSavedSettings.getBOOL(name); },
        [&](const std::string& name, bool value) { gSavedSettings.setBOOL(name, value); },
        [&](const std::string& name) -> std::string { return gSavedSettings.getString(name); },
        [&](const std::string& name, const std::string& value) { gSavedSettings.setString(name, value); },
        [&](const std::string& name) -> LLSD { return gSavedSettings.getLLSD(name); },
        [&](const std::string& name, const LLSD& value) { gSavedSettings.setLLSD(name, value); },
        [&]() { LLPanelPreferenceGameControl::updateDeviceList(); });

    try
    {
        initializeSecHandler();
    }
    catch (LLProtectedDataException&)
    {
        LLNotificationsUtil::add("CorruptedProtectedDataStore");
    }

    gGLActive = false;

#if LL_RELEASE_FOR_DOWNLOAD && !LL_LINUX
    // Skip updater if this is a non-interactive instance
    if (!gSavedSettings.getBOOL("CmdLineSkipUpdater") && !gNonInteractive)
    {
        LLProcess::Params updater;
        updater.desc = "updater process";
        // Because it's the updater, it MUST persist beyond the lifespan of the
        // viewer itself.
        updater.autokill = false;
        std::string updater_file;
#if LL_WINDOWS
        updater_file = "SLVersionChecker.exe";
        updater.executable = gDirUtilp->getExpandedFilename(LL_PATH_EXECUTABLE, updater_file);
#elif LL_DARWIN
        updater_file = "SLVersionChecker";
        updater.executable = gDirUtilp->add(gDirUtilp->getAppRODataDir(), "updater", updater_file);
#else
        updater_file = "SLVersionChecker";
        updater.executable = gDirUtilp->getExpandedFilename(LL_PATH_EXECUTABLE, updater_file);
#endif
        // add LEAP mode command-line argument to whichever of these we selected
        updater.args.add("leap");
        // UpdaterServiceSettings
        if (gSavedSettings.getBOOL("FirstLoginThisInstall"))
        {
            // Befor first login, treat this as 'manual' updates,
            // updater won't install anything, but required updates
            updater.args.add("0");
        }
        else
        {
            updater.args.add(stringize(gSavedSettings.getU32("UpdaterServiceSetting")));
        }
        // channel
        updater.args.add(LLVersionInfo::instance().getChannel());
        // testok
        updater.args.add(stringize(gSavedSettings.getBOOL("UpdaterWillingToTest")));
        // ForceAddressSize
        updater.args.add(stringize(gSavedSettings.getU32("ForceAddressSize")));

        try
        {
            // Run the updater. An exception from launching the updater should bother us.
            LLLeap::create(updater, true);
            mUpdaterNotFound = false;
        }
        catch (...)
        {
            LLUIString details = LLNotifications::instance().getGlobalString("LLLeapUpdaterFailure");
            details.setArg("[UPDATER_APP]", updater_file);
            OSMessageBox(
                details.getString(),
                LLStringUtil::null,
                OSMB_OK);
            mUpdaterNotFound = true;
        }
    }
    else
    {
        LL_WARNS("InitInfo") << "Skipping updater check." << LL_ENDL;
    }
#endif //LL_RELEASE_FOR_DOWNLOAD

    processComposeSwitch(
        "--leap", "LeapCommand",
        [](const LLSD& leap)
        {
            // We don't have any better description of this plugin than the
            // user-specified command line. Passing "" causes LLLeap to derive a
            // description from the command line itself.
            // Suppress LLLeap::Error exception: trust LLLeap's own logging. We
            // don't consider any one --leap command mission-critical, so if one
            // fails, log it, shrug and carry on.
            LLLeap::create("", leap, false); // exception=false
        });
    processComposeSwitch(
        "--lua", "LuaChunk",
        [](const LLSD& chunk)
        {
            // no completion callback: we don't need to know
            LLLUAmanager::runScriptLine(chunk);
        });
    processComposeSwitch(
        "--luafile", "LuaScript",
        [](const LLSD& script)
        {
            // no completion callback: we don't need to know
            LLLUAmanager::runScriptFile(script);
        });
    processComposeSwitch(
        "LuaAutorunPath", "LuaAutorunPath",
        [](const LLSD& directory)
        {
            // each directory can be relative to the viewer's install
            // directory -- if directory is already absolute, operator/()
            // preserves it
            fsyspath abspath(fsyspath(gDirUtilp->getAppRODataDir()) /
                             fsyspath(directory.asString()));
            std::string absdir(fsyspath(abspath).string());
            LL_DEBUGS("InitInfo") << "LuaAutorunPath: " << absdir << LL_ENDL;
            LLDirIterator scripts(absdir, "*.lua");
            std::string script;
            while (scripts.next(script))
            {
                LL_DEBUGS("InitInfo") << "LuaAutorunPath: " << absdir << ": " << script << LL_ENDL;
                LLLUAmanager::runScriptFile(fsyspath(abspath / fsyspath(script)).string(), true);
            }
        });

    if (gSavedSettings.getBOOL("QAMode") && gSavedSettings.getS32("QAModeEventHostPort") > 0)
    {
        LL_WARNS("InitInfo") << "QAModeEventHostPort DEPRECATED: "
                             << "lleventhost no longer supported as a dynamic library"
                             << LL_ENDL;
    }

    LLTextUtil::TextHelpers::iconCallbackCreationFunction = create_text_segment_icon_from_url_match;

    //EXT-7013 - On windows for some locale (Japanese) standard
    //datetime formatting functions didn't support some parameters such as "weekday".
    //Names for days and months localized in xml are also useful for Polish locale(STORM-107).
    std::string language = gSavedSettings.getString("Language");
    if (language == "ja" || language == "pl")
    {
        LLStringOps::setupWeekDaysNames(LLTrans::getString("dateTimeWeekdaysNames"));
        LLStringOps::setupWeekDaysShortNames(LLTrans::getString("dateTimeWeekdaysShortNames"));
        LLStringOps::setupMonthNames(LLTrans::getString("dateTimeMonthNames"));
        LLStringOps::setupMonthShortNames(LLTrans::getString("dateTimeMonthShortNames"));
        LLStringOps::setupDayFormat(LLTrans::getString("dateTimeDayFormat"));

        LLStringOps::sAM = LLTrans::getString("dateTimeAM");
        LLStringOps::sPM = LLTrans::getString("dateTimePM");
    }

    LLAgentLanguage::init();

    /// Tell the Coprocedure manager how to discover and store the pool sizes
    // what I wanted
    LLCoprocedureManager::getInstance()->setPropertyMethods(
        boost::bind(&LLControlGroup::getU32, boost::ref(gSavedSettings), _1),
        boost::bind(&LLControlGroup::declareU32, boost::ref(gSavedSettings), _1, _2, _3, LLControlVariable::PERSIST_ALWAYS));

    // TODO: consider moving proxy initialization here or LLCopocedureManager after proxy initialization, may be implement
    // some other protection to make sure we don't use network before initializng proxy

    /*----------------------------------------------------------------------*/
    // nat 2016-06-29 moved the following here from the former mainLoop().
    mMainloopTimeout = new LLWatchdogTimeout();

    // Create IO Pump to use for HTTP Requests.
    gServicePump = new LLPumpIO(gAPRPoolp);

    // Note: this is where gLocalSpeakerMgr and gActiveSpeakerMgr used to be instantiated.

    LLVoiceChannel::initClass();
    LLVoiceClient::initParamSingleton(gServicePump);
    LLVoiceChannel::setCurrentVoiceChannelChangedCallback(boost::bind(&LLFloaterIMContainer::onCurrentChannelChanged, _1), true);

    joystick = LLViewerJoystick::getInstance();
    joystick->setNeedsReset(true);
    /*----------------------------------------------------------------------*/
    // Load User's bindings
    loadKeyBindings();

    //LLSimpleton creations
    LLEnvironment::createInstance();
    LLWorld::createInstance();
    LLViewerStatsRecorder::createInstance();
    LLSelectMgr::createInstance();
    LLViewerCamera::createInstance();
    LL::GLTFSceneManager::createInstance();


#if LL_WINDOWS
    if (!mSecondInstance)
    {
        gDirUtilp->deleteDirAndContents(gDirUtilp->getDumpLogsDirPath());
    }
#endif

    return true;
}

void processComposeSwitch(const std::string& option,
                          const std::string& setting,
                          const std::function<void(const LLSD&)>& action)
{
    // Iterate over 'option' command-line options. But this is a bit tricky:
    // if there's only one, it won't be an array at all.
    LLSD args(gSavedSettings.getLLSD(setting));
    LL_DEBUGS("InitInfo") << option << ": " << args << LL_ENDL;
    if (args.isDefined() && ! args.isArray())
    {
        // If args is actually a scalar value, make an array of it. Have to do
        // it in two steps because args.append(args) trashes content! :-P
        args.append(LLSD(args));
    }
    for (const auto& arg : llsd::inArray(args))
    {
        LL_INFOS("InitInfo") << "processing " << option << ' ' << arg << LL_ENDL;
        action(arg);
    }
}

void LLAppViewer::initMaxHeapSize()
{
    //set the max heap size.
    //here is some info regarding to the max heap size:
    //------------------------------------------------------------------------------------------
    // OS       | setting | SL address bits | max manageable memory space | max heap size
    // Win 32   | default | 32-bit          | 2GB                         | < 1.7GB
    // Win 32   | /3G     | 32-bit          | 3GB                         | < 1.7GB or 2.7GB
    //Linux 32  | default | 32-bit          | 3GB                         | < 2.7GB
    //Linux 32  |HUGEMEM  | 32-bit          | 4GB                         | < 3.7GB
    //64-bit OS |default  | 32-bit          | 4GB                         | < 3.7GB
    //64-bit OS |default  | 64-bit          | N/A (> 4GB)                 | N/A (> 4GB)
    //------------------------------------------------------------------------------------------
    //currently SL is built under 32-bit setting, we set its max heap size no more than 1.6 GB.

 #ifndef LL_X86_64
    F32Gigabytes max_heap_size_gb = (F32Gigabytes)gSavedSettings.getF32("MaxHeapSize") ;
#else
    F32Gigabytes max_heap_size_gb = (F32Gigabytes)gSavedSettings.getF32("MaxHeapSize64");
#endif

    LLMemory::initMaxHeapSizeGB(max_heap_size_gb);
}


// externally visible timers
LLTrace::BlockTimerStatHandle FTM_FRAME("Frame");

bool LLAppViewer::frame()
{
    bool ret = false;

    if (gSimulateMemLeak)
    {
        try
        {
            ret = doFrame();
        }
        catch (const LLContinueError&)
        {
            LOG_UNHANDLED_EXCEPTION("");
        }
        catch (std::bad_alloc&)
        {
            LLMemory::logMemoryInfo(true);
            LLFloaterMemLeak* mem_leak_instance = LLFloaterReg::findTypedInstance<LLFloaterMemLeak>("mem_leaking");
            if (mem_leak_instance)
            {
                mem_leak_instance->stop();
            }
            LL_WARNS() << "Bad memory allocation in LLAppViewer::frame()!" << LL_ENDL;
        }
    }
    else
    {
        try
        {
            ret = doFrame();
        }
        catch (const LLContinueError&)
        {
            LOG_UNHANDLED_EXCEPTION("");
        }
    }

    return ret;
}

void sendGameControlInput()
{
    LLMessageSystem* msg = gMessageSystem;
    const LLGameControl::State& state = LLGameControl::getState();

    msg->newMessageFast(_PREHASH_GameControlInput);
    msg->nextBlock("AgentData");
    msg->addUUID("AgentID", gAgentID);
    msg->addUUID("SessionID", gAgentSessionID);

    size_t num_indices = state.mAxes.size();
    for (U8 i = 0; i < num_indices; ++i)
    {
        if (state.mAxes[i] != state.mPrevAxes[i])
        {
            // only pack an axis if it differs from previously packed value
            msg->nextBlockFast(_PREHASH_AxisData);
            msg->addU8Fast(_PREHASH_Index, i);
            msg->addS16Fast(_PREHASH_Value, state.mAxes[i]);
        }
    }

    U32 button_flags = state.mButtons;
    if (button_flags > 0)
    {
        std::vector<U8> buttons;
        for (U8 i = 0; i < 32; i++)
        {
            if (button_flags & (0x1 << i))
            {
                buttons.push_back(i);
            }
        }
        msg->nextBlockFast(_PREHASH_ButtonData);
        msg->addBinaryDataFast(_PREHASH_Data, (void*)(buttons.data()), (S32)(buttons.size()));
    }

    LLGameControl::updateResendPeriod();
    gAgent.sendMessage();
}


bool LLAppViewer::doFrame()
{
    LL_RECORD_BLOCK_TIME(FTM_FRAME);
    {
    // and now adjust the visuals from previous frame.
    if(LLPerfStats::tunables.userAutoTuneEnabled && LLPerfStats::tunables.tuningFlag != LLPerfStats::Tunables::Nothing)
    {
        LLPerfStats::tunables.applyUpdates();
    }

    LLPerfStats::RecordSceneTime T (LLPerfStats::StatType_t::RENDER_FRAME);
    if (!LLWorld::instanceExists())
    {
        LLWorld::createInstance();
    }

    LLEventPump& mainloop(LLEventPumps::instance().obtain("mainloop"));
    LLSD newFrame;
    {
        LLPerfStats::RecordSceneTime T (LLPerfStats::StatType_t::RENDER_IDLE); // perf stats
        {
            LL_PROFILE_ZONE_NAMED_CATEGORY_APP("df LLTrace");
            if (LLFloaterReg::instanceVisible("block_timers"))
            {
                LLTrace::BlockTimer::processTimes();
            }

            LLTrace::get_frame_recording().nextPeriod();
            LLTrace::BlockTimer::logStats();
        }

        LLTrace::get_thread_recorder()->pullFromChildren();

        //clear call stack records
        LL_CLEAR_CALLSTACKS();
    }
    {
        {
            LLPerfStats::RecordSceneTime T(LLPerfStats::StatType_t::RENDER_IDLE); // ensure we have the entire top scope of frame covered (input event and coro)
            LL_PROFILE_ZONE_NAMED_CATEGORY_APP("df processMiscNativeEvents")
            pingMainloopTimeout("Main:MiscNativeWindowEvents");

            if (gViewerWindow)
            {
                LL_PROFILE_ZONE_NAMED_CATEGORY_APP("System Messages");
                gViewerWindow->getWindow()->processMiscNativeEvents();
            }

            {
                LL_PROFILE_ZONE_NAMED_CATEGORY_APP("df gatherInput")
                pingMainloopTimeout("Main:GatherInput");
            }

            if (gViewerWindow)
            {
                LL_PROFILE_ZONE_NAMED_CATEGORY_APP("System Messages");
                if (!restoreErrorTrap())
                {
                    LL_WARNS() << " Someone took over my signal/exception handler (post messagehandling)!" << LL_ENDL;
                }

                gViewerWindow->getWindow()->gatherInput(gFocusMgr.getAppHasFocus());
            }

            //memory leaking simulation
            if (gSimulateMemLeak)
            {
                LLFloaterMemLeak* mem_leak_instance =
                    LLFloaterReg::findTypedInstance<LLFloaterMemLeak>("mem_leaking");
                if (mem_leak_instance)
                {
                    mem_leak_instance->idle();
                }
            }

            {
                LL_PROFILE_ZONE_NAMED_CATEGORY_APP("df mainloop");
                // canonical per-frame event
                mainloop.post(newFrame);
            }

            {
                LL_PROFILE_ZONE_NAMED_CATEGORY_APP("df suspend");
                // give listeners a chance to run
                llcoro::suspend();
                // if one of our coroutines threw an uncaught exception, rethrow it now
                LLCoros::instance().rethrow();
            }
        }

        if (!LLApp::isExiting())
        {
            LL_PROFILE_ZONE_NAMED_CATEGORY_APP("df JoystickKeyboard");
            pingMainloopTimeout("Main:JoystickKeyboard");

            // Scan keyboard for movement keys.  Command keys and typing
            // are handled by windows callbacks.  Don't do this until we're
            // done initializing.  JC
            if (gViewerWindow
                && (gHeadlessClient || gViewerWindow->getWindow()->getVisible())
                && gViewerWindow->getActive()
                && !gViewerWindow->getWindow()->getMinimized()
                && LLStartUp::getStartupState() == STATE_STARTED
                && (gHeadlessClient || !gViewerWindow->getShowProgress())
                && !gFocusMgr.focusLocked())
            {
                LLPerfStats::RecordSceneTime T (LLPerfStats::StatType_t::RENDER_IDLE);
                joystick->scanJoystick();
                gKeyboard->scanKeyboard();
                gViewerInput.scanMouse();
            }

            // Update state based on messages, user input, object idle.
            {
                {
                    LL_PROFILE_ZONE_NAMED_CATEGORY_APP("df pauseMainloopTimeout");
                    pauseMainloopTimeout(); // *TODO: Remove. Messages shouldn't be stalling for 20+ seconds!
                }

                {
                    LLPerfStats::RecordSceneTime T (LLPerfStats::StatType_t::RENDER_IDLE);
                    LL_PROFILE_ZONE_NAMED_CATEGORY_APP("df idle");
                    idle();
                }

                {
                    LL_PROFILE_ZONE_NAMED_CATEGORY_APP("df resumeMainloopTimeout");
                    resumeMainloopTimeout();
                }
            }

            if (gDoDisconnect && (LLStartUp::getStartupState() == STATE_STARTED))
            {
                pauseMainloopTimeout();
                saveFinalSnapshot();

                if (LLVoiceClient::instanceExists())
                {
                    LLVoiceClient::getInstance()->terminate();
                }

                disconnectViewer();
                resumeMainloopTimeout();
            }

            // Render scene.
            // *TODO: Should we run display() even during gHeadlessClient?  DK 2011-02-18
            if (!LLApp::isExiting() && !gHeadlessClient && gViewerWindow)
            {
                LL_PROFILE_ZONE_NAMED_CATEGORY_APP("df Display");
                pingMainloopTimeout("Main:Display");
                gGLActive = true;

                display();

                {
                    LLPerfStats::RecordSceneTime T(LLPerfStats::StatType_t::RENDER_IDLE);
                    LL_PROFILE_ZONE_NAMED_CATEGORY_APP("df Snapshot");
                    pingMainloopTimeout("Main:Snapshot");
                    gPipeline.mReflectionMapManager.update();
                    LLFloaterSnapshot::update(); // take snapshots
                    LLFloaterSimpleSnapshot::update();
                    gGLActive = false;
                }

                if (LLViewerStatsRecorder::instanceExists())
                {
                    LLViewerStatsRecorder::instance().idle();
                }
            }
        }

        {
            LL_PROFILE_ZONE_NAMED_CATEGORY_APP("df pauseMainloopTimeout");
        pingMainloopTimeout("Main:Sleep");

        pauseMainloopTimeout();
        }

        // Sleep and run background threads
        {
            //LL_RECORD_BLOCK_TIME(SLEEP2);
            LL_PROFILE_ZONE_WARN("Sleep2");

            // yield some time to the os based on command line option
            static LLCachedControl<S32> yield_time(gSavedSettings, "YieldTime", -1);
            if(yield_time >= 0)
            {
                LL_PROFILE_ZONE_NAMED_CATEGORY_APP("Yield");
                LL_PROFILE_ZONE_NUM(yield_time);
                ms_sleep(yield_time);
            }

            if (gNonInteractive)
            {
                S32 non_interactive_ms_sleep_time = 100;
                LLAppViewer::getTextureCache()->pause();
                ms_sleep(non_interactive_ms_sleep_time);
            }

            // yield cooperatively when not running as foreground window
            // and when not quiting (causes trouble at mac's cleanup stage)
            if (!LLApp::isExiting()
                && ((gViewerWindow && !gViewerWindow->getWindow()->getVisible())
                    || !gFocusMgr.getAppHasFocus()))
            {
                // Sleep if we're not rendering, or the window is minimized.
                static LLCachedControl<S32> s_background_yield_time(gSavedSettings, "BackgroundYieldTime", 40);
                S32 milliseconds_to_sleep = llclamp((S32)s_background_yield_time, 0, 1000);
                // don't sleep when BackgroundYieldTime set to 0, since this will still yield to other threads
                // of equal priority on Windows
                if (milliseconds_to_sleep > 0)
                {
                    LLPerfStats::RecordSceneTime T ( LLPerfStats::StatType_t::RENDER_SLEEP );
                    ms_sleep(milliseconds_to_sleep);
                    // also pause worker threads during this wait period
                    LLAppViewer::getTextureCache()->pause();
                }
            }

            if (mRandomizeFramerate)
            {
                ms_sleep(rand() % 200);
            }

            if (mPeriodicSlowFrame
                && (gFrameCount % 10 == 0))
            {
                LL_INFOS() << "Periodic slow frame - sleeping 500 ms" << LL_ENDL;
                ms_sleep(500);
            }

            S32 total_work_pending = 0;
            S32 total_io_pending = 0;
            {
                S32 work_pending = 0;
                S32 io_pending = 0;
                F32 max_time = llmin(gFrameIntervalSeconds.value() *10.f, 1.f);

                work_pending += updateTextureThreads(max_time);

                {
                    LL_PROFILE_ZONE_NAMED_CATEGORY_APP("LFS Thread");
                    io_pending += LLLFSThread::updateClass(1);
                }

                if (io_pending > 1000)
                {
                    ms_sleep(llmin(io_pending/100,100)); // give the lfs some time to catch up
                }

                total_work_pending += work_pending ;
                total_io_pending += io_pending ;

            }

            {
                LL_PROFILE_ZONE_NAMED_CATEGORY_APP("df gMeshRepo");
                gMeshRepo.update() ;
            }

            if(!total_work_pending) //pause texture fetching threads if nothing to process.
            {
                LL_PROFILE_ZONE_NAMED_CATEGORY_APP("df getTextureCache");
                LLAppViewer::getTextureCache()->pause();
                LLAppViewer::getTextureFetch()->pause();
            }
            if(!total_io_pending) //pause file threads if nothing to process.
            {
                LL_PROFILE_ZONE_NAMED_CATEGORY_APP("df LLVFSThread");
                LLLFSThread::sLocal->pause();
            }

            {
                LL_PROFILE_ZONE_NAMED_CATEGORY_APP("df resumeMainloopTimeout");
                resumeMainloopTimeout();
            }
            pingMainloopTimeout("Main:End");
        }
    }

    if (LLApp::isExiting())
    {
        // Save snapshot for next time, if we made it through initialization
        if (STATE_STARTED == LLStartUp::getStartupState())
        {
            saveFinalSnapshot();
        }

        if (LLVoiceClient::instanceExists())
        {
            LLVoiceClient::getInstance()->terminate();
        }

        delete gServicePump;
        gServicePump = NULL;

        destroyMainloopTimeout();

        LL_INFOS() << "Exiting main_loop" << LL_ENDL;
    }
    }LLPerfStats::StatsRecorder::endFrame();
    LL_PROFILER_FRAME_END;

    return ! LLApp::isRunning();
}

S32 LLAppViewer::updateTextureThreads(F32 max_time)
{
    size_t work_pending = 0;
    {
        LL_PROFILE_ZONE_NAMED_CATEGORY_APP("Texture Cache");
        work_pending += LLAppViewer::getTextureCache()->update(max_time); // unpauses the texture cache thread
    }
    {
        LL_PROFILE_ZONE_NAMED_CATEGORY_APP("Image Decode");
        work_pending += LLAppViewer::getImageDecodeThread()->update(max_time); // unpauses the image thread
    }
    {
        LL_PROFILE_ZONE_NAMED_CATEGORY_APP("Image Fetch");
        work_pending += LLAppViewer::getTextureFetch()->update(max_time); // unpauses the texture fetch thread
    }
    return static_cast<S32>(work_pending);
}

void LLAppViewer::flushLFSIO()
{
    S32 pending = LLLFSThread::updateClass(0);
    if (pending > 0)
    {
        LL_INFOS() << "Waiting for pending IO to finish: " << pending << LL_ENDL;
        while (1)
        {
            pending = LLLFSThread::updateClass(0);
            if (!pending)
            {
                break;
            }
            ms_sleep(100);
        }
    }
}

bool LLAppViewer::cleanup()
{
    //ditch LLVOAvatarSelf instance
    gAgentAvatarp = NULL;

    // Sanity check to catch cases where someone forgot to do an RlvActions::isRlvEnabled() check
    LL_ERRS_IF(!RlvHandler::isEnabled() && RlvHandler::instanceExists()) << "RLV handler instance exists even though RLVa is disabled" << LL_ENDL;

    LLNotifications::instance().clear();

    // workaround for DEV-35406 crash on shutdown
    LLEventPumps::instance().reset(true);

    //dump scene loading monitor results
    if (LLSceneMonitor::instanceExists())
    {
        if (!isSecondInstance())
        {
            std::string dump_path = gDirUtilp->getExpandedFilename(LL_PATH_LOGS, "scene_monitor_results.csv");
            LLSceneMonitor::instance().dumpToFile(dump_path);
        }
        LLSceneMonitor::deleteSingleton();
    }

    // There used to be an 'if (LLFastTimerView::sAnalyzePerformance)' block
    // here, completely redundant with the one that occurs later in this same
    // function. Presumably the duplication was due to an automated merge gone
    // bad. Not knowing which instance to prefer, we chose to retain the later
    // one because it happens just after mFastTimerLogThread is deleted. This
    // comment is in case we guessed wrong, so we can move it here instead.

#if LL_LINUX
    // remove any old breakpad minidump files from the log directory
    if (! isError())
    {
        std::string logdir = gDirUtilp->getExpandedFilename(LL_PATH_LOGS, "");
        gDirUtilp->deleteFilesInDir(logdir, "*-*-*-*-*.dmp");
    }
#endif

    // Kill off LLLeap objects. We can find them all because LLLeap is derived
    // from LLInstanceTracker.
    LLLeap::instance_snapshot().deleteAll();

    //flag all elements as needing to be destroyed immediately
    // to ensure shutdown order
    LLMortician::setZealous(true);

    // Give any remaining SLPlugin instances a chance to exit cleanly.
    LLPluginProcessParent::shutdown();

    disconnectViewer();
    LLViewerCamera::deleteSingleton();

    LL_INFOS() << "Viewer disconnected" << LL_ENDL;

    if (gKeyboard)
    {
        gKeyboard->resetKeys();
    }

    display_cleanup();

    release_start_screen(); // just in case

    LLError::logToFixedBuffer(NULL); // stop the fixed buffer recorder

    LL_INFOS() << "Cleaning Up" << LL_ENDL;

    // shut down mesh streamer
    gMeshRepo.shutdown();

    // shut down Havok
    LLPhysicsExtensions::quitSystem();

    // Must clean up texture references before viewer window is destroyed.
    if(LLHUDManager::instanceExists())
    {
        LLHUDManager::getInstance()->updateEffects();
        LLHUDObject::updateAll();
        LLHUDManager::getInstance()->cleanupEffects();
        LLHUDObject::cleanupHUDObjects();
        LL_INFOS() << "HUD Objects cleaned up" << LL_ENDL;
    }

    LLKeyframeDataCache::clear();

    // End TransferManager before deleting systems it depends on (Audio, AssetStorage)
#if 0 // this seems to get us stuck in an infinite loop...
    gTransferManager.cleanup();
#endif

    // Note: this is where gWorldMap used to be deleted.

    // Note: this is where gHUDManager used to be deleted.
    if(LLHUDManager::instanceExists())
    {
        LLHUDManager::getInstance()->shutdownClass();
    }

    delete gAssetStorage;
    gAssetStorage = NULL;

    LLPolyMesh::freeAllMeshes();

    LLStartUp::cleanupNameCache();

    // Note: this is where gLocalSpeakerMgr and gActiveSpeakerMgr used to be deleted.

    if (LLWorldMap::instanceExists())
    {
        LLWorldMap::getInstance()->reset(); // release any images
    }

    LLCalc::cleanUp();

    LL_INFOS() << "Global stuff deleted" << LL_ENDL;

    if (gAudiop)
    {
        LL_INFOS() << "Shutting down audio" << LL_ENDL;

        // be sure to stop the internet stream cleanly BEFORE destroying the interface to stop it.
        gAudiop->stopInternetStream();
        // shut down the streaming audio sub-subsystem first, in case it relies on not outliving the general audio subsystem.
        LLStreamingAudioInterface *sai = gAudiop->getStreamingAudioImpl();
        delete sai;
        gAudiop->setStreamingAudioImpl(NULL);

        // shut down the audio subsystem
        gAudiop->shutdown();

        delete gAudiop;
        gAudiop = NULL;
    }

    // Note: this is where LLFeatureManager::getInstance()-> used to be deleted.

    // Patch up settings for next time
    // Must do this before we delete the viewer window,
    // such that we can suck rectangle information out of
    // it.
    cleanupSavedSettings();
    LL_INFOS() << "Settings patched up" << LL_ENDL;

    // delete some of the files left around in the cache.
    removeCacheFiles("*.wav");
    removeCacheFiles("*.tmp");
    removeCacheFiles("*.lso");
    removeCacheFiles("*.out");
    removeCacheFiles("*.dsf");
    removeCacheFiles("*.bodypart");
    removeCacheFiles("*.clothing");

    LL_INFOS() << "Cache files removed" << LL_ENDL;

    LL_INFOS() << "Shutting down Views" << LL_ENDL;

    // Destroy the UI
    if( gViewerWindow)
        gViewerWindow->shutdownViews();

    LL_INFOS() << "Cleaning up Inventory" << LL_ENDL;

    // Cleanup Inventory after the UI since it will delete any remaining observers
    // (Deleted observers should have already removed themselves)
    gInventory.cleanupInventory();

    LLCoros::getInstance()->printActiveCoroutines();

    LL_INFOS() << "Cleaning up Selections" << LL_ENDL;

    // Clean up selection managers after UI is destroyed, as UI may be observing them.
    // Clean up before GL is shut down because we might be holding on to objects with texture references
    LLSelectMgr::cleanupGlobals();

<<<<<<< HEAD
    LL_INFOS() << "Shutting down OpenGL" << LL_ENDL;

    // Shut down OpenGL
    if( gViewerWindow)
    {
        gViewerWindow->shutdownGL();

        // Destroy window, and make sure we're not fullscreen
        // This may generate window reshape and activation events.
        // Therefore must do this before destroying the message system.
        delete gViewerWindow;
        gViewerWindow = NULL;
        LL_INFOS() << "ViewerWindow deleted" << LL_ENDL;
    }

    LLSplashScreen::show();
    LLSplashScreen::update(LLTrans::getString("ShuttingDown"));

    LL_INFOS() << "Cleaning up Keyboard & Joystick" << LL_ENDL;

    // viewer UI relies on keyboard so keep it aound until viewer UI isa gone
    delete gKeyboard;
    gKeyboard = NULL;

    if (LLViewerJoystick::instanceExists())
    {
        // Turn off Space Navigator and similar devices
        LLViewerJoystick::getInstance()->terminate();
    }
    LLGameControl::terminate();

=======
>>>>>>> 9e24b300
    LL_INFOS() << "Cleaning up Objects" << LL_ENDL;

    LLViewerObject::cleanupVOClasses();

    SUBSYSTEM_CLEANUP(LLAvatarAppearance);

    LLTracker::cleanupInstance();

    // *FIX: This is handled in LLAppViewerWin32::cleanup().
    // I'm keeping the comment to remember its order in cleanup,
    // in case of unforseen dependency.
    //#if LL_WINDOWS
    //  gDXHardware.cleanup();
    //#endif // LL_WINDOWS

    LLVolumeMgr* volume_manager = LLPrimitive::getVolumeManager();
    if (!volume_manager->cleanup())
    {
        LL_WARNS() << "Remaining references in the volume manager!" << LL_ENDL;
    }
    LLPrimitive::cleanupVolumeManager();

    LL_INFOS() << "Additional Cleanup..." << LL_ENDL;

    LLViewerParcelMgr::cleanupGlobals();

    // *Note: this is where gViewerStats used to be deleted.

    //end_messaging_system();

    LLPrimitive::cleanupVolumeManager();
    SUBSYSTEM_CLEANUP(LLWorldMapView);
    SUBSYSTEM_CLEANUP(LLFolderViewItem);

    LL_INFOS() << "Saving Data" << LL_ENDL;

    // Store the time of our current logoff
    gSavedPerAccountSettings.setU32("LastLogoff", (U32)time_corrected());

    if (LLEnvironment::instanceExists())
    {
        //Store environment settings if necessary
        LLEnvironment::getInstance()->saveToSettings();
    }

    // Must do this after all panels have been deleted because panels that have persistent rects
    // save their rects on delete.
    gSavedSettings.saveToFile(gSavedSettings.getString("ClientSettingsFile"), true);

    LLUIColorTable::instance().saveUserSettings();

    // PerAccountSettingsFile should be empty if no user has been logged on.
    // *FIX:Mani This should get really saved in a "logoff" mode.
    if (gSavedSettings.getString("PerAccountSettingsFile").empty())
    {
        LL_INFOS() << "Not saving per-account settings; don't know the account name yet." << LL_ENDL;
    }
    // Only save per account settings if the previous login succeeded, otherwise
    // we might end up with a cleared out settings file in case a previous login
    // failed after loading per account settings.
    else if (!mSavePerAccountSettings)
    {
        LL_INFOS() << "Not saving per-account settings; last login was not successful." << LL_ENDL;
    }
    else
    {
        gSavedPerAccountSettings.saveToFile(gSavedSettings.getString("PerAccountSettingsFile"), true);
        LL_INFOS() << "Saved settings" << LL_ENDL;

        if (LLViewerParcelAskPlay::instanceExists())
        {
            LLViewerParcelAskPlay::getInstance()->saveSettings();
        }
    }

    std::string warnings_settings_filename = gDirUtilp->getExpandedFilename(LL_PATH_USER_SETTINGS, getSettingsFilename("Default", "Warnings"));
    gWarningSettings.saveToFile(warnings_settings_filename, true);

    // Save URL history file
    LLURLHistory::saveFile("url_history.xml");

    // save mute list. gMuteList used to also be deleted here too.
    if (gAgent.isInitialized() && LLMuteList::instanceExists())
    {
        LLMuteList::getInstance()->cache(gAgent.getID());
    }

    //save call log list
    if (LLConversationLog::instanceExists())
    {
        LLConversationLog::instance().cache();
    }

    clearSecHandler();

    if (mPurgeCacheOnExit)
    {
        LL_INFOS() << "Purging all cache files on exit" << LL_ENDL;
        gDirUtilp->deleteFilesInDir(gDirUtilp->getExpandedFilename(LL_PATH_CACHE,""), "*.*");
    }

    writeDebugInfo();

    LLLocationHistory::getInstance()->save();

    LLAvatarIconIDCache::getInstance()->save();

    // Stop the plugin read thread if it's running.
    LLPluginProcessParent::setUseReadThread(false);

    LL_INFOS() << "Shutting down Threads" << LL_ENDL;

    // Let threads finish
    LLTimer idleTimer;
    idleTimer.reset();
    const F64 max_idle_time = 5.f; // 5 seconds
    while(1)
    {
        S32 pending = 0;
        pending += static_cast<S32>(LLAppViewer::getTextureCache()->update(1)); // unpauses the worker thread
        pending += static_cast<S32>(LLAppViewer::getImageDecodeThread()->update(1)); // unpauses the image thread
        pending += static_cast<S32>(LLAppViewer::getTextureFetch()->update(1)); // unpauses the texture fetch thread
        pending += LLLFSThread::updateClass(0);
        F64 idle_time = idleTimer.getElapsedTimeF64();
        if(!pending)
        {
            break ; //done
        }
        else if(idle_time >= max_idle_time)
        {
            LL_WARNS() << "Quitting with pending background tasks." << LL_ENDL;
            break;
        }
    }

    if (mPurgeUserDataOnExit)
    {
        // Ideally we should not save anything from this session since it is going to be purged now,
        // but this is a very 'rare' case (user deleting himself), not worth overcomplicating 'save&cleanup' code
        std::string user_path = gDirUtilp->getOSUserAppDir() + gDirUtilp->getDirDelimiter() + LLStartUp::getUserId();
        gDirUtilp->deleteDirAndContents(user_path);
    }

    // Delete workers first
    // shotdown all worker threads before deleting them in case of co-dependencies
    mAppCoreHttp.requestStop();
    sTextureFetch->shutdown();
    sTextureCache->shutdown();
    sImageDecodeThread->shutdown();
    sPurgeDiskCacheThread->shutdown();
    if (mGeneralThreadPool)
    {
        mGeneralThreadPool->close();
    }

    sTextureFetch->shutDownTextureCacheThread() ;
    LLLFSThread::sLocal->shutdown();

    LL_INFOS() << "Shutting down OpenGL" << LL_ENDL;

    // Shut down OpenGL
    if (gViewerWindow)
    {
        gViewerWindow->shutdownGL();

        // Destroy window, and make sure we're not fullscreen
        // This may generate window reshape and activation events.
        // Therefore must do this before destroying the message system.
        delete gViewerWindow;
        gViewerWindow = NULL;
        LL_INFOS() << "ViewerWindow deleted" << LL_ENDL;
    }

    LLSplashScreen::show();
    LLSplashScreen::update(LLTrans::getString("ShuttingDown"));

    LL_INFOS() << "Cleaning up Keyboard & Joystick" << LL_ENDL;

    // viewer UI relies on keyboard so keep it aound until viewer UI isa gone
    delete gKeyboard;
    gKeyboard = NULL;

    if (LLViewerJoystick::instanceExists())
    {
        // Turn off Space Navigator and similar devices
        LLViewerJoystick::getInstance()->terminate();
    }

    LL_INFOS() << "Shutting down message system" << LL_ENDL;
    end_messaging_system();

    // Non-LLCurl libcurl library
    mAppCoreHttp.cleanup();

    SUBSYSTEM_CLEANUP(LLFilePickerThread);
    SUBSYSTEM_CLEANUP(LLDirPickerThread);

    //MUST happen AFTER SUBSYSTEM_CLEANUP(LLCurl)
    delete sTextureCache;
    sTextureCache = NULL;
    if (sTextureFetch)
    {
        sTextureFetch->shutdown();
        sTextureFetch->waitOnPending();
        delete sTextureFetch;
        sTextureFetch = NULL;
    }
    delete sImageDecodeThread;
    sImageDecodeThread = NULL;
    delete mFastTimerLogThread;
    mFastTimerLogThread = NULL;
    delete sPurgeDiskCacheThread;
    sPurgeDiskCacheThread = NULL;
    delete mGeneralThreadPool;
    mGeneralThreadPool = NULL;

    if (LLFastTimerView::sAnalyzePerformance)
    {
        LL_INFOS() << "Analyzing performance" << LL_ENDL;

        std::string baseline_name = LLTrace::BlockTimer::sLogName + "_baseline.slp";
        std::string current_name  = LLTrace::BlockTimer::sLogName + ".slp";
        std::string report_name   = LLTrace::BlockTimer::sLogName + "_report.csv";

        LLFastTimerView::doAnalysis(
            gDirUtilp->getExpandedFilename(LL_PATH_LOGS, baseline_name),
            gDirUtilp->getExpandedFilename(LL_PATH_LOGS, current_name),
            gDirUtilp->getExpandedFilename(LL_PATH_LOGS, report_name));
    }

    SUBSYSTEM_CLEANUP(LLMetricPerformanceTesterBasic) ;

    LL_INFOS() << "Cleaning up Media and Textures" << LL_ENDL;

    //Note:
    //SUBSYSTEM_CLEANUP(LLViewerMedia) has to be put before gTextureList.shutdown()
    //because some new image might be generated during cleaning up media. --bao
    gTextureList.shutdown(); // shutdown again in case a callback added something
    LLUIImageList::getInstance()->cleanUp();

    SUBSYSTEM_CLEANUP(LLImage);
    SUBSYSTEM_CLEANUP(LLLFSThread);

    LL_INFOS() << "Misc Cleanup" << LL_ENDL;

    gSavedSettings.cleanup();
    LLUIColorTable::instance().clear();

    LLWatchdog::getInstance()->cleanup();

    LLViewerAssetStatsFF::cleanup();

    // If we're exiting to launch an URL, do that here so the screen
    // is at the right resolution before we launch IE.
    if (!gLaunchFileOnQuit.empty())
    {
        LL_INFOS() << "Launch file on quit." << LL_ENDL;
#if LL_WINDOWS
        // Indicate an application is starting.
        SetCursor(LoadCursor(NULL, IDC_WAIT));
#endif

        // HACK: Attempt to wait until the screen res. switch is complete.
        ms_sleep(1000);

        LLWeb::loadURLExternal( gLaunchFileOnQuit, false );
        LL_INFOS() << "File launched." << LL_ENDL;
    }
    // make sure nothing uses applyProxySettings by this point.
    LL_INFOS() << "Cleaning up LLProxy." << LL_ENDL;
    SUBSYSTEM_CLEANUP(LLProxy);
    LLCore::LLHttp::cleanup();

    ll_close_fail_log();

    LLError::LLCallStacks::cleanup();
    LL::GLTFSceneManager::deleteSingleton();
    LLEnvironment::deleteSingleton();
    LLSelectMgr::deleteSingleton();
    LLViewerStatsRecorder::deleteSingleton();
    LLViewerEventRecorder::deleteSingleton();
    LLWorld::deleteSingleton();
    LLVoiceClient::deleteSingleton();
    LLUI::deleteSingleton();

    // It's not at first obvious where, in this long sequence, a generic cleanup
    // call OUGHT to go. So let's say this: as we migrate cleanup from
    // explicit hand-placed calls into the generic mechanism, eventually
    // all cleanup will get subsumed into the generic call. So the calls you
    // still see above are calls that MUST happen before the generic cleanup
    // kicks in.

    // This calls every remaining LLSingleton's cleanupSingleton() and
    // deleteSingleton() methods.
    LLSingletonBase::deleteAll();

    LLSplashScreen::hide();

    LL_INFOS() << "Goodbye!" << LL_ENDL;

    removeDumpDir();

    // return 0;
    return true;
}

void LLAppViewer::initGeneralThread()
{
    if (mGeneralThreadPool)
    {
        return;
    }

    mGeneralThreadPool = new LL::ThreadPool("General", 3);
    mGeneralThreadPool->start();
}

bool LLAppViewer::initThreads()
{
    static const bool enable_threads = true;

    LLImage::initClass(gSavedSettings.getBOOL("TextureNewByteRange"),gSavedSettings.getS32("TextureReverseByteRange"));

    LLLFSThread::initClass(enable_threads && true); // TODO: fix crashes associated with this shutdo

    //auto configure thread count
    LLSD threadCounts = gSavedSettings.getLLSD("ThreadPoolSizes");

    // get the number of concurrent threads that can run
    S32 cores = std::thread::hardware_concurrency();

    U32 max_cores = gSavedSettings.getU32("EmulateCoreCount");
    if (max_cores != 0)
    {
        cores = llmin(cores, (S32) max_cores);
    }

    // always use at least 2 threads for image decoding to prevent
    // a single texture blocking all other textures from decoding
    S32 image_decode_count = llclamp(cores - 6, 2, 16);

    threadCounts["ImageDecode"] = image_decode_count;
    gSavedSettings.setLLSD("ThreadPoolSizes", threadCounts);

    // Image decoding
    LLAppViewer::sImageDecodeThread = new LLImageDecodeThread(enable_threads && true);
    LLAppViewer::sTextureCache = new LLTextureCache(enable_threads && true);
    LLAppViewer::sTextureFetch = new LLTextureFetch(LLAppViewer::getTextureCache(),
                                                    enable_threads && true,
                                                    app_metrics_qa_mode);

    // general task background thread (LLPerfStats, etc)
    LLAppViewer::instance()->initGeneralThread();

    LLAppViewer::sPurgeDiskCacheThread = new LLPurgeDiskCacheThread();

    if (LLTrace::BlockTimer::sLog || LLTrace::BlockTimer::sMetricLog)
    {
        LLTrace::BlockTimer::setLogLock(new LLMutex());
        mFastTimerLogThread = new LLFastTimerLogThread(LLTrace::BlockTimer::sLogName);
        mFastTimerLogThread->start();
    }

    // Mesh streaming and caching
    gMeshRepo.init();

    LLFilePickerThread::initClass();
    LLDirPickerThread::initClass();

    // *FIX: no error handling here!
    return true;
}

void errorCallback(LLError::ELevel level, const std::string &error_string)
{
    if (level == LLError::LEVEL_ERROR)
    {
#ifndef LL_RELEASE_FOR_DOWNLOAD
        std::string message = error_string +
            "\n\n\nThis is a developer-only notification!\nThis notification won't be present in Release for download build";
        OSMessageBox(message, LLTrans::getString("MBFatalError"), OSMB_OK);
#endif

        gDebugInfo["FatalMessage"] = error_string;
        // We're not already crashing -- we simply *intend* to crash. Since we
        // haven't actually trashed anything yet, we can afford to write the whole
        // static info file.
        LLAppViewer::instance()->writeDebugInfo();
    }
}

void errorMSG(const std::string& title_string, const std::string& message_string)
{
    if (!message_string.empty())
    {
        OSMessageBox(message_string, title_string.empty() ? LLTrans::getString("MBFatalError") : title_string, OSMB_OK);
    }
}

void LLAppViewer::initLoggingAndGetLastDuration()
{
    //
    // Set up logging defaults for the viewer
    //
    LLError::initForApplication( gDirUtilp->getExpandedFilename(LL_PATH_USER_SETTINGS, "")
                                ,gDirUtilp->getExpandedFilename(LL_PATH_APP_SETTINGS, "")
                                );
    LLError::addGenericRecorder(&errorCallback);
    //LLError::setTimeFunction(getRuntime);

    LLError::LLUserWarningMsg::setHandler(errorMSG);


    if (mSecondInstance)
    {
        LLFile::mkdir(gDirUtilp->getDumpLogsDirPath());

        LLUUID uid;
        uid.generate();
        LLError::logToFile(gDirUtilp->getDumpLogsDirPath(uid.asString() + ".log"));
    }
    else
    {
        // Remove the last ".old" log file.
        std::string old_log_file = gDirUtilp->getExpandedFilename(LL_PATH_LOGS,
            "SecondLife.old");
        LLFile::remove(old_log_file);

        // Get name of the log file
        std::string log_file = gDirUtilp->getExpandedFilename(LL_PATH_LOGS,
            "SecondLife.log");
        /*
        * Before touching any log files, compute the duration of the last run
        * by comparing the ctime of the previous start marker file with the ctime
        * of the last log file.
        */
        std::string start_marker_file_name = gDirUtilp->getExpandedFilename(LL_PATH_LOGS, START_MARKER_FILE_NAME);
        llstat start_marker_stat;
        llstat log_file_stat;
        std::ostringstream duration_log_stream; // can't log yet, so save any message for when we can below
        int start_stat_result = LLFile::stat(start_marker_file_name, &start_marker_stat);
        int log_stat_result = LLFile::stat(log_file, &log_file_stat);
        if (0 == start_stat_result && 0 == log_stat_result)
        {
            int elapsed_seconds = (int)(log_file_stat.st_ctime - start_marker_stat.st_ctime);
            // only report a last run time if the last viewer was the same version
            // because this stat will be counted against this version
            if (markerIsSameVersion(start_marker_file_name))
            {
                gLastExecDuration = elapsed_seconds;
            }
            else
            {
                duration_log_stream << "start marker from some other version; duration is not reported";
                gLastExecDuration = -1;
            }
        }
        else
        {
            // at least one of the LLFile::stat calls failed, so we can't compute the run time
            duration_log_stream << "duration stat failure; start: " << start_stat_result << " log: " << log_stat_result;
            gLastExecDuration = -1; // unknown
        }
        std::string duration_log_msg(duration_log_stream.str());

        // Create a new start marker file for comparison with log file time for the next run
        LLAPRFile start_marker_file;
        start_marker_file.open(start_marker_file_name, LL_APR_WB);
        if (start_marker_file.getFileHandle())
        {
            recordMarkerVersion(start_marker_file);
            start_marker_file.close();
        }

        // Rename current log file to ".old"
        LLFile::rename(log_file, old_log_file);

        // Set the log file to SecondLife.log
        LLError::logToFile(log_file);
        LL_INFOS() << "Started logging to " << log_file << LL_ENDL;
        if (!duration_log_msg.empty())
        {
            LL_WARNS("MarkerFile") << duration_log_msg << LL_ENDL;
        }

        std::string user_data_path_cef_log = gDirUtilp->getExpandedFilename(LL_PATH_LOGS, "cef.log");
        if (gDirUtilp->fileExists(user_data_path_cef_log))
        {
            std::string user_data_path_cef_old = gDirUtilp->getExpandedFilename(LL_PATH_LOGS, "cef.old");
            LLFile::remove(user_data_path_cef_old, ENOENT);
            LLFile::rename(user_data_path_cef_log, user_data_path_cef_old);
        }
    }
}

bool LLAppViewer::loadSettingsFromDirectory(const std::string& location_key,
                        bool set_defaults)
{
    if (!mSettingsLocationList)
    {
        LL_ERRS() << "Invalid settings location list" << LL_ENDL;
    }

    for (const SettingsGroup& group : mSettingsLocationList->groups)
    {
        // skip settings groups that aren't the one we requested
        if (group.name() != location_key) continue;

        ELLPath path_index = (ELLPath)group.path_index();
        if(path_index <= LL_PATH_NONE || path_index >= LL_PATH_LAST)
        {
            LL_ERRS() << "Out of range path index in app_settings/settings_files.xml" << LL_ENDL;
            return false;
        }

        for (const SettingsFile& file : group.files)
        {
            LL_INFOS("Settings") << "Attempting to load settings for the group " << file.name()
                << " - from location " << location_key << LL_ENDL;

            auto settings_group = LLControlGroup::getInstance(file.name);
            if(!settings_group)
            {
                LL_WARNS("Settings") << "No matching settings group for name " << file.name() << LL_ENDL;
                continue;
            }

            std::string full_settings_path;

            if (file.file_name_setting.isProvided()
                && gSavedSettings.controlExists(file.file_name_setting()))
            {
                // try to find filename stored in file_name_setting control
                full_settings_path = gSavedSettings.getString(file.file_name_setting());
                if (full_settings_path.empty())
                {
                    continue;
                }
                else if (!gDirUtilp->fileExists(full_settings_path))
                {
                    // search in default path
                    full_settings_path = gDirUtilp->getExpandedFilename((ELLPath)path_index, full_settings_path);
                }
            }
            else
            {
                // by default, use specified file name
                full_settings_path = gDirUtilp->getExpandedFilename((ELLPath)path_index, file.file_name());
            }

            if(settings_group->loadFromFile(full_settings_path, set_defaults, file.persistent))
            {   // success!
                LL_INFOS("Settings") << "Loaded settings file " << full_settings_path << LL_ENDL;
            }
            else
            {   // failed to load
                if(file.required)
                {
                    LLError::LLUserWarningMsg::showMissingFiles();
                    LL_ERRS() << "Error: Cannot load required settings file from: " << full_settings_path << LL_ENDL;
                    return false;
                }
                else
                {
                    // only complain if we actually have a filename at this point
                    if (!full_settings_path.empty())
                    {
                        LL_INFOS("Settings") << "Cannot load " << full_settings_path << " - No settings found." << LL_ENDL;
                    }
                }
            }
        }
    }

    return true;
}

std::string LLAppViewer::getSettingsFilename(const std::string& location_key,
                                             const std::string& file)
{
    for (const SettingsGroup& group : mSettingsLocationList->groups)
    {
        if (group.name() == location_key)
        {
            for (const SettingsFile& settings_file : group.files)
            {
                if (settings_file.name() == file)
                {
                    return settings_file.file_name;
                }
            }
        }
    }

    return std::string();
}

void LLAppViewer::loadColorSettings()
{
    LLUIColorTable::instance().loadFromSettings();
}

namespace
{
    void handleCommandLineError(LLControlGroupCLP& clp)
    {
        LL_WARNS() << "Error parsing command line options. Command Line options ignored."  << LL_ENDL;

        LL_INFOS() << "Command line usage:\n" << clp << LL_ENDL;

        OSMessageBox(STRINGIZE(LLTrans::getString("MBCmdLineError") << clp.getErrorMessage()),
                     LLStringUtil::null,
                     OSMB_OK);
    }
} // anonymous namespace

// Set a named control temporarily for this session, as when set via the command line --set option.
// Name can be specified as "<control_group>.<control_name>", with default group being Global.
bool tempSetControl(const std::string& name, const std::string& value)
{
    std::string name_part;
    std::string group_part;
    LLControlVariable* control = NULL;

    // Name can be further split into ControlGroup.Name, with the default control group being Global
    size_t pos = name.find('.');
    if (pos != std::string::npos)
    {
        group_part = name.substr(0, pos);
        name_part = name.substr(pos+1);
        LL_INFOS() << "Setting " << group_part << "." << name_part << " to " << value << LL_ENDL;
        auto g = LLControlGroup::getInstance(group_part);
        if (g) control = g->getControl(name_part);
    }
    else
    {
        LL_INFOS() << "Setting Global." << name << " to " << value << LL_ENDL;
        control = gSavedSettings.getControl(name);
    }

    if (control)
    {
        control->setValue(value, false);
        return true;
    }
    return false;
}

bool LLAppViewer::initConfiguration()
{
    // Load settings files list
    std::string settings_file_list = gDirUtilp->getExpandedFilename(LL_PATH_APP_SETTINGS, "settings_files.xml");
    LLXMLNodePtr root;
    bool success = LLXMLNode::parseFile(settings_file_list, root, NULL);
    if (!success)
    {
        LL_WARNS() << "Cannot load default configuration file " << settings_file_list << LL_ENDL;
        LLError::LLUserWarningMsg::showMissingFiles();
        if (gDirUtilp->fileExists(settings_file_list))
        {
            LL_ERRS() << "Cannot load default configuration file settings_files.xml. "
                << "Please reinstall viewer from https://secondlife.com/support/downloads/ "
                << "and contact https://support.secondlife.com if issue persists after reinstall."
                << LL_ENDL;
        }
        else
        {
            LL_ERRS() << "Default configuration file settings_files.xml not found. "
                << "Please reinstall viewer from https://secondlife.com/support/downloads/ "
                << "and contact https://support.secondlife.com if issue persists after reinstall."
                << LL_ENDL;
        }
    }

    mSettingsLocationList = new SettingsFiles();

    LLXUIParser parser;
    parser.readXUI(root, *mSettingsLocationList, settings_file_list);

    if (!mSettingsLocationList->validateBlock())
    {
        LLError::LLUserWarningMsg::showMissingFiles();
        LL_ERRS() << "Invalid settings file list " << settings_file_list << LL_ENDL;
    }

    // The settings and command line parsing have a fragile
    // order-of-operation:
    // - load defaults from app_settings
    // - set procedural settings values
    // - read command line settings
    // - selectively apply settings needed to load user settings.
    // - load overrides from user_settings
    // - apply command line settings (to override the overrides)
    // - load per account settings (happens in llstartup

    // - load defaults
    bool set_defaults = true;
    if (!loadSettingsFromDirectory("Default", set_defaults))
    {
        OSMessageBox(
            "Unable to load default settings file. The installation may be corrupted.",
            LLStringUtil::null,OSMB_OK);
        return false;
    }

    initStrings(); // setup paths for LLTrans based on settings files only
    // - set procedural settings
    // Note: can't use LL_PATH_PER_SL_ACCOUNT for any of these since we haven't logged in yet
    gSavedSettings.setString("ClientSettingsFile",
        gDirUtilp->getExpandedFilename(LL_PATH_USER_SETTINGS, getSettingsFilename("Default", "Global")));

#ifndef LL_RELEASE_FOR_DOWNLOAD
    // provide developer build only overrides for these control variables that are not
    // persisted to settings.xml
    if (LLControlVariable* c = gSavedSettings.getControl("AllowMultipleViewers"))
    {
        c->setValue(true, false);
    }

    gSavedSettings.setBOOL("QAMode", true);
    gSavedSettings.setS32("WatchdogEnabled", 0);
#endif

    // These are warnings that appear on the first experience of that condition.
    // They are already set in the settings_default.xml file, but still need to be added to LLFirstUse
    // for disable/reset ability
//  LLFirstUse::addConfigVariable("FirstBalanceIncrease");
//  LLFirstUse::addConfigVariable("FirstBalanceDecrease");
//  LLFirstUse::addConfigVariable("FirstSit");
//  LLFirstUse::addConfigVariable("FirstMap");
//  LLFirstUse::addConfigVariable("FirstGoTo");
//  LLFirstUse::addConfigVariable("FirstBuild");
//  LLFirstUse::addConfigVariable("FirstLeftClickNoHit");
//  LLFirstUse::addConfigVariable("FirstTeleport");
//  LLFirstUse::addConfigVariable("FirstOverrideKeys");
//  LLFirstUse::addConfigVariable("FirstAttach");
//  LLFirstUse::addConfigVariable("FirstAppearance");
//  LLFirstUse::addConfigVariable("FirstInventory");
//  LLFirstUse::addConfigVariable("FirstSandbox");
//  LLFirstUse::addConfigVariable("FirstFlexible");
//  LLFirstUse::addConfigVariable("FirstDebugMenus");
//  LLFirstUse::addConfigVariable("FirstSculptedPrim");
//  LLFirstUse::addConfigVariable("FirstVoice");
//  LLFirstUse::addConfigVariable("FirstMedia");

    // - read command line settings.
    LLControlGroupCLP clp;
    std::string cmd_line_config = gDirUtilp->getExpandedFilename(LL_PATH_APP_SETTINGS,
                                                          "cmd_line.xml");

    clp.configure(cmd_line_config, &gSavedSettings);

    if (!initParseCommandLine(clp))
    {
        handleCommandLineError(clp);
        return false;
    }

    // - selectively apply settings

    // If the user has specified a alternate settings file name.
    // Load it now before loading the user_settings/settings.xml
    if (clp.hasOption("settings"))
    {
        std::string user_settings_filename =
            gDirUtilp->getExpandedFilename(LL_PATH_USER_SETTINGS,
                                           clp.getOption("settings")[0]);
        gSavedSettings.setString("ClientSettingsFile", user_settings_filename);
        LL_INFOS("Settings")    << "Using command line specified settings filename: "
            << user_settings_filename << LL_ENDL;
    }

    // - load overrides from user_settings
    loadSettingsFromDirectory("User");

    if (gSavedSettings.getBOOL("FirstRunThisInstall"))
    {
        // Set firstrun flag to indicate that some further init actiona should be taken
        // like determining screen DPI value and so on
        mIsFirstRun = true;

        gSavedSettings.setBOOL("FirstRunThisInstall", false);
    }

    if (clp.hasOption("sessionsettings"))
    {
        std::string session_settings_filename = clp.getOption("sessionsettings")[0];
        gSavedSettings.setString("SessionSettingsFile", session_settings_filename);
        LL_INFOS("Settings")    << "Using session settings filename: "
            << session_settings_filename << LL_ENDL;
    }
    loadSettingsFromDirectory("Session");

    if (clp.hasOption("usersessionsettings"))
    {
        std::string user_session_settings_filename = clp.getOption("usersessionsettings")[0];
        gSavedSettings.setString("UserSessionSettingsFile", user_session_settings_filename);
        LL_INFOS("Settings") << "Using user session settings filename: "
            << user_session_settings_filename << LL_ENDL;

    }
    loadSettingsFromDirectory("UserSession");

    // - apply command line settings
    if (!clp.notify())
    {
        handleCommandLineError(clp);
        return false;
    }

    // Register the core crash option as soon as we can
    // if we want gdb post-mortem on cores we need to be up and running
    // ASAP or we might miss init issue etc.
    if (gSavedSettings.getBOOL("DisableCrashLogger"))
    {
        LL_WARNS() << "Crashes will be handled by system, stack trace logs and crash logger are both disabled" << LL_ENDL;
        disableCrashlogger();
    }

    gNonInteractive = gSavedSettings.getBOOL("NonInteractive");
    // Handle initialization from settings.
    // Start up the debugging console before handling other options.
    if (gSavedSettings.getBOOL("ShowConsoleWindow") && !gNonInteractive)
    {
        initConsole();
    }

    if (clp.hasOption("help"))
    {
        std::ostringstream msg;
        msg << LLTrans::getString("MBCmdLineUsg") << "\n" << clp;
        LL_INFOS()  << msg.str() << LL_ENDL;

        OSMessageBox(
            msg.str(),
            LLStringUtil::null,
            OSMB_OK);

        return false;
    }

    if (clp.hasOption("set"))
    {
        const LLCommandLineParser::token_vector_t& set_values = clp.getOption("set");
        if (0x1 & set_values.size())
        {
            LL_WARNS() << "Invalid '--set' parameter count." << LL_ENDL;
        }
        else
        {
            LLCommandLineParser::token_vector_t::const_iterator itr = set_values.begin();
            for (; itr != set_values.end(); ++itr)
            {
                const std::string& name = *itr;
                const std::string& value = *(++itr);
                if (!tempSetControl(name,value))
                {
                    LL_WARNS() << "Failed --set " << name << ": setting name unknown." << LL_ENDL;
                }
            }
        }
    }

    if (clp.hasOption("logevents"))
    {
        LLViewerEventRecorder::instance().setEventLoggingOn();
    }

    std::string CmdLineChannel(gSavedSettings.getString("CmdLineChannel"));
    if (!CmdLineChannel.empty())
    {
        LLVersionInfo::instance().resetChannel(CmdLineChannel);
    }

    // If we have specified crash on startup, set the global so we'll trigger the crash at the right time
    gCrashOnStartup = gSavedSettings.getBOOL("CrashOnStartup");

    if (gSavedSettings.getBOOL("LogPerformance"))
    {
        LLTrace::BlockTimer::sLog = true;
        LLTrace::BlockTimer::sLogName = std::string("performance");
    }

    std::string test_name(gSavedSettings.getString("LogMetrics"));
    if (!test_name.empty())
    {
        LLTrace::BlockTimer::sMetricLog = true;
        // '--logmetrics' is specified with a named test metric argument so the data gathering is done only on that test
        // In the absence of argument, every metric would be gathered (makes for a rather slow run and hard to decipher report...)
        LL_INFOS() << "'--logmetrics' argument : " << test_name << LL_ENDL;
        LLTrace::BlockTimer::sLogName = test_name;
    }

    if (clp.hasOption("graphicslevel"))
    {
        // User explicitly requested --graphicslevel on the command line. We
        // expect this switch has already set RenderQualityPerformance. Check
        // that value for validity later.
        // Capture the requested value separately from the settings variable
        // because, if this is the first run, LLViewerWindow's constructor
        // will call LLFeatureManager::applyRecommendedSettings(), which
        // overwrites this settings variable!
        mForceGraphicsLevel = gSavedSettings.getU32("RenderQualityPerformance");
    }

    LLFastTimerView::sAnalyzePerformance = gSavedSettings.getBOOL("AnalyzePerformance");
    gAgentPilot.setReplaySession(gSavedSettings.getBOOL("ReplaySession"));

    if (gSavedSettings.getBOOL("DebugSession"))
    {
        gDebugSession = true;
        gDebugGL = true;

        ll_init_fail_log(gDirUtilp->getExpandedFilename(LL_PATH_LOGS, "test_failures.log"));
    }

    if (gSavedSettings.getBOOL("RenderDebugGLSession"))
    {
        gDebugGLSession = true;
        gDebugGL = true;
        // gDebugGL can cause excessive logging
        // so it's limited to a single session
        gSavedSettings.setBOOL("RenderDebugGLSession", false);
    }

    if (gSavedSettings.getBOOL("RenderDebugTextureLabelLocalFilesSession"))
    {
        gDebugTextureLabelLocalFilesSession = true;
        // Texture label accounting for local files takes up memory in the
        // background, so don't persist.
        gSavedSettings.setBOOL("RenderDebugTextureLabelLocalFilesSession", false);
    }

    const LLControlVariable* skinfolder = gSavedSettings.getControl("SkinCurrent");
    if (skinfolder && LLStringUtil::null != skinfolder->getValue().asString())
    {
        // Examining "Language" may not suffice -- see LLUI::getLanguage()
        // logic. Unfortunately LLUI::getLanguage() doesn't yet do us much
        // good because we haven't yet called LLUI::initClass().
        gDirUtilp->setSkinFolder(skinfolder->getValue().asString(),
                                 gSavedSettings.getString("Language"));
    }

    if (gNonInteractive)
    {
        tempSetControl("AllowMultipleViewers", "true");
        tempSetControl("SLURLPassToOtherInstance", "false");
        tempSetControl("RenderWater", "false");
        tempSetControl("FlyingAtExit", "false");
        tempSetControl("WindowWidth", "1024");
        tempSetControl("WindowHeight", "200");
        LLError::setEnabledLogTypesMask(0);
        llassert_always(!gSavedSettings.getBOOL("SLURLPassToOtherInstance"));
    }

    // Handle slurl use. NOTE: Don't let SL-55321 reappear.
    // This initial-SLURL logic, up through the call to
    // sendURLToOtherInstance(), must precede LLSplashScreen::show() --
    // because if sendURLToOtherInstance() succeeds, we take a fast exit,
    // SKIPPING the splash screen and everything else.

    // *FIX: This init code should be made more robust to prevent
    // the issue SL-55321 from returning. One thought is to allow
    // only select options to be set from command line when a slurl
    // is specified. More work on the settings system is needed to
    // achieve this. For now...

    // *NOTE:Mani The command line parser parses tokens and is
    // setup to bail after parsing the '--url' option or the
    // first option specified without a '--option' flag (or
    // any other option that uses the 'last_option' setting -
    // see LLControlGroupCLP::configure())

    // What can happen is that someone can use IE (or potentially
    // other browsers) and do the rough equivalent of command
    // injection and steal passwords. Phoenix. SL-55321

    std::string starting_location;

    std::string cmd_line_login_location(gSavedSettings.getString("CmdLineLoginLocation"));
    if (!cmd_line_login_location.empty())
    {
        starting_location = cmd_line_login_location;
    }
    else
    {
        std::string default_login_location(gSavedSettings.getString("DefaultLoginLocation"));
        if (!default_login_location.empty())
        {
            starting_location = default_login_location;
        }
    }

    LLSLURL start_slurl;
    if (!starting_location.empty())
    {
        start_slurl = starting_location;
        LLStartUp::setStartSLURL(start_slurl);
        if(start_slurl.getType() == LLSLURL::LOCATION)
        {
            LLGridManager::getInstance()->setGridChoice(start_slurl.getGrid());
        }
    }

    // NextLoginLocation is set as a side effect of LLStartUp::setStartSLURL()
    std::string nextLoginLocation = gSavedSettings.getString( "NextLoginLocation" );
    if (!nextLoginLocation.empty())
    {
        LL_DEBUGS("AppInit")<<"set start from NextLoginLocation: "<<nextLoginLocation<<LL_ENDL;
        LLStartUp::setStartSLURL(LLSLURL(nextLoginLocation));
    }
    else if ((clp.hasOption("login") || clp.hasOption("autologin"))
             && gSavedSettings.getString("CmdLineLoginLocation").empty())
    {
        // If automatic login from command line with --login switch
        // init StartSLURL location.
        std::string start_slurl_setting = gSavedSettings.getString("LoginLocation");
        LL_DEBUGS("AppInit") << "start slurl setting '" << start_slurl_setting << "'" << LL_ENDL;
        LLStartUp::setStartSLURL(LLSLURL(start_slurl_setting));
    }
    else
    {
        // the login location will be set by the login panel (see LLPanelLogin)
    }

    //RN: if we received a URL, hand it off to the existing instance.
    // don't call anotherInstanceRunning() when doing URL handoff, as
    // it relies on checking a marker file which will not work when running
    // out of different directories

    if (start_slurl.isValid() &&
        (gSavedSettings.getBOOL("SLURLPassToOtherInstance")))
    {
        if (sendURLToOtherInstance(start_slurl.getSLURLString()))
        {
            // successfully handed off URL to existing instance, exit
            return false;
        }
    }

    // Display splash screen.  Must be after above check for previous
    // crash as this dialog is always frontmost.
    std::string splash_msg;
    LLStringUtil::format_map_t args;
    args["[APP_NAME]"] = LLTrans::getString("SECOND_LIFE");
    splash_msg = LLTrans::getString("StartupLoading", args);
    LLSplashScreen::show();
    LLSplashScreen::update(splash_msg);

    //LLVolumeMgr::initClass();
    LLVolumeMgr* volume_manager = new LLVolumeMgr();
    volume_manager->useMutex(); // LLApp and LLMutex magic must be manually enabled
    LLPrimitive::setVolumeManager(volume_manager);

    // Note: this is where we used to initialize gFeatureManagerp.

    gStartTime = totalTime();

    //
    // Set the name of the window
    //
    gWindowTitle = LLTrans::getString("APP_NAME");
#if LL_DEBUG
    gWindowTitle += std::string(" [DEBUG]");
#endif
    if (!gArgs.empty())
    {
        gWindowTitle += std::string(" ") + gArgs;
    }
    LLStringUtil::truncate(gWindowTitle, 255);

    //
    // Check for another instance of the app running
    // This happens AFTER LLSplashScreen::show(). That may or may not be
    // important.
    //
    if (mSecondInstance && !gSavedSettings.getBOOL("AllowMultipleViewers"))
    {
        OSMessageBox(
            LLTrans::getString("MBAlreadyRunning"),
            LLStringUtil::null,
            OSMB_OK);
        return false;
    }

    if (mSecondInstance)
    {
        // This is the second instance of SL. Mute voice,
        // but make sure the setting is *not* persisted.
        // Also see LLVivoxVoiceClient::voiceEnabled()
        LLControlVariable* enable_voice = gSavedSettings.getControl("EnableVoiceChat");
        if (enable_voice)
        {
            const bool DO_NOT_PERSIST = false;
            enable_voice->setValue(LLSD(false), DO_NOT_PERSIST);
        }
    }

    gLastRunVersion = gSavedSettings.getString("LastRunVersion");

    loadColorSettings();

    // Let anyone else who cares know that we've populated our settings
    // variables.
    for (const auto& key : LLControlGroup::key_snapshot())
    {
        // For each named instance of LLControlGroup, send an event saying
        // we've initialized an LLControlGroup instance by that name.
        LLEventPumps::instance().obtain("LLControlGroup").post(LLSDMap("init", key));
    }

    LLError::LLUserWarningMsg::setOutOfMemoryStrings(LLTrans::getString("MBOutOfMemoryTitle"), LLTrans::getString("MBOutOfMemoryErr"));

    return true; // Config was successful.
}

// The following logic is replicated in initConfiguration() (to be able to get
// some initial strings before we've finished initializing enough to know the
// current language) and also in init() (to initialize for real). Somehow it
// keeps growing, necessitating a method all its own.
void LLAppViewer::initStrings()
{
    std::string strings_file = "strings.xml";
    std::string strings_path_full = gDirUtilp->findSkinnedFilenameBaseLang(LLDir::XUI, strings_file);
    if (strings_path_full.empty() || !LLFile::isfile(strings_path_full))
    {
        std::string crash_reason;
        if (strings_path_full.empty())
        {
            crash_reason = "The file '" + strings_file + "' is not found";
        }
        else
        {
            llstat st;
            int rc = LLFile::stat(strings_path_full, &st);
            if (rc != 0)
            {
                crash_reason = "The file '" + strings_path_full + "' failed to get status. Error code: " + std::to_string(rc);
            }
            else if (S_ISDIR(st.st_mode))
            {
                crash_reason = "The filename '" + strings_path_full + "' is a directory name";
            }
            else
            {
                crash_reason = "The filename '" + strings_path_full + "' doesn't seem to be a regular file name";
            }
        }

        // initial check to make sure files are there failed
        gDirUtilp->dumpCurrentDirectories(LLError::LEVEL_WARN);
        LLError::LLUserWarningMsg::showMissingFiles();
        LL_ERRS() << "Viewer failed to open some of localization and UI files."
            << " " << crash_reason << "." << LL_ENDL;
    }
    LLTransUtil::parseStrings(strings_file, default_trans_args);
    LLTransUtil::parseLanguageStrings("language_settings.xml");

    // parseStrings() sets up the LLTrans substitution table. Add this one item.
    LLTrans::setDefaultArg("[sourceid]", gSavedSettings.getString("sourceid"));

    // Now that we've set "[sourceid]", have to go back through
    // default_trans_args and reinitialize all those other keys because some
    // of them, in turn, reference "[sourceid]".
    for (const std::string& key : default_trans_args)
    {
        std::string brackets(key), nobrackets(key);
        // Invalid to inspect key[0] if key is empty(). But then, the entire
        // body of this loop is pointless if key is empty().
        if (key.empty())
            continue;

        if (key[0] != '[')
        {
            // key was passed without brackets. That means that 'nobrackets'
            // is correct but 'brackets' is not.
            brackets = STRINGIZE('[' << brackets << ']');
        }
        else
        {
            // key was passed with brackets. That means that 'brackets' is
            // correct but 'nobrackets' is not. Erase the left bracket.
            nobrackets.erase(0, 1);
            std::string::size_type length(nobrackets.length());
            if (length && nobrackets[length - 1] == ']')
            {
                nobrackets.erase(length - 1);
            }
        }
        // Calling LLTrans::getString() is what embeds the other default
        // translation strings into this one.
        LLTrans::setDefaultArg(brackets, LLTrans::getString(nobrackets));
    }
}

bool LLAppViewer::meetsRequirementsForMaximizedStart()
{
    bool maximizedOk = (gSysMemory.getPhysicalMemoryKB() >= U32Gigabytes(1));

    return maximizedOk;
}

// virtual
void LLAppViewer::sendOutOfDiskSpaceNotification()
{
    LL_WARNS() << "Out of disk space notification requested" << LL_ENDL;
    LLNotificationsUtil::add("OutOfDiskSpace");
}

bool LLAppViewer::initWindow()
{
    LL_INFOS("AppInit") << "Initializing window..." << LL_ENDL;

    // store setting in a global for easy access and modification
    gHeadlessClient = gSavedSettings.getBOOL("HeadlessClient");

    // always start windowed
    bool ignorePixelDepth = gSavedSettings.getBOOL("IgnorePixelDepth");

    LLViewerWindow::Params window_params;
    window_params
        .title(gWindowTitle)
        .name(VIEWER_WINDOW_CLASSNAME)
        .x(gSavedSettings.getS32("WindowX"))
        .y(gSavedSettings.getS32("WindowY"))
        .width(gSavedSettings.getU32("WindowWidth"))
        .height(gSavedSettings.getU32("WindowHeight"))
        .min_width(gSavedSettings.getU32("MinWindowWidth"))
        .min_height(gSavedSettings.getU32("MinWindowHeight"))
        .fullscreen(gSavedSettings.getBOOL("FullScreen"))
        .ignore_pixel_depth(ignorePixelDepth)
        .first_run(mIsFirstRun);

    gViewerWindow = new LLViewerWindow(window_params);

    LL_INFOS("AppInit") << "gViewerwindow created." << LL_ENDL;

    // Need to load feature table before cheking to start watchdog.
    bool use_watchdog = false;
    int watchdog_enabled_setting = gSavedSettings.getS32("WatchdogEnabled");
    if (watchdog_enabled_setting == -1)
    {
        use_watchdog = !LLFeatureManager::getInstance()->isFeatureAvailable("WatchdogDisabled");
    }
    else
    {
        // The user has explicitly set this setting; always use that value.
        use_watchdog = bool(watchdog_enabled_setting);
    }

    LL_INFOS("AppInit") << "watchdog"
                        << (use_watchdog ? " " : " NOT ")
                        << "enabled"
                        << " (setting = " << watchdog_enabled_setting << ")"
                        << LL_ENDL;

    if (use_watchdog)
    {
        LLWatchdog::getInstance()->init();
    }

    LLNotificationsUI::LLNotificationManager::getInstance();


#ifdef LL_DARWIN
    //Satisfy both MAINT-3135 (OSX 10.6 and earlier) MAINT-3288 (OSX 10.7 and later)
    LLOSInfo& os_info = LLOSInfo::instance();
    if (os_info.mMajorVer == 10 && os_info.mMinorVer < 7)
    {
        if ( os_info.mMinorVer == 6 && os_info.mBuild < 8 )
            gViewerWindow->getWindow()->setOldResize(true);
    }
#endif

    if (gSavedSettings.getBOOL("WindowMaximized"))
    {
        gViewerWindow->getWindow()->maximize();
    }

    //
    // Initialize GL stuff
    //

    if (mForceGraphicsLevel && (LLFeatureManager::instance().isValidGraphicsLevel(*mForceGraphicsLevel)))
    {
        LLFeatureManager::getInstance()->setGraphicsLevel(*mForceGraphicsLevel, false);
        gSavedSettings.setU32("RenderQualityPerformance", *mForceGraphicsLevel);
    }

    // Set this flag in case we crash while initializing GL
    gSavedSettings.setBOOL("RenderInitError", true);
    gSavedSettings.saveToFile( gSavedSettings.getString("ClientSettingsFile"), true );

    gPipeline.init();
    LL_INFOS("AppInit") << "gPipeline Initialized" << LL_ENDL;

    stop_glerror();
    gViewerWindow->initGLDefaults();

    gSavedSettings.setBOOL("RenderInitError", false);
    gSavedSettings.saveToFile( gSavedSettings.getString("ClientSettingsFile"), true );

    // If we have a startup crash, it's usually near GL initialization, so simulate that.
    if (gCrashOnStartup)
    {
        LLAppViewer::instance()->forceErrorLLError();
    }

    //
    // Determine if the window should start maximized on initial run based
    // on graphics capability
    //
    if (gSavedSettings.getBOOL("FirstLoginThisInstall") && meetsRequirementsForMaximizedStart())
    {
        LL_INFOS("AppInit") << "This client met the requirements for a maximized initial screen." << LL_ENDL;
        gSavedSettings.setBOOL("WindowMaximized", true);
    }

    if (gSavedSettings.getBOOL("WindowMaximized"))
    {
        gViewerWindow->getWindow()->maximize();
    }

    LLUI::getInstance()->mWindow = gViewerWindow->getWindow();

    // Show watch cursor
    gViewerWindow->setCursor(UI_CURSOR_WAIT);

    // Finish view initialization
    gViewerWindow->initBase();

    // show viewer window
    //gViewerWindow->getWindow()->show();

    LL_INFOS("AppInit") << "Window initialization done." << LL_ENDL;

    return true;
}

bool LLAppViewer::isUpdaterMissing()
{
    return mUpdaterNotFound;
}

bool LLAppViewer::waitForUpdater()
{
    return !gSavedSettings.getBOOL("CmdLineSkipUpdater") && !mUpdaterNotFound && !gNonInteractive;
}

void LLAppViewer::writeDebugInfo(bool isStatic)
{
#if LL_WINDOWS && LL_BUGSPLAT
    // bugsplat does not create dump folder and debug logs are written directly
    // to logs folder, so it conflicts with main instance
    if (mSecondInstance)
    {
        return;
    }
#endif

    //Try to do the minimum when writing data during a crash.
    std::string* debug_filename;
    debug_filename = ( isStatic
        ? getStaticDebugFile()
        : getDynamicDebugFile() );

    LL_INFOS() << "Writing debug file " << *debug_filename << LL_ENDL;
    llofstream out_file(debug_filename->c_str());

    isStatic ?  LLSDSerialize::toPrettyXML(gDebugInfo, out_file)
             :  LLSDSerialize::toPrettyXML(gDebugInfo["Dynamic"], out_file);
}

LLSD LLAppViewer::getViewerInfo() const
{
    // The point of having one method build an LLSD info block and the other
    // construct the user-visible About string is to ensure that the same info
    // is available to a getInfo() caller as to the user opening
    // LLFloaterAbout.
    LLSD info;
    auto& versionInfo(LLVersionInfo::instance());
    // With GitHub builds, the build number is too big to fit in a 32-bit int,
    // and LLSD doesn't deal with integers wider than int. Use string.
    info["VIEWER_VERSION"] = llsd::array(versionInfo.getMajor(), versionInfo.getMinor(),
                                         versionInfo.getPatch(), stringize(versionInfo.getBuild()));
    info["VIEWER_VERSION_STR"] = versionInfo.getVersion();
    info["CHANNEL"] = versionInfo.getChannel();
    info["ADDRESS_SIZE"] = ADDRESS_SIZE;
    std::string build_config = versionInfo.getBuildConfig();
    if (build_config != "Release")
    {
        info["BUILD_CONFIG"] = build_config;
    }

    // return a URL to the release notes for this viewer, such as:
    // https://releasenotes.secondlife.com/viewer/2.1.0.123456.html
    std::string url = versionInfo.getReleaseNotes(); // VVM supplied
    if (url.empty())
    {
        url = LLTrans::getString("RELEASE_NOTES_BASE_URL");
        if (!LLStringUtil::endsWith(url, "/"))
            url += "/";
        url += LLURI::escape(versionInfo.getVersion()) + ".html";
    }
    info["VIEWER_RELEASE_NOTES_URL"] = url;

    // Position
    LLViewerRegion* region = gAgent.getRegion();
    if (region)
    {
        LLVector3d pos = gAgent.getPositionGlobal();
        info["POSITION"] = ll_sd_from_vector3d(pos);
        info["POSITION_LOCAL"] = ll_sd_from_vector3(gAgent.getPosAgentFromGlobal(pos));
        info["REGION"] = region->getName();

        boost::regex regex("\\.(secondlife|lindenlab)\\..*");
        info["HOSTNAME"] = boost::regex_replace(region->getSimHostName(), regex, "");
        info["SERVER_VERSION"] = gLastVersionChannel;
        LLSLURL slurl;
        LLAgentUI::buildSLURL(slurl);
        info["SLURL"] = slurl.getSLURLString();
    }

    // CPU
    info["CPU"] = gSysCPU.getCPUString();
    info["MEMORY_MB"] = LLSD::Integer(gSysMemory.getPhysicalMemoryKB().valueInUnits<LLUnits::Megabytes>());
    // Moved hack adjustment to Windows memory size into llsys.cpp
    info["OS_VERSION"] = LLOSInfo::instance().getOSString();
    info["GRAPHICS_CARD_VENDOR"] = ll_safe_string((const char*)(glGetString(GL_VENDOR)));
    info["GRAPHICS_CARD"] = ll_safe_string((const char*)(glGetString(GL_RENDERER)));

#if LL_WINDOWS
    std::string drvinfo;

    if (gGLManager.mIsIntel)
    {
        drvinfo = gDXHardware.getDriverVersionWMI(LLDXHardware::GPU_INTEL);
    }
    else if (gGLManager.mIsNVIDIA)
    {
        drvinfo = gDXHardware.getDriverVersionWMI(LLDXHardware::GPU_NVIDIA);
    }
    else if (gGLManager.mIsAMD)
    {
        drvinfo = gDXHardware.getDriverVersionWMI(LLDXHardware::GPU_AMD);
    }

    if (drvinfo.empty())
    {
        // Generic/substitute windows driver? Unknown vendor?
        LL_WARNS("DriverVersion") << "Vendor based driver search failed, searching for any driver" << LL_ENDL;
        drvinfo = gDXHardware.getDriverVersionWMI(LLDXHardware::GPU_ANY);
    }

    if (!drvinfo.empty())
    {
        info["GRAPHICS_DRIVER_VERSION"] = drvinfo;
    }
    else
    {
        LL_WARNS("DriverVersion")<< "Cannot get driver version from getDriverVersionWMI" << LL_ENDL;
        LLSD driver_info = gDXHardware.getDisplayInfo();
        if (driver_info.has("DriverVersion"))
        {
            info["GRAPHICS_DRIVER_VERSION"] = driver_info["DriverVersion"];
        }
    }
#endif

    info["RLV_VERSION"] = RlvActions::isRlvEnabled() ? Rlv::Strings::getVersionAbout() : "(disabled)";
    info["OPENGL_VERSION"] = ll_safe_string((const char*)(glGetString(GL_VERSION)));

    // Settings

    LLRect window_rect = gViewerWindow->getWindowRectRaw();
    info["WINDOW_WIDTH"] = window_rect.getWidth();
    info["WINDOW_HEIGHT"] = window_rect.getHeight();
    info["FONT_SIZE_ADJUSTMENT"] = gSavedSettings.getF32("FontScreenDPI");
    info["UI_SCALE"] = gSavedSettings.getF32("UIScaleFactor");
    info["DRAW_DISTANCE"] = gSavedSettings.getF32("RenderFarClip");
    info["NET_BANDWITH"] = gSavedSettings.getF32("ThrottleBandwidthKBPS");
    info["LOD_FACTOR"] = gSavedSettings.getF32("RenderVolumeLODFactor");
    info["RENDER_QUALITY"] = (F32)gSavedSettings.getU32("RenderQualityPerformance");
    info["TEXTURE_MEMORY"] = LLSD::Integer(gGLManager.mVRAM);

#if LL_DARWIN
    info["HIDPI"] = gHiDPISupport;
#endif

    // Libraries

    info["J2C_VERSION"] = LLImageJ2C::getEngineInfo();
    bool want_fullname = true;
    info["AUDIO_DRIVER_VERSION"] = gAudiop ? LLSD(gAudiop->getDriverName(want_fullname)) : "Undefined";
    if(LLVoiceClient::getInstance()->voiceEnabled())
    {
        LLVoiceVersionInfo version = LLVoiceClient::getInstance()->getVersion();
        const std::string build_version = version.mBuildVersion;
        std::ostringstream version_string;
        if (std::equal(version.mBuildVersion.begin(), version.mBuildVersion.begin() + version.serverVersion.size(),
                       version.serverVersion.begin()))
        {  // Normal case: Show type and build version.
            version_string << version.voiceServerType << " " << version.mBuildVersion << std::endl;
        }
        else
        {  // Mismatch: Show both versions.
            version_string << version.voiceServerType << " " << version.serverVersion << "/" << version.mBuildVersion << std::endl;
        }
        info["VOICE_VERSION"] = version_string.str();
    }
    else
    {
        info["VOICE_VERSION"] = LLTrans::getString("NotConnected");
    }

    std::ostringstream cef_ver_codec;
    cef_ver_codec << "Dullahan: ";
    cef_ver_codec << DULLAHAN_VERSION_MAJOR;
    cef_ver_codec << ".";
    cef_ver_codec << DULLAHAN_VERSION_MINOR;
    cef_ver_codec << ".";
    cef_ver_codec << DULLAHAN_VERSION_POINT;
    cef_ver_codec << ".";
    cef_ver_codec << DULLAHAN_VERSION_BUILD;

    cef_ver_codec << std::endl;
    cef_ver_codec << "  CEF: ";
    cef_ver_codec << CEF_VERSION;

    cef_ver_codec << std::endl;
    cef_ver_codec << "  Chromium: ";
    cef_ver_codec << CHROME_VERSION_MAJOR;
    cef_ver_codec << ".";
    cef_ver_codec << CHROME_VERSION_MINOR;
    cef_ver_codec << ".";
    cef_ver_codec << CHROME_VERSION_BUILD;
    cef_ver_codec << ".";
    cef_ver_codec << CHROME_VERSION_PATCH;

    info["LIBCEF_VERSION"] = cef_ver_codec.str();

#if !LL_LINUX
    std::ostringstream vlc_ver_codec;
    vlc_ver_codec << LIBVLC_VERSION_MAJOR;
    vlc_ver_codec << ".";
    vlc_ver_codec << LIBVLC_VERSION_MINOR;
    vlc_ver_codec << ".";
    vlc_ver_codec << LIBVLC_VERSION_REVISION;
    info["LIBVLC_VERSION"] = vlc_ver_codec.str();
#else
    info["LIBVLC_VERSION"] = "Undefined";
#endif

    S32 packets_in = (S32)LLViewerStats::instance().getRecording().getSum(LLStatViewer::PACKETS_IN);
    if (packets_in > 0)
    {
        info["PACKETS_LOST"] = LLViewerStats::instance().getRecording().getSum(LLStatViewer::PACKETS_LOST);
        info["PACKETS_IN"] = packets_in;
        info["PACKETS_PCT"] = 100.f*info["PACKETS_LOST"].asReal() / info["PACKETS_IN"].asReal();
    }

    if (mServerReleaseNotesURL.empty())
    {
        if (gAgent.getRegion())
        {
            info["SERVER_RELEASE_NOTES_URL"] = LLTrans::getString("RetrievingData");
        }
        else
        {
            info["SERVER_RELEASE_NOTES_URL"] = LLTrans::getString("NotConnected");
        }
    }
    else if (LLStringUtil::startsWith(mServerReleaseNotesURL, "http")) // it's an URL
    {
        info["SERVER_RELEASE_NOTES_URL"] = "[" + LLWeb::escapeURL(mServerReleaseNotesURL) + " " + LLTrans::getString("ReleaseNotes") + "]";
    }
    else
    {
        info["SERVER_RELEASE_NOTES_URL"] = mServerReleaseNotesURL;
    }

    // populate field for new local disk cache with some details
    info["DISK_CACHE_INFO"] = LLDiskCache::getInstance()->getCacheInfo();

    return info;
}

std::string LLAppViewer::getViewerInfoString(bool default_string) const
{
    std::ostringstream support;

    LLSD info(getViewerInfo());

    // Render the LLSD from getInfo() as a format_map_t
    LLStringUtil::format_map_t args;

    // allow the "Release Notes" URL label to be localized
    args["ReleaseNotes"] = LLTrans::getString("ReleaseNotes", default_string);

    for (LLSD::map_const_iterator ii(info.beginMap()), iend(info.endMap());
        ii != iend; ++ii)
    {
        if (! ii->second.isArray())
        {
            // Scalar value
            if (ii->second.isUndefined())
            {
                args[ii->first] = LLTrans::getString("none_text", default_string);
            }
            else
            {
                // don't forget to render value asString()
                args[ii->first] = ii->second.asString();
            }
        }
        else
        {
            // array value: build KEY_0, KEY_1 etc. entries
            for (LLSD::Integer n(0), size(static_cast<LLSD::Integer>(ii->second.size())); n < size; ++n)
            {
                args[STRINGIZE(ii->first << '_' << n)] = ii->second[n].asString();
            }
        }
    }

    // Now build the various pieces
    support << LLTrans::getString("AboutHeader", args, default_string);
    if (info.has("BUILD_CONFIG"))
    {
        support << "\n" << LLTrans::getString("BuildConfig", args, default_string);
    }
    if (info.has("REGION"))
    {
        support << "\n\n" << LLTrans::getString("AboutPosition", args, default_string);
    }
    support << "\n\n" << LLTrans::getString("AboutSystem", args, default_string);
    support << "\n";
    if (info.has("GRAPHICS_DRIVER_VERSION"))
    {
        support << "\n" << LLTrans::getString("AboutDriver", args, default_string);
    }
    support << "\n" << LLTrans::getString("AboutOGL", args, default_string);
    support << "\n\n" << LLTrans::getString("AboutSettings", args, default_string);
#if LL_DARWIN
    support << "\n" << LLTrans::getString("AboutOSXHiDPI", args, default_string);
#endif
    support << "\n\n" << LLTrans::getString("AboutLibs", args, default_string);
    if (info.has("COMPILER"))
    {
        support << "\n" << LLTrans::getString("AboutCompiler", args, default_string);
    }
    if (info.has("PACKETS_IN"))
    {
        support << '\n' << LLTrans::getString("AboutTraffic", args, default_string);
    }

    // SLT timestamp
    LLSD substitution;
    substitution["datetime"] = (S32)time(NULL);//(S32)time_corrected();
    support << "\n" << LLTrans::getString("AboutTime", substitution, default_string);

    return support.str();
}

void LLAppViewer::cleanupSavedSettings()
{
    gSavedSettings.setBOOL("MouseSun", false);

    gSavedSettings.setBOOL("UseEnergy", true);              // force toggle to turn off, since sends message to simulator

    gSavedSettings.setBOOL("DebugWindowProc", gDebugWindowProc);

    gSavedSettings.setBOOL("ShowObjectUpdates", gShowObjectUpdates);

    if (gDebugView)
    {
        gSavedSettings.setBOOL("ShowDebugConsole", gDebugView->mDebugConsolep->getVisible());
    }

    // save window position if not maximized
    // as we don't track it in callbacks
    if(NULL != gViewerWindow)
    {
        bool maximized = gViewerWindow->getWindow()->getMaximized();
        if (!maximized)
        {
            LLCoordScreen window_pos;

            if (gViewerWindow->getWindow()->getPosition(&window_pos))
            {
                gSavedSettings.setS32("WindowX", window_pos.mX);
                gSavedSettings.setS32("WindowY", window_pos.mY);
            }
        }
    }

    gSavedSettings.setF32("MapScale", LLWorldMapView::getScaleSetting());

    // Some things are cached in LLAgent.
    if (gAgent.isInitialized())
    {
        gSavedSettings.setF32("RenderFarClip", gAgentCamera.mDrawDistance);
    }
}

void LLAppViewer::removeCacheFiles(const std::string& file_mask)
{
    gDirUtilp->deleteFilesInDir(gDirUtilp->getExpandedFilename(LL_PATH_CACHE, ""), file_mask);
}

void LLAppViewer::writeSystemInfo()
{

    if (! gDebugInfo.has("Dynamic") )
        gDebugInfo["Dynamic"] = LLSD::emptyMap();

#if LL_WINDOWS && !LL_BUGSPLAT
    gDebugInfo["SLLog"] = gDirUtilp->getExpandedFilename(LL_PATH_DUMP,"SecondLife.log");
#else
    //Not ideal but sufficient for good reporting.
    gDebugInfo["SLLog"] = gDirUtilp->getExpandedFilename(LL_PATH_LOGS,"SecondLife.old");  //LLError::logFileName();
#endif

    gDebugInfo["ClientInfo"]["Name"] = LLVersionInfo::instance().getChannel();
    gDebugInfo["ClientInfo"]["MajorVersion"] = LLVersionInfo::instance().getMajor();
    gDebugInfo["ClientInfo"]["MinorVersion"] = LLVersionInfo::instance().getMinor();
    gDebugInfo["ClientInfo"]["PatchVersion"] = LLVersionInfo::instance().getPatch();
    gDebugInfo["ClientInfo"]["BuildVersion"] = std::to_string(LLVersionInfo::instance().getBuild());
    gDebugInfo["ClientInfo"]["AddressSize"] = LLVersionInfo::instance().getAddressSize();

    gDebugInfo["CAFilename"] = gDirUtilp->getCAFile();

    gDebugInfo["CPUInfo"]["CPUString"] = gSysCPU.getCPUString();
    gDebugInfo["CPUInfo"]["CPUFamily"] = gSysCPU.getFamily();
    gDebugInfo["CPUInfo"]["CPUMhz"] = (S32)gSysCPU.getMHz();
    gDebugInfo["CPUInfo"]["CPUAltivec"] = gSysCPU.hasAltivec();
    gDebugInfo["CPUInfo"]["CPUSSE"] = gSysCPU.hasSSE();
    gDebugInfo["CPUInfo"]["CPUSSE2"] = gSysCPU.hasSSE2();

    gDebugInfo["RAMInfo"]["Physical"] = LLSD::Integer(gSysMemory.getPhysicalMemoryKB().value());
    gDebugInfo["RAMInfo"]["Allocated"] = LLSD::Integer(gMemoryAllocated.valueInUnits<LLUnits::Kilobytes>());
    gDebugInfo["OSInfo"] = LLOSInfo::instance().getOSStringSimple();

    // The user is not logged on yet, but record the current grid choice login url
    // which may have been the intended grid.
    gDebugInfo["GridName"] = LLGridManager::getInstance()->getGridId();

    // *FIX:Mani - move this down in llappviewerwin32
#ifdef LL_WINDOWS
    DWORD thread_id = GetCurrentThreadId();
    gDebugInfo["MainloopThreadID"] = (S32)thread_id;
#endif

#ifndef LL_BUGSPLAT
    // "CrashNotHandled" is set here, while things are running well,
    // in case of a freeze. If there is a freeze, the crash logger will be launched
    // and can read this value from the debug_info.log.
    gDebugInfo["CrashNotHandled"] = LLSD::Boolean(true);
#else // LL_BUGSPLAT
    // "CrashNotHandled" is obsolete; it used (not very successsfully)
    // to try to distinguish crashes from freezes - the intent here to to avoid calling it a freeze
    gDebugInfo["CrashNotHandled"] = LLSD::Boolean(false);
#endif // ! LL_BUGSPLAT

    // Insert crash host url (url to post crash log to) if configured. This insures
    // that the crash report will go to the proper location in the case of a
    // prior freeze.
    std::string crashHostUrl = gSavedSettings.get<std::string>("CrashHostUrl");
    if(crashHostUrl != "")
    {
        gDebugInfo["CrashHostUrl"] = crashHostUrl;
    }

    // Dump some debugging info
    LL_INFOS("SystemInfo") << "Application: " << LLTrans::getString("APP_NAME") << LL_ENDL;
    LL_INFOS("SystemInfo") << "Version: " << LLVersionInfo::instance().getChannelAndVersion() << LL_ENDL;

    // Dump the local time and time zone
    time_t now;
    time(&now);
    char tbuffer[256];      /* Flawfinder: ignore */
    strftime(tbuffer, 256, "%Y-%m-%dT%H:%M:%S %Z", localtime(&now));
    LL_INFOS("SystemInfo") << "Local time: " << tbuffer << LL_ENDL;

    // query some system information
    LL_INFOS("SystemInfo") << "CPU info:\n" << gSysCPU << LL_ENDL;
    LL_INFOS("SystemInfo") << "Memory info:\n" << gSysMemory << LL_ENDL;
    LL_INFOS("SystemInfo") << "OS: " << LLOSInfo::instance().getOSStringSimple() << LL_ENDL;
    LL_INFOS("SystemInfo") << "OS info: " << LLOSInfo::instance() << LL_ENDL;

    gDebugInfo["SettingsFilename"] = gSavedSettings.getString("ClientSettingsFile");
    gDebugInfo["ViewerExePath"] = gDirUtilp->getExecutablePathAndName();
    gDebugInfo["CurrentPath"] = gDirUtilp->getCurPath();
    gDebugInfo["FirstLogin"] = LLSD::Boolean(gAgent.isFirstLogin());
    gDebugInfo["FirstRunThisInstall"] = gSavedSettings.getBOOL("FirstRunThisInstall");
    gDebugInfo["StartupState"] = LLStartUp::getStartupStateString();

    if (gViewerWindow)
    {
    std::vector<std::string> resolutions = gViewerWindow->getWindow()->getDisplaysResolutionList();
    for (auto res_iter : resolutions)
    {
        gDebugInfo["DisplayInfo"].append(res_iter);
    }
    }

    writeDebugInfo(); // Save out debug_info.log early, in case of crash.
}

#ifdef LL_WINDOWS
//For whatever reason, in Windows when using OOP server for breakpad, the callback to get the
//name of the dump file is not getting triggered by the breakpad library.   Unfortunately they
//also didn't see fit to provide a simple query request across the pipe to get this name either.
//Since we are putting our output in a runtime generated directory and we know the header data in
//the dump format, we can however use the following hack to identify our file.
// TODO make this a member function.
void getFileList()
{
    std::stringstream filenames;

    typedef std::vector<std::string> vec;
    std::string pathname = gDirUtilp->getExpandedFilename(LL_PATH_DUMP,"");
    vec file_vec = gDirUtilp->getFilesInDir(pathname);
    for(vec::const_iterator iter=file_vec.begin(); iter!=file_vec.end(); ++iter)
    {
        filenames << *iter << " ";
        if ( ( iter->length() > 30 ) && (iter->rfind(".dmp") == (iter->length()-4) ) )
        {
            std::string fullname = pathname + *iter;
            llifstream fdat( fullname.c_str(), std::ifstream::binary);
            if (fdat)
            {
                char buf[5];
                fdat.read(buf,4);
                fdat.close();
                if (!strncmp(buf,"MDMP",4))
                {
                    gDebugInfo["Dynamic"]["MinidumpPath"] = fullname;
                    break;
                }
            }
        }
    }
    filenames << std::endl;
    gDebugInfo["Dynamic"]["DumpDirContents"] = filenames.str();
}
#endif

// static
void LLAppViewer::recordMarkerVersion(LLAPRFile& marker_file)
{
    std::string marker_version(LLVersionInfo::instance().getChannelAndVersion());
    if ( marker_version.length() > MAX_MARKER_LENGTH )
    {
        LL_WARNS_ONCE("MarkerFile") << "Version length ("<< marker_version.length()<< ")"
                                    << " greater than maximum (" << MAX_MARKER_LENGTH << ")"
                                    << ": marker matching may be incorrect"
                                    << LL_ENDL;
    }

    // record the viewer version in the marker file
    marker_file.write(marker_version.data(), static_cast<S32>(marker_version.length()));
}

bool LLAppViewer::markerIsSameVersion(const std::string& marker_name) const
{
    bool sameVersion = false;

    std::string my_version(LLVersionInfo::instance().getChannelAndVersion());
    char marker_version[MAX_MARKER_LENGTH];
    S32  marker_version_length;

    LLAPRFile marker_file;
    marker_file.open(marker_name, LL_APR_RB);
    if (marker_file.getFileHandle())
    {
        marker_version_length = marker_file.read(marker_version, sizeof(marker_version));
        std::string marker_string(marker_version, marker_version_length);
        if ( 0 == my_version.compare( 0, my_version.length(), marker_version, 0, marker_version_length ) )
        {
            sameVersion = true;
        }
        LL_DEBUGS("MarkerFile") << "Compare markers for '" << marker_name << "': "
                                << "\n   mine '" << my_version    << "'"
                                << "\n marker '" << marker_string << "'"
                                << "\n " << ( sameVersion ? "same" : "different" ) << " version"
                                << LL_ENDL;
        marker_file.close();
    }
    return sameVersion;
}

void LLAppViewer::processMarkerFiles()
{
    //We've got 4 things to test for here
    // - Other Process Running (SecondLife.exec_marker present, locked)
    // - Freeze (SecondLife.exec_marker present, not locked)
    // - LLError Crash (SecondLife.llerror_marker present)
    // - Other Crash (SecondLife.error_marker present)
    // These checks should also remove these files for the last 2 cases if they currently exist

    std::ostringstream marker_log_stream;
    bool marker_is_same_version = true;
    // first, look for the marker created at startup and deleted on a clean exit
    mMarkerFileName = gDirUtilp->getExpandedFilename(LL_PATH_LOGS,MARKER_FILE_NAME);
    if (LLAPRFile::isExist(mMarkerFileName, NULL, LL_APR_RB))
    {
        // File exists...
        // first, read it to see if it was created by the same version (we need this later)
        marker_is_same_version = markerIsSameVersion(mMarkerFileName);

        // now test to see if this file is locked by a running process (try to open for write)
        marker_log_stream << "Checking exec marker file for lock...";
        mMarkerFile.open(mMarkerFileName, LL_APR_WB);
        apr_file_t* fMarker = mMarkerFile.getFileHandle() ;
        if (!fMarker)
        {
            marker_log_stream << "Exec marker file open failed - assume it is locked.";
            mSecondInstance = true; // lock means that instance is running.
        }
        else
        {
            // We were able to open it, now try to lock it ourselves...
            if (apr_file_lock(fMarker, APR_FLOCK_NONBLOCK | APR_FLOCK_EXCLUSIVE) != APR_SUCCESS)
            {
                marker_log_stream << "Locking exec marker failed.";
                mSecondInstance = true; // lost a race? be conservative
            }
            else
            {
                // No other instances; we've locked this file now, so record our version; delete on quit.
                recordMarkerVersion(mMarkerFile);
                marker_log_stream << "Exec marker file existed but was not locked; rewritten.";
            }
        }
        initLoggingAndGetLastDuration();

        std::string marker_log_msg(marker_log_stream.str());
        LL_INFOS("MarkerFile") << marker_log_msg << LL_ENDL;

        if (mSecondInstance)
        {
            LL_INFOS("MarkerFile") << "Exec marker '"<< mMarkerFileName << "' owned by another instance" << LL_ENDL;
        }
        else if (marker_is_same_version)
        {
            // the file existed, is ours, and matched our version, so we can report on what it says
            LL_INFOS("MarkerFile") << "Exec marker '"<< mMarkerFileName << "' found; last exec crashed" << LL_ENDL;
            gLastExecEvent = LAST_EXEC_OTHER_CRASH;
        }
        else
        {
            LL_INFOS("MarkerFile") << "Exec marker '"<< mMarkerFileName << "' found, but versions did not match" << LL_ENDL;
        }
    }
    else // marker did not exist... last exec (if any) did not freeze
    {
        initLoggingAndGetLastDuration();
        // Create the marker file for this execution & lock it; it will be deleted on a clean exit
        apr_status_t s;
        s = mMarkerFile.open(mMarkerFileName, LL_APR_WB, true);

        if (s == APR_SUCCESS && mMarkerFile.getFileHandle())
        {
            LL_DEBUGS("MarkerFile") << "Exec marker file '"<< mMarkerFileName << "' created." << LL_ENDL;
            if (APR_SUCCESS == apr_file_lock(mMarkerFile.getFileHandle(), APR_FLOCK_NONBLOCK | APR_FLOCK_EXCLUSIVE))
            {
                recordMarkerVersion(mMarkerFile);
                LL_DEBUGS("MarkerFile") << "Exec marker file locked." << LL_ENDL;
            }
            else
            {
                LL_WARNS("MarkerFile") << "Exec marker file cannot be locked." << LL_ENDL;
            }
        }
        else
        {
            LL_WARNS("MarkerFile") << "Failed to create exec marker file '"<< mMarkerFileName << "'." << LL_ENDL;
        }
    }

    // now check for cases in which the exec marker may have been cleaned up by crash handlers

    // check for any last exec event report based on whether or not it happened during logout
    // (the logout marker is created when logout begins)
    std::string logout_marker_file =  gDirUtilp->getExpandedFilename(LL_PATH_LOGS, LOGOUT_MARKER_FILE_NAME);
    if(LLAPRFile::isExist(logout_marker_file, NULL, LL_APR_RB))
    {
        if (markerIsSameVersion(logout_marker_file))
        {
            gLastExecEvent = LAST_EXEC_LOGOUT_FROZE;
            LL_INFOS("MarkerFile") << "Logout crash marker '"<< logout_marker_file << "', changing LastExecEvent to LOGOUT_FROZE" << LL_ENDL;
        }
        else
        {
            LL_INFOS("MarkerFile") << "Logout crash marker '"<< logout_marker_file << "' found, but versions did not match" << LL_ENDL;
        }
        LLAPRFile::remove(logout_marker_file);
    }
    // further refine based on whether or not a marker created during an llerr crash is found
    std::string llerror_marker_file = gDirUtilp->getExpandedFilename(LL_PATH_LOGS, LLERROR_MARKER_FILE_NAME);
    if(LLAPRFile::isExist(llerror_marker_file, NULL, LL_APR_RB))
    {
        if (markerIsSameVersion(llerror_marker_file))
        {
            if ( gLastExecEvent == LAST_EXEC_LOGOUT_FROZE )
            {
                gLastExecEvent = LAST_EXEC_LOGOUT_CRASH;
                LL_INFOS("MarkerFile") << "LLError marker '"<< llerror_marker_file << "' crashed, setting LastExecEvent to LOGOUT_CRASH" << LL_ENDL;
            }
            else
            {
                gLastExecEvent = LAST_EXEC_LLERROR_CRASH;
                LL_INFOS("MarkerFile") << "LLError marker '"<< llerror_marker_file << "' crashed, setting LastExecEvent to LLERROR_CRASH" << LL_ENDL;
            }
        }
        else
        {
            LL_INFOS("MarkerFile") << "LLError marker '"<< llerror_marker_file << "' found, but versions did not match" << LL_ENDL;
        }
        LLAPRFile::remove(llerror_marker_file);
    }
    // and last refine based on whether or not a marker created during a non-llerr crash is found
    std::string error_marker_file = gDirUtilp->getExpandedFilename(LL_PATH_LOGS, ERROR_MARKER_FILE_NAME);
    if(LLAPRFile::isExist(error_marker_file, NULL, LL_APR_RB))
    {
        if (markerIsSameVersion(error_marker_file))
        {
            if (gLastExecEvent == LAST_EXEC_LOGOUT_FROZE)
            {
                gLastExecEvent = LAST_EXEC_LOGOUT_CRASH;
                LL_INFOS("MarkerFile") << "Error marker '"<< error_marker_file << "' crashed, setting LastExecEvent to LOGOUT_CRASH" << LL_ENDL;
            }
            else
            {
                gLastExecEvent = LAST_EXEC_OTHER_CRASH;
                LL_INFOS("MarkerFile") << "Error marker '"<< error_marker_file << "' crashed, setting LastExecEvent to " << gLastExecEvent << LL_ENDL;
            }
        }
        else
        {
            LL_INFOS("MarkerFile") << "Error marker '"<< error_marker_file << "' marker found, but versions did not match" << LL_ENDL;
        }
        LLAPRFile::remove(error_marker_file);
    }
}

void LLAppViewer::removeMarkerFiles()
{
    if (!mSecondInstance)
    {
        if (mMarkerFile.getFileHandle())
        {
            mMarkerFile.close() ;
            LLAPRFile::remove( mMarkerFileName );
            LL_DEBUGS("MarkerFile") << "removed exec marker '"<<mMarkerFileName<<"'"<< LL_ENDL;
        }
        else
        {
            LL_WARNS("MarkerFile") << "marker '"<<mMarkerFileName<<"' not open"<< LL_ENDL;
        }

        if (mLogoutMarkerFile.getFileHandle())
        {
            mLogoutMarkerFile.close();
            LLAPRFile::remove( mLogoutMarkerFileName );
            LL_DEBUGS("MarkerFile") << "removed logout marker '"<<mLogoutMarkerFileName<<"'"<< LL_ENDL;
        }
        else
        {
            LL_WARNS("MarkerFile") << "logout marker '"<<mLogoutMarkerFileName<<"' not open"<< LL_ENDL;
        }
    }
    else
    {
        LL_WARNS("MarkerFile") << "leaving markers because this is a second instance" << LL_ENDL;
    }
}

void LLAppViewer::removeDumpDir()
{
    //Call this routine only on clean exit.  Crash reporter will clean up
    //its locking table for us.
    if (gDirUtilp->dumpDirExists()) // Check if dump dir was created this run
    {
        std::string dump_dir = gDirUtilp->getExpandedFilename(LL_PATH_DUMP, "");
        gDirUtilp->deleteDirAndContents(dump_dir);
    }

    if (mSecondInstance && !isError())
    {
        std::string log_filename = LLError::logFileName();
        LLError::logToFile("");
        LLFile::remove(log_filename);
    }
}

void LLAppViewer::forceQuit()
{
    LLApp::setQuitting();
}

void LLAppViewer::fastQuit(S32 error_code)
{
    // finish pending transfers
    flushLFSIO();
    // let sim know we're logging out
    sendLogoutRequest();
    // flush network buffers by shutting down messaging system
    end_messaging_system();
    // figure out the error code
    S32 final_error_code = error_code ? error_code : (S32)isError();
    // this isn't a crash
    removeMarkerFiles();
    // get outta here
    _exit(final_error_code);
}

void LLAppViewer::requestQuit()
{
    LL_INFOS() << "requestQuit" << LL_ENDL;

    LLViewerRegion* region = gAgent.getRegion();

    if ((LLStartUp::getStartupState() < STATE_STARTED) || !region)
    {
        // If we have a region, make some attempt to send a logout request first.
        // This prevents the halfway-logged-in avatar from hanging around inworld for a couple minutes.
        if (region)
        {
            sendLogoutRequest();
        }

        // Quit immediately
        forceQuit();
        return;
    }

    // Try to send metrics back to the grid
    metricsSend(!gDisconnected);

    // Try to send last batch of avatar rez metrics.
    if (!gDisconnected && isAgentAvatarValid())
    {
        gAgentAvatarp->updateAvatarRezMetrics(true); // force a last packet to be sent.
    }

    LLHUDEffectSpiral *effectp = (LLHUDEffectSpiral*)LLHUDManager::getInstance()->createViewerEffect(LLHUDObject::LL_HUD_EFFECT_POINT, true);
    effectp->setPositionGlobal(gAgent.getPositionGlobal());
    effectp->setColor(LLColor4U(gAgent.getEffectColor()));
    LLHUDManager::getInstance()->sendEffects();
    effectp->markDead() ;//remove it.

    // Attempt to close all floaters that might be
    // editing things.
    if (gFloaterView)
    {
        // application is quitting
        gFloaterView->closeAllChildren(true);
        mClosingFloaters = true;
    }

    // Send preferences once, when exiting
    bool include_preferences = true;
    send_viewer_stats(include_preferences);

    gLogoutTimer.reset();
    mQuitRequested = true;
}

static bool finish_quit(const LLSD& notification, const LLSD& response)
{
    S32 option = LLNotificationsUtil::getSelectedOption(notification, response);

    if (option == 0)
    {
        LLAppViewer::instance()->requestQuit();
    }
    return false;
}
static LLNotificationFunctorRegistration finish_quit_reg("ConfirmQuit", finish_quit);

void LLAppViewer::userQuit()
{
    LL_INFOS() << "User requested quit" << LL_ENDL;
    if (gDisconnected
        || !gViewerWindow
        || !gViewerWindow->getProgressView()
        || gViewerWindow->getProgressView()->getVisible())
    {
        requestQuit();
    }
    else
    {
        LLNotificationsUtil::add("ConfirmQuit");
    }
}

static bool finish_early_exit(const LLSD& notification, const LLSD& response)
{
    LLAppViewer::instance()->forceQuit();
    return false;
}

void LLAppViewer::earlyExit(const std::string& name, const LLSD& substitutions)
{
    LL_WARNS() << "app_early_exit: " << name << LL_ENDL;
    gDoDisconnect = true;
    LLNotificationsUtil::add(name, substitutions, LLSD(), finish_early_exit);
}

// case where we need the viewer to exit without any need for notifications
void LLAppViewer::earlyExitNoNotify()
{
    LL_WARNS() << "app_early_exit with no notification: " << LL_ENDL;
    gDoDisconnect = true;
    finish_early_exit( LLSD(), LLSD() );
}

void LLAppViewer::abortQuit()
{
    LL_INFOS() << "abortQuit()" << LL_ENDL;
    mQuitRequested = false;
    mClosingFloaters = false;
}

void LLAppViewer::migrateCacheDirectory()
{
#if LL_WINDOWS || LL_DARWIN
    // NOTE: (Nyx) as of 1.21, cache for mac is moving to /library/caches/SecondLife from
    // /library/application support/SecondLife/cache This should clear/delete the old dir.

    // As of 1.23 the Windows cache moved from
    //   C:\Documents and Settings\James\Application Support\SecondLife\cache
    // to
    //   C:\Documents and Settings\James\Local Settings\Application Support\SecondLife
    //
    // The Windows Vista equivalent is from
    //   C:\Users\James\AppData\Roaming\SecondLife\cache
    // to
    //   C:\Users\James\AppData\Local\SecondLife
    //
    // Note the absence of \cache on the second path.  James.

    // Only do this once per fresh install of this version.
    if (gSavedSettings.getBOOL("MigrateCacheDirectory"))
    {
        gSavedSettings.setBOOL("MigrateCacheDirectory", false);

        std::string old_cache_dir = gDirUtilp->add(gDirUtilp->getOSUserAppDir(), "cache");
        std::string new_cache_dir = gDirUtilp->getCacheDir(true);

        if (gDirUtilp->fileExists(old_cache_dir))
        {
            LL_INFOS() << "Migrating cache from " << old_cache_dir << " to " << new_cache_dir << LL_ENDL;

            // Migrate inventory cache to avoid pain to inventory database after mass update
            S32 file_count = 0;
            std::string file_name;
            std::string mask = "*.*";

            LLDirIterator iter(old_cache_dir, mask);
            while (iter.next(file_name))
            {
                if (file_name == "." || file_name == "..") continue;
                std::string source_path = gDirUtilp->add(old_cache_dir, file_name);
                std::string dest_path = gDirUtilp->add(new_cache_dir, file_name);
                if (!LLFile::rename(source_path, dest_path))
                {
                    file_count++;
                }
            }
            LL_INFOS() << "Moved " << file_count << " files" << LL_ENDL;

            // Nuke the old cache
            gDirUtilp->setCacheDir(old_cache_dir);
            purgeCache();
            gDirUtilp->setCacheDir(new_cache_dir);

#if LL_DARWIN
            // Clean up Mac files not deleted by removing *.*
            std::string ds_store = old_cache_dir + "/.DS_Store";
            if (gDirUtilp->fileExists(ds_store))
            {
                LLFile::remove(ds_store);
            }
#endif
            if (LLFile::rmdir(old_cache_dir) != 0)
            {
                LL_WARNS() << "could not delete old cache directory " << old_cache_dir << LL_ENDL;
            }
        }
    }
#endif // LL_WINDOWS || LL_DARWIN
}

//static
U32 LLAppViewer::getTextureCacheVersion()
{
    // Viewer texture cache version, change if the texture cache format changes.
    // 2021-03-10 Bumping up by one to help obviate texture cache issues with
    //            Simple Cache Viewer - see SL-14985 for more information
    //const U32 TEXTURE_CACHE_VERSION = 8;
    const U32 TEXTURE_CACHE_VERSION = 9;

    return TEXTURE_CACHE_VERSION ;
}

//static
U32 LLAppViewer::getDiskCacheVersion()
{
    // Viewer disk cache version intorduced in Simple Cache Viewer, change if the cache format changes.
    const U32 DISK_CACHE_VERSION = 1;

    return DISK_CACHE_VERSION ;
}

//static
U32 LLAppViewer::getObjectCacheVersion()
{
    // Viewer object cache version, change if object update
    // format changes. JC
    const U32 INDRA_OBJECT_CACHE_VERSION = 17;

    return INDRA_OBJECT_CACHE_VERSION;
}

bool LLAppViewer::initCache()
{
    mPurgeCache = false;
    bool read_only = mSecondInstance;
    LLAppViewer::getTextureCache()->setReadOnly(read_only) ;
    LLVOCache::initParamSingleton(read_only);

    // initialize the new disk cache using saved settings
    const std::string cache_dir_name = gSavedSettings.getString("DiskCacheDirName");

    const U32 MB = 1024 * 1024;
    const uintmax_t MIN_CACHE_SIZE = 256 * MB;
    const uintmax_t MAX_CACHE_SIZE = 9984ll * MB;
    const uintmax_t setting_cache_total_size = uintmax_t(gSavedSettings.getU32("CacheSize")) * MB;
    const uintmax_t cache_total_size = llclamp(setting_cache_total_size, MIN_CACHE_SIZE, MAX_CACHE_SIZE);
    const F64 disk_cache_percent = gSavedSettings.getF32("DiskCachePercentOfTotal");
    const F64 texture_cache_percent = 100.0 - disk_cache_percent;

    // note that the maximum size of this cache is defined as a percentage of the
    // total cache size - the 'CacheSize' pref - for all caches.
    const uintmax_t disk_cache_size = uintmax_t(cache_total_size * disk_cache_percent / 100);
    const bool enable_cache_debug_info = gSavedSettings.getBOOL("EnableDiskCacheDebugInfo");

    bool texture_cache_mismatch = false;
    bool remove_vfs_files = false;
    if (gSavedSettings.getS32("LocalCacheVersion") != LLAppViewer::getTextureCacheVersion())
    {
        texture_cache_mismatch = true;
        if (!read_only)
        {
            gSavedSettings.setS32("LocalCacheVersion", LLAppViewer::getTextureCacheVersion());

            //texture cache version was bumped up in Simple Cache Viewer, and at this point old vfs files are not needed
            remove_vfs_files = true;
        }
    }

    if (!read_only)
    {
        // Purge cache if user requested it
        if (gSavedSettings.getBOOL("PurgeCacheOnStartup") ||
            gSavedSettings.getBOOL("PurgeCacheOnNextStartup"))
        {
            LL_INFOS("AppCache") << "Startup cache purge requested: " << (gSavedSettings.getBOOL("PurgeCacheOnStartup") ? "ALWAYS" : "ONCE") << LL_ENDL;
            gSavedSettings.setBOOL("PurgeCacheOnNextStartup", false);
            mPurgeCache = true;
            // STORM-1141 force purgeAllTextures to get called to prevent a crash here. -brad
            texture_cache_mismatch = true;
        }

        // We have moved the location of the cache directory over time.
        migrateCacheDirectory();

        // Setup and verify the cache location
        std::string cache_location = gSavedSettings.getString("CacheLocation");
        std::string new_cache_location = gSavedSettings.getString("NewCacheLocation");
        if (new_cache_location != cache_location)
        {
            LL_INFOS("AppCache") << "Cache location changed, cache needs purging" << LL_ENDL;
            gDirUtilp->setCacheDir(gSavedSettings.getString("CacheLocation"));
            purgeCache(); // purge old cache
            gDirUtilp->deleteDirAndContents(gDirUtilp->getExpandedFilename(LL_PATH_CACHE, cache_dir_name));
            gSavedSettings.setString("CacheLocation", new_cache_location);
            gSavedSettings.setString("CacheLocationTopFolder", gDirUtilp->getBaseFileName(new_cache_location));
        }
    }

    if (!gDirUtilp->setCacheDir(gSavedSettings.getString("CacheLocation")))
    {
        LL_WARNS("AppCache") << "Unable to set cache location" << LL_ENDL;
        gSavedSettings.setString("CacheLocation", "");
        gSavedSettings.setString("CacheLocationTopFolder", "");
    }

    const std::string cache_dir = gDirUtilp->getExpandedFilename(LL_PATH_CACHE, cache_dir_name);
    LLDiskCache::initParamSingleton(cache_dir, disk_cache_size, enable_cache_debug_info);

    if (!read_only)
    {
        if (gSavedSettings.getS32("DiskCacheVersion") != LLAppViewer::getDiskCacheVersion())
        {
            LLDiskCache::getInstance()->clearCache();
            remove_vfs_files = true;
            gSavedSettings.setS32("DiskCacheVersion", LLAppViewer::getDiskCacheVersion());
        }

        if (remove_vfs_files)
        {
            LLDiskCache::getInstance()->removeOldVFSFiles();
        }

        if (mPurgeCache)
        {
        LLSplashScreen::update(LLTrans::getString("StartupClearingCache"));
        purgeCache();

            // clear the new C++ file system based cache
            LLDiskCache::getInstance()->clearCache();
    }
        else
        {
            // purge excessive files from the new file system based cache
            LLDiskCache::getInstance()->purge();
        }
    }
    LLAppViewer::getPurgeDiskCacheThread()->start();

    LLSplashScreen::update(LLTrans::getString("StartupInitializingTextureCache"));

    // Init the texture cache
    // Allocate the remaining percent which is not allocated to the disk cache
    const S64 texture_cache_size = S64(cache_total_size * texture_cache_percent / 100);

    LLAppViewer::getTextureCache()->initCache(LL_PATH_CACHE, texture_cache_size, texture_cache_mismatch);

    const U32 CACHE_NUMBER_OF_REGIONS_FOR_OBJECTS = 128;
    LLVOCache::getInstance()->initCache(LL_PATH_CACHE, CACHE_NUMBER_OF_REGIONS_FOR_OBJECTS, getObjectCacheVersion());

    return true;
}

void LLAppViewer::addOnIdleCallback(const boost::function<void()>& cb)
{
    gMainloopWork.post(cb);
}

void LLAppViewer::loadKeyBindings()
{
    std::string key_bindings_file = gDirUtilp->getExpandedFilename(LL_PATH_USER_SETTINGS, "key_bindings.xml");
    if (!gDirUtilp->fileExists(key_bindings_file) || !gViewerInput.loadBindingsXML(key_bindings_file))
    {
        // Failed to load custom bindings, try default ones
        key_bindings_file = gDirUtilp->getExpandedFilename(LL_PATH_APP_SETTINGS, "key_bindings.xml");
        if (!gViewerInput.loadBindingsXML(key_bindings_file))
        {
            LLError::LLUserWarningMsg::showMissingFiles();
            LL_ERRS("InitInfo") << "Unable to open default key bindings from " << key_bindings_file << LL_ENDL;
        }
    }
    LLUrlRegistry::instance().setKeybindingHandler(&gViewerInput);
}

void LLAppViewer::purgeCache()
{
    LL_INFOS("AppCache") << "Purging Cache and Texture Cache..." << LL_ENDL;
    LLAppViewer::getTextureCache()->purgeCache(LL_PATH_CACHE);
    LLVOCache::getInstance()->removeCache(LL_PATH_CACHE);
    LLViewerShaderMgr::instance()->clearShaderCache();
    std::string browser_cache = gDirUtilp->getExpandedFilename(LL_PATH_CACHE, "cef_cache");
    if (LLFile::isdir(browser_cache))
    {
        // cef does not support clear_cache and clear_cookies, so clear what we can manually.
        gDirUtilp->deleteDirAndContents(browser_cache);
    }
    gDirUtilp->deleteFilesInDir(gDirUtilp->getExpandedFilename(LL_PATH_CACHE, ""), "*");
}

//purge cache immediately, do not wait until the next login.
void LLAppViewer::purgeCacheImmediate()
{
    LL_INFOS("AppCache") << "Purging Object Cache and Texture Cache immediately..." << LL_ENDL;
    LLAppViewer::getTextureCache()->purgeCache(LL_PATH_CACHE, false);
    LLVOCache::getInstance()->removeCache(LL_PATH_CACHE, true);
}

std::string LLAppViewer::getSecondLifeTitle() const
{
    return LLTrans::getString("APP_NAME");
}

std::string LLAppViewer::getWindowTitle() const
{
    return gWindowTitle;
}

// Callback from a dialog indicating user was logged out.
bool finish_disconnect(const LLSD& notification, const LLSD& response)
{
    S32 option = LLNotificationsUtil::getSelectedOption(notification, response);

    if (1 == option)
    {
        LLAppViewer::instance()->forceQuit();
    }
    return false;
}

// Callback from an early disconnect dialog, force an exit
bool finish_forced_disconnect(const LLSD& notification, const LLSD& response)
{
    LLAppViewer::instance()->forceQuit();
    return false;
}


void LLAppViewer::forceDisconnect(const std::string& mesg)
{
    if (gDoDisconnect)
    {
        // Already popped up one of these dialogs, don't
        // do this again.
        return;
    }

    // *TODO: Translate the message if possible
    std::string big_reason = LLAgent::sTeleportErrorMessages[mesg];
    if ( big_reason.size() == 0 )
    {
        big_reason = mesg;
    }

    LLSD args;
    gDoDisconnect = true;

    if (LLStartUp::getStartupState() < STATE_STARTED)
    {
        // Tell users what happened
        args["ERROR_MESSAGE"] = big_reason;
        LLNotificationsUtil::add("ErrorMessage", args, LLSD(), &finish_forced_disconnect);
    }
    else
    {
        args["MESSAGE"] = big_reason;
        LLNotificationsUtil::add("YouHaveBeenLoggedOut", args, LLSD(), &finish_disconnect );
    }
}

void LLAppViewer::badNetworkHandler()
{
    // Dump the packet
    gMessageSystem->dumpPacketToLog();

    // Flush all of our caches on exit in the case of disconnect due to
    // invalid packets.

    mPurgeCacheOnExit = true;

    std::ostringstream message;
    message <<
        "The viewer has detected mangled network data indicative\n"
        "of a bad upstream network connection or an incomplete\n"
        "local installation of " << LLAppViewer::instance()->getSecondLifeTitle() << ". \n"
        " \n"
        "Try uninstalling and reinstalling to see if this resolves \n"
        "the issue. \n"
        " \n"
        "If the problem continues, see the Tech Support FAQ at: \n"
        "www.secondlife.com/support";
    forceDisconnect(message.str());

    LLApp::instance()->writeMiniDump();
}

// This routine may get called more than once during the shutdown process.
// This can happen because we need to get the screenshot before the window
// is destroyed.
void LLAppViewer::saveFinalSnapshot()
{
    if (!mSavedFinalSnapshot)
    {
        gSavedSettings.setVector3d("FocusPosOnLogout", gAgentCamera.calcFocusPositionTargetGlobal());
        gSavedSettings.setVector3d("CameraPosOnLogout", gAgentCamera.calcCameraPositionTargetGlobal());
        gViewerWindow->setCursor(UI_CURSOR_WAIT);
        gAgentCamera.changeCameraToThirdPerson( false );    // don't animate, need immediate switch
        gSavedSettings.setBOOL("ShowParcelOwners", false);
        idle();

        std::string snap_filename = gDirUtilp->getLindenUserDir();
        snap_filename += gDirUtilp->getDirDelimiter();
        snap_filename += LLStartUp::getScreenLastFilename();
        // use full pixel dimensions of viewer window (not post-scale dimensions)
        gViewerWindow->saveSnapshot(snap_filename,
                                    gViewerWindow->getWindowWidthRaw(),
                                    gViewerWindow->getWindowHeightRaw(),
                                    false,
                                    gSavedSettings.getBOOL("RenderHUDInSnapshot"),
                                    true,
                                    LLSnapshotModel::SNAPSHOT_TYPE_COLOR,
                                    LLSnapshotModel::SNAPSHOT_FORMAT_PNG);
        mSavedFinalSnapshot = true;

        if (gAgent.isInHomeRegion())
        {
            LLVector3d home;
            if (gAgent.getHomePosGlobal(&home) && dist_vec(home, gAgent.getPositionGlobal()) < 10)
            {
                // We are at home position or close to it, see if we need to create home screenshot
                // Notes:
                // 1. It might be beneficial to also replace home if file is too old
                // 2. This is far from best way/place to update screenshot since location might be not fully loaded,
                // but we don't have many options
                std::string snap_home = gDirUtilp->getLindenUserDir();
                snap_home += gDirUtilp->getDirDelimiter();
                snap_home += LLStartUp::getScreenHomeFilename();
                if (!gDirUtilp->fileExists(snap_home))
                {
                    // We are at home position yet no home image exist, fix it
                    LLFile::copy(snap_filename, snap_home);
                }
            }
        }
    }
}

void LLAppViewer::loadNameCache()
{
    // display names cache
    std::string filename =
        gDirUtilp->getExpandedFilename(LL_PATH_CACHE, "avatar_name_cache.xml");
    LL_INFOS("AvNameCache") << filename << LL_ENDL;
    llifstream name_cache_stream(filename.c_str());
    if(name_cache_stream.is_open())
    {
        if ( ! LLAvatarNameCache::getInstance()->importFile(name_cache_stream))
        {
            LL_WARNS("AppInit") << "removing invalid '" << filename << "'" << LL_ENDL;
            name_cache_stream.close();
            LLFile::remove(filename);
        }
    }

    if (!gCacheName) return;

    std::string name_cache;
    name_cache = gDirUtilp->getExpandedFilename(LL_PATH_CACHE, "name.cache");
    llifstream cache_file(name_cache.c_str());
    if(cache_file.is_open())
    {
        if(gCacheName->importFile(cache_file)) return;
    }
}

void LLAppViewer::saveNameCache()
{
    // display names cache
    std::string filename =
        gDirUtilp->getExpandedFilename(LL_PATH_CACHE, "avatar_name_cache.xml");
    llofstream name_cache_stream(filename.c_str());
    if(name_cache_stream.is_open())
    {
        LLAvatarNameCache::getInstance()->exportFile(name_cache_stream);
    }

    // real names cache
    if (gCacheName)
    {
        std::string name_cache;
        name_cache = gDirUtilp->getExpandedFilename(LL_PATH_CACHE, "name.cache");
        llofstream cache_file(name_cache.c_str());
        if(cache_file.is_open())
        {
            gCacheName->exportFile(cache_file);
        }
    }
}


/*! @brief      This class is an LLFrameTimer that can be created with
                an elapsed time that starts counting up from the given value
                rather than 0.0.

                Otherwise it behaves the same way as LLFrameTimer.
*/
class LLFrameStatsTimer : public LLFrameTimer
{
public:
    LLFrameStatsTimer(F64 elapsed_already = 0.0)
        : LLFrameTimer()
        {
            mStartTime -= elapsed_already;
        }
};

static LLTrace::BlockTimerStatHandle FTM_AUDIO_UPDATE("Update Audio");
static LLTrace::BlockTimerStatHandle FTM_CLEANUP("Cleanup");
static LLTrace::BlockTimerStatHandle FTM_CLEANUP_DRAWABLES("Drawables");
static LLTrace::BlockTimerStatHandle FTM_IDLE_CB("Idle Callbacks");
static LLTrace::BlockTimerStatHandle FTM_LOD_UPDATE("Update LOD");
static LLTrace::BlockTimerStatHandle FTM_OBJECTLIST_UPDATE("Update Objectlist");
static LLTrace::BlockTimerStatHandle FTM_REGION_UPDATE("Update Region");
static LLTrace::BlockTimerStatHandle FTM_WORLD_UPDATE("Update World");
static LLTrace::BlockTimerStatHandle FTM_NETWORK("Network");
static LLTrace::BlockTimerStatHandle FTM_AGENT_NETWORK("Agent Network");
static LLTrace::BlockTimerStatHandle FTM_VLMANAGER("VL Manager");
static LLTrace::BlockTimerStatHandle FTM_AGENT_POSITION("Agent Position");
static LLTrace::BlockTimerStatHandle FTM_HUD_EFFECTS("HUD Effects");

///////////////////////////////////////////////////////
// idle()
//
// Called every time the window is not doing anything.
// Receive packets, update statistics, and schedule a redisplay.
///////////////////////////////////////////////////////
void LLAppViewer::idle()
{
    LL_PROFILE_ZONE_SCOPED_CATEGORY_APP;
    pingMainloopTimeout("Main:Idle");

    // Update frame timers
    static LLTimer idle_timer;

    LLFrameTimer::updateFrameTime();
    LLFrameTimer::updateFrameCount();
    LLPerfStats::updateClass();

    // LLApp::stepFrame() performs the above three calls plus mRunner.run().
    // Not sure why we don't call stepFrame() here, except that LLRunner seems
    // completely redundant with LLEventTimer.
    LLNotificationsUI::LLToast::updateClass();
    LLSmoothInterpolation::updateInterpolants();
    LLMortician::updateClass();
    LLFilePickerThread::clearDead();  //calls LLFilePickerThread::notify()
    LLDirPickerThread::clearDead();
    F32 dt_raw = idle_timer.getElapsedTimeAndResetF32();

    LLGLTFMaterialList::flushUpdates();

    static LLCachedControl<U32> downscale_method(gSavedSettings, "RenderDownScaleMethod");
    gGLManager.mDownScaleMethod = downscale_method;
    LLImageGL::updateClass();

    // Service the WorkQueue we use for replies from worker threads.
    // Use function statics for the timeslice setting so we only have to fetch
    // and convert MainWorkTime once.
    static F32 MainWorkTimeRaw = gSavedSettings.getF32("MainWorkTime");
    static F32Milliseconds MainWorkTimeMs(MainWorkTimeRaw);
    // MainWorkTime is specified in fractional milliseconds, but std::chrono
    // uses integer representations. What if we want less than a microsecond?
    // Use nanoseconds. We're very sure we will never need to specify a
    // MainWorkTime that would be larger than we could express in
    // std::chrono::nanoseconds.
    static std::chrono::nanoseconds MainWorkTimeNanoSec{
        std::chrono::nanoseconds::rep(MainWorkTimeMs.value() * 1000000)};
    gMainloopWork.runFor(MainWorkTimeNanoSec);

    // Cap out-of-control frame times
    // Too low because in menus, swapping, debugger, etc.
    // Too high because idle called with no objects in view, etc.
    const F32 MIN_FRAME_RATE = 1.f;
    const F32 MAX_FRAME_RATE = 200.f;

    F32 frame_rate_clamped = 1.f / dt_raw;
    frame_rate_clamped = llclamp(frame_rate_clamped, MIN_FRAME_RATE, MAX_FRAME_RATE);
    gFrameDTClamped = 1.f / frame_rate_clamped;

    // Global frame timer
    // Smoothly weight toward current frame
    gFPSClamped = (frame_rate_clamped + (4.f * gFPSClamped)) / 5.f;

    F32 qas = gSavedSettings.getF32("QuitAfterSeconds");
    if (qas > 0.f)
    {
        if (gRenderStartTime.getElapsedTimeF32() > qas)
        {
            LL_INFOS() << "Quitting after " << qas << " seconds. See setting \"QuitAfterSeconds\"." << LL_ENDL;
            LLAppViewer::instance()->forceQuit();
        }
    }

    // Must wait until both have avatar object and mute list, so poll
    // here.
    LLIMProcessing::requestOfflineMessages();

    ///////////////////////////////////
    //
    // Special case idle if still starting up
    //
    if (LLStartUp::getStartupState() < STATE_STARTED)
    {
        // Skip rest if idle startup returns false (essentially, no world yet)
        gGLActive = true;
        if (!idle_startup())
        {
            gGLActive = false;
            return;
        }
        gGLActive = false;
    }


    F32 yaw = 0.f;              // radians

    if (!gDisconnected)
    {
        LL_PROFILE_ZONE_NAMED_CATEGORY_NETWORK("network"); //LL_RECORD_BLOCK_TIME(FTM_NETWORK);
        // Update spaceserver timeinfo
        LLWorld::getInstance()->setSpaceTimeUSec(LLWorld::getInstance()->getSpaceTimeUSec() + LLUnits::Seconds::fromValue(dt_raw));


        //////////////////////////////////////
        //
        // Update simulator agent state
        //

        if (gSavedSettings.getBOOL("RotateRight"))
        {
            gAgent.moveYaw(-1.f);
        }

        {
            LL_PROFILE_ZONE_NAMED_CATEGORY_APP("Autopilot");
            // Handle automatic walking towards points
            gAgentPilot.updateTarget();
            gAgent.autoPilot(&yaw);
        }

        // get control flags from each side
        U32 control_flags = gAgent.getControlFlags();
        U32 game_control_action_flags = LLGameControl::computeInternalActionFlags();

        // apply to GameControl
        LLGameControl::setExternalInput(control_flags, gAgent.getGameControlButtonsFromKeys());
        bool should_send_game_control = LLGameControl::computeFinalStateAndCheckForChanges();
        if (LLPanelPreferenceGameControl::isWaitingForInputChannel())
        {
            LLPanelPreferenceGameControl::applyGameControlInput();
            // skip this send because input is being used to set preferences
            should_send_game_control = false;
        }
        if (should_send_game_control)
        {
            sendGameControlInput();
        }

        // apply to AvatarControl
        if (LLGameControl::isEnabled() && LLGameControl::willControlAvatar())
        {
            gAgent.applyExternalActionFlags(game_control_action_flags);
        }

        send_agent_update(false);

        // After calling send_agent_update() in the mainloop we always clear
        // the agent's ephemeral ControlFlags (whether an AgentUpdate was
        // actually sent or not) because these will be recomputed based on
        // real-time key/controller input and resubmitted next frame.
        gAgent.resetControlFlags();
    }

    //////////////////////////////////////
    //
    // Manage statistics
    //
    //
    {
        // Initialize the viewer_stats_timer with an already elapsed time
        // of SEND_STATS_PERIOD so that the initial stats report will
        // be sent immediately.
        static LLFrameStatsTimer viewer_stats_timer(SEND_STATS_PERIOD);

        // Update session stats every large chunk of time
        // *FIX: (?) SAMANTHA
        if (viewer_stats_timer.getElapsedTimeF32() >= SEND_STATS_PERIOD && !gDisconnected)
        {
            LL_INFOS() << "Transmitting sessions stats" << LL_ENDL;
            bool include_preferences = false;
            send_viewer_stats(include_preferences);
            viewer_stats_timer.reset();
        }

        // Print the object debugging stats
        static LLFrameTimer object_debug_timer;
        if (object_debug_timer.getElapsedTimeF32() > 5.f)
        {
            object_debug_timer.reset();
            if (gObjectList.mNumDeadObjectUpdates)
            {
                LL_INFOS() << "Dead object updates: " << gObjectList.mNumDeadObjectUpdates << LL_ENDL;
                gObjectList.mNumDeadObjectUpdates = 0;
            }
            if (gObjectList.mNumUnknownUpdates)
            {
                LL_INFOS() << "Unknown object updates: " << gObjectList.mNumUnknownUpdates << LL_ENDL;
                gObjectList.mNumUnknownUpdates = 0;
            }

        }
    }

    if (!gDisconnected)
    {
        LL_PROFILE_ZONE_NAMED_CATEGORY_DISPLAY("Network");

        ////////////////////////////////////////////////
        //
        // Network processing
        //
        // NOTE: Starting at this point, we may still have pointers to "dead" objects
        // floating throughout the various object lists.
        //
        idleNameCache();
        idleNetwork();


        // Check for away from keyboard, kick idle agents.
        idle_afk_check();

        //  Update statistics for this frame
        update_statistics();
    }

    ////////////////////////////////////////
    //
    // Handle the regular UI idle callbacks as well as
    // hover callbacks
    //

#ifdef LL_DARWIN
    if (!mQuitRequested)  //MAINT-4243
#endif
    {
//      LL_RECORD_BLOCK_TIME(FTM_IDLE_CB);

        // Do event notifications if necessary.  Yes, we may want to move this elsewhere.
        gEventNotifier.update();

        gIdleCallbacks.callFunctions();
        gInventory.idleNotifyObservers();
        LLAvatarTracker::instance().idleNotifyObservers();
    }

    // Metrics logging (LLViewerAssetStats, etc.)
    {
        static LLTimer report_interval;

        // *TODO:  Add configuration controls for this
        F32 seconds = report_interval.getElapsedTimeF32();
        if (seconds >= app_metrics_interval)
        {
            metricsSend(! gDisconnected);
            report_interval.reset();
        }
    }


    // Update layonts, handle mouse events, tooltips, e t c
    // updateUI() needs to be called even in case viewer disconected
    // since related notification still needs handling and allows
    // opening chat.
    gViewerWindow->updateUI();

    if (gDisconnected)
    {
        return;
    }

    if (gTeleportDisplay)
    {
        return;
    }

    ///////////////////////////////////////
    // Agent and camera movement
    //
    LLCoordGL current_mouse = gViewerWindow->getCurrentMouse();

    {
        // After agent and camera moved, figure out if we need to
        // deselect objects.
        LLSelectMgr::getInstance()->deselectAllIfTooFar();

    }

    {
        // Handle pending gesture processing
        LL_RECORD_BLOCK_TIME(FTM_AGENT_POSITION);
        LLGestureMgr::instance().update();

        gAgent.updateAgentPosition(gFrameDTClamped, yaw, current_mouse.mX, current_mouse.mY);
    }

    {
        LL_RECORD_BLOCK_TIME(FTM_OBJECTLIST_UPDATE);

        if (!(logoutRequestSent() && hasSavedFinalSnapshot()))
        {
            gObjectList.update(gAgent);
            LL::GLTFSceneManager::instance().update();
        }
    }

    //////////////////////////////////////
    //
    // Deletes objects...
    // Has to be done after doing idleUpdates (which can kill objects)
    //

    {
        LL_RECORD_BLOCK_TIME(FTM_CLEANUP);
        {
            gObjectList.cleanDeadObjects();
        }
        {
            LL_RECORD_BLOCK_TIME(FTM_CLEANUP_DRAWABLES);
            LLDrawable::cleanupDeadDrawables();
        }
    }

    //
    // After this point, in theory we should never see a dead object
    // in the various object/drawable lists.
    //

    //////////////////////////////////////
    //
    // Update/send HUD effects
    //
    // At this point, HUD effects may clean up some references to
    // dead objects.
    //

    {
        LL_RECORD_BLOCK_TIME(FTM_HUD_EFFECTS);
        LLSelectMgr::getInstance()->updateEffects();
        LLHUDManager::getInstance()->cleanupEffects();
        LLHUDManager::getInstance()->sendEffects();
    }

    ////////////////////////////////////////
    //
    // Unpack layer data that we've received
    //

    {
        LL_RECORD_BLOCK_TIME(FTM_NETWORK);
        gVLManager.unpackData();
    }

    /////////////////////////
    //
    // Update surfaces, and surface textures as well.
    //

    LLWorld::getInstance()->updateVisibilities();
    {
        const F32 max_region_update_time = .001f; // 1ms
        LL_RECORD_BLOCK_TIME(FTM_REGION_UPDATE);
        LLWorld::getInstance()->updateRegions(max_region_update_time);
    }

    /////////////////////////
    //
    // Update weather effects
    //

    // Update wind vector
    LLVector3 wind_position_region;
    static LLVector3 average_wind;

    LLViewerRegion *regionp;
    regionp = LLWorld::getInstance()->resolveRegionGlobal(wind_position_region, gAgent.getPositionGlobal());    // puts agent's local coords into wind_position
    if (regionp)
    {
        gWindVec = regionp->mWind.getVelocity(wind_position_region);

        // Compute average wind and use to drive motion of water

        average_wind = regionp->mWind.getAverage();
        gSky.setWind(average_wind);
        //LLVOWater::setWind(average_wind);
    }
    else
    {
        gWindVec.setVec(0.0f, 0.0f, 0.0f);
    }

    //////////////////////////////////////
    //
    // Sort and cull in the new renderer are moved to pipeline.cpp
    // Here, particles are updated and drawables are moved.
    //

    {
        LL_PROFILE_ZONE_NAMED_CATEGORY_APP("world update"); //LL_RECORD_BLOCK_TIME(FTM_WORLD_UPDATE);
        gPipeline.updateMove();
    }

    LLWorld::getInstance()->updateParticles();

    if (gAgentPilot.isPlaying() && gAgentPilot.getOverrideCamera())
    {
        gAgentPilot.moveCamera();
    }
    else if (LLViewerJoystick::getInstance()->getOverrideCamera())
    {
        LLViewerJoystick::getInstance()->moveFlycam();
    }
    else if (gAgent.isUsingFlycam())
    {
        gAgent.updateFlycam();
    }
    else
    {
        if (LLToolMgr::getInstance()->inBuildMode())
        {
            LLViewerJoystick::getInstance()->moveObjects();
        }

        gAgentCamera.updateCamera();
    }

    // update media focus
    LLViewerMediaFocus::getInstance()->update();

    // Update marketplace
    LLMarketplaceInventoryImporter::update();
    LLMarketplaceInventoryNotifications::update();

    // objects and camera should be in sync, do LOD calculations now
    {
        LL_RECORD_BLOCK_TIME(FTM_LOD_UPDATE);
        gObjectList.updateApparentAngles(gAgent);
    }

    // Update AV render info
    LLAvatarRenderInfoAccountant::getInstance()->idle();

    {
        LL_PROFILE_ZONE_NAMED_CATEGORY_APP("audio update"); //LL_RECORD_BLOCK_TIME(FTM_AUDIO_UPDATE);

        if (gAudiop)
        {
            audio_update_volume(false);
            audio_update_listener();
            audio_update_wind(false);

            // this line actually commits the changes we've made to source positions, etc.
            gAudiop->idle();
        }
    }

    // Handle shutdown process, for example,
    // wait for floaters to close, send quit message,
    // forcibly quit if it has taken too long
    if (mQuitRequested)
    {
        gGLActive = true;
        idleShutdown();
    }
}

void LLAppViewer::idleShutdown()
{
    // Wait for all modal alerts to get resolved
    if (LLModalDialog::activeCount() > 0)
    {
        return;
    }

    // close IM interface
    if(gIMMgr)
    {
        gIMMgr->disconnectAllSessions();
    }

    // Wait for all floaters to get resolved
    if (gFloaterView)
    {
        if (!mClosingFloaters)
        {
            // application is quitting
            gFloaterView->closeAllChildren(true);
            mClosingFloaters = true;
            return;
        }
        if (!gFloaterView->allChildrenClosed())
        {
            return;
        }
    }

    // ProductEngine: Try moving this code to where we shut down sTextureCache in cleanup()
    // *TODO: ugly
    static bool saved_teleport_history = false;
    if (!saved_teleport_history)
    {
        saved_teleport_history = true;
        LLTeleportHistory::getInstance()->dump();
        LLLocationHistory::getInstance()->save(); // *TODO: find a better place for doing this
        return;
    }

    static bool saved_snapshot = false;
    if (!saved_snapshot)
    {
        saved_snapshot = true;
        saveFinalSnapshot();
        return;
    }

    const F32 SHUTDOWN_UPLOAD_SAVE_TIME = 5.f;

    S32 pending_uploads = gAssetStorage->getNumPendingUploads();
    if (pending_uploads > 0
        && gLogoutTimer.getElapsedTimeF32() < SHUTDOWN_UPLOAD_SAVE_TIME
        && !logoutRequestSent())
    {
        static S32 total_uploads = 0;
        // Sometimes total upload count can change during logout.
        total_uploads = llmax(total_uploads, pending_uploads);
        gViewerWindow->setShowProgress(true);
        S32 finished_uploads = total_uploads - pending_uploads;
        F32 percent = 100.f * finished_uploads / total_uploads;
        gViewerWindow->setProgressPercent(percent);
        gViewerWindow->setProgressString(LLTrans::getString("SavingSettings"));
        return;
    }

    if (gPendingMetricsUploads > 0
        && gLogoutTimer.getElapsedTimeF32() < SHUTDOWN_UPLOAD_SAVE_TIME
        && !logoutRequestSent())
    {
        gViewerWindow->setShowProgress(true);
        gViewerWindow->setProgressPercent(100.f);
        gViewerWindow->setProgressString(LLTrans::getString("LoggingOut"));
        return;
    }

    // All floaters are closed.  Tell server we want to quit.
    if (!logoutRequestSent())
    {
        sendLogoutRequest();

        // Wait for a LogoutReply message
        gViewerWindow->setShowProgress(true);
        gViewerWindow->setProgressPercent(100.f);
        gViewerWindow->setProgressString(LLTrans::getString("LoggingOut"));
        return;
    }

    // Make sure that we quit if we haven't received a reply from the server.
    if (logoutRequestSent()
        && gLogoutTimer.getElapsedTimeF32() > gLogoutMaxTime)
    {
        forceQuit();
        return;
    }
}

void LLAppViewer::sendLogoutRequest()
{
    if(!mLogoutRequestSent && gMessageSystem)
    {
        //Set internal status variables and marker files before actually starting the logout process
        gLogoutInProgress = true;
        if (!mSecondInstance)
        {
            mLogoutMarkerFileName = gDirUtilp->getExpandedFilename(LL_PATH_LOGS,LOGOUT_MARKER_FILE_NAME);

            mLogoutMarkerFile.open(mLogoutMarkerFileName, LL_APR_WB);
            if (mLogoutMarkerFile.getFileHandle())
            {
                LL_INFOS("MarkerFile") << "Created logout marker file '"<< mLogoutMarkerFileName << "' " << LL_ENDL;
                recordMarkerVersion(mLogoutMarkerFile);
            }
            else
            {
                LL_WARNS("MarkerFile") << "Cannot create logout marker file " << mLogoutMarkerFileName << LL_ENDL;
            }
        }
        else
        {
            LL_INFOS("MarkerFile") << "Did not logout marker file because this is a second instance" << LL_ENDL;
        }

        LLMessageSystem* msg = gMessageSystem;
        msg->newMessageFast(_PREHASH_LogoutRequest);
        msg->nextBlockFast(_PREHASH_AgentData);
        msg->addUUIDFast(_PREHASH_AgentID, gAgent.getID() );
        msg->addUUIDFast(_PREHASH_SessionID, gAgent.getSessionID());
        gAgent.sendReliableMessage();

        gLogoutTimer.reset();
        gLogoutMaxTime = LOGOUT_REQUEST_TIME;
        mLogoutRequestSent = true;

        if(LLVoiceClient::instanceExists())
        {
            LLVoiceClient::getInstance()->setVoiceEnabled(false);
        }
    }
}

void LLAppViewer::updateNameLookupUrl(const LLViewerRegion * regionp)
{
    if (!regionp || !regionp->capabilitiesReceived())
    {
        return;
    }

    LLAvatarNameCache *name_cache = LLAvatarNameCache::getInstance();
    bool had_capability = LLAvatarNameCache::getInstance()->hasNameLookupURL();
    std::string name_lookup_url;
    name_lookup_url.reserve(128); // avoid a memory allocation below
    name_lookup_url = regionp->getCapability("GetDisplayNames");
    bool have_capability = !name_lookup_url.empty();
    if (have_capability)
    {
        // we have support for display names, use it
        auto url_size = name_lookup_url.size();
        // capabilities require URLs with slashes before query params:
        // https://<host>:<port>/cap/<uuid>/?ids=<blah>
        // but the caps are granted like:
        // https://<host>:<port>/cap/<uuid>
        if (url_size > 0 && name_lookup_url[url_size - 1] != '/')
        {
            name_lookup_url += '/';
        }
        name_cache->setNameLookupURL(name_lookup_url);
    }
    else
    {
        // Display names not available on this region
        name_cache->setNameLookupURL(std::string());
    }

    // Error recovery - did we change state?
    if (had_capability != have_capability)
    {
        // name tags are persistant on screen, so make sure they refresh
        LLVOAvatar::invalidateNameTags();
    }
}

void LLAppViewer::postToMainCoro(const LL::WorkQueue::Work& work)
{
    gMainloopWork.post(work);
}

void LLAppViewer::outOfMemorySoftQuit()
{
    if (!mQuitRequested)
    {
        // Todo:
        // Find a way to free at least some memory to make it safer
        // Pause decoding and mesh repositorie
        getTextureCache()->pause();
        getTextureFetch()->pause();
        LLLFSThread::sLocal->pause();
        gLogoutTimer.reset();
        mQuitRequested = true;

        LLError::LLUserWarningMsg::showOutOfMemory();
    }
}

void LLAppViewer::idleNameCache()
{
    // Neither old nor new name cache can function before agent has a region
    LLViewerRegion* region = gAgent.getRegion();
    if (!region)
    {
        return;
    }

    // deal with any queued name requests and replies.
    gCacheName->processPending();

    // Can't run the new cache until we have the list of capabilities
    // for the agent region, and can therefore decide whether to use
    // display names or fall back to the old name system.
    if (!region->capabilitiesReceived())
    {
        return;
    }

    LLAvatarNameCache::getInstance()->idle();
}

//
// Handle messages, and all message related stuff
//

#define TIME_THROTTLE_MESSAGES

#ifdef TIME_THROTTLE_MESSAGES
#define CHECK_MESSAGES_DEFAULT_MAX_TIME .020f // 50 ms = 50 fps (just for messages!)
static F32 CheckMessagesMaxTime = CHECK_MESSAGES_DEFAULT_MAX_TIME;
#endif

static LLTrace::BlockTimerStatHandle FTM_IDLE_NETWORK("Idle Network");
static LLTrace::BlockTimerStatHandle FTM_MESSAGE_ACKS("Message Acks");
static LLTrace::BlockTimerStatHandle FTM_RETRANSMIT("Retransmit");
static LLTrace::BlockTimerStatHandle FTM_TIMEOUT_CHECK("Timeout Check");
static LLTrace::BlockTimerStatHandle FTM_DYNAMIC_THROTTLE("Dynamic Throttle");
static LLTrace::BlockTimerStatHandle FTM_CHECK_REGION_CIRCUIT("Check Region Circuit");

void LLAppViewer::idleNetwork()
{
    LL_PROFILE_ZONE_SCOPED_CATEGORY_NETWORK;
    pingMainloopTimeout("idleNetwork");

    gObjectList.mNumNewObjects = 0;
    S32 total_decoded = 0;

    if (!gSavedSettings.getBOOL("SpeedTest"))
    {
        LL_PROFILE_ZONE_NAMED_CATEGORY_NETWORK("idle network"); //LL_RECORD_BLOCK_TIME(FTM_IDLE_NETWORK); // decode

        LLTimer check_message_timer;
        //  Read all available packets from network
        const S64 frame_count = gFrameCount;  // U32->S64
        F32 total_time = 0.0f;

        {
            LockMessageChecker lmc(gMessageSystem);
            while (lmc.checkAllMessages(frame_count, gServicePump))
            {
                if (gDoDisconnect)
                {
                    // We're disconnecting, don't process any more messages from the server
                    // We're usually disconnecting due to either network corruption or a
                    // server going down, so this is OK.
                    break;
                }

                total_decoded++;
                gPacketsIn++;

                if (total_decoded > MESSAGE_MAX_PER_FRAME)
                {
                    break;
                }

#ifdef TIME_THROTTLE_MESSAGES
                // Prevent slow packets from completely destroying the frame rate.
                // This usually happens due to clumps of avatars taking huge amount
                // of network processing time (which needs to be fixed, but this is
                // a good limit anyway).
                total_time = check_message_timer.getElapsedTimeF32();
                if (total_time >= CheckMessagesMaxTime)
                    break;
#endif
            }

            // Handle per-frame message system processing.
            lmc.processAcks(gSavedSettings.getF32("AckCollectTime"));
        }

#ifdef TIME_THROTTLE_MESSAGES
        if (total_time >= CheckMessagesMaxTime)
        {
            // Increase CheckMessagesMaxTime so that we will eventually catch up
            CheckMessagesMaxTime *= 1.035f; // 3.5% ~= x2 in 20 frames, ~8x in 60 frames
        }
        else
        {
            // Reset CheckMessagesMaxTime to default value
            CheckMessagesMaxTime = CHECK_MESSAGES_DEFAULT_MAX_TIME;
        }
#endif

        // Decode enqueued messages...
        S32 remaining_possible_decodes = MESSAGE_MAX_PER_FRAME - total_decoded;

        if( remaining_possible_decodes <= 0 )
        {
            LL_INFOS() << "Maxed out number of messages per frame at " << MESSAGE_MAX_PER_FRAME << LL_ENDL;
        }

        if (gPrintMessagesThisFrame)
        {
            LL_INFOS() << "Decoded " << total_decoded << " msgs this frame!" << LL_ENDL;
            gPrintMessagesThisFrame = false;
        }
    }
    add(LLStatViewer::NUM_NEW_OBJECTS, gObjectList.mNumNewObjects);

    // Retransmit unacknowledged packets.
    gXferManager->retransmitUnackedPackets();
    gAssetStorage->checkForTimeouts();
    gViewerThrottle.updateDynamicThrottle();

    // Check that the circuit between the viewer and the agent's current
    // region is still alive
    LLViewerRegion *agent_region = gAgent.getRegion();
    if (agent_region && (LLStartUp::getStartupState()==STATE_STARTED))
    {
        LLUUID this_region_id = agent_region->getRegionID();
        bool this_region_alive = agent_region->isAlive();
        if ((mAgentRegionLastAlive && !this_region_alive) // newly dead
            && (mAgentRegionLastID == this_region_id)) // same region
        {
            forceDisconnect(LLTrans::getString("AgentLostConnection"));
        }
        mAgentRegionLastID = this_region_id;
        mAgentRegionLastAlive = this_region_alive;
    }
}

void LLAppViewer::disconnectViewer()
{
    if (gDisconnected)
    {
        return;
    }
    //
    // Cleanup after quitting.
    //
    // Save snapshot for next time, if we made it through initialization

    LL_INFOS() << "Disconnecting viewer!" << LL_ENDL;

    // Dump our frame statistics

    // Remember if we were flying
    gSavedSettings.setBOOL("FlyingAtExit", gAgent.getFlying() );

    // Un-minimize all windows so they don't get saved minimized
    if (gFloaterView)
    {
        gFloaterView->restoreAll();
    }

    if (LLSelectMgr::instanceExists())
    {
        LLSelectMgr::getInstance()->deselectAll();
    }

    // save inventory if appropriate
    if (gInventory.isInventoryUsable()
        && gAgent.getID().notNull()) // Shouldn't be null at this stage
    {
        gInventory.cache(gInventory.getRootFolderID(), gAgent.getID());
        if (gInventory.getLibraryRootFolderID().notNull()
            && gInventory.getLibraryOwnerID().notNull()
            && !mSecondInstance) // agent is unique, library isn't
        {
            gInventory.cache(
                gInventory.getLibraryRootFolderID(),
                gInventory.getLibraryOwnerID());
        }
    }

    saveNameCache();
    if (LLExperienceCache::instanceExists())
    {
        // TODO: LLExperienceCache::cleanup() logic should be moved to
        // cleanupSingleton().
        LLExperienceCache::instance().cleanup();
    }

    // close inventory interface, close all windows
    LLSidepanelInventory::cleanup();

    gAgentWearables.cleanup();
    gAgentCamera.cleanup();
    // Also writes cached agent settings to gSavedSettings
    gAgent.cleanup();

    // This is where we used to call gObjectList.destroy() and then delete gWorldp.
    // Now we just ask the LLWorld singleton to cleanly shut down.
    if(LLWorld::instanceExists())
    {
        LLWorld::getInstance()->resetClass();
    }
    LLVOCache::deleteSingleton();

    // call all self-registered classes
    LLDestroyClassList::instance().fireCallbacks();

    cleanup_xfer_manager();
    gDisconnected = true;

    // Pass the connection state to LLUrlEntryParcel not to attempt
    // parcel info requests while disconnected.
    LLUrlEntryParcel::setDisconnected(gDisconnected);
}

void LLAppViewer::forceErrorLLError()
{
    LL_ERRS() << "This is a deliberate llerror" << LL_ENDL;
}

void LLAppViewer::forceErrorLLErrorMsg()
{
    LLError::LLUserWarningMsg::show("Deliberate error");
    // Note: under debug this will show a message as well,
    // but release won't show anything and will quit silently
    LL_ERRS() << "This is a deliberate llerror with a message" << LL_ENDL;
}

void LLAppViewer::forceErrorBreakpoint()
{
    LL_WARNS() << "Forcing a deliberate breakpoint" << LL_ENDL;
#ifdef LL_WINDOWS
    DebugBreak();
#else
    asm ("int $3");
#endif
    return;
}

void LLAppViewer::forceErrorBadMemoryAccess()
{
    LL_WARNS() << "Forcing a deliberate bad memory access" << LL_ENDL;
    S32* crash = NULL;
    *crash = 0xDEADBEEF;
    return;
}

void LLAppViewer::forceErrorInfiniteLoop()
{
    LL_WARNS() << "Forcing a deliberate infinite loop" << LL_ENDL;
    // Loop is intentionally complicated to fool basic loop detection
    LLTimer timer_total;
    LLTimer timer_expiry;
    const S32 report_frequency = 10;
    timer_expiry.setTimerExpirySec(report_frequency);
    while(true)
    {
        if (timer_expiry.hasExpired())
        {
            LL_INFOS() << "Infinite loop time : " << timer_total.getElapsedSeconds() << LL_ENDL;
            timer_expiry.setTimerExpirySec(report_frequency);
        }
    }
    return;
}

void LLAppViewer::forceErrorSoftwareException()
{
    LL_WARNS() << "Forcing a deliberate exception" << LL_ENDL;
    LLTHROW(LLException("User selected Force Software Exception"));
}

void LLAppViewer::forceErrorOSSpecificException()
{
    // Virtual, MacOS only
    const std::string exception_text = "User selected Force OS Exception, Not implemented on this OS";
    throw std::runtime_error(exception_text);
}

void LLAppViewer::forceErrorDriverCrash()
{
    LL_WARNS() << "Forcing a deliberate driver crash" << LL_ENDL;
    glDeleteTextures(1, NULL);
}

void LLAppViewer::forceErrorCoroutineCrash()
{
    LL_WARNS() << "Forcing a crash in LLCoros" << LL_ENDL;
    LLCoros::instance().launch("LLAppViewer::crashyCoro", [] {throw LLException("A deliberate crash from LLCoros"); });
}

void LLAppViewer::forceErrorThreadCrash()
{
    class LLCrashTestThread : public LLThread
    {
    public:

        LLCrashTestThread() : LLThread("Crash logging test thread")
        {
        }

        void run()
        {
            LL_ERRS() << "This is a deliberate llerror in thread" << LL_ENDL;
        }
    };

    LL_WARNS() << "This is a deliberate crash in a thread" << LL_ENDL;
    LLCrashTestThread *thread = new LLCrashTestThread();
    thread->start();
}

void LLAppViewer::initMainloopTimeout(std::string_view state, F32 secs)
{
    if (!mMainloopTimeout)
    {
        mMainloopTimeout = new LLWatchdogTimeout();
        resumeMainloopTimeout(state, secs);
    }
}

void LLAppViewer::destroyMainloopTimeout()
{
    if (mMainloopTimeout)
    {
        delete mMainloopTimeout;
        mMainloopTimeout = nullptr;
    }
}

void LLAppViewer::resumeMainloopTimeout(std::string_view state, F32 secs)
{
    if (mMainloopTimeout)
    {
        if (secs < 0.0f)
        {
            static LLCachedControl<F32> mainloop_timeout(gSavedSettings, "MainloopTimeoutDefault", 60.f);
            secs = mainloop_timeout;
        }

        mMainloopTimeout->setTimeout(secs);
        mMainloopTimeout->start(state);
    }
}

void LLAppViewer::pauseMainloopTimeout()
{
    if (mMainloopTimeout)
    {
        mMainloopTimeout->stop();
    }
}

void LLAppViewer::pingMainloopTimeout(std::string_view state, F32 secs)
{
    LL_PROFILE_ZONE_SCOPED_CATEGORY_APP;

    if (mMainloopTimeout)
    {
        if (secs < 0.0f)
        {
            static LLCachedControl<F32> mainloop_timeout(gSavedSettings, "MainloopTimeoutDefault", 60);
            secs = mainloop_timeout;
        }

        mMainloopTimeout->setTimeout(secs);
        mMainloopTimeout->ping(state);
    }
}

void LLAppViewer::handleLoginComplete()
{
    gLoggedInTime.start();
    initMainloopTimeout("Mainloop Init");

    // Store some data to DebugInfo in case of a freeze.
    gDebugInfo["ClientInfo"]["Name"] = LLVersionInfo::instance().getChannel();

    gDebugInfo["ClientInfo"]["MajorVersion"] = LLVersionInfo::instance().getMajor();
    gDebugInfo["ClientInfo"]["MinorVersion"] = LLVersionInfo::instance().getMinor();
    gDebugInfo["ClientInfo"]["PatchVersion"] = LLVersionInfo::instance().getPatch();
    gDebugInfo["ClientInfo"]["BuildVersion"] = std::to_string(LLVersionInfo::instance().getBuild());

    LLParcel* parcel = LLViewerParcelMgr::getInstance()->getAgentParcel();
    if ( parcel && parcel->getMusicURL()[0])
    {
        gDebugInfo["ParcelMusicURL"] = parcel->getMusicURL();
    }
    if ( parcel && parcel->getMediaURL()[0])
    {
        gDebugInfo["ParcelMediaURL"] = parcel->getMediaURL();
    }

    gDebugInfo["SettingsFilename"] = gSavedSettings.getString("ClientSettingsFile");
    gDebugInfo["CAFilename"] = gDirUtilp->getCAFile();
    gDebugInfo["ViewerExePath"] = gDirUtilp->getExecutablePathAndName();
    gDebugInfo["CurrentPath"] = gDirUtilp->getCurPath();

    if(gAgent.getRegion())
    {
        gDebugInfo["CurrentSimHost"] = gAgent.getRegion()->getSimHostName();
        gDebugInfo["CurrentRegion"] = gAgent.getRegion()->getName();
    }

    if(LLAppViewer::instance()->mMainloopTimeout)
    {
        gDebugInfo["MainloopTimeoutState"] = LLAppViewer::instance()->mMainloopTimeout->getState();
    }

    mOnLoginCompleted();

    writeDebugInfo();

    // we logged in successfully, so save settings on logout
    LL_INFOS() << "Login successful, per account settings will be saved on log out." << LL_ENDL;
    mSavePerAccountSettings=true;
}

//virtual
void LLAppViewer::setMasterSystemAudioMute(bool mute)
{
    gSavedSettings.setBOOL("MuteAudio", mute);
}

//virtual
bool LLAppViewer::getMasterSystemAudioMute()
{
    return gSavedSettings.getBOOL("MuteAudio");
}

//----------------------------------------------------------------------------
// Metrics-related methods (static and otherwise)
//----------------------------------------------------------------------------

/**
 * LLViewerAssetStats collects data on a per-region (as defined by the agent's
 * location) so we need to tell it about region changes which become a kind of
 * hidden variable/global state in the collectors.  For collectors not running
 * on the main thread, we need to send a message to move the data over safely
 * and cheaply (amortized over a run).
 */
void LLAppViewer::metricsUpdateRegion(U64 region_handle)
{
    if (0 != region_handle)
    {
        LLViewerAssetStatsFF::set_region(region_handle);
    }
}

/**
 * Attempts to start a multi-threaded metrics report to be sent back to
 * the grid for consumption.
 */
void LLAppViewer::metricsSend(bool enable_reporting)
{
    if (! gViewerAssetStats)
        return;

    if (LLAppViewer::sTextureFetch)
    {
        LLViewerRegion * regionp = gAgent.getRegion();

        if (enable_reporting && regionp)
        {
            std::string caps_url = regionp->getCapability("ViewerMetrics");

            LLSD sd = gViewerAssetStats->asLLSD(true);

            // Send a report request into 'thread1' to get the rest of the data
            // and provide some additional parameters while here.
            LLAppViewer::sTextureFetch->commandSendMetrics(caps_url,
                                                           gAgentSessionID,
                                                           gAgentID,
                                                           sd);
        }
        else
        {
            LLAppViewer::sTextureFetch->commandDataBreak();
        }
    }

    // Reset even if we can't report.  Rather than gather up a huge chunk of
    // data, we'll keep to our sampling interval and retain the data
    // resolution in time.
    gViewerAssetStats->restart();
}<|MERGE_RESOLUTION|>--- conflicted
+++ resolved
@@ -2002,7 +2002,6 @@
     // Clean up before GL is shut down because we might be holding on to objects with texture references
     LLSelectMgr::cleanupGlobals();
 
-<<<<<<< HEAD
     LL_INFOS() << "Shutting down OpenGL" << LL_ENDL;
 
     // Shut down OpenGL
@@ -2034,8 +2033,6 @@
     }
     LLGameControl::terminate();
 
-=======
->>>>>>> 9e24b300
     LL_INFOS() << "Cleaning up Objects" << LL_ENDL;
 
     LLViewerObject::cleanupVOClasses();
