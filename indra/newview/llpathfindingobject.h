--- conflicted
+++ resolved
@@ -1,116 +1,92 @@
-/**
-* @file   llpathfindingobject.h
-* @brief  Header file for llpathfindingobject
-* @author Stinson@lindenlab.com
-*
-* $LicenseInfo:firstyear=2012&license=viewerlgpl$
-* Second Life Viewer Source Code
-* Copyright (C) 2012, Linden Research, Inc.
-*
-* This library is free software; you can redistribute it and/or
-* modify it under the terms of the GNU Lesser General Public
-* License as published by the Free Software Foundation;
-* version 2.1 of the License only.
-*
-* This library is distributed in the hope that it will be useful,
-* but WITHOUT ANY WARRANTY; without even the implied warranty of
-* MERCHANTABILITY or FITNESS FOR A PARTICULAR PURPOSE.  See the GNU
-* Lesser General Public License for more details.
-*
-* You should have received a copy of the GNU Lesser General Public
-* License along with this library; if not, write to the Free Software
-* Foundation, Inc., 51 Franklin Street, Fifth Floor, Boston, MA  02110-1301  USA
-*
-* Linden Research, Inc., 945 Battery Street, San Francisco, CA  94111  USA
-* $/LicenseInfo$
-*/
-#ifndef LL_LLPATHFINDINGOBJECT_H
-#define LL_LLPATHFINDINGOBJECT_H
-
-#include <string>
-
-#include <boost/shared_ptr.hpp>
-#include <boost/function.hpp>
-#include <boost/signals2.hpp>
-
-#include "llavatarname.h"
-#include "llavatarnamecache.h"
-#include "lluuid.h"
-#include "v3math.h"
-
-class LLPathfindingObject;
-class LLSD;
-
-typedef std::shared_ptr<LLPathfindingObject> LLPathfindingObjectPtr;
-
-class LLPathfindingObject
-{
-public:
-    LLPathfindingObject();
-    LLPathfindingObject(const std::string &pUUID, const LLSD &pObjectData);
-    LLPathfindingObject(const LLPathfindingObject& pOther);
-    virtual ~LLPathfindingObject();
-
-    LLPathfindingObject& operator =(const LLPathfindingObject& pOther);
-
-<<<<<<< HEAD
-	inline const LLUUID&      getUUID() const        {return mUUID;};
-	inline const std::string& getName() const        {return mName;};
-	inline const std::string& getDescription() const {return mDescription;};
-	inline bool               hasOwner() const       {return mOwnerUUID.notNull();};
-	inline bool               hasOwnerName() const   {return mHasOwnerName;};
-	std::string               getOwnerName() const;
-	inline bool               isGroupOwned() const   {return mIsGroupOwned;};
-	inline const LLVector3&   getLocation() const    {return mLocation;};
-=======
-    inline const LLUUID&      getUUID() const        {return mUUID;};
-    inline const std::string& getName() const        {return mName;};
-    inline const std::string& getDescription() const {return mDescription;};
-    inline BOOL               hasOwner() const       {return mOwnerUUID.notNull();};
-    inline bool               hasOwnerName() const   {return mHasOwnerName;};
-    std::string               getOwnerName() const;
-    inline BOOL               isGroupOwned() const   {return mIsGroupOwned;};
-    inline const LLVector3&   getLocation() const    {return mLocation;};
->>>>>>> e1623bb2
-
-    typedef boost::function<void (const LLPathfindingObject *)>         name_callback_t;
-    typedef boost::signals2::signal<void (const LLPathfindingObject *)> name_signal_t;
-    typedef boost::signals2::connection                                 name_connection_t;
-
-    name_connection_t registerOwnerNameListener(name_callback_t pOwnerNameCallback);
-
-protected:
-
-private:
-    void parseObjectData(const LLSD &pObjectData);
-
-    void fetchOwnerName();
-    void handleAvatarNameFetch(const LLUUID &pOwnerUUID, const LLAvatarName &pAvatarName);
-    void disconnectAvatarNameCacheConnection();
-
-<<<<<<< HEAD
-	LLUUID                                   mUUID;
-	std::string                              mName;
-	std::string                              mDescription;
-	LLUUID                                   mOwnerUUID;
-	bool                                     mHasOwnerName;
-	LLAvatarName                             mOwnerName;
-	LLAvatarNameCache::callback_connection_t mAvatarNameCacheConnection;
-	bool                                     mIsGroupOwned;
-	LLVector3                                mLocation;
-	name_signal_t                            mOwnerNameSignal;
-=======
-    LLUUID                                   mUUID;
-    std::string                              mName;
-    std::string                              mDescription;
-    LLUUID                                   mOwnerUUID;
-    bool                                     mHasOwnerName;
-    LLAvatarName                             mOwnerName;
-    LLAvatarNameCache::callback_connection_t mAvatarNameCacheConnection;
-    BOOL                                     mIsGroupOwned;
-    LLVector3                                mLocation;
-    name_signal_t                            mOwnerNameSignal;
->>>>>>> e1623bb2
-};
-
-#endif // LL_LLPATHFINDINGOBJECT_H+/**
+* @file   llpathfindingobject.h
+* @brief  Header file for llpathfindingobject
+* @author Stinson@lindenlab.com
+*
+* $LicenseInfo:firstyear=2012&license=viewerlgpl$
+* Second Life Viewer Source Code
+* Copyright (C) 2012, Linden Research, Inc.
+*
+* This library is free software; you can redistribute it and/or
+* modify it under the terms of the GNU Lesser General Public
+* License as published by the Free Software Foundation;
+* version 2.1 of the License only.
+*
+* This library is distributed in the hope that it will be useful,
+* but WITHOUT ANY WARRANTY; without even the implied warranty of
+* MERCHANTABILITY or FITNESS FOR A PARTICULAR PURPOSE.  See the GNU
+* Lesser General Public License for more details.
+*
+* You should have received a copy of the GNU Lesser General Public
+* License along with this library; if not, write to the Free Software
+* Foundation, Inc., 51 Franklin Street, Fifth Floor, Boston, MA  02110-1301  USA
+*
+* Linden Research, Inc., 945 Battery Street, San Francisco, CA  94111  USA
+* $/LicenseInfo$
+*/
+#ifndef LL_LLPATHFINDINGOBJECT_H
+#define LL_LLPATHFINDINGOBJECT_H
+
+#include <string>
+
+#include <boost/shared_ptr.hpp>
+#include <boost/function.hpp>
+#include <boost/signals2.hpp>
+
+#include "llavatarname.h"
+#include "llavatarnamecache.h"
+#include "lluuid.h"
+#include "v3math.h"
+
+class LLPathfindingObject;
+class LLSD;
+
+typedef std::shared_ptr<LLPathfindingObject> LLPathfindingObjectPtr;
+
+class LLPathfindingObject
+{
+public:
+    LLPathfindingObject();
+    LLPathfindingObject(const std::string &pUUID, const LLSD &pObjectData);
+    LLPathfindingObject(const LLPathfindingObject& pOther);
+    virtual ~LLPathfindingObject();
+
+    LLPathfindingObject& operator =(const LLPathfindingObject& pOther);
+
+    inline const LLUUID&      getUUID() const        {return mUUID;};
+    inline const std::string& getName() const        {return mName;};
+    inline const std::string& getDescription() const {return mDescription;};
+    inline bool               hasOwner() const       {return mOwnerUUID.notNull();};
+    inline bool               hasOwnerName() const   {return mHasOwnerName;};
+    std::string               getOwnerName() const;
+    inline bool               isGroupOwned() const   {return mIsGroupOwned;};
+    inline const LLVector3&   getLocation() const    {return mLocation;};
+
+    typedef boost::function<void (const LLPathfindingObject *)>         name_callback_t;
+    typedef boost::signals2::signal<void (const LLPathfindingObject *)> name_signal_t;
+    typedef boost::signals2::connection                                 name_connection_t;
+
+    name_connection_t registerOwnerNameListener(name_callback_t pOwnerNameCallback);
+
+protected:
+
+private:
+    void parseObjectData(const LLSD &pObjectData);
+
+    void fetchOwnerName();
+    void handleAvatarNameFetch(const LLUUID &pOwnerUUID, const LLAvatarName &pAvatarName);
+    void disconnectAvatarNameCacheConnection();
+
+    LLUUID                                   mUUID;
+    std::string                              mName;
+    std::string                              mDescription;
+    LLUUID                                   mOwnerUUID;
+    bool                                     mHasOwnerName;
+    LLAvatarName                             mOwnerName;
+    LLAvatarNameCache::callback_connection_t mAvatarNameCacheConnection;
+    bool                                     mIsGroupOwned;
+    LLVector3                                mLocation;
+    name_signal_t                            mOwnerNameSignal;
+};
+
+#endif // LL_LLPATHFINDINGOBJECT_H