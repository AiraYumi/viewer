--- conflicted
+++ resolved
@@ -90,22 +90,11 @@
 {
     BOOL handled = LLUICtrl::handleRightMouseDown(x, y, mask);
 
-<<<<<<< HEAD
-	LLToggleableMenu* context_menu = mContextMenu.get();
-	{
-		context_menu->buildDrawLabels();
-        if (context_menu && size())
-            context_menu->updateParent(LLMenuGL::sMenuContainer);
-
-        LLMenuGL::showPopup(this, context_menu, x, y);
-	}
-=======
     LLToggleableMenu* context_menu = mContextMenu.get();
     {
         context_menu->buildDrawLabels();
         if (context_menu && size())
             context_menu->updateParent(LLMenuGL::sMenuContainer);
->>>>>>> b31789c1
 
         LLMenuGL::showPopup(this, context_menu, x, y);
     }
