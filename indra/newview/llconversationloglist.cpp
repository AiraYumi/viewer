/**
 * @file llconversationloglist.cpp
 *
 * $LicenseInfo:firstyear=2002&license=viewerlgpl$
 * Second Life Viewer Source Code
 * Copyright (C) 2012, Linden Research, Inc.
 *
 * This library is free software; you can redistribute it and/or
 * modify it under the terms of the GNU Lesser General Public
 * License as published by the Free Software Foundation;
 * version 2.1 of the License only.
 *
 * This library is distributed in the hope that it will be useful,
 * but WITHOUT ANY WARRANTY; without even the implied warranty of
 * MERCHANTABILITY or FITNESS FOR A PARTICULAR PURPOSE.  See the GNU
 * Lesser General Public License for more details.
 *
 * You should have received a copy of the GNU Lesser General Public
 * License along with this library; if not, write to the Free Software
 * Foundation, Inc., 51 Franklin Street, Fifth Floor, Boston, MA  02110-1301  USA
 *
 * Linden Research, Inc., 945 Battery Street, San Francisco, CA  94111  USA
 * $/LicenseInfo$
 */

#include "llviewerprecompiledheaders.h"

#include "llavataractions.h"
#include "llagent.h"
#include "llfloaterreg.h"
#include "llfloaterconversationpreview.h"
#include "llgroupactions.h"
#include "llconversationloglist.h"
#include "llconversationloglistitem.h"
#include "llviewermenu.h"
#include "lltrans.h"

static LLDefaultChildRegistry::Register<LLConversationLogList> r("conversation_log_list");

static LLConversationLogListNameComparator NAME_COMPARATOR;
static LLConversationLogListDateComparator DATE_COMPARATOR;

LLConversationLogList::LLConversationLogList(const Params& p)
:   LLFlatListViewEx(p),
    mIsDirty(true)
{
    LLConversationLog::instance().addObserver(this);

    // Set up context menu.
    LLUICtrl::CommitCallbackRegistry::ScopedRegistrar registrar;
    LLUICtrl::EnableCallbackRegistry::ScopedRegistrar check_registrar;
    LLUICtrl::EnableCallbackRegistry::ScopedRegistrar enable_registrar;

    registrar.add       ("Calllog.Action",  boost::bind(&LLConversationLogList::onCustomAction, this, _2));
    check_registrar.add ("Calllog.Check",   boost::bind(&LLConversationLogList::isActionChecked,this, _2));
    enable_registrar.add("Calllog.Enable",  boost::bind(&LLConversationLogList::isActionEnabled,this, _2));

    LLToggleableMenu* context_menu = LLUICtrlFactory::getInstance()->createFromFile<LLToggleableMenu>(
                                    "menu_conversation_log_gear.xml",
                                    gMenuHolder,
                                    LLViewerMenuHolderGL::child_registry_t::instance());
    if(context_menu)
    {
        mContextMenu = context_menu->getHandle();
    }

    mIsFriendsOnTop = gSavedSettings.getBOOL("SortFriendsFirst");
}

LLConversationLogList::~LLConversationLogList()
{
    if (mContextMenu.get())
    {
        mContextMenu.get()->die();
    }

    LLConversationLog::instance().removeObserver(this);
}

void LLConversationLogList::draw()
{
    if (mIsDirty)
    {
        refresh();
    }
    LLFlatListViewEx::draw();
}

bool LLConversationLogList::handleRightMouseDown(S32 x, S32 y, MASK mask)
{
<<<<<<< HEAD
	bool handled = LLUICtrl::handleRightMouseDown(x, y, mask);

	LLToggleableMenu* context_menu = mContextMenu.get();
    if (context_menu && size())
    {
        context_menu->buildDrawLabels();
=======
    BOOL handled = LLUICtrl::handleRightMouseDown(x, y, mask);

    LLToggleableMenu* context_menu = mContextMenu.get();
    {
        context_menu->buildDrawLabels();
    if (context_menu && size())
>>>>>>> e1623bb2
        context_menu->updateParent(LLMenuGL::sMenuContainer);
        LLMenuGL::showPopup(this, context_menu, x, y);
    }

    return handled;
}

void LLConversationLogList::setNameFilter(const std::string& filter)
{
    std::string filter_upper = filter;
    LLStringUtil::toUpper(filter_upper);
    if (mNameFilter != filter_upper)
    {
        mNameFilter = filter_upper;
        setDirty();
    }
}

bool LLConversationLogList::findInsensitive(std::string haystack, const std::string& needle_upper)
{
    LLStringUtil::toUpper(haystack);
    return haystack.find(needle_upper) != std::string::npos;
}

void LLConversationLogList::sortByName()
{
    setComparator(&NAME_COMPARATOR);
    sort();
}

void LLConversationLogList::sortByDate()
{
    setComparator(&DATE_COMPARATOR);
    sort();
}

void LLConversationLogList::toggleSortFriendsOnTop()
{
    mIsFriendsOnTop = !mIsFriendsOnTop;
    gSavedSettings.setBOOL("SortFriendsFirst", mIsFriendsOnTop);
    sort();
}

void LLConversationLogList::changed()
{
    refresh();
}

void LLConversationLogList::changed(const LLUUID& session_id, U32 mask)
{
    LLConversationLogListItem* item = getConversationLogListItem(session_id);

    if (!item)
    {
        return;
    }

    if (mask & LLConversationLogObserver::CHANGED_TIME)
    {
        item->updateTimestamp();

        // if list is sorted by date and a date of some item has changed,
        // than the whole list should be rebuilt
        if (E_SORT_BY_DATE == getSortOrder())
        {
            mIsDirty = true;
        }
    }
    else if (mask & LLConversationLogObserver::CHANGED_NAME)
    {
        item->updateName();
        // if list is sorted by name and a name of some item has changed,
        // than the whole list should be rebuilt
        if (E_SORT_BY_DATE == getSortOrder())
        {
            mIsDirty = true;
        }
    }
    else if (mask & LLConversationLogObserver::CHANGED_OfflineIMs)
    {
        item->updateOfflineIMs();
    }
}

void LLConversationLogList::addNewItem(const LLConversation* conversation)
{
    LLConversationLogListItem* item = new LLConversationLogListItem(&*conversation);
    if (!mNameFilter.empty())
    {
        item->highlightNameDate(mNameFilter);
    }
    addItem(item, conversation->getSessionID(), ADD_TOP);
}

void LLConversationLogList::refresh()
{
    rebuildList();
    sort();

    mIsDirty = false;
}

void LLConversationLogList::rebuildList()
{
    const LLConversation * selected_conversationp = getSelectedConversation();

    clear();

    bool have_filter = !mNameFilter.empty();
    LLConversationLog &log_instance = LLConversationLog::instance();

    const std::vector<LLConversation>& conversations = log_instance.getConversations();
    std::vector<LLConversation>::const_iterator iter = conversations.begin();

    for (; iter != conversations.end(); ++iter)
    {
        bool not_found = have_filter && !findInsensitive(iter->getConversationName(), mNameFilter) && !findInsensitive(iter->getTimestamp(), mNameFilter);
        if (not_found)
            continue;

        addNewItem(&*iter);
    }

    // try to restore selection of item
    if (NULL != selected_conversationp)
    {
        selectItemByUUID(selected_conversationp->getSessionID());
    }

    bool logging_enabled = log_instance.getIsLoggingEnabled();
    bool log_empty = log_instance.isLogEmpty();
    if (!logging_enabled && log_empty)
    {
        setNoItemsCommentText(LLTrans::getString("logging_calls_disabled_log_empty"));
    }
    else if (!logging_enabled && !log_empty)
    {
        setNoItemsCommentText(LLTrans::getString("logging_calls_disabled_log_not_empty"));
    }
    else if (logging_enabled && log_empty)
    {
        setNoItemsCommentText(LLTrans::getString("logging_calls_enabled_log_empty"));
    }
    else if (logging_enabled && !log_empty)
    {
        setNoItemsCommentText("");
    }
}

void LLConversationLogList::onCustomAction(const LLSD& userdata)
{
    const LLConversation * selected_conversationp = getSelectedConversation();

    if (NULL == selected_conversationp)
    {
        return;
    }

    const std::string command_name = userdata.asString();
    const LLUUID& selected_conversation_participant_id = selected_conversationp->getParticipantID();
    const LLUUID& selected_conversation_session_id = selected_conversationp->getSessionID();
    LLIMModel::LLIMSession::SType stype = getSelectedSessionType();

    if ("im" == command_name)
    {
        switch (stype)
        {
        case LLIMModel::LLIMSession::P2P_SESSION:
            LLAvatarActions::startIM(selected_conversation_participant_id);
            break;

        case LLIMModel::LLIMSession::GROUP_SESSION:
            LLGroupActions::startIM(selected_conversation_session_id);
            break;

        default:
            break;
        }
    }
    else if ("call" == command_name)
    {
        switch (stype)
        {
        case LLIMModel::LLIMSession::P2P_SESSION:
            LLAvatarActions::startCall(selected_conversation_participant_id);
            break;

        case LLIMModel::LLIMSession::GROUP_SESSION:
            LLGroupActions::startCall(selected_conversation_session_id);
            break;

        default:
            break;
        }
    }
    else if ("view_profile" == command_name)
    {
        switch (stype)
        {
        case LLIMModel::LLIMSession::P2P_SESSION:
            LLAvatarActions::showProfile(selected_conversation_participant_id);
            break;

        case LLIMModel::LLIMSession::GROUP_SESSION:
            LLGroupActions::show(selected_conversation_session_id);
            break;

        default:
            break;
        }
    }
    else if ("chat_history" == command_name)
    {
        LLFloaterReg::showInstance("preview_conversation", selected_conversation_session_id, true);
    }
    else if ("offer_teleport" == command_name)
    {
        LLAvatarActions::offerTeleport(selected_conversation_participant_id);
    }
    else if ("request_teleport" == command_name)
    {
        LLAvatarActions::teleportRequest(selected_conversation_participant_id);
    }
    else if("add_friend" == command_name)
    {
        if (!LLAvatarActions::isFriend(selected_conversation_participant_id))
        {
            LLAvatarActions::requestFriendshipDialog(selected_conversation_participant_id);
        }
    }
    else if("remove_friend" == command_name)
    {
        if (LLAvatarActions::isFriend(selected_conversation_participant_id))
        {
            LLAvatarActions::removeFriendDialog(selected_conversation_participant_id);
        }
    }
    else if ("invite_to_group" == command_name)
    {
        LLAvatarActions::inviteToGroup(selected_conversation_participant_id);
    }
    else if ("show_on_map" == command_name)
    {
        LLAvatarActions::showOnMap(selected_conversation_participant_id);
    }
    else if ("share" == command_name)
    {
        LLAvatarActions::share(selected_conversation_participant_id);
    }
    else if ("pay" == command_name)
    {
        LLAvatarActions::pay(selected_conversation_participant_id);
    }
    else if ("block" == command_name)
    {
        LLAvatarActions::toggleBlock(selected_conversation_participant_id);
    }
}

bool LLConversationLogList::isActionEnabled(const LLSD& userdata)
{
<<<<<<< HEAD
	const LLConversation * selected_conversationp = getSelectedConversation();

	if (NULL == selected_conversationp || numSelected() > 1)
	{
		return false;
	}

	const std::string command_name = userdata.asString();

	LLIMModel::LLIMSession::SType stype = getSelectedSessionType();
	const LLUUID& selected_id = selected_conversationp->getParticipantID();

	bool is_p2p   = LLIMModel::LLIMSession::P2P_SESSION == stype;
	bool is_group = LLIMModel::LLIMSession::GROUP_SESSION == stype;
	bool is_group_member = is_group && gAgent.isInGroup(selected_id, true);

	if ("can_im" == command_name)
	{
		return is_p2p || is_group_member;
	}
	else if ("can_view_profile" == command_name)
	{
		return is_p2p || is_group;
	}
	else if ("can_view_chat_history" == command_name)
	{
		return true;
	}
	else if ("can_call"	== command_name)
	{
		return (is_p2p || is_group_member) && LLAvatarActions::canCall();
	}
	else if ("add_rem_friend"		== command_name ||
			 "can_invite_to_group"	== command_name ||
			 "can_share"			== command_name ||
			 "can_block"			== command_name ||
			 "can_pay"				== command_name ||
			 "report_abuse"			== command_name)
	{
		return is_p2p;
	}
	else if("can_offer_teleport" == command_name)
	{
		return is_p2p && LLAvatarActions::canOfferTeleport(selected_id);
	}
	else if ("can_show_on_map" == command_name)
	{
		return is_p2p && ((LLAvatarTracker::instance().isBuddyOnline(selected_id) && is_agent_mappable(selected_id)) || gAgent.isGodlike());
	}

	return false;
=======
    const LLConversation * selected_conversationp = getSelectedConversation();

    if (NULL == selected_conversationp || numSelected() > 1)
    {
        return false;
    }

    const std::string command_name = userdata.asString();

    LLIMModel::LLIMSession::SType stype = getSelectedSessionType();
    const LLUUID& selected_id = selected_conversationp->getParticipantID();

    bool is_p2p   = LLIMModel::LLIMSession::P2P_SESSION == stype;
    bool is_group = LLIMModel::LLIMSession::GROUP_SESSION == stype;
    bool is_group_member = is_group && gAgent.isInGroup(selected_id, TRUE);

    if ("can_im" == command_name)
    {
        return is_p2p || is_group_member;
    }
    else if ("can_view_profile" == command_name)
    {
        return is_p2p || is_group;
    }
    else if ("can_view_chat_history" == command_name)
    {
        return true;
    }
    else if ("can_call" == command_name)
    {
        return (is_p2p || is_group_member) && LLAvatarActions::canCall();
    }
    else if ("add_rem_friend"       == command_name ||
             "can_invite_to_group"  == command_name ||
             "can_share"            == command_name ||
             "can_block"            == command_name ||
             "can_pay"              == command_name ||
             "report_abuse"         == command_name)
    {
        return is_p2p;
    }
    else if("can_offer_teleport" == command_name)
    {
        return is_p2p && LLAvatarActions::canOfferTeleport(selected_id);
    }
    else if ("can_show_on_map" == command_name)
    {
        return is_p2p && ((LLAvatarTracker::instance().isBuddyOnline(selected_id) && is_agent_mappable(selected_id)) || gAgent.isGodlike());
    }

    return false;
>>>>>>> e1623bb2
}

bool LLConversationLogList::isActionChecked(const LLSD& userdata)
{
    const LLConversation * selected_conversationp = getSelectedConversation();

    if (NULL == selected_conversationp)
    {
        return false;
    }

    const std::string command_name = userdata.asString();

    const LLUUID& selected_id = selected_conversationp->getParticipantID();
    bool is_p2p = LLIMModel::LLIMSession::P2P_SESSION == getSelectedSessionType();

    if ("is_blocked" == command_name)
    {
        return is_p2p && LLAvatarActions::isBlocked(selected_id);
    }
    else if ("is_friend" == command_name)
    {
        return is_p2p && LLAvatarActions::isFriend(selected_id);
    }
    else if ("is_not_friend" == command_name)
    {
        return is_p2p && !LLAvatarActions::isFriend(selected_id);
    }

    return false;
}

LLIMModel::LLIMSession::SType LLConversationLogList::getSelectedSessionType()
{
    const LLConversationLogListItem* item = getSelectedConversationPanel();

    if (item)
    {
        return item->getConversation()->getConversationType();
    }

    return LLIMModel::LLIMSession::NONE_SESSION;
}

const LLConversationLogListItem* LLConversationLogList::getSelectedConversationPanel()
{
    LLPanel* panel = LLFlatListViewEx::getSelectedItem();
    LLConversationLogListItem* conv_panel = dynamic_cast<LLConversationLogListItem*>(panel);

    return conv_panel;
}

const LLConversation* LLConversationLogList::getSelectedConversation()
{
    const LLConversationLogListItem* panel = getSelectedConversationPanel();

    if (panel)
    {
        return panel->getConversation();
    }

    return NULL;
}

LLConversationLogListItem* LLConversationLogList::getConversationLogListItem(const LLUUID& session_id)
{
    std::vector<LLPanel*> panels;
    LLFlatListViewEx::getItems(panels);
    std::vector<LLPanel*>::iterator iter = panels.begin();

    for (; iter != panels.end(); ++iter)
    {
        LLConversationLogListItem* item = dynamic_cast<LLConversationLogListItem*>(*iter);
        if (item && session_id == item->getConversation()->getSessionID())
        {
            return item;
        }
    }

    return NULL;
}

LLConversationLogList::ESortOrder LLConversationLogList::getSortOrder()
{
    return static_cast<ESortOrder>(gSavedSettings.getU32("CallLogSortOrder"));
}

bool LLConversationLogListItemComparator::compare(const LLPanel* item1, const LLPanel* item2) const
{
    const LLConversationLogListItem* conversation_item1 = dynamic_cast<const LLConversationLogListItem*>(item1);
    const LLConversationLogListItem* conversation_item2 = dynamic_cast<const LLConversationLogListItem*>(item2);

    if (!conversation_item1 || !conversation_item2)
    {
        LL_ERRS() << "conversation_item1 and conversation_item2 cannot be null" << LL_ENDL;
        return true;
    }

    return doCompare(conversation_item1, conversation_item2);
}

bool LLConversationLogListNameComparator::doCompare(const LLConversationLogListItem* conversation1, const LLConversationLogListItem* conversation2) const
{
    std::string name1 = conversation1->getConversation()->getConversationName();
    std::string name2 = conversation2->getConversation()->getConversationName();
    const LLUUID& id1 = conversation1->getConversation()->getParticipantID();
    const LLUUID& id2 = conversation2->getConversation()->getParticipantID();

    LLStringUtil::toUpper(name1);
    LLStringUtil::toUpper(name2);

    bool friends_first = gSavedSettings.getBOOL("SortFriendsFirst");
    if (friends_first && (LLAvatarActions::isFriend(id1) ^ LLAvatarActions::isFriend(id2)))
    {
        return LLAvatarActions::isFriend(id1);
    }

    return name1 < name2;
}

bool LLConversationLogListDateComparator::doCompare(const LLConversationLogListItem* conversation1, const LLConversationLogListItem* conversation2) const
{
    U64Seconds date1 = conversation1->getConversation()->getTime();
    U64Seconds date2 = conversation2->getConversation()->getTime();
    const LLUUID& id1 = conversation1->getConversation()->getParticipantID();
    const LLUUID& id2 = conversation2->getConversation()->getParticipantID();

    bool friends_first = gSavedSettings.getBOOL("SortFriendsFirst");
    if (friends_first && (LLAvatarActions::isFriend(id1) ^ LLAvatarActions::isFriend(id2)))
    {
        return LLAvatarActions::isFriend(id1);
    }

    return date1 > date2;
}<|MERGE_RESOLUTION|>--- conflicted
+++ resolved
@@ -1,606 +1,543 @@
-/**
- * @file llconversationloglist.cpp
- *
- * $LicenseInfo:firstyear=2002&license=viewerlgpl$
- * Second Life Viewer Source Code
- * Copyright (C) 2012, Linden Research, Inc.
- *
- * This library is free software; you can redistribute it and/or
- * modify it under the terms of the GNU Lesser General Public
- * License as published by the Free Software Foundation;
- * version 2.1 of the License only.
- *
- * This library is distributed in the hope that it will be useful,
- * but WITHOUT ANY WARRANTY; without even the implied warranty of
- * MERCHANTABILITY or FITNESS FOR A PARTICULAR PURPOSE.  See the GNU
- * Lesser General Public License for more details.
- *
- * You should have received a copy of the GNU Lesser General Public
- * License along with this library; if not, write to the Free Software
- * Foundation, Inc., 51 Franklin Street, Fifth Floor, Boston, MA  02110-1301  USA
- *
- * Linden Research, Inc., 945 Battery Street, San Francisco, CA  94111  USA
- * $/LicenseInfo$
- */
-
-#include "llviewerprecompiledheaders.h"
-
-#include "llavataractions.h"
-#include "llagent.h"
-#include "llfloaterreg.h"
-#include "llfloaterconversationpreview.h"
-#include "llgroupactions.h"
-#include "llconversationloglist.h"
-#include "llconversationloglistitem.h"
-#include "llviewermenu.h"
-#include "lltrans.h"
-
-static LLDefaultChildRegistry::Register<LLConversationLogList> r("conversation_log_list");
-
-static LLConversationLogListNameComparator NAME_COMPARATOR;
-static LLConversationLogListDateComparator DATE_COMPARATOR;
-
-LLConversationLogList::LLConversationLogList(const Params& p)
-:   LLFlatListViewEx(p),
-    mIsDirty(true)
-{
-    LLConversationLog::instance().addObserver(this);
-
-    // Set up context menu.
-    LLUICtrl::CommitCallbackRegistry::ScopedRegistrar registrar;
-    LLUICtrl::EnableCallbackRegistry::ScopedRegistrar check_registrar;
-    LLUICtrl::EnableCallbackRegistry::ScopedRegistrar enable_registrar;
-
-    registrar.add       ("Calllog.Action",  boost::bind(&LLConversationLogList::onCustomAction, this, _2));
-    check_registrar.add ("Calllog.Check",   boost::bind(&LLConversationLogList::isActionChecked,this, _2));
-    enable_registrar.add("Calllog.Enable",  boost::bind(&LLConversationLogList::isActionEnabled,this, _2));
-
-    LLToggleableMenu* context_menu = LLUICtrlFactory::getInstance()->createFromFile<LLToggleableMenu>(
-                                    "menu_conversation_log_gear.xml",
-                                    gMenuHolder,
-                                    LLViewerMenuHolderGL::child_registry_t::instance());
-    if(context_menu)
-    {
-        mContextMenu = context_menu->getHandle();
-    }
-
-    mIsFriendsOnTop = gSavedSettings.getBOOL("SortFriendsFirst");
-}
-
-LLConversationLogList::~LLConversationLogList()
-{
-    if (mContextMenu.get())
-    {
-        mContextMenu.get()->die();
-    }
-
-    LLConversationLog::instance().removeObserver(this);
-}
-
-void LLConversationLogList::draw()
-{
-    if (mIsDirty)
-    {
-        refresh();
-    }
-    LLFlatListViewEx::draw();
-}
-
-bool LLConversationLogList::handleRightMouseDown(S32 x, S32 y, MASK mask)
-{
-<<<<<<< HEAD
-	bool handled = LLUICtrl::handleRightMouseDown(x, y, mask);
-
-	LLToggleableMenu* context_menu = mContextMenu.get();
-    if (context_menu && size())
-    {
-        context_menu->buildDrawLabels();
-=======
-    BOOL handled = LLUICtrl::handleRightMouseDown(x, y, mask);
-
-    LLToggleableMenu* context_menu = mContextMenu.get();
-    {
-        context_menu->buildDrawLabels();
-    if (context_menu && size())
->>>>>>> e1623bb2
-        context_menu->updateParent(LLMenuGL::sMenuContainer);
-        LLMenuGL::showPopup(this, context_menu, x, y);
-    }
-
-    return handled;
-}
-
-void LLConversationLogList::setNameFilter(const std::string& filter)
-{
-    std::string filter_upper = filter;
-    LLStringUtil::toUpper(filter_upper);
-    if (mNameFilter != filter_upper)
-    {
-        mNameFilter = filter_upper;
-        setDirty();
-    }
-}
-
-bool LLConversationLogList::findInsensitive(std::string haystack, const std::string& needle_upper)
-{
-    LLStringUtil::toUpper(haystack);
-    return haystack.find(needle_upper) != std::string::npos;
-}
-
-void LLConversationLogList::sortByName()
-{
-    setComparator(&NAME_COMPARATOR);
-    sort();
-}
-
-void LLConversationLogList::sortByDate()
-{
-    setComparator(&DATE_COMPARATOR);
-    sort();
-}
-
-void LLConversationLogList::toggleSortFriendsOnTop()
-{
-    mIsFriendsOnTop = !mIsFriendsOnTop;
-    gSavedSettings.setBOOL("SortFriendsFirst", mIsFriendsOnTop);
-    sort();
-}
-
-void LLConversationLogList::changed()
-{
-    refresh();
-}
-
-void LLConversationLogList::changed(const LLUUID& session_id, U32 mask)
-{
-    LLConversationLogListItem* item = getConversationLogListItem(session_id);
-
-    if (!item)
-    {
-        return;
-    }
-
-    if (mask & LLConversationLogObserver::CHANGED_TIME)
-    {
-        item->updateTimestamp();
-
-        // if list is sorted by date and a date of some item has changed,
-        // than the whole list should be rebuilt
-        if (E_SORT_BY_DATE == getSortOrder())
-        {
-            mIsDirty = true;
-        }
-    }
-    else if (mask & LLConversationLogObserver::CHANGED_NAME)
-    {
-        item->updateName();
-        // if list is sorted by name and a name of some item has changed,
-        // than the whole list should be rebuilt
-        if (E_SORT_BY_DATE == getSortOrder())
-        {
-            mIsDirty = true;
-        }
-    }
-    else if (mask & LLConversationLogObserver::CHANGED_OfflineIMs)
-    {
-        item->updateOfflineIMs();
-    }
-}
-
-void LLConversationLogList::addNewItem(const LLConversation* conversation)
-{
-    LLConversationLogListItem* item = new LLConversationLogListItem(&*conversation);
-    if (!mNameFilter.empty())
-    {
-        item->highlightNameDate(mNameFilter);
-    }
-    addItem(item, conversation->getSessionID(), ADD_TOP);
-}
-
-void LLConversationLogList::refresh()
-{
-    rebuildList();
-    sort();
-
-    mIsDirty = false;
-}
-
-void LLConversationLogList::rebuildList()
-{
-    const LLConversation * selected_conversationp = getSelectedConversation();
-
-    clear();
-
-    bool have_filter = !mNameFilter.empty();
-    LLConversationLog &log_instance = LLConversationLog::instance();
-
-    const std::vector<LLConversation>& conversations = log_instance.getConversations();
-    std::vector<LLConversation>::const_iterator iter = conversations.begin();
-
-    for (; iter != conversations.end(); ++iter)
-    {
-        bool not_found = have_filter && !findInsensitive(iter->getConversationName(), mNameFilter) && !findInsensitive(iter->getTimestamp(), mNameFilter);
-        if (not_found)
-            continue;
-
-        addNewItem(&*iter);
-    }
-
-    // try to restore selection of item
-    if (NULL != selected_conversationp)
-    {
-        selectItemByUUID(selected_conversationp->getSessionID());
-    }
-
-    bool logging_enabled = log_instance.getIsLoggingEnabled();
-    bool log_empty = log_instance.isLogEmpty();
-    if (!logging_enabled && log_empty)
-    {
-        setNoItemsCommentText(LLTrans::getString("logging_calls_disabled_log_empty"));
-    }
-    else if (!logging_enabled && !log_empty)
-    {
-        setNoItemsCommentText(LLTrans::getString("logging_calls_disabled_log_not_empty"));
-    }
-    else if (logging_enabled && log_empty)
-    {
-        setNoItemsCommentText(LLTrans::getString("logging_calls_enabled_log_empty"));
-    }
-    else if (logging_enabled && !log_empty)
-    {
-        setNoItemsCommentText("");
-    }
-}
-
-void LLConversationLogList::onCustomAction(const LLSD& userdata)
-{
-    const LLConversation * selected_conversationp = getSelectedConversation();
-
-    if (NULL == selected_conversationp)
-    {
-        return;
-    }
-
-    const std::string command_name = userdata.asString();
-    const LLUUID& selected_conversation_participant_id = selected_conversationp->getParticipantID();
-    const LLUUID& selected_conversation_session_id = selected_conversationp->getSessionID();
-    LLIMModel::LLIMSession::SType stype = getSelectedSessionType();
-
-    if ("im" == command_name)
-    {
-        switch (stype)
-        {
-        case LLIMModel::LLIMSession::P2P_SESSION:
-            LLAvatarActions::startIM(selected_conversation_participant_id);
-            break;
-
-        case LLIMModel::LLIMSession::GROUP_SESSION:
-            LLGroupActions::startIM(selected_conversation_session_id);
-            break;
-
-        default:
-            break;
-        }
-    }
-    else if ("call" == command_name)
-    {
-        switch (stype)
-        {
-        case LLIMModel::LLIMSession::P2P_SESSION:
-            LLAvatarActions::startCall(selected_conversation_participant_id);
-            break;
-
-        case LLIMModel::LLIMSession::GROUP_SESSION:
-            LLGroupActions::startCall(selected_conversation_session_id);
-            break;
-
-        default:
-            break;
-        }
-    }
-    else if ("view_profile" == command_name)
-    {
-        switch (stype)
-        {
-        case LLIMModel::LLIMSession::P2P_SESSION:
-            LLAvatarActions::showProfile(selected_conversation_participant_id);
-            break;
-
-        case LLIMModel::LLIMSession::GROUP_SESSION:
-            LLGroupActions::show(selected_conversation_session_id);
-            break;
-
-        default:
-            break;
-        }
-    }
-    else if ("chat_history" == command_name)
-    {
-        LLFloaterReg::showInstance("preview_conversation", selected_conversation_session_id, true);
-    }
-    else if ("offer_teleport" == command_name)
-    {
-        LLAvatarActions::offerTeleport(selected_conversation_participant_id);
-    }
-    else if ("request_teleport" == command_name)
-    {
-        LLAvatarActions::teleportRequest(selected_conversation_participant_id);
-    }
-    else if("add_friend" == command_name)
-    {
-        if (!LLAvatarActions::isFriend(selected_conversation_participant_id))
-        {
-            LLAvatarActions::requestFriendshipDialog(selected_conversation_participant_id);
-        }
-    }
-    else if("remove_friend" == command_name)
-    {
-        if (LLAvatarActions::isFriend(selected_conversation_participant_id))
-        {
-            LLAvatarActions::removeFriendDialog(selected_conversation_participant_id);
-        }
-    }
-    else if ("invite_to_group" == command_name)
-    {
-        LLAvatarActions::inviteToGroup(selected_conversation_participant_id);
-    }
-    else if ("show_on_map" == command_name)
-    {
-        LLAvatarActions::showOnMap(selected_conversation_participant_id);
-    }
-    else if ("share" == command_name)
-    {
-        LLAvatarActions::share(selected_conversation_participant_id);
-    }
-    else if ("pay" == command_name)
-    {
-        LLAvatarActions::pay(selected_conversation_participant_id);
-    }
-    else if ("block" == command_name)
-    {
-        LLAvatarActions::toggleBlock(selected_conversation_participant_id);
-    }
-}
-
-bool LLConversationLogList::isActionEnabled(const LLSD& userdata)
-{
-<<<<<<< HEAD
-	const LLConversation * selected_conversationp = getSelectedConversation();
-
-	if (NULL == selected_conversationp || numSelected() > 1)
-	{
-		return false;
-	}
-
-	const std::string command_name = userdata.asString();
-
-	LLIMModel::LLIMSession::SType stype = getSelectedSessionType();
-	const LLUUID& selected_id = selected_conversationp->getParticipantID();
-
-	bool is_p2p   = LLIMModel::LLIMSession::P2P_SESSION == stype;
-	bool is_group = LLIMModel::LLIMSession::GROUP_SESSION == stype;
-	bool is_group_member = is_group && gAgent.isInGroup(selected_id, true);
-
-	if ("can_im" == command_name)
-	{
-		return is_p2p || is_group_member;
-	}
-	else if ("can_view_profile" == command_name)
-	{
-		return is_p2p || is_group;
-	}
-	else if ("can_view_chat_history" == command_name)
-	{
-		return true;
-	}
-	else if ("can_call"	== command_name)
-	{
-		return (is_p2p || is_group_member) && LLAvatarActions::canCall();
-	}
-	else if ("add_rem_friend"		== command_name ||
-			 "can_invite_to_group"	== command_name ||
-			 "can_share"			== command_name ||
-			 "can_block"			== command_name ||
-			 "can_pay"				== command_name ||
-			 "report_abuse"			== command_name)
-	{
-		return is_p2p;
-	}
-	else if("can_offer_teleport" == command_name)
-	{
-		return is_p2p && LLAvatarActions::canOfferTeleport(selected_id);
-	}
-	else if ("can_show_on_map" == command_name)
-	{
-		return is_p2p && ((LLAvatarTracker::instance().isBuddyOnline(selected_id) && is_agent_mappable(selected_id)) || gAgent.isGodlike());
-	}
-
-	return false;
-=======
-    const LLConversation * selected_conversationp = getSelectedConversation();
-
-    if (NULL == selected_conversationp || numSelected() > 1)
-    {
-        return false;
-    }
-
-    const std::string command_name = userdata.asString();
-
-    LLIMModel::LLIMSession::SType stype = getSelectedSessionType();
-    const LLUUID& selected_id = selected_conversationp->getParticipantID();
-
-    bool is_p2p   = LLIMModel::LLIMSession::P2P_SESSION == stype;
-    bool is_group = LLIMModel::LLIMSession::GROUP_SESSION == stype;
-    bool is_group_member = is_group && gAgent.isInGroup(selected_id, TRUE);
-
-    if ("can_im" == command_name)
-    {
-        return is_p2p || is_group_member;
-    }
-    else if ("can_view_profile" == command_name)
-    {
-        return is_p2p || is_group;
-    }
-    else if ("can_view_chat_history" == command_name)
-    {
-        return true;
-    }
-    else if ("can_call" == command_name)
-    {
-        return (is_p2p || is_group_member) && LLAvatarActions::canCall();
-    }
-    else if ("add_rem_friend"       == command_name ||
-             "can_invite_to_group"  == command_name ||
-             "can_share"            == command_name ||
-             "can_block"            == command_name ||
-             "can_pay"              == command_name ||
-             "report_abuse"         == command_name)
-    {
-        return is_p2p;
-    }
-    else if("can_offer_teleport" == command_name)
-    {
-        return is_p2p && LLAvatarActions::canOfferTeleport(selected_id);
-    }
-    else if ("can_show_on_map" == command_name)
-    {
-        return is_p2p && ((LLAvatarTracker::instance().isBuddyOnline(selected_id) && is_agent_mappable(selected_id)) || gAgent.isGodlike());
-    }
-
-    return false;
->>>>>>> e1623bb2
-}
-
-bool LLConversationLogList::isActionChecked(const LLSD& userdata)
-{
-    const LLConversation * selected_conversationp = getSelectedConversation();
-
-    if (NULL == selected_conversationp)
-    {
-        return false;
-    }
-
-    const std::string command_name = userdata.asString();
-
-    const LLUUID& selected_id = selected_conversationp->getParticipantID();
-    bool is_p2p = LLIMModel::LLIMSession::P2P_SESSION == getSelectedSessionType();
-
-    if ("is_blocked" == command_name)
-    {
-        return is_p2p && LLAvatarActions::isBlocked(selected_id);
-    }
-    else if ("is_friend" == command_name)
-    {
-        return is_p2p && LLAvatarActions::isFriend(selected_id);
-    }
-    else if ("is_not_friend" == command_name)
-    {
-        return is_p2p && !LLAvatarActions::isFriend(selected_id);
-    }
-
-    return false;
-}
-
-LLIMModel::LLIMSession::SType LLConversationLogList::getSelectedSessionType()
-{
-    const LLConversationLogListItem* item = getSelectedConversationPanel();
-
-    if (item)
-    {
-        return item->getConversation()->getConversationType();
-    }
-
-    return LLIMModel::LLIMSession::NONE_SESSION;
-}
-
-const LLConversationLogListItem* LLConversationLogList::getSelectedConversationPanel()
-{
-    LLPanel* panel = LLFlatListViewEx::getSelectedItem();
-    LLConversationLogListItem* conv_panel = dynamic_cast<LLConversationLogListItem*>(panel);
-
-    return conv_panel;
-}
-
-const LLConversation* LLConversationLogList::getSelectedConversation()
-{
-    const LLConversationLogListItem* panel = getSelectedConversationPanel();
-
-    if (panel)
-    {
-        return panel->getConversation();
-    }
-
-    return NULL;
-}
-
-LLConversationLogListItem* LLConversationLogList::getConversationLogListItem(const LLUUID& session_id)
-{
-    std::vector<LLPanel*> panels;
-    LLFlatListViewEx::getItems(panels);
-    std::vector<LLPanel*>::iterator iter = panels.begin();
-
-    for (; iter != panels.end(); ++iter)
-    {
-        LLConversationLogListItem* item = dynamic_cast<LLConversationLogListItem*>(*iter);
-        if (item && session_id == item->getConversation()->getSessionID())
-        {
-            return item;
-        }
-    }
-
-    return NULL;
-}
-
-LLConversationLogList::ESortOrder LLConversationLogList::getSortOrder()
-{
-    return static_cast<ESortOrder>(gSavedSettings.getU32("CallLogSortOrder"));
-}
-
-bool LLConversationLogListItemComparator::compare(const LLPanel* item1, const LLPanel* item2) const
-{
-    const LLConversationLogListItem* conversation_item1 = dynamic_cast<const LLConversationLogListItem*>(item1);
-    const LLConversationLogListItem* conversation_item2 = dynamic_cast<const LLConversationLogListItem*>(item2);
-
-    if (!conversation_item1 || !conversation_item2)
-    {
-        LL_ERRS() << "conversation_item1 and conversation_item2 cannot be null" << LL_ENDL;
-        return true;
-    }
-
-    return doCompare(conversation_item1, conversation_item2);
-}
-
-bool LLConversationLogListNameComparator::doCompare(const LLConversationLogListItem* conversation1, const LLConversationLogListItem* conversation2) const
-{
-    std::string name1 = conversation1->getConversation()->getConversationName();
-    std::string name2 = conversation2->getConversation()->getConversationName();
-    const LLUUID& id1 = conversation1->getConversation()->getParticipantID();
-    const LLUUID& id2 = conversation2->getConversation()->getParticipantID();
-
-    LLStringUtil::toUpper(name1);
-    LLStringUtil::toUpper(name2);
-
-    bool friends_first = gSavedSettings.getBOOL("SortFriendsFirst");
-    if (friends_first && (LLAvatarActions::isFriend(id1) ^ LLAvatarActions::isFriend(id2)))
-    {
-        return LLAvatarActions::isFriend(id1);
-    }
-
-    return name1 < name2;
-}
-
-bool LLConversationLogListDateComparator::doCompare(const LLConversationLogListItem* conversation1, const LLConversationLogListItem* conversation2) const
-{
-    U64Seconds date1 = conversation1->getConversation()->getTime();
-    U64Seconds date2 = conversation2->getConversation()->getTime();
-    const LLUUID& id1 = conversation1->getConversation()->getParticipantID();
-    const LLUUID& id2 = conversation2->getConversation()->getParticipantID();
-
-    bool friends_first = gSavedSettings.getBOOL("SortFriendsFirst");
-    if (friends_first && (LLAvatarActions::isFriend(id1) ^ LLAvatarActions::isFriend(id2)))
-    {
-        return LLAvatarActions::isFriend(id1);
-    }
-
-    return date1 > date2;
-}+/**
+ * @file llconversationloglist.cpp
+ *
+ * $LicenseInfo:firstyear=2002&license=viewerlgpl$
+ * Second Life Viewer Source Code
+ * Copyright (C) 2012, Linden Research, Inc.
+ *
+ * This library is free software; you can redistribute it and/or
+ * modify it under the terms of the GNU Lesser General Public
+ * License as published by the Free Software Foundation;
+ * version 2.1 of the License only.
+ *
+ * This library is distributed in the hope that it will be useful,
+ * but WITHOUT ANY WARRANTY; without even the implied warranty of
+ * MERCHANTABILITY or FITNESS FOR A PARTICULAR PURPOSE.  See the GNU
+ * Lesser General Public License for more details.
+ *
+ * You should have received a copy of the GNU Lesser General Public
+ * License along with this library; if not, write to the Free Software
+ * Foundation, Inc., 51 Franklin Street, Fifth Floor, Boston, MA  02110-1301  USA
+ *
+ * Linden Research, Inc., 945 Battery Street, San Francisco, CA  94111  USA
+ * $/LicenseInfo$
+ */
+
+#include "llviewerprecompiledheaders.h"
+
+#include "llavataractions.h"
+#include "llagent.h"
+#include "llfloaterreg.h"
+#include "llfloaterconversationpreview.h"
+#include "llgroupactions.h"
+#include "llconversationloglist.h"
+#include "llconversationloglistitem.h"
+#include "llviewermenu.h"
+#include "lltrans.h"
+
+static LLDefaultChildRegistry::Register<LLConversationLogList> r("conversation_log_list");
+
+static LLConversationLogListNameComparator NAME_COMPARATOR;
+static LLConversationLogListDateComparator DATE_COMPARATOR;
+
+LLConversationLogList::LLConversationLogList(const Params& p)
+:   LLFlatListViewEx(p),
+    mIsDirty(true)
+{
+    LLConversationLog::instance().addObserver(this);
+
+    // Set up context menu.
+    LLUICtrl::CommitCallbackRegistry::ScopedRegistrar registrar;
+    LLUICtrl::EnableCallbackRegistry::ScopedRegistrar check_registrar;
+    LLUICtrl::EnableCallbackRegistry::ScopedRegistrar enable_registrar;
+
+    registrar.add       ("Calllog.Action",  boost::bind(&LLConversationLogList::onCustomAction, this, _2));
+    check_registrar.add ("Calllog.Check",   boost::bind(&LLConversationLogList::isActionChecked,this, _2));
+    enable_registrar.add("Calllog.Enable",  boost::bind(&LLConversationLogList::isActionEnabled,this, _2));
+
+    LLToggleableMenu* context_menu = LLUICtrlFactory::getInstance()->createFromFile<LLToggleableMenu>(
+                                    "menu_conversation_log_gear.xml",
+                                    gMenuHolder,
+                                    LLViewerMenuHolderGL::child_registry_t::instance());
+    if(context_menu)
+    {
+        mContextMenu = context_menu->getHandle();
+    }
+
+    mIsFriendsOnTop = gSavedSettings.getBOOL("SortFriendsFirst");
+}
+
+LLConversationLogList::~LLConversationLogList()
+{
+    if (mContextMenu.get())
+    {
+        mContextMenu.get()->die();
+    }
+
+    LLConversationLog::instance().removeObserver(this);
+}
+
+void LLConversationLogList::draw()
+{
+    if (mIsDirty)
+    {
+        refresh();
+    }
+    LLFlatListViewEx::draw();
+}
+
+bool LLConversationLogList::handleRightMouseDown(S32 x, S32 y, MASK mask)
+{
+    bool handled = LLUICtrl::handleRightMouseDown(x, y, mask);
+
+    LLToggleableMenu* context_menu = mContextMenu.get();
+    if (context_menu && size())
+    {
+        context_menu->buildDrawLabels();
+        context_menu->updateParent(LLMenuGL::sMenuContainer);
+        LLMenuGL::showPopup(this, context_menu, x, y);
+    }
+
+    return handled;
+}
+
+void LLConversationLogList::setNameFilter(const std::string& filter)
+{
+    std::string filter_upper = filter;
+    LLStringUtil::toUpper(filter_upper);
+    if (mNameFilter != filter_upper)
+    {
+        mNameFilter = filter_upper;
+        setDirty();
+    }
+}
+
+bool LLConversationLogList::findInsensitive(std::string haystack, const std::string& needle_upper)
+{
+    LLStringUtil::toUpper(haystack);
+    return haystack.find(needle_upper) != std::string::npos;
+}
+
+void LLConversationLogList::sortByName()
+{
+    setComparator(&NAME_COMPARATOR);
+    sort();
+}
+
+void LLConversationLogList::sortByDate()
+{
+    setComparator(&DATE_COMPARATOR);
+    sort();
+}
+
+void LLConversationLogList::toggleSortFriendsOnTop()
+{
+    mIsFriendsOnTop = !mIsFriendsOnTop;
+    gSavedSettings.setBOOL("SortFriendsFirst", mIsFriendsOnTop);
+    sort();
+}
+
+void LLConversationLogList::changed()
+{
+    refresh();
+}
+
+void LLConversationLogList::changed(const LLUUID& session_id, U32 mask)
+{
+    LLConversationLogListItem* item = getConversationLogListItem(session_id);
+
+    if (!item)
+    {
+        return;
+    }
+
+    if (mask & LLConversationLogObserver::CHANGED_TIME)
+    {
+        item->updateTimestamp();
+
+        // if list is sorted by date and a date of some item has changed,
+        // than the whole list should be rebuilt
+        if (E_SORT_BY_DATE == getSortOrder())
+        {
+            mIsDirty = true;
+        }
+    }
+    else if (mask & LLConversationLogObserver::CHANGED_NAME)
+    {
+        item->updateName();
+        // if list is sorted by name and a name of some item has changed,
+        // than the whole list should be rebuilt
+        if (E_SORT_BY_DATE == getSortOrder())
+        {
+            mIsDirty = true;
+        }
+    }
+    else if (mask & LLConversationLogObserver::CHANGED_OfflineIMs)
+    {
+        item->updateOfflineIMs();
+    }
+}
+
+void LLConversationLogList::addNewItem(const LLConversation* conversation)
+{
+    LLConversationLogListItem* item = new LLConversationLogListItem(&*conversation);
+    if (!mNameFilter.empty())
+    {
+        item->highlightNameDate(mNameFilter);
+    }
+    addItem(item, conversation->getSessionID(), ADD_TOP);
+}
+
+void LLConversationLogList::refresh()
+{
+    rebuildList();
+    sort();
+
+    mIsDirty = false;
+}
+
+void LLConversationLogList::rebuildList()
+{
+    const LLConversation * selected_conversationp = getSelectedConversation();
+
+    clear();
+
+    bool have_filter = !mNameFilter.empty();
+    LLConversationLog &log_instance = LLConversationLog::instance();
+
+    const std::vector<LLConversation>& conversations = log_instance.getConversations();
+    std::vector<LLConversation>::const_iterator iter = conversations.begin();
+
+    for (; iter != conversations.end(); ++iter)
+    {
+        bool not_found = have_filter && !findInsensitive(iter->getConversationName(), mNameFilter) && !findInsensitive(iter->getTimestamp(), mNameFilter);
+        if (not_found)
+            continue;
+
+        addNewItem(&*iter);
+    }
+
+    // try to restore selection of item
+    if (NULL != selected_conversationp)
+    {
+        selectItemByUUID(selected_conversationp->getSessionID());
+    }
+
+    bool logging_enabled = log_instance.getIsLoggingEnabled();
+    bool log_empty = log_instance.isLogEmpty();
+    if (!logging_enabled && log_empty)
+    {
+        setNoItemsCommentText(LLTrans::getString("logging_calls_disabled_log_empty"));
+    }
+    else if (!logging_enabled && !log_empty)
+    {
+        setNoItemsCommentText(LLTrans::getString("logging_calls_disabled_log_not_empty"));
+    }
+    else if (logging_enabled && log_empty)
+    {
+        setNoItemsCommentText(LLTrans::getString("logging_calls_enabled_log_empty"));
+    }
+    else if (logging_enabled && !log_empty)
+    {
+        setNoItemsCommentText("");
+    }
+}
+
+void LLConversationLogList::onCustomAction(const LLSD& userdata)
+{
+    const LLConversation * selected_conversationp = getSelectedConversation();
+
+    if (NULL == selected_conversationp)
+    {
+        return;
+    }
+
+    const std::string command_name = userdata.asString();
+    const LLUUID& selected_conversation_participant_id = selected_conversationp->getParticipantID();
+    const LLUUID& selected_conversation_session_id = selected_conversationp->getSessionID();
+    LLIMModel::LLIMSession::SType stype = getSelectedSessionType();
+
+    if ("im" == command_name)
+    {
+        switch (stype)
+        {
+        case LLIMModel::LLIMSession::P2P_SESSION:
+            LLAvatarActions::startIM(selected_conversation_participant_id);
+            break;
+
+        case LLIMModel::LLIMSession::GROUP_SESSION:
+            LLGroupActions::startIM(selected_conversation_session_id);
+            break;
+
+        default:
+            break;
+        }
+    }
+    else if ("call" == command_name)
+    {
+        switch (stype)
+        {
+        case LLIMModel::LLIMSession::P2P_SESSION:
+            LLAvatarActions::startCall(selected_conversation_participant_id);
+            break;
+
+        case LLIMModel::LLIMSession::GROUP_SESSION:
+            LLGroupActions::startCall(selected_conversation_session_id);
+            break;
+
+        default:
+            break;
+        }
+    }
+    else if ("view_profile" == command_name)
+    {
+        switch (stype)
+        {
+        case LLIMModel::LLIMSession::P2P_SESSION:
+            LLAvatarActions::showProfile(selected_conversation_participant_id);
+            break;
+
+        case LLIMModel::LLIMSession::GROUP_SESSION:
+            LLGroupActions::show(selected_conversation_session_id);
+            break;
+
+        default:
+            break;
+        }
+    }
+    else if ("chat_history" == command_name)
+    {
+        LLFloaterReg::showInstance("preview_conversation", selected_conversation_session_id, true);
+    }
+    else if ("offer_teleport" == command_name)
+    {
+        LLAvatarActions::offerTeleport(selected_conversation_participant_id);
+    }
+    else if ("request_teleport" == command_name)
+    {
+        LLAvatarActions::teleportRequest(selected_conversation_participant_id);
+    }
+    else if("add_friend" == command_name)
+    {
+        if (!LLAvatarActions::isFriend(selected_conversation_participant_id))
+        {
+            LLAvatarActions::requestFriendshipDialog(selected_conversation_participant_id);
+        }
+    }
+    else if("remove_friend" == command_name)
+    {
+        if (LLAvatarActions::isFriend(selected_conversation_participant_id))
+        {
+            LLAvatarActions::removeFriendDialog(selected_conversation_participant_id);
+        }
+    }
+    else if ("invite_to_group" == command_name)
+    {
+        LLAvatarActions::inviteToGroup(selected_conversation_participant_id);
+    }
+    else if ("show_on_map" == command_name)
+    {
+        LLAvatarActions::showOnMap(selected_conversation_participant_id);
+    }
+    else if ("share" == command_name)
+    {
+        LLAvatarActions::share(selected_conversation_participant_id);
+    }
+    else if ("pay" == command_name)
+    {
+        LLAvatarActions::pay(selected_conversation_participant_id);
+    }
+    else if ("block" == command_name)
+    {
+        LLAvatarActions::toggleBlock(selected_conversation_participant_id);
+    }
+}
+
+bool LLConversationLogList::isActionEnabled(const LLSD& userdata)
+{
+    const LLConversation * selected_conversationp = getSelectedConversation();
+
+    if (NULL == selected_conversationp || numSelected() > 1)
+    {
+        return false;
+    }
+
+    const std::string command_name = userdata.asString();
+
+    LLIMModel::LLIMSession::SType stype = getSelectedSessionType();
+    const LLUUID& selected_id = selected_conversationp->getParticipantID();
+
+    bool is_p2p   = LLIMModel::LLIMSession::P2P_SESSION == stype;
+    bool is_group = LLIMModel::LLIMSession::GROUP_SESSION == stype;
+    bool is_group_member = is_group && gAgent.isInGroup(selected_id, true);
+
+    if ("can_im" == command_name)
+    {
+        return is_p2p || is_group_member;
+    }
+    else if ("can_view_profile" == command_name)
+    {
+        return is_p2p || is_group;
+    }
+    else if ("can_view_chat_history" == command_name)
+    {
+        return true;
+    }
+    else if ("can_call" == command_name)
+    {
+        return (is_p2p || is_group_member) && LLAvatarActions::canCall();
+    }
+    else if ("add_rem_friend"       == command_name ||
+             "can_invite_to_group"  == command_name ||
+             "can_share"            == command_name ||
+             "can_block"            == command_name ||
+             "can_pay"              == command_name ||
+             "report_abuse"         == command_name)
+    {
+        return is_p2p;
+    }
+    else if("can_offer_teleport" == command_name)
+    {
+        return is_p2p && LLAvatarActions::canOfferTeleport(selected_id);
+    }
+    else if ("can_show_on_map" == command_name)
+    {
+        return is_p2p && ((LLAvatarTracker::instance().isBuddyOnline(selected_id) && is_agent_mappable(selected_id)) || gAgent.isGodlike());
+    }
+
+    return false;
+}
+
+bool LLConversationLogList::isActionChecked(const LLSD& userdata)
+{
+    const LLConversation * selected_conversationp = getSelectedConversation();
+
+    if (NULL == selected_conversationp)
+    {
+        return false;
+    }
+
+    const std::string command_name = userdata.asString();
+
+    const LLUUID& selected_id = selected_conversationp->getParticipantID();
+    bool is_p2p = LLIMModel::LLIMSession::P2P_SESSION == getSelectedSessionType();
+
+    if ("is_blocked" == command_name)
+    {
+        return is_p2p && LLAvatarActions::isBlocked(selected_id);
+    }
+    else if ("is_friend" == command_name)
+    {
+        return is_p2p && LLAvatarActions::isFriend(selected_id);
+    }
+    else if ("is_not_friend" == command_name)
+    {
+        return is_p2p && !LLAvatarActions::isFriend(selected_id);
+    }
+
+    return false;
+}
+
+LLIMModel::LLIMSession::SType LLConversationLogList::getSelectedSessionType()
+{
+    const LLConversationLogListItem* item = getSelectedConversationPanel();
+
+    if (item)
+    {
+        return item->getConversation()->getConversationType();
+    }
+
+    return LLIMModel::LLIMSession::NONE_SESSION;
+}
+
+const LLConversationLogListItem* LLConversationLogList::getSelectedConversationPanel()
+{
+    LLPanel* panel = LLFlatListViewEx::getSelectedItem();
+    LLConversationLogListItem* conv_panel = dynamic_cast<LLConversationLogListItem*>(panel);
+
+    return conv_panel;
+}
+
+const LLConversation* LLConversationLogList::getSelectedConversation()
+{
+    const LLConversationLogListItem* panel = getSelectedConversationPanel();
+
+    if (panel)
+    {
+        return panel->getConversation();
+    }
+
+    return NULL;
+}
+
+LLConversationLogListItem* LLConversationLogList::getConversationLogListItem(const LLUUID& session_id)
+{
+    std::vector<LLPanel*> panels;
+    LLFlatListViewEx::getItems(panels);
+    std::vector<LLPanel*>::iterator iter = panels.begin();
+
+    for (; iter != panels.end(); ++iter)
+    {
+        LLConversationLogListItem* item = dynamic_cast<LLConversationLogListItem*>(*iter);
+        if (item && session_id == item->getConversation()->getSessionID())
+        {
+            return item;
+        }
+    }
+
+    return NULL;
+}
+
+LLConversationLogList::ESortOrder LLConversationLogList::getSortOrder()
+{
+    return static_cast<ESortOrder>(gSavedSettings.getU32("CallLogSortOrder"));
+}
+
+bool LLConversationLogListItemComparator::compare(const LLPanel* item1, const LLPanel* item2) const
+{
+    const LLConversationLogListItem* conversation_item1 = dynamic_cast<const LLConversationLogListItem*>(item1);
+    const LLConversationLogListItem* conversation_item2 = dynamic_cast<const LLConversationLogListItem*>(item2);
+
+    if (!conversation_item1 || !conversation_item2)
+    {
+        LL_ERRS() << "conversation_item1 and conversation_item2 cannot be null" << LL_ENDL;
+        return true;
+    }
+
+    return doCompare(conversation_item1, conversation_item2);
+}
+
+bool LLConversationLogListNameComparator::doCompare(const LLConversationLogListItem* conversation1, const LLConversationLogListItem* conversation2) const
+{
+    std::string name1 = conversation1->getConversation()->getConversationName();
+    std::string name2 = conversation2->getConversation()->getConversationName();
+    const LLUUID& id1 = conversation1->getConversation()->getParticipantID();
+    const LLUUID& id2 = conversation2->getConversation()->getParticipantID();
+
+    LLStringUtil::toUpper(name1);
+    LLStringUtil::toUpper(name2);
+
+    bool friends_first = gSavedSettings.getBOOL("SortFriendsFirst");
+    if (friends_first && (LLAvatarActions::isFriend(id1) ^ LLAvatarActions::isFriend(id2)))
+    {
+        return LLAvatarActions::isFriend(id1);
+    }
+
+    return name1 < name2;
+}
+
+bool LLConversationLogListDateComparator::doCompare(const LLConversationLogListItem* conversation1, const LLConversationLogListItem* conversation2) const
+{
+    U64Seconds date1 = conversation1->getConversation()->getTime();
+    U64Seconds date2 = conversation2->getConversation()->getTime();
+    const LLUUID& id1 = conversation1->getConversation()->getParticipantID();
+    const LLUUID& id2 = conversation2->getConversation()->getParticipantID();
+
+    bool friends_first = gSavedSettings.getBOOL("SortFriendsFirst");
+    if (friends_first && (LLAvatarActions::isFriend(id1) ^ LLAvatarActions::isFriend(id2)))
+    {
+        return LLAvatarActions::isFriend(id1);
+    }
+
+    return date1 > date2;
+}