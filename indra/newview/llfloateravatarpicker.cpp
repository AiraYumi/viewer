--- conflicted
+++ resolved
@@ -1,1208 +1,814 @@
-/**
- * @file llfloateravatarpicker.cpp
- *
- * $LicenseInfo:firstyear=2003&license=viewerlgpl$
- * Second Life Viewer Source Code
- * Copyright (C) 2010, Linden Research, Inc.
- *
- * This library is free software; you can redistribute it and/or
- * modify it under the terms of the GNU Lesser General Public
- * License as published by the Free Software Foundation;
- * version 2.1 of the License only.
- *
- * This library is distributed in the hope that it will be useful,
- * but WITHOUT ANY WARRANTY; without even the implied warranty of
- * MERCHANTABILITY or FITNESS FOR A PARTICULAR PURPOSE.  See the GNU
- * Lesser General Public License for more details.
- *
- * You should have received a copy of the GNU Lesser General Public
- * License along with this library; if not, write to the Free Software
- * Foundation, Inc., 51 Franklin Street, Fifth Floor, Boston, MA  02110-1301  USA
- *
- * Linden Research, Inc., 945 Battery Street, San Francisco, CA  94111  USA
- * $/LicenseInfo$
- */
-
-#include "llviewerprecompiledheaders.h"
-
-#include "llfloateravatarpicker.h"
-
-// Viewer includes
-#include "llagent.h"
-#include "llcallingcard.h"
-#include "llfocusmgr.h"
-#include "llfloaterreg.h"
-#include "llimview.h"           // for gIMMgr
-#include "lltooldraganddrop.h"  // for LLToolDragAndDrop
-#include "llviewercontrol.h"
-#include "llviewerregion.h"     // getCapability()
-#include "llworld.h"
-
-// Linden libraries
-#include "llavatarnamecache.h"  // IDEVO
-#include "llbutton.h"
-#include "llcachename.h"
-#include "lllineeditor.h"
-#include "llscrolllistctrl.h"
-#include "llscrolllistitem.h"
-#include "llscrolllistcell.h"
-#include "lltabcontainer.h"
-#include "lluictrlfactory.h"
-#include "llfocusmgr.h"
-#include "lldraghandle.h"
-#include "message.h"
-#include "llcorehttputil.h"
-
-//#include "llsdserialize.h"
-
-static const U32 AVATAR_PICKER_SEARCH_TIMEOUT = 180U;
-
-//put it back as a member once the legacy path is out?
-static std::map<LLUUID, LLAvatarName> sAvatarNameMap;
-
-LLFloaterAvatarPicker* LLFloaterAvatarPicker::show(select_callback_t callback,
-<<<<<<< HEAD
-												   bool allow_multiple,
-												   bool closeOnSelect,
-												   bool skip_agent,
-                                                   const std::string& name,
-                                                   LLView * frustumOrigin)
-{
-	// *TODO: Use a key to allow this not to be an effective singleton
-	LLFloaterAvatarPicker* floater = 
-		LLFloaterReg::showTypedInstance<LLFloaterAvatarPicker>("avatar_picker", LLSD(name));
-	if (!floater)
-	{
-		LL_WARNS() << "Cannot instantiate avatar picker" << LL_ENDL;
-		return NULL;
-	}
-	
-	floater->mSelectionCallback = callback;
-	floater->setAllowMultiple(allow_multiple);
-	floater->mNearMeListComplete = false;
-	floater->mCloseOnSelect = closeOnSelect;
-	floater->mExcludeAgentFromSearchResults = skip_agent;
-	
-	if (!closeOnSelect)
-	{
-		// Use Select/Close
-		std::string select_string = floater->getString("Select");
-		std::string close_string = floater->getString("Close");
-		floater->getChild<LLButton>("ok_btn")->setLabel(select_string);
-		floater->getChild<LLButton>("cancel_btn")->setLabel(close_string);
-	}
-=======
-                                                   BOOL allow_multiple,
-                                                   BOOL closeOnSelect,
-                                                   BOOL skip_agent,
-                                                   const std::string& name,
-                                                   LLView * frustumOrigin)
-{
-    // *TODO: Use a key to allow this not to be an effective singleton
-    LLFloaterAvatarPicker* floater =
-        LLFloaterReg::showTypedInstance<LLFloaterAvatarPicker>("avatar_picker", LLSD(name));
-    if (!floater)
-    {
-        LL_WARNS() << "Cannot instantiate avatar picker" << LL_ENDL;
-        return NULL;
-    }
-
-    floater->mSelectionCallback = callback;
-    floater->setAllowMultiple(allow_multiple);
-    floater->mNearMeListComplete = FALSE;
-    floater->mCloseOnSelect = closeOnSelect;
-    floater->mExcludeAgentFromSearchResults = skip_agent;
-
-    if (!closeOnSelect)
-    {
-        // Use Select/Close
-        std::string select_string = floater->getString("Select");
-        std::string close_string = floater->getString("Close");
-        floater->getChild<LLButton>("ok_btn")->setLabel(select_string);
-        floater->getChild<LLButton>("cancel_btn")->setLabel(close_string);
-    }
->>>>>>> e1623bb2
-
-    if(frustumOrigin)
-    {
-        floater->mFrustumOrigin = frustumOrigin->getHandle();
-    }
-
-    return floater;
-}
-
-// Default constructor
-LLFloaterAvatarPicker::LLFloaterAvatarPicker(const LLSD& key)
-  : LLFloater(key),
-<<<<<<< HEAD
-	mNumResultsReturned(0),
-	mNearMeListComplete(false),
-	mCloseOnSelect(false),
-    mExcludeAgentFromSearchResults(false),
-    mContextConeOpacity	(0.f),
-    mContextConeInAlpha(0.f),
-    mContextConeOutAlpha(0.f),
-    mContextConeFadeTime(0.f)
-=======
-    mNumResultsReturned(0),
-    mNearMeListComplete(FALSE),
-    mCloseOnSelect(FALSE),
-    mExcludeAgentFromSearchResults(FALSE),
-    mContextConeOpacity (0.f),
-    mContextConeInAlpha(CONTEXT_CONE_IN_ALPHA),
-    mContextConeOutAlpha(CONTEXT_CONE_OUT_ALPHA),
-    mContextConeFadeTime(CONTEXT_CONE_FADE_TIME)
->>>>>>> e1623bb2
-{
-    mCommitCallbackRegistrar.add("Refresh.FriendList", boost::bind(&LLFloaterAvatarPicker::populateFriend, this));
-}
-
-bool LLFloaterAvatarPicker::postBuild()
-{
-<<<<<<< HEAD
-	getChild<LLLineEditor>("Edit")->setKeystrokeCallback( boost::bind(&LLFloaterAvatarPicker::editKeystroke, this, _1, _2),NULL);
-
-	childSetAction("Find", boost::bind(&LLFloaterAvatarPicker::onBtnFind, this));
-	getChildView("Find")->setEnabled(false);
-	childSetAction("Refresh", boost::bind(&LLFloaterAvatarPicker::onBtnRefresh, this));
-	getChild<LLUICtrl>("near_me_range")->setCommitCallback(boost::bind(&LLFloaterAvatarPicker::onRangeAdjust, this));
-	
-	LLScrollListCtrl* searchresults = getChild<LLScrollListCtrl>("SearchResults");
-	searchresults->setDoubleClickCallback( boost::bind(&LLFloaterAvatarPicker::onBtnSelect, this));
-	searchresults->setCommitCallback(boost::bind(&LLFloaterAvatarPicker::onList, this));
-	getChildView("SearchResults")->setEnabled(false);
-	
-	LLScrollListCtrl* nearme = getChild<LLScrollListCtrl>("NearMe");
-	nearme->setDoubleClickCallback(boost::bind(&LLFloaterAvatarPicker::onBtnSelect, this));
-	nearme->setCommitCallback(boost::bind(&LLFloaterAvatarPicker::onList, this));
-
-	LLScrollListCtrl* friends = getChild<LLScrollListCtrl>("Friends");
-	friends->setDoubleClickCallback(boost::bind(&LLFloaterAvatarPicker::onBtnSelect, this));
-	getChild<LLUICtrl>("Friends")->setCommitCallback(boost::bind(&LLFloaterAvatarPicker::onList, this));
-
-	childSetAction("ok_btn", boost::bind(&LLFloaterAvatarPicker::onBtnSelect, this));
-	getChildView("ok_btn")->setEnabled(false);
-	childSetAction("cancel_btn", boost::bind(&LLFloaterAvatarPicker::onBtnClose, this));
-
-	getChild<LLUICtrl>("Edit")->setFocus(true);
-
-	LLPanel* search_panel = getChild<LLPanel>("SearchPanel");
-	if (search_panel)
-	{
-		// Start searching when Return is pressed in the line editor.
-		search_panel->setDefaultBtn("Find");
-	}
-
-	getChild<LLScrollListCtrl>("SearchResults")->setCommentText(getString("no_results"));
-
-	getChild<LLTabContainer>("ResidentChooserTabs")->setCommitCallback(
-		boost::bind(&LLFloaterAvatarPicker::onTabChanged, this));
-	
-	setAllowMultiple(false);
-	
-	center();
-	
-	populateFriend();
-
-	return true;
-=======
-    getChild<LLLineEditor>("Edit")->setKeystrokeCallback( boost::bind(&LLFloaterAvatarPicker::editKeystroke, this, _1, _2),NULL);
-
-    childSetAction("Find", boost::bind(&LLFloaterAvatarPicker::onBtnFind, this));
-    getChildView("Find")->setEnabled(FALSE);
-    childSetAction("Refresh", boost::bind(&LLFloaterAvatarPicker::onBtnRefresh, this));
-    getChild<LLUICtrl>("near_me_range")->setCommitCallback(boost::bind(&LLFloaterAvatarPicker::onRangeAdjust, this));
-
-    LLScrollListCtrl* searchresults = getChild<LLScrollListCtrl>("SearchResults");
-    searchresults->setDoubleClickCallback( boost::bind(&LLFloaterAvatarPicker::onBtnSelect, this));
-    searchresults->setCommitCallback(boost::bind(&LLFloaterAvatarPicker::onList, this));
-    getChildView("SearchResults")->setEnabled(FALSE);
-
-    LLScrollListCtrl* nearme = getChild<LLScrollListCtrl>("NearMe");
-    nearme->setDoubleClickCallback(boost::bind(&LLFloaterAvatarPicker::onBtnSelect, this));
-    nearme->setCommitCallback(boost::bind(&LLFloaterAvatarPicker::onList, this));
-
-    LLScrollListCtrl* friends = getChild<LLScrollListCtrl>("Friends");
-    friends->setDoubleClickCallback(boost::bind(&LLFloaterAvatarPicker::onBtnSelect, this));
-    getChild<LLUICtrl>("Friends")->setCommitCallback(boost::bind(&LLFloaterAvatarPicker::onList, this));
-
-    childSetAction("ok_btn", boost::bind(&LLFloaterAvatarPicker::onBtnSelect, this));
-    getChildView("ok_btn")->setEnabled(FALSE);
-    childSetAction("cancel_btn", boost::bind(&LLFloaterAvatarPicker::onBtnClose, this));
-
-    getChild<LLUICtrl>("Edit")->setFocus(TRUE);
-
-    LLPanel* search_panel = getChild<LLPanel>("SearchPanel");
-    if (search_panel)
-    {
-        // Start searching when Return is pressed in the line editor.
-        search_panel->setDefaultBtn("Find");
-    }
-
-    getChild<LLScrollListCtrl>("SearchResults")->setCommentText(getString("no_results"));
-
-    getChild<LLTabContainer>("ResidentChooserTabs")->setCommitCallback(
-        boost::bind(&LLFloaterAvatarPicker::onTabChanged, this));
-
-    setAllowMultiple(FALSE);
-
-    center();
-
-    populateFriend();
-
-    return TRUE;
->>>>>>> e1623bb2
-}
-
-void LLFloaterAvatarPicker::setOkBtnEnableCb(validate_callback_t cb)
-{
-    mOkButtonValidateSignal.connect(cb);
-}
-
-void LLFloaterAvatarPicker::onTabChanged()
-{
-    getChildView("ok_btn")->setEnabled(isSelectBtnEnabled());
-}
-
-// Destroys the object
-LLFloaterAvatarPicker::~LLFloaterAvatarPicker()
-{
-    gFocusMgr.releaseFocusIfNeeded( this );
-}
-
-void LLFloaterAvatarPicker::onBtnFind()
-{
-    find();
-}
-
-static void getSelectedAvatarData(const LLScrollListCtrl* from, uuid_vec_t& avatar_ids, std::vector<LLAvatarName>& avatar_names)
-{
-    std::vector<LLScrollListItem*> items = from->getAllSelected();
-    for (std::vector<LLScrollListItem*>::iterator iter = items.begin(); iter != items.end(); ++iter)
-    {
-        LLScrollListItem* item = *iter;
-        if (item->getUUID().notNull())
-        {
-            avatar_ids.push_back(item->getUUID());
-
-            std::map<LLUUID, LLAvatarName>::iterator iter = sAvatarNameMap.find(item->getUUID());
-            if (iter != sAvatarNameMap.end())
-            {
-                avatar_names.push_back(iter->second);
-            }
-            else
-            {
-                // the only case where it isn't in the name map is friends
-                // but it should be in the name cache
-                LLAvatarName av_name;
-                LLAvatarNameCache::get(item->getUUID(), &av_name);
-                avatar_names.push_back(av_name);
-            }
-        }
-    }
-}
-
-void LLFloaterAvatarPicker::onBtnSelect()
-{
-
-<<<<<<< HEAD
-	// If select btn not enabled then do not callback
-	if (!isSelectBtnEnabled())
-		return;
-
-	if(mSelectionCallback)
-	{
-		std::string acvtive_panel_name;
-		LLScrollListCtrl* list =  NULL;
-		LLPanel* active_panel = getChild<LLTabContainer>("ResidentChooserTabs")->getCurrentPanel();
-		if(active_panel)
-		{
-			acvtive_panel_name = active_panel->getName();
-		}
-		if(acvtive_panel_name == "SearchPanel")
-		{
-			list = getChild<LLScrollListCtrl>("SearchResults");
-		}
-		else if(acvtive_panel_name == "NearMePanel")
-		{
-			list = getChild<LLScrollListCtrl>("NearMe");
-		}
-		else if (acvtive_panel_name == "FriendsPanel")
-		{
-			list = getChild<LLScrollListCtrl>("Friends");
-		}
-
-		if(list)
-		{
-			uuid_vec_t			avatar_ids;
-			std::vector<LLAvatarName>	avatar_names;
-			getSelectedAvatarData(list, avatar_ids, avatar_names);
-			mSelectionCallback(avatar_ids, avatar_names);
-		}
-	}
-	getChild<LLScrollListCtrl>("SearchResults")->deselectAllItems(true);
-	getChild<LLScrollListCtrl>("NearMe")->deselectAllItems(true);
-	getChild<LLScrollListCtrl>("Friends")->deselectAllItems(true);
-	if(mCloseOnSelect)
-	{
-		mCloseOnSelect = false;
-		closeFloater();		
-	}
-=======
-    // If select btn not enabled then do not callback
-    if (!isSelectBtnEnabled())
-        return;
-
-    if(mSelectionCallback)
-    {
-        std::string acvtive_panel_name;
-        LLScrollListCtrl* list =  NULL;
-        LLPanel* active_panel = getChild<LLTabContainer>("ResidentChooserTabs")->getCurrentPanel();
-        if(active_panel)
-        {
-            acvtive_panel_name = active_panel->getName();
-        }
-        if(acvtive_panel_name == "SearchPanel")
-        {
-            list = getChild<LLScrollListCtrl>("SearchResults");
-        }
-        else if(acvtive_panel_name == "NearMePanel")
-        {
-            list = getChild<LLScrollListCtrl>("NearMe");
-        }
-        else if (acvtive_panel_name == "FriendsPanel")
-        {
-            list = getChild<LLScrollListCtrl>("Friends");
-        }
-
-        if(list)
-        {
-            uuid_vec_t          avatar_ids;
-            std::vector<LLAvatarName>   avatar_names;
-            getSelectedAvatarData(list, avatar_ids, avatar_names);
-            mSelectionCallback(avatar_ids, avatar_names);
-        }
-    }
-    getChild<LLScrollListCtrl>("SearchResults")->deselectAllItems(TRUE);
-    getChild<LLScrollListCtrl>("NearMe")->deselectAllItems(TRUE);
-    getChild<LLScrollListCtrl>("Friends")->deselectAllItems(TRUE);
-    if(mCloseOnSelect)
-    {
-        mCloseOnSelect = FALSE;
-        closeFloater();
-    }
->>>>>>> e1623bb2
-}
-
-void LLFloaterAvatarPicker::onBtnRefresh()
-{
-<<<<<<< HEAD
-	getChild<LLScrollListCtrl>("NearMe")->deleteAllItems();
-	getChild<LLScrollListCtrl>("NearMe")->setCommentText(getString("searching"));
-	mNearMeListComplete = false;
-=======
-    getChild<LLScrollListCtrl>("NearMe")->deleteAllItems();
-    getChild<LLScrollListCtrl>("NearMe")->setCommentText(getString("searching"));
-    mNearMeListComplete = FALSE;
->>>>>>> e1623bb2
-}
-
-void LLFloaterAvatarPicker::onBtnClose()
-{
-    closeFloater();
-}
-
-void LLFloaterAvatarPicker::onRangeAdjust()
-{
-    onBtnRefresh();
-}
-
-void LLFloaterAvatarPicker::onList()
-{
-    getChildView("ok_btn")->setEnabled(isSelectBtnEnabled());
-}
-
-void LLFloaterAvatarPicker::populateNearMe()
-{
-<<<<<<< HEAD
-	bool all_loaded = true;
-	bool empty = true;
-	LLScrollListCtrl* near_me_scroller = getChild<LLScrollListCtrl>("NearMe");
-	near_me_scroller->deleteAllItems();
-
-	uuid_vec_t avatar_ids;
-	LLWorld::getInstance()->getAvatars(&avatar_ids, NULL, gAgent.getPositionGlobal(), gSavedSettings.getF32("NearMeRange"));
-	for(U32 i=0; i<avatar_ids.size(); i++)
-	{
-		LLUUID& av = avatar_ids[i];
-		if(mExcludeAgentFromSearchResults && (av == gAgent.getID())) continue;
-		LLSD element;
-		element["id"] = av; // value
-		LLAvatarName av_name;
-
-		if (!LLAvatarNameCache::get(av, &av_name))
-		{
-			element["columns"][0]["column"] = "name";
-			element["columns"][0]["value"] = LLCacheName::getDefaultName();
-			all_loaded = false;
-		}			
-		else
-		{
-			element["columns"][0]["column"] = "name";
-			element["columns"][0]["value"] = av_name.getDisplayName();
-			element["columns"][1]["column"] = "username";
-			element["columns"][1]["value"] = av_name.getUserName();
-
-			sAvatarNameMap[av] = av_name;
-		}
-		near_me_scroller->addElement(element);
-		empty = false;
-	}
-
-	if (empty)
-	{
-		getChildView("NearMe")->setEnabled(false);
-		getChildView("ok_btn")->setEnabled(false);
-		near_me_scroller->setCommentText(getString("no_one_near"));
-	}
-	else 
-	{
-		getChildView("NearMe")->setEnabled(true);
-		getChildView("ok_btn")->setEnabled(true);
-		near_me_scroller->selectFirstItem();
-		onList();
-		near_me_scroller->setFocus(true);
-	}
-
-	if (all_loaded)
-	{
-		mNearMeListComplete = true;
-	}
-=======
-    BOOL all_loaded = TRUE;
-    BOOL empty = TRUE;
-    LLScrollListCtrl* near_me_scroller = getChild<LLScrollListCtrl>("NearMe");
-    near_me_scroller->deleteAllItems();
-
-    uuid_vec_t avatar_ids;
-    LLWorld::getInstance()->getAvatars(&avatar_ids, NULL, gAgent.getPositionGlobal(), gSavedSettings.getF32("NearMeRange"));
-    for(U32 i=0; i<avatar_ids.size(); i++)
-    {
-        LLUUID& av = avatar_ids[i];
-        if(mExcludeAgentFromSearchResults && (av == gAgent.getID())) continue;
-        LLSD element;
-        element["id"] = av; // value
-        LLAvatarName av_name;
-
-        if (!LLAvatarNameCache::get(av, &av_name))
-        {
-            element["columns"][0]["column"] = "name";
-            element["columns"][0]["value"] = LLCacheName::getDefaultName();
-            all_loaded = FALSE;
-        }
-        else
-        {
-            element["columns"][0]["column"] = "name";
-            element["columns"][0]["value"] = av_name.getDisplayName();
-            element["columns"][1]["column"] = "username";
-            element["columns"][1]["value"] = av_name.getUserName();
-
-            sAvatarNameMap[av] = av_name;
-        }
-        near_me_scroller->addElement(element);
-        empty = FALSE;
-    }
-
-    if (empty)
-    {
-        getChildView("NearMe")->setEnabled(FALSE);
-        getChildView("ok_btn")->setEnabled(FALSE);
-        near_me_scroller->setCommentText(getString("no_one_near"));
-    }
-    else
-    {
-        getChildView("NearMe")->setEnabled(TRUE);
-        getChildView("ok_btn")->setEnabled(TRUE);
-        near_me_scroller->selectFirstItem();
-        onList();
-        near_me_scroller->setFocus(TRUE);
-    }
-
-    if (all_loaded)
-    {
-        mNearMeListComplete = TRUE;
-    }
->>>>>>> e1623bb2
-}
-
-void LLFloaterAvatarPicker::populateFriend()
-{
-<<<<<<< HEAD
-	LLScrollListCtrl* friends_scroller = getChild<LLScrollListCtrl>("Friends");
-	friends_scroller->deleteAllItems();
-	LLCollectAllBuddies collector;
-	LLAvatarTracker::instance().applyFunctor(collector);
-	LLCollectAllBuddies::buddy_map_t::iterator it;
-	
-	for(it = collector.mOnline.begin(); it!=collector.mOnline.end(); it++)
-	{
-		friends_scroller->addStringUUIDItem(it->second, it->first);
-	}
-	for(it = collector.mOffline.begin(); it!=collector.mOffline.end(); it++)
-	{
-		friends_scroller->addStringUUIDItem(it->second, it->first);
-	}
-	friends_scroller->sortByColumnIndex(0, true);
-=======
-    LLScrollListCtrl* friends_scroller = getChild<LLScrollListCtrl>("Friends");
-    friends_scroller->deleteAllItems();
-    LLCollectAllBuddies collector;
-    LLAvatarTracker::instance().applyFunctor(collector);
-    LLCollectAllBuddies::buddy_map_t::iterator it;
-
-    for(it = collector.mOnline.begin(); it!=collector.mOnline.end(); it++)
-    {
-        friends_scroller->addStringUUIDItem(it->second, it->first);
-    }
-    for(it = collector.mOffline.begin(); it!=collector.mOffline.end(); it++)
-    {
-        friends_scroller->addStringUUIDItem(it->second, it->first);
-    }
-    friends_scroller->sortByColumnIndex(0, TRUE);
->>>>>>> e1623bb2
-}
-
-void LLFloaterAvatarPicker::drawFrustum()
-{
-    static LLCachedControl<F32> max_opacity(gSavedSettings, "PickerContextOpacity", 0.4f);
-    drawConeToOwner(mContextConeOpacity, max_opacity, mFrustumOrigin.get(), mContextConeFadeTime, mContextConeInAlpha, mContextConeOutAlpha);
-}
-
-void LLFloaterAvatarPicker::draw()
-{
-    drawFrustum();
-
-    // sometimes it is hard to determine when Select/Ok button should be disabled (see LLAvatarActions::shareWithAvatars).
-    // lets check this via mOkButtonValidateSignal callback periodically.
-    static LLFrameTimer timer;
-    if (timer.hasExpired())
-    {
-        timer.setTimerExpirySec(0.33f); // three times per second should be enough.
-
-        // simulate list changes.
-        onList();
-        timer.start();
-    }
-
-    LLFloater::draw();
-    if (!mNearMeListComplete && getChild<LLTabContainer>("ResidentChooserTabs")->getCurrentPanel() == getChild<LLPanel>("NearMePanel"))
-    {
-        populateNearMe();
-    }
-}
-
-bool LLFloaterAvatarPicker::visibleItemsSelected() const
-{
-<<<<<<< HEAD
-	LLPanel* active_panel = getChild<LLTabContainer>("ResidentChooserTabs")->getCurrentPanel();
-
-	if(active_panel == getChild<LLPanel>("SearchPanel"))
-	{
-		return getChild<LLScrollListCtrl>("SearchResults")->getFirstSelectedIndex() >= 0;
-	}
-	else if(active_panel == getChild<LLPanel>("NearMePanel"))
-	{
-		return getChild<LLScrollListCtrl>("NearMe")->getFirstSelectedIndex() >= 0;
-	}
-	else if(active_panel == getChild<LLPanel>("FriendsPanel"))
-	{
-		return getChild<LLScrollListCtrl>("Friends")->getFirstSelectedIndex() >= 0;
-	}
-	return false;
-=======
-    LLPanel* active_panel = getChild<LLTabContainer>("ResidentChooserTabs")->getCurrentPanel();
-
-    if(active_panel == getChild<LLPanel>("SearchPanel"))
-    {
-        return getChild<LLScrollListCtrl>("SearchResults")->getFirstSelectedIndex() >= 0;
-    }
-    else if(active_panel == getChild<LLPanel>("NearMePanel"))
-    {
-        return getChild<LLScrollListCtrl>("NearMe")->getFirstSelectedIndex() >= 0;
-    }
-    else if(active_panel == getChild<LLPanel>("FriendsPanel"))
-    {
-        return getChild<LLScrollListCtrl>("Friends")->getFirstSelectedIndex() >= 0;
-    }
-    return FALSE;
->>>>>>> e1623bb2
-}
-
-/*static*/
-void LLFloaterAvatarPicker::findCoro(std::string url, LLUUID queryID, std::string name)
-{
-    LLCore::HttpRequest::policy_t httpPolicy(LLCore::HttpRequest::DEFAULT_POLICY_ID);
-    LLCoreHttpUtil::HttpCoroutineAdapter::ptr_t
-        httpAdapter(new LLCoreHttpUtil::HttpCoroutineAdapter("genericPostCoro", httpPolicy));
-    LLCore::HttpRequest::ptr_t httpRequest(new LLCore::HttpRequest);
-    LLCore::HttpOptions::ptr_t httpOpts(new LLCore::HttpOptions);
-
-    LL_INFOS("HttpCoroutineAdapter", "genericPostCoro") << "Generic POST for " << url << LL_ENDL;
-
-    httpOpts->setTimeout(AVATAR_PICKER_SEARCH_TIMEOUT);
-
-    LLSD result = httpAdapter->getAndSuspend(httpRequest, url, httpOpts);
-
-    LLSD httpResults = result[LLCoreHttpUtil::HttpCoroutineAdapter::HTTP_RESULTS];
-    LLCore::HttpStatus status = LLCoreHttpUtil::HttpCoroutineAdapter::getStatusFromLLSD(httpResults);
-
-    if (status || (status == LLCore::HttpStatus(HTTP_BAD_REQUEST)))
-    {
-        result.erase(LLCoreHttpUtil::HttpCoroutineAdapter::HTTP_RESULTS);
-    }
-    else
-    {
-        result["failure_reason"] = status.toString();
-    }
-
-    LLFloaterAvatarPicker* floater =
-        LLFloaterReg::findTypedInstance<LLFloaterAvatarPicker>("avatar_picker", name);
-    if (floater)
-    {
-        floater->processResponse(queryID, result);
-    }
-}
-
-
-void LLFloaterAvatarPicker::find()
-{
-    //clear our stored LLAvatarNames
-    sAvatarNameMap.clear();
-
-    std::string text = getChild<LLUICtrl>("Edit")->getValue().asString();
-
-    size_t separator_index = text.find_first_of(" ._");
-    if (separator_index != text.npos)
-    {
-        std::string first = text.substr(0, separator_index);
-        std::string last = text.substr(separator_index+1, text.npos);
-        LLStringUtil::trim(last);
-        if("Resident" == last)
-        {
-            text = first;
-        }
-    }
-
-    mQueryID.generate();
-
-    std::string url;
-    url.reserve(128); // avoid a memory allocation or two
-
-    LLViewerRegion* region = gAgent.getRegion();
-    if(region)
-    {
-        url = region->getCapability("AvatarPickerSearch");
-        // Prefer use of capabilities to search on both SLID and display name
-        if (!url.empty())
-        {
-            // capability urls don't end in '/', but we need one to parse
-            // query parameters correctly
-            if (url.size() > 0 && url[url.size()-1] != '/')
-            {
-                url += "/";
-            }
-            url += "?page_size=100&names=";
-            std::replace(text.begin(), text.end(), '.', ' ');
-            url += LLURI::escape(text);
-            LL_INFOS() << "avatar picker " << url << LL_ENDL;
-
-            LLCoros::instance().launch("LLFloaterAvatarPicker::findCoro",
-                boost::bind(&LLFloaterAvatarPicker::findCoro, url, mQueryID, getKey().asString()));
-<<<<<<< HEAD
-		}
-		else
-		{
-			LLMessageSystem* msg = gMessageSystem;
-			msg->newMessage("AvatarPickerRequest");
-			msg->nextBlock("AgentData");
-			msg->addUUID("AgentID", gAgent.getID());
-			msg->addUUID("SessionID", gAgent.getSessionID());
-			msg->addUUID("QueryID", mQueryID);	// not used right now
-			msg->nextBlock("Data");
-			msg->addString("Name", text);
-			gAgent.sendReliableMessage();
-		}
-	}
-	getChild<LLScrollListCtrl>("SearchResults")->deleteAllItems();
-	getChild<LLScrollListCtrl>("SearchResults")->setCommentText(getString("searching"));
-	
-	getChildView("ok_btn")->setEnabled(false);
-	mNumResultsReturned = 0;
-=======
-        }
-        else
-        {
-            LLMessageSystem* msg = gMessageSystem;
-            msg->newMessage("AvatarPickerRequest");
-            msg->nextBlock("AgentData");
-            msg->addUUID("AgentID", gAgent.getID());
-            msg->addUUID("SessionID", gAgent.getSessionID());
-            msg->addUUID("QueryID", mQueryID);  // not used right now
-            msg->nextBlock("Data");
-            msg->addString("Name", text);
-            gAgent.sendReliableMessage();
-        }
-    }
-    getChild<LLScrollListCtrl>("SearchResults")->deleteAllItems();
-    getChild<LLScrollListCtrl>("SearchResults")->setCommentText(getString("searching"));
-
-    getChildView("ok_btn")->setEnabled(FALSE);
-    mNumResultsReturned = 0;
->>>>>>> e1623bb2
-}
-
-void LLFloaterAvatarPicker::setAllowMultiple(bool allow_multiple)
-{
-    getChild<LLScrollListCtrl>("SearchResults")->setAllowMultipleSelection(allow_multiple);
-    getChild<LLScrollListCtrl>("NearMe")->setAllowMultipleSelection(allow_multiple);
-    getChild<LLScrollListCtrl>("Friends")->setAllowMultipleSelection(allow_multiple);
-}
-
-LLScrollListCtrl* LLFloaterAvatarPicker::getActiveList()
-{
-    std::string acvtive_panel_name;
-    LLScrollListCtrl* list = NULL;
-    LLPanel* active_panel = getChild<LLTabContainer>("ResidentChooserTabs")->getCurrentPanel();
-    if(active_panel)
-    {
-        acvtive_panel_name = active_panel->getName();
-    }
-    if(acvtive_panel_name == "SearchPanel")
-    {
-        list = getChild<LLScrollListCtrl>("SearchResults");
-    }
-    else if(acvtive_panel_name == "NearMePanel")
-    {
-        list = getChild<LLScrollListCtrl>("NearMe");
-    }
-    else if (acvtive_panel_name == "FriendsPanel")
-    {
-        list = getChild<LLScrollListCtrl>("Friends");
-    }
-    return list;
-}
-
-<<<<<<< HEAD
-bool LLFloaterAvatarPicker::handleDragAndDrop(S32 x, S32 y, MASK mask,
-											  bool drop, EDragAndDropType cargo_type,
-											  void *cargo_data, EAcceptance *accept,
-											  std::string& tooltip_msg)
-{
-	LLScrollListCtrl* list = getActiveList();
-	if(list)
-	{
-		LLRect rc_list;
-		LLRect rc_point(x,y,x,y);
-		if (localRectToOtherView(rc_point, &rc_list, list))
-		{
-			// Keep selected only one item
-			list->deselectAllItems(true);
-			list->selectItemAt(rc_list.mLeft, rc_list.mBottom, mask);
-			LLScrollListItem* selection = list->getFirstSelected();
-			if (selection)
-			{
-				LLUUID session_id = LLUUID::null;
-				LLUUID dest_agent_id = selection->getUUID();
-				std::string avatar_name = selection->getColumn(0)->getValue().asString();
-				if (dest_agent_id.notNull() && dest_agent_id != gAgentID)
-				{
-					if (drop)
-					{
-						// Start up IM before give the item
-						session_id = gIMMgr->addSession(avatar_name, IM_NOTHING_SPECIAL, dest_agent_id);
-					}
-					return LLToolDragAndDrop::handleGiveDragAndDrop(dest_agent_id, session_id, drop,
-																	cargo_type, cargo_data, accept, getName());
-				}
-			}
-		}
-	}
-	*accept = ACCEPT_NO;
-	return true;
-=======
-BOOL LLFloaterAvatarPicker::handleDragAndDrop(S32 x, S32 y, MASK mask,
-                                              BOOL drop, EDragAndDropType cargo_type,
-                                              void *cargo_data, EAcceptance *accept,
-                                              std::string& tooltip_msg)
-{
-    LLScrollListCtrl* list = getActiveList();
-    if(list)
-    {
-        LLRect rc_list;
-        LLRect rc_point(x,y,x,y);
-        if (localRectToOtherView(rc_point, &rc_list, list))
-        {
-            // Keep selected only one item
-            list->deselectAllItems(TRUE);
-            list->selectItemAt(rc_list.mLeft, rc_list.mBottom, mask);
-            LLScrollListItem* selection = list->getFirstSelected();
-            if (selection)
-            {
-                LLUUID session_id = LLUUID::null;
-                LLUUID dest_agent_id = selection->getUUID();
-                std::string avatar_name = selection->getColumn(0)->getValue().asString();
-                if (dest_agent_id.notNull() && dest_agent_id != gAgentID)
-                {
-                    if (drop)
-                    {
-                        // Start up IM before give the item
-                        session_id = gIMMgr->addSession(avatar_name, IM_NOTHING_SPECIAL, dest_agent_id);
-                    }
-                    return LLToolDragAndDrop::handleGiveDragAndDrop(dest_agent_id, session_id, drop,
-                                                                    cargo_type, cargo_data, accept, getName());
-                }
-            }
-        }
-    }
-    *accept = ACCEPT_NO;
-    return TRUE;
->>>>>>> e1623bb2
-}
-
-
-void LLFloaterAvatarPicker::openFriendsTab()
-{
-    LLTabContainer* tab_container = getChild<LLTabContainer>("ResidentChooserTabs");
-    if (tab_container == NULL)
-    {
-        llassert(tab_container != NULL);
-        return;
-    }
-
-    tab_container->selectTabByName("FriendsPanel");
-}
-
-// static
-void LLFloaterAvatarPicker::processAvatarPickerReply(LLMessageSystem* msg, void**)
-{
-<<<<<<< HEAD
-	LLUUID	agent_id;
-	LLUUID	query_id;
-	LLUUID	avatar_id;
-	std::string first_name;
-	std::string last_name;
-
-	msg->getUUID("AgentData", "AgentID", agent_id);
-	msg->getUUID("AgentData", "QueryID", query_id);
-
-	// Not for us
-	if (agent_id != gAgent.getID()) return;
-	
-	LLFloaterAvatarPicker* floater = LLFloaterReg::findTypedInstance<LLFloaterAvatarPicker>("avatar_picker");
-
-	// floater is closed or these are not results from our last request
-	if (NULL == floater || query_id != floater->mQueryID)
-	{
-		return;
-	}
-
-	LLScrollListCtrl* search_results = floater->getChild<LLScrollListCtrl>("SearchResults");
-
-	// clear "Searching" label on first results
-	if (floater->mNumResultsReturned++ == 0)
-	{
-		search_results->deleteAllItems();
-	}
-
-	bool found_one = false;
-	S32 num_new_rows = msg->getNumberOfBlocks("Data");
-	for (S32 i = 0; i < num_new_rows; i++)
-	{			
-		msg->getUUIDFast(  _PREHASH_Data,_PREHASH_AvatarID,	avatar_id, i);
-		msg->getStringFast(_PREHASH_Data,_PREHASH_FirstName, first_name, i);
-		msg->getStringFast(_PREHASH_Data,_PREHASH_LastName,	last_name, i);
-
-		if (avatar_id != agent_id || !floater->isExcludeAgentFromSearchResults()) // exclude agent from search results?
-		{
-			std::string avatar_name;
-			if (avatar_id.isNull())
-			{
-				LLStringUtil::format_map_t map;
-				map["[TEXT]"] = floater->getChild<LLUICtrl>("Edit")->getValue().asString();
-				avatar_name = floater->getString("not_found", map);
-				search_results->setEnabled(false);
-				floater->getChildView("ok_btn")->setEnabled(false);
-			}
-			else
-			{
-				avatar_name = LLCacheName::buildFullName(first_name, last_name);
-				search_results->setEnabled(true);
-				found_one = true;
-
-				LLAvatarName av_name;
-				av_name.fromString(avatar_name);
-				const LLUUID& agent_id = avatar_id;
-				sAvatarNameMap[agent_id] = av_name;
-
-			}
-			LLSD element;
-			element["id"] = avatar_id; // value
-			element["columns"][0]["column"] = "name";
-			element["columns"][0]["value"] = avatar_name;
-			search_results->addElement(element);
-		}
-	}
-
-	if (found_one)
-	{
-		floater->getChildView("ok_btn")->setEnabled(true);
-		search_results->selectFirstItem();
-		floater->onList();
-		search_results->setFocus(true);
-	}
-=======
-    LLUUID  agent_id;
-    LLUUID  query_id;
-    LLUUID  avatar_id;
-    std::string first_name;
-    std::string last_name;
-
-    msg->getUUID("AgentData", "AgentID", agent_id);
-    msg->getUUID("AgentData", "QueryID", query_id);
-
-    // Not for us
-    if (agent_id != gAgent.getID()) return;
-
-    LLFloaterAvatarPicker* floater = LLFloaterReg::findTypedInstance<LLFloaterAvatarPicker>("avatar_picker");
-
-    // floater is closed or these are not results from our last request
-    if (NULL == floater || query_id != floater->mQueryID)
-    {
-        return;
-    }
-
-    LLScrollListCtrl* search_results = floater->getChild<LLScrollListCtrl>("SearchResults");
-
-    // clear "Searching" label on first results
-    if (floater->mNumResultsReturned++ == 0)
-    {
-        search_results->deleteAllItems();
-    }
-
-    BOOL found_one = FALSE;
-    S32 num_new_rows = msg->getNumberOfBlocks("Data");
-    for (S32 i = 0; i < num_new_rows; i++)
-    {
-        msg->getUUIDFast(  _PREHASH_Data,_PREHASH_AvatarID, avatar_id, i);
-        msg->getStringFast(_PREHASH_Data,_PREHASH_FirstName, first_name, i);
-        msg->getStringFast(_PREHASH_Data,_PREHASH_LastName, last_name, i);
-
-        if (avatar_id != agent_id || !floater->isExcludeAgentFromSearchResults()) // exclude agent from search results?
-        {
-            std::string avatar_name;
-            if (avatar_id.isNull())
-            {
-                LLStringUtil::format_map_t map;
-                map["[TEXT]"] = floater->getChild<LLUICtrl>("Edit")->getValue().asString();
-                avatar_name = floater->getString("not_found", map);
-                search_results->setEnabled(FALSE);
-                floater->getChildView("ok_btn")->setEnabled(FALSE);
-            }
-            else
-            {
-                avatar_name = LLCacheName::buildFullName(first_name, last_name);
-                search_results->setEnabled(TRUE);
-                found_one = TRUE;
-
-                LLAvatarName av_name;
-                av_name.fromString(avatar_name);
-                const LLUUID& agent_id = avatar_id;
-                sAvatarNameMap[agent_id] = av_name;
-
-            }
-            LLSD element;
-            element["id"] = avatar_id; // value
-            element["columns"][0]["column"] = "name";
-            element["columns"][0]["value"] = avatar_name;
-            search_results->addElement(element);
-        }
-    }
-
-    if (found_one)
-    {
-        floater->getChildView("ok_btn")->setEnabled(TRUE);
-        search_results->selectFirstItem();
-        floater->onList();
-        search_results->setFocus(TRUE);
-    }
->>>>>>> e1623bb2
-}
-
-void LLFloaterAvatarPicker::processResponse(const LLUUID& query_id, const LLSD& content)
-{
-    // Check for out-of-date query
-    if (query_id == mQueryID)
-    {
-        LLScrollListCtrl* search_results = getChild<LLScrollListCtrl>("SearchResults");
-
-        // clear "Searching" label on first results
-        search_results->deleteAllItems();
-
-        if (content.has("failure_reason"))
-        {
-            getChild<LLScrollListCtrl>("SearchResults")->setCommentText(content["failure_reason"].asString());
-            getChildView("ok_btn")->setEnabled(false);
-        }
-        else
-        {
-            LLSD agents = content["agents"];
-
-            LLSD item;
-            LLSD::array_const_iterator it = agents.beginArray();
-            for (; it != agents.endArray(); ++it)
-            {
-                const LLSD& row = *it;
-                if (row["id"].asUUID() != gAgent.getID() || !mExcludeAgentFromSearchResults)
-                {
-                    item["id"] = row["id"];
-                    LLSD& columns = item["columns"];
-                    columns[0]["column"] = "name";
-                    columns[0]["value"] = row["display_name"];
-                    columns[1]["column"] = "username";
-                    columns[1]["value"] = row["username"];
-                    search_results->addElement(item);
-
-                    // add the avatar name to our list
-                    LLAvatarName avatar_name;
-                    avatar_name.fromLLSD(row);
-                    sAvatarNameMap[row["id"].asUUID()] = avatar_name;
-                }
-            }
-
-            if (search_results->isEmpty())
-            {
-                std::string name = "'" + getChild<LLUICtrl>("Edit")->getValue().asString() + "'";
-                LLSD item;
-                item["id"] = LLUUID::null;
-                item["columns"][0]["column"] = "name";
-                item["columns"][0]["value"] = name;
-                item["columns"][1]["column"] = "username";
-                item["columns"][1]["value"] = getString("not_found_text");
-                search_results->addElement(item);
-                search_results->setEnabled(false);
-                getChildView("ok_btn")->setEnabled(false);
-            }
-            else
-            {
-                getChildView("ok_btn")->setEnabled(true);
-                search_results->setEnabled(true);
-                search_results->sortByColumnIndex(1, true);
-                std::string text = getChild<LLUICtrl>("Edit")->getValue().asString();
-                if (!search_results->selectItemByLabel(text, true, 1))
-                {
-                    search_results->selectFirstItem();
-                }
-                onList();
-                search_results->setFocus(true);
-            }
-        }
-    }
-}
-
-void LLFloaterAvatarPicker::editKeystroke(LLLineEditor* caller, void* user_data)
-{
-    getChildView("Find")->setEnabled(caller->getText().size() > 0);
-}
-
-// virtual
-bool LLFloaterAvatarPicker::handleKeyHere(KEY key, MASK mask)
-{
-<<<<<<< HEAD
-	if (key == KEY_RETURN && mask == MASK_NONE)
-	{
-		if (getChild<LLUICtrl>("Edit")->hasFocus())
-		{
-			onBtnFind();
-		}
-		else
-		{
-			onBtnSelect();
-		}
-		return true;
-	}
-	else if (key == KEY_ESCAPE && mask == MASK_NONE)
-	{
-		closeFloater();
-		return true;
-	}
-
-	return LLFloater::handleKeyHere(key, mask);
-=======
-    if (key == KEY_RETURN && mask == MASK_NONE)
-    {
-        if (getChild<LLUICtrl>("Edit")->hasFocus())
-        {
-            onBtnFind();
-        }
-        else
-        {
-            onBtnSelect();
-        }
-        return TRUE;
-    }
-    else if (key == KEY_ESCAPE && mask == MASK_NONE)
-    {
-        closeFloater();
-        return TRUE;
-    }
-
-    return LLFloater::handleKeyHere(key, mask);
->>>>>>> e1623bb2
-}
-
-bool LLFloaterAvatarPicker::isSelectBtnEnabled()
-{
-    bool ret_val = visibleItemsSelected();
-
-    if ( ret_val && !isMinimized())
-    {
-        std::string acvtive_panel_name;
-        LLScrollListCtrl* list =  NULL;
-        LLPanel* active_panel = getChild<LLTabContainer>("ResidentChooserTabs")->getCurrentPanel();
-
-        if(active_panel)
-        {
-            acvtive_panel_name = active_panel->getName();
-        }
-
-        if(acvtive_panel_name == "SearchPanel")
-        {
-            list = getChild<LLScrollListCtrl>("SearchResults");
-        }
-        else if(acvtive_panel_name == "NearMePanel")
-        {
-            list = getChild<LLScrollListCtrl>("NearMe");
-        }
-        else if (acvtive_panel_name == "FriendsPanel")
-        {
-            list = getChild<LLScrollListCtrl>("Friends");
-        }
-
-        if(list)
-        {
-            uuid_vec_t avatar_ids;
-            std::vector<LLAvatarName> avatar_names;
-            getSelectedAvatarData(list, avatar_ids, avatar_names);
-            if (avatar_ids.size() >= 1)
-            {
-                ret_val = mOkButtonValidateSignal.num_slots()?mOkButtonValidateSignal(avatar_ids):true;
-            }
-            else
-            {
-                ret_val = false;
-            }
-        }
-    }
-
-    return ret_val;
-}+/**
+ * @file llfloateravatarpicker.cpp
+ *
+ * $LicenseInfo:firstyear=2003&license=viewerlgpl$
+ * Second Life Viewer Source Code
+ * Copyright (C) 2010, Linden Research, Inc.
+ *
+ * This library is free software; you can redistribute it and/or
+ * modify it under the terms of the GNU Lesser General Public
+ * License as published by the Free Software Foundation;
+ * version 2.1 of the License only.
+ *
+ * This library is distributed in the hope that it will be useful,
+ * but WITHOUT ANY WARRANTY; without even the implied warranty of
+ * MERCHANTABILITY or FITNESS FOR A PARTICULAR PURPOSE.  See the GNU
+ * Lesser General Public License for more details.
+ *
+ * You should have received a copy of the GNU Lesser General Public
+ * License along with this library; if not, write to the Free Software
+ * Foundation, Inc., 51 Franklin Street, Fifth Floor, Boston, MA  02110-1301  USA
+ *
+ * Linden Research, Inc., 945 Battery Street, San Francisco, CA  94111  USA
+ * $/LicenseInfo$
+ */
+
+#include "llviewerprecompiledheaders.h"
+
+#include "llfloateravatarpicker.h"
+
+// Viewer includes
+#include "llagent.h"
+#include "llcallingcard.h"
+#include "llfocusmgr.h"
+#include "llfloaterreg.h"
+#include "llimview.h"           // for gIMMgr
+#include "lltooldraganddrop.h"  // for LLToolDragAndDrop
+#include "llviewercontrol.h"
+#include "llviewerregion.h"     // getCapability()
+#include "llworld.h"
+
+// Linden libraries
+#include "llavatarnamecache.h"  // IDEVO
+#include "llbutton.h"
+#include "llcachename.h"
+#include "lllineeditor.h"
+#include "llscrolllistctrl.h"
+#include "llscrolllistitem.h"
+#include "llscrolllistcell.h"
+#include "lltabcontainer.h"
+#include "lluictrlfactory.h"
+#include "llfocusmgr.h"
+#include "lldraghandle.h"
+#include "message.h"
+#include "llcorehttputil.h"
+
+//#include "llsdserialize.h"
+
+static const U32 AVATAR_PICKER_SEARCH_TIMEOUT = 180U;
+
+//put it back as a member once the legacy path is out?
+static std::map<LLUUID, LLAvatarName> sAvatarNameMap;
+
+LLFloaterAvatarPicker* LLFloaterAvatarPicker::show(select_callback_t callback,
+                                                   bool allow_multiple,
+                                                   bool closeOnSelect,
+                                                   bool skip_agent,
+                                                   const std::string& name,
+                                                   LLView * frustumOrigin)
+{
+    // *TODO: Use a key to allow this not to be an effective singleton
+    LLFloaterAvatarPicker* floater =
+        LLFloaterReg::showTypedInstance<LLFloaterAvatarPicker>("avatar_picker", LLSD(name));
+    if (!floater)
+    {
+        LL_WARNS() << "Cannot instantiate avatar picker" << LL_ENDL;
+        return NULL;
+    }
+
+    floater->mSelectionCallback = callback;
+    floater->setAllowMultiple(allow_multiple);
+    floater->mNearMeListComplete = false;
+    floater->mCloseOnSelect = closeOnSelect;
+    floater->mExcludeAgentFromSearchResults = skip_agent;
+
+    if (!closeOnSelect)
+    {
+        // Use Select/Close
+        std::string select_string = floater->getString("Select");
+        std::string close_string = floater->getString("Close");
+        floater->getChild<LLButton>("ok_btn")->setLabel(select_string);
+        floater->getChild<LLButton>("cancel_btn")->setLabel(close_string);
+    }
+
+    if(frustumOrigin)
+    {
+        floater->mFrustumOrigin = frustumOrigin->getHandle();
+    }
+
+    return floater;
+}
+
+// Default constructor
+LLFloaterAvatarPicker::LLFloaterAvatarPicker(const LLSD& key)
+  : LLFloater(key),
+    mNumResultsReturned(0),
+    mNearMeListComplete(false),
+    mCloseOnSelect(false),
+    mExcludeAgentFromSearchResults(false),
+    mContextConeOpacity (0.f),
+    mContextConeInAlpha(CONTEXT_CONE_IN_ALPHA),
+    mContextConeOutAlpha(CONTEXT_CONE_OUT_ALPHA),
+    mContextConeFadeTime(CONTEXT_CONE_FADE_TIME)
+{
+    mCommitCallbackRegistrar.add("Refresh.FriendList", boost::bind(&LLFloaterAvatarPicker::populateFriend, this));
+}
+
+bool LLFloaterAvatarPicker::postBuild()
+{
+    getChild<LLLineEditor>("Edit")->setKeystrokeCallback( boost::bind(&LLFloaterAvatarPicker::editKeystroke, this, _1, _2),NULL);
+
+    childSetAction("Find", boost::bind(&LLFloaterAvatarPicker::onBtnFind, this));
+    getChildView("Find")->setEnabled(false);
+    childSetAction("Refresh", boost::bind(&LLFloaterAvatarPicker::onBtnRefresh, this));
+    getChild<LLUICtrl>("near_me_range")->setCommitCallback(boost::bind(&LLFloaterAvatarPicker::onRangeAdjust, this));
+
+    LLScrollListCtrl* searchresults = getChild<LLScrollListCtrl>("SearchResults");
+    searchresults->setDoubleClickCallback( boost::bind(&LLFloaterAvatarPicker::onBtnSelect, this));
+    searchresults->setCommitCallback(boost::bind(&LLFloaterAvatarPicker::onList, this));
+    getChildView("SearchResults")->setEnabled(false);
+
+    LLScrollListCtrl* nearme = getChild<LLScrollListCtrl>("NearMe");
+    nearme->setDoubleClickCallback(boost::bind(&LLFloaterAvatarPicker::onBtnSelect, this));
+    nearme->setCommitCallback(boost::bind(&LLFloaterAvatarPicker::onList, this));
+
+    LLScrollListCtrl* friends = getChild<LLScrollListCtrl>("Friends");
+    friends->setDoubleClickCallback(boost::bind(&LLFloaterAvatarPicker::onBtnSelect, this));
+    getChild<LLUICtrl>("Friends")->setCommitCallback(boost::bind(&LLFloaterAvatarPicker::onList, this));
+
+    childSetAction("ok_btn", boost::bind(&LLFloaterAvatarPicker::onBtnSelect, this));
+    getChildView("ok_btn")->setEnabled(false);
+    childSetAction("cancel_btn", boost::bind(&LLFloaterAvatarPicker::onBtnClose, this));
+
+    getChild<LLUICtrl>("Edit")->setFocus(true);
+
+    LLPanel* search_panel = getChild<LLPanel>("SearchPanel");
+    if (search_panel)
+    {
+        // Start searching when Return is pressed in the line editor.
+        search_panel->setDefaultBtn("Find");
+    }
+
+    getChild<LLScrollListCtrl>("SearchResults")->setCommentText(getString("no_results"));
+
+    getChild<LLTabContainer>("ResidentChooserTabs")->setCommitCallback(
+        boost::bind(&LLFloaterAvatarPicker::onTabChanged, this));
+
+    setAllowMultiple(false);
+
+    center();
+
+    populateFriend();
+
+    return true;
+}
+
+void LLFloaterAvatarPicker::setOkBtnEnableCb(validate_callback_t cb)
+{
+    mOkButtonValidateSignal.connect(cb);
+}
+
+void LLFloaterAvatarPicker::onTabChanged()
+{
+    getChildView("ok_btn")->setEnabled(isSelectBtnEnabled());
+}
+
+// Destroys the object
+LLFloaterAvatarPicker::~LLFloaterAvatarPicker()
+{
+    gFocusMgr.releaseFocusIfNeeded( this );
+}
+
+void LLFloaterAvatarPicker::onBtnFind()
+{
+    find();
+}
+
+static void getSelectedAvatarData(const LLScrollListCtrl* from, uuid_vec_t& avatar_ids, std::vector<LLAvatarName>& avatar_names)
+{
+    std::vector<LLScrollListItem*> items = from->getAllSelected();
+    for (std::vector<LLScrollListItem*>::iterator iter = items.begin(); iter != items.end(); ++iter)
+    {
+        LLScrollListItem* item = *iter;
+        if (item->getUUID().notNull())
+        {
+            avatar_ids.push_back(item->getUUID());
+
+            std::map<LLUUID, LLAvatarName>::iterator iter = sAvatarNameMap.find(item->getUUID());
+            if (iter != sAvatarNameMap.end())
+            {
+                avatar_names.push_back(iter->second);
+            }
+            else
+            {
+                // the only case where it isn't in the name map is friends
+                // but it should be in the name cache
+                LLAvatarName av_name;
+                LLAvatarNameCache::get(item->getUUID(), &av_name);
+                avatar_names.push_back(av_name);
+            }
+        }
+    }
+}
+
+void LLFloaterAvatarPicker::onBtnSelect()
+{
+
+    // If select btn not enabled then do not callback
+    if (!isSelectBtnEnabled())
+        return;
+
+    if(mSelectionCallback)
+    {
+        std::string acvtive_panel_name;
+        LLScrollListCtrl* list =  NULL;
+        LLPanel* active_panel = getChild<LLTabContainer>("ResidentChooserTabs")->getCurrentPanel();
+        if(active_panel)
+        {
+            acvtive_panel_name = active_panel->getName();
+        }
+        if(acvtive_panel_name == "SearchPanel")
+        {
+            list = getChild<LLScrollListCtrl>("SearchResults");
+        }
+        else if(acvtive_panel_name == "NearMePanel")
+        {
+            list = getChild<LLScrollListCtrl>("NearMe");
+        }
+        else if (acvtive_panel_name == "FriendsPanel")
+        {
+            list = getChild<LLScrollListCtrl>("Friends");
+        }
+
+        if(list)
+        {
+            uuid_vec_t          avatar_ids;
+            std::vector<LLAvatarName>   avatar_names;
+            getSelectedAvatarData(list, avatar_ids, avatar_names);
+            mSelectionCallback(avatar_ids, avatar_names);
+        }
+    }
+    getChild<LLScrollListCtrl>("SearchResults")->deselectAllItems(true);
+    getChild<LLScrollListCtrl>("NearMe")->deselectAllItems(true);
+    getChild<LLScrollListCtrl>("Friends")->deselectAllItems(true);
+    if(mCloseOnSelect)
+    {
+        mCloseOnSelect = false;
+        closeFloater();
+    }
+}
+
+void LLFloaterAvatarPicker::onBtnRefresh()
+{
+    getChild<LLScrollListCtrl>("NearMe")->deleteAllItems();
+    getChild<LLScrollListCtrl>("NearMe")->setCommentText(getString("searching"));
+    mNearMeListComplete = false;
+}
+
+void LLFloaterAvatarPicker::onBtnClose()
+{
+    closeFloater();
+}
+
+void LLFloaterAvatarPicker::onRangeAdjust()
+{
+    onBtnRefresh();
+}
+
+void LLFloaterAvatarPicker::onList()
+{
+    getChildView("ok_btn")->setEnabled(isSelectBtnEnabled());
+}
+
+void LLFloaterAvatarPicker::populateNearMe()
+{
+    bool all_loaded = true;
+    bool empty = true;
+    LLScrollListCtrl* near_me_scroller = getChild<LLScrollListCtrl>("NearMe");
+    near_me_scroller->deleteAllItems();
+
+    uuid_vec_t avatar_ids;
+    LLWorld::getInstance()->getAvatars(&avatar_ids, NULL, gAgent.getPositionGlobal(), gSavedSettings.getF32("NearMeRange"));
+    for(U32 i=0; i<avatar_ids.size(); i++)
+    {
+        LLUUID& av = avatar_ids[i];
+        if(mExcludeAgentFromSearchResults && (av == gAgent.getID())) continue;
+        LLSD element;
+        element["id"] = av; // value
+        LLAvatarName av_name;
+
+        if (!LLAvatarNameCache::get(av, &av_name))
+        {
+            element["columns"][0]["column"] = "name";
+            element["columns"][0]["value"] = LLCacheName::getDefaultName();
+            all_loaded = false;
+        }
+        else
+        {
+            element["columns"][0]["column"] = "name";
+            element["columns"][0]["value"] = av_name.getDisplayName();
+            element["columns"][1]["column"] = "username";
+            element["columns"][1]["value"] = av_name.getUserName();
+
+            sAvatarNameMap[av] = av_name;
+        }
+        near_me_scroller->addElement(element);
+        empty = false;
+    }
+
+    if (empty)
+    {
+        getChildView("NearMe")->setEnabled(false);
+        getChildView("ok_btn")->setEnabled(false);
+        near_me_scroller->setCommentText(getString("no_one_near"));
+    }
+    else
+    {
+        getChildView("NearMe")->setEnabled(true);
+        getChildView("ok_btn")->setEnabled(true);
+        near_me_scroller->selectFirstItem();
+        onList();
+        near_me_scroller->setFocus(true);
+    }
+
+    if (all_loaded)
+    {
+        mNearMeListComplete = true;
+    }
+}
+
+void LLFloaterAvatarPicker::populateFriend()
+{
+    LLScrollListCtrl* friends_scroller = getChild<LLScrollListCtrl>("Friends");
+    friends_scroller->deleteAllItems();
+    LLCollectAllBuddies collector;
+    LLAvatarTracker::instance().applyFunctor(collector);
+    LLCollectAllBuddies::buddy_map_t::iterator it;
+
+    for(it = collector.mOnline.begin(); it!=collector.mOnline.end(); it++)
+    {
+        friends_scroller->addStringUUIDItem(it->second, it->first);
+    }
+    for(it = collector.mOffline.begin(); it!=collector.mOffline.end(); it++)
+    {
+        friends_scroller->addStringUUIDItem(it->second, it->first);
+    }
+    friends_scroller->sortByColumnIndex(0, true);
+}
+
+void LLFloaterAvatarPicker::drawFrustum()
+{
+    static LLCachedControl<F32> max_opacity(gSavedSettings, "PickerContextOpacity", 0.4f);
+    drawConeToOwner(mContextConeOpacity, max_opacity, mFrustumOrigin.get(), mContextConeFadeTime, mContextConeInAlpha, mContextConeOutAlpha);
+}
+
+void LLFloaterAvatarPicker::draw()
+{
+    drawFrustum();
+
+    // sometimes it is hard to determine when Select/Ok button should be disabled (see LLAvatarActions::shareWithAvatars).
+    // lets check this via mOkButtonValidateSignal callback periodically.
+    static LLFrameTimer timer;
+    if (timer.hasExpired())
+    {
+        timer.setTimerExpirySec(0.33f); // three times per second should be enough.
+
+        // simulate list changes.
+        onList();
+        timer.start();
+    }
+
+    LLFloater::draw();
+    if (!mNearMeListComplete && getChild<LLTabContainer>("ResidentChooserTabs")->getCurrentPanel() == getChild<LLPanel>("NearMePanel"))
+    {
+        populateNearMe();
+    }
+}
+
+bool LLFloaterAvatarPicker::visibleItemsSelected() const
+{
+    LLPanel* active_panel = getChild<LLTabContainer>("ResidentChooserTabs")->getCurrentPanel();
+
+    if(active_panel == getChild<LLPanel>("SearchPanel"))
+    {
+        return getChild<LLScrollListCtrl>("SearchResults")->getFirstSelectedIndex() >= 0;
+    }
+    else if(active_panel == getChild<LLPanel>("NearMePanel"))
+    {
+        return getChild<LLScrollListCtrl>("NearMe")->getFirstSelectedIndex() >= 0;
+    }
+    else if(active_panel == getChild<LLPanel>("FriendsPanel"))
+    {
+        return getChild<LLScrollListCtrl>("Friends")->getFirstSelectedIndex() >= 0;
+    }
+    return false;
+}
+
+/*static*/
+void LLFloaterAvatarPicker::findCoro(std::string url, LLUUID queryID, std::string name)
+{
+    LLCore::HttpRequest::policy_t httpPolicy(LLCore::HttpRequest::DEFAULT_POLICY_ID);
+    LLCoreHttpUtil::HttpCoroutineAdapter::ptr_t
+        httpAdapter(new LLCoreHttpUtil::HttpCoroutineAdapter("genericPostCoro", httpPolicy));
+    LLCore::HttpRequest::ptr_t httpRequest(new LLCore::HttpRequest);
+    LLCore::HttpOptions::ptr_t httpOpts(new LLCore::HttpOptions);
+
+    LL_INFOS("HttpCoroutineAdapter", "genericPostCoro") << "Generic POST for " << url << LL_ENDL;
+
+    httpOpts->setTimeout(AVATAR_PICKER_SEARCH_TIMEOUT);
+
+    LLSD result = httpAdapter->getAndSuspend(httpRequest, url, httpOpts);
+
+    LLSD httpResults = result[LLCoreHttpUtil::HttpCoroutineAdapter::HTTP_RESULTS];
+    LLCore::HttpStatus status = LLCoreHttpUtil::HttpCoroutineAdapter::getStatusFromLLSD(httpResults);
+
+    if (status || (status == LLCore::HttpStatus(HTTP_BAD_REQUEST)))
+    {
+        result.erase(LLCoreHttpUtil::HttpCoroutineAdapter::HTTP_RESULTS);
+    }
+    else
+    {
+        result["failure_reason"] = status.toString();
+    }
+
+    LLFloaterAvatarPicker* floater =
+        LLFloaterReg::findTypedInstance<LLFloaterAvatarPicker>("avatar_picker", name);
+    if (floater)
+    {
+        floater->processResponse(queryID, result);
+    }
+}
+
+
+void LLFloaterAvatarPicker::find()
+{
+    //clear our stored LLAvatarNames
+    sAvatarNameMap.clear();
+
+    std::string text = getChild<LLUICtrl>("Edit")->getValue().asString();
+
+    size_t separator_index = text.find_first_of(" ._");
+    if (separator_index != text.npos)
+    {
+        std::string first = text.substr(0, separator_index);
+        std::string last = text.substr(separator_index+1, text.npos);
+        LLStringUtil::trim(last);
+        if("Resident" == last)
+        {
+            text = first;
+        }
+    }
+
+    mQueryID.generate();
+
+    std::string url;
+    url.reserve(128); // avoid a memory allocation or two
+
+    LLViewerRegion* region = gAgent.getRegion();
+    if(region)
+    {
+        url = region->getCapability("AvatarPickerSearch");
+        // Prefer use of capabilities to search on both SLID and display name
+        if (!url.empty())
+        {
+            // capability urls don't end in '/', but we need one to parse
+            // query parameters correctly
+            if (url.size() > 0 && url[url.size()-1] != '/')
+            {
+                url += "/";
+            }
+            url += "?page_size=100&names=";
+            std::replace(text.begin(), text.end(), '.', ' ');
+            url += LLURI::escape(text);
+            LL_INFOS() << "avatar picker " << url << LL_ENDL;
+
+            LLCoros::instance().launch("LLFloaterAvatarPicker::findCoro",
+                boost::bind(&LLFloaterAvatarPicker::findCoro, url, mQueryID, getKey().asString()));
+        }
+        else
+        {
+            LLMessageSystem* msg = gMessageSystem;
+            msg->newMessage("AvatarPickerRequest");
+            msg->nextBlock("AgentData");
+            msg->addUUID("AgentID", gAgent.getID());
+            msg->addUUID("SessionID", gAgent.getSessionID());
+            msg->addUUID("QueryID", mQueryID);  // not used right now
+            msg->nextBlock("Data");
+            msg->addString("Name", text);
+            gAgent.sendReliableMessage();
+        }
+    }
+    getChild<LLScrollListCtrl>("SearchResults")->deleteAllItems();
+    getChild<LLScrollListCtrl>("SearchResults")->setCommentText(getString("searching"));
+
+    getChildView("ok_btn")->setEnabled(false);
+    mNumResultsReturned = 0;
+}
+
+void LLFloaterAvatarPicker::setAllowMultiple(bool allow_multiple)
+{
+    getChild<LLScrollListCtrl>("SearchResults")->setAllowMultipleSelection(allow_multiple);
+    getChild<LLScrollListCtrl>("NearMe")->setAllowMultipleSelection(allow_multiple);
+    getChild<LLScrollListCtrl>("Friends")->setAllowMultipleSelection(allow_multiple);
+}
+
+LLScrollListCtrl* LLFloaterAvatarPicker::getActiveList()
+{
+    std::string acvtive_panel_name;
+    LLScrollListCtrl* list = NULL;
+    LLPanel* active_panel = getChild<LLTabContainer>("ResidentChooserTabs")->getCurrentPanel();
+    if(active_panel)
+    {
+        acvtive_panel_name = active_panel->getName();
+    }
+    if(acvtive_panel_name == "SearchPanel")
+    {
+        list = getChild<LLScrollListCtrl>("SearchResults");
+    }
+    else if(acvtive_panel_name == "NearMePanel")
+    {
+        list = getChild<LLScrollListCtrl>("NearMe");
+    }
+    else if (acvtive_panel_name == "FriendsPanel")
+    {
+        list = getChild<LLScrollListCtrl>("Friends");
+    }
+    return list;
+}
+
+bool LLFloaterAvatarPicker::handleDragAndDrop(S32 x, S32 y, MASK mask,
+                                              bool drop, EDragAndDropType cargo_type,
+                                              void *cargo_data, EAcceptance *accept,
+                                              std::string& tooltip_msg)
+{
+    LLScrollListCtrl* list = getActiveList();
+    if(list)
+    {
+        LLRect rc_list;
+        LLRect rc_point(x,y,x,y);
+        if (localRectToOtherView(rc_point, &rc_list, list))
+        {
+            // Keep selected only one item
+            list->deselectAllItems(true);
+            list->selectItemAt(rc_list.mLeft, rc_list.mBottom, mask);
+            LLScrollListItem* selection = list->getFirstSelected();
+            if (selection)
+            {
+                LLUUID session_id = LLUUID::null;
+                LLUUID dest_agent_id = selection->getUUID();
+                std::string avatar_name = selection->getColumn(0)->getValue().asString();
+                if (dest_agent_id.notNull() && dest_agent_id != gAgentID)
+                {
+                    if (drop)
+                    {
+                        // Start up IM before give the item
+                        session_id = gIMMgr->addSession(avatar_name, IM_NOTHING_SPECIAL, dest_agent_id);
+                    }
+                    return LLToolDragAndDrop::handleGiveDragAndDrop(dest_agent_id, session_id, drop,
+                                                                    cargo_type, cargo_data, accept, getName());
+                }
+            }
+        }
+    }
+    *accept = ACCEPT_NO;
+    return true;
+}
+
+
+void LLFloaterAvatarPicker::openFriendsTab()
+{
+    LLTabContainer* tab_container = getChild<LLTabContainer>("ResidentChooserTabs");
+    if (tab_container == NULL)
+    {
+        llassert(tab_container != NULL);
+        return;
+    }
+
+    tab_container->selectTabByName("FriendsPanel");
+}
+
+// static
+void LLFloaterAvatarPicker::processAvatarPickerReply(LLMessageSystem* msg, void**)
+{
+    LLUUID  agent_id;
+    LLUUID  query_id;
+    LLUUID  avatar_id;
+    std::string first_name;
+    std::string last_name;
+
+    msg->getUUID("AgentData", "AgentID", agent_id);
+    msg->getUUID("AgentData", "QueryID", query_id);
+
+    // Not for us
+    if (agent_id != gAgent.getID()) return;
+
+    LLFloaterAvatarPicker* floater = LLFloaterReg::findTypedInstance<LLFloaterAvatarPicker>("avatar_picker");
+
+    // floater is closed or these are not results from our last request
+    if (NULL == floater || query_id != floater->mQueryID)
+    {
+        return;
+    }
+
+    LLScrollListCtrl* search_results = floater->getChild<LLScrollListCtrl>("SearchResults");
+
+    // clear "Searching" label on first results
+    if (floater->mNumResultsReturned++ == 0)
+    {
+        search_results->deleteAllItems();
+    }
+
+    bool found_one = false;
+    S32 num_new_rows = msg->getNumberOfBlocks("Data");
+    for (S32 i = 0; i < num_new_rows; i++)
+    {
+        msg->getUUIDFast(  _PREHASH_Data,_PREHASH_AvatarID, avatar_id, i);
+        msg->getStringFast(_PREHASH_Data,_PREHASH_FirstName, first_name, i);
+        msg->getStringFast(_PREHASH_Data,_PREHASH_LastName, last_name, i);
+
+        if (avatar_id != agent_id || !floater->isExcludeAgentFromSearchResults()) // exclude agent from search results?
+        {
+            std::string avatar_name;
+            if (avatar_id.isNull())
+            {
+                LLStringUtil::format_map_t map;
+                map["[TEXT]"] = floater->getChild<LLUICtrl>("Edit")->getValue().asString();
+                avatar_name = floater->getString("not_found", map);
+                search_results->setEnabled(false);
+                floater->getChildView("ok_btn")->setEnabled(false);
+            }
+            else
+            {
+                avatar_name = LLCacheName::buildFullName(first_name, last_name);
+                search_results->setEnabled(true);
+                found_one = true;
+
+                LLAvatarName av_name;
+                av_name.fromString(avatar_name);
+                const LLUUID& agent_id = avatar_id;
+                sAvatarNameMap[agent_id] = av_name;
+
+            }
+            LLSD element;
+            element["id"] = avatar_id; // value
+            element["columns"][0]["column"] = "name";
+            element["columns"][0]["value"] = avatar_name;
+            search_results->addElement(element);
+        }
+    }
+
+    if (found_one)
+    {
+        floater->getChildView("ok_btn")->setEnabled(true);
+        search_results->selectFirstItem();
+        floater->onList();
+        search_results->setFocus(true);
+    }
+}
+
+void LLFloaterAvatarPicker::processResponse(const LLUUID& query_id, const LLSD& content)
+{
+    // Check for out-of-date query
+    if (query_id == mQueryID)
+    {
+        LLScrollListCtrl* search_results = getChild<LLScrollListCtrl>("SearchResults");
+
+        // clear "Searching" label on first results
+        search_results->deleteAllItems();
+
+        if (content.has("failure_reason"))
+        {
+            getChild<LLScrollListCtrl>("SearchResults")->setCommentText(content["failure_reason"].asString());
+            getChildView("ok_btn")->setEnabled(false);
+        }
+        else
+        {
+            LLSD agents = content["agents"];
+
+            LLSD item;
+            LLSD::array_const_iterator it = agents.beginArray();
+            for (; it != agents.endArray(); ++it)
+            {
+                const LLSD& row = *it;
+                if (row["id"].asUUID() != gAgent.getID() || !mExcludeAgentFromSearchResults)
+                {
+                    item["id"] = row["id"];
+                    LLSD& columns = item["columns"];
+                    columns[0]["column"] = "name";
+                    columns[0]["value"] = row["display_name"];
+                    columns[1]["column"] = "username";
+                    columns[1]["value"] = row["username"];
+                    search_results->addElement(item);
+
+                    // add the avatar name to our list
+                    LLAvatarName avatar_name;
+                    avatar_name.fromLLSD(row);
+                    sAvatarNameMap[row["id"].asUUID()] = avatar_name;
+                }
+            }
+
+            if (search_results->isEmpty())
+            {
+                std::string name = "'" + getChild<LLUICtrl>("Edit")->getValue().asString() + "'";
+                LLSD item;
+                item["id"] = LLUUID::null;
+                item["columns"][0]["column"] = "name";
+                item["columns"][0]["value"] = name;
+                item["columns"][1]["column"] = "username";
+                item["columns"][1]["value"] = getString("not_found_text");
+                search_results->addElement(item);
+                search_results->setEnabled(false);
+                getChildView("ok_btn")->setEnabled(false);
+            }
+            else
+            {
+                getChildView("ok_btn")->setEnabled(true);
+                search_results->setEnabled(true);
+                search_results->sortByColumnIndex(1, true);
+                std::string text = getChild<LLUICtrl>("Edit")->getValue().asString();
+                if (!search_results->selectItemByLabel(text, true, 1))
+                {
+                    search_results->selectFirstItem();
+                }
+                onList();
+                search_results->setFocus(true);
+            }
+        }
+    }
+}
+
+void LLFloaterAvatarPicker::editKeystroke(LLLineEditor* caller, void* user_data)
+{
+    getChildView("Find")->setEnabled(caller->getText().size() > 0);
+}
+
+// virtual
+bool LLFloaterAvatarPicker::handleKeyHere(KEY key, MASK mask)
+{
+    if (key == KEY_RETURN && mask == MASK_NONE)
+    {
+        if (getChild<LLUICtrl>("Edit")->hasFocus())
+        {
+            onBtnFind();
+        }
+        else
+        {
+            onBtnSelect();
+        }
+        return true;
+    }
+    else if (key == KEY_ESCAPE && mask == MASK_NONE)
+    {
+        closeFloater();
+        return true;
+    }
+
+    return LLFloater::handleKeyHere(key, mask);
+}
+
+bool LLFloaterAvatarPicker::isSelectBtnEnabled()
+{
+    bool ret_val = visibleItemsSelected();
+
+    if ( ret_val && !isMinimized())
+    {
+        std::string acvtive_panel_name;
+        LLScrollListCtrl* list =  NULL;
+        LLPanel* active_panel = getChild<LLTabContainer>("ResidentChooserTabs")->getCurrentPanel();
+
+        if(active_panel)
+        {
+            acvtive_panel_name = active_panel->getName();
+        }
+
+        if(acvtive_panel_name == "SearchPanel")
+        {
+            list = getChild<LLScrollListCtrl>("SearchResults");
+        }
+        else if(acvtive_panel_name == "NearMePanel")
+        {
+            list = getChild<LLScrollListCtrl>("NearMe");
+        }
+        else if (acvtive_panel_name == "FriendsPanel")
+        {
+            list = getChild<LLScrollListCtrl>("Friends");
+        }
+
+        if(list)
+        {
+            uuid_vec_t avatar_ids;
+            std::vector<LLAvatarName> avatar_names;
+            getSelectedAvatarData(list, avatar_ids, avatar_names);
+            if (avatar_ids.size() >= 1)
+            {
+                ret_val = mOkButtonValidateSignal.num_slots()?mOkButtonValidateSignal(avatar_ids):true;
+            }
+            else
+            {
+                ret_val = false;
+            }
+        }
+    }
+
+    return ret_val;
+}