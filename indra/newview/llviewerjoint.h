--- conflicted
+++ resolved
@@ -1,79 +1,67 @@
-/**
- * @file llviewerjoint.h
- * @brief Implementation of LLViewerJoint class
- *
- * $LicenseInfo:firstyear=2001&license=viewerlgpl$
- * Second Life Viewer Source Code
- * Copyright (C) 2010, Linden Research, Inc.
- *
- * This library is free software; you can redistribute it and/or
- * modify it under the terms of the GNU Lesser General Public
- * License as published by the Free Software Foundation;
- * version 2.1 of the License only.
- *
- * This library is distributed in the hope that it will be useful,
- * but WITHOUT ANY WARRANTY; without even the implied warranty of
- * MERCHANTABILITY or FITNESS FOR A PARTICULAR PURPOSE.  See the GNU
- * Lesser General Public License for more details.
- *
- * You should have received a copy of the GNU Lesser General Public
- * License along with this library; if not, write to the Free Software
- * Foundation, Inc., 51 Franklin Street, Fifth Floor, Boston, MA  02110-1301  USA
- *
- * Linden Research, Inc., 945 Battery Street, San Francisco, CA  94111  USA
- * $/LicenseInfo$
- */
-
-#ifndef LL_LLVIEWERJOINT_H
-#define LL_LLVIEWERJOINT_H
-
-//-----------------------------------------------------------------------------
-// Header Files
-//-----------------------------------------------------------------------------
-#include "llavatarjoint.h"
-#include "lljointpickname.h"
-
-class LLFace;
-class LLViewerJointMesh;
-
-//-----------------------------------------------------------------------------
-// class LLViewerJoint
-//-----------------------------------------------------------------------------
-class LLViewerJoint :
-    public virtual LLAvatarJoint
-{
-public:
-    LLViewerJoint();
-    LLViewerJoint(S32 joint_num);
-
-    // *TODO: Only used for LLVOAvatarSelf::mScreenp.  *DOES NOT INITIALIZE mResetAfterRestoreOldXform*
-    LLViewerJoint(const std::string &name, LLJoint *parent = NULL);
-    virtual ~LLViewerJoint();
-
-<<<<<<< HEAD
-	// Render character hierarchy.
-	// Traverses the entire joint hierarchy, setting up
-	// transforms and calling the drawShape().
-	// Derived classes may add text/graphic output.
-	virtual U32 render( F32 pixelArea, bool first_pass = true, bool is_dummy = false );	// Returns triangle count
-
-	// Draws the shape attached to a joint.
-	// Called by render().
-	virtual U32 drawShape( F32 pixelArea, bool first_pass = true, bool is_dummy = false );
-	virtual void drawNormals() {}
-=======
-    // Render character hierarchy.
-    // Traverses the entire joint hierarchy, setting up
-    // transforms and calling the drawShape().
-    // Derived classes may add text/graphic output.
-    virtual U32 render( F32 pixelArea, BOOL first_pass = TRUE, BOOL is_dummy = FALSE ); // Returns triangle count
-
-    // Draws the shape attached to a joint.
-    // Called by render().
-    virtual U32 drawShape( F32 pixelArea, BOOL first_pass = TRUE, BOOL is_dummy = FALSE );
-    virtual void drawNormals() {}
->>>>>>> e1623bb2
-};
-
-#endif // LL_LLVIEWERJOINT_H
-
+/**
+ * @file llviewerjoint.h
+ * @brief Implementation of LLViewerJoint class
+ *
+ * $LicenseInfo:firstyear=2001&license=viewerlgpl$
+ * Second Life Viewer Source Code
+ * Copyright (C) 2010, Linden Research, Inc.
+ *
+ * This library is free software; you can redistribute it and/or
+ * modify it under the terms of the GNU Lesser General Public
+ * License as published by the Free Software Foundation;
+ * version 2.1 of the License only.
+ *
+ * This library is distributed in the hope that it will be useful,
+ * but WITHOUT ANY WARRANTY; without even the implied warranty of
+ * MERCHANTABILITY or FITNESS FOR A PARTICULAR PURPOSE.  See the GNU
+ * Lesser General Public License for more details.
+ *
+ * You should have received a copy of the GNU Lesser General Public
+ * License along with this library; if not, write to the Free Software
+ * Foundation, Inc., 51 Franklin Street, Fifth Floor, Boston, MA  02110-1301  USA
+ *
+ * Linden Research, Inc., 945 Battery Street, San Francisco, CA  94111  USA
+ * $/LicenseInfo$
+ */
+
+#ifndef LL_LLVIEWERJOINT_H
+#define LL_LLVIEWERJOINT_H
+
+//-----------------------------------------------------------------------------
+// Header Files
+//-----------------------------------------------------------------------------
+#include "llavatarjoint.h"
+#include "lljointpickname.h"
+
+class LLFace;
+class LLViewerJointMesh;
+
+//-----------------------------------------------------------------------------
+// class LLViewerJoint
+//-----------------------------------------------------------------------------
+class LLViewerJoint :
+    public virtual LLAvatarJoint
+{
+public:
+    LLViewerJoint();
+    LLViewerJoint(S32 joint_num);
+
+    // *TODO: Only used for LLVOAvatarSelf::mScreenp.  *DOES NOT INITIALIZE mResetAfterRestoreOldXform*
+    LLViewerJoint(const std::string &name, LLJoint *parent = NULL);
+    virtual ~LLViewerJoint();
+
+    // Render character hierarchy.
+    // Traverses the entire joint hierarchy, setting up
+    // transforms and calling the drawShape().
+    // Derived classes may add text/graphic output.
+    virtual U32 render( F32 pixelArea, bool first_pass = true, bool is_dummy = false ); // Returns triangle count
+
+    // Draws the shape attached to a joint.
+    // Called by render().
+    virtual U32 drawShape( F32 pixelArea, bool first_pass = true, bool is_dummy = false );
+    virtual void drawNormals() {}
+};
+
+#endif // LL_LLVIEWERJOINT_H
+
+