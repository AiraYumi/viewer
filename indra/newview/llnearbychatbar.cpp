--- conflicted
+++ resolved
@@ -406,22 +406,9 @@
 	// when unminimizing with nearby chat visible, go ahead and kill off screen chats
 	if (!b && nearby_chat->getVisible())
 	{
-<<<<<<< HEAD
 		nearby_chat->removeScreenChat();
-=======
-		LLView* nearby_chat = getChildView("nearby_chat");
-
-		static bool is_visible = nearby_chat->getVisible();
-		if (b)
-		{
-			is_visible = nearby_chat->getVisible();
-		}
-
-		nearby_chat->setVisible(b ? false : is_visible);
+	}
 		LLFloater::setMinimized(b);
->>>>>>> 3ae3d04e
-	}
-	LLFloater::setMinimized(b);
 }
 
 void LLNearbyChatBar::onChatBoxCommit()
