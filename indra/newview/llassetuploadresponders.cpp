/**
 * @file llassetuploadresponders.cpp
 * @brief Processes responses received for asset upload requests.
 *
 * $LicenseInfo:firstyear=2007&license=viewerlgpl$
 * Second Life Viewer Source Code
 * Copyright (C) 2010, Linden Research, Inc.
 * 
 * This library is free software; you can redistribute it and/or
 * modify it under the terms of the GNU Lesser General Public
 * License as published by the Free Software Foundation;
 * version 2.1 of the License only.
 * 
 * This library is distributed in the hope that it will be useful,
 * but WITHOUT ANY WARRANTY; without even the implied warranty of
 * MERCHANTABILITY or FITNESS FOR A PARTICULAR PURPOSE.  See the GNU
 * Lesser General Public License for more details.
 * 
 * You should have received a copy of the GNU Lesser General Public
 * License along with this library; if not, write to the Free Software
 * Foundation, Inc., 51 Franklin Street, Fifth Floor, Boston, MA  02110-1301  USA
 * 
 * Linden Research, Inc., 945 Battery Street, San Francisco, CA  94111  USA
 * $/LicenseInfo$
 */ 

#include "llviewerprecompiledheaders.h"

#include "llassetuploadresponders.h"

// viewer includes
#include "llagent.h"
#include "llcompilequeue.h"
#include "llbuycurrencyhtml.h"
#include "llfilepicker.h"
#include "llinventorydefines.h"
#include "llinventoryobserver.h"
#include "llinventorypanel.h"
#include "llfloaterimportcollada.h"
#include "llpermissionsflags.h"
#include "llpreviewnotecard.h"
#include "llpreviewscript.h"
#include "llpreviewgesture.h"
#include "llgesturemgr.h"
#include "llstatusbar.h"		// sendMoneyBalanceRequest()
#include "llsdserialize.h"
#include "lluploaddialog.h"
#include "llviewerobject.h"
#include "llviewercontrol.h"
#include "llviewerobjectlist.h"
#include "llviewermenufile.h"
#include "llviewerwindow.h"
#include "lltexlayer.h"
#include "lltrans.h"

// library includes
#include "lldir.h"
#include "lleconomy.h"
#include "llfloaterreg.h"
#include "llfocusmgr.h"
#include "llnotificationsutil.h"
#include "llscrolllistctrl.h"
#include "llsdserialize.h"
#include "llsdutil.h"
#include "llvfs.h"

// When uploading multiple files, don't display any of them when uploading more than this number.
static const S32 FILE_COUNT_DISPLAY_THRESHOLD = 5;

void dialog_refresh_all();

void on_new_single_inventory_upload_complete(
	LLAssetType::EType asset_type,
	LLInventoryType::EType inventory_type,
	const std::string inventory_type_string,
	const LLUUID& item_folder_id,
	const std::string& item_name,
	const std::string& item_description,
	const LLSD& server_response,
	S32 upload_price)
{
	if ( upload_price > 0 )
	{
		// this upload costed us L$, update our balance
		// and display something saying that it cost L$
		LLStatusBar::sendMoneyBalanceRequest();

		LLSD args;
		args["AMOUNT"] = llformat("%d", upload_price);
		LLNotificationsUtil::add("UploadPayment", args);
	}

	if( item_folder_id.notNull() )
	{
		U32 everyone_perms = PERM_NONE;
		U32 group_perms = PERM_NONE;
		U32 next_owner_perms = PERM_ALL;
		if( server_response.has("new_next_owner_mask") )
		{
			// The server provided creation perms so use them.
			// Do not assume we got the perms we asked for in
			// since the server may not have granted them all.
			everyone_perms = server_response["new_everyone_mask"].asInteger();
			group_perms = server_response["new_group_mask"].asInteger();
			next_owner_perms = server_response["new_next_owner_mask"].asInteger();
		}
		else 
		{
			// The server doesn't provide creation perms
			// so use old assumption-based perms.
			if( inventory_type_string != "snapshot")
			{
				next_owner_perms = PERM_MOVE | PERM_TRANSFER;
			}
		}

		LLPermissions new_perms;
		new_perms.init(
			gAgent.getID(),
			gAgent.getID(),
			LLUUID::null,
			LLUUID::null);

		new_perms.initMasks(
			PERM_ALL,
			PERM_ALL,
			everyone_perms,
			group_perms,
			next_owner_perms);

		S32 creation_date_now = time_corrected();
		LLPointer<LLViewerInventoryItem> item = new LLViewerInventoryItem(
			server_response["new_inventory_item"].asUUID(),
			item_folder_id,
			new_perms,
			server_response["new_asset"].asUUID(),
			asset_type,
			inventory_type,
			item_name,
			item_description,
			LLSaleInfo::DEFAULT,
			LLInventoryItemFlags::II_FLAGS_NONE,
			creation_date_now);

		gInventory.updateItem(item);
		gInventory.notifyObservers();

		// Show the preview panel for textures and sounds to let
		// user know that the image (or snapshot) arrived intact.
		LLInventoryPanel* panel = LLInventoryPanel::getActiveInventoryPanel();
		if ( panel )
		{
			LLFocusableElement* focus = gFocusMgr.getKeyboardFocus();

			panel->setSelection(
				server_response["new_inventory_item"].asUUID(),
				TAKE_FOCUS_NO);

			// restore keyboard focus
			gFocusMgr.setKeyboardFocus(focus);
		}
	}
	else
	{
		llwarns << "Can't find a folder to put it in" << llendl;
	}

	// remove the "Uploading..." message
	LLUploadDialog::modalUploadFinished();	
}

LLAssetUploadResponder::LLAssetUploadResponder(const LLSD &post_data,
											   const LLUUID& vfile_id,
											   LLAssetType::EType asset_type)
	: LLHTTPClient::Responder(),
	  mPostData(post_data),
	  mVFileID(vfile_id),
	  mAssetType(asset_type)
{
	if (!gVFS->getExists(vfile_id, asset_type))
	{
		llwarns << "LLAssetUploadResponder called with nonexistant vfile_id" << llendl;
		mVFileID.setNull();
		mAssetType = LLAssetType::AT_NONE;
		return;
	}
}

LLAssetUploadResponder::LLAssetUploadResponder(
	const LLSD &post_data,
	const std::string& file_name, 
	LLAssetType::EType asset_type)
	: LLHTTPClient::Responder(),
	  mPostData(post_data),
	  mFileName(file_name),
	  mAssetType(asset_type)
{
}

LLAssetUploadResponder::~LLAssetUploadResponder()
{
	if (!mFileName.empty())
	{
		// Delete temp file
		LLFile::remove(mFileName);
	}
}

// virtual
void LLAssetUploadResponder::error(U32 statusNum, const std::string& reason)
{
	llinfos << "LLAssetUploadResponder::error " << statusNum 
			<< " reason: " << reason << llendl;
	LLSD args;
	switch(statusNum)
	{
		case 400:
			args["FILE"] = (mFileName.empty() ? mVFileID.asString() : mFileName);
			args["REASON"] = "Error in upload request.  Please visit "
				"http://secondlife.com/support for help fixing this problem.";
			LLNotificationsUtil::add("CannotUploadReason", args);
			break;
		case 500:
		default:
			args["FILE"] = (mFileName.empty() ? mVFileID.asString() : mFileName);
			args["REASON"] = "The server is experiencing unexpected "
				"difficulties.";
			LLNotificationsUtil::add("CannotUploadReason", args);
			break;
	}
	LLUploadDialog::modalUploadFinished();
}

//virtual 
void LLAssetUploadResponder::result(const LLSD& content)
{
	lldebugs << "LLAssetUploadResponder::result from capabilities" << llendl;

	std::string state = content["state"];

	if (state == "upload")
	{
		uploadUpload(content);
	}
	else if (state == "complete")
	{
		// rename file in VFS with new asset id
		if (mFileName.empty())
		{
			// rename the file in the VFS to the actual asset id
			// llinfos << "Changing uploaded asset UUID to " << content["new_asset"].asUUID() << llendl;
			gVFS->renameFile(mVFileID, mAssetType, content["new_asset"].asUUID(), mAssetType);
		}
		uploadComplete(content);
	}
	else
	{
		uploadFailure(content);
	}
}

void LLAssetUploadResponder::uploadUpload(const LLSD& content)
{
	std::string uploader = content["uploader"];
	if (mFileName.empty())
	{
		LLHTTPClient::postFile(uploader, mVFileID, mAssetType, this);
	}
	else
	{
		LLHTTPClient::postFile(uploader, mFileName, this);
	}
}

void LLAssetUploadResponder::uploadFailure(const LLSD& content)
{
	// remove the "Uploading..." message
	LLUploadDialog::modalUploadFinished();
	
	std::string reason = content["state"];
	// deal with L$ errors
	if (reason == "insufficient funds")
	{
		S32 price = LLGlobalEconomy::Singleton::getInstance()->getPriceUpload();
		LLStringUtil::format_map_t args;
		args["AMOUNT"] = llformat("%d", price);
		LLBuyCurrencyHTML::openCurrencyFloater( LLTrans::getString("uploading_costs", args), price );
	}
	else
	{
		LLSD args;
		args["FILE"] = (mFileName.empty() ? mVFileID.asString() : mFileName);
		args["REASON"] = content["message"].asString();
		LLNotificationsUtil::add("CannotUploadReason", args);
	}
}

void LLAssetUploadResponder::uploadComplete(const LLSD& content)
{
}

<<<<<<< HEAD
LLNewAgentInventoryResponder::LLNewAgentInventoryResponder(
	const LLSD& post_data,
	const LLUUID& vfile_id,
	LLAssetType::EType asset_type)
	: LLAssetUploadResponder(post_data, vfile_id, asset_type)
{
}

LLNewAgentInventoryResponder::LLNewAgentInventoryResponder(
	const LLSD& post_data,
	const std::string& file_name,
	LLAssetType::EType asset_type)
	: LLAssetUploadResponder(post_data, file_name, asset_type)
{
}

// virtual
void LLNewAgentInventoryResponder::error(U32 statusNum, const std::string& reason)
=======
LLNewAgentInventoryResponder::LLNewAgentInventoryResponder(const LLSD& post_data,
														   const LLUUID& vfile_id,
														   LLAssetType::EType asset_type)
: LLAssetUploadResponder(post_data, vfile_id, asset_type)
{
}

LLNewAgentInventoryResponder::LLNewAgentInventoryResponder(const LLSD& post_data, const std::string& file_name, LLAssetType::EType asset_type)
: LLAssetUploadResponder(post_data, file_name, asset_type)
>>>>>>> 48809cb3
{
	LLAssetUploadResponder::error(statusNum, reason);
	LLImportColladaAssetCache::getInstance()->assetUploaded(mVFileID, LLUUID(), FALSE);
}


//virtual 
void LLNewAgentInventoryResponder::uploadFailure(const LLSD& content)
{
	LLAssetUploadResponder::uploadFailure(content);

	LLImportColladaAssetCache::getInstance()->assetUploaded(mVFileID, content["new_asset"], FALSE);
}

//virtual 
void LLNewAgentInventoryResponder::uploadComplete(const LLSD& content)
{
	lldebugs << "LLNewAgentInventoryResponder::result from capabilities" << llendl;
	
	//std::ostringstream llsdxml;
	//LLSDSerialize::toXML(content, llsdxml);
	//llinfos << "upload complete content:\n " << llsdxml.str() << llendl;

	LLAssetType::EType asset_type = LLAssetType::lookup(mPostData["asset_type"].asString());
	LLInventoryType::EType inventory_type = LLInventoryType::lookup(mPostData["inventory_type"].asString());
	S32 expected_upload_cost = 0;

	// Update L$ and ownership credit information
	// since it probably changed on the server
	if (asset_type == LLAssetType::AT_TEXTURE ||
		asset_type == LLAssetType::AT_SOUND ||
		asset_type == LLAssetType::AT_ANIMATION ||
		asset_type == LLAssetType::AT_MESH)
	{
		expected_upload_cost = 
			LLGlobalEconomy::Singleton::getInstance()->getPriceUpload();
	}

<<<<<<< HEAD
	on_new_single_inventory_upload_complete(
		asset_type,
		inventory_type,
		mPostData["asset_type"].asString(),
		mPostData["folder_id"].asUUID(),
		mPostData["name"],
		mPostData["description"],
		content,
		expected_upload_cost);
=======
	// Actually add the upload to viewer inventory
	llinfos << "Adding " << content["new_inventory_item"].asUUID() << " "
			<< content["new_asset"].asUUID() << " to inventory." << llendl;
	if(mPostData["folder_id"].asUUID().notNull())
	{
		//std::ostringstream out;
		//LLSDXMLFormatter *formatter = new LLSDXMLFormatter;
		//formatter->format(mPostData, out, LLSDFormatter::OPTIONS_PRETTY);
		//llinfos << "Post Data: " << out.str() << llendl;

		U32 everyone_perms = PERM_NONE;
		U32 group_perms = PERM_NONE;
		U32 next_owner_perms = PERM_ALL;
		if(content.has("new_next_owner_mask"))
		{
			// This is a new sim that provides creation perms so use them.
			// Do not assume we got the perms we asked for in mPostData 
			// since the sim may not have granted them all.
			everyone_perms = content["new_everyone_mask"].asInteger();
			group_perms = content["new_group_mask"].asInteger();
			next_owner_perms = content["new_next_owner_mask"].asInteger();
		}
		else 
		{
			// This old sim doesn't provide creation perms so use old assumption-based perms.
			if(mPostData["inventory_type"].asString() != "snapshot")
			{
				next_owner_perms = PERM_MOVE | PERM_TRANSFER;
			}
		}
		LLPermissions new_perms;
		new_perms.init(gAgent.getID(), gAgent.getID(), LLUUID::null, LLUUID::null);
		new_perms.initMasks(PERM_ALL, PERM_ALL, everyone_perms, group_perms, next_owner_perms);
		S32 creation_date_now = time_corrected();
		LLPointer<LLViewerInventoryItem> item
			= new LLViewerInventoryItem(content["new_inventory_item"].asUUID(),
										mPostData["folder_id"].asUUID(),
										new_perms,
										content["new_asset"].asUUID(),
										asset_type,
										inventory_type,
										mPostData["name"].asString(),
										mPostData["description"].asString(),
										LLSaleInfo::DEFAULT,
										LLInventoryItemFlags::II_FLAGS_NONE,
										creation_date_now);
		gInventory.updateItem(item);
		gInventory.notifyObservers();
>>>>>>> 48809cb3

	// continue uploading for bulk uploads

	// *FIX: This is a pretty big hack. What this does is check the
	// file picker if there are any more pending uploads. If so,
	// upload that file.
	std::string next_file = LLFilePicker::instance().getNextFile();
	if(!next_file.empty())
	{
		std::string name = gDirUtilp->getBaseFileName(next_file, true);

		std::string asset_name = name;
		LLStringUtil::replaceNonstandardASCII( asset_name, '?' );
		LLStringUtil::replaceChar(asset_name, '|', '?');
		LLStringUtil::stripNonprintable(asset_name);
		LLStringUtil::trim(asset_name);

		// Continuing the horrible hack above, we need to extract the originally requested permissions data, if any,
		// and use them for each next file to be uploaded. Note the requested perms are not the same as the
		U32 everyone_perms =
			content.has("everyone_mask") ?
			content["everyone_mask"].asInteger() :
			PERM_NONE;

		U32 group_perms =
			content.has("group_mask") ?
			content["group_mask"].asInteger() :
			PERM_NONE;

		U32 next_owner_perms =
			content.has("next_owner_mask") ?
			content["next_owner_mask"].asInteger() :
			PERM_NONE;

		std::string display_name = LLStringUtil::null;
		LLAssetStorage::LLStoreAssetCallback callback = NULL;
		void *userdata = NULL;
<<<<<<< HEAD

		upload_new_resource(
			next_file,
			asset_name,
			asset_name,
			0,
			LLFolderType::FT_NONE,
			LLInventoryType::IT_NONE,
			next_owner_perms,
			group_perms,
			everyone_perms,
			display_name,
			callback,
			LLGlobalEconomy::Singleton::getInstance()->getPriceUpload(),
			userdata);
=======
		upload_new_resource(next_file, asset_name, asset_name,
				    0, LLFolderType::FT_NONE, LLInventoryType::IT_NONE,
				    next_owner_perms, group_perms,
				    everyone_perms, display_name,
				    callback, expected_upload_cost, userdata);
>>>>>>> 48809cb3
	}

	LLImportColladaAssetCache::getInstance()->assetUploaded(mVFileID, content["new_asset"], TRUE);
}

LLSendTexLayerResponder::LLSendTexLayerResponder(const LLSD& post_data,
												 const LLUUID& vfile_id,
												 LLAssetType::EType asset_type,
												 LLBakedUploadData * baked_upload_data) : 
	LLAssetUploadResponder(post_data, vfile_id, asset_type),
	mBakedUploadData(baked_upload_data)
{
}

LLSendTexLayerResponder::~LLSendTexLayerResponder()
{
	// mBakedUploadData is normally deleted by calls to LLTexLayerSetBuffer::onTextureUploadComplete() below
	if (mBakedUploadData)
	{	// ...but delete it in the case where uploadComplete() is never called
		delete mBakedUploadData;
		mBakedUploadData = NULL;
	}
}


// Baked texture upload completed
void LLSendTexLayerResponder::uploadComplete(const LLSD& content)
{
	LLUUID item_id = mPostData["item_id"];

	std::string result = content["state"];
	LLUUID new_id = content["new_asset"];

	llinfos << "result: " << result << "new_id:" << new_id << llendl;
	if (result == "complete"
		&& mBakedUploadData != NULL)
	{	// Invoke 
		LLTexLayerSetBuffer::onTextureUploadComplete(new_id, (void*) mBakedUploadData, 0, LL_EXSTAT_NONE);
		mBakedUploadData = NULL;	// deleted in onTextureUploadComplete()
	}
	else
	{	// Invoke the original callback with an error result
		LLTexLayerSetBuffer::onTextureUploadComplete(new_id, (void*) mBakedUploadData, -1, LL_EXSTAT_NONE);
		mBakedUploadData = NULL;	// deleted in onTextureUploadComplete()
	}
}

void LLSendTexLayerResponder::error(U32 statusNum, const std::string& reason)
{
	llinfos << "status: " << statusNum << " reason: " << reason << llendl;
	
	// Invoke the original callback with an error result
	LLTexLayerSetBuffer::onTextureUploadComplete(LLUUID(), (void*) mBakedUploadData, -1, LL_EXSTAT_NONE);
	mBakedUploadData = NULL;	// deleted in onTextureUploadComplete()
}

LLUpdateAgentInventoryResponder::LLUpdateAgentInventoryResponder(
	const LLSD& post_data,
	const LLUUID& vfile_id,
	LLAssetType::EType asset_type)
	: LLAssetUploadResponder(post_data, vfile_id, asset_type)
{
}

LLUpdateAgentInventoryResponder::LLUpdateAgentInventoryResponder(
	const LLSD& post_data,
	const std::string& file_name,
	LLAssetType::EType asset_type)
	: LLAssetUploadResponder(post_data, file_name, asset_type)
{
}

//virtual 
void LLUpdateAgentInventoryResponder::uploadComplete(const LLSD& content)
{
	llinfos << "LLUpdateAgentInventoryResponder::result from capabilities" << llendl;
	LLUUID item_id = mPostData["item_id"];

	LLViewerInventoryItem* item = (LLViewerInventoryItem*)gInventory.getItem(item_id);
	if(!item)
	{
		llwarns << "Inventory item for " << mVFileID
			<< " is no longer in agent inventory." << llendl;
		return;
	}

	// Update viewer inventory item
	LLPointer<LLViewerInventoryItem> new_item = new LLViewerInventoryItem(item);
	new_item->setAssetUUID(content["new_asset"].asUUID());
	gInventory.updateItem(new_item);
	gInventory.notifyObservers();

	llinfos << "Inventory item " << item->getName() << " saved into "
		<< content["new_asset"].asString() << llendl;

	LLInventoryType::EType inventory_type = new_item->getInventoryType();
	switch(inventory_type)
	{
	  case LLInventoryType::IT_NOTECARD:
	  {
		  // Update the UI with the new asset.
		  LLPreviewNotecard* nc = LLFloaterReg::findTypedInstance<LLPreviewNotecard>("preview_notecard", LLSD(item_id));
		  if(nc)
		  {
			  // *HACK: we have to delete the asset in the VFS so
			  // that the viewer will redownload it. This is only
			  // really necessary if the asset had to be modified by
			  // the uploader, so this can be optimized away in some
			  // cases. A better design is to have a new uuid if the
			  // script actually changed the asset.
			  if(nc->hasEmbeddedInventory())
			  {
				  gVFS->removeFile(content["new_asset"].asUUID(), LLAssetType::AT_NOTECARD);
			  }
			  nc->refreshFromInventory(new_item->getUUID());
		  }
		  break;
	  }
	  case LLInventoryType::IT_LSL:
	  {
		  // Find our window and close it if requested.
		  LLPreviewLSL* preview = LLFloaterReg::findTypedInstance<LLPreviewLSL>("preview_script", LLSD(item_id));
		  if (preview)
		  {
			  // Bytecode save completed
			  if (content["compiled"])
			  {
				  preview->callbackLSLCompileSucceeded();
			  }
			  else
			  {
				  preview->callbackLSLCompileFailed(content["errors"]);
			  }
		  }
		  break;
	  }

	  case LLInventoryType::IT_GESTURE:
	  {
		  // If this gesture is active, then we need to update the in-memory
		  // active map with the new pointer.				
		  if (LLGestureMgr::instance().isGestureActive(item_id))
		  {
			  LLUUID asset_id = new_item->getAssetUUID();
			  LLGestureMgr::instance().replaceGesture(item_id, asset_id);
			  gInventory.notifyObservers();
		  }				

		  //gesture will have a new asset_id
		  LLPreviewGesture* previewp = LLFloaterReg::findTypedInstance<LLPreviewGesture>("preview_gesture", LLSD(item_id));
		  if(previewp)
		  {
			  previewp->onUpdateSucceeded();	
		  }			
				
		  break;
	  }
	  case LLInventoryType::IT_WEARABLE:
	  default:
		break;
	}
}


LLUpdateTaskInventoryResponder::LLUpdateTaskInventoryResponder(const LLSD& post_data,
																 const LLUUID& vfile_id,
																 LLAssetType::EType asset_type)
: LLAssetUploadResponder(post_data, vfile_id, asset_type)
{
}

LLUpdateTaskInventoryResponder::LLUpdateTaskInventoryResponder(const LLSD& post_data,
															   const std::string& file_name, 
															   LLAssetType::EType asset_type)
: LLAssetUploadResponder(post_data, file_name, asset_type)
{
}

LLUpdateTaskInventoryResponder::LLUpdateTaskInventoryResponder(const LLSD& post_data,
															   const std::string& file_name,
															   const LLUUID& queue_id, 
															   LLAssetType::EType asset_type)
: LLAssetUploadResponder(post_data, file_name, asset_type), mQueueId(queue_id)
{
}

//virtual 
void LLUpdateTaskInventoryResponder::uploadComplete(const LLSD& content)
{
	llinfos << "LLUpdateTaskInventoryResponder::result from capabilities" << llendl;
	LLUUID item_id = mPostData["item_id"];
	LLUUID task_id = mPostData["task_id"];

	dialog_refresh_all();
	
	switch(mAssetType)
	{
	  case LLAssetType::AT_NOTECARD:
	  {
		  // Update the UI with the new asset.
		  LLPreviewNotecard* nc = LLFloaterReg::findTypedInstance<LLPreviewNotecard>("preview_notecard", LLSD(item_id));
		  if(nc)
		  {
			  // *HACK: we have to delete the asset in the VFS so
			  // that the viewer will redownload it. This is only
			  // really necessary if the asset had to be modified by
			  // the uploader, so this can be optimized away in some
			  // cases. A better design is to have a new uuid if the
			  // script actually changed the asset.
			  if(nc->hasEmbeddedInventory())
			  {
				  gVFS->removeFile(content["new_asset"].asUUID(),
								   LLAssetType::AT_NOTECARD);
			  }
			  nc->setAssetId(content["new_asset"].asUUID());
			  nc->refreshFromInventory();
		  }
		  break;
	  }
	  case LLAssetType::AT_LSL_TEXT:
	  {
		  if(mQueueId.notNull())
		  {
			  LLFloaterCompileQueue* queue = LLFloaterReg::findTypedInstance<LLFloaterCompileQueue>("compile_queue", mQueueId);
			  if(NULL != queue)
			  {
				  queue->removeItemByItemID(item_id);
			  }
		  }
		  else
		  {
			  LLLiveLSLEditor* preview = LLFloaterReg::findTypedInstance<LLLiveLSLEditor>("preview_scriptedit", LLSD(item_id));
			  if (preview)
			  {
				  // Bytecode save completed
				  if (content["compiled"])
				  {
					  preview->callbackLSLCompileSucceeded(task_id, item_id, mPostData["is_script_running"]);
				  }
				  else
				  {
					  preview->callbackLSLCompileFailed(content["errors"]);
				  }
			  }
		  }
		  break;
	  }
	  default:
		break;
	}
}


/////////////////////////////////////////////////////
// LLNewAgentInventoryVariablePriceResponder::Impl //
/////////////////////////////////////////////////////
class LLNewAgentInventoryVariablePriceResponder::Impl
{
public:
	Impl(
		const LLUUID& vfile_id,
		LLAssetType::EType asset_type,
		const LLSD& inventory_data) :
		mVFileID(vfile_id),
		mAssetType(asset_type),
		mInventoryData(inventory_data),
		mFileName("")
	{
		if (!gVFS->getExists(vfile_id, asset_type))
		{
			llwarns
				<< "LLAssetUploadResponder called with nonexistant "
				<< "vfile_id " << vfile_id << llendl;
			mVFileID.setNull();
			mAssetType = LLAssetType::AT_NONE;
		}
	}

	Impl(
		const std::string& file_name,
		LLAssetType::EType asset_type,
		const LLSD& inventory_data) :
		mFileName(file_name),
		mAssetType(asset_type),
		mInventoryData(inventory_data)
	{
		mVFileID.setNull();
	}

	std::string getFilenameOrIDString() const
	{
		return (mFileName.empty() ? mVFileID.asString() : mFileName);
	}

	LLUUID getVFileID() const
	{
		return mVFileID;
	}

	std::string getFilename() const
	{
		return mFileName;
	}

	LLAssetType::EType getAssetType() const
	{
		return mAssetType;
	}

	LLInventoryType::EType getInventoryType() const
	{
		return LLInventoryType::lookup(
			mInventoryData["inventory_type"].asString());
	}

	std::string getInventoryTypeString() const
	{
		return mInventoryData["inventory_type"].asString();
	}

	LLUUID getFolderID() const
	{
		return mInventoryData["folder_id"].asUUID();
	}

	std::string getItemName() const
	{
		return mInventoryData["name"].asString();
	}

	std::string getItemDescription() const
	{
		return mInventoryData["description"].asString();
	}

	void displayCannotUploadReason(const std::string& reason)
	{
		LLSD args;
		args["FILE"] = getFilenameOrIDString();
		args["REASON"] = reason;


		LLNotificationsUtil::add("CannotUploadReason", args);
		LLUploadDialog::modalUploadFinished();
	}

	void onApplicationLevelError(const LLSD& error)
	{
		static const std::string _IDENTIFIER = "identifier";

		static const std::string _INSUFFICIENT_FUNDS =
			"NewAgentInventory_InsufficientLindenDollarBalance";
		static const std::string _MISSING_REQUIRED_PARAMETER =
			"NewAgentInventory_MissingRequiredParamater";
		static const std::string _INVALID_REQUEST_BODY =
			"NewAgentInventory_InvalidRequestBody";
		static const std::string _RESOURCE_COST_DIFFERS =
			"NewAgentInventory_ResourceCostDiffers";

		static const std::string _MISSING_PARAMETER = "missing_parameter";
		static const std::string _INVALID_PARAMETER = "invalid_parameter";
		static const std::string _MISSING_RESOURCE = "missing_resource";
		static const std::string _INVALID_RESOURCE = "invalid_resource";

		// TODO* Add the other error_identifiers

		std::string error_identifier = error[_IDENTIFIER].asString();

		// TODO*: Pull these user visible strings from an xml file
		// to be localized
		if ( _INSUFFICIENT_FUNDS == error_identifier )
		{
			displayCannotUploadReason("You do not have a sufficient L$ balance to complete this upload.");
		}
		else if ( _MISSING_REQUIRED_PARAMETER == error_identifier )
		{
			// Missing parameters
			if (error.has(_MISSING_PARAMETER) )
			{
				std::string message = 
					"Upload request was missing required parameter '[P]'";
				LLStringUtil::replaceString(
					message,
					"[P]",
					error[_MISSING_PARAMETER].asString());

				displayCannotUploadReason(message);
			}
			else
			{
				std::string message = 
					"Upload request was missing a required parameter";
				displayCannotUploadReason(message);					
			}
		}
		else if ( _INVALID_REQUEST_BODY == error_identifier )
		{
			// Invalid request body, check to see if 
			// a particular parameter was invalid
			if ( error.has(_INVALID_PARAMETER) )
			{
				std::string message = "Upload parameter '[P]' is invalid.";
				LLStringUtil::replaceString(
					message,
					"[P]",
					error[_INVALID_PARAMETER].asString());

				// See if the server also responds with what resource
				// is missing.
				if ( error.has(_MISSING_RESOURCE) )
				{
					message += "\nMissing resource '[R]'.";

					LLStringUtil::replaceString(
						message,
						"[R]",
						error[_MISSING_RESOURCE].asString());
				}
				else if ( error.has(_INVALID_RESOURCE) )
				{
					message += "\nInvalid resource '[R]'.";

					LLStringUtil::replaceString(
						message,
						"[R]",
						error[_INVALID_RESOURCE].asString());
				}

				displayCannotUploadReason(message);
			}
			else
			{
				std::string message = "Upload request was malformed";
				displayCannotUploadReason(message);					
			}
		}
		else if ( _RESOURCE_COST_DIFFERS == error_identifier )
		{
			displayCannotUploadReason("The resource cost associated with this upload is not consistent with the server.");
		}
		else
		{
			displayCannotUploadReason("Unknown Error");
		}
	}

	void onTransportError()
	{
		displayCannotUploadReason(
				"The server is experiencing unexpected difficulties.");
	}

	void onTransportError(const LLSD& error)
	{
		static const std::string _IDENTIFIER = "identifier";

		static const std::string _SERVER_ERROR_AFTER_CHARGE =
			"NewAgentInventory_ServerErrorAfterCharge";

		std::string error_identifier = error[_IDENTIFIER].asString();

		// TODO*: Pull the user visible strings from an xml file
		// to be localized

		if ( _SERVER_ERROR_AFTER_CHARGE == error_identifier )
		{
			displayCannotUploadReason(
				"The server is experiencing unexpected difficulties.  You may have been charged for the upload.");
		}
		else
		{
			displayCannotUploadReason(
				"The server is experiencing unexpected difficulties.");
		}
	}

	bool uploadConfirmationCallback(
		const LLSD& notification,
		const LLSD& response,
		boost::intrusive_ptr<LLNewAgentInventoryVariablePriceResponder> responder)
	{
		S32 option;
		std::string confirmation_url;

		option = LLNotificationsUtil::getSelectedOption(
			notification,
			response);

		confirmation_url =
			notification["payload"]["confirmation_url"].asString();

		// Yay!  We are confirming or cancelling our upload
		switch(option)
		{
		case 0:
		    {
				confirmUpload(confirmation_url, responder);
			}
			break;
		case 1:
		default:
			break;
		}

		return false;
	}

	void confirmUpload(
		const std::string& confirmation_url,
		boost::intrusive_ptr<LLNewAgentInventoryVariablePriceResponder> responder)
	{
		if ( getFilename().empty() )
		{
			// we have no filename, use virtual file ID instead
			LLHTTPClient::postFile(
				confirmation_url,
				getVFileID(),
				getAssetType(),
				responder);
		}
		else
		{
			LLHTTPClient::postFile(
				confirmation_url,
				getFilename(),
				responder);
		}
	}


private:
	std::string mFileName;

	LLSD mInventoryData;
	LLAssetType::EType mAssetType;
	LLUUID mVFileID;
};

///////////////////////////////////////////////
// LLNewAgentInventoryVariablePriceResponder //
///////////////////////////////////////////////
LLNewAgentInventoryVariablePriceResponder::LLNewAgentInventoryVariablePriceResponder(
	const LLUUID& vfile_id,
	LLAssetType::EType asset_type,
	const LLSD& inventory_info)
{
	mImpl = new Impl(
		vfile_id,
		asset_type,
		inventory_info);
}

LLNewAgentInventoryVariablePriceResponder::LLNewAgentInventoryVariablePriceResponder(
	const std::string& file_name,
	LLAssetType::EType asset_type,
	const LLSD& inventory_info)
{
	mImpl = new Impl(
		file_name,
		asset_type,
		inventory_info);
}

LLNewAgentInventoryVariablePriceResponder::~LLNewAgentInventoryVariablePriceResponder()
{
	delete mImpl;
}

void LLNewAgentInventoryVariablePriceResponder::errorWithContent(
	U32 statusNum,
	const std::string& reason,
	const LLSD& content)
{
	lldebugs 
		<< "LLNewAgentInventoryVariablePrice::error " << statusNum 
		<< " reason: " << reason << llendl;

	if ( content.has("error") )
	{
		static const std::string _ERROR = "error";

		mImpl->onTransportError(content[_ERROR]);
	}
	else
	{
		mImpl->onTransportError();
	}
}

void LLNewAgentInventoryVariablePriceResponder::result(const LLSD& content)
{
	// Parse out application level errors and the appropriate
	// responses for them
	static const std::string _ERROR = "error";
	static const std::string _STATE = "state";

	static const std::string _COMPLETE = "complete";
	static const std::string _CONFIRM_UPLOAD = "confirm_upload";

	static const std::string _UPLOAD_PRICE = "upload_price";
	static const std::string _RESOURCE_COST = "resource_cost";
	static const std::string _RSVP = "rsvp";

	// Check for application level errors
	if ( content.has(_ERROR) )
	{
		onApplicationLevelError(content[_ERROR]);
		return;
	}

	std::string state = content[_STATE];
	LLAssetType::EType asset_type = mImpl->getAssetType();

	if ( _COMPLETE == state )
	{
		// rename file in VFS with new asset id
		if (mImpl->getFilename().empty())
		{
			// rename the file in the VFS to the actual asset id
			// llinfos << "Changing uploaded asset UUID to " << content["new_asset"].asUUID() << llendl;
			gVFS->renameFile(
				mImpl->getVFileID(),
				asset_type,
				content["new_asset"].asUUID(),
				asset_type);
		}

 		on_new_single_inventory_upload_complete(
 			asset_type,
 			mImpl->getInventoryType(),
			mImpl->getInventoryTypeString(),
			mImpl->getFolderID(),
			mImpl->getItemName(),
			mImpl->getItemDescription(),
			content,
			content[_UPLOAD_PRICE].asInteger());

		// TODO* Add bulk (serial) uploading or add
		// a super class of this that does so
	}
	else if ( _CONFIRM_UPLOAD == state )
	{
		showConfirmationDialog(
			content[_UPLOAD_PRICE].asInteger(),
			content[_RESOURCE_COST].asInteger(),
			content[_RSVP].asString());
	}
	else
	{
		onApplicationLevelError("");
	}
}

void LLNewAgentInventoryVariablePriceResponder::onApplicationLevelError(
	const LLSD& error)
{
	mImpl->onApplicationLevelError(error);
}

void LLNewAgentInventoryVariablePriceResponder::showConfirmationDialog(
	S32 upload_price,
	S32 resource_cost,
	const std::string& confirmation_url)
{
	if ( 0 == upload_price )
	{
		// don't show confirmation dialog for free uploads, I mean,
		// they're free!

		// The creating of a new instrusive_ptr(this)
		// creates a new boost::intrusive_ptr
		// which is a copy of this.  This code is required because
		// 'this' is always of type Class* and not the intrusive_ptr,
		// and thus, a reference to 'this' is not registered
		// by using just plain 'this'.

		// Since LLNewAgentInventoryVariablePriceResponder is a
		// reference counted class, it is possible (since the
		// reference to a plain 'this' would be missed here) that,
		// when using plain ol' 'this', that this object
		// would be deleted before the callback is triggered
		// and cause sadness.
		mImpl->confirmUpload(
			confirmation_url,
			boost::intrusive_ptr<LLNewAgentInventoryVariablePriceResponder>(this));
	}
	else
	{
		LLSD substitutions;
		LLSD payload;

		substitutions["PRICE"] = upload_price;

		payload["confirmation_url"] = confirmation_url;

		// The creating of a new instrusive_ptr(this)
		// creates a new boost::intrusive_ptr
		// which is a copy of this.  This code is required because
		// 'this' is always of type Class* and not the intrusive_ptr,
		// and thus, a reference to 'this' is not registered
		// by using just plain 'this'.

		// Since LLNewAgentInventoryVariablePriceResponder is a
		// reference counted class, it is possible (since the
		// reference to a plain 'this' would be missed here) that,
		// when using plain ol' 'this', that this object
		// would be deleted before the callback is triggered
		// and cause sadness.
		LLNotificationsUtil::add(
			"UploadCostConfirmation",
			substitutions,
			payload,
			boost::bind(
				&LLNewAgentInventoryVariablePriceResponder::Impl::uploadConfirmationCallback,
				mImpl,
				_1,
				_2,
				boost::intrusive_ptr<LLNewAgentInventoryVariablePriceResponder>(this)));
	}
}<|MERGE_RESOLUTION|>--- conflicted
+++ resolved
@@ -2,25 +2,31 @@
  * @file llassetuploadresponders.cpp
  * @brief Processes responses received for asset upload requests.
  *
- * $LicenseInfo:firstyear=2007&license=viewerlgpl$
+ * $LicenseInfo:firstyear=2007&license=viewergpl$
+ * 
+ * Copyright (c) 2007-2009, Linden Research, Inc.
+ * 
  * Second Life Viewer Source Code
- * Copyright (C) 2010, Linden Research, Inc.
+ * The source code in this file ("Source Code") is provided by Linden Lab
+ * to you under the terms of the GNU General Public License, version 2.0
+ * ("GPL"), unless you have obtained a separate licensing agreement
+ * ("Other License"), formally executed by you and Linden Lab.  Terms of
+ * the GPL can be found in doc/GPL-license.txt in this distribution, or
+ * online at http://secondlifegrid.net/programs/open_source/licensing/gplv2
  * 
- * This library is free software; you can redistribute it and/or
- * modify it under the terms of the GNU Lesser General Public
- * License as published by the Free Software Foundation;
- * version 2.1 of the License only.
+ * There are special exceptions to the terms and conditions of the GPL as
+ * it is applied to this Source Code. View the full text of the exception
+ * in the file doc/FLOSS-exception.txt in this software distribution, or
+ * online at
+ * http://secondlifegrid.net/programs/open_source/licensing/flossexception
  * 
- * This library is distributed in the hope that it will be useful,
- * but WITHOUT ANY WARRANTY; without even the implied warranty of
- * MERCHANTABILITY or FITNESS FOR A PARTICULAR PURPOSE.  See the GNU
- * Lesser General Public License for more details.
+ * By copying, modifying or distributing this software, you acknowledge
+ * that you have read and understood your obligations described above,
+ * and agree to abide by those obligations.
  * 
- * You should have received a copy of the GNU Lesser General Public
- * License along with this library; if not, write to the Free Software
- * Foundation, Inc., 51 Franklin Street, Fifth Floor, Boston, MA  02110-1301  USA
- * 
- * Linden Research, Inc., 945 Battery Street, San Francisco, CA  94111  USA
+ * ALL LINDEN LAB SOURCE CODE IS PROVIDED "AS IS." LINDEN LAB MAKES NO
+ * WARRANTIES, EXPRESS, IMPLIED OR OTHERWISE, REGARDING ITS ACCURACY,
+ * COMPLETENESS OR PERFORMANCE.
  * $/LicenseInfo$
  */ 
 
@@ -299,7 +305,6 @@
 {
 }
 
-<<<<<<< HEAD
 LLNewAgentInventoryResponder::LLNewAgentInventoryResponder(
 	const LLSD& post_data,
 	const LLUUID& vfile_id,
@@ -318,17 +323,6 @@
 
 // virtual
 void LLNewAgentInventoryResponder::error(U32 statusNum, const std::string& reason)
-=======
-LLNewAgentInventoryResponder::LLNewAgentInventoryResponder(const LLSD& post_data,
-														   const LLUUID& vfile_id,
-														   LLAssetType::EType asset_type)
-: LLAssetUploadResponder(post_data, vfile_id, asset_type)
-{
-}
-
-LLNewAgentInventoryResponder::LLNewAgentInventoryResponder(const LLSD& post_data, const std::string& file_name, LLAssetType::EType asset_type)
-: LLAssetUploadResponder(post_data, file_name, asset_type)
->>>>>>> 48809cb3
 {
 	LLAssetUploadResponder::error(statusNum, reason);
 	LLImportColladaAssetCache::getInstance()->assetUploaded(mVFileID, LLUUID(), FALSE);
@@ -367,7 +361,6 @@
 			LLGlobalEconomy::Singleton::getInstance()->getPriceUpload();
 	}
 
-<<<<<<< HEAD
 	on_new_single_inventory_upload_complete(
 		asset_type,
 		inventory_type,
@@ -377,56 +370,6 @@
 		mPostData["description"],
 		content,
 		expected_upload_cost);
-=======
-	// Actually add the upload to viewer inventory
-	llinfos << "Adding " << content["new_inventory_item"].asUUID() << " "
-			<< content["new_asset"].asUUID() << " to inventory." << llendl;
-	if(mPostData["folder_id"].asUUID().notNull())
-	{
-		//std::ostringstream out;
-		//LLSDXMLFormatter *formatter = new LLSDXMLFormatter;
-		//formatter->format(mPostData, out, LLSDFormatter::OPTIONS_PRETTY);
-		//llinfos << "Post Data: " << out.str() << llendl;
-
-		U32 everyone_perms = PERM_NONE;
-		U32 group_perms = PERM_NONE;
-		U32 next_owner_perms = PERM_ALL;
-		if(content.has("new_next_owner_mask"))
-		{
-			// This is a new sim that provides creation perms so use them.
-			// Do not assume we got the perms we asked for in mPostData 
-			// since the sim may not have granted them all.
-			everyone_perms = content["new_everyone_mask"].asInteger();
-			group_perms = content["new_group_mask"].asInteger();
-			next_owner_perms = content["new_next_owner_mask"].asInteger();
-		}
-		else 
-		{
-			// This old sim doesn't provide creation perms so use old assumption-based perms.
-			if(mPostData["inventory_type"].asString() != "snapshot")
-			{
-				next_owner_perms = PERM_MOVE | PERM_TRANSFER;
-			}
-		}
-		LLPermissions new_perms;
-		new_perms.init(gAgent.getID(), gAgent.getID(), LLUUID::null, LLUUID::null);
-		new_perms.initMasks(PERM_ALL, PERM_ALL, everyone_perms, group_perms, next_owner_perms);
-		S32 creation_date_now = time_corrected();
-		LLPointer<LLViewerInventoryItem> item
-			= new LLViewerInventoryItem(content["new_inventory_item"].asUUID(),
-										mPostData["folder_id"].asUUID(),
-										new_perms,
-										content["new_asset"].asUUID(),
-										asset_type,
-										inventory_type,
-										mPostData["name"].asString(),
-										mPostData["description"].asString(),
-										LLSaleInfo::DEFAULT,
-										LLInventoryItemFlags::II_FLAGS_NONE,
-										creation_date_now);
-		gInventory.updateItem(item);
-		gInventory.notifyObservers();
->>>>>>> 48809cb3
 
 	// continue uploading for bulk uploads
 
@@ -464,7 +407,6 @@
 		std::string display_name = LLStringUtil::null;
 		LLAssetStorage::LLStoreAssetCallback callback = NULL;
 		void *userdata = NULL;
-<<<<<<< HEAD
 
 		upload_new_resource(
 			next_file,
@@ -480,13 +422,6 @@
 			callback,
 			LLGlobalEconomy::Singleton::getInstance()->getPriceUpload(),
 			userdata);
-=======
-		upload_new_resource(next_file, asset_name, asset_name,
-				    0, LLFolderType::FT_NONE, LLInventoryType::IT_NONE,
-				    next_owner_perms, group_perms,
-				    everyone_perms, display_name,
-				    callback, expected_upload_cost, userdata);
->>>>>>> 48809cb3
 	}
 
 	LLImportColladaAssetCache::getInstance()->assetUploaded(mVFileID, content["new_asset"], TRUE);
