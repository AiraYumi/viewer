--- conflicted
+++ resolved
@@ -529,15 +529,8 @@
         LLGridManager::getInstance()->isInProductionGrid());
 
     // *TODO:Also fix cost in llfolderview.cpp for Inventory menus
-<<<<<<< HEAD
     const std::string sound_upload_cost_str = std::to_string(LLAgentBenefitsMgr::current().getSoundUploadCost());
     const std::string animation_upload_cost_str = std::to_string(LLAgentBenefitsMgr::current().getAnimationUploadCost());
-=======
-    const std::string texture_upload_cost_str = std::to_string(LLAgentBenefitsMgr::current().getTextureUploadCost());
-    const std::string sound_upload_cost_str = std::to_string(LLAgentBenefitsMgr::current().getSoundUploadCost());
-    const std::string animation_upload_cost_str = std::to_string(LLAgentBenefitsMgr::current().getAnimationUploadCost());
-    gMenuHolder->childSetLabelArg("Upload Image", "[COST]", texture_upload_cost_str);
->>>>>>> bb3c36f5
     gMenuHolder->childSetLabelArg("Upload Sound", "[COST]", sound_upload_cost_str);
     gMenuHolder->childSetLabelArg("Upload Animation", "[COST]", animation_upload_cost_str);
 
@@ -748,18 +741,14 @@
     {
         return LLPipeline::RENDER_TYPE_SIMPLE;
     }
-<<<<<<< HEAD
     if ("materials" == render_type)
     {
         return LLPipeline::RENDER_TYPE_MATERIALS;
     }
-=======
->>>>>>> bb3c36f5
     else if ("alpha" == render_type)
     {
         return LLPipeline::RENDER_TYPE_ALPHA;
     }
-<<<<<<< HEAD
     else if ("alpha_mask" == render_type)
     {
         return LLPipeline::RENDER_TYPE_ALPHA_MASK;
@@ -776,8 +765,6 @@
     {
         return LLPipeline::RENDER_TYPE_GLOW;
     }
-=======
->>>>>>> bb3c36f5
     else if ("tree" == render_type)
     {
         return LLPipeline::RENDER_TYPE_TREE;
@@ -1030,13 +1017,10 @@
     {
         return LLPipeline::RENDER_DEBUG_OCTREE;
     }
-<<<<<<< HEAD
     else if ("nodes" == info_display)
     {
         return LLPipeline::RENDER_DEBUG_NODES;
     }
-=======
->>>>>>> bb3c36f5
     else if ("shadow frusta" == info_display)
     {
         return LLPipeline::RENDER_DEBUG_SHADOW_FRUSTA;
@@ -2211,7 +2195,6 @@
         LLViewerShaderMgr::instance()->setShaders();
         return true;
     }
-<<<<<<< HEAD
 };
 
 /////////////////////
@@ -2226,8 +2209,6 @@
         gPipeline.rebuildTerrain();
         return true;
     }
-=======
->>>>>>> bb3c36f5
 };
 
 ////////////////////
@@ -3500,27 +3481,6 @@
     {
         LLViewerObject* object = LLSelectMgr::getInstance()->getSelection()->getPrimaryObject();
         if (!object) return true;
-<<<<<<< HEAD
-
-        LLUUID id;
-        std::string name;
-        LLMute::EType type;
-        LLVOAvatar* avatar = find_avatar_from_object(object);
-        if (avatar)
-        {
-            avatar->mNeedsImpostorUpdate = TRUE;
-            avatar->mLastImpostorUpdateReason = 9;
-
-            id = avatar->getID();
-
-            LLNameValue *firstname = avatar->getNVPair("FirstName");
-            LLNameValue *lastname = avatar->getNVPair("LastName");
-            if (firstname && lastname)
-            {
-                name = LLCacheName::buildFullName(
-                    firstname->getString(), lastname->getString());
-            }
-=======
 
         LLUUID id;
         std::string name;
@@ -3623,95 +3583,8 @@
         return true;
     }
 };
->>>>>>> bb3c36f5
-
-            type = LLMute::AGENT;
-        }
-        else
-        {
-            // it's an object
-            id = object->getID();
-
-<<<<<<< HEAD
-            LLSelectNode* node = LLSelectMgr::getInstance()->getSelection()->getFirstRootNode();
-            if (node)
-            {
-                name = node->mName;
-            }
-
-            type = LLMute::OBJECT;
-        }
-
-        LLMute mute(id, name, type);
-        if (LLMuteList::getInstance()->isMuted(mute.mID))
-        {
-            LLMuteList::getInstance()->remove(mute);
-        }
-        else
-        {
-            LLMuteList::getInstance()->add(mute);
-            LLPanelBlockedList::showPanelAndSelect(mute.mID);
-        }
-
-        return true;
-    }
-};
-
-bool handle_go_to()
-{
-    // try simulator autopilot
-    std::vector<std::string> strings;
-    std::string val;
-    LLVector3d pos = LLToolPie::getInstance()->getPick().mPosGlobal;
-    val = llformat("%g", pos.mdV[VX]);
-    strings.push_back(val);
-    val = llformat("%g", pos.mdV[VY]);
-    strings.push_back(val);
-    val = llformat("%g", pos.mdV[VZ]);
-    strings.push_back(val);
-    send_generic_message("autopilot", strings);
-
-    LLViewerParcelMgr::getInstance()->deselectLand();
-
-    if (isAgentAvatarValid() && !gSavedSettings.getBOOL("AutoPilotLocksCamera"))
-    {
-        gAgentCamera.setFocusGlobal(gAgentCamera.getFocusTargetGlobal(), gAgentAvatarp->getID());
-    }
-    else
-    {
-        // Snap camera back to behind avatar
-        gAgentCamera.setFocusOnAvatar(TRUE, ANIMATE);
-    }
-
-    // Could be first use
-    //LLFirstUse::useGoTo();
-    return true;
-}
-
-class LLGoToObject : public view_listener_t
-{
-    bool handleEvent(const LLSD& userdata)
-    {
-        return handle_go_to();
-    }
-};
-
-class LLAvatarReportAbuse : public view_listener_t
-{
-    bool handleEvent(const LLSD& userdata)
-    {
-        LLVOAvatar* avatar = find_avatar_from_object( LLSelectMgr::getInstance()->getSelection()->getPrimaryObject() );
-        if(avatar)
-        {
-            LLFloaterReporter::showFromObject(avatar->getID());
-        }
-        return true;
-    }
-};
-
-
-=======
->>>>>>> bb3c36f5
+
+
 //---------------------------------------------------------------------------
 // Parcel freeze, eject, etc.
 //---------------------------------------------------------------------------
@@ -4742,22 +4615,6 @@
         }
         return true;
     }
-<<<<<<< HEAD
-
-    void confirm(const LLSD& notification, const LLSD& response)
-    {
-        S32 option = LLNotificationsUtil::getSelectedOption(notification, response);
-
-        if (option == 0) // OK
-        {
-            gViewerWindow->setUIVisibility(gSavedSettings.getBOOL("HideUIControls"));
-            LLPanelStandStopFlying::getInstance()->setVisible(gSavedSettings.getBOOL("HideUIControls"));
-            gSavedSettings.setBOOL("HideUIControls",!gSavedSettings.getBOOL("HideUIControls"));
-        }
-    }
-};
-=======
->>>>>>> bb3c36f5
 
     void confirm(const LLSD& notification, const LLSD& response)
     {
@@ -5155,7 +5012,6 @@
     bool handleEvent(const LLSD& userdata)
     {
         if (LLSelectMgr::getInstance()->getSelection()->isEmpty()) return true;
-<<<<<<< HEAD
 
         mObjectSelection = LLSelectMgr::getInstance()->getEditSelection();
 
@@ -5166,18 +5022,6 @@
         return true;
     }
 
-=======
-
-        mObjectSelection = LLSelectMgr::getInstance()->getEditSelection();
-
-        // Save selected objects, so that we still know what to return after the confirmation dialog resets selection.
-        get_derezzable_objects(DRD_RETURN_TO_OWNER, mError, mFirstRegion, &mReturnableObjects);
-
-        LLNotificationsUtil::add("ReturnToOwner", LLSD(), LLSD(), boost::bind(&LLObjectReturn::onReturnToOwner, this, _1, _2));
-        return true;
-    }
-
->>>>>>> bb3c36f5
     bool onReturnToOwner(const LLSD& notification, const LLSD& response)
     {
         S32 option = LLNotificationsUtil::getSelectedOption(notification, response);
@@ -5579,7 +5423,6 @@
 void handle_buy()
 {
     if (LLSelectMgr::getInstance()->getSelection()->isEmpty()) return;
-<<<<<<< HEAD
 
     LLSaleInfo sale_info;
     BOOL valid = LLSelectMgr::getInstance()->selectGetSaleInfo(sale_info);
@@ -5595,23 +5438,6 @@
         return;
     }
 
-=======
-
-    LLSaleInfo sale_info;
-    BOOL valid = LLSelectMgr::getInstance()->selectGetSaleInfo(sale_info);
-    if (!valid) return;
-
-    S32 price = sale_info.getSalePrice();
-
-    if (price > 0 && price > gStatusBar->getBalance())
-    {
-        LLStringUtil::format_map_t args;
-        args["AMOUNT"] = llformat("%d", price);
-        LLBuyCurrencyHTML::openCurrencyFloater( LLTrans::getString("this_object_costs", args), price );
-        return;
-    }
-
->>>>>>> bb3c36f5
     if (sale_info.getSaleType() == LLSaleInfo::FS_CONTENTS)
     {
         handle_buy_contents(sale_info);
@@ -7553,44 +7379,14 @@
     {
         // Called when the user clicked on an object attached to them
         // and selected "Detach".
-<<<<<<< HEAD
-        LLViewerObject *object = LLSelectMgr::getInstance()->getSelection()->getPrimaryObject();
-=======
         LLObjectSelectionHandle selection = LLSelectMgr::getInstance()->getSelection();
         LLViewerObject *object = selection->getPrimaryObject();
->>>>>>> bb3c36f5
         if (!object)
         {
             LL_WARNS() << "handle_detach() - no object to detach" << LL_ENDL;
             return true;
         }
 
-<<<<<<< HEAD
-        LLViewerObject *parent = (LLViewerObject*)object->getParent();
-        while (parent)
-        {
-            if(parent->isAvatar())
-            {
-                break;
-            }
-            object = parent;
-            parent = (LLViewerObject*)parent->getParent();
-        }
-
-        if (!object)
-        {
-            LL_WARNS() << "handle_detach() - no object to detach" << LL_ENDL;
-            return true;
-        }
-
-        if (object->isAvatar())
-        {
-            LL_WARNS() << "Trying to detach avatar from avatar." << LL_ENDL;
-            return true;
-        }
-
-        LLAppearanceMgr::instance().removeItemFromAvatar(object->getAttachmentItemID());
-=======
         struct f: public LLSelectedObjectFunctor
         {
             f() : mAvatarsInSelection(false) {}
@@ -7647,7 +7443,6 @@
 
         uuid_vec_t detach_list(func.mRemoveSet.begin(), func.mRemoveSet.end());
         LLAppearanceMgr::instance().removeItemsFromAvatar(detach_list);
->>>>>>> bb3c36f5
 
         return true;
     }
@@ -7732,7 +7527,6 @@
 BOOL enable_detach(const LLSD&)
 {
     LLViewerObject* object = LLSelectMgr::getInstance()->getSelection()->getPrimaryObject();
-<<<<<<< HEAD
 
     // Only enable detach if all faces of object are selected
     if (!object ||
@@ -7742,17 +7536,6 @@
         return FALSE;
     }
 
-=======
-
-    // Only enable detach if all faces of object are selected
-    if (!object ||
-        !object->isAttachment() ||
-        !LLSelectMgr::getInstance()->getSelection()->contains(object,SELECT_ALL_TES ))
-    {
-        return FALSE;
-    }
-
->>>>>>> bb3c36f5
     // Find the avatar who owns this attachment
     LLViewerObject* avatar = object;
     while (avatar)
@@ -7776,7 +7559,6 @@
         bool new_value = enable_detach();
         return new_value;
     }
-<<<<<<< HEAD
 };
 
 // Used to tell if the selected object can be attached to your avatar.
@@ -8050,147 +7832,10 @@
         args["MESSAGE"] = msg;
         LLNotificationsUtil::add("SystemMessage", args);
     }
-=======
-};
-
-// Used to tell if the selected object can be attached to your avatar.
-BOOL object_selected_and_point_valid()
-{
-    LLObjectSelectionHandle selection = LLSelectMgr::getInstance()->getSelection();
-    for (LLObjectSelection::root_iterator iter = selection->root_begin();
-         iter != selection->root_end(); iter++)
-    {
-        LLSelectNode* node = *iter;
-        LLViewerObject* object = node->getObject();
-        LLViewerObject::const_child_list_t& child_list = object->getChildren();
-        for (LLViewerObject::child_list_t::const_iterator iter = child_list.begin();
-             iter != child_list.end(); iter++)
-        {
-            LLViewerObject* child = *iter;
-            if (child->isAvatar())
-            {
-                return FALSE;
-            }
-        }
-    }
-
-    return (selection->getRootObjectCount() == 1) &&
-        (selection->getFirstRootObject()->getPCode() == LL_PCODE_VOLUME) &&
-        selection->getFirstRootObject()->permYouOwner() &&
-        selection->getFirstRootObject()->flagObjectMove() &&
-        !selection->getFirstRootObject()->flagObjectPermanent() &&
-        !((LLViewerObject*)selection->getFirstRootObject()->getRoot())->isAvatar() &&
-        (selection->getFirstRootObject()->getNVPair("AssetContainer") == NULL);
-}
-
-
-BOOL object_is_wearable()
-{
-    if (!isAgentAvatarValid())
-    {
-        return FALSE;
-    }
-    if (!object_selected_and_point_valid())
-    {
-        return FALSE;
-    }
-    if (sitting_on_selection())
-    {
-        return FALSE;
-    }
-    if (!gAgentAvatarp->canAttachMoreObjects())
-    {
-        return FALSE;
-    }
-    LLObjectSelectionHandle selection = LLSelectMgr::getInstance()->getSelection();
-    for (LLObjectSelection::valid_root_iterator iter = LLSelectMgr::getInstance()->getSelection()->valid_root_begin();
-         iter != LLSelectMgr::getInstance()->getSelection()->valid_root_end(); iter++)
-    {
-        LLSelectNode* node = *iter;
-        if (node->mPermissions->getOwner() == gAgent.getID())
-        {
-            return TRUE;
-        }
-    }
-    return FALSE;
-}
-
-
-class LLAttachmentPointFilled : public view_listener_t
-{
-    bool handleEvent(const LLSD& user_data)
-    {
-        bool enable = false;
-        LLVOAvatar::attachment_map_t::iterator found_it = gAgentAvatarp->mAttachmentPoints.find(user_data.asInteger());
-        if (found_it != gAgentAvatarp->mAttachmentPoints.end())
-        {
-            enable = found_it->second->getNumObjects() > 0;
-        }
-        return enable;
-    }
-};
-
-class LLAvatarSendIM : public view_listener_t
-{
-    bool handleEvent(const LLSD& userdata)
-    {
-        LLVOAvatar* avatar = find_avatar_from_object( LLSelectMgr::getInstance()->getSelection()->getPrimaryObject() );
-        if(avatar)
-        {
-            LLAvatarActions::startIM(avatar->getID());
-        }
-        return true;
-    }
-};
-
-class LLAvatarCall : public view_listener_t
-{
-    bool handleEvent(const LLSD& userdata)
-    {
-        LLVOAvatar* avatar = find_avatar_from_object( LLSelectMgr::getInstance()->getSelection()->getPrimaryObject() );
-        if(avatar)
-        {
-            LLAvatarActions::startCall(avatar->getID());
-        }
-        return true;
-    }
-};
-
-namespace
-{
-    struct QueueObjects : public LLSelectedNodeFunctor
-    {
-        BOOL scripted;
-        BOOL modifiable;
-        LLFloaterScriptQueue* mQueue;
-        QueueObjects(LLFloaterScriptQueue* q) : mQueue(q), scripted(FALSE), modifiable(FALSE) {}
-        virtual bool apply(LLSelectNode* node)
-        {
-            LLViewerObject* obj = node->getObject();
-            if (!obj)
-            {
-                return true;
-            }
-            scripted = obj->flagScripted();
-            modifiable = obj->permModify();
-
-            if( scripted && modifiable )
-            {
-                mQueue->addObject(obj->getID(), node->mName);
-                return false;
-            }
-            else
-            {
-                return true; // fail: stop applying
-            }
-        }
-    };
->>>>>>> bb3c36f5
 }
 
 void handle_selected_material_info()
 {
-<<<<<<< HEAD
     for (LLObjectSelection::valid_iterator iter = LLSelectMgr::getInstance()->getSelection()->valid_begin();
         iter != LLSelectMgr::getInstance()->getSelection()->valid_end(); iter++)
     {
@@ -8208,164 +7853,6 @@
         {
             if (!node->isTESelected(i)) continue;
 
-=======
-    QueueObjects func(q);
-    LLSelectMgr *mgr = LLSelectMgr::getInstance();
-    LLObjectSelectionHandle selectHandle = mgr->getSelection();
-    bool fail = selectHandle->applyToNodes(&func);
-    if(fail)
-    {
-        if ( !func.scripted )
-        {
-            std::string noscriptmsg = std::string("Cannot") + msg + "SelectObjectsNoScripts";
-            LLNotificationsUtil::add(noscriptmsg);
-        }
-        else if ( !func.modifiable )
-        {
-            std::string nomodmsg = std::string("Cannot") + msg + "SelectObjectsNoPermission";
-            LLNotificationsUtil::add(nomodmsg);
-        }
-        else
-        {
-            LL_ERRS() << "Bad logic." << LL_ENDL;
-        }
-        q->closeFloater();
-    }
-    else
-    {
-        if (!q->start())
-        {
-            LL_WARNS() << "Unexpected script compile failure." << LL_ENDL;
-        }
-    }
-    return !fail;
-}
-
-class LLToolsSelectedScriptAction : public view_listener_t
-{
-    bool handleEvent(const LLSD& userdata)
-    {
-        std::string action = userdata.asString();
-        bool mono = false;
-        std::string msg, name;
-        std::string title;
-        if (action == "compile mono")
-        {
-            name = "compile_queue";
-            mono = true;
-            msg = "Recompile";
-            title = LLTrans::getString("CompileQueueTitle");
-        }
-        if (action == "compile lsl")
-        {
-            name = "compile_queue";
-            msg = "Recompile";
-            title = LLTrans::getString("CompileQueueTitle");
-        }
-        else if (action == "reset")
-        {
-            name = "reset_queue";
-            msg = "Reset";
-            title = LLTrans::getString("ResetQueueTitle");
-        }
-        else if (action == "start")
-        {
-            name = "start_queue";
-            msg = "SetRunning";
-            title = LLTrans::getString("RunQueueTitle");
-        }
-        else if (action == "stop")
-        {
-            name = "stop_queue";
-            msg = "SetRunningNot";
-            title = LLTrans::getString("NotRunQueueTitle");
-        }
-        LLUUID id; id.generate();
-
-        LLFloaterScriptQueue* queue =LLFloaterReg::getTypedInstance<LLFloaterScriptQueue>(name, LLSD(id));
-        if (queue)
-        {
-            queue->setMono(mono);
-            if (queue_actions(queue, msg))
-            {
-                queue->setTitle(title);
-            }
-        }
-        else
-        {
-            LL_WARNS() << "Failed to generate LLFloaterScriptQueue with action: " << action << LL_ENDL;
-        }
-        return true;
-    }
-};
-
-void handle_selected_texture_info(void*)
-{
-    for (LLObjectSelection::valid_iterator iter = LLSelectMgr::getInstance()->getSelection()->valid_begin();
-        iter != LLSelectMgr::getInstance()->getSelection()->valid_end(); iter++)
-    {
-        LLSelectNode* node = *iter;
-
-        std::string msg;
-        msg.assign("Texture info for: ");
-        msg.append(node->mName);
-
-        U8 te_count = node->getObject()->getNumTEs();
-        // map from texture ID to list of faces using it
-        typedef std::map< LLUUID, std::vector<U8> > map_t;
-        map_t faces_per_texture;
-        for (U8 i = 0; i < te_count; i++)
-        {
-            if (!node->isTESelected(i)) continue;
-
-            LLViewerTexture* img = node->getObject()->getTEImage(i);
-            LLUUID image_id = img->getID();
-            faces_per_texture[image_id].push_back(i);
-        }
-        // Per-texture, dump which faces are using it.
-        map_t::iterator it;
-        for (it = faces_per_texture.begin(); it != faces_per_texture.end(); ++it)
-        {
-            U8 te = it->second[0];
-            LLViewerTexture* img = node->getObject()->getTEImage(te);
-            S32 height = img->getHeight();
-            S32 width = img->getWidth();
-            S32 components = img->getComponents();
-            msg.append(llformat("\n%dx%d %s on face ",
-                                width,
-                                height,
-                                (components == 4 ? "alpha" : "opaque")));
-            for (U8 i = 0; i < it->second.size(); ++i)
-            {
-                msg.append( llformat("%d ", (S32)(it->second[i])));
-            }
-        }
-        LLSD args;
-        args["MESSAGE"] = msg;
-        LLNotificationsUtil::add("SystemMessage", args);
-    }
-}
-
-void handle_selected_material_info()
-{
-    for (LLObjectSelection::valid_iterator iter = LLSelectMgr::getInstance()->getSelection()->valid_begin();
-        iter != LLSelectMgr::getInstance()->getSelection()->valid_end(); iter++)
-    {
-        LLSelectNode* node = *iter;
-
-        std::string msg;
-        msg.assign("Material info for: \n");
-        msg.append(node->mName);
-
-        U8 te_count = node->getObject()->getNumTEs();
-        // map from material ID to list of faces using it
-        typedef std::map<LLMaterialID, std::vector<U8> > map_t;
-        map_t faces_per_material;
-        for (U8 i = 0; i < te_count; i++)
-        {
-            if (!node->isTESelected(i)) continue;
-
->>>>>>> bb3c36f5
             const LLMaterialID& material_id = node->getObject()->getTE(i)->getMaterialID();
             faces_per_material[material_id].push_back(i);
         }
@@ -8510,7 +7997,6 @@
         gpu_benchmark();
         return true;
     }
-<<<<<<< HEAD
 };
 
 void hdri_preview();
@@ -8535,8 +8021,6 @@
         LL::GLTFSceneManager::instance().load();
         return true;
     }
-=======
->>>>>>> bb3c36f5
 };
 
 // these are used in the gl menus to set control values that require shader recompilation
@@ -9886,11 +9370,8 @@
 
     if (asset_type_str == "texture")
     {
-<<<<<<< HEAD
         // This use minimal texture cost to allow bulk and
         // texture upload menu options to be visible
-=======
->>>>>>> bb3c36f5
         upload_cost = LLAgentBenefitsMgr::current().getTextureUploadCost();
     }
     else if (asset_type_str == "animation")
@@ -10188,14 +9669,10 @@
     view_listener_t::addMenu(new LLAdvancedClickRenderShadowOption(), "Advanced.ClickRenderShadowOption");
     view_listener_t::addMenu(new LLAdvancedClickRenderProfile(), "Advanced.ClickRenderProfile");
     view_listener_t::addMenu(new LLAdvancedClickRenderBenchmark(), "Advanced.ClickRenderBenchmark");
-<<<<<<< HEAD
     view_listener_t::addMenu(new LLAdvancedClickHDRIPreview(), "Advanced.ClickHDRIPreview");
     view_listener_t::addMenu(new LLAdvancedClickGLTFScenePreview(), "Advanced.ClickGLTFScenePreview");
     view_listener_t::addMenu(new LLAdvancedPurgeShaderCache(), "Advanced.ClearShaderCache");
     view_listener_t::addMenu(new LLAdvancedRebuildTerrain(), "Advanced.RebuildTerrain");
-=======
-    view_listener_t::addMenu(new LLAdvancedPurgeShaderCache(), "Advanced.ClearShaderCache");
->>>>>>> bb3c36f5
 
     #ifdef TOGGLE_HACKED_GODLIKE_VIEWER
     view_listener_t::addMenu(new LLAdvancedHandleToggleHackedGodmode(), "Advanced.HandleToggleHackedGodmode");
