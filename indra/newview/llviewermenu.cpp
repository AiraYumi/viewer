/**
 * @file llviewermenu.cpp
 * @brief Builds menus out of items.
 *
 * $LicenseInfo:firstyear=2002&license=viewerlgpl$
 * Second Life Viewer Source Code
 * Copyright (C) 2014, Linden Research, Inc.
 *
 * This library is free software; you can redistribute it and/or
 * modify it under the terms of the GNU Lesser General Public
 * License as published by the Free Software Foundation;
 * version 2.1 of the License only.
 *
 * This library is distributed in the hope that it will be useful,
 * but WITHOUT ANY WARRANTY; without even the implied warranty of
 * MERCHANTABILITY or FITNESS FOR A PARTICULAR PURPOSE.  See the GNU
 * Lesser General Public License for more details.
 *
 * You should have received a copy of the GNU Lesser General Public
 * License along with this library; if not, write to the Free Software
 * Foundation, Inc., 51 Franklin Street, Fifth Floor, Boston, MA  02110-1301  USA
 *
 * Linden Research, Inc., 945 Battery Street, San Francisco, CA  94111  USA
 * $/LicenseInfo$
 */

#include "llviewerprecompiledheaders.h"

#ifdef INCLUDE_VLD
#include "vld.h"
#endif

#include "llviewermenu.h"

// linden library includes
#include "llavatarnamecache.h"  // IDEVO (I Are Not Men!)
#include "llcombobox.h"
#include "llcoros.h"
#include "llfloaterreg.h"
#include "llfloatersidepanelcontainer.h"
#include "llinventorypanel.h"
#include "llnotifications.h"
#include "llnotificationsutil.h"
#include "llviewereventrecorder.h"
#include "v4coloru.h"

// newview includes
#include "llagent.h"
#include "llagentaccess.h"
#include "llagentbenefits.h"
#include "llagentcamera.h"
#include "llagentui.h"
#include "llagentwearables.h"
#include "llagentpilot.h"
#include "llavataractions.h"
#include "llcompilequeue.h"
#include "llconsole.h"
#include "lldebugview.h"
#include "lldiskcache.h"
#include "llenvironment.h"
#include "llfilepicker.h"
#include "llfirstuse.h"
#include "llfloaterabout.h"
#include "llfloaterbuy.h"
#include "llfloaterbuycontents.h"
#include "llbuycurrencyhtml.h"
#include "llfloatergodtools.h"
#include "llfloaterimcontainer.h"
#include "llfloaterland.h"
#include "llfloaterimnearbychat.h"
#include "llfloaterlandholdings.h"
#include "llfloaterpathfindingcharacters.h"
#include "llfloaterpathfindinglinksets.h"
#include "llfloaterpay.h"
#include "llfloaterpreference.h"
#include "llfloaterreporter.h"
#include "llfloatersearch.h"
#include "llfloaterscriptdebug.h"
#include "llfloatersnapshot.h"
#include "llfloatertools.h"
#include "llfloaterworldmap.h"
#include "llfloaterbuildoptions.h"
#include "fsyspath.h"
#include "llgamecontrol.h"
#include "llgroupmgr.h"
#include "lllandmarkactions.h"
#include "lltooltip.h"
#include "lltoolface.h"
#include "llhints.h"
#include "llhudeffecttrail.h"
#include "llhudeffectresetskeleton.h"
#include "llhudmanager.h"
#include "llimview.h"
#include "llinventorybridge.h"
#include "llinventorydefines.h"
#include "llinventoryfunctions.h"
#include "llluamanager.h"
#include "llpanellogin.h"
#include "llpanelblockedlist.h"
#include "llpanelmaininventory.h"
#include "llmarketplacefunctions.h"
#include "llmaterialeditor.h"
#include "llmenuoptionpathfindingrebakenavmesh.h"
#include "llmoveview.h"
#include "llnavigationbar.h"
#include "llparcel.h"
#include "llrootview.h"
#include "llsceneview.h"
#include "llscenemonitor.h"
#include "llselectmgr.h"
#include "llsidepanelappearance.h"
#include "llspellcheckmenuhandler.h"
#include "llstatusbar.h"
#include "llterrainpaintmap.h"
#include "lltextureview.h"
#include "lltoolbarview.h"
#include "lltoolcomp.h"
#include "lltoolmgr.h"
#include "lltoolpie.h"
#include "lltoolselectland.h"
#include "lltrans.h"
#include "llviewerdisplay.h" //for gWindowResized
#include "llviewergenericmessage.h"
#include "llviewerhelp.h"
#include "llviewermenufile.h"   // init_menu_file()
#include "llviewermessage.h"
#include "llviewernetwork.h"
#include "llviewerobjectlist.h"
#include "llviewerparcelmgr.h"
#include "llviewerstats.h"
#include "llviewerstatsrecorder.h"
#include "llvlcomposition.h"
#include "llvoavatarself.h"
#include "llvoicevivox.h"
#include "llworld.h"
#include "llworldmap.h"
#include "pipeline.h"
#include "llviewerjoystick.h"
#include "llfloatercamera.h"
#include "lluilistener.h"
#include "llappearancemgr.h"
#include "lltrans.h"
#include "lltoolgrab.h"
#include "llwindow.h"
#include "llpathfindingmanager.h"
#include "llstartup.h"
#include "boost/unordered_map.hpp"
#include <boost/regex.hpp>
#include <boost/algorithm/string.hpp>
#include <boost/json.hpp>
#include "llcleanup.h"
#include "llviewershadermgr.h"
#include "gltfscenemanager.h"
#include "gltf/asset.h"
#include "rlvcommon.h"

using namespace LLAvatarAppearanceDefines;

typedef LLPointer<LLViewerObject> LLViewerObjectPtr;

static boost::unordered_map<std::string, LLStringExplicit> sDefaultItemLabels;

LLVOAvatar* find_avatar_from_object(LLViewerObject* object);
LLVOAvatar* find_avatar_from_object(const LLUUID& object_id);

void handle_test_load_url();

//
// Evil hackish imported globals

extern bool gDebugClicks;
extern bool gDebugWindowProc;
extern bool gShaderProfileFrame;

//
// Globals
//

LLUIListener sUIListener;

LLMenuBarGL     *gMenuBarView = NULL;
LLViewerMenuHolderGL    *gMenuHolder = NULL;
LLMenuGL        *gPopupMenuView = NULL;
LLMenuGL        *gEditMenu = NULL;
LLMenuBarGL     *gLoginMenuBarView = NULL;

// Pie menus
LLContextMenu   *gMenuAvatarSelf    = NULL;
LLContextMenu   *gMenuAvatarOther = NULL;
LLContextMenu   *gMenuObject = NULL;
LLContextMenu   *gMenuAttachmentSelf = NULL;
LLContextMenu   *gMenuAttachmentOther = NULL;
LLContextMenu   *gMenuLand  = NULL;
LLContextMenu   *gMenuMuteParticle = NULL;

const std::string SAVE_INTO_TASK_INVENTORY("Save Object Back to Object Contents");

LLMenuGL* gAttachSubMenu = NULL;
LLMenuGL* gDetachSubMenu = NULL;
LLMenuGL* gTakeOffClothes = NULL;
LLMenuGL* gDetachAvatarMenu = NULL;
LLMenuGL* gDetachHUDAvatarMenu = NULL;
LLContextMenu* gAttachScreenPieMenu = NULL;
LLContextMenu* gAttachPieMenu = NULL;
LLContextMenu* gAttachBodyPartPieMenus[9];
LLContextMenu* gDetachPieMenu = NULL;
LLContextMenu* gDetachScreenPieMenu = NULL;
LLContextMenu* gDetachAttSelfMenu = NULL;
LLContextMenu* gDetachHUDAttSelfMenu = NULL;
LLContextMenu* gDetachBodyPartPieMenus[9];

//
// Local prototypes

// File Menu
void handle_compress_image();
void handle_compress_file_test();


// Edit menu
void handle_dump_group_info();
void handle_dump_capabilities_info();

// Advanced->Consoles menu
void handle_region_dump_settings();
void handle_region_dump_temp_asset_data();
void handle_region_clear_temp_asset_data();

// Object pie menu
bool sitting_on_selection();

// buy and take alias into the same UI positions, so these
// declarations handle this mess.
bool is_selection_buy_not_take();
S32 selection_price();
bool enable_take();
void handle_object_show_inspector();
void handle_avatar_show_inspector();
bool confirm_take(const LLSD& notification, const LLSD& response, LLObjectSelectionHandle selection_handle);
bool confirm_take_separate(const LLSD &notification, const LLSD &response, LLObjectSelectionHandle selection_handle);

void handle_buy_object(LLSaleInfo sale_info);
void handle_buy_contents(LLSaleInfo sale_info);

// Land pie menu
void near_sit_down_point(bool success, void*);

// Debug menu
void handle_visual_leak_detector_toggle();
void handle_rebake_textures();
bool check_admin_override();
void handle_admin_override_toggle();
#ifdef TOGGLE_HACKED_GODLIKE_VIEWER
void handle_toggle_hacked_godmode();
bool check_toggle_hacked_godmode();
bool enable_toggle_hacked_godmode();
#endif

void toggle_show_xui_names();
bool check_show_xui_names();

// Debug UI

void handle_buy_currency_test();

void handle_god_mode();

// God menu
void handle_leave_god_mode();


void handle_reset_view();

void handle_object_owner_self();
void handle_object_owner_permissive();
void handle_object_lock();
void handle_object_asset_ids();
void force_take_copy();

void handle_force_parcel_owner_to_me();
void handle_force_parcel_to_content();
void handle_claim_public_land();

void handle_god_request_avatar_geometry();    // Hack for easy testing of new avatar geometry
void reload_vertex_shader();
void handle_disconnect_viewer();

void force_error_breakpoint();
void force_error_llerror();
void force_error_llerror_msg();
void force_error_bad_memory_access();
void force_error_infinite_loop();
void force_error_software_exception();
void force_error_os_exception();
void force_error_driver_crash();
void force_error_coroutine_crash();
void force_error_thread_crash();

void handle_force_delete();
void print_object_info();
void print_agent_nvpairs();
void upload_done_callback(const LLUUID& uuid, void* user_data, S32 result, LLExtStat ext_status);
void dump_select_mgr();

void dump_inventory();
void toggle_visibility(LLView* viewp);
bool get_visibility(LLView* viewp);

// Avatar Pie menu
void request_friendship(const LLUUID& agent_id);

// Tools menu
void handle_selected_texture_info();
void handle_selected_material_info();

void handle_dump_followcam();
void handle_viewer_enable_message_log();
void handle_viewer_disable_message_log();

bool enable_buy_land();

// Help menu

void handle_test_male();
void handle_test_female();
void handle_dump_attachments();
void handle_dump_avatar_local_textures();
void handle_debug_avatar_textures();
void handle_grab_baked_texture(EBakedTextureIndex baked_tex_index);
bool enable_grab_baked_texture(EBakedTextureIndex baked_tex_index);
void handle_dump_region_object_cache();
void handle_reset_interest_lists();

bool enable_save_into_task_inventory();

bool enable_detach(const LLSD& = LLSD());
void menu_toggle_attached_lights();
void menu_toggle_attached_particles();

class LLMenuParcelObserver : public LLParcelObserver
{
public:
    LLMenuParcelObserver();
    ~LLMenuParcelObserver();
    void changed() override;
private:
    LLHandle<LLUICtrl> mLandBuyHandle;
    LLHandle<LLUICtrl> mLandBuyPassHandle;
};

static LLMenuParcelObserver* gMenuParcelObserver = NULL;

LLMenuParcelObserver::LLMenuParcelObserver()
{
    mLandBuyHandle = gMenuLand->getChild<LLMenuItemCallGL>("Land Buy")->getHandle();
    mLandBuyPassHandle = gMenuLand->getChild<LLMenuItemCallGL>("Land Buy Pass")->getHandle();
    LLViewerParcelMgr::getInstance()->addObserver(this);
}

LLMenuParcelObserver::~LLMenuParcelObserver()
{
    LLViewerParcelMgr::getInstance()->removeObserver(this);
}

void LLMenuParcelObserver::changed()
{
    LLParcel *parcel = LLViewerParcelMgr::getInstance()->getParcelSelection()->getParcel();
    if (gMenuLand && parcel)
    {
        if (!mLandBuyPassHandle.isDead())
        {
            LLParcel *parcel = LLViewerParcelMgr::getInstance()->getParcelSelection()->getParcel();
            static_cast<LLMenuItemCallGL*>(mLandBuyPassHandle.get())->setEnabled(LLPanelLandGeneral::enableBuyPass(nullptr) && parcel->getOwnerID() != gAgentID);
        }

        if (!mLandBuyHandle.isDead())
        {
            bool buyable = enable_buy_land();
            static_cast<LLMenuItemCallGL*>(mLandBuyHandle.get())->setEnabled(buyable);
        }
    }
}


void initialize_menus();

//-----------------------------------------------------------------------------
// Initialize main menus
//
// HOW TO NAME MENUS:
//
// First Letter Of Each Word Is Capitalized, Even At Or And
//
// Items that lead to dialog boxes end in "..."
//
// Break up groups of more than 6 items with separators
//-----------------------------------------------------------------------------

void set_merchant_SLM_menu();

class LLSLMMenuUpdater
{
public:
    LLSLMMenuUpdater();
    ~LLSLMMenuUpdater() = default;

    void setMerchantMenu();
    void checkMerchantStatus(bool force);

private:
    LLHandle<LLView> mMarketplaceListingsItem;
};

static LLSLMMenuUpdater* gSLMMenuUpdater = NULL;

LLSLMMenuUpdater::LLSLMMenuUpdater()
{
    mMarketplaceListingsItem = gMenuHolder->getChild<LLView>("MarketplaceListings")->getHandle();
}
void LLSLMMenuUpdater::setMerchantMenu()
{
    // All other cases (new merchant, not merchant, migrated merchant): show the new Marketplace Listings menu and enable the tool
    if(!mMarketplaceListingsItem.isDead())
    {
        mMarketplaceListingsItem.get()->setVisible(true);
    }
    LLCommand* command = LLCommandManager::instance().getCommand("marketplacelistings");
    gToolBarView->enableCommand(command->id(), true);

    const LLUUID marketplacelistings_id = gInventory.findCategoryUUIDForType(LLFolderType::FT_MARKETPLACE_LISTINGS);
    if (marketplacelistings_id.isNull())
    {
        U32 mkt_status = LLMarketplaceData::instance().getSLMStatus();
        bool is_merchant = mkt_status == MarketplaceStatusCodes::MARKET_PLACE_MERCHANT || mkt_status == MarketplaceStatusCodes::MARKET_PLACE_MIGRATED_MERCHANT;
        if (is_merchant)
        {
            gInventory.ensureCategoryForTypeExists(LLFolderType::FT_MARKETPLACE_LISTINGS);
            LL_WARNS("SLM") << "Creating the marketplace listings folder for a merchant" << LL_ENDL;
        }
    }
}

void LLSLMMenuUpdater::checkMerchantStatus(bool force)
{
    if (force)
    {
        // Reset the SLM status: we actually want to check again, that's the point of calling check_merchant_status()
        LLMarketplaceData::instance().setSLMStatus(MarketplaceStatusCodes::MARKET_PLACE_NOT_INITIALIZED);
    }
    // Hide SLM related menu item
    if(!mMarketplaceListingsItem.isDead())
    {
        mMarketplaceListingsItem.get()->setVisible(false);
    }

    // Also disable the toolbar button for Marketplace Listings
    LLCommand* command = LLCommandManager::instance().getCommand("marketplacelistings");
    gToolBarView->enableCommand(command->id(), false);

    // Launch an SLM test connection to get the merchant status
    LLMarketplaceData::instance().initializeSLM(boost::bind(&set_merchant_SLM_menu));
}

void set_merchant_SLM_menu()
{
   if (gSLMMenuUpdater)
       gSLMMenuUpdater->setMerchantMenu();
}

void check_merchant_status(bool force)
{
   if (gSLMMenuUpdater)
       gSLMMenuUpdater->checkMerchantStatus(force);
}

void init_menus()
{
    // Initialize actions
    initialize_menus();

    ///
    /// Popup menu
    ///
    /// The popup menu is now populated by the show_context_menu()
    /// method.

    LLMenuGL::Params menu_params;
    menu_params.name = "Popup";
    menu_params.visible = false;
    gPopupMenuView = LLUICtrlFactory::create<LLMenuGL>(menu_params);
    gMenuHolder->addChild( gPopupMenuView );

    ///
    /// Context menus
    ///

    const widget_registry_t& registry =
        LLViewerMenuHolderGL::child_registry_t::instance();
    gEditMenu = LLUICtrlFactory::createFromFile<LLMenuGL>("menu_edit.xml", gMenuHolder, registry);
    gMenuAvatarSelf = LLUICtrlFactory::createFromFile<LLContextMenu>(
        "menu_avatar_self.xml", gMenuHolder, registry);
    gMenuAvatarOther = LLUICtrlFactory::createFromFile<LLContextMenu>(
        "menu_avatar_other.xml", gMenuHolder, registry);

    gDetachScreenPieMenu = gMenuHolder->getChild<LLContextMenu>("Object Detach HUD", true);
    gDetachPieMenu = gMenuHolder->getChild<LLContextMenu>("Object Detach", true);

    gMenuObject = LLUICtrlFactory::createFromFile<LLContextMenu>(
        "menu_object.xml", gMenuHolder, registry);

    gAttachScreenPieMenu = gMenuHolder->getChild<LLContextMenu>("Object Attach HUD");
    gAttachPieMenu = gMenuHolder->getChild<LLContextMenu>("Object Attach");

    gMenuAttachmentSelf = LLUICtrlFactory::createFromFile<LLContextMenu>(
        "menu_attachment_self.xml", gMenuHolder, registry);
    gMenuAttachmentOther = LLUICtrlFactory::createFromFile<LLContextMenu>(
        "menu_attachment_other.xml", gMenuHolder, registry);

    gDetachHUDAttSelfMenu = gMenuHolder->getChild<LLContextMenu>("Detach Self HUD", true);
    gDetachAttSelfMenu = gMenuHolder->getChild<LLContextMenu>("Detach Self", true);

    gMenuLand = LLUICtrlFactory::createFromFile<LLContextMenu>(
        "menu_land.xml", gMenuHolder, registry);

    gMenuMuteParticle = LLUICtrlFactory::createFromFile<LLContextMenu>(
        "menu_mute_particle.xml", gMenuHolder, registry);

    ///
    /// set up the colors
    ///
    LLUIColor context_menu_color = LLUIColorTable::instance().getColor("MenuPopupBgColor");

    gMenuAvatarSelf->setBackgroundColor( context_menu_color );
    gMenuAvatarOther->setBackgroundColor( context_menu_color );
    gMenuObject->setBackgroundColor( context_menu_color );
    gMenuAttachmentSelf->setBackgroundColor( context_menu_color );
    gMenuAttachmentOther->setBackgroundColor( context_menu_color );

    gMenuLand->setBackgroundColor( context_menu_color );

    LLUIColor color = LLUIColorTable::instance().getColor( "MenuPopupBgColor" );
    gPopupMenuView->setBackgroundColor( color );

    // If we are not in production, use a different color to make it apparent.
    if (LLGridManager::getInstance()->isInProductionGrid())
    {
        color = LLUIColorTable::instance().getColor( "MenuBarBgColor" );
    }
    else
    {
        color = LLUIColorTable::instance().getColor( "MenuNonProductionBgColor" );
    }

    LLView* menu_bar_holder = gViewerWindow->getRootView()->getChildView("menu_bar_holder");

    gMenuBarView = LLUICtrlFactory::getInstance()->createFromFile<LLMenuBarGL>("menu_viewer.xml", gMenuHolder, LLViewerMenuHolderGL::child_registry_t::instance());
    gMenuBarView->setRect(LLRect(0, menu_bar_holder->getRect().mTop, 0, menu_bar_holder->getRect().mTop - MENU_BAR_HEIGHT));
    gMenuBarView->setBackgroundColor( color );

    menu_bar_holder->addChild(gMenuBarView);

    gViewerWindow->setMenuBackgroundColor(false,
        LLGridManager::getInstance()->isInProductionGrid());

    // *TODO:Also fix cost in llfolderview.cpp for Inventory menus
    const std::string sound_upload_cost_str = std::to_string(LLAgentBenefitsMgr::current().getSoundUploadCost());
    const std::string animation_upload_cost_str = std::to_string(LLAgentBenefitsMgr::current().getAnimationUploadCost());
    gMenuHolder->childSetLabelArg("Upload Sound", "[COST]", sound_upload_cost_str);
    gMenuHolder->childSetLabelArg("Upload Animation", "[COST]", animation_upload_cost_str);

    gAttachSubMenu = gMenuBarView->findChildMenuByName("Attach Object", true);
    gDetachSubMenu = gMenuBarView->findChildMenuByName("Detach Object", true);

    gDetachAvatarMenu = gMenuHolder->getChild<LLMenuGL>("Avatar Detach", true);
    gDetachHUDAvatarMenu = gMenuHolder->getChild<LLMenuGL>("Avatar Detach HUD", true);

    // Don't display the Memory console menu if the feature is turned off
    LLMenuItemCheckGL *memoryMenu = gMenuBarView->getChild<LLMenuItemCheckGL>("Memory", true);
    if (memoryMenu)
    {
        memoryMenu->setVisible(false);
    }

    gMenuBarView->createJumpKeys();

    // Let land based option enable when parcel changes
    gMenuParcelObserver = new LLMenuParcelObserver();

    gSLMMenuUpdater = new LLSLMMenuUpdater();

    gLoginMenuBarView = LLUICtrlFactory::getInstance()->createFromFile<LLMenuBarGL>("menu_login.xml", gMenuHolder, LLViewerMenuHolderGL::child_registry_t::instance());
    gLoginMenuBarView->arrangeAndClear();
    LLRect menuBarRect = gLoginMenuBarView->getRect();
    menuBarRect.setLeftTopAndSize(0, menu_bar_holder->getRect().getHeight(), menuBarRect.getWidth(), menuBarRect.getHeight());
    gLoginMenuBarView->setRect(menuBarRect);
    gLoginMenuBarView->setBackgroundColor( color );
    menu_bar_holder->addChild(gLoginMenuBarView);

    // tooltips are on top of EVERYTHING, including menus
    gViewerWindow->getRootView()->sendChildToFront(gToolTipView);
}

///////////////////
// SHOW CONSOLES //
///////////////////


class LLAdvancedToggleConsole : public view_listener_t
{
    bool handleEvent(const LLSD& userdata)
    {
        std::string console_type = userdata.asString();
        if ("texture" == console_type)
        {
            toggle_visibility(gTextureView);
        }
        else if ("debug" == console_type)
        {
            toggle_visibility(gDebugView->mDebugConsolep);
        }
        else if ("fast timers" == console_type)
        {
            LLFloaterReg::toggleInstance("block_timers");
        }
        else if ("scene view" == console_type)
        {
            toggle_visibility(gSceneView);
        }
        else if ("scene monitor" == console_type)
        {
            toggle_visibility(gSceneMonitorView);
        }

        return true;
    }
};
class LLAdvancedCheckConsole : public view_listener_t
{
    bool handleEvent(const LLSD& userdata)
    {
        std::string console_type = userdata.asString();
        bool new_value = false;
        if ("texture" == console_type)
        {
            new_value = get_visibility(gTextureView);
        }
        else if ("debug" == console_type)
        {
            new_value = get_visibility(gDebugView->mDebugConsolep);
        }
        else if ("fast timers" == console_type)
        {
            new_value = LLFloaterReg::instanceVisible("block_timers");
        }
        else if ("scene view" == console_type)
        {
            new_value = get_visibility(gSceneView);
        }
        else if ("scene monitor" == console_type)
        {
            new_value = get_visibility(gSceneMonitorView);
        }

        return new_value;
    }
};


//////////////////////////
// DUMP INFO TO CONSOLE //
//////////////////////////


class LLAdvancedDumpInfoToConsole : public view_listener_t
{
    bool handleEvent(const LLSD& userdata)
    {
        gDebugView->mDebugConsolep->setVisible(true);
        std::string info_type = userdata.asString();
        if ("region" == info_type)
        {
            handle_region_dump_settings();
        }
        else if ("group" == info_type)
        {
            handle_dump_group_info();
        }
        else if ("capabilities" == info_type)
        {
            handle_dump_capabilities_info();
        }
        return true;
    }
};


//////////////
// HUD INFO //
//////////////


class LLAdvancedToggleHUDInfo : public view_listener_t
{
    bool handleEvent(const LLSD& userdata)
    {
        std::string info_type = userdata.asString();

        if ("camera" == info_type)
        {
            gDisplayCameraPos = !(gDisplayCameraPos);
        }
        else if ("wind" == info_type)
        {
            gDisplayWindInfo = !(gDisplayWindInfo);
        }
        else if ("fov" == info_type)
        {
            gDisplayFOV = !(gDisplayFOV);
        }
        else if ("badge" == info_type)
        {
            gDisplayBadge = !(gDisplayBadge);
        }
        return true;
    }
};

class LLAdvancedCheckHUDInfo : public view_listener_t
{
    bool handleEvent(const LLSD& userdata)
    {
        std::string info_type = userdata.asString();
        bool new_value = false;
        if ("camera" == info_type)
        {
            new_value = gDisplayCameraPos;
        }
        else if ("wind" == info_type)
        {
            new_value = gDisplayWindInfo;
        }
        else if ("fov" == info_type)
        {
            new_value = gDisplayFOV;
        }
        else if ("badge" == info_type)
        {
            new_value = gDisplayBadge;
        }
        return new_value;
    }
};


///////////////////////
// CLEAR GROUP CACHE //
///////////////////////

class LLAdvancedClearGroupCache : public view_listener_t
{
    bool handleEvent(const LLSD& userdata)
    {
        LLGroupMgr::debugClearAllGroups(nullptr);
        return true;
    }
};




/////////////////
// RENDER TYPE //
/////////////////
U32 render_type_from_string(std::string_view render_type)
{
    if ("simple" == render_type)
    {
        return LLPipeline::RENDER_TYPE_SIMPLE;
    }
    if ("materials" == render_type)
    {
        return LLPipeline::RENDER_TYPE_MATERIALS;
    }
    else if ("alpha" == render_type)
    {
        return LLPipeline::RENDER_TYPE_ALPHA;
    }
    else if ("alpha_mask" == render_type)
    {
        return LLPipeline::RENDER_TYPE_ALPHA_MASK;
    }
    else if ("fullbright_alpha_mask" == render_type)
    {
        return LLPipeline::RENDER_TYPE_FULLBRIGHT_ALPHA_MASK;
    }
    else if ("fullbright" == render_type)
    {
        return LLPipeline::RENDER_TYPE_FULLBRIGHT;
    }
    else if ("glow" == render_type)
    {
        return LLPipeline::RENDER_TYPE_GLOW;
    }
    else if ("tree" == render_type)
    {
        return LLPipeline::RENDER_TYPE_TREE;
    }
    else if ("character" == render_type)
    {
        return LLPipeline::RENDER_TYPE_AVATAR;
    }
    else if ("controlAV" == render_type) // Animesh
    {
        return LLPipeline::RENDER_TYPE_CONTROL_AV;
    }
    else if ("surfacePatch" == render_type)
    {
        return LLPipeline::RENDER_TYPE_TERRAIN;
    }
    else if ("sky" == render_type)
    {
        return LLPipeline::RENDER_TYPE_SKY;
    }
    else if ("water" == render_type)
    {
        return LLPipeline::RENDER_TYPE_WATER;
    }
    else if ("volume" == render_type)
    {
        return LLPipeline::RENDER_TYPE_VOLUME;
    }
    else if ("grass" == render_type)
    {
        return LLPipeline::RENDER_TYPE_GRASS;
    }
    else if ("clouds" == render_type)
    {
        return LLPipeline::RENDER_TYPE_CLOUDS;
    }
    else if ("particles" == render_type)
    {
        return LLPipeline::RENDER_TYPE_PARTICLES;
    }
    else if ("bump" == render_type)
    {
        return LLPipeline::RENDER_TYPE_BUMP;
    }
    else if ("pbr" == render_type)
    {
        return LLPipeline::RENDER_TYPE_GLTF_PBR;
    }
    else
    {
        return 0;
    }
}


class LLAdvancedToggleRenderType : public view_listener_t
{
    bool handleEvent(const LLSD& userdata)
    {
        U32 render_type = render_type_from_string( userdata.asString() );
        if ( render_type != 0 )
        {
            LLPipeline::toggleRenderTypeControl( render_type );
        }
        return true;
    }
};


class LLAdvancedCheckRenderType : public view_listener_t
{
    bool handleEvent(const LLSD& userdata)
    {
        U32 render_type = render_type_from_string( userdata.asString() );
        bool new_value = false;

        if ( render_type != 0 )
        {
            new_value = LLPipeline::hasRenderTypeControl( render_type );
        }

        return new_value;
    }
};


/////////////
// FEATURE //
/////////////
U32 feature_from_string(std::string_view feature)
{
    if ("ui" == feature)
    {
        return LLPipeline::RENDER_DEBUG_FEATURE_UI;
    }
    else if ("selected" == feature)
    {
        return LLPipeline::RENDER_DEBUG_FEATURE_SELECTED;
    }
    else if ("highlighted" == feature)
    {
        return LLPipeline::RENDER_DEBUG_FEATURE_HIGHLIGHTED;
    }
    else if ("dynamic textures" == feature)
    {
        return LLPipeline::RENDER_DEBUG_FEATURE_DYNAMIC_TEXTURES;
    }
    else if ("foot shadows" == feature)
    {
        return LLPipeline::RENDER_DEBUG_FEATURE_FOOT_SHADOWS;
    }
    else if ("fog" == feature)
    {
        return LLPipeline::RENDER_DEBUG_FEATURE_FOG;
    }
    else if ("fr info" == feature)
    {
        return LLPipeline::RENDER_DEBUG_FEATURE_FR_INFO;
    }
    else if ("flexible" == feature)
    {
        return LLPipeline::RENDER_DEBUG_FEATURE_FLEXIBLE;
    }
    else
    {
        return 0;
    }
};


class LLAdvancedToggleFeature : public view_listener_t
{
    bool handleEvent(const LLSD& userdata)
    {
        U32 feature = feature_from_string( userdata.asString() );
        if ( feature != 0 )
        {
            LLPipeline::toggleRenderDebugFeature( feature );
        }
        return true;
    }
};

class LLAdvancedCheckFeature : public view_listener_t
{
    bool handleEvent(const LLSD& userdata)
    {
        U32 feature = feature_from_string( userdata.asString() );
        bool new_value = false;

        if ( feature != 0 )
        {
            new_value = LLPipeline::toggleRenderDebugFeatureControl( feature );
        }

        return new_value;
    }
};

class LLAdvancedToggleExperiment : public view_listener_t
{
    bool handleEvent(const LLSD& userdata)
    {
        std::string feature = userdata.asString();
        if (feature == "GameControl")
        {
            LLGameControl::setEnabled(! LLGameControl::isEnabled());
            LLFloaterPreference::refreshInstance();
            return true;
        }
        return false;
    }
};

class LLAdvancedCheckExperiment : public view_listener_t
{
    bool handleEvent(const LLSD& userdata)
    {
        bool value = false;
        std::string feature = userdata.asString();
        if (feature == "GameControl")
        {
            value = LLGameControl::isEnabled();
        }
        return value;
    }
};

class LLAdvancedCheckDisplayTextureDensity : public view_listener_t
{
    bool handleEvent(const LLSD& userdata)
    {
        std::string mode = userdata.asString();
        if (!gPipeline.hasRenderDebugMask(LLPipeline::RENDER_DEBUG_TEXEL_DENSITY))
        {
            return mode == "none";
        }
        if (mode == "current")
        {
            return LLViewerTexture::sDebugTexelsMode == LLViewerTexture::DEBUG_TEXELS_CURRENT;
        }
        else if (mode == "desired")
        {
            return LLViewerTexture::sDebugTexelsMode == LLViewerTexture::DEBUG_TEXELS_DESIRED;
        }
        else if (mode == "full")
        {
            return LLViewerTexture::sDebugTexelsMode == LLViewerTexture::DEBUG_TEXELS_FULL;
        }
        return false;
    }
};

class LLAdvancedSetDisplayTextureDensity : public view_listener_t
{
    bool handleEvent(const LLSD& userdata)
    {
        std::string mode = userdata.asString();
        if (mode == "none")
        {
            if (gPipeline.hasRenderDebugMask(LLPipeline::RENDER_DEBUG_TEXEL_DENSITY))
            {
                gPipeline.toggleRenderDebug(LLPipeline::RENDER_DEBUG_TEXEL_DENSITY);
            }
            LLViewerTexture::sDebugTexelsMode = LLViewerTexture::DEBUG_TEXELS_OFF;
        }
        else if (mode == "current")
        {
            if (!gPipeline.hasRenderDebugMask(LLPipeline::RENDER_DEBUG_TEXEL_DENSITY))
            {
                gPipeline.toggleRenderDebug(LLPipeline::RENDER_DEBUG_TEXEL_DENSITY);
            }
            LLViewerTexture::sDebugTexelsMode = LLViewerTexture::DEBUG_TEXELS_CURRENT;
        }
        else if (mode == "desired")
        {
            if (!gPipeline.hasRenderDebugMask(LLPipeline::RENDER_DEBUG_TEXEL_DENSITY))
            {
                gPipeline.toggleRenderDebug(LLPipeline::RENDER_DEBUG_TEXEL_DENSITY);
            }
            gPipeline.setRenderDebugFeatureControl(LLPipeline::RENDER_DEBUG_TEXEL_DENSITY, true);
            LLViewerTexture::sDebugTexelsMode = LLViewerTexture::DEBUG_TEXELS_DESIRED;
        }
        else if (mode == "full")
        {
            if (!gPipeline.hasRenderDebugMask(LLPipeline::RENDER_DEBUG_TEXEL_DENSITY))
            {
                gPipeline.toggleRenderDebug(LLPipeline::RENDER_DEBUG_TEXEL_DENSITY);
            }
            LLViewerTexture::sDebugTexelsMode = LLViewerTexture::DEBUG_TEXELS_FULL;
        }
        return true;
    }
};


//////////////////
// INFO DISPLAY //
//////////////////
U64 info_display_from_string(std::string_view info_display)
{
    if ("verify" == info_display)
    {
        return LLPipeline::RENDER_DEBUG_VERIFY;
    }
    else if ("bboxes" == info_display)
    {
        return LLPipeline::RENDER_DEBUG_BBOXES;
    }
    else if ("normals" == info_display)
    {
        return LLPipeline::RENDER_DEBUG_NORMALS;
    }
    else if ("points" == info_display)
    {
        return LLPipeline::RENDER_DEBUG_POINTS;
    }
    else if ("octree" == info_display)
    {
        return LLPipeline::RENDER_DEBUG_OCTREE;
    }
    else if ("nodes" == info_display)
    {
        return LLPipeline::RENDER_DEBUG_NODES;
    }
    else if ("shadow frusta" == info_display)
    {
        return LLPipeline::RENDER_DEBUG_SHADOW_FRUSTA;
    }
    else if ("physics shapes" == info_display)
    {
        return LLPipeline::RENDER_DEBUG_PHYSICS_SHAPES;
    }
    else if ("occlusion" == info_display)
    {
        return LLPipeline::RENDER_DEBUG_OCCLUSION;
    }
    else if ("render batches" == info_display)
    {
        return LLPipeline::RENDER_DEBUG_BATCH_SIZE;
    }
    else if ("update type" == info_display)
    {
        return LLPipeline::RENDER_DEBUG_UPDATE_TYPE;
    }
    else if ("texture anim" == info_display)
    {
        return LLPipeline::RENDER_DEBUG_TEXTURE_ANIM;
    }
    else if ("texture priority" == info_display)
    {
        return LLPipeline::RENDER_DEBUG_TEXTURE_PRIORITY;
    }
    else if ("texture area" == info_display)
    {
        return LLPipeline::RENDER_DEBUG_TEXTURE_AREA;
    }
    else if ("face area" == info_display)
    {
        return LLPipeline::RENDER_DEBUG_FACE_AREA;
    }
    else if ("lod info" == info_display)
    {
        return LLPipeline::RENDER_DEBUG_LOD_INFO;
    }
    else if ("lights" == info_display)
    {
        return LLPipeline::RENDER_DEBUG_LIGHTS;
    }
    else if ("particles" == info_display)
    {
        return LLPipeline::RENDER_DEBUG_PARTICLES;
    }
    else if ("composition" == info_display)
    {
        return LLPipeline::RENDER_DEBUG_COMPOSITION;
    }
    else if ("avatardrawinfo" == info_display)
    {
        return (LLPipeline::RENDER_DEBUG_AVATAR_DRAW_INFO);
    }
    else if ("glow" == info_display)
    {
        return LLPipeline::RENDER_DEBUG_GLOW;
    }
    else if ("collision skeleton" == info_display)
    {
        return LLPipeline::RENDER_DEBUG_AVATAR_VOLUME;
    }
    else if ("joints" == info_display)
    {
        return LLPipeline::RENDER_DEBUG_AVATAR_JOINTS;
    }
    else if ("raycast" == info_display)
    {
        return LLPipeline::RENDER_DEBUG_RAYCAST;
    }
    else if ("agent target" == info_display)
    {
        return LLPipeline::RENDER_DEBUG_AGENT_TARGET;
    }
    else if ("sculpt" == info_display)
    {
        return LLPipeline::RENDER_DEBUG_SCULPTED;
    }
    else if ("wind vectors" == info_display)
    {
        return LLPipeline::RENDER_DEBUG_WIND_VECTORS;
    }
    else if ("texel density" == info_display)
    {
        return LLPipeline::RENDER_DEBUG_TEXEL_DENSITY;
    }
    else if ("triangle count" == info_display)
    {
        return LLPipeline::RENDER_DEBUG_TRIANGLE_COUNT;
    }
    else if ("impostors" == info_display)
    {
        return LLPipeline::RENDER_DEBUG_IMPOSTORS;
    }
    else if ("reflection probes" == info_display)
    {
        return LLPipeline::RENDER_DEBUG_REFLECTION_PROBES;
    }
    else if ("probe updates" == info_display)
    {
        return LLPipeline::RENDER_DEBUG_PROBE_UPDATES;
    }
    else
    {
        LL_WARNS() << "unrecognized feature name '" << info_display << "'" << LL_ENDL;
        return 0;
    }
};

class LLAdvancedToggleInfoDisplay : public view_listener_t
{
    bool handleEvent(const LLSD& userdata)
    {
        U64 info_display = info_display_from_string( userdata.asString() );

        LL_INFOS("ViewerMenu") << "toggle " << userdata.asString() << LL_ENDL;

        if ( info_display != 0 )
        {
            LLPipeline::toggleRenderDebug( info_display );
        }

        return true;
    }
};


class LLAdvancedCheckInfoDisplay : public view_listener_t
{
    bool handleEvent(const LLSD& userdata)
    {
        U64 info_display = info_display_from_string( userdata.asString() );
        bool new_value = false;

        if ( info_display != 0 )
        {
            new_value = LLPipeline::toggleRenderDebugControl( info_display );
        }

        return new_value;
    }
};


///////////////////////////
//// RANDOMIZE FRAMERATE //
///////////////////////////


class LLAdvancedToggleRandomizeFramerate : public view_listener_t
{
    bool handleEvent(const LLSD& userdata)
    {
        gRandomizeFramerate = !(gRandomizeFramerate);
        return true;
    }
};

class LLAdvancedCheckRandomizeFramerate : public view_listener_t
{
    bool handleEvent(const LLSD& userdata)
    {
        bool new_value = gRandomizeFramerate;
        return new_value;
    }
};

///////////////////////////
//// PERIODIC SLOW FRAME //
///////////////////////////


class LLAdvancedTogglePeriodicSlowFrame : public view_listener_t
{
    bool handleEvent(const LLSD& userdata)
    {
        gPeriodicSlowFrame = !(gPeriodicSlowFrame);
        return true;
    }
};

class LLAdvancedCheckPeriodicSlowFrame : public view_listener_t
{
    bool handleEvent(const LLSD& userdata)
    {
        bool new_value = gPeriodicSlowFrame;
        return new_value;
    }
};


///////////////////////////
// SELECTED TEXTURE INFO //
//
///////////////////////////


class LLAdvancedSelectedTextureInfo : public view_listener_t
{
    bool handleEvent(const LLSD& userdata)
    {
        handle_selected_texture_info();
        return true;
    }
};

//////////////////////
// TOGGLE WIREFRAME //
//////////////////////

class LLAdvancedToggleWireframe : public view_listener_t
{
    bool handleEvent(const LLSD& userdata)
    {
        gUseWireframe = !(gUseWireframe);

        return true;
    }
};

class LLAdvancedCheckWireframe : public view_listener_t
{
    bool handleEvent(const LLSD& userdata)
    {
        return gUseWireframe;
    }
};


//////////////////////////
// DUMP SCRIPTED CAMERA //
//////////////////////////

class LLAdvancedDumpScriptedCamera : public view_listener_t
{
    bool handleEvent(const LLSD& userdata)
    {
        handle_dump_followcam();
        return true;
}
};



//////////////////////////////
// DUMP REGION OBJECT CACHE //
//////////////////////////////


class LLAdvancedDumpRegionObjectCache : public view_listener_t
{
    bool handleEvent(const LLSD& userdata)
    {
        handle_dump_region_object_cache();
        return true;
    }
};

class LLAdvancedToggleInterestList360Mode : public view_listener_t
{
public:
    bool handleEvent(const LLSD &userdata)
    {
        // Toggle the mode - regions will get updated
        if (gAgent.getInterestListMode() == IL_MODE_360)
        {
            gAgent.changeInterestListMode(IL_MODE_DEFAULT);
        }
        else
        {
            gAgent.changeInterestListMode(IL_MODE_360);
        }
        return true;
    }
};

class LLAdvancedCheckInterestList360Mode : public view_listener_t
{
    bool handleEvent(const LLSD& userdata)
    {
        return (gAgent.getInterestListMode() == IL_MODE_360);
    }
};

class LLAdvancedToggleStatsRecorder : public view_listener_t
{
    bool handleEvent(const LLSD &userdata)
    {
        if (LLViewerStatsRecorder::instance().isEnabled())
        {   // Turn off both recording and logging
            LLViewerStatsRecorder::instance().enableObjectStatsRecording(false);
        }
        else
        {   // Turn on both recording and logging
            LLViewerStatsRecorder::instance().enableObjectStatsRecording(true, true);
        }
        return true;
    }
};

class LLAdvancedCheckStatsRecorder : public view_listener_t
{
    bool handleEvent(const LLSD &userdata)
    {   // Use the logging state as the indicator of whether the stats recorder is on
        return LLViewerStatsRecorder::instance().isLogging();
    }
};

class LLAdvancedResetInterestLists : public view_listener_t
{
    bool handleEvent(const LLSD &userdata)
    {   // Reset all region interest lists
        handle_reset_interest_lists();
        return true;
    }
};


/////////////
// TERRAIN //
/////////////

class LLAdvancedRebuildTerrain : public view_listener_t
{
    bool handleEvent(const LLSD& userdata)
    {
        gPipeline.rebuildTerrain();
        return true;
    }
};

class LLAdvancedTerrainCreateLocalPaintMap : public view_listener_t
{
    bool handleEvent(const LLSD& userdata)
    {
        LLViewerRegion* region = gAgent.getRegion();
        if (!region)
        {
            LL_WARNS() << "Agent not in a region" << LL_ENDL;
            return false;
        }

        U16 dim = (U16)gSavedSettings.getU32("TerrainPaintResolution");
        // Ensure a reasonable image size of power two
        const U32 max_resolution = gSavedSettings.getU32("RenderMaxTextureResolution");
        dim = llclamp(dim, 16, max_resolution);
        dim = 1 << U32(std::ceil(std::log2(dim)));
        LLPointer<LLImageRaw> image_raw = new LLImageRaw(dim,dim,3);
        LLPointer<LLViewerTexture> tex = LLViewerTextureManager::getLocalTexture(image_raw.get(), true);
        const bool success = LLTerrainPaintMap::bakeHeightNoiseIntoPBRPaintMapRGB(*region, *tex);
        // This calls gLocalTerrainMaterials.setPaintType
        gSavedSettings.setBOOL("LocalTerrainPaintEnabled", true);
        // If baking the paintmap failed, set the paintmap to nullptr. This
        // causes LLDrawPoolTerrain to use a blank paintmap instead.
        if (!success) { tex = nullptr; }
        gLocalTerrainMaterials.setPaintMap(tex);

        return true;
    }
};

class LLAdvancedTerrainDeleteLocalPaintMap : public view_listener_t
{
    bool handleEvent(const LLSD& userdata)
    {
        // This calls gLocalTerrainMaterials.setPaintType
        gSavedSettings.setBOOL("LocalTerrainPaintEnabled", false);
        gLocalTerrainMaterials.setPaintMap(nullptr);

        return true;
    }
};


/////////////


class LLAdvancedBuyCurrencyTest : public view_listener_t
    {
    bool handleEvent(const LLSD& userdata)
    {
        handle_buy_currency_test();
        return true;
    }
};


/////////////////////
// DUMP SELECT MGR //
/////////////////////


class LLAdvancedDumpSelectMgr : public view_listener_t
{
    bool handleEvent(const LLSD& userdata)
    {
        dump_select_mgr();
        return true;
    }
};



////////////////////
// DUMP INVENTORY //
////////////////////


class LLAdvancedDumpInventory : public view_listener_t
{
    bool handleEvent(const LLSD& userdata)
    {
        dump_inventory();
        return true;
    }
};



////////////////////////////////
// PRINT SELECTED OBJECT INFO //
////////////////////////////////


class LLAdvancedPrintSelectedObjectInfo : public view_listener_t
{
    bool handleEvent(const LLSD& userdata)
    {
        print_object_info();
        return true;
    }
};



//////////////////////
// PRINT AGENT INFO //
//////////////////////


class LLAdvancedPrintAgentInfo : public view_listener_t
{
    bool handleEvent(const LLSD& userdata)
    {
        print_agent_nvpairs();
        return true;
    }
};

//////////////////
// DEBUG CLICKS //
//////////////////


class LLAdvancedToggleDebugClicks : public view_listener_t
{
    bool handleEvent(const LLSD& userdata)
    {
        gDebugClicks = !(gDebugClicks);
        return true;
    }
};

class LLAdvancedCheckDebugClicks : public view_listener_t
{
    bool handleEvent(const LLSD& userdata)
    {
        bool new_value = gDebugClicks;
        return new_value;
    }
};



/////////////////
// DEBUG VIEWS //
/////////////////


class LLAdvancedToggleDebugViews : public view_listener_t
{
    bool handleEvent(const LLSD& userdata)
    {
        LLView::sDebugRects = !(LLView::sDebugRects);
        return true;
    }
};

class LLAdvancedCheckDebugViews : public view_listener_t
{
    bool handleEvent(const LLSD& userdata)
    {
        bool new_value = LLView::sDebugRects;
        return new_value;
    }
};



///////////////////
// DEBUG UNICODE //
///////////////////


class LLAdvancedToggleDebugUnicode : public view_listener_t
{
    bool handleEvent(const LLSD& userdata)
    {
        LLView::sDebugUnicode = !(LLView::sDebugUnicode);
        return true;
    }
};

class LLAdvancedCheckDebugUnicode : public view_listener_t
{
    bool handleEvent(const LLSD& userdata)
    {
        return LLView::sDebugUnicode;
    }
};



//////////////////
// DEBUG CAMERA //
//////////////////


class LLAdvancedToggleDebugCamera : public view_listener_t
{
    bool handleEvent(const LLSD& userdata)
    {
        LLView::sDebugCamera = !(LLView::sDebugCamera);
        LLFloaterCamera::onDebugCameraToggled();
        return true;
    }
};

class LLAdvancedCheckDebugCamera : public view_listener_t
{
    bool handleEvent(const LLSD& userdata)
    {
        return LLView::sDebugCamera;
    }
};



///////////////////////
// XUI NAME TOOLTIPS //
///////////////////////


class LLAdvancedToggleXUINameTooltips : public view_listener_t
{
    bool handleEvent(const LLSD& userdata)
    {
        toggle_show_xui_names();
        return true;
    }
};

class LLAdvancedCheckXUINameTooltips : public view_listener_t
{
    bool handleEvent(const LLSD& userdata)
    {
        bool new_value = check_show_xui_names();
        return new_value;
    }
};



////////////////////////
// DEBUG MOUSE EVENTS //
////////////////////////


class LLAdvancedToggleDebugMouseEvents : public view_listener_t
{
    bool handleEvent(const LLSD& userdata)
    {
        LLView::sDebugMouseHandling = !(LLView::sDebugMouseHandling);
        return true;
    }
};

class LLAdvancedCheckDebugMouseEvents : public view_listener_t
{
    bool handleEvent(const LLSD& userdata)
    {
        bool new_value = LLView::sDebugMouseHandling;
        return new_value;
    }
};



////////////////
// DEBUG KEYS //
////////////////


class LLAdvancedToggleDebugKeys : public view_listener_t
{
    bool handleEvent(const LLSD& userdata)
    {
        LLView::sDebugKeys = !(LLView::sDebugKeys);
        return true;
    }
};

class LLAdvancedCheckDebugKeys : public view_listener_t
{
    bool handleEvent(const LLSD& userdata)
    {
        bool new_value = LLView::sDebugKeys;
        return new_value;
    }
};



///////////////////////
// DEBUG WINDOW PROC //
///////////////////////


class LLAdvancedToggleDebugWindowProc : public view_listener_t
{
    bool handleEvent(const LLSD& userdata)
    {
        gDebugWindowProc = !(gDebugWindowProc);
        return true;
    }
};

class LLAdvancedCheckDebugWindowProc : public view_listener_t
    {
    bool handleEvent(const LLSD& userdata)
    {
        bool new_value = gDebugWindowProc;
        return new_value;
    }
};

// ------------------------------XUI MENU ---------------------------

class LLAdvancedSendTestIms : public view_listener_t
{
    bool handleEvent(const LLSD& userdata)
    {
        LLIMModel::instance().testMessages();
        return true;
}
};


///////////////
// XUI NAMES //
///////////////


class LLAdvancedToggleXUINames : public view_listener_t
{
    bool handleEvent(const LLSD& userdata)
    {
        toggle_show_xui_names();
        return true;
    }
};

class LLAdvancedCheckXUINames : public view_listener_t
{
    bool handleEvent(const LLSD& userdata)
    {
        bool new_value = check_show_xui_names();
        return new_value;
    }
};


////////////////////////
// GRAB BAKED TEXTURE //
////////////////////////


class LLAdvancedGrabBakedTexture : public view_listener_t
{
    bool handleEvent(const LLSD& userdata)
    {
        std::string texture_type = userdata.asString();
        if ("iris" == texture_type)
        {
            handle_grab_baked_texture(BAKED_EYES);
        }
        else if ("head" == texture_type)
        {
            handle_grab_baked_texture(BAKED_HEAD);
        }
        else if ("upper" == texture_type)
        {
            handle_grab_baked_texture(BAKED_UPPER);
        }
        else if ("lower" == texture_type)
        {
            handle_grab_baked_texture(BAKED_LOWER);
        }
        else if ("skirt" == texture_type)
        {
            handle_grab_baked_texture(BAKED_SKIRT);
        }
        else if ("hair" == texture_type)
        {
            handle_grab_baked_texture(BAKED_HAIR);
        }

        return true;
    }
};

class LLAdvancedEnableGrabBakedTexture : public view_listener_t
{
    bool handleEvent(const LLSD& userdata)
{
        std::string texture_type = userdata.asString();
        bool new_value = false;

        if ("iris" == texture_type)
        {
            new_value = enable_grab_baked_texture(BAKED_EYES);
        }
        else if ("head" == texture_type)
        {
            new_value = enable_grab_baked_texture(BAKED_HEAD);
        }
        else if ("upper" == texture_type)
        {
            new_value = enable_grab_baked_texture(BAKED_UPPER);
        }
        else if ("lower" == texture_type)
        {
            new_value = enable_grab_baked_texture(BAKED_LOWER);
        }
        else if ("skirt" == texture_type)
        {
            new_value = enable_grab_baked_texture(BAKED_SKIRT);
        }
        else if ("hair" == texture_type)
        {
            new_value = enable_grab_baked_texture(BAKED_HAIR);
        }

        return new_value;
}
};

///////////////////////
// APPEARANCE TO XML //
///////////////////////


class LLAdvancedEnableAppearanceToXML : public view_listener_t
{
    bool handleEvent(const LLSD& userdata)
    {
        LLViewerObject *obj = LLSelectMgr::getInstance()->getSelection()->getPrimaryObject();
        if (obj && obj->isAnimatedObject() && obj->getControlAvatar())
        {
            return gSavedSettings.getBOOL("DebugAnimatedObjects");
        }
        else if (obj && obj->isAttachment() && obj->getAvatar())
        {
            return gSavedSettings.getBOOL("DebugAvatarAppearanceMessage");
        }
        else if (obj && obj->isAvatar())
        {
            // This has to be a non-control avatar, because control avs are invisible and unclickable.
            return gSavedSettings.getBOOL("DebugAvatarAppearanceMessage");
        }
        else
        {
            return false;
        }
    }
};

class LLAdvancedAppearanceToXML : public view_listener_t
{
    bool handleEvent(const LLSD& userdata)
    {
        LLViewerObject *obj = LLSelectMgr::getInstance()->getSelection()->getPrimaryObject();
        LLVOAvatar *avatar = NULL;
        if (obj)
        {
            if (obj->isAvatar())
            {
                avatar = obj->asAvatar();
            }
            else
            {
                // If there is a selection, find the associated
                // avatar. Normally there's only one obvious choice. But
                // what should be returned if the object is in an attached
                // animated object? getAvatar() will give the skeleton of
                // the animated object. getAvatarAncestor() will give the
                // actual human-driven avatar.
                avatar = obj->getAvatar();
            }
        }
        else
        {
            // If no selection, use the self avatar.
            avatar = gAgentAvatarp;
        }
        if (avatar)
        {
            avatar->dumpArchetypeXML(LLStringUtil::null);
        }
        return true;
    }
};



///////////////////////////////
// TOGGLE CHARACTER GEOMETRY //
///////////////////////////////


class LLAdvancedToggleCharacterGeometry : public view_listener_t
{
    bool handleEvent(const LLSD& userdata)
    {
        handle_god_request_avatar_geometry();
        return true;
}
};


    /////////////////////////////
// TEST MALE / TEST FEMALE //
/////////////////////////////

class LLAdvancedTestMale : public view_listener_t
{
    bool handleEvent(const LLSD& userdata)
    {
        handle_test_male();
        return true;
    }
};


class LLAdvancedTestFemale : public view_listener_t
{
    bool handleEvent(const LLSD& userdata)
    {
        handle_test_female();
        return true;
    }
};

class LLAdvancedForceParamsToDefault : public view_listener_t
{
    bool handleEvent(const LLSD& userdata)
    {
        LLAgent::clearVisualParams(nullptr);
        return true;
    }
};


//////////////////////////
//   ANIMATION SPEED    //
//////////////////////////

// Utility function to set all AV time factors to the same global value
static void set_all_animation_time_factors(F32  time_factor)
{
    LLMotionController::setCurrentTimeFactor(time_factor);
    for (LLCharacter* character : LLCharacter::sInstances)
    {
        character->setAnimTimeFactor(time_factor);
    }
}

class LLAdvancedAnimTenFaster : public view_listener_t
{
    bool handleEvent(const LLSD& userdata)
    {
        //LL_INFOS() << "LLAdvancedAnimTenFaster" << LL_ENDL;
        F32 time_factor = LLMotionController::getCurrentTimeFactor();
        time_factor = llmin(time_factor + 0.1f, 2.f);   // Upper limit is 200% speed
        set_all_animation_time_factors(time_factor);
        return true;
    }
};

class LLAdvancedAnimTenSlower : public view_listener_t
{
    bool handleEvent(const LLSD& userdata)
    {
        //LL_INFOS() << "LLAdvancedAnimTenSlower" << LL_ENDL;
        F32 time_factor = LLMotionController::getCurrentTimeFactor();
        time_factor = llmax(time_factor - 0.1f, 0.1f);  // Lower limit is at 10% of normal speed
        set_all_animation_time_factors(time_factor);
        return true;
    }
};

class LLAdvancedAnimResetAll : public view_listener_t
{
    bool handleEvent(const LLSD& userdata)
    {
        set_all_animation_time_factors(1.f);
        return true;
    }
};


//////////////////////////
// RELOAD VERTEX SHADER //
//////////////////////////


class LLAdvancedReloadVertexShader : public view_listener_t
{
    bool handleEvent(const LLSD& userdata)
    {
        reload_vertex_shader();
        return true;
    }
};



////////////////////
// ANIMATION INFO //
////////////////////


class LLAdvancedToggleAnimationInfo : public view_listener_t
{
    bool handleEvent(const LLSD& userdata)
    {
        LLVOAvatar::sShowAnimationDebug = !(LLVOAvatar::sShowAnimationDebug);
        return true;
    }
};

class LLAdvancedCheckAnimationInfo : public view_listener_t
{
    bool handleEvent(const LLSD& userdata)
    {
        bool new_value = LLVOAvatar::sShowAnimationDebug;
        return new_value;
    }
};


//////////////////
// SHOW LOOK AT //
//////////////////


class LLAdvancedToggleShowLookAt : public view_listener_t
{
    bool handleEvent(const LLSD& userdata)
    {
        LLHUDEffectLookAt::sDebugLookAt = !(LLHUDEffectLookAt::sDebugLookAt);
        return true;
    }
};

class LLAdvancedCheckShowLookAt : public view_listener_t
{
    bool handleEvent(const LLSD& userdata)
    {
        bool new_value = LLHUDEffectLookAt::sDebugLookAt;
        return new_value;
    }
};



///////////////////
// SHOW POINT AT //
///////////////////


class LLAdvancedToggleShowPointAt : public view_listener_t
{
    bool handleEvent(const LLSD& userdata)
    {
        LLHUDEffectPointAt::sDebugPointAt = !(LLHUDEffectPointAt::sDebugPointAt);
        return true;
    }
};

class LLAdvancedCheckShowPointAt : public view_listener_t
{
    bool handleEvent(const LLSD& userdata)
    {
        bool new_value = LLHUDEffectPointAt::sDebugPointAt;
        return new_value;
    }
};



/////////////////////////
// DEBUG JOINT UPDATES //
/////////////////////////


class LLAdvancedToggleDebugJointUpdates : public view_listener_t
{
    bool handleEvent(const LLSD& userdata)
    {
        LLVOAvatar::sJointDebug = !(LLVOAvatar::sJointDebug);
        return true;
    }
};

class LLAdvancedCheckDebugJointUpdates : public view_listener_t
{
    bool handleEvent(const LLSD& userdata)
    {
        bool new_value = LLVOAvatar::sJointDebug;
        return new_value;
    }
};



/////////////////
// DISABLE LOD //
/////////////////


class LLAdvancedToggleDisableLOD : public view_listener_t
{
    bool handleEvent(const LLSD& userdata)
    {
        LLViewerJoint::sDisableLOD = !(LLViewerJoint::sDisableLOD);
        return true;
    }
};

class LLAdvancedCheckDisableLOD : public view_listener_t
{
    bool handleEvent(const LLSD& userdata)
    {
        bool new_value = LLViewerJoint::sDisableLOD;
        return new_value;
    }
};



/////////////////////////
// DEBUG CHARACTER VIS //
/////////////////////////


class LLAdvancedToggleDebugCharacterVis : public view_listener_t
{
    bool handleEvent(const LLSD& userdata)
    {
        LLVOAvatar::sDebugInvisible = !(LLVOAvatar::sDebugInvisible);
        return true;
    }
};

class LLAdvancedCheckDebugCharacterVis : public view_listener_t
{
    bool handleEvent(const LLSD& userdata)
    {
        bool new_value = LLVOAvatar::sDebugInvisible;
        return new_value;
    }
};


//////////////////////
// DUMP ATTACHMENTS //
//////////////////////


class LLAdvancedDumpAttachments : public view_listener_t
{
    bool handleEvent(const LLSD& userdata)
    {
        handle_dump_attachments();
        return true;
    }
};



/////////////////////
// REBAKE TEXTURES //
/////////////////////


class LLAdvancedRebakeTextures : public view_listener_t
{
    bool handleEvent(const LLSD& userdata)
    {
        handle_rebake_textures();
        return true;
    }
};


#if 1 //ndef LL_RELEASE_FOR_DOWNLOAD
///////////////////////////
// DEBUG AVATAR TEXTURES //
///////////////////////////


class LLAdvancedDebugAvatarTextures : public view_listener_t
{
    bool handleEvent(const LLSD& userdata)
    {
        if (gAgent.isGodlike())
        {
            handle_debug_avatar_textures();
        }
        return true;
    }
};

////////////////////////////////
// DUMP AVATAR LOCAL TEXTURES //
////////////////////////////////


class LLAdvancedDumpAvatarLocalTextures : public view_listener_t
{
    bool handleEvent(const LLSD& userdata)
    {
#ifndef LL_RELEASE_FOR_DOWNLOAD
        handle_dump_avatar_local_textures();
#endif
        return true;
    }
};

#endif

/////////////////
// MESSAGE LOG //
/////////////////


class LLAdvancedEnableMessageLog : public view_listener_t
{
    bool handleEvent(const LLSD& userdata)
    {
        handle_viewer_enable_message_log();
        return true;
    }
};

class LLAdvancedDisableMessageLog : public view_listener_t
{
    bool handleEvent(const LLSD& userdata)
    {
        handle_viewer_disable_message_log();
        return true;
    }
};

/////////////////
// DROP PACKET //
/////////////////


class LLAdvancedDropPacket : public view_listener_t
{
    bool handleEvent(const LLSD& userdata)
    {
        gMessageSystem->mPacketRing.dropPackets(1);
        return true;
    }
};

//////////////////////
// PURGE DISK CACHE //
//////////////////////


class LLAdvancedPurgeDiskCache : public view_listener_t
{
    bool handleEvent(const LLSD& userdata)
    {
        LL::WorkQueue::ptr_t main_queue = LL::WorkQueue::getInstance("mainloop");
        LL::WorkQueue::ptr_t general_queue = LL::WorkQueue::getInstance("General");
        llassert_always(main_queue);
        llassert_always(general_queue);
        main_queue->postTo(
            general_queue,
            []() // Work done on general queue
            {
                LLDiskCache::getInstance()->purge();
                // Nothing needed to return
            },
            [](){}); // Callback to main thread is empty as there is nothing left to do

        return true;
    }
};


////////////////////////
// PURGE SHADER CACHE //
////////////////////////


class LLAdvancedPurgeShaderCache : public view_listener_t
{
    bool handleEvent(const LLSD& userdata)
    {
        LLViewerShaderMgr::instance()->clearShaderCache();
        LLViewerShaderMgr::instance()->setShaders();
        return true;
    }
};

////////////////////
// EVENT Recorder //
///////////////////


class LLAdvancedViewerEventRecorder : public view_listener_t
{
    bool handleEvent(const LLSD& userdata)
    {
        std::string command = userdata.asString();
        if ("start playback" == command)
        {
            LL_INFOS() << "Event Playback starting" << LL_ENDL;
            LLViewerEventRecorder::instance().playbackRecording();
            LL_INFOS() << "Event Playback completed" << LL_ENDL;
        }
        else if ("stop playback" == command)
        {
            // Future
        }
        else if ("start recording" == command)
        {
            LLViewerEventRecorder::instance().setEventLoggingOn();
            LL_INFOS() << "Event recording started" << LL_ENDL;
        }
        else if ("stop recording" == command)
        {
            LLViewerEventRecorder::instance().setEventLoggingOff();
            LL_INFOS() << "Event recording stopped" << LL_ENDL;
        }

        return true;
    }
};




/////////////////
// AGENT PILOT //
/////////////////


class LLAdvancedAgentPilot : public view_listener_t
{
    bool handleEvent(const LLSD& userdata)
    {
        std::string command = userdata.asString();
        if ("start playback" == command)
        {
            gAgentPilot.setNumRuns(-1);
            gAgentPilot.startPlayback();
        }
        else if ("stop playback" == command)
        {
            gAgentPilot.stopPlayback();
        }
        else if ("start record" == command)
        {
            gAgentPilot.startRecord();
        }
        else if ("stop record" == command)
        {
            gAgentPilot.stopRecord();
        }

        return true;
    }
};



//////////////////////
// AGENT PILOT LOOP //
//////////////////////


class LLAdvancedToggleAgentPilotLoop : public view_listener_t
{
    bool handleEvent(const LLSD& userdata)
    {
        gAgentPilot.setLoop(!gAgentPilot.getLoop());
        return true;
    }
};

class LLAdvancedCheckAgentPilotLoop : public view_listener_t
{
    bool handleEvent(const LLSD& userdata)
    {
        bool new_value = gAgentPilot.getLoop();
        return new_value;
    }
};


/////////////////////////
// SHOW OBJECT UPDATES //
/////////////////////////


class LLAdvancedToggleShowObjectUpdates : public view_listener_t
{
    bool handleEvent(const LLSD& userdata)
    {
        gShowObjectUpdates = !(gShowObjectUpdates);
        return true;
    }
};

class LLAdvancedCheckShowObjectUpdates : public view_listener_t
{
    bool handleEvent(const LLSD& userdata)
    {
        bool new_value = gShowObjectUpdates;
        return new_value;
    }
};



////////////////////
// COMPRESS IMAGE //
////////////////////


class LLAdvancedCompressImage : public view_listener_t
{
    bool handleEvent(const LLSD& userdata)
    {
        handle_compress_image();
        return true;
    }
};



////////////////////////
// COMPRESS FILE TEST //
////////////////////////

class LLAdvancedCompressFileTest : public view_listener_t
{
    bool handleEvent(const LLSD& userdata)
    {
        handle_compress_file_test();
        return true;
    }
};


/////////////////////////
// SHOW DEBUG SETTINGS //
/////////////////////////


class LLAdvancedShowDebugSettings : public view_listener_t
{
    bool handleEvent(const LLSD& userdata)
    {
        LLFloaterReg::showInstance("settings_debug",userdata);
        return true;
    }
};



////////////////////////
// VIEW ADMIN OPTIONS //
////////////////////////

class LLAdvancedEnableViewAdminOptions : public view_listener_t
{
    bool handleEvent(const LLSD& userdata)
    {
        // Don't enable in god mode since the admin menu is shown anyway.
        // Only enable if the user has set the appropriate debug setting.
        bool new_value = !gAgent.getAgentAccess().isGodlikeWithoutAdminMenuFakery() && gSavedSettings.getBOOL("AdminMenu");
        return new_value;
    }
};

class LLAdvancedToggleViewAdminOptions : public view_listener_t
{
    bool handleEvent(const LLSD& userdata)
    {
        handle_admin_override_toggle();
        return true;
    }
};

class LLAdvancedToggleVisualLeakDetector : public view_listener_t
{
    bool handleEvent(const LLSD& userdata)
    {
        handle_visual_leak_detector_toggle();
        return true;
    }
};

class LLAdvancedCheckViewAdminOptions : public view_listener_t
{
    bool handleEvent(const LLSD& userdata)
    {
        bool new_value = check_admin_override() || gAgent.isGodlike();
        return new_value;
    }
};

//////////////////
// ADMIN STATUS //
//////////////////


class LLAdvancedRequestAdminStatus : public view_listener_t
{
    bool handleEvent(const LLSD& userdata)
    {
        handle_god_mode();
        return true;
    }
};

class LLAdvancedLeaveAdminStatus : public view_listener_t
{
    bool handleEvent(const LLSD& userdata)
    {
        handle_leave_god_mode();
        return true;
    }
};

//////////////////////////
// Advanced > Debugging //
//////////////////////////

class LLAdvancedForceErrorBreakpoint : public view_listener_t
{
    bool handleEvent(const LLSD& userdata)
    {
        force_error_breakpoint();
        return true;
    }
};

class LLAdvancedForceErrorLlerror : public view_listener_t
{
    bool handleEvent(const LLSD& userdata)
    {
        force_error_llerror();
        return true;
    }
};

class LLAdvancedForceErrorLlerrorMsg: public view_listener_t
{
    bool handleEvent(const LLSD& userdata)
    {
        force_error_llerror_msg();
        return true;
    }
};

class LLAdvancedForceErrorBadMemoryAccess : public view_listener_t
{
    bool handleEvent(const LLSD& userdata)
    {
        force_error_bad_memory_access();
        return true;
    }
};

class LLAdvancedForceErrorBadMemoryAccessCoro : public view_listener_t
{
    bool handleEvent(const LLSD& userdata)
    {
        LLCoros::instance().launch(
            "AdvancedForceErrorBadMemoryAccessCoro",
            [](){
                // Wait for one mainloop() iteration, letting the enclosing
                // handleEvent() method return.
                llcoro::suspend();
                force_error_bad_memory_access();
            });
        return true;
    }
};

class LLAdvancedForceErrorInfiniteLoop : public view_listener_t
{
    bool handleEvent(const LLSD& userdata)
    {
        force_error_infinite_loop();
        return true;
    }
};

class LLAdvancedForceErrorSoftwareException : public view_listener_t
{
    bool handleEvent(const LLSD& userdata)
    {
        force_error_software_exception();
        return true;
    }
};

class LLAdvancedForceOSException: public view_listener_t
{
    bool handleEvent(const LLSD& userdata)
    {
        force_error_os_exception();
        return true;
    }
};

class LLAdvancedForceErrorSoftwareExceptionCoro : public view_listener_t
{
    bool handleEvent(const LLSD& userdata)
    {
        LLCoros::instance().launch(
            "AdvancedForceErrorSoftwareExceptionCoro",
            [](){
                // Wait for one mainloop() iteration, letting the enclosing
                // handleEvent() method return.
                llcoro::suspend();
                force_error_software_exception();
            });
        return true;
    }
};

class LLAdvancedForceErrorDriverCrash : public view_listener_t
{
    bool handleEvent(const LLSD& userdata)
    {
        force_error_driver_crash();
        return true;
    }
};

class LLAdvancedForceErrorCoroutineCrash : public view_listener_t
{
    bool handleEvent(const LLSD& userdata)
    {
        force_error_coroutine_crash();
        return true;
    }
};

class LLAdvancedForceErrorThreadCrash : public view_listener_t
{
    bool handleEvent(const LLSD& userdata)
    {
        force_error_thread_crash();
        return true;
    }
};

class LLAdvancedForceErrorDisconnectViewer : public view_listener_t
{
    bool handleEvent(const LLSD& userdata)
    {
        handle_disconnect_viewer();
        return true;
}
};


#ifdef TOGGLE_HACKED_GODLIKE_VIEWER

class LLAdvancedHandleToggleHackedGodmode : public view_listener_t
{
    bool handleEvent(const LLSD& userdata)
    {
        handle_toggle_hacked_godmode();
        return true;
    }
};

class LLAdvancedCheckToggleHackedGodmode : public view_listener_t
{
    bool handleEvent(const LLSD& userdata)
    {
        check_toggle_hacked_godmode();
        return true;
    }
};

class LLAdvancedEnableToggleHackedGodmode : public view_listener_t
{
    bool handleEvent(const LLSD& userdata)
    {
        bool new_value = enable_toggle_hacked_godmode();
        return new_value;
    }
};
#endif


//
////-------------------------------------------------------------------
//// Advanced menu
////-------------------------------------------------------------------


//////////////////
// DEVELOP MENU //
//////////////////

class LLDevelopCheckLoggingLevel : public view_listener_t
{
    bool handleEvent(const LLSD& userdata)
    {
        U32 level = userdata.asInteger();
        return (static_cast<LLError::ELevel>(level) == LLError::getDefaultLevel());
    }
};

class LLDevelopSetLoggingLevel : public view_listener_t
{
    bool handleEvent(const LLSD& userdata)
    {
        U32 level = userdata.asInteger();
        LLError::setDefaultLevel(static_cast<LLError::ELevel>(level));
        return true;
    }
};

//////////////////
// ADMIN MENU   //
//////////////////

// Admin > Object
class LLAdminForceTakeCopy : public view_listener_t
{
    bool handleEvent(const LLSD& userdata)
    {
        force_take_copy();
        return true;
    }
};

class LLAdminHandleObjectOwnerSelf : public view_listener_t
{
    bool handleEvent(const LLSD& userdata)
    {
        handle_object_owner_self();
        return true;
    }
};
class LLAdminHandleObjectOwnerPermissive : public view_listener_t
{
    bool handleEvent(const LLSD& userdata)
    {
        handle_object_owner_permissive();
        return true;
    }
};

class LLAdminHandleForceDelete : public view_listener_t
{
    bool handleEvent(const LLSD& userdata)
    {
        handle_force_delete();
        return true;
    }
};

class LLAdminHandleObjectLock : public view_listener_t
{
    bool handleEvent(const LLSD& userdata)
    {
        handle_object_lock();
        return true;
    }
};

class LLAdminHandleObjectAssetIDs: public view_listener_t
{
    bool handleEvent(const LLSD& userdata)
    {
        handle_object_asset_ids();
        return true;
    }
};

//Admin >Parcel
class LLAdminHandleForceParcelOwnerToMe: public view_listener_t
{
    bool handleEvent(const LLSD& userdata)
    {
        handle_force_parcel_owner_to_me();
        return true;
    }
};
class LLAdminHandleForceParcelToContent: public view_listener_t
{
    bool handleEvent(const LLSD& userdata)
    {
        handle_force_parcel_to_content();
        return true;
    }
};
class LLAdminHandleClaimPublicLand: public view_listener_t
{
    bool handleEvent(const LLSD& userdata)
    {
        handle_claim_public_land();
        return true;
    }
};

// Admin > Region
class LLAdminHandleRegionDumpTempAssetData: public view_listener_t
{
    bool handleEvent(const LLSD& userdata)
    {
        handle_region_dump_temp_asset_data();
        return true;
    }
};
//Admin (Top Level)

class LLAdminOnSaveState: public view_listener_t
{
    bool handleEvent(const LLSD& userdata)
    {
        LLPanelRegionTools::onSaveState(nullptr);
        return true;
}
};


//-----------------------------------------------------------------------------
// cleanup_menus()
//-----------------------------------------------------------------------------
void cleanup_menus()
{
    delete gSLMMenuUpdater;
    gSLMMenuUpdater = nullptr;

    delete gMenuParcelObserver;
    gMenuParcelObserver = NULL;

    delete gMenuAvatarSelf;
    gMenuAvatarSelf = NULL;

    delete gMenuAvatarOther;
    gMenuAvatarOther = NULL;

    delete gMenuObject;
    gMenuObject = NULL;

    delete gMenuAttachmentSelf;
    gMenuAttachmentSelf = NULL;

    delete gMenuAttachmentOther;
    gMenuAttachmentOther = NULL;

    delete gMenuLand;
    gMenuLand = NULL;

    delete gMenuMuteParticle;
    gMenuMuteParticle = NULL;

    delete gMenuBarView;
    gMenuBarView = NULL;

    delete gPopupMenuView;
    gPopupMenuView = NULL;

    delete gMenuHolder;
    gMenuHolder = NULL;
}

//-----------------------------------------------------------------------------
// Object pie menu
//-----------------------------------------------------------------------------

class LLObjectReportAbuse : public view_listener_t
{
    bool handleEvent(const LLSD& userdata)
    {
        LLViewerObject* objectp = LLSelectMgr::getInstance()->getSelection()->getPrimaryObject();
        if (objectp)
        {
            LLFloaterReporter::showFromObject(objectp->getID());
        }
        return true;
    }
};

// Enabled it you clicked an object
class LLObjectEnableReportAbuse : public view_listener_t
{
    bool handleEvent(const LLSD& userdata)
    {
        bool new_value = LLSelectMgr::getInstance()->getSelection()->getObjectCount() != 0;
        return new_value;
    }
};


void handle_object_touch()
{
    LLViewerObject* object = LLSelectMgr::getInstance()->getSelection()->getPrimaryObject();
    if (!object) return;

    LLPickInfo pick = LLToolPie::getInstance()->getPick();

    // *NOTE: Hope the packets arrive safely and in order or else
    // there will be some problems.
    // *TODO: Just fix this bad assumption.
    send_ObjectGrab_message(object, pick, LLVector3::zero);
    send_ObjectDeGrab_message(object, pick);
}

void handle_object_show_original()
{
    LLViewerObject* object = LLSelectMgr::getInstance()->getSelection()->getPrimaryObject();
    if (!object)
    {
        return;
    }

    LLViewerObject *parent = (LLViewerObject*)object->getParent();
    while (parent)
    {
        if(parent->isAvatar())
        {
            break;
        }
        object = parent;
        parent = (LLViewerObject*)parent->getParent();
    }

    if (!object || object->isAvatar())
    {
        return;
    }

    show_item_original(object->getAttachmentItemID());
}


static void init_default_item_label(LLUICtrl* ctrl)
{
    const std::string& item_name = ctrl->getName();
    boost::unordered_map<std::string, LLStringExplicit>::iterator it = sDefaultItemLabels.find(item_name);
    if (it == sDefaultItemLabels.end())
    {
        // *NOTE: This will not work for items of type LLMenuItemCheckGL because they return boolean value
        //       (doesn't seem to matter much ATM).
        LLStringExplicit default_label = ctrl->getValue().asString();
        if (!default_label.empty())
        {
            sDefaultItemLabels.insert(std::pair<std::string, LLStringExplicit>(item_name, default_label));
        }
    }
}

static LLStringExplicit get_default_item_label(const std::string& item_name)
{
    LLStringExplicit res("");
    boost::unordered_map<std::string, LLStringExplicit>::iterator it = sDefaultItemLabels.find(item_name);
    if (it != sDefaultItemLabels.end())
    {
        res = it->second;
    }

    return res;
}


bool enable_object_touch(LLUICtrl* ctrl)
{
    bool new_value = false;
    LLViewerObject* obj = LLSelectMgr::getInstance()->getSelection()->getPrimaryObject();
    if (obj)
    {
        LLViewerObject* parent = (LLViewerObject*)obj->getParent();
        new_value = obj->flagHandleTouch() || (parent && parent->flagHandleTouch());
    }

    init_default_item_label(ctrl);

    // Update label based on the node touch name if available.
    LLSelectNode* node = LLSelectMgr::getInstance()->getSelection()->getFirstRootNode();
    if (node && node->mValid && !node->mTouchName.empty())
    {
        ctrl->setValue(node->mTouchName);
    }
    else
    {
        ctrl->setValue(get_default_item_label(ctrl->getName()));
    }

    return new_value;
};

//void label_touch(std::string& label, void*)
//{
//  LLSelectNode* node = LLSelectMgr::getInstance()->getSelection()->getFirstRootNode();
//  if (node && node->mValid && !node->mTouchName.empty())
//  {
//      label.assign(node->mTouchName);
//  }
//  else
//  {
//      label.assign("Touch");
//  }
//}

void handle_object_open()
{
    LLFloaterReg::showInstance("openobject");
}

bool enable_object_inspect()
{
    LLObjectSelectionHandle selection = LLSelectMgr::getInstance()->getSelection();
    LLViewerObject* selected_objectp = selection->getFirstRootObject();
    return selected_objectp != NULL;
}

struct LLSelectedTEGetmatIdAndPermissions : public LLSelectedTEFunctor
{
    LLSelectedTEGetmatIdAndPermissions()
        : mCanCopy(true)
        , mCanModify(true)
        , mCanTransfer(true)
        , mHasNonPbrFaces(false)
    {}
    bool apply(LLViewerObject* objectp, S32 te_index)
    {
        mCanCopy &= (bool)objectp->permCopy();
        mCanTransfer &= (bool)objectp->permTransfer();
        mCanModify &= (bool)objectp->permModify();
        LLUUID mat_id = objectp->getRenderMaterialID(te_index);
        if (mat_id.notNull())
        {
            mMaterialId = mat_id;
        }
        else
        {
            mHasNonPbrFaces = true;
        }
        return true;
    }
    bool mCanCopy;
    bool mCanModify;
    bool mCanTransfer;
    bool mHasNonPbrFaces;
    LLUUID mMaterialId;
};

bool enable_object_edit_gltf_material()
{
    if (!LLMaterialEditor::capabilitiesAvailable())
    {
        return false;
    }

    LLSelectedTEGetmatIdAndPermissions func;
    LLSelectMgr::getInstance()->getSelection()->applyToTEs(&func);
    return func.mCanModify && !func.mHasNonPbrFaces;
}

bool enable_object_open()
{
    // Look for contents in root object, which is all the LLFloaterOpenObject
    // understands.
    LLViewerObject* obj = LLSelectMgr::getInstance()->getSelection()->getPrimaryObject();
    if (!obj) return false;

    LLViewerObject* root = obj->getRootEdit();
    if (!root) return false;

    return root->allowOpen();
}


class LLViewJoystickFlycam : public view_listener_t
{
    bool handleEvent(const LLSD& userdata)
    {
        handle_toggle_flycam();
        return true;
    }
};

class LLViewCheckJoystickFlycam : public view_listener_t
{
    bool handleEvent(const LLSD& userdata)
    {
        bool new_value = LLViewerJoystick::getInstance()->getOverrideCamera();
        return new_value;
    }
};

void handle_toggle_flycam()
{
    LLViewerJoystick::getInstance()->toggleFlycam();
}

class LLObjectBuild : public view_listener_t
{
    bool handleEvent(const LLSD& userdata)
    {
        if (gAgentCamera.getFocusOnAvatar() && !LLToolMgr::getInstance()->inEdit() && gSavedSettings.getBOOL("EditCameraMovement") )
        {
            // zoom in if we're looking at the avatar
            gAgentCamera.setFocusOnAvatar(false, ANIMATE);
            gAgentCamera.setFocusGlobal(LLToolPie::getInstance()->getPick());
            gAgentCamera.cameraZoomIn(0.666f);
            gAgentCamera.cameraOrbitOver( 30.f * DEG_TO_RAD );
            gViewerWindow->moveCursorToCenter();
        }
        else if ( gSavedSettings.getBOOL("EditCameraMovement") )
        {
            gAgentCamera.setFocusGlobal(LLToolPie::getInstance()->getPick());
            gViewerWindow->moveCursorToCenter();
        }

        LLToolMgr::getInstance()->setCurrentToolset(gBasicToolset);
        LLToolMgr::getInstance()->getCurrentToolset()->selectTool( LLToolCompCreate::getInstance() );

        // Could be first use
        //LLFirstUse::useBuild();
        return true;
    }
};

void update_camera()
{
    LLViewerParcelMgr::getInstance()->deselectLand();

    if (gAgentCamera.getFocusOnAvatar() && !LLToolMgr::getInstance()->inEdit())
    {
        LLFloaterTools::sPreviousFocusOnAvatar = true;
        LLObjectSelectionHandle selection = LLSelectMgr::getInstance()->getSelection();

        if (selection->getSelectType() == SELECT_TYPE_HUD || !gSavedSettings.getBOOL("EditCameraMovement"))
        {
            // always freeze camera in space, even if camera doesn't move
            // so, for example, follow cam scripts can't affect you when in build mode
            gAgentCamera.setFocusGlobal(gAgentCamera.calcFocusPositionTargetGlobal(), LLUUID::null);
            gAgentCamera.setFocusOnAvatar(false, ANIMATE);
        }
        else
        {
            gAgentCamera.setFocusOnAvatar(false, ANIMATE);
            LLViewerObject* selected_objectp = selection->getFirstRootObject();
            if (selected_objectp)
            {
                // zoom in on object center instead of where we clicked, as we need to see the manipulator handles
                gAgentCamera.setFocusGlobal(selected_objectp->getPositionGlobal(), selected_objectp->getID());
                gAgentCamera.cameraZoomIn(0.666f);
                gAgentCamera.cameraOrbitOver(30.f * DEG_TO_RAD);
                gViewerWindow->moveCursorToCenter();
            }
        }
    }
}

void handle_object_edit()
{
    update_camera();

    LLFloaterReg::showInstance("build");

    LLToolMgr::getInstance()->setCurrentToolset(gBasicToolset);
    gFloaterTools->setEditTool( LLToolCompTranslate::getInstance() );

    LLViewerJoystick::getInstance()->moveObjects(true);
    LLViewerJoystick::getInstance()->setNeedsReset(true);

    // Could be first use
    //LLFirstUse::useBuild();
    return;
}

void handle_object_edit_gltf_material()
{
    if (!LLFloaterReg::instanceVisible("build"))
    {
        handle_object_edit(); // does update_camera();
    }
    else
    {
        update_camera();

        LLViewerJoystick::getInstance()->moveObjects(true);
        LLViewerJoystick::getInstance()->setNeedsReset(true);
    }

    LLMaterialEditor::loadLive();
}

void handle_attachment_edit(const LLUUID& inv_item_id)
{
    if (isAgentAvatarValid())
    {
        if (LLViewerObject* attached_obj = gAgentAvatarp->getWornAttachment(inv_item_id))
        {
            LLSelectMgr::getInstance()->deselectAll();
            LLSelectMgr::getInstance()->selectObjectAndFamily(attached_obj);

            handle_object_edit();
        }
    }
}

void handle_attachment_touch(const LLUUID& inv_item_id)
{
    if ( (isAgentAvatarValid()) && (enable_attachment_touch(inv_item_id)) )
    {
        if (LLViewerObject* attach_obj = gAgentAvatarp->getWornAttachment(gInventory.getLinkedItemID(inv_item_id)))
        {
            LLSelectMgr::getInstance()->deselectAll();

            LLObjectSelectionHandle sel = LLSelectMgr::getInstance()->selectObjectAndFamily(attach_obj);
            if (!LLToolMgr::getInstance()->inBuildMode())
            {
                struct SetTransient : public LLSelectedNodeFunctor
                {
                    bool apply(LLSelectNode* node)
                    {
                        node->setTransient(true);
                        return true;
                    }
                } f;
                sel->applyToNodes(&f);
            }

            handle_object_touch();
        }
    }
}

bool enable_attachment_touch(const LLUUID& inv_item_id)
{
    if (isAgentAvatarValid())
    {
        const LLViewerObject* attach_obj = gAgentAvatarp->getWornAttachment(gInventory.getLinkedItemID(inv_item_id));
        return (attach_obj) && (attach_obj->flagHandleTouch());
    }
    return false;
}

void handle_object_inspect()
{
    LLObjectSelectionHandle selection = LLSelectMgr::getInstance()->getSelection();
    LLViewerObject* selected_objectp = selection->getFirstRootObject();
    if (selected_objectp)
    {
        LLFloaterReg::showInstance("task_properties");
    }

    /*
    // Old floater properties
    LLFloaterReg::showInstance("inspect", LLSD());
    */
}

//---------------------------------------------------------------------------
// Land pie menu
//---------------------------------------------------------------------------
class LLLandBuild : public view_listener_t
{
    bool handleEvent(const LLSD& userdata)
    {
        LLViewerParcelMgr::getInstance()->deselectLand();

        if (gAgentCamera.getFocusOnAvatar() && !LLToolMgr::getInstance()->inEdit() && gSavedSettings.getBOOL("EditCameraMovement") )
        {
            // zoom in if we're looking at the avatar
            gAgentCamera.setFocusOnAvatar(false, ANIMATE);
            gAgentCamera.setFocusGlobal(LLToolPie::getInstance()->getPick());
            gAgentCamera.cameraZoomIn(0.666f);
            gAgentCamera.cameraOrbitOver( 30.f * DEG_TO_RAD );
            gViewerWindow->moveCursorToCenter();
        }
        else if ( gSavedSettings.getBOOL("EditCameraMovement")  )
        {
            // otherwise just move focus
            gAgentCamera.setFocusGlobal(LLToolPie::getInstance()->getPick());
            gViewerWindow->moveCursorToCenter();
        }


        LLToolMgr::getInstance()->setCurrentToolset(gBasicToolset);
        LLToolMgr::getInstance()->getCurrentToolset()->selectTool( LLToolCompCreate::getInstance() );

        // Could be first use
        //LLFirstUse::useBuild();
        return true;
    }
};

class LLLandBuyPass : public view_listener_t
{
    bool handleEvent(const LLSD& userdata)
    {
        LLPanelLandGeneral::onClickBuyPass((void *)false);
        return true;
    }
};

class LLLandEnableBuyPass : public view_listener_t
{
    bool handleEvent(const LLSD& userdata)
    {
        bool new_value = LLPanelLandGeneral::enableBuyPass(nullptr);
        return new_value;
    }
};

bool enable_object_edit()
{
    if (!isAgentAvatarValid()) return false;

    // *HACK:  The new "prelude" Help Islands have a build sandbox area,
    // so users need the Edit and Create pie menu options when they are
    // there.  Eventually this needs to be replaced with code that only
    // lets you edit objects if you have permission to do so (edit perms,
    // group edit, god).  See also lltoolbar.cpp.  JC
    bool enable = false;
    if (gAgent.inPrelude())
    {
        enable = LLViewerParcelMgr::getInstance()->allowAgentBuild()
            || LLSelectMgr::getInstance()->getSelection()->isAttachment();
    }
    else if (LLSelectMgr::getInstance()->selectGetAllValidAndObjectsFound())
    {
        enable = true;
    }

    return enable;
}

bool enable_mute_particle()
{
    const LLPickInfo& pick = LLToolPie::getInstance()->getPick();

    return pick.mParticleOwnerID != LLUUID::null && pick.mParticleOwnerID != gAgent.getID();
}

bool enable_object_select_in_pathfinding_linksets()
{
    return LLPathfindingManager::getInstance()->isPathfindingEnabledForCurrentRegion() && LLSelectMgr::getInstance()->selectGetEditableLinksets();
}

bool visible_object_select_in_pathfinding_linksets()
{
    return LLPathfindingManager::getInstance()->isPathfindingEnabledForCurrentRegion();
}

bool enable_object_select_in_pathfinding_characters()
{
    return LLPathfindingManager::getInstance()->isPathfindingEnabledForCurrentRegion() &&  LLSelectMgr::getInstance()->selectGetViewableCharacters();
}

bool enable_os_exception()
{
#if LL_DARWIN
    return true;
#else
    return false;
#endif
}


bool enable_gltf()
{
    static LLCachedControl<bool> enablegltf(gSavedSettings, "GLTFEnabled", false);
    static LLCachedControl<bool> can_use(gSavedSettings, "RenderCanUseGLTFPBROpaqueShaders", true);

    return enablegltf && can_use;
}

bool enable_gltf_save_as()
{
    if (enable_gltf())
    {
        LLViewerObject* obj = LLSelectMgr::getInstance()->getSelection()->getFirstRootObject();
        if (obj)
        {
            if (obj->mGLTFAsset && obj->mGLTFAsset->isLocalPreview())
            {
                return true;
            }

            LLPermissions* permissions = LLSelectMgr::getInstance()->findObjectPermissions(obj);
            if (permissions)
            {
                return permissions->allowExportBy(gAgent.getID());
            }
        }
    }
    return false;
}

bool enable_gltf_upload()
{
    return enable_gltf_save_as();
}

bool enable_terrain_local_paintmap()
{
    static LLCachedControl<bool> can_use_shaders(gSavedSettings, "RenderCanUseTerrainBakeShaders", true);
    return can_use_shaders;
}

class LLSelfRemoveAllAttachments : public view_listener_t
{
    bool handleEvent(const LLSD& userdata)
    {
        LLAppearanceMgr::instance().removeAllAttachmentsFromAvatar();
        return true;
    }
};

class LLSelfEnableRemoveAllAttachments : public view_listener_t
{
    bool handleEvent(const LLSD& userdata)
    {
        bool new_value = false;
        if (isAgentAvatarValid())
        {
            for (LLVOAvatar::attachment_map_t::iterator iter = gAgentAvatarp->mAttachmentPoints.begin();
                 iter != gAgentAvatarp->mAttachmentPoints.end(); )
            {
                LLVOAvatar::attachment_map_t::iterator curiter = iter++;
                LLViewerJointAttachment* attachment = curiter->second;
                if (attachment->getNumObjects() > 0)
                {
                    new_value = true;
                    break;
                }
            }
        }
        return new_value;
    }
};

bool enable_has_attachments()
{
    return false;
}

//---------------------------------------------------------------------------
// Avatar pie menu
//---------------------------------------------------------------------------
//void handle_follow(void *userdata)
//{
//  // follow a given avatar by ID
//  LLViewerObject* objectp = LLSelectMgr::getInstance()->getSelection()->getPrimaryObject();
//  if (objectp)
//  {
//      gAgent.startFollowPilot(objectp->getID());
//  }
//}

bool enable_object_mute()
{
    LLViewerObject* object = LLSelectMgr::getInstance()->getSelection()->getPrimaryObject();
    if (!object) return false;

    LLVOAvatar* avatar = find_avatar_from_object(object);
    if (avatar)
    {
        // It's an avatar
        LLNameValue *lastname = avatar->getNVPair("LastName");
        bool is_linden =
            lastname && !LLStringUtil::compareStrings(lastname->getString(), "Linden");
        bool is_self = avatar->isSelf();
        return !is_linden && !is_self;
    }
    else
    {
        // Just a regular object
        return LLSelectMgr::getInstance()->getSelection()->contains( object, SELECT_ALL_TES ) &&
               !LLMuteList::getInstance()->isMuted(object->getID());
    }
}

bool enable_object_unmute()
{
    LLViewerObject* object = LLSelectMgr::getInstance()->getSelection()->getPrimaryObject();
    if (!object) return false;

    LLVOAvatar* avatar = find_avatar_from_object(object);
    if (avatar)
    {
        // It's an avatar
        LLNameValue *lastname = avatar->getNVPair("LastName");
        bool is_linden =
            lastname && !LLStringUtil::compareStrings(lastname->getString(), "Linden");
        bool is_self = avatar->isSelf();
        return !is_linden && !is_self;
    }
    else
    {
        // Just a regular object
        return LLSelectMgr::getInstance()->getSelection()->contains( object, SELECT_ALL_TES ) &&
               LLMuteList::getInstance()->isMuted(object->getID());;
    }
}


// 0 = normal, 1 = always, 2 = never
class LLAvatarCheckImpostorMode : public view_listener_t
{
    bool handleEvent(const LLSD& userdata)
    {
        LLViewerObject* object = LLSelectMgr::getInstance()->getSelection()->getPrimaryObject();
        if (!object) return false;

        LLVOAvatar* avatar = find_avatar_from_object(object);
        if (!avatar) return false;

        U32 mode = userdata.asInteger();
        switch (mode)
        {
            case 0:
                return (avatar->getVisualMuteSettings() == LLVOAvatar::AV_RENDER_NORMALLY);
            case 1:
                return (avatar->getVisualMuteSettings() == LLVOAvatar::AV_DO_NOT_RENDER);
            case 2:
                return (avatar->getVisualMuteSettings() == LLVOAvatar::AV_ALWAYS_RENDER);
            case 4:
                return (avatar->getVisualMuteSettings() != LLVOAvatar::AV_RENDER_NORMALLY);
            default:
                return false;
        }
    }   // handleEvent()
};

// 0 = normal, 1 = always, 2 = never
class LLAvatarSetImpostorMode : public view_listener_t
{
    bool handleEvent(const LLSD& userdata)
    {
        LLViewerObject* object = LLSelectMgr::getInstance()->getSelection()->getPrimaryObject();
        if (!object) return false;

        LLVOAvatar* avatar = find_avatar_from_object(object);
        if (!avatar) return false;

        U32 mode = userdata.asInteger();
        switch (mode)
        {
            case 0:
                avatar->setVisualMuteSettings(LLVOAvatar::AV_RENDER_NORMALLY);
                break;
            case 1:
                avatar->setVisualMuteSettings(LLVOAvatar::AV_DO_NOT_RENDER);
                break;
            case 2:
                avatar->setVisualMuteSettings(LLVOAvatar::AV_ALWAYS_RENDER);
                break;
            default:
                return false;
        }

        LLVOAvatar::cullAvatarsByPixelArea();
        return true;
    }   // handleEvent()
};


class LLObjectMute : public view_listener_t
{
    bool handleEvent(const LLSD& userdata)
    {
        LLViewerObject* object = LLSelectMgr::getInstance()->getSelection()->getPrimaryObject();
        if (!object) return true;

        LLUUID id;
        std::string name;
        LLMute::EType type;
        LLVOAvatar* avatar = find_avatar_from_object(object);
        if (avatar)
        {
            avatar->mNeedsImpostorUpdate = true;
            avatar->mLastImpostorUpdateReason = 9;

            id = avatar->getID();

            LLNameValue *firstname = avatar->getNVPair("FirstName");
            LLNameValue *lastname = avatar->getNVPair("LastName");
            if (firstname && lastname)
            {
                name = LLCacheName::buildFullName(
                    firstname->getString(), lastname->getString());
            }

            type = LLMute::AGENT;
        }
        else
        {
            // it's an object
            id = object->getID();

            LLSelectNode* node = LLSelectMgr::getInstance()->getSelection()->getFirstRootNode();
            if (node)
            {
                name = node->mName;
            }

            type = LLMute::OBJECT;
        }

        LLMute mute(id, name, type);
        if (LLMuteList::getInstance()->isMuted(mute.mID))
        {
            LLMuteList::getInstance()->remove(mute);
        }
        else
        {
            LLMuteList::getInstance()->add(mute);
            LLPanelBlockedList::showPanelAndSelect(mute.mID);
        }

        return true;
    }
};

bool handle_go_to()
{
    // try simulator autopilot
    std::vector<std::string> strings;
    std::string val;
    LLVector3d pos = LLToolPie::getInstance()->getPick().mPosGlobal;
    val = llformat("%g", pos.mdV[VX]);
    strings.push_back(val);
    val = llformat("%g", pos.mdV[VY]);
    strings.push_back(val);
    val = llformat("%g", pos.mdV[VZ]);
    strings.push_back(val);
    send_generic_message("autopilot", strings);

    LLViewerParcelMgr::getInstance()->deselectLand();

    if (isAgentAvatarValid() && !gSavedSettings.getBOOL("AutoPilotLocksCamera"))
    {
        gAgentCamera.setFocusGlobal(gAgentCamera.getFocusTargetGlobal(), gAgentAvatarp->getID());
    }
    else
    {
        // Snap camera back to behind avatar
        gAgentCamera.setFocusOnAvatar(true, ANIMATE);
    }

    // Could be first use
    //LLFirstUse::useGoTo();
    return true;
}

class LLGoToObject : public view_listener_t
{
    bool handleEvent(const LLSD& userdata)
    {
        return handle_go_to();
    }
};

class LLAvatarReportAbuse : public view_listener_t
{
    bool handleEvent(const LLSD& userdata)
    {
        LLVOAvatar* avatar = find_avatar_from_object( LLSelectMgr::getInstance()->getSelection()->getPrimaryObject() );
        if(avatar)
        {
            LLFloaterReporter::showFromObject(avatar->getID());
        }
        return true;
    }
};


//---------------------------------------------------------------------------
// Parcel freeze, eject, etc.
//---------------------------------------------------------------------------
bool callback_freeze(const LLSD& notification, const LLSD& response)
{
    LLUUID avatar_id = notification["payload"]["avatar_id"].asUUID();
    S32 option = LLNotificationsUtil::getSelectedOption(notification, response);

    if (0 == option || 1 == option)
    {
        U32 flags = 0x0;
        if (1 == option)
        {
            // unfreeze
            flags |= 0x1;
        }

        LLMessageSystem* msg = gMessageSystem;
        LLViewerObject* avatar = gObjectList.findObject(avatar_id);

        if (avatar)
        {
            msg->newMessage("FreezeUser");
            msg->nextBlock("AgentData");
            msg->addUUID("AgentID", gAgent.getID());
            msg->addUUID("SessionID", gAgent.getSessionID());
            msg->nextBlock("Data");
            msg->addUUID("TargetID", avatar_id );
            msg->addU32("Flags", flags );
            msg->sendReliable( avatar->getRegion()->getHost() );
        }
    }
    return false;
}


void handle_avatar_freeze(const LLSD& avatar_id)
{
        // Use avatar_id if available, otherwise default to right-click avatar
        LLVOAvatar* avatar = NULL;
        if (avatar_id.asUUID().notNull())
        {
            avatar = find_avatar_from_object(avatar_id.asUUID());
        }
        else
        {
            avatar = find_avatar_from_object(
                LLSelectMgr::getInstance()->getSelection()->getPrimaryObject());
        }

        if( avatar )
        {
            std::string fullname = avatar->getFullname();
            LLSD payload;
            payload["avatar_id"] = avatar->getID();

            if (!fullname.empty())
            {
                LLSD args;
                args["AVATAR_NAME"] = fullname;
                LLNotificationsUtil::add("FreezeAvatarFullname",
                            args,
                            payload,
                            callback_freeze);
            }
            else
            {
                LLNotificationsUtil::add("FreezeAvatar",
                            LLSD(),
                            payload,
                            callback_freeze);
            }
        }
}

class LLAvatarVisibleDebug : public view_listener_t
{
    bool handleEvent(const LLSD& userdata)
    {
        return gAgent.isGodlike();
    }
};

class LLAvatarDebug : public view_listener_t
{
    bool handleEvent(const LLSD& userdata)
    {
        LLVOAvatar* avatar = find_avatar_from_object( LLSelectMgr::getInstance()->getSelection()->getPrimaryObject() );
        if( avatar )
        {
            if (avatar->isSelf())
            {
                ((LLVOAvatarSelf *)avatar)->dumpLocalTextures();
            }
            LL_INFOS() << "Dumping temporary asset data to simulator logs for avatar " << avatar->getID() << LL_ENDL;
            std::vector<std::string> strings;
            strings.push_back(avatar->getID().asString());
            LLUUID invoice;
            send_generic_message("dumptempassetdata", strings, invoice);
            LLFloaterReg::showInstance( "avatar_textures", LLSD(avatar->getID()) );
        }
        return true;
    }
};

bool callback_eject(const LLSD& notification, const LLSD& response)
{
    S32 option = LLNotificationsUtil::getSelectedOption(notification, response);
    if (2 == option)
    {
        // Cancel button.
        return false;
    }
    LLUUID avatar_id = notification["payload"]["avatar_id"].asUUID();
    bool ban_enabled = notification["payload"]["ban_enabled"].asBoolean();

    if (0 == option)
    {
        // Eject button
        LLMessageSystem* msg = gMessageSystem;
        LLViewerObject* avatar = gObjectList.findObject(avatar_id);

        if (avatar)
        {
            U32 flags = 0x0;
            msg->newMessage("EjectUser");
            msg->nextBlock("AgentData");
            msg->addUUID("AgentID", gAgent.getID() );
            msg->addUUID("SessionID", gAgent.getSessionID() );
            msg->nextBlock("Data");
            msg->addUUID("TargetID", avatar_id );
            msg->addU32("Flags", flags );
            msg->sendReliable( avatar->getRegion()->getHost() );
        }
    }
    else if (ban_enabled)
    {
        // This is tricky. It is similar to say if it is not an 'Eject' button,
        // and it is also not an 'Cancle' button, and ban_enabled==ture,
        // it should be the 'Eject and Ban' button.
        LLMessageSystem* msg = gMessageSystem;
        LLViewerObject* avatar = gObjectList.findObject(avatar_id);

        if (avatar)
        {
            U32 flags = 0x1;
            msg->newMessage("EjectUser");
            msg->nextBlock("AgentData");
            msg->addUUID("AgentID", gAgent.getID() );
            msg->addUUID("SessionID", gAgent.getSessionID() );
            msg->nextBlock("Data");
            msg->addUUID("TargetID", avatar_id );
            msg->addU32("Flags", flags );
            msg->sendReliable( avatar->getRegion()->getHost() );
        }
    }
    return false;
}

void handle_avatar_eject(const LLSD& avatar_id)
{
        // Use avatar_id if available, otherwise default to right-click avatar
        LLVOAvatar* avatar = NULL;
        if (avatar_id.asUUID().notNull())
        {
            avatar = find_avatar_from_object(avatar_id.asUUID());
        }
        else
        {
            avatar = find_avatar_from_object(
                LLSelectMgr::getInstance()->getSelection()->getPrimaryObject());
        }

        if( avatar )
        {
            LLSD payload;
            payload["avatar_id"] = avatar->getID();
            std::string fullname = avatar->getFullname();

            const LLVector3d& pos = avatar->getPositionGlobal();
            LLParcel* parcel = LLViewerParcelMgr::getInstance()->selectParcelAt(pos)->getParcel();

            if (LLViewerParcelMgr::getInstance()->isParcelOwnedByAgent(parcel,GP_LAND_MANAGE_BANNED))
            {
                payload["ban_enabled"] = true;
                if (!fullname.empty())
                {
                    LLSD args;
                    args["AVATAR_NAME"] = fullname;
                    LLNotificationsUtil::add("EjectAvatarFullname",
                                args,
                                payload,
                                callback_eject);
                }
                else
                {
                    LLNotificationsUtil::add("EjectAvatarFullname",
                                LLSD(),
                                payload,
                                callback_eject);
                }
            }
            else
            {
                payload["ban_enabled"] = false;
                if (!fullname.empty())
                {
                    LLSD args;
                    args["AVATAR_NAME"] = fullname;
                    LLNotificationsUtil::add("EjectAvatarFullnameNoBan",
                                args,
                                payload,
                                callback_eject);
                }
                else
                {
                    LLNotificationsUtil::add("EjectAvatarNoBan",
                                LLSD(),
                                payload,
                                callback_eject);
                }
            }
        }
}

bool my_profile_visible()
{
    LLFloater* floaterp = LLAvatarActions::getProfileFloater(gAgentID);
    return floaterp && floaterp->isInVisibleChain();
}

bool picks_tab_visible()
{
    return my_profile_visible() && LLAvatarActions::isPickTabSelected(gAgentID);
}

bool enable_freeze_eject(const LLSD& avatar_id)
{
    // Use avatar_id if available, otherwise default to right-click avatar
    LLVOAvatar* avatar = NULL;
    if (avatar_id.asUUID().notNull())
    {
        avatar = find_avatar_from_object(avatar_id.asUUID());
    }
    else
    {
        avatar = find_avatar_from_object(
            LLSelectMgr::getInstance()->getSelection()->getPrimaryObject());
    }
    if (!avatar) return false;

    // Gods can always freeze
    if (gAgent.isGodlike()) return true;

    // Estate owners / managers can freeze
    // Parcel owners can also freeze
    const LLVector3& pos = avatar->getPositionRegion();
    const LLVector3d& pos_global = avatar->getPositionGlobal();
    LLParcel* parcel = LLViewerParcelMgr::getInstance()->selectParcelAt(pos_global)->getParcel();
    LLViewerRegion* region = avatar->getRegion();
    if (!region) return false;

    bool new_value = region->isOwnedSelf(pos);
    if (!new_value || region->isOwnedGroup(pos))
    {
        new_value = LLViewerParcelMgr::getInstance()->isParcelOwnedByAgent(parcel,GP_LAND_ADMIN);
    }
    return new_value;
}

bool callback_leave_group(const LLSD& notification, const LLSD& response)
{
    S32 option = LLNotificationsUtil::getSelectedOption(notification, response);
    if (option == 0)
    {
        LLMessageSystem *msg = gMessageSystem;

        msg->newMessageFast(_PREHASH_LeaveGroupRequest);
        msg->nextBlockFast(_PREHASH_AgentData);
        msg->addUUIDFast(_PREHASH_AgentID, gAgent.getID() );
        msg->addUUIDFast(_PREHASH_SessionID, gAgent.getSessionID());
        msg->nextBlockFast(_PREHASH_GroupData);
        msg->addUUIDFast(_PREHASH_GroupID, gAgent.getGroupID() );
        gAgent.sendReliableMessage();
    }
    return false;
}

void append_aggregate(std::string& string, const LLAggregatePermissions& ag_perm, PermissionBit bit, const char* txt)
{
    LLAggregatePermissions::EValue val = ag_perm.getValue(bit);
    std::string buffer;
    switch(val)
    {
      case LLAggregatePermissions::AP_NONE:
        buffer = llformat( "* %s None\n", txt);
        break;
      case LLAggregatePermissions::AP_SOME:
        buffer = llformat( "* %s Some\n", txt);
        break;
      case LLAggregatePermissions::AP_ALL:
        buffer = llformat( "* %s All\n", txt);
        break;
      case LLAggregatePermissions::AP_EMPTY:
      default:
        break;
    }
    string.append(buffer);
}

bool enable_buy_object()
{
    // In order to buy, there must only be 1 purchaseable object in
    // the selection manager.
    if(LLSelectMgr::getInstance()->getSelection()->getRootObjectCount() != 1) return false;
    LLViewerObject* obj = NULL;
    LLSelectNode* node = LLSelectMgr::getInstance()->getSelection()->getFirstRootNode();
    if(node)
    {
        obj = node->getObject();
        if(!obj) return false;

        if( for_sale_selection(node) )
        {
            // *NOTE: Is this needed?  This checks to see if anyone owns the
            // object, dating back to when we had "public" objects owned by
            // no one.  JC
            if(obj->permAnyOwner()) return true;
        }
    }
    return false;
}

// Note: This will only work if the selected object's data has been
// received by the viewer and cached in the selection manager.
void handle_buy_object(LLSaleInfo sale_info)
{
    if(!LLSelectMgr::getInstance()->selectGetAllRootsValid())
    {
        LLNotificationsUtil::add("UnableToBuyWhileDownloading");
        return;
    }

    LLUUID owner_id;
    std::string owner_name;
    bool owners_identical = LLSelectMgr::getInstance()->selectGetOwner(owner_id, owner_name);
    if (!owners_identical)
    {
        LLNotificationsUtil::add("CannotBuyObjectsFromDifferentOwners");
        return;
    }

    LLPermissions perm;
    bool valid = LLSelectMgr::getInstance()->selectGetPermissions(perm);
    LLAggregatePermissions ag_perm;
    valid &= LLSelectMgr::getInstance()->selectGetAggregatePermissions(ag_perm);
    if(!valid || !sale_info.isForSale() || !perm.allowTransferTo(gAgent.getID()))
    {
        LLNotificationsUtil::add("ObjectNotForSale");
        return;
    }

    LLFloaterBuy::show(sale_info);
}


void handle_buy_contents(LLSaleInfo sale_info)
{
    LLFloaterBuyContents::show(sale_info);
}

void handle_region_dump_temp_asset_data()
{
    LL_INFOS() << "Dumping temporary asset data to simulator logs" << LL_ENDL;
    std::vector<std::string> strings;
    LLUUID invoice;
    send_generic_message("dumptempassetdata", strings, invoice);
}

void handle_region_clear_temp_asset_data()
{
    LL_INFOS() << "Clearing temporary asset data" << LL_ENDL;
    std::vector<std::string> strings;
    LLUUID invoice;
    send_generic_message("cleartempassetdata", strings, invoice);
}

void handle_region_dump_settings()
{
    LLViewerRegion* regionp = gAgent.getRegion();
    if (regionp)
    {
        LL_INFOS() << "Damage:    " << (regionp->getAllowDamage() ? "on" : "off") << LL_ENDL;
        LL_INFOS() << "Landmark:  " << (regionp->getAllowLandmark() ? "on" : "off") << LL_ENDL;
        LL_INFOS() << "SetHome:   " << (regionp->getAllowSetHome() ? "on" : "off") << LL_ENDL;
        LL_INFOS() << "ResetHome: " << (regionp->getResetHomeOnTeleport() ? "on" : "off") << LL_ENDL;
        LL_INFOS() << "SunFixed:  " << (regionp->getSunFixed() ? "on" : "off") << LL_ENDL;
        LL_INFOS() << "BlockFly:  " << (regionp->getBlockFly() ? "on" : "off") << LL_ENDL;
        LL_INFOS() << "AllowP2P:  " << (regionp->getAllowDirectTeleport() ? "on" : "off") << LL_ENDL;
        LL_INFOS() << "Water:     " << (regionp->getWaterHeight()) << LL_ENDL;
    }
}

void handle_dump_group_info()
{
    gAgent.dumpGroupInfo();
}

void handle_dump_capabilities_info()
{
    LLViewerRegion* regionp = gAgent.getRegion();
    if (regionp)
    {
        regionp->logActiveCapabilities();
    }
}

void handle_dump_region_object_cache()
{
    LLViewerRegion* regionp = gAgent.getRegion();
    if (regionp)
    {
        regionp->dumpCache();
    }
}

void handle_reset_interest_lists()
{
    // Check all regions and reset their interest list
    for (LLWorld::region_list_t::const_iterator iter = LLWorld::getInstance()->getRegionList().begin();
         iter != LLWorld::getInstance()->getRegionList().end();
         ++iter)
    {
        LLViewerRegion *regionp = *iter;
        if (regionp && regionp->isAlive() && regionp->capabilitiesReceived())
        {
            regionp->resetInterestList();
        }
    }
}


void handle_dump_focus()
{
    LLUICtrl *ctrl = dynamic_cast<LLUICtrl*>(gFocusMgr.getKeyboardFocus());

    LL_INFOS() << "Keyboard focus " << (ctrl ? ctrl->getName() : "(none)") << LL_ENDL;
}

class LLSelfStandUp : public view_listener_t
{
    bool handleEvent(const LLSD& userdata)
    {
        gAgent.standUp();
        return true;
    }
};

bool enable_standup_self()
{
    return isAgentAvatarValid() && gAgentAvatarp->isSitting();
}

class LLSelfSitDown : public view_listener_t
    {
        bool handleEvent(const LLSD& userdata)
        {
            gAgent.sitDown();
            return true;
        }
    };



bool show_sitdown_self()
{
    return isAgentAvatarValid() && !gAgentAvatarp->isSitting();
}

bool enable_sitdown_self()
{
    return show_sitdown_self() && !gAgentAvatarp->isEditingAppearance() && !gAgent.getFlying();
}

class LLSelfToggleSitStand : public view_listener_t
{
    bool handleEvent(const LLSD& userdata)
    {
        if (isAgentAvatarValid())
        {
            if (gAgentAvatarp->isSitting())
            {
                gAgent.standUp();
            }
            else
            {
                gAgent.sitDown();
            }
        }
        return true;
    }
};

bool enable_sit_stand()
{
    return enable_sitdown_self() || enable_standup_self();
}

bool enable_fly_land()
{
    return gAgent.getFlying() || LLAgent::enableFlying();
}

class LLCheckPanelPeopleTab : public view_listener_t
{
    bool handleEvent(const LLSD& userdata)
        {
            std::string panel_name = userdata.asString();

            LLPanel *panel = LLFloaterSidePanelContainer::getPanel("people", panel_name);
            if(panel && panel->isInVisibleChain())
            {
                return true;
            }
            return false;
        }
};
// Toggle one of "People" panel tabs in side tray.
class LLTogglePanelPeopleTab : public view_listener_t
{
    bool handleEvent(const LLSD& userdata)
    {
        std::string panel_name = userdata.asString();

        LLSD param;
        param["people_panel_tab_name"] = panel_name;

        if (   panel_name == "friends_panel"
            || panel_name == "groups_panel"
            || panel_name == "nearby_panel"
            || panel_name == "blocked_panel")
        {
            return togglePeoplePanel(panel_name, param);
        }
        else
        {
            return false;
        }
    }

    static bool togglePeoplePanel(const std::string& panel_name, const LLSD& param)
    {
        LLPanel *panel = LLFloaterSidePanelContainer::getPanel("people", panel_name);
        if(!panel)
            return false;

        if (panel->isInVisibleChain())
        {
            LLFloaterReg::hideInstance("people");
        }
        else
        {
            LLFloaterSidePanelContainer::showPanel("people", "panel_people", param) ;
        }

        return true;
    }
};

bool check_admin_override()
{
    return gAgent.getAdminOverride();
}

void handle_admin_override_toggle()
{
    gAgent.setAdminOverride(!gAgent.getAdminOverride());

    // The above may have affected which debug menus are visible
    show_debug_menus();
}

void handle_visual_leak_detector_toggle()
{
    static bool vld_enabled = false;

    if ( vld_enabled )
    {
#ifdef INCLUDE_VLD
        // only works for debug builds (hard coded into vld.h)
#ifdef _DEBUG
        // start with Visual Leak Detector turned off
        VLDDisable();
#endif // _DEBUG
#endif // INCLUDE_VLD
        vld_enabled = false;
    }
    else
    {
#ifdef INCLUDE_VLD
        // only works for debug builds (hard coded into vld.h)
    #ifdef _DEBUG
        // start with Visual Leak Detector turned off
        VLDEnable();
    #endif // _DEBUG
#endif // INCLUDE_VLD

        vld_enabled = true;
    };
}

void handle_god_mode()
{
    gAgent.requestEnterGodMode();
}

void handle_leave_god_mode()
{
    gAgent.requestLeaveGodMode();
}

void set_god_level(U8 god_level)
{
    U8 old_god_level = gAgent.getGodLevel();
    gAgent.setGodLevel( god_level );
    LLViewerParcelMgr::getInstance()->notifyObservers();

    // God mode changes region visibility
    LLWorldMap::getInstance()->reloadItems(true);

    // inventory in items may change in god mode
    gObjectList.dirtyAllObjectInventory();

        if(gViewerWindow)
        {
            gViewerWindow->setMenuBackgroundColor(god_level > GOD_NOT,
            LLGridManager::getInstance()->isInProductionGrid());
        }

        LLSD args;
    if(god_level > GOD_NOT)
    {
        args["LEVEL"] = llformat("%d",(S32)god_level);
        LLNotificationsUtil::add("EnteringGodMode", args);
    }
    else
    {
        args["LEVEL"] = llformat("%d",(S32)old_god_level);
        LLNotificationsUtil::add("LeavingGodMode", args);
    }

    // changing god-level can affect which menus we see
    show_debug_menus();

    // changing god-level can invalidate search results
    LLFloaterSearch *search = dynamic_cast<LLFloaterSearch*>(LLFloaterReg::getInstance("search"));
    if (search)
    {
        search->godLevelChanged(god_level);
    }
}

#ifdef TOGGLE_HACKED_GODLIKE_VIEWER
void handle_toggle_hacked_godmode()
{
    gHackGodmode = !gHackGodmode;
    set_god_level(gHackGodmode ? GOD_MAINTENANCE : GOD_NOT);
}

bool check_toggle_hacked_godmode()
{
    return gHackGodmode;
}

bool enable_toggle_hacked_godmode()
{
  return !LLGridManager::getInstance()->isInProductionGrid();
}
#endif

void process_grant_godlike_powers(LLMessageSystem* msg, void**)
{
    LLUUID agent_id;
    msg->getUUIDFast(_PREHASH_AgentData, _PREHASH_AgentID, agent_id);
    LLUUID session_id;
    msg->getUUIDFast(_PREHASH_AgentData, _PREHASH_SessionID, session_id);
    if((agent_id == gAgent.getID()) && (session_id == gAgent.getSessionID()))
    {
        U8 god_level;
        msg->getU8Fast(_PREHASH_GrantData, _PREHASH_GodLevel, god_level);
        set_god_level(god_level);
    }
    else
    {
        LL_WARNS() << "Grant godlike for wrong agent " << agent_id << LL_ENDL;
    }
}

bool is_agent_mappable(const LLUUID& agent_id)
{
    const LLRelationship* buddy_info = NULL;
    bool is_friend = LLAvatarActions::isFriend(agent_id);

    if (is_friend)
        buddy_info = LLAvatarTracker::instance().getBuddyInfo(agent_id);

    return (buddy_info &&
        buddy_info->isOnline() &&
        buddy_info->isRightGrantedFrom(LLRelationship::GRANT_MAP_LOCATION)
        );
}


// Enable a menu item when you don't have someone's card.
class LLAvatarEnableAddFriend : public view_listener_t
{
    bool handleEvent(const LLSD& userdata)
    {
        LLVOAvatar* avatar = find_avatar_from_object(LLSelectMgr::getInstance()->getSelection()->getPrimaryObject());
        bool new_value = avatar && !LLAvatarActions::isFriend(avatar->getID());
        return new_value;
    }
};

void request_friendship(const LLUUID& dest_id)
{
    LLViewerObject* dest = gObjectList.findObject(dest_id);
    if(dest && dest->isAvatar())
    {
        std::string full_name;
        LLNameValue* nvfirst = dest->getNVPair("FirstName");
        LLNameValue* nvlast = dest->getNVPair("LastName");
        if(nvfirst && nvlast)
        {
            full_name = LLCacheName::buildFullName(
                nvfirst->getString(), nvlast->getString());
        }
        if (!full_name.empty())
        {
            LLAvatarActions::requestFriendshipDialog(dest_id, full_name);
        }
        else
        {
            LLNotificationsUtil::add("CantOfferFriendship");
        }
    }
}


class LLEditEnableCustomizeAvatar : public view_listener_t
{
    bool handleEvent(const LLSD& userdata)
    {
        bool new_value = gAgentWearables.areWearablesLoaded();
        return new_value;
    }
};

class LLEnableEditShape : public view_listener_t
{
    bool handleEvent(const LLSD& userdata)
    {
        return gAgentWearables.isWearableModifiable(LLWearableType::WT_SHAPE, 0);
    }
};

class LLEnableHoverHeight : public view_listener_t
{
    bool handleEvent(const LLSD& userdata)
    {
        return gAgent.getRegion() && gAgent.getRegion()->avatarHoverHeightEnabled();
    }
};

class LLEnableEditPhysics : public view_listener_t
{
    bool handleEvent(const LLSD& userdata)
    {
        //return gAgentWearables.isWearableModifiable(LLWearableType::WT_SHAPE, 0);
        return true;
    }
};

bool is_object_sittable()
{
    LLViewerObject* object = LLSelectMgr::getInstance()->getSelection()->getPrimaryObject();

    if (object && object->getPCode() == LL_PCODE_VOLUME)
    {
        return true;
    }
    else
    {
        return false;
    }
}

// only works on pie menu
void handle_object_sit(LLViewerObject* object, const LLVector3& offset)
{
    // get object selection offset

    if (object && object->getPCode() == LL_PCODE_VOLUME)
    {

        gMessageSystem->newMessageFast(_PREHASH_AgentRequestSit);
        gMessageSystem->nextBlockFast(_PREHASH_AgentData);
        gMessageSystem->addUUIDFast(_PREHASH_AgentID, gAgent.getID());
        gMessageSystem->addUUIDFast(_PREHASH_SessionID, gAgent.getSessionID());
        gMessageSystem->nextBlockFast(_PREHASH_TargetObject);
        gMessageSystem->addUUIDFast(_PREHASH_TargetID, object->mID);
        gMessageSystem->addVector3Fast(_PREHASH_Offset, offset);

        object->getRegion()->sendReliableMessage();
    }
}

void handle_object_sit_or_stand()
{
    LLPickInfo pick = LLToolPie::getInstance()->getPick();
    LLViewerObject *object = pick.getObject();
    if (!object || pick.mPickType == LLPickInfo::PICK_FLORA)
    {
        return;
    }

    if (sitting_on_selection())
    {
        gAgent.standUp();
        return;
    }

    handle_object_sit(object, pick.mObjectOffset);
}

void handle_object_sit(const LLUUID& object_id)
{
    LLViewerObject* obj = gObjectList.findObject(object_id);
    if (!obj)
    {
        return;
    }

    LLVector3 offset(0, 0, 0);
    handle_object_sit(obj, offset);
}

void near_sit_down_point(bool success, void*)
{
    if (success)
    {
        gAgent.setFlying(false);
        gAgent.clearControlFlags(AGENT_CONTROL_STAND_UP); // might have been set by autopilot
        gAgent.setControlFlags(AGENT_CONTROL_SIT_ON_GROUND);
    }
}

class LLLandSit : public view_listener_t
{
    bool handleEvent(const LLSD& userdata)
    {
        if (gAgent.isSitting())
        {
            gAgent.standUp();
        }
        LLVector3d posGlobal = LLToolPie::getInstance()->getPick().mPosGlobal;

        LLQuaternion target_rot;
        if (isAgentAvatarValid())
        {
            target_rot = gAgentAvatarp->getRotation();
        }
        else
        {
            target_rot = gAgent.getFrameAgent().getQuaternion();
        }
        gAgent.startAutoPilotGlobal(posGlobal, "Sit", &target_rot, near_sit_down_point, NULL, 0.7f);
        return true;
    }
};

class LLLandCanSit : public view_listener_t
{
    bool handleEvent(const LLSD& userdata)
    {
        LLVector3d posGlobal = LLToolPie::getInstance()->getPick().mPosGlobal;
        return !posGlobal.isExactlyZero(); // valid position, not beyond draw distance
    }
};

//-------------------------------------------------------------------
// Help menu functions
//-------------------------------------------------------------------

//
// Major mode switching
//
void reset_view_final(bool proceed);

void handle_reset_view()
{
    if (gAgentCamera.cameraCustomizeAvatar())
    {
        // switching to outfit selector should automagically save any currently edited wearable
        LLFloaterSidePanelContainer::showPanel("appearance", LLSD().with("type", "my_outfits"));
    }
    gAgentCamera.setFocusOnAvatar(true, false, false);
    reset_view_final(true);
    LLFloaterCamera::resetCameraMode();
}

class LLViewResetView : public view_listener_t
{
    bool handleEvent(const LLSD& userdata)
    {
        handle_reset_view();
        return true;
    }
};

// Note: extra parameters allow this function to be called from dialog.
void reset_view_final(bool proceed)
{
    if( !proceed )
    {
        return;
    }

    gAgentCamera.resetView(true, true);
    gAgentCamera.setLookAt(LOOKAT_TARGET_CLEAR);
}

class LLViewLookAtLastChatter : public view_listener_t
{
    bool handleEvent(const LLSD& userdata)
    {
        gAgentCamera.lookAtLastChat();
        return true;
    }
};

class LLViewMouselook : public view_listener_t
{
    bool handleEvent(const LLSD& userdata)
    {
        if (!gAgentCamera.cameraMouselook())
        {
            gAgentCamera.changeCameraToMouselook();
        }
        else
        {
            gAgentCamera.changeCameraToDefault();
        }
        return true;
    }
};

class LLViewDefaultUISize : public view_listener_t
{
    bool handleEvent(const LLSD& userdata)
    {
        gSavedSettings.setF32("UIScaleFactor", 1.0f);
        gSavedSettings.setBOOL("UIAutoScale", false);
        gViewerWindow->reshape(gViewerWindow->getWindowWidthRaw(), gViewerWindow->getWindowHeightRaw());
        return true;
    }
};

class LLViewToggleUI : public view_listener_t
{
    bool handleEvent(const LLSD& userdata)
    {
        if(gAgentCamera.getCameraMode() != CAMERA_MODE_MOUSELOOK)
        {
            LLNotification::Params params("ConfirmHideUI");
            params.functor.function(boost::bind(&LLViewToggleUI::confirm, this, _1, _2));
            LLSD substitutions;
#if LL_DARWIN
            substitutions["SHORTCUT"] = "Cmd+Shift+U";
#else
            substitutions["SHORTCUT"] = "Ctrl+Shift+U";
#endif
            params.substitutions = substitutions;
            if (!gSavedSettings.getBOOL("HideUIControls"))
            {
                // hiding, so show notification
                LLNotifications::instance().add(params);
            }
            else
            {
                LLNotifications::instance().forceResponse(params, 0);
            }
        }
        return true;
    }

    void confirm(const LLSD& notification, const LLSD& response)
    {
        S32 option = LLNotificationsUtil::getSelectedOption(notification, response);

        if (option == 0) // OK
        {
            gViewerWindow->setUIVisibility(gSavedSettings.getBOOL("HideUIControls"));
            LLPanelStandStopFlying::getInstance()->setVisible(gSavedSettings.getBOOL("HideUIControls"));
            gSavedSettings.setBOOL("HideUIControls",!gSavedSettings.getBOOL("HideUIControls"));
        }
    }
};

void handle_object_owner_permissive()
{
    // only send this if they're a god.
    if(gAgent.isGodlike())
    {
        // do the objects.
        LLSelectMgr::getInstance()->selectionSetObjectPermissions(PERM_BASE, true, PERM_ALL, true);
        LLSelectMgr::getInstance()->selectionSetObjectPermissions(PERM_OWNER, true, PERM_ALL, true);
    }
}

void handle_object_owner_self()
{
    // only send this if they're a god.
    if(gAgent.isGodlike())
    {
        LLSelectMgr::getInstance()->sendOwner(gAgent.getID(), gAgent.getGroupID(), true);
    }
}

// Shortcut to set owner permissions to not editable.
void handle_object_lock()
{
    LLSelectMgr::getInstance()->selectionSetObjectPermissions(PERM_OWNER, false, PERM_MODIFY);
}

void handle_object_asset_ids()
{
    // only send this if they're a god.
    if (gAgent.isGodlike())
    {
        LLSelectMgr::getInstance()->sendGodlikeRequest("objectinfo", "assetids");
    }
}

void handle_force_parcel_owner_to_me()
{
    LLViewerParcelMgr::getInstance()->sendParcelGodForceOwner( gAgent.getID() );
}

void handle_force_parcel_to_content()
{
    LLViewerParcelMgr::getInstance()->sendParcelGodForceToContent();
}

void handle_claim_public_land()
{
    if (LLViewerParcelMgr::getInstance()->getSelectionRegion() != gAgent.getRegion())
    {
        LLNotificationsUtil::add("ClaimPublicLand");
        return;
    }

    LLVector3d west_south_global;
    LLVector3d east_north_global;
    LLViewerParcelMgr::getInstance()->getSelection(west_south_global, east_north_global);
    LLVector3 west_south = gAgent.getPosAgentFromGlobal(west_south_global);
    LLVector3 east_north = gAgent.getPosAgentFromGlobal(east_north_global);

    LLMessageSystem* msg = gMessageSystem;
    msg->newMessage("GodlikeMessage");
    msg->nextBlock("AgentData");
    msg->addUUID("AgentID", gAgent.getID());
    msg->addUUID("SessionID", gAgent.getSessionID());
    msg->addUUIDFast(_PREHASH_TransactionID, LLUUID::null); //not used
    msg->nextBlock("MethodData");
    msg->addString("Method", "claimpublicland");
    msg->addUUID("Invoice", LLUUID::null);
    std::string buffer;
    buffer = llformat( "%f", west_south.mV[VX]);
    msg->nextBlock("ParamList");
    msg->addString("Parameter", buffer);
    buffer = llformat( "%f", west_south.mV[VY]);
    msg->nextBlock("ParamList");
    msg->addString("Parameter", buffer);
    buffer = llformat( "%f", east_north.mV[VX]);
    msg->nextBlock("ParamList");
    msg->addString("Parameter", buffer);
    buffer = llformat( "%f", east_north.mV[VY]);
    msg->nextBlock("ParamList");
    msg->addString("Parameter", buffer);
    gAgent.sendReliableMessage();
}



// HACK for easily testing new avatar geometry
void handle_god_request_avatar_geometry()
{
    if (gAgent.isGodlike())
    {
        LLSelectMgr::getInstance()->sendGodlikeRequest("avatar toggle", "");
    }
}

static bool get_derezzable_objects(
    EDeRezDestination dest,
    std::string& error,
    LLViewerRegion*& first_region,
    std::vector<LLViewerObjectPtr>* derez_objectsp,
    bool only_check = false)
{
    bool found = false;

    LLObjectSelectionHandle selection = LLSelectMgr::getInstance()->getSelection();

    if (derez_objectsp)
        derez_objectsp->reserve(selection->getRootObjectCount());

    // Check conditions that we can't deal with, building a list of
    // everything that we'll actually be derezzing.
    for (LLObjectSelection::valid_root_iterator iter = selection->valid_root_begin();
         iter != selection->valid_root_end(); iter++)
    {
        LLSelectNode* node = *iter;
        LLViewerObject* object = node->getObject();
        LLViewerRegion* region = object->getRegion();
        if (!first_region)
        {
            first_region = region;
        }
        else
        {
            if(region != first_region)
            {
                // Derez doesn't work at all if the some of the objects
                // are in regions besides the first object selected.

                // ...crosses region boundaries
                error = "AcquireErrorObjectSpan";
                break;
            }
        }
        if (object->isAvatar())
        {
            // ...don't acquire avatars
            continue;
        }

        // If AssetContainers are being sent back, they will appear as
        // boxes in the owner's inventory.
        if (object->getNVPair("AssetContainer")
            && dest != DRD_RETURN_TO_OWNER)
        {
            // this object is an asset container, derez its contents, not it
            LL_WARNS() << "Attempt to derez deprecated AssetContainer object type not supported." << LL_ENDL;
            /*
            object->requestInventory(container_inventory_arrived,
                (void *)(bool)(DRD_TAKE_INTO_AGENT_INVENTORY == dest));
            */
            continue;
        }
        bool can_derez_current = false;
        switch(dest)
        {
        case DRD_TAKE_INTO_AGENT_INVENTORY:
        case DRD_TRASH:
            if (!object->isPermanentEnforced() &&
                ((node->mPermissions->allowTransferTo(gAgent.getID()) && object->permModify())
                || (node->allowOperationOnNode(PERM_OWNER, GP_OBJECT_MANIPULATE))))
            {
                can_derez_current = true;
            }
            break;

        case DRD_RETURN_TO_OWNER:
            if(!object->isAttachment())
            {
                can_derez_current = true;
            }
            break;

        default:
            if((node->mPermissions->allowTransferTo(gAgent.getID())
                && object->permCopy())
               || gAgent.isGodlike())
            {
                can_derez_current = true;
            }
            break;
        }
        if(can_derez_current)
        {
            found = true;

            if (only_check)
                // one found, no need to traverse to the end
                break;

            if (derez_objectsp)
                derez_objectsp->push_back(object);

        }
    }

    return found;
}

static bool can_derez(EDeRezDestination dest)
{
    LLViewerRegion* first_region = NULL;
    std::string error;
    return get_derezzable_objects(dest, error, first_region, NULL, true);
}

static void derez_objects(
    EDeRezDestination dest,
    const LLUUID& dest_id,
    LLViewerRegion*& first_region,
    std::string& error,
    std::vector<LLViewerObjectPtr>* objectsp)
{
    std::vector<LLViewerObjectPtr> derez_objects;

    if (!objectsp) // if objects to derez not specified
    {
        // get them from selection
        if (!get_derezzable_objects(dest, error, first_region, &derez_objects, false))
        {
            LL_WARNS() << "No objects to derez" << LL_ENDL;
            return;
        }

        objectsp = &derez_objects;
    }


    if(gAgentCamera.cameraMouselook())
    {
        gAgentCamera.changeCameraToDefault();
    }

    // This constant is based on (1200 - HEADER_SIZE) / 4 bytes per
    // root.  I lopped off a few (33) to provide a bit
    // pad. HEADER_SIZE is currently 67 bytes, most of which is UUIDs.
    // This gives us a maximum of 63500 root objects - which should
    // satisfy anybody.
    const S32 MAX_ROOTS_PER_PACKET = 250;
    const S32 MAX_PACKET_COUNT = 254;
    F32 packets = ceil((F32)objectsp->size() / (F32)MAX_ROOTS_PER_PACKET);
    if(packets > (F32)MAX_PACKET_COUNT)
    {
        error = "AcquireErrorTooManyObjects";
    }

    if(error.empty() && objectsp->size() > 0)
    {
        U8 d = (U8)dest;
        LLUUID tid;
        tid.generate();
        U8 packet_count = (U8)packets;
        S32 object_index = 0;
        S32 objects_in_packet = 0;
        LLMessageSystem* msg = gMessageSystem;
        for(U8 packet_number = 0;
            packet_number < packet_count;
            ++packet_number)
        {
            msg->newMessageFast(_PREHASH_DeRezObject);
            msg->nextBlockFast(_PREHASH_AgentData);
            msg->addUUIDFast(_PREHASH_AgentID, gAgent.getID());
            msg->addUUIDFast(_PREHASH_SessionID, gAgent.getSessionID());
            msg->nextBlockFast(_PREHASH_AgentBlock);
            msg->addUUIDFast(_PREHASH_GroupID, gAgent.getGroupID());
            msg->addU8Fast(_PREHASH_Destination, d);
            msg->addUUIDFast(_PREHASH_DestinationID, dest_id);
            msg->addUUIDFast(_PREHASH_TransactionID, tid);
            msg->addU8Fast(_PREHASH_PacketCount, packet_count);
            msg->addU8Fast(_PREHASH_PacketNumber, packet_number);
            objects_in_packet = 0;
            while((object_index < objectsp->size())
                  && (objects_in_packet++ < MAX_ROOTS_PER_PACKET))

            {
                LLViewerObject* object = objectsp->at(object_index++);
                msg->nextBlockFast(_PREHASH_ObjectData);
                msg->addU32Fast(_PREHASH_ObjectLocalID, object->getLocalID());
                // VEFFECT: DerezObject
                LLHUDEffectSpiral* effectp = (LLHUDEffectSpiral*)LLHUDManager::getInstance()->createViewerEffect(LLHUDObject::LL_HUD_EFFECT_POINT, true);
                effectp->setPositionGlobal(object->getPositionGlobal());
                effectp->setColor(LLColor4U(gAgent.getEffectColor()));
            }
            msg->sendReliable(first_region->getHost());
        }
        make_ui_sound("UISndObjectRezOut");

        // Busy count decremented by inventory update, so only increment
        // if will be causing an update.
        if (dest != DRD_RETURN_TO_OWNER)
        {
            gViewerWindow->getWindow()->incBusyCount();
        }
    }
    else if(!error.empty())
    {
        LLNotificationsUtil::add(error);
    }
}

static void derez_objects(EDeRezDestination dest, const LLUUID& dest_id)
{
    LLViewerRegion* first_region = NULL;
    std::string error;
    derez_objects(dest, dest_id, first_region, error, NULL);
}

static void derez_objects_separate(EDeRezDestination dest, const LLUUID &dest_id)
{
    std::vector<LLViewerObjectPtr> derez_object_list;
    std::string error;
    LLViewerRegion* first_region = NULL;
    if (!get_derezzable_objects(dest, error, first_region, &derez_object_list, false))
    {
        LL_WARNS() << "No objects to derez" << LL_ENDL;
        return;
    }
    for (LLViewerObject *opjectp : derez_object_list)
    {
        std::vector<LLViewerObjectPtr> buf_list;
        buf_list.push_back(opjectp);
        derez_objects(dest, dest_id, first_region, error, &buf_list);
    }
}

void handle_take_copy()
{
    if (LLSelectMgr::getInstance()->getSelection()->isEmpty()) return;

    const LLUUID category_id = gInventory.findCategoryUUIDForType(LLFolderType::FT_OBJECT);
    derez_objects(DRD_ACQUIRE_TO_AGENT_INVENTORY, category_id);
}

void handle_take_separate_copy()
{
    if (LLSelectMgr::getInstance()->getSelection()->isEmpty())
        return;

    const LLUUID category_id = gInventory.findCategoryUUIDForType(LLFolderType::FT_OBJECT);
    derez_objects_separate(DRD_ACQUIRE_TO_AGENT_INVENTORY, category_id);
}

void handle_link_objects()
{
    if (LLSelectMgr::getInstance()->getSelection()->isEmpty())
    {
        LLFloaterReg::toggleInstanceOrBringToFront("places");
    }
    else
    {
        LLSelectMgr::getInstance()->linkObjects();
    }
}

// You can return an object to its owner if it is on your land.
class LLObjectReturn : public view_listener_t
{
public:
    LLObjectReturn() : mFirstRegion() {}

private:
    bool handleEvent(const LLSD& userdata)
    {
        if (LLSelectMgr::getInstance()->getSelection()->isEmpty()) return true;

        mObjectSelection = LLSelectMgr::getInstance()->getEditSelection();

        // Save selected objects, so that we still know what to return after the confirmation dialog resets selection.
        get_derezzable_objects(DRD_RETURN_TO_OWNER, mError, mFirstRegion, &mReturnableObjects);

        LLNotificationsUtil::add("ReturnToOwner", LLSD(), LLSD(), boost::bind(&LLObjectReturn::onReturnToOwner, this, _1, _2));
        return true;
    }

    bool onReturnToOwner(const LLSD& notification, const LLSD& response)
    {
        S32 option = LLNotificationsUtil::getSelectedOption(notification, response);
        if (0 == option)
        {
            // Ignore category ID for this derez destination.
            derez_objects(DRD_RETURN_TO_OWNER, LLUUID::null, mFirstRegion, mError, &mReturnableObjects);
        }

        mReturnableObjects.clear();
        mError.clear();
        mFirstRegion = NULL;

        // drop reference to current selection
        mObjectSelection = NULL;
        return false;
    }

    LLObjectSelectionHandle mObjectSelection;

    std::vector<LLViewerObjectPtr> mReturnableObjects;
    std::string mError;
    LLViewerRegion* mFirstRegion;
};


// Allow return to owner if one or more of the selected items is
// over land you own.
class LLObjectEnableReturn : public view_listener_t
{
    bool handleEvent(const LLSD& userdata)
    {
        if (LLSelectMgr::getInstance()->getSelection()->isEmpty())
        {
            // Do not enable if nothing selected
            return false;
        }
#ifdef HACKED_GODLIKE_VIEWER
        bool new_value = true;
#else
        bool new_value = false;
        if (gAgent.isGodlike())
        {
            new_value = true;
        }
        else
        {
            new_value = can_derez(DRD_RETURN_TO_OWNER);
        }
#endif
        return new_value;
    }
};

void force_take_copy()
{
    if (LLSelectMgr::getInstance()->getSelection()->isEmpty()) return;
    const LLUUID category_id = gInventory.findCategoryUUIDForType(LLFolderType::FT_OBJECT);
    derez_objects(DRD_FORCE_TO_GOD_INVENTORY, category_id);
}

void handle_take(bool take_separate)
{
    // we want to use the folder this was derezzed from if it's
    // available. Otherwise, derez to the normal place.
    if(LLSelectMgr::getInstance()->getSelection()->isEmpty())
    {
        return;
    }

    bool you_own_everything = true;
    bool locked_but_takeable_object = false;
    LLUUID category_id;

    for (LLObjectSelection::root_iterator iter = LLSelectMgr::getInstance()->getSelection()->root_begin();
         iter != LLSelectMgr::getInstance()->getSelection()->root_end(); iter++)
    {
        LLSelectNode* node = *iter;
        LLViewerObject* object = node->getObject();
        if(object)
        {
            if(!object->permYouOwner())
            {
                you_own_everything = false;
            }

            if(!object->permMove())
            {
                locked_but_takeable_object = true;
            }
        }
        if(node->mFolderID.notNull())
        {
            if(category_id.isNull())
            {
                category_id = node->mFolderID;
            }
            else if(category_id != node->mFolderID)
            {
                // we have found two potential destinations. break out
                // now and send to the default location.
                category_id.setNull();
                break;
            }
        }
    }
    if(category_id.notNull())
    {
        // there is an unambiguous destination. See if this agent has
        // such a location and it is not in the trash or library
        if(!gInventory.getCategory(category_id))
        {
            // nope, set to NULL.
            category_id.setNull();
        }
        if(category_id.notNull())
        {
                // check trash
            const LLUUID trash = gInventory.findCategoryUUIDForType(LLFolderType::FT_TRASH);
            if(category_id == trash || gInventory.isObjectDescendentOf(category_id, trash))
            {
                category_id.setNull();
            }

            // check library
            if(gInventory.isObjectDescendentOf(category_id, gInventory.getLibraryRootFolderID()))
            {
                category_id.setNull();
            }

            // check inbox
            const LLUUID inbox_id = gInventory.findCategoryUUIDForType(LLFolderType::FT_INBOX);
            if (category_id == inbox_id || gInventory.isObjectDescendentOf(category_id, inbox_id))
            {
                category_id.setNull();
            }
        }
    }
    if(category_id.isNull())
    {
        category_id = gInventory.findCategoryUUIDForType(LLFolderType::FT_OBJECT);
    }
    LLSD payload;
    payload["folder_id"] = category_id;

    LLNotification::Params params("ConfirmObjectTakeLock");
    params.payload(payload);
    // MAINT-290
    // Reason: Showing the confirmation dialog resets object selection, thus there is nothing to derez.
    // Fix: pass selection to the confirm_take, so that selection doesn't "die" after confirmation dialog is opened
    params.functor.function([take_separate](const LLSD &notification, const LLSD &response)
    {
        if (take_separate)
        {
            confirm_take_separate(notification, response, LLSelectMgr::instance().getSelection());
        }
        else
        {
            confirm_take(notification, response, LLSelectMgr::instance().getSelection());
        }
    });

    if (locked_but_takeable_object ||
       !you_own_everything)
    {
        if(locked_but_takeable_object && you_own_everything)
        {
            params.name("ConfirmObjectTakeLock");
        }
        else if(!locked_but_takeable_object && !you_own_everything)
        {
            params.name("ConfirmObjectTakeNoOwn");
        }
        else
        {
            params.name("ConfirmObjectTakeLockNoOwn");
        }

        LLNotifications::instance().add(params);
    }
    else
    {
        LLNotifications::instance().forceResponse(params, 0);
    }
}

void handle_object_show_inspector()
{
    LLObjectSelectionHandle selection = LLSelectMgr::getInstance()->getSelection();
    LLViewerObject* objectp = selection->getFirstRootObject(true);
    if (!objectp)
    {
        return;
    }

    LLSD params;
    params["object_id"] = objectp->getID();
    LLFloaterReg::showInstance("inspect_object", params);
}

void handle_avatar_show_inspector()
{
    LLVOAvatar* avatar = find_avatar_from_object( LLSelectMgr::getInstance()->getSelection()->getPrimaryObject() );
    if(avatar)
    {
        LLSD params;
        params["avatar_id"] = avatar->getID();
        LLFloaterReg::showInstance("inspect_avatar", params);
    }
}



bool confirm_take(const LLSD& notification, const LLSD& response, LLObjectSelectionHandle selection_handle)
{
    S32 option = LLNotificationsUtil::getSelectedOption(notification, response);
    if(enable_take() && (option == 0))
    {
        derez_objects(DRD_TAKE_INTO_AGENT_INVENTORY, notification["payload"]["folder_id"].asUUID());
    }
    return false;
}

bool confirm_take_separate(const LLSD &notification, const LLSD &response, LLObjectSelectionHandle selection_handle)
{
    S32 option = LLNotificationsUtil::getSelectedOption(notification, response);
    if (enable_take() && (option == 0))
    {
        derez_objects_separate(DRD_TAKE_INTO_AGENT_INVENTORY, notification["payload"]["folder_id"].asUUID());
    }
    return false;
}

// You can take an item when it is public and transferrable, or when
// you own it. We err on the side of enabling the item when at least
// one item selected can be copied to inventory.
bool enable_take()
{
    if (sitting_on_selection())
    {
        return false;
    }

    for (LLObjectSelection::valid_root_iterator iter = LLSelectMgr::getInstance()->getSelection()->valid_root_begin();
         iter != LLSelectMgr::getInstance()->getSelection()->valid_root_end(); iter++)
    {
        LLSelectNode* node = *iter;
        LLViewerObject* object = node->getObject();
        if (object->isAvatar())
        {
            // ...don't acquire avatars
            continue;
        }

#ifdef HACKED_GODLIKE_VIEWER
        return true;
#else
# ifdef TOGGLE_HACKED_GODLIKE_VIEWER
        if (!LLGridManager::getInstance()->isInProductionGrid()
            && gAgent.isGodlike())
        {
            return true;
        }
# endif
        if(!object->isPermanentEnforced() &&
            ((node->mPermissions->allowTransferTo(gAgent.getID())
            && object->permModify())
            || (node->mPermissions->getOwner() == gAgent.getID())))
        {
            return !object->isAttachment();
        }
#endif
    }
    return false;
}


void handle_buy_or_take()
{
    if (LLSelectMgr::getInstance()->getSelection()->isEmpty())
    {
        return;
    }

    if (is_selection_buy_not_take())
    {
        S32 total_price = selection_price();

        if (total_price <= gStatusBar->getBalance() || total_price == 0)
        {
            handle_buy();
        }
        else
        {
            LLStringUtil::format_map_t args;
            args["AMOUNT"] = llformat("%d", total_price);
            LLBuyCurrencyHTML::openCurrencyFloater( LLTrans::getString( "this_object_costs", args ), total_price );
        }
    }
    else
    {
        handle_take();
    }
}

bool visible_buy_object()
{
    return is_selection_buy_not_take() && enable_buy_object();
}

bool visible_take_object()
{
    return !is_selection_buy_not_take() && enable_take();
}

bool is_multiple_selection()
{
    return (LLSelectMgr::getInstance()->getSelection()->getRootObjectCount() > 1);
}

bool is_single_selection()
{
    return !is_multiple_selection();
}

bool enable_take_objects()
{
    return visible_take_object() && is_multiple_selection();
}

bool tools_visible_buy_object()
{
    return is_selection_buy_not_take();
}

bool tools_visible_take_object()
{
    return !is_selection_buy_not_take();
}

class LLToolsEnableBuyOrTake : public view_listener_t
{
    bool handleEvent(const LLSD& userdata)
    {
        bool is_buy = is_selection_buy_not_take();
        bool new_value = is_buy ? enable_buy_object() : enable_take();
        return new_value;
    }
};

// This is a small helper function to determine if we have a buy or a
// take in the selection. This method is to help with the aliasing
// problems of putting buy and take in the same pie menu space. After
// a fair amont of discussion, it was determined to prefer buy over
// take. The reasoning follows from the fact that when users walk up
// to buy something, they will click on one or more items. Thus, if
// anything is for sale, it becomes a buy operation, and the server
// will group all of the buy items, and copyable/modifiable items into
// one package and give the end user as much as the permissions will
// allow. If the user wanted to take something, they will select fewer
// and fewer items until only 'takeable' items are left. The one
// exception is if you own everything in the selection that is for
// sale, in this case, you can't buy stuff from yourself, so you can
// take it.
// return value = true if selection is a 'buy'.
//                false if selection is a 'take'
bool is_selection_buy_not_take()
{
    for (LLObjectSelection::root_iterator iter = LLSelectMgr::getInstance()->getSelection()->root_begin();
         iter != LLSelectMgr::getInstance()->getSelection()->root_end(); iter++)
    {
        LLSelectNode* node = *iter;
        LLViewerObject* obj = node->getObject();
        if(obj && !(obj->permYouOwner()) && (node->mSaleInfo.isForSale()))
        {
            // you do not own the object and it is for sale, thus,
            // it's a buy
            return true;
        }
    }
    return false;
}

S32 selection_price()
{
    S32 total_price = 0;
    for (LLObjectSelection::root_iterator iter = LLSelectMgr::getInstance()->getSelection()->root_begin();
         iter != LLSelectMgr::getInstance()->getSelection()->root_end(); iter++)
    {
        LLSelectNode* node = *iter;
        LLViewerObject* obj = node->getObject();
        if(obj && !(obj->permYouOwner()) && (node->mSaleInfo.isForSale()))
        {
            // you do not own the object and it is for sale.
            // Add its price.
            total_price += node->mSaleInfo.getSalePrice();
        }
    }

    return total_price;
}
/*
bool callback_show_buy_currency(const LLSD& notification, const LLSD& response)
{
    S32 option = LLNotificationsUtil::getSelectedOption(notification, response);
    if (0 == option)
    {
        LL_INFOS() << "Loading page " << LLNotifications::instance().getGlobalString("BUY_CURRENCY_URL") << LL_ENDL;
        LLWeb::loadURL(LLNotifications::instance().getGlobalString("BUY_CURRENCY_URL"));
    }
    return false;
}
*/

void show_buy_currency(const char* extra)
{
    // Don't show currency web page for branded clients.
/*
    std::ostringstream mesg;
    if (extra != NULL)
    {
        mesg << extra << "\n \n";
    }
    mesg << "Go to " << LLNotifications::instance().getGlobalString("BUY_CURRENCY_URL")<< "\nfor information on purchasing currency?";
*/
    LLSD args;
    if (extra != NULL)
    {
        args["EXTRA"] = extra;
    }
    LLNotificationsUtil::add("PromptGoToCurrencyPage", args);//, LLSD(), callback_show_buy_currency);
}

void handle_buy()
{
    if (LLSelectMgr::getInstance()->getSelection()->isEmpty()) return;

    LLSaleInfo sale_info;
    bool valid = LLSelectMgr::getInstance()->selectGetSaleInfo(sale_info);
    if (!valid) return;

    S32 price = sale_info.getSalePrice();

    if (price > 0 && price > gStatusBar->getBalance())
    {
        LLStringUtil::format_map_t args;
        args["AMOUNT"] = llformat("%d", price);
        LLBuyCurrencyHTML::openCurrencyFloater( LLTrans::getString("this_object_costs", args), price );
        return;
    }

    if (sale_info.getSaleType() == LLSaleInfo::FS_CONTENTS)
    {
        handle_buy_contents(sale_info);
    }
    else
    {
        handle_buy_object(sale_info);
    }
}

bool anyone_copy_selection(LLSelectNode* nodep)
{
    bool perm_copy = (bool)(nodep->getObject()->permCopy());
    bool all_copy = (bool)(nodep->mPermissions->getMaskEveryone() & PERM_COPY);
    return perm_copy && all_copy;
}

bool for_sale_selection(LLSelectNode* nodep)
{
    return nodep->mSaleInfo.isForSale()
        && nodep->mPermissions->getMaskOwner() & PERM_TRANSFER
        && (nodep->mPermissions->getMaskOwner() & PERM_COPY
            || nodep->mSaleInfo.getSaleType() != LLSaleInfo::FS_COPY);
}

bool sitting_on_selection()
{
    LLSelectNode* node = LLSelectMgr::getInstance()->getSelection()->getFirstRootNode();
    if (!node)
    {
        return false;
    }

    if (!node->mValid)
    {
        return false;
    }

    LLViewerObject* root_object = node->getObject();
    if (!root_object)
    {
        return false;
    }

    // Need to determine if avatar is sitting on this object
    if (!isAgentAvatarValid()) return false;

    return (gAgentAvatarp->isSitting() && gAgentAvatarp->getRoot() == root_object);
}

class LLToolsSaveToObjectInventory : public view_listener_t
{
    bool handleEvent(const LLSD& userdata)
    {
        LLSelectNode* node = LLSelectMgr::getInstance()->getSelection()->getFirstRootNode();
        if(node && (node->mValid) && (!node->mFromTaskID.isNull()))
        {
            // *TODO: check to see if the fromtaskid object exists.
            derez_objects(DRD_SAVE_INTO_TASK_INVENTORY, node->mFromTaskID);
        }
        return true;
    }
};

class LLToolsEnablePathfinding : public view_listener_t
{
    bool handleEvent(const LLSD& userdata)
    {
        return (LLPathfindingManager::getInstance() != NULL) && LLPathfindingManager::getInstance()->isPathfindingEnabledForCurrentRegion();
    }
};

class LLToolsEnablePathfindingView : public view_listener_t
{
    bool handleEvent(const LLSD& userdata)
    {
        return (LLPathfindingManager::getInstance() != NULL) && LLPathfindingManager::getInstance()->isPathfindingEnabledForCurrentRegion() && LLPathfindingManager::getInstance()->isPathfindingViewEnabled();
    }
};

class LLToolsDoPathfindingRebakeRegion : public view_listener_t
{
    bool handleEvent(const LLSD& userdata)
    {
        bool hasPathfinding = (LLPathfindingManager::getInstance() != NULL);

        if (hasPathfinding)
        {
            LLMenuOptionPathfindingRebakeNavmesh::getInstance()->sendRequestRebakeNavmesh();
        }

        return hasPathfinding;
    }
};

class LLToolsEnablePathfindingRebakeRegion : public view_listener_t
{
    bool handleEvent(const LLSD& userdata)
    {
        bool returnValue = false;

        if (LLNavigationBar::instanceExists())
        {
            returnValue = LLNavigationBar::getInstance()->isRebakeNavMeshAvailable();
        }
        return returnValue;
    }
};

class LLToolsCheckSelectionLODMode : public view_listener_t
{
    bool handleEvent(const LLSD& userdata)
    {
        std::string param = userdata.asString();
        static LLCachedControl<S32> debug_selection_lods(gSavedSettings, "DebugSelectionLODs", 0);
        if ("default" == param)
        {
            return debug_selection_lods() < 0;
        }
        else if ("high" == param)
        {
            return debug_selection_lods() == 3;
        }
        else if ("medium" == param)
        {
            return debug_selection_lods() == 2;
        }
        else if ("low" == param)
        {
            return debug_selection_lods() == 1;
        }
        else if ("lowest" == param)
        {
            return debug_selection_lods() == 0;
        }

        return false;
    }
};


// Round the position of all root objects to the grid
class LLToolsSnapObjectXY : public view_listener_t
{
    bool handleEvent(const LLSD& userdata)
    {
        F64 snap_size = (F64)gSavedSettings.getF32("GridResolution");

        for (LLObjectSelection::root_iterator iter = LLSelectMgr::getInstance()->getSelection()->root_begin();
             iter != LLSelectMgr::getInstance()->getSelection()->root_end(); iter++)
        {
            LLSelectNode* node = *iter;
            LLViewerObject* obj = node->getObject();
            if (obj->permModify())
            {
                LLVector3d pos_global = obj->getPositionGlobal();
                F64 round_x = fmod(pos_global.mdV[VX], snap_size);
                if (round_x < snap_size * 0.5)
                {
                    // closer to round down
                    pos_global.mdV[VX] -= round_x;
                }
                else
                {
                    // closer to round up
                    pos_global.mdV[VX] -= round_x;
                    pos_global.mdV[VX] += snap_size;
                }

                F64 round_y = fmod(pos_global.mdV[VY], snap_size);
                if (round_y < snap_size * 0.5)
                {
                    pos_global.mdV[VY] -= round_y;
                }
                else
                {
                    pos_global.mdV[VY] -= round_y;
                    pos_global.mdV[VY] += snap_size;
                }

                obj->setPositionGlobal(pos_global, false);
            }
        }
        LLSelectMgr::getInstance()->sendMultipleUpdate(UPD_POSITION);
        return true;
    }
};

// Determine if the option to cycle between linked prims is shown
class LLToolsEnableSelectNextPart : public view_listener_t
{
    bool handleEvent(const LLSD& userdata)
    {
        bool new_value = (!LLSelectMgr::getInstance()->getSelection()->isEmpty()
                          && (gSavedSettings.getBOOL("EditLinkedParts")
                              || LLToolFace::getInstance() == LLToolMgr::getInstance()->getCurrentTool()));
        return new_value;
    }
};

// Cycle selection through linked children or/and faces in selected object.
// FIXME: Order of children list is not always the same as sim's idea of link order. This may confuse
// resis. Need link position added to sim messages to address this.
class LLToolsSelectNextPartFace : public view_listener_t
{
    bool handleEvent(const LLSD& userdata)
    {
        bool cycle_faces = LLToolFace::getInstance() == LLToolMgr::getInstance()->getCurrentTool();
        bool cycle_linked = gSavedSettings.getBOOL("EditLinkedParts");

        if (!cycle_faces && !cycle_linked)
        {
            // Nothing to do
            return true;
        }

        bool fwd = (userdata.asString() == "next");
        bool prev = (userdata.asString() == "previous");
        bool ifwd = (userdata.asString() == "includenext");
        bool iprev = (userdata.asString() == "includeprevious");

        LLViewerObject* to_select = NULL;
        bool restart_face_on_part = !cycle_faces;
        S32 new_te = 0;

        if (cycle_faces)
        {
            // Cycle through faces of current selection, if end is reached, swithc to next part (if present)
            LLSelectNode* nodep = LLSelectMgr::getInstance()->getSelection()->getFirstNode();
            if (!nodep) return false;
            to_select = nodep->getObject();
            if (!to_select) return false;

            S32 te_count = to_select->getNumTEs();
            S32 selected_te = nodep->getLastOperatedTE();

            if (fwd || ifwd)
            {
                if (selected_te < 0)
                {
                    new_te = 0;
                }
                else if (selected_te + 1 < te_count)
                {
                    // select next face
                    new_te = selected_te + 1;
                }
                else
                {
                    // restart from first face on next part
                    restart_face_on_part = true;
                }
            }
            else if (prev || iprev)
            {
                if (selected_te > te_count)
                {
                    new_te = te_count - 1;
                }
                else if (selected_te - 1 >= 0)
                {
                    // select previous face
                    new_te = selected_te - 1;
                }
                else
                {
                    // restart from last face on next part
                    restart_face_on_part = true;
                }
            }
        }

        S32 object_count = LLSelectMgr::getInstance()->getSelection()->getObjectCount();
        if (cycle_linked && object_count && restart_face_on_part)
        {
            LLViewerObject* selected = LLSelectMgr::getInstance()->getSelection()->getFirstObject();
            if (selected && selected->getRootEdit())
            {
                LLViewerObject::child_list_t children = selected->getRootEdit()->getChildren();
                children.push_front(selected->getRootEdit());   // need root in the list too

                for (LLViewerObject::child_list_t::iterator iter = children.begin(); iter != children.end(); ++iter)
                {
                    if ((*iter)->isSelected())
                    {
                        if (object_count > 1 && (fwd || prev))  // multiple selection, find first or last selected if not include
                        {
                            to_select = *iter;
                            if (fwd)
                            {
                                // stop searching if going forward; repeat to get last hit if backward
                                break;
                            }
                        }
                        else if ((object_count == 1) || (ifwd || iprev))    // single selection or include
                        {
                            if (fwd || ifwd)
                            {
                                ++iter;
                                while (iter != children.end() && ((*iter)->isAvatar() || (ifwd && (*iter)->isSelected())))
                                {
                                    ++iter; // skip sitting avatars and selected if include
                                }
                            }
                            else // backward
                            {
                                iter = (iter == children.begin() ? children.end() : iter);
                                --iter;
                                while (iter != children.begin() && ((*iter)->isAvatar() || (iprev && (*iter)->isSelected())))
                                {
                                    --iter; // skip sitting avatars and selected if include
                                }
                            }
                            iter = (iter == children.end() ? children.begin() : iter);
                            to_select = *iter;
                            break;
                        }
                    }
                }
            }
        }

        if (to_select)
        {
            if (gFocusMgr.childHasKeyboardFocus(gFloaterTools))
            {
                gFocusMgr.setKeyboardFocus(nullptr);   // force edit toolbox to commit any changes
            }
            if (fwd || prev)
            {
                LLSelectMgr::getInstance()->deselectAll();
            }
            if (cycle_faces)
            {
                if (restart_face_on_part)
                {
                    if (fwd || ifwd)
                    {
                        new_te = 0;
                    }
                    else
                    {
                        new_te = to_select->getNumTEs() - 1;
                    }
                }
                LLSelectMgr::getInstance()->selectObjectOnly(to_select, new_te);
                LLSelectMgr::getInstance()->addAsIndividual(to_select, new_te, false);
            }
            else
            {
                LLSelectMgr::getInstance()->selectObjectOnly(to_select);
            }
            return true;
        }
        return true;
    }
};

class LLToolsStopAllAnimations : public view_listener_t
{
    bool handleEvent(const LLSD& userdata)
    {
        gAgent.stopCurrentAnimations();
        return true;
    }
};

class LLToolsReleaseKeys : public view_listener_t
{
    bool handleEvent(const LLSD& userdata)
    {
        gAgent.forceReleaseControls();

        return true;
    }
};

class LLToolsEnableReleaseKeys : public view_listener_t
{
    bool handleEvent(const LLSD& userdata)
    {
        return gAgent.anyControlGrabbed();
    }
};


class LLEditEnableCut : public view_listener_t
{
    bool handleEvent(const LLSD& userdata)
    {
        bool new_value = LLEditMenuHandler::gEditMenuHandler && LLEditMenuHandler::gEditMenuHandler->canCut();
        return new_value;
    }
};

class LLEditCut : public view_listener_t
{
    bool handleEvent(const LLSD& userdata)
    {
        if (LLEditMenuHandler::gEditMenuHandler)
        {
            LLEditMenuHandler::gEditMenuHandler->cut();
        }
        return true;
    }
};

class LLEditEnableCopy : public view_listener_t
{
    bool handleEvent(const LLSD& userdata)
    {
        bool new_value = LLEditMenuHandler::gEditMenuHandler && LLEditMenuHandler::gEditMenuHandler->canCopy();
        return new_value;
    }
};

class LLEditCopy : public view_listener_t
{
    bool handleEvent(const LLSD& userdata)
    {
        if (LLEditMenuHandler::gEditMenuHandler)
        {
            LLEditMenuHandler::gEditMenuHandler->copy();
        }
        return true;
    }
};

class LLEditEnablePaste : public view_listener_t
{
    bool handleEvent(const LLSD& userdata)
    {
        bool new_value = LLEditMenuHandler::gEditMenuHandler && LLEditMenuHandler::gEditMenuHandler->canPaste();
        return new_value;
    }
};

class LLEditPaste : public view_listener_t
{
    bool handleEvent(const LLSD& userdata)
    {
        if (LLEditMenuHandler::gEditMenuHandler)
        {
            LLEditMenuHandler::gEditMenuHandler->paste();
        }
        return true;
    }
};

class LLEditEnableDelete : public view_listener_t
{
    bool handleEvent(const LLSD& userdata)
    {
        bool new_value = LLEditMenuHandler::gEditMenuHandler && LLEditMenuHandler::gEditMenuHandler->canDoDelete();
        return new_value;
    }
};

class LLEditDelete : public view_listener_t
{
    bool handleEvent(const LLSD& userdata)
    {
        // If a text field can do a deletion, it gets precedence over deleting
        // an object in the world.
        if (LLEditMenuHandler::gEditMenuHandler && LLEditMenuHandler::gEditMenuHandler->canDoDelete())
        {
            LLEditMenuHandler::gEditMenuHandler->doDelete();
        }

        // and close any pie/context menus when done
        gMenuHolder->hideMenus();

        // When deleting an object we may not actually be done
        // Keep selection so we know what to delete when confirmation is needed about the delete
        gMenuObject->hide();
        return true;
    }
};

void handle_spellcheck_replace_with_suggestion(const LLUICtrl* ctrl, const LLSD& param)
{
    const LLContextMenu* menu = dynamic_cast<const LLContextMenu*>(ctrl->getParent());
    LLSpellCheckMenuHandler* spellcheck_handler = (menu) ? dynamic_cast<LLSpellCheckMenuHandler*>(menu->getSpawningView()) : NULL;
    if ( (!spellcheck_handler) || (!spellcheck_handler->getSpellCheck()) )
    {
        return;
    }

    U32 index = 0;
    if ( (!LLStringUtil::convertToU32(param.asString(), index)) || (index >= spellcheck_handler->getSuggestionCount()) )
    {
        return;
    }

    spellcheck_handler->replaceWithSuggestion(index);
}

bool visible_spellcheck_suggestion(LLUICtrl* ctrl, const LLSD& param)
{
    LLMenuItemGL* item = dynamic_cast<LLMenuItemGL*>(ctrl);
    const LLContextMenu* menu = (item) ? dynamic_cast<const LLContextMenu*>(item->getParent()) : NULL;
    const LLSpellCheckMenuHandler* spellcheck_handler = (menu) ? dynamic_cast<const LLSpellCheckMenuHandler*>(menu->getSpawningView()) : NULL;
    if ( (!spellcheck_handler) || (!spellcheck_handler->getSpellCheck()) )
    {
        return false;
    }

    U32 index = 0;
    if ( (!LLStringUtil::convertToU32(param.asString(), index)) || (index >= spellcheck_handler->getSuggestionCount()) )
    {
        return false;
    }

    item->setLabel(spellcheck_handler->getSuggestion(index));
    return true;
}

void handle_spellcheck_add_to_dictionary(const LLUICtrl* ctrl)
{
    const LLContextMenu* menu = dynamic_cast<const LLContextMenu*>(ctrl->getParent());
    LLSpellCheckMenuHandler* spellcheck_handler = (menu) ? dynamic_cast<LLSpellCheckMenuHandler*>(menu->getSpawningView()) : NULL;
    if ( (spellcheck_handler) && (spellcheck_handler->canAddToDictionary()) )
    {
        spellcheck_handler->addToDictionary();
    }
}

bool enable_spellcheck_add_to_dictionary(const LLUICtrl* ctrl)
{
    const LLContextMenu* menu = dynamic_cast<const LLContextMenu*>(ctrl->getParent());
    const LLSpellCheckMenuHandler* spellcheck_handler = (menu) ? dynamic_cast<const LLSpellCheckMenuHandler*>(menu->getSpawningView()) : NULL;
    return (spellcheck_handler) && (spellcheck_handler->canAddToDictionary());
}

void handle_spellcheck_add_to_ignore(const LLUICtrl* ctrl)
{
    const LLContextMenu* menu = dynamic_cast<const LLContextMenu*>(ctrl->getParent());
    LLSpellCheckMenuHandler* spellcheck_handler = (menu) ? dynamic_cast<LLSpellCheckMenuHandler*>(menu->getSpawningView()) : NULL;
    if ( (spellcheck_handler) && (spellcheck_handler->canAddToIgnore()) )
    {
        spellcheck_handler->addToIgnore();
    }
}

bool enable_spellcheck_add_to_ignore(const LLUICtrl* ctrl)
{
    const LLContextMenu* menu = dynamic_cast<const LLContextMenu*>(ctrl->getParent());
    const LLSpellCheckMenuHandler* spellcheck_handler = (menu) ? dynamic_cast<const LLSpellCheckMenuHandler*>(menu->getSpawningView()) : NULL;
    return (spellcheck_handler) && (spellcheck_handler->canAddToIgnore());
}

bool enable_object_return()
{
    return (!LLSelectMgr::getInstance()->getSelection()->isEmpty() &&
        (gAgent.isGodlike() || can_derez(DRD_RETURN_TO_OWNER)));
}

bool enable_object_delete()
{
    bool new_value =
#ifdef HACKED_GODLIKE_VIEWER
    true;
#else
# ifdef TOGGLE_HACKED_GODLIKE_VIEWER
    (!LLGridManager::getInstance()->isInProductionGrid()
     && gAgent.isGodlike()) ||
# endif
    LLSelectMgr::getInstance()->canDoDelete();
#endif
    return new_value;
}

class LLObjectsReturnPackage
{
public:
    LLObjectsReturnPackage() : mObjectSelection(), mReturnableObjects(), mError(),  mFirstRegion(nullptr) {};
    ~LLObjectsReturnPackage()
    {
        mObjectSelection.clear();
        mReturnableObjects.clear();
        mError.clear();
        mFirstRegion = NULL;
    };

    LLObjectSelectionHandle mObjectSelection;
    std::vector<LLViewerObjectPtr> mReturnableObjects;
    std::string mError;
    LLViewerRegion *mFirstRegion;
};

static void return_objects(LLObjectsReturnPackage *objectsReturnPackage, const LLSD& notification, const LLSD& response)
{
    if (LLNotificationsUtil::getSelectedOption(notification, response) == 0)
    {
        // Ignore category ID for this derez destination.
        derez_objects(DRD_RETURN_TO_OWNER, LLUUID::null, objectsReturnPackage->mFirstRegion, objectsReturnPackage->mError, &objectsReturnPackage->mReturnableObjects);
    }

    delete objectsReturnPackage;
}

void handle_object_return()
{
    if (!LLSelectMgr::getInstance()->getSelection()->isEmpty())
    {
        LLObjectsReturnPackage *objectsReturnPackage = new LLObjectsReturnPackage();
        objectsReturnPackage->mObjectSelection = LLSelectMgr::getInstance()->getEditSelection();

        // Save selected objects, so that we still know what to return after the confirmation dialog resets selection.
        get_derezzable_objects(DRD_RETURN_TO_OWNER, objectsReturnPackage->mError, objectsReturnPackage->mFirstRegion, &objectsReturnPackage->mReturnableObjects);

        LLNotificationsUtil::add("ReturnToOwner", LLSD(), LLSD(), boost::bind(&return_objects, objectsReturnPackage, _1, _2));
    }
}

void handle_object_delete()
{

        if (LLSelectMgr::getInstance())
        {
            LLSelectMgr::getInstance()->doDelete();
        }

        // and close any pie/context menus when done
        gMenuHolder->hideMenus();

        // When deleting an object we may not actually be done
        // Keep selection so we know what to delete when confirmation is needed about the delete
        gMenuObject->hide();
        return;
}

void handle_force_delete()
{
    LLSelectMgr::getInstance()->selectForceDelete();
}

class LLViewEnableJoystickFlycam : public view_listener_t
{
    bool handleEvent(const LLSD& userdata)
    {
        bool new_value = (gSavedSettings.getBOOL("JoystickEnabled") && gSavedSettings.getBOOL("JoystickFlycamEnabled"));
        return new_value;
    }
};

class LLViewEnableLastChatter : public view_listener_t
{
    bool handleEvent(const LLSD& userdata)
    {
        // *TODO: add check that last chatter is in range
        bool new_value = (gAgentCamera.cameraThirdPerson() && gAgent.getLastChatter().notNull());
        return new_value;
    }
};

class LLEditEnableDeselect : public view_listener_t
{
    bool handleEvent(const LLSD& userdata)
    {
        bool new_value = LLEditMenuHandler::gEditMenuHandler && LLEditMenuHandler::gEditMenuHandler->canDeselect();
        return new_value;
    }
};

class LLEditDeselect : public view_listener_t
{
    bool handleEvent(const LLSD& userdata)
    {
        if( LLEditMenuHandler::gEditMenuHandler )
        {
            LLEditMenuHandler::gEditMenuHandler->deselect();
        }
        return true;
    }
};

class LLEditEnableSelectAll : public view_listener_t
{
    bool handleEvent(const LLSD& userdata)
    {
        bool new_value = LLEditMenuHandler::gEditMenuHandler && LLEditMenuHandler::gEditMenuHandler->canSelectAll();
        return new_value;
    }
};


class LLEditSelectAll : public view_listener_t
{
    bool handleEvent(const LLSD& userdata)
    {
        if( LLEditMenuHandler::gEditMenuHandler )
        {
            LLEditMenuHandler::gEditMenuHandler->selectAll();
        }
        return true;
    }
};


class LLEditEnableUndo : public view_listener_t
{
    bool handleEvent(const LLSD& userdata)
    {
        bool new_value = LLEditMenuHandler::gEditMenuHandler && LLEditMenuHandler::gEditMenuHandler->canUndo();
        return new_value;
    }
};

class LLEditUndo : public view_listener_t
{
    bool handleEvent(const LLSD& userdata)
    {
        if( LLEditMenuHandler::gEditMenuHandler && LLEditMenuHandler::gEditMenuHandler->canUndo() )
        {
            LLEditMenuHandler::gEditMenuHandler->undo();
        }
        return true;
    }
};

class LLEditEnableRedo : public view_listener_t
{
    bool handleEvent(const LLSD& userdata)
    {
        bool new_value = LLEditMenuHandler::gEditMenuHandler && LLEditMenuHandler::gEditMenuHandler->canRedo();
        return new_value;
    }
};

class LLEditRedo : public view_listener_t
{
    bool handleEvent(const LLSD& userdata)
    {
        if( LLEditMenuHandler::gEditMenuHandler && LLEditMenuHandler::gEditMenuHandler->canRedo() )
        {
            LLEditMenuHandler::gEditMenuHandler->redo();
        }
        return true;
    }
};



void print_object_info()
{
    LLSelectMgr::getInstance()->selectionDump();
}

void print_agent_nvpairs()
{
    LLViewerObject *objectp;

    LL_INFOS() << "Agent Name Value Pairs" << LL_ENDL;

    objectp = gObjectList.findObject(gAgentID);
    if (objectp)
    {
        objectp->printNameValuePairs();
    }
    else
    {
        LL_INFOS() << "Can't find agent object" << LL_ENDL;
    }

    LL_INFOS() << "Camera at " << gAgentCamera.getCameraPositionGlobal() << LL_ENDL;
}

void show_debug_menus()
{
    // this might get called at login screen where there is no menu so only toggle it if one exists
    if ( gMenuBarView )
    {
        bool debug = gSavedSettings.getBOOL("UseDebugMenus");
        bool qamode = gSavedSettings.getBOOL("QAMode");

        gMenuBarView->setItemVisible("Advanced", debug);
//      gMenuBarView->setItemEnabled("Advanced", debug); // Don't disable Advanced keyboard shortcuts when hidden

        Rlv::Util::menuToggleVisible();

        gMenuBarView->setItemVisible("Debug", qamode);
        gMenuBarView->setItemEnabled("Debug", qamode);

        gMenuBarView->setItemVisible("Develop", qamode);
        gMenuBarView->setItemEnabled("Develop", qamode);

        // Server ('Admin') menu hidden when not in godmode.
        const bool show_server_menu = (gAgent.getGodLevel() > GOD_NOT || (debug && gAgent.getAdminOverride()));
        gMenuBarView->setItemVisible("Admin", show_server_menu);
        gMenuBarView->setItemEnabled("Admin", show_server_menu);
    }
    if (gLoginMenuBarView)
    {
        bool debug = gSavedSettings.getBOOL("UseDebugMenus");
        gLoginMenuBarView->setItemVisible("Debug", debug);
        gLoginMenuBarView->setItemEnabled("Debug", debug);
    }
}

void toggle_debug_menus()
{
    bool visible = ! gSavedSettings.getBOOL("UseDebugMenus");
    gSavedSettings.setBOOL("UseDebugMenus", visible);
    show_debug_menus();
}

class LLCommunicateNearbyChat : public view_listener_t
{
    bool handleEvent(const LLSD& userdata)
    {
        LLFloaterIMContainer* im_box = LLFloaterIMContainer::getInstance();
        LLFloaterIMNearbyChat* floater_nearby = LLFloaterReg::getTypedInstance<LLFloaterIMNearbyChat>("nearby_chat");
        if (floater_nearby->isInVisibleChain() && !floater_nearby->isTornOff()
            && im_box->getSelectedSession() == LLUUID() && im_box->getConversationListItemSize() > 1)
        {
            im_box->selectNextorPreviousConversation(false);
        }
        else
        {
            LLFloaterReg::toggleInstanceOrBringToFront("nearby_chat");
        }
        return true;
    }
};

class LLWorldSetHomeLocation : public view_listener_t
{
    bool handleEvent(const LLSD& userdata)
    {
        // we just send the message and let the server check for failure cases
        // server will echo back a "Home position set." alert if it succeeds
        // and the home location screencapture happens when that alert is recieved
        gAgent.setStartPosition(START_LOCATION_ID_HOME);
        return true;
    }
};

class LLWorldLindenHome : public view_listener_t
{
    bool handleEvent(const LLSD& userdata)
    {
        std::string url = LLFloaterLandHoldings::sHasLindenHome ? LLTrans::getString("lindenhomes_my_home_url") : LLTrans::getString("lindenhomes_get_home_url");
        LLWeb::loadURL(url);
        return true;
    }
};

class LLWorldTeleportHome : public view_listener_t
{
    bool handleEvent(const LLSD& userdata)
    {
        gAgent.teleportHome();
        return true;
    }
};

class LLWorldAlwaysRun : public view_listener_t
{
    bool handleEvent(const LLSD& userdata)
    {
        // as well as altering the default walk-vs-run state,
        // we also change the *current* walk-vs-run state.
        if (gAgent.getAlwaysRun())
        {
            gAgent.clearAlwaysRun();
            gAgent.clearRunning();
        }
        else
        {
            gAgent.setAlwaysRun();
            gAgent.setRunning();
        }

        // tell the simulator.
        gAgent.sendWalkRun(gAgent.getAlwaysRun());

        // Update Movement Controls according to AlwaysRun mode
        LLFloaterMove::setAlwaysRunMode(gAgent.getAlwaysRun());

        return true;
    }
};

class LLWorldCheckAlwaysRun : public view_listener_t
{
    bool handleEvent(const LLSD& userdata)
    {
        bool new_value = gAgent.getAlwaysRun();
        return new_value;
    }
};

class LLWorldSetAway : public view_listener_t
{
    bool handleEvent(const LLSD& userdata)
    {
        if (gAgent.getAFK())
        {
            gAgent.clearAFK();
        }
        else
        {
            gAgent.setAFK();
        }
        return true;
    }
};

class LLWorldSetDoNotDisturb : public view_listener_t
{
    bool handleEvent(const LLSD& userdata)
    {
        if (gAgent.isDoNotDisturb())
        {
            gAgent.setDoNotDisturb(false);
        }
        else
        {
            gAgent.setDoNotDisturb(true);
            LLNotificationsUtil::add("DoNotDisturbModeSet");
        }
        return true;
    }
};

class LLWorldCreateLandmark : public view_listener_t
{
    bool handleEvent(const LLSD& userdata)
    {
        LLFloaterReg::showInstance("add_landmark");

        return true;
    }
};

class LLWorldPlaceProfile : public view_listener_t
{
    bool handleEvent(const LLSD& userdata)
    {
        LLFloaterSidePanelContainer::showPanel("places", LLSD().with("type", "agent"));

        return true;
    }
};

void handle_look_at_selection(const LLSD& param)
{
    const F32 PADDING_FACTOR = 1.75f;
    bool zoom = (param.asString() == "zoom");
    if (!LLSelectMgr::getInstance()->getSelection()->isEmpty())
    {
        gAgentCamera.setFocusOnAvatar(false, ANIMATE);

        LLBBox selection_bbox = LLSelectMgr::getInstance()->getBBoxOfSelection();
        F32 angle_of_view = llmax(0.1f, LLViewerCamera::getInstance()->getAspect() > 1.f ? LLViewerCamera::getInstance()->getView() * LLViewerCamera::getInstance()->getAspect() : LLViewerCamera::getInstance()->getView());
        F32 distance = selection_bbox.getExtentLocal().magVec() * PADDING_FACTOR / atan(angle_of_view);

        LLVector3 obj_to_cam = LLViewerCamera::getInstance()->getOrigin() - selection_bbox.getCenterAgent();
        obj_to_cam.normVec();

        LLUUID object_id;
        if (LLSelectMgr::getInstance()->getSelection()->getPrimaryObject())
        {
            object_id = LLSelectMgr::getInstance()->getSelection()->getPrimaryObject()->mID;
        }
        if (zoom)
        {
            // Make sure we are not increasing the distance between the camera and object
            LLVector3d orig_distance = gAgentCamera.getCameraPositionGlobal() - LLSelectMgr::getInstance()->getSelectionCenterGlobal();
            distance = llmin(distance, (F32) orig_distance.length());

            gAgentCamera.setCameraPosAndFocusGlobal(LLSelectMgr::getInstance()->getSelectionCenterGlobal() + LLVector3d(obj_to_cam * distance),
                                        LLSelectMgr::getInstance()->getSelectionCenterGlobal(),
                                        object_id );

        }
        else
        {
            gAgentCamera.setFocusGlobal( LLSelectMgr::getInstance()->getSelectionCenterGlobal(), object_id );
        }
    }
}

void handle_zoom_to_object(const LLUUID& object_id)
{
    const F32 PADDING_FACTOR = 2.f;

    LLViewerObject* object = gObjectList.findObject(object_id);

    if (object)
    {
        gAgentCamera.setFocusOnAvatar(false, ANIMATE);

        LLBBox bbox = object->getBoundingBoxAgent() ;
        F32 angle_of_view = llmax(0.1f, LLViewerCamera::getInstance()->getAspect() > 1.f ? LLViewerCamera::getInstance()->getView() * LLViewerCamera::getInstance()->getAspect() : LLViewerCamera::getInstance()->getView());
        F32 distance = bbox.getExtentLocal().magVec() * PADDING_FACTOR / atan(angle_of_view);

        LLVector3 obj_to_cam = LLViewerCamera::getInstance()->getOrigin() - bbox.getCenterAgent();
        obj_to_cam.normVec();


            LLVector3d object_center_global = gAgent.getPosGlobalFromAgent(bbox.getCenterAgent());

            gAgentCamera.setCameraPosAndFocusGlobal(object_center_global + LLVector3d(obj_to_cam * distance),
                                            object_center_global,
                                            object_id );
    }
}

class LLAvatarInviteToGroup : public view_listener_t
{
    bool handleEvent(const LLSD& userdata)
    {
        LLVOAvatar* avatar = find_avatar_from_object( LLSelectMgr::getInstance()->getSelection()->getPrimaryObject() );
        if(avatar)
        {
            LLAvatarActions::inviteToGroup(avatar->getID());
        }
        return true;
    }
};

class LLAvatarAddFriend : public view_listener_t
{
    bool handleEvent(const LLSD& userdata)
    {
        LLVOAvatar* avatar = find_avatar_from_object( LLSelectMgr::getInstance()->getSelection()->getPrimaryObject() );
        if(avatar && !LLAvatarActions::isFriend(avatar->getID()))
        {
            request_friendship(avatar->getID());
        }
        return true;
    }
};


class LLAvatarToggleMyProfile : public view_listener_t
{
    bool handleEvent(const LLSD& userdata)
    {
        LLFloater* instance = LLAvatarActions::getProfileFloater(gAgent.getID());
        if (LLFloater::isMinimized(instance))
        {
            instance->setMinimized(false);
            instance->setFocus(true);
        }
        else if (!LLFloater::isShown(instance))
        {
            LLAvatarActions::showProfile(gAgent.getID());
        }
        else if (!instance->hasFocus() && !instance->getIsChrome())
        {
            instance->setFocus(true);
        }
        else
        {
            instance->closeFloater();
        }
        return true;
    }
};

class LLAvatarTogglePicks : public view_listener_t
{
    bool handleEvent(const LLSD& userdata)
    {
        LLFloater * instance = LLAvatarActions::getProfileFloater(gAgent.getID());
        if (LLFloater::isMinimized(instance) || (instance && !instance->hasFocus() && !instance->getIsChrome()))
        {
            instance->setMinimized(false);
            instance->setFocus(true);
            LLAvatarActions::showPicks(gAgent.getID());
        }
        else if (picks_tab_visible())
        {
            instance->closeFloater();
        }
        else
        {
            LLAvatarActions::showPicks(gAgent.getID());
        }
        return true;
    }
};

class LLAvatarToggleSearch : public view_listener_t
{
    bool handleEvent(const LLSD& userdata)
    {
        LLFloater* instance = LLFloaterReg::findInstance("search");
        if (LLFloater::isMinimized(instance))
        {
            instance->setMinimized(false);
            instance->setFocus(true);
        }
        else if (!LLFloater::isShown(instance))
        {
            LLFloaterReg::showInstance("search");
        }
        else if (!instance->hasFocus() && !instance->getIsChrome())
        {
            instance->setFocus(true);
        }
        else
        {
            instance->closeFloater();
        }
        return true;
    }
};

class LLAvatarResetSkeleton : public view_listener_t
{
    bool handleEvent(const LLSD& userdata)
    {
        if (LLVOAvatar* avatar = find_avatar_from_object(LLSelectMgr::getInstance()->getSelection()->getPrimaryObject()))
        {
            if(avatar->getID() == gAgentID)
            {
                LLHUDEffectResetSkeleton* effectp = (LLHUDEffectResetSkeleton*)LLHUDManager::getInstance()->createViewerEffect(LLHUDObject::LL_HUD_EFFECT_RESET_SKELETON, true);
                effectp->setSourceObject(gAgentAvatarp);
                effectp->setTargetObject((LLViewerObject*)avatar);
                effectp->setResetAnimations(false);
            }
            else
            {
                avatar->resetSkeleton(false);
            }
        }
        return true;
    }
};

class LLAvatarEnableResetSkeleton : public view_listener_t
{
    bool handleEvent(const LLSD& userdata)
    {
        if (LLVOAvatar* avatar = find_avatar_from_object(LLSelectMgr::getInstance()->getSelection()->getPrimaryObject()))
        {
            return true;
        }
        return false;
    }
};

class LLAvatarResetSkeletonAndAnimations : public view_listener_t
{
    bool handleEvent(const LLSD& userdata)
    {
        if (LLVOAvatar* avatar = find_avatar_from_object(LLSelectMgr::getInstance()->getSelection()->getPrimaryObject()))
        {
            if(avatar->getID() == gAgentID)
            {
                LLHUDEffectResetSkeleton* effectp = (LLHUDEffectResetSkeleton*)LLHUDManager::getInstance()->createViewerEffect(LLHUDObject::LL_HUD_EFFECT_RESET_SKELETON, true);
                effectp->setSourceObject(gAgentAvatarp);
                effectp->setTargetObject((LLViewerObject*)avatar);
                effectp->setResetAnimations(true);
            }
            else
            {
                avatar->resetSkeleton(true);
            }
        }
        return true;
    }
};

class LLAvatarResetSelfSkeleton : public view_listener_t
{
    bool handleEvent(const LLSD& userdata)
    {
        if (LLVOAvatar* avatar = find_avatar_from_object(LLSelectMgr::getInstance()->getSelection()->getPrimaryObject()))
        {
<<<<<<< HEAD
            avatar->resetSkeleton(false);
        }
        else
        {
            gAgentAvatarp->resetSkeleton(false);
=======
            if(avatar->getID() == gAgentID)
            {
                LLHUDEffectResetSkeleton* effectp = (LLHUDEffectResetSkeleton*)LLHUDManager::getInstance()->createViewerEffect(LLHUDObject::LL_HUD_EFFECT_RESET_SKELETON, true);
                effectp->setSourceObject(gAgentAvatarp);
                effectp->setTargetObject((LLViewerObject*)avatar);
                effectp->setResetAnimations(true);
            }
            else
            {
                avatar->resetSkeleton(true);
            }
        }
        else
        {
            LLHUDEffectResetSkeleton* effectp = (LLHUDEffectResetSkeleton*)LLHUDManager::getInstance()->createViewerEffect(LLHUDObject::LL_HUD_EFFECT_RESET_SKELETON, true);
            effectp->setSourceObject(gAgentAvatarp);
            effectp->setTargetObject(gAgentAvatarp);
            effectp->setResetAnimations(true);
>>>>>>> bd9add8f
        }
        return true;
    }
};

class LLAvatarResetSelfSkeletonAndAnimations : public view_listener_t
{
    bool handleEvent(const LLSD& userdata)
    {
        if (LLVOAvatar* avatar = find_avatar_from_object(LLSelectMgr::getInstance()->getSelection()->getPrimaryObject()))
        {
            if(avatar->getID() == gAgentID)
            {
                LLHUDEffectResetSkeleton* effectp = (LLHUDEffectResetSkeleton*)LLHUDManager::getInstance()->createViewerEffect(LLHUDObject::LL_HUD_EFFECT_RESET_SKELETON, true);
                effectp->setSourceObject(gAgentAvatarp);
                effectp->setTargetObject((LLViewerObject*)avatar);
                effectp->setResetAnimations(true);
            }
            else
            {
                avatar->resetSkeleton(true);
            }
        }
        else
        {
            LLHUDEffectResetSkeleton* effectp = (LLHUDEffectResetSkeleton*)LLHUDManager::getInstance()->createViewerEffect(LLHUDObject::LL_HUD_EFFECT_RESET_SKELETON, true);
            effectp->setSourceObject(gAgentAvatarp);
            effectp->setTargetObject(gAgentAvatarp);
            effectp->setResetAnimations(true);
        }
        return true;
    }
};

class LLAvatarAddContact : public view_listener_t
{
    bool handleEvent(const LLSD& userdata)
    {
        LLVOAvatar* avatar = find_avatar_from_object( LLSelectMgr::getInstance()->getSelection()->getPrimaryObject() );
        if(avatar)
        {
            create_inventory_callingcard(avatar->getID());
        }
        return true;
    }
};

bool complete_give_money(const LLSD& notification, const LLSD& response, LLObjectSelectionHandle selection)
{
    S32 option = LLNotificationsUtil::getSelectedOption(notification, response);
    if (option == 0)
    {
        gAgent.setDoNotDisturb(false);
    }

    LLViewerObject* objectp = selection->getPrimaryObject();

    // Show avatar's name if paying attachment
    if (objectp && objectp->isAttachment())
    {
        while (objectp && !objectp->isAvatar())
        {
            objectp = (LLViewerObject*)objectp->getParent();
        }
    }

    if (objectp)
    {
        if (objectp->isAvatar())
        {
            const bool is_group = false;
            LLFloaterPayUtil::payDirectly(&give_money,
                                      objectp->getID(),
                                      is_group);
        }
        else
        {
            LLFloaterPayUtil::payViaObject(&give_money, selection);
        }
    }
    return false;
}

void handle_give_money_dialog()
{
    LLNotification::Params params("DoNotDisturbModePay");
    params.functor.function(boost::bind(complete_give_money, _1, _2, LLSelectMgr::getInstance()->getSelection()));

    if (gAgent.isDoNotDisturb())
    {
        // warn users of being in do not disturb mode during a transaction
        LLNotifications::instance().add(params);
    }
    else
    {
        LLNotifications::instance().forceResponse(params, 1);
    }
}

bool enable_pay_avatar()
{
    LLViewerObject* obj = LLSelectMgr::getInstance()->getSelection()->getPrimaryObject();
    LLVOAvatar* avatar = find_avatar_from_object(obj);
    return (avatar != NULL);
}

bool enable_pay_object()
{
    LLViewerObject* object = LLSelectMgr::getInstance()->getSelection()->getPrimaryObject();
    if( object )
    {
        LLViewerObject *parent = (LLViewerObject *)object->getParent();
        if((object->flagTakesMoney()) || (parent && parent->flagTakesMoney()))
        {
            return true;
        }
    }
    return false;
}

bool enable_object_stand_up()
{
    // 'Object Stand Up' menu item is enabled when agent is sitting on selection
    return sitting_on_selection();
}

bool enable_object_sit(LLUICtrl* ctrl)
{
    // 'Object Sit' menu item is enabled when agent is not sitting on selection
    bool sitting_on_sel = sitting_on_selection();
    if (!sitting_on_sel)
    {
        // init default labels
        init_default_item_label(ctrl);

        // Update label
        LLSelectNode* node = LLSelectMgr::getInstance()->getSelection()->getFirstRootNode();
        if (node && node->mValid && !node->mSitName.empty())
        {
            ctrl->setValue(node->mSitName);
        }
        else
        {
            ctrl->setValue(get_default_item_label(ctrl->getName()));
        }
    }
    return !sitting_on_sel && is_object_sittable();
}

void dump_select_mgr()
{
    LLSelectMgr::getInstance()->dump();
}

void dump_inventory()
{
    gInventory.dumpInventory();
}


void handle_dump_followcam()
{
    LLFollowCamMgr::getInstance()->dump();
}

void handle_viewer_enable_message_log()
{
    gMessageSystem->startLogging();
}

void handle_viewer_disable_message_log()
{
    gMessageSystem->stopLogging();
}

void handle_customize_avatar()
{
    LLFloaterSidePanelContainer::showPanel("appearance", LLSD().with("type", "my_outfits"));
}

void handle_edit_outfit()
{
    LLFloaterSidePanelContainer::showPanel("appearance", LLSD().with("type", "edit_outfit"));
}

void handle_now_wearing()
{
    LLSidepanelAppearance *panel_appearance = dynamic_cast<LLSidepanelAppearance *>(LLFloaterSidePanelContainer::getPanel("appearance"));
    if (panel_appearance && panel_appearance->isInVisibleChain() && panel_appearance->isCOFPanelVisible())
    {
        LLFloaterReg::findInstance("appearance")->closeFloater();
        return;
    }

    LLFloaterSidePanelContainer::showPanel("appearance", LLSD().with("type", "now_wearing"));
}

void handle_edit_shape()
{
    LLFloaterSidePanelContainer::showPanel("appearance", LLSD().with("type", "edit_shape"));
}

void handle_hover_height()
{
    LLFloaterReg::showInstance("edit_hover_height");
}

void handle_edit_physics()
{
    LLFloaterSidePanelContainer::showPanel("appearance", LLSD().with("type", "edit_physics"));
}

void handle_report_abuse()
{
    // Prevent menu from appearing in screen shot.
    gMenuHolder->hideMenus();
    LLFloaterReporter::showFromMenu(COMPLAINT_REPORT);
}

void handle_buy_currency()
{
    LLBuyCurrencyHTML::openCurrencyFloater();
}

class LLFloaterVisible : public view_listener_t
{
    bool handleEvent(const LLSD& userdata)
    {
        std::string floater_name = userdata.asString();
        bool new_value = false;
        {
            new_value = LLFloaterReg::instanceVisible(floater_name);
        }
        return new_value;
    }
};

class LLShowHelp : public view_listener_t
{
    bool handleEvent(const LLSD& userdata)
    {
        std::string help_topic = userdata.asString();
        LLViewerHelp* vhelp = LLViewerHelp::getInstance();
        vhelp->showTopic(help_topic);
        return true;
    }
};

class LLToggleHelp : public view_listener_t
{
    bool handleEvent(const LLSD& userdata)
    {
        LLFloater* help_browser = (LLFloaterReg::findInstance("help_browser"));
        if (help_browser && help_browser->isInVisibleChain())
        {
            help_browser->closeFloater();
        }
        else
        {
            std::string help_topic = userdata.asString();
            LLViewerHelp* vhelp = LLViewerHelp::getInstance();
            vhelp->showTopic(help_topic);
        }
        return true;
    }
};

class LLToggleSpeak : public view_listener_t
{
    bool handleEvent(const LLSD& userdata)
    {
        LLVoiceClient::getInstance()->toggleUserPTTState();
        return true;
    }
};
class LLShowSidetrayPanel : public view_listener_t
{
    bool handleEvent(const LLSD& userdata)
    {
        std::string floater_name = userdata.asString();

        LLPanel* panel = LLFloaterSidePanelContainer::getPanel(floater_name);
        if (panel)
        {
            if (panel->isInVisibleChain())
            {
                LLFloaterReg::getInstance(floater_name)->closeFloater();
            }
            else
            {
                LLFloaterReg::getInstance(floater_name)->openFloater();
            }
        }
        return true;
    }
};

class LLSidetrayPanelVisible : public view_listener_t
{
    bool handleEvent(const LLSD& userdata)
    {
        std::string floater_name = userdata.asString();
        // Toggle the panel
        if (LLFloaterReg::getInstance(floater_name)->isInVisibleChain())
        {
            return true;
        }
        else
        {
            return false;
        }

    }
};


bool callback_show_url(const LLSD& notification, const LLSD& response)
{
    S32 option = LLNotificationsUtil::getSelectedOption(notification, response);
    if (0 == option)
    {
        LLWeb::loadURL(notification["payload"]["url"].asString());
    }
    return false;
}

class LLPromptShowURL : public view_listener_t
{
    bool handleEvent(const LLSD& userdata)
    {
        std::string param = userdata.asString();
        std::string::size_type offset = param.find(",");
        if (offset != param.npos)
        {
            std::string alert = param.substr(0, offset);
            std::string url = param.substr(offset+1);

            if (LLWeb::useExternalBrowser(url))
            {
                LLSD payload;
                payload["url"] = url;
                LLNotificationsUtil::add(alert, LLSD(), payload, callback_show_url);
            }
            else
            {
                LLWeb::loadURL(url);
            }
        }
        else
        {
            LL_INFOS() << "PromptShowURL invalid parameters! Expecting \"ALERT,URL\"." << LL_ENDL;
        }
        return true;
    }
};

bool callback_show_file(const LLSD& notification, const LLSD& response)
{
    S32 option = LLNotificationsUtil::getSelectedOption(notification, response);
    if (0 == option)
    {
        LLWeb::loadURL(notification["payload"]["url"]);
    }
    return false;
}

class LLPromptShowFile : public view_listener_t
{
    bool handleEvent(const LLSD& userdata)
    {
        std::string param = userdata.asString();
        std::string::size_type offset = param.find(",");
        if (offset != param.npos)
        {
            std::string alert = param.substr(0, offset);
            std::string file = param.substr(offset+1);

            LLSD payload;
            payload["url"] = file;
            LLNotificationsUtil::add(alert, LLSD(), payload, callback_show_file);
        }
        else
        {
            LL_INFOS() << "PromptShowFile invalid parameters! Expecting \"ALERT,FILE\"." << LL_ENDL;
        }
        return true;
    }
};

class LLShowAgentProfile : public view_listener_t
{
    bool handleEvent(const LLSD& userdata)
    {
        LLUUID agent_id;
        if (userdata.asString() == "agent")
        {
            agent_id = gAgent.getID();
        }
        else if (userdata.asString() == "hit object")
        {
            LLViewerObject* objectp = LLSelectMgr::getInstance()->getSelection()->getPrimaryObject();
            if (objectp)
            {
                agent_id = objectp->getID();
            }
        }
        else
        {
            agent_id = userdata.asUUID();
        }

        LLVOAvatar* avatar = find_avatar_from_object(agent_id);
        if (avatar)
        {
            LLAvatarActions::showProfile(avatar->getID());
        }
        return true;
    }
};

class LLShowAgentProfilePicks : public view_listener_t
{
    bool handleEvent(const LLSD& userdata)
    {
        LLAvatarActions::showPicks(gAgent.getID());
        return true;
    }
};

class LLToggleAgentProfile : public view_listener_t
{
    bool handleEvent(const LLSD& userdata)
    {
        LLUUID agent_id;
        if (userdata.asString() == "agent")
        {
            agent_id = gAgent.getID();
        }
        else if (userdata.asString() == "hit object")
        {
            LLViewerObject* objectp = LLSelectMgr::getInstance()->getSelection()->getPrimaryObject();
            if (objectp)
            {
                agent_id = objectp->getID();
            }
        }
        else
        {
            agent_id = userdata.asUUID();
        }

        LLVOAvatar* avatar = find_avatar_from_object(agent_id);
        if (avatar)
        {
            if (!LLAvatarActions::profileVisible(avatar->getID()))
            {
                LLAvatarActions::showProfile(avatar->getID());
            }
            else
            {
                LLAvatarActions::hideProfile(avatar->getID());
            }
        }
        return true;
    }
};

class LLLandEdit : public view_listener_t
{
    bool handleEvent(const LLSD& userdata)
    {
        if (gAgentCamera.getFocusOnAvatar() && gSavedSettings.getBOOL("EditCameraMovement") )
        {
            // zoom in if we're looking at the avatar
            gAgentCamera.setFocusOnAvatar(false, ANIMATE);
            gAgentCamera.setFocusGlobal(LLToolPie::getInstance()->getPick());

            gAgentCamera.cameraOrbitOver( F_PI * 0.25f );
            gViewerWindow->moveCursorToCenter();
        }
        else if ( gSavedSettings.getBOOL("EditCameraMovement") )
        {
            gAgentCamera.setFocusGlobal(LLToolPie::getInstance()->getPick());
            gViewerWindow->moveCursorToCenter();
        }


        LLViewerParcelMgr::getInstance()->selectParcelAt( LLToolPie::getInstance()->getPick().mPosGlobal );

        LLFloaterReg::showInstance("build");

        // Switch to land edit toolset
        LLToolMgr::getInstance()->getCurrentToolset()->selectTool( LLToolSelectLand::getInstance() );
        return true;
    }
};

class LLMuteParticle : public view_listener_t
{
    bool handleEvent(const LLSD& userdata)
    {
        LLUUID id = LLToolPie::getInstance()->getPick().mParticleOwnerID;

        if (id.notNull())
        {
            LLAvatarName av_name;
            LLAvatarNameCache::get(id, &av_name);

            LLMute mute(id, av_name.getUserName(), LLMute::AGENT);
            if (LLMuteList::getInstance()->isMuted(mute.mID))
            {
                LLMuteList::getInstance()->remove(mute);
            }
            else
            {
                LLMuteList::getInstance()->add(mute);
                LLPanelBlockedList::showPanelAndSelect(mute.mID);
            }
        }

        return true;
    }
};

class LLWorldEnableBuyLand : public view_listener_t
{
    bool handleEvent(const LLSD& userdata)
    {
        bool new_value = LLViewerParcelMgr::getInstance()->canAgentBuyParcel(
                                LLViewerParcelMgr::getInstance()->selectionEmpty()
                                    ? LLViewerParcelMgr::getInstance()->getAgentParcel()
                                    : LLViewerParcelMgr::getInstance()->getParcelSelection()->getParcel(),
                                false);
        return new_value;
    }
};

bool enable_buy_land()
{
    return LLViewerParcelMgr::getInstance()->canAgentBuyParcel(
                LLViewerParcelMgr::getInstance()->getParcelSelection()->getParcel(), false);
}

void handle_buy_land()
{
    LLViewerParcelMgr* vpm = LLViewerParcelMgr::getInstance();
    if (vpm->selectionEmpty())
    {
        vpm->selectParcelAt(gAgent.getPositionGlobal());
    }
    vpm->startBuyLand();
}

class LLObjectAttachToAvatar : public view_listener_t
{
public:
    LLObjectAttachToAvatar(bool replace) : mReplace(replace) {}
    static void setObjectSelection(LLObjectSelectionHandle selection) { sObjectSelection = selection; }

private:
    bool handleEvent(const LLSD& userdata)
    {
        setObjectSelection(LLSelectMgr::getInstance()->getSelection());
        LLViewerObject* selectedObject = sObjectSelection->getFirstRootObject();
        if (selectedObject)
        {
            S32 index = userdata.asInteger();
            LLViewerJointAttachment* attachment_point = NULL;
            if (index > 0)
                attachment_point = get_if_there(gAgentAvatarp->mAttachmentPoints, index, (LLViewerJointAttachment*)NULL);
            confirmReplaceAttachment(0, attachment_point);
        }
        return true;
    }

    static void onNearAttachObject(bool success, void *user_data);
    void confirmReplaceAttachment(S32 option, LLViewerJointAttachment* attachment_point);
    class CallbackData : public LLSelectionCallbackData
    {
    public:
        CallbackData(LLViewerJointAttachment* point, bool replace) : LLSelectionCallbackData(), mAttachmentPoint(point), mReplace(replace) {}

        LLViewerJointAttachment*    mAttachmentPoint;
        bool                        mReplace;
    };

protected:
    static LLObjectSelectionHandle sObjectSelection;
    bool mReplace;
};

LLObjectSelectionHandle LLObjectAttachToAvatar::sObjectSelection;

// static
void LLObjectAttachToAvatar::onNearAttachObject(bool success, void *user_data)
{
    if (!user_data) return;
    CallbackData* cb_data = static_cast<CallbackData*>(user_data);

    if (success)
    {
        const LLViewerJointAttachment *attachment = cb_data->mAttachmentPoint;

        U8 attachment_id = 0;
        if (attachment)
        {
            for (LLVOAvatar::attachment_map_t::const_iterator iter = gAgentAvatarp->mAttachmentPoints.begin();
                 iter != gAgentAvatarp->mAttachmentPoints.end(); ++iter)
            {
                if (iter->second == attachment)
                {
                    attachment_id = iter->first;
                    break;
                }
            }
        }
        else
        {
            // interpret 0 as "default location"
            attachment_id = 0;
        }
        LLSelectMgr::getInstance()->sendAttach(cb_data->getSelection(), attachment_id, cb_data->mReplace);
    }
    LLObjectAttachToAvatar::setObjectSelection(nullptr);

    delete cb_data;
}

// static
void LLObjectAttachToAvatar::confirmReplaceAttachment(S32 option, LLViewerJointAttachment* attachment_point)
{
    if (option == 0/*YES*/)
    {
        LLViewerObject* selectedObject = LLSelectMgr::getInstance()->getSelection()->getFirstRootObject();
        if (selectedObject)
        {
            const F32 MIN_STOP_DISTANCE = 1.f;  // meters
            const F32 ARM_LENGTH = 0.5f;        // meters
            const F32 SCALE_FUDGE = 1.5f;

            F32 stop_distance = SCALE_FUDGE * selectedObject->getMaxScale() + ARM_LENGTH;
            if (stop_distance < MIN_STOP_DISTANCE)
            {
                stop_distance = MIN_STOP_DISTANCE;
            }

            LLVector3 walkToSpot = selectedObject->getPositionAgent();

            // make sure we stop in front of the object
            LLVector3 delta = walkToSpot - gAgent.getPositionAgent();
            delta.normVec();
            delta = delta * 0.5f;
            walkToSpot -= delta;

            // The callback will be called even if avatar fails to get close enough to the object, so we won't get a memory leak.
            CallbackData* user_data = new CallbackData(attachment_point, mReplace);
            gAgent.startAutoPilotGlobal(gAgent.getPosGlobalFromAgent(walkToSpot), "Attach", NULL, onNearAttachObject, user_data, stop_distance);
            gAgentCamera.clearFocusObject();
        }
    }
}

void callback_attachment_drop(const LLSD& notification, const LLSD& response)
{
    // Ensure user confirmed the drop
    S32 option = LLNotificationsUtil::getSelectedOption(notification, response);
    if (option != 0) return;

    // Called when the user clicked on an object attached to them
    // and selected "Drop".
    LLUUID object_id = notification["payload"]["object_id"].asUUID();
    LLViewerObject *object = gObjectList.findObject(object_id);

    if (!object)
    {
        LL_WARNS() << "handle_drop_attachment() - no object to drop" << LL_ENDL;
        return;
    }

    LLViewerObject *parent = (LLViewerObject*)object->getParent();
    while (parent)
    {
        if(parent->isAvatar())
        {
            break;
        }
        object = parent;
        parent = (LLViewerObject*)parent->getParent();
    }

    if (!object)
    {
        LL_WARNS() << "handle_detach() - no object to detach" << LL_ENDL;
        return;
    }

    if (object->isAvatar())
    {
        LL_WARNS() << "Trying to detach avatar from avatar." << LL_ENDL;
        return;
    }

    // reselect the object
    LLSelectMgr::getInstance()->selectObjectAndFamily(object);

    LLSelectMgr::getInstance()->sendDropAttachment();

    return;
}

class LLAttachmentDrop : public view_listener_t
{
    bool handleEvent(const LLSD& userdata)
    {
        LLSD payload;
        LLViewerObject *object = LLSelectMgr::getInstance()->getSelection()->getPrimaryObject();

        if (object)
        {
            payload["object_id"] = object->getID();
        }
        else
        {
            LL_WARNS() << "Drop object not found" << LL_ENDL;
            return true;
        }

        LLNotificationsUtil::add("AttachmentDrop", LLSD(), payload, &callback_attachment_drop);
        return true;
    }
};

// called from avatar pie menu
class LLAttachmentDetachFromPoint : public view_listener_t
{
    bool handleEvent(const LLSD& user_data)
    {
        uuid_vec_t ids_to_remove;
        const LLViewerJointAttachment *attachment = get_if_there(gAgentAvatarp->mAttachmentPoints, user_data.asInteger(), (LLViewerJointAttachment*)NULL);
        if (attachment->getNumObjects() > 0)
        {
            for (LLViewerJointAttachment::attachedobjs_vec_t::const_iterator iter = attachment->mAttachedObjects.begin();
                 iter != attachment->mAttachedObjects.end();
                 iter++)
            {
                LLViewerObject *attached_object = iter->get();
                ids_to_remove.push_back(attached_object->getAttachmentItemID());
            }
        }
        if (!ids_to_remove.empty())
        {
            LLAppearanceMgr::instance().removeItemsFromAvatar(ids_to_remove);
        }
        return true;
    }
};

static bool onEnableAttachmentLabel(LLUICtrl* ctrl, const LLSD& data)
{
    std::string label;
    LLMenuItemGL* menu = dynamic_cast<LLMenuItemGL*>(ctrl);
    if (menu)
    {
        const LLViewerJointAttachment *attachment = get_if_there(gAgentAvatarp->mAttachmentPoints, data["index"].asInteger(), (LLViewerJointAttachment*)NULL);
        if (attachment)
        {
            label = data["label"].asString();
            for (LLViewerJointAttachment::attachedobjs_vec_t::const_iterator attachment_iter = attachment->mAttachedObjects.begin();
                 attachment_iter != attachment->mAttachedObjects.end();
                 ++attachment_iter)
            {
                const LLViewerObject* attached_object = attachment_iter->get();
                if (attached_object)
                {
                    LLViewerInventoryItem* itemp = gInventory.getItem(attached_object->getAttachmentItemID());
                    if (itemp)
                    {
                        label += std::string(" (") + itemp->getName() + std::string(")");
                        break;
                    }
                }
            }
        }
        menu->setLabel(label);
    }
    return true;
}

class LLAttachmentDetach : public view_listener_t
{
    bool handleEvent(const LLSD& userdata)
    {
        // Called when the user clicked on an object attached to them
        // and selected "Detach".
        LLObjectSelectionHandle selection = LLSelectMgr::getInstance()->getSelection();
        LLViewerObject *object = selection->getPrimaryObject();
        if (!object)
        {
            LL_WARNS() << "handle_detach() - no object to detach" << LL_ENDL;
            return true;
        }

        struct f: public LLSelectedObjectFunctor
        {
            f() : mAvatarsInSelection(false) {}
            virtual bool apply(LLViewerObject* objectp)
            {
                if (!objectp)
                {
                    return false;
                }

                if (objectp->isAvatar())
                {
                    mAvatarsInSelection = true;
                    return false;
                }

                LLViewerObject* parent = (LLViewerObject*)objectp->getParent();
        while (parent)
        {
            if(parent->isAvatar())
            {
                break;
            }
                    objectp = parent;
            parent = (LLViewerObject*)parent->getParent();
        }

                // std::set to avoid dupplicate 'roots' from linksets
                mRemoveSet.insert(objectp->getAttachmentItemID());

            return true;
        }
            bool mAvatarsInSelection;
            uuid_set_t mRemoveSet;
        } func;
        // Probbly can run applyToRootObjects instead,
        // but previous version of this code worked for any selected object
        selection->applyToObjects(&func);

        if (func.mAvatarsInSelection)
        {
            // Not possible under normal circumstances
            // Either avatar selection is ON or has to do with animeshes
            // Better stop this than mess something
            LL_WARNS() << "Trying to detach avatar from avatar." << LL_ENDL;
            return true;
        }

        if (func.mRemoveSet.empty())
        {
            LL_WARNS() << "handle_detach() - no valid attachments in selection to detach" << LL_ENDL;
            return true;
        }

        uuid_vec_t detach_list(func.mRemoveSet.begin(), func.mRemoveSet.end());
        LLAppearanceMgr::instance().removeItemsFromAvatar(detach_list);

        return true;
    }
};

//Adding an observer for a Jira 2422 and needs to be a fetch observer
//for Jira 3119
class LLWornItemFetchedObserver : public LLInventoryFetchItemsObserver
{
public:
    LLWornItemFetchedObserver(const LLUUID& worn_item_id) :
        LLInventoryFetchItemsObserver(worn_item_id)
    {}
    virtual ~LLWornItemFetchedObserver() {}

protected:
    virtual void done()
    {
        gMenuAttachmentSelf->buildDrawLabels();
        gInventory.removeObserver(this);
        delete this;
    }
};

// You can only drop items on parcels where you can build.
class LLAttachmentEnableDrop : public view_listener_t
{
    bool handleEvent(const LLSD& userdata)
    {
        bool can_build   = gAgent.isGodlike() || (LLViewerParcelMgr::getInstance()->allowAgentBuild());

        //Add an inventory observer to only allow dropping the newly attached item
        //once it exists in your inventory.  Look at Jira 2422.
        //-jwolk

        // A bug occurs when you wear/drop an item before it actively is added to your inventory
        // if this is the case (you're on a slow sim, etc.) a copy of the object,
        // well, a newly created object with the same properties, is placed
        // in your inventory.  Therefore, we disable the drop option until the
        // item is in your inventory

        LLViewerObject*              object         = LLSelectMgr::getInstance()->getSelection()->getPrimaryObject();
        LLViewerJointAttachment*     attachment     = NULL;
        LLInventoryItem*             item           = NULL;

        // Do not enable drop if all faces of object are not enabled
        if (object && LLSelectMgr::getInstance()->getSelection()->contains(object,SELECT_ALL_TES ))
        {
            S32 attachmentID  = ATTACHMENT_ID_FROM_STATE(object->getAttachmentState());
            attachment = get_if_there(gAgentAvatarp->mAttachmentPoints, attachmentID, (LLViewerJointAttachment*)NULL);

            if (attachment)
            {
                for (LLViewerJointAttachment::attachedobjs_vec_t::iterator attachment_iter = attachment->mAttachedObjects.begin();
                     attachment_iter != attachment->mAttachedObjects.end();
                     ++attachment_iter)
                {
                    // make sure item is in your inventory (it could be a delayed attach message being sent from the sim)
                    // so check to see if the item is in the inventory already
                    item = gInventory.getItem(attachment_iter->get()->getAttachmentItemID());
                    if (!item)
                    {
                        // Item does not exist, make an observer to enable the pie menu
                        // when the item finishes fetching worst case scenario
                        // if a fetch is already out there (being sent from a slow sim)
                        // we refetch and there are 2 fetches
                        LLWornItemFetchedObserver* worn_item_fetched = new LLWornItemFetchedObserver((*attachment_iter)->getAttachmentItemID());
                        worn_item_fetched->startFetch();
                        gInventory.addObserver(worn_item_fetched);
                    }
                }
            }
        }

        //now check to make sure that the item is actually in the inventory before we enable dropping it
        bool new_value = enable_detach() && can_build && item;

        return new_value;
    }
};

bool enable_detach(const LLSD&)
{
    LLViewerObject* object = LLSelectMgr::getInstance()->getSelection()->getPrimaryObject();

    // Only enable detach if all faces of object are selected
    if (!object ||
        !object->isAttachment() ||
        !LLSelectMgr::getInstance()->getSelection()->contains(object,SELECT_ALL_TES ))
    {
        return false;
    }

    // Find the avatar who owns this attachment
    LLViewerObject* avatar = object;
    while (avatar)
    {
        // ...if it's you, good to detach
        if (avatar->getID() == gAgent.getID())
        {
            return true;
        }

        avatar = (LLViewerObject*)avatar->getParent();
    }

    return false;
}

class LLAttachmentEnableDetach : public view_listener_t
{
    bool handleEvent(const LLSD& userdata)
    {
        bool new_value = enable_detach();
        return new_value;
    }
};

// Used to tell if the selected object can be attached to your avatar.
bool object_selected_and_point_valid()
{
    LLObjectSelectionHandle selection = LLSelectMgr::getInstance()->getSelection();
    for (LLObjectSelection::root_iterator iter = selection->root_begin();
         iter != selection->root_end(); iter++)
    {
        LLSelectNode* node = *iter;
        LLViewerObject* object = node->getObject();
        LLViewerObject::const_child_list_t& child_list = object->getChildren();
        for (LLViewerObject::child_list_t::const_iterator iter = child_list.begin();
             iter != child_list.end(); iter++)
        {
            LLViewerObject* child = *iter;
            if (child->isAvatar())
            {
                return false;
            }
        }
    }

    return (selection->getRootObjectCount() == 1) &&
        (selection->getFirstRootObject()->getPCode() == LL_PCODE_VOLUME) &&
        selection->getFirstRootObject()->permYouOwner() &&
        selection->getFirstRootObject()->flagObjectMove() &&
        !selection->getFirstRootObject()->flagObjectPermanent() &&
        !((LLViewerObject*)selection->getFirstRootObject()->getRoot())->isAvatar() &&
        (selection->getFirstRootObject()->getNVPair("AssetContainer") == NULL);
}


bool object_is_wearable()
{
    if (!isAgentAvatarValid())
    {
        return false;
    }
    if (!object_selected_and_point_valid())
    {
        return false;
    }
    if (sitting_on_selection())
    {
        return false;
    }
    if (!gAgentAvatarp->canAttachMoreObjects())
    {
        return false;
    }
    LLObjectSelectionHandle selection = LLSelectMgr::getInstance()->getSelection();
    for (LLObjectSelection::valid_root_iterator iter = LLSelectMgr::getInstance()->getSelection()->valid_root_begin();
         iter != LLSelectMgr::getInstance()->getSelection()->valid_root_end(); iter++)
    {
        LLSelectNode* node = *iter;
        if (node->mPermissions->getOwner() == gAgent.getID())
        {
            return true;
        }
    }
    return false;
}


class LLAttachmentPointFilled : public view_listener_t
{
    bool handleEvent(const LLSD& user_data)
    {
        bool enable = false;
        LLVOAvatar::attachment_map_t::iterator found_it = gAgentAvatarp->mAttachmentPoints.find(user_data.asInteger());
        if (found_it != gAgentAvatarp->mAttachmentPoints.end())
        {
            enable = found_it->second->getNumObjects() > 0;
        }
        return enable;
    }
};

class LLAvatarSendIM : public view_listener_t
{
    bool handleEvent(const LLSD& userdata)
    {
        LLVOAvatar* avatar = find_avatar_from_object( LLSelectMgr::getInstance()->getSelection()->getPrimaryObject() );
        if(avatar)
        {
            LLAvatarActions::startIM(avatar->getID());
        }
        return true;
    }
};

class LLAvatarCall : public view_listener_t
{
    bool handleEvent(const LLSD& userdata)
    {
        LLVOAvatar* avatar = find_avatar_from_object( LLSelectMgr::getInstance()->getSelection()->getPrimaryObject() );
        if(avatar)
        {
            LLAvatarActions::startCall(avatar->getID());
        }
        return true;
    }
};

namespace
{
    struct QueueObjects : public LLSelectedNodeFunctor
    {
        bool scripted;
        bool modifiable;
        LLFloaterScriptQueue* mQueue;
        QueueObjects(LLFloaterScriptQueue* q) : mQueue(q), scripted(false), modifiable(false) {}
        virtual bool apply(LLSelectNode* node)
        {
            LLViewerObject* obj = node->getObject();
            if (!obj)
            {
                return true;
            }
            scripted = obj->flagScripted();
            modifiable = obj->permModify();

            if( scripted && modifiable )
            {
                mQueue->addObject(obj->getID(), node->mName);
                return false;
            }
            else
            {
                return true; // fail: stop applying
            }
        }
    };
}

bool queue_actions(LLFloaterScriptQueue* q, const std::string& msg)
{
    QueueObjects func(q);
    LLSelectMgr *mgr = LLSelectMgr::getInstance();
    LLObjectSelectionHandle selectHandle = mgr->getSelection();
    bool fail = selectHandle->applyToNodes(&func);
    if(fail)
    {
        if ( !func.scripted )
        {
            std::string noscriptmsg = std::string("Cannot") + msg + "SelectObjectsNoScripts";
            LLNotificationsUtil::add(noscriptmsg);
        }
        else if ( !func.modifiable )
        {
            std::string nomodmsg = std::string("Cannot") + msg + "SelectObjectsNoPermission";
            LLNotificationsUtil::add(nomodmsg);
        }
        else
        {
            LL_ERRS() << "Bad logic." << LL_ENDL;
        }
        q->closeFloater();
    }
    else
    {
        if (!q->start())
        {
            LL_WARNS() << "Unexpected script compile failure." << LL_ENDL;
        }
    }
    return !fail;
}

class LLToolsSelectedScriptAction : public view_listener_t
{
    bool handleEvent(const LLSD& userdata)
    {
        std::string action = userdata.asString();
        bool mono = false;
        std::string msg, name;
        std::string title;
        if (action == "compile mono")
        {
            name = "compile_queue";
            mono = true;
            msg = "Recompile";
            title = LLTrans::getString("CompileQueueTitle");
        }
        if (action == "compile lsl")
        {
            name = "compile_queue";
            msg = "Recompile";
            title = LLTrans::getString("CompileQueueTitle");
        }
        else if (action == "reset")
        {
            name = "reset_queue";
            msg = "Reset";
            title = LLTrans::getString("ResetQueueTitle");
        }
        else if (action == "start")
        {
            name = "start_queue";
            msg = "SetRunning";
            title = LLTrans::getString("RunQueueTitle");
        }
        else if (action == "stop")
        {
            name = "stop_queue";
            msg = "SetRunningNot";
            title = LLTrans::getString("NotRunQueueTitle");
        }
        LLUUID id; id.generate();

        LLFloaterScriptQueue* queue =LLFloaterReg::getTypedInstance<LLFloaterScriptQueue>(name, LLSD(id));
        if (queue)
        {
            queue->setMono(mono);
            if (queue_actions(queue, msg))
            {
                queue->setTitle(title);
            }
        }
        else
        {
            LL_WARNS() << "Failed to generate LLFloaterScriptQueue with action: " << action << LL_ENDL;
        }
        return true;
    }
};

void handle_selected_texture_info()
{
    for (LLObjectSelection::valid_iterator iter = LLSelectMgr::getInstance()->getSelection()->valid_begin();
        iter != LLSelectMgr::getInstance()->getSelection()->valid_end(); iter++)
    {
        LLSelectNode* node = *iter;

        std::string msg;
        msg.assign("Texture info for: ");
        msg.append(node->mName);

        U8 te_count = node->getObject()->getNumTEs();
        // map from texture ID to list of faces using it
        typedef std::map< LLUUID, std::vector<U8> > map_t;
        map_t faces_per_texture;
        for (U8 i = 0; i < te_count; i++)
        {
            if (!node->isTESelected(i)) continue;

            LLViewerTexture* img = node->getObject()->getTEImage(i);
            LLUUID image_id = img->getID();
            faces_per_texture[image_id].push_back(i);
        }
        // Per-texture, dump which faces are using it.
        map_t::iterator it;
        for (it = faces_per_texture.begin(); it != faces_per_texture.end(); ++it)
        {
            U8 te = it->second[0];
            LLViewerTexture* img = node->getObject()->getTEImage(te);
            S32 height = img->getHeight();
            S32 width = img->getWidth();
            S32 components = img->getComponents();
            msg.append(llformat("\n%dx%d %s on face ",
                                width,
                                height,
                                (components == 4 ? "alpha" : "opaque")));
            for (U8 i = 0; i < it->second.size(); ++i)
            {
                msg.append( llformat("%d ", (S32)(it->second[i])));
            }
        }
        LLSD args;
        args["MESSAGE"] = msg;
        LLNotificationsUtil::add("SystemMessage", args);
    }
}

void handle_selected_material_info()
{
    for (LLObjectSelection::valid_iterator iter = LLSelectMgr::getInstance()->getSelection()->valid_begin();
        iter != LLSelectMgr::getInstance()->getSelection()->valid_end(); iter++)
    {
        LLSelectNode* node = *iter;

        std::string msg;
        msg.assign("Material info for: \n");
        msg.append(node->mName);

        U8 te_count = node->getObject()->getNumTEs();
        // map from material ID to list of faces using it
        typedef std::map<LLMaterialID, std::vector<U8> > map_t;
        map_t faces_per_material;
        for (U8 i = 0; i < te_count; i++)
        {
            if (!node->isTESelected(i)) continue;

            const LLMaterialID& material_id = node->getObject()->getTE(i)->getMaterialID();
            faces_per_material[material_id].push_back(i);
        }
        // Per-material, dump which faces are using it.
        map_t::iterator it;
        for (it = faces_per_material.begin(); it != faces_per_material.end(); ++it)
        {
            const LLMaterialID& material_id = it->first;
            msg += llformat("%s on face ", material_id.asString().c_str());
            for (U8 i = 0; i < it->second.size(); ++i)
            {
                msg.append( llformat("%d ", (S32)(it->second[i])));
            }
            msg.append("\n");
        }

        LLSD args;
        args["MESSAGE"] = msg;
        LLNotificationsUtil::add("SystemMessage", args);
    }
}

void handle_test_male()
{
    LLAppearanceMgr::instance().wearOutfitByName("Male Shape & Outfit");
    //gGestureList.requestResetFromServer( true );
}

void handle_test_female()
{
    LLAppearanceMgr::instance().wearOutfitByName("Female Shape & Outfit");
    //gGestureList.requestResetFromServer( false );
}

void handle_dump_attachments()
{
    if (!isAgentAvatarValid())
        return;

    for (LLVOAvatar::attachment_map_t::iterator iter = gAgentAvatarp->mAttachmentPoints.begin();
         iter != gAgentAvatarp->mAttachmentPoints.end(); )
    {
        LLVOAvatar::attachment_map_t::iterator curiter = iter++;
        LLViewerJointAttachment* attachment = curiter->second;
        S32 key = curiter->first;
        for (LLViewerJointAttachment::attachedobjs_vec_t::iterator attachment_iter = attachment->mAttachedObjects.begin();
             attachment_iter != attachment->mAttachedObjects.end();
             ++attachment_iter)
        {
            LLViewerObject *attached_object = attachment_iter->get();
            bool visible = (attached_object != NULL &&
                            attached_object->mDrawable.notNull() &&
                            !attached_object->mDrawable->isRenderType(0));
            LLVector3 pos;
            if (visible) pos = attached_object->mDrawable->getPosition();
            LL_INFOS() << "ATTACHMENT " << key << ": item_id=" << attached_object->getAttachmentItemID()
                    << (attached_object ? " present " : " absent ")
                    << (visible ? "visible " : "invisible ")
                    <<  " at " << pos
                    << " and " << (visible ? attached_object->getPosition() : LLVector3::zero)
                    << LL_ENDL;
        }
    }
}


// these are used in the gl menus to set control values, generically.
class LLToggleControl : public view_listener_t
{
protected:

    bool handleEvent(const LLSD& userdata)
    {
        std::string control_name = userdata.asString();
        bool checked = gSavedSettings.getBOOL( control_name );
        gSavedSettings.setBOOL( control_name, !checked );
        return true;
    }
};

class LLCheckControl : public view_listener_t
{
    bool handleEvent( const LLSD& userdata)
    {
        std::string callback_data = userdata.asString();
        bool new_value = gSavedSettings.getBOOL(callback_data);
        return new_value;
    }
};

// not so generic

class LLAdvancedCheckRenderShadowOption: public view_listener_t
{
    bool handleEvent(const LLSD& userdata)
    {
        std::string control_name = userdata.asString();
        S32 current_shadow_level = gSavedSettings.getS32(control_name);
        if (current_shadow_level == 0) // is off
        {
            return false;
        }
        else // is on
        {
            return true;
        }
    }
};

class LLAdvancedClickRenderShadowOption: public view_listener_t
{
    bool handleEvent(const LLSD& userdata)
    {
        std::string control_name = userdata.asString();
        S32 current_shadow_level = gSavedSettings.getS32(control_name);
        if (current_shadow_level == 0) // upgrade to level 2
        {
            gSavedSettings.setS32(control_name, 2);
        }
        else // downgrade to level 0
        {
            gSavedSettings.setS32(control_name, 0);
        }
        return true;
    }
};

class LLAdvancedClickRenderProfile: public view_listener_t
{
    bool handleEvent(const LLSD& userdata)
    {
        gShaderProfileFrame = true;
        return true;
    }
};

F32 gpu_benchmark();

class LLAdvancedClickRenderBenchmark: public view_listener_t
{
    bool handleEvent(const LLSD& userdata)
    {
        gpu_benchmark();
        return true;
    }
};

void hdri_preview();

class LLAdvancedClickHDRIPreview: public view_listener_t
{
    bool handleEvent(const LLSD& userdata)
    {
        // open personal lighting floater when previewing an HDRI (keeps HDRI from implicitly unloading when opening build tools)
        LLFloaterReg::showInstance("env_adjust_snapshot");
        hdri_preview();
        return true;
    }
};


class LLAdvancedClickGLTFOpen: public view_listener_t
{
    bool handleEvent(const LLSD& userdata)
    {
        static LLCachedControl<bool> can_use_shaders(gSavedSettings, "RenderCanUseGLTFPBROpaqueShaders", true);
        if (can_use_shaders)
        {
            LL::GLTFSceneManager::instance().load();
        }
        else
        {
            LLNotificationsUtil::add("NoSupportGLTFShader");
        }

        return true;
    }
};

class LLAdvancedClickGLTFSaveAs : public view_listener_t
{
    bool handleEvent(const LLSD& userdata)
    {
        LL::GLTFSceneManager::instance().saveAs();
        return true;
    }
};

class LLAdvancedClickGLTFUpload: public view_listener_t
{
    bool handleEvent(const LLSD& userdata)
    {
        LL::GLTFSceneManager::instance().uploadSelection();
        return true;
    }
};

class LLAdvancedClickGLTFEdit : public view_listener_t
{
    bool handleEvent(const LLSD& userdata)
    {
        LLFloaterReg::showInstance("gltf_asset_editor");
        return true;
    }
};

class LLAdvancedClickResizeWindow : public view_listener_t
{
    bool handleEvent(const LLSD& userdata)
    {
        S32 w = 0;
        S32 h = 0;

        sscanf(userdata.asString().c_str(), "%dx%d", &w, &h);

        if (w > 0 && h > 0)
        {
            gViewerWindow->getWindow()->setSize(LLCoordWindow(w, h));
        }

        return true;
    }
};


// these are used in the gl menus to set control values that require shader recompilation
class LLToggleShaderControl : public view_listener_t
{
    bool handleEvent(const LLSD& userdata)
    {
        std::string control_name = userdata.asString();
        bool checked = gSavedSettings.getBOOL( control_name );
        gSavedSettings.setBOOL( control_name, !checked );
        LLPipeline::refreshCachedSettings();
        LLViewerShaderMgr::instance()->setShaders();
        return !checked;
    }
};

void menu_toggle_attached_lights()
{
    LLPipeline::sRenderAttachedLights = gSavedSettings.getBOOL("RenderAttachedLights");
}

void menu_toggle_attached_particles()
{
    LLPipeline::sRenderAttachedParticles = gSavedSettings.getBOOL("RenderAttachedParticles");
}

class LLAdvancedHandleAttachedLightParticles: public view_listener_t
{
    bool handleEvent(const LLSD& userdata)
    {
        std::string control_name = userdata.asString();

        // toggle the control
        gSavedSettings.setBOOL(control_name,
                       !gSavedSettings.getBOOL(control_name));

        // update internal flags
        if (control_name == "RenderAttachedLights")
        {
            menu_toggle_attached_lights();
        }
        else if (control_name == "RenderAttachedParticles")
        {
            menu_toggle_attached_particles();
        }
        return true;
    }
};

class LLSomethingSelected : public view_listener_t
{
    bool handleEvent(const LLSD& userdata)
    {
        bool new_value = !(LLSelectMgr::getInstance()->getSelection()->isEmpty());
        return new_value;
    }
};

class LLSomethingSelectedNoHUD : public view_listener_t
{
    bool handleEvent(const LLSD& userdata)
    {
        LLObjectSelectionHandle selection = LLSelectMgr::getInstance()->getSelection();
        bool new_value = !(selection->isEmpty()) && !(selection->getSelectType() == SELECT_TYPE_HUD);
        return new_value;
    }
};

static bool is_editable_selected()
{
    return (LLSelectMgr::getInstance()->getSelection()->getFirstEditableObject() != NULL);
}

class LLEditableSelected : public view_listener_t
{
    bool handleEvent(const LLSD& userdata)
    {
        return is_editable_selected();
    }
};

class LLEditableSelectedMono : public view_listener_t
{
    bool handleEvent(const LLSD& userdata)
    {
        bool new_value = false;
        LLViewerRegion* region = gAgent.getRegion();
        if(region && gMenuHolder)
        {
            bool have_cap = (! region->getCapability("UpdateScriptTask").empty());
            new_value = is_editable_selected() && have_cap;
        }
        return new_value;
    }
};

bool enable_object_take_copy()
{
    bool all_valid = false;
    if (LLSelectMgr::getInstance())
    {
        if (LLSelectMgr::getInstance()->getSelection()->getRootObjectCount() > 0)
        {
        all_valid = true;
#ifndef HACKED_GODLIKE_VIEWER
# ifdef TOGGLE_HACKED_GODLIKE_VIEWER
        if (LLGridManager::getInstance()->isInProductionGrid()
            || !gAgent.isGodlike())
# endif
        {
            struct f : public LLSelectedObjectFunctor
            {
                virtual bool apply(LLViewerObject* obj)
                {
                    return (!obj->permCopy() || obj->isAttachment());
                }
            } func;
            const bool firstonly = true;
            bool any_invalid = LLSelectMgr::getInstance()->getSelection()->applyToRootObjects(&func, firstonly);
            all_valid = !any_invalid;
        }
#endif // HACKED_GODLIKE_VIEWER
        }
    }

    return all_valid;
}

bool enable_take_copy_objects()
{
    return enable_object_take_copy() && is_multiple_selection();
}

class LLHasAsset : public LLInventoryCollectFunctor
{
public:
    LLHasAsset(const LLUUID& id) : mAssetID(id), mHasAsset(false) {}
    virtual ~LLHasAsset() {}
    virtual bool operator()(LLInventoryCategory* cat,
                            LLInventoryItem* item);
    bool hasAsset() const { return mHasAsset; }

protected:
    LLUUID mAssetID;
    bool mHasAsset;
};

bool LLHasAsset::operator()(LLInventoryCategory* cat,
                            LLInventoryItem* item)
{
    if(item && item->getAssetUUID() == mAssetID)
    {
        mHasAsset = true;
    }
    return false;
}


bool enable_save_into_task_inventory()
{
    LLSelectNode* node = LLSelectMgr::getInstance()->getSelection()->getFirstRootNode();
    if(node && (node->mValid) && (!node->mFromTaskID.isNull()))
    {
        // *TODO: check to see if the fromtaskid object exists.
        LLViewerObject* obj = node->getObject();
        if( obj && !obj->isAttachment() )
        {
            return true;
        }
    }
    return false;
}

class LLToolsEnableSaveToObjectInventory : public view_listener_t
{
    bool handleEvent(const LLSD& userdata)
    {
        bool new_value = enable_save_into_task_inventory();
        return new_value;
    }
};

class LLToggleHowTo : public view_listener_t
{
    bool handleEvent(const LLSD& userdata)
    {
        LLFloaterReg::toggleInstanceOrBringToFront("guidebook");
        return true;
    }
};

class LLViewEnableMouselook : public view_listener_t
{
    bool handleEvent(const LLSD& userdata)
    {
        // You can't go directly from customize avatar to mouselook.
        // TODO: write code with appropriate dialogs to handle this transition.
        bool new_value = (CAMERA_MODE_CUSTOMIZE_AVATAR != gAgentCamera.getCameraMode() && !gSavedSettings.getBOOL("FreezeTime"));
        return new_value;
    }
};

class LLToolsEnableToolNotPie : public view_listener_t
{
    bool handleEvent(const LLSD& userdata)
    {
        bool new_value = ( LLToolMgr::getInstance()->getBaseTool() != LLToolPie::getInstance() );
        return new_value;
    }
};

class LLWorldEnableCreateLandmark : public view_listener_t
{
    bool handleEvent(const LLSD& userdata)
    {
        return !LLLandmarkActions::landmarkAlreadyExists();
    }
};

class LLWorldEnableSetHomeLocation : public view_listener_t
{
    bool handleEvent(const LLSD& userdata)
    {
        bool new_value = gAgent.isGodlike() ||
            (gAgent.getRegion() && gAgent.getRegion()->getAllowSetHome());
        return new_value;
    }
};

class LLWorldEnableTeleportHome : public view_listener_t
{
    bool handleEvent(const LLSD& userdata)
    {
        LLViewerRegion* regionp = gAgent.getRegion();
        bool agent_on_prelude = (regionp && regionp->isPrelude());
        bool enable_teleport_home = gAgent.isGodlike() || !agent_on_prelude;
        return enable_teleport_home;
    }
};

bool enable_god_full()
{
    return gAgent.getGodLevel() >= GOD_FULL;
}

bool enable_god_liaison()
{
    return gAgent.getGodLevel() >= GOD_LIAISON;
}

bool is_god_customer_service()
{
    return gAgent.getGodLevel() >= GOD_CUSTOMER_SERVICE;
}

bool enable_god_basic()
{
    return gAgent.getGodLevel() > GOD_NOT;
}


void toggle_show_xui_names()
{
    gSavedSettings.setBOOL("DebugShowXUINames", !gSavedSettings.getBOOL("DebugShowXUINames"));
}

bool check_show_xui_names()
{
    return gSavedSettings.getBOOL("DebugShowXUINames");
}

class LLToolsSelectOnlyMyObjects : public view_listener_t
{
    bool handleEvent(const LLSD& userdata)
    {
        bool cur_val = gSavedSettings.getBOOL("SelectOwnedOnly");

        gSavedSettings.setBOOL("SelectOwnedOnly", ! cur_val );

        return true;
    }
};

class LLToolsSelectOnlyMovableObjects : public view_listener_t
{
    bool handleEvent(const LLSD& userdata)
    {
        bool cur_val = gSavedSettings.getBOOL("SelectMovableOnly");

        gSavedSettings.setBOOL("SelectMovableOnly", ! cur_val );

        return true;
    }
};

class LLToolsSelectInvisibleObjects : public view_listener_t
{
    bool handleEvent(const LLSD& userdata)
    {
        bool cur_val = gSavedSettings.getBOOL("SelectInvisibleObjects");

        gSavedSettings.setBOOL("SelectInvisibleObjects", !cur_val);

        return true;
    }
};

class LLToolsSelectReflectionProbes: public view_listener_t
{
    bool handleEvent(const LLSD& userdata)
    {
        bool cur_val = gSavedSettings.getBOOL("SelectReflectionProbes");

        gSavedSettings.setBOOL("SelectReflectionProbes", !cur_val);

        return true;
    }
};

class LLToolsSelectBySurrounding : public view_listener_t
{
    bool handleEvent(const LLSD& userdata)
    {
        LLSelectMgr::sRectSelectInclusive = !LLSelectMgr::sRectSelectInclusive;

        gSavedSettings.setBOOL("RectangleSelectInclusive", LLSelectMgr::sRectSelectInclusive);
        return true;
    }
};

class LLToolsSelectionLODMode : public view_listener_t
{
    bool handleEvent(const LLSD& userdata)
    {
        std::string param = userdata.asString();
        if ("default" == param)
        {
            gSavedSettings.setS32("DebugSelectionLODs", -1);
        }
        else if ("high" == param)
        {
            gSavedSettings.setS32("DebugSelectionLODs", 3);
        }
        else if ("medium" == param)
        {
            gSavedSettings.setS32("DebugSelectionLODs", 2);
        }
        else if ("low" == param)
        {
            gSavedSettings.setS32("DebugSelectionLODs", 1);
        }
        else if ("lowest" == param)
        {
            gSavedSettings.setS32("DebugSelectionLODs", 0);
        }

        return true;
    }
};

class LLToolsShowHiddenSelection : public view_listener_t
{
    bool handleEvent(const LLSD& userdata)
    {
        // TomY TODO Merge these
        LLSelectMgr::sRenderHiddenSelections = !LLSelectMgr::sRenderHiddenSelections;

        gSavedSettings.setBOOL("RenderHiddenSelections", LLSelectMgr::sRenderHiddenSelections);
        return true;
    }
};

class LLToolsShowSelectionLightRadius : public view_listener_t
{
    bool handleEvent(const LLSD& userdata)
    {
        // TomY TODO merge these
        LLSelectMgr::sRenderLightRadius = !LLSelectMgr::sRenderLightRadius;

        gSavedSettings.setBOOL("RenderLightRadius", LLSelectMgr::sRenderLightRadius);
        return true;
    }
};

class LLToolsEditLinkedParts : public view_listener_t
{
    bool handleEvent(const LLSD& userdata)
    {
        bool select_individuals = !gSavedSettings.getBOOL("EditLinkedParts");
        gSavedSettings.setBOOL( "EditLinkedParts", select_individuals );
        if (select_individuals)
        {
            LLSelectMgr::getInstance()->demoteSelectionToIndividuals();
        }
        else
        {
            LLSelectMgr::getInstance()->promoteSelectionToRoot();
        }
        return true;
    }
};

void reload_vertex_shader()
{
    //THIS WOULD BE AN AWESOME PLACE TO RELOAD SHADERS... just a thought    - DaveP
}

void handle_dump_avatar_local_textures()
{
    gAgentAvatarp->dumpLocalTextures();
}

void handle_dump_timers()
{
    LLTrace::BlockTimer::dumpCurTimes();
}

void handle_debug_avatar_textures()
{
    LLViewerObject* objectp = LLSelectMgr::getInstance()->getSelection()->getPrimaryObject();
    if (objectp)
    {
        LLFloaterReg::showInstance( "avatar_textures", LLSD(objectp->getID()) );
    }
}

void handle_grab_baked_texture(EBakedTextureIndex baked_tex_index)
{
    if (!isAgentAvatarValid())
        return;

    const LLUUID& asset_id = gAgentAvatarp->grabBakedTexture(baked_tex_index);
    LL_INFOS("texture") << "Adding baked texture " << asset_id << " to inventory." << LL_ENDL;
    LLAssetType::EType asset_type = LLAssetType::AT_TEXTURE;
    LLInventoryType::EType inv_type = LLInventoryType::IT_TEXTURE;
    const LLUUID folder_id = gInventory.findCategoryUUIDForType(LLFolderType::assetTypeToFolderType(asset_type));
    if(folder_id.notNull())
    {
        std::string name;
        name = "Baked " + LLAvatarAppearance::getDictionary()->getBakedTexture(baked_tex_index)->mNameCapitalized + " Texture";

        LLUUID item_id;
        item_id.generate();
        LLPermissions perm;
        perm.init(gAgentID,
                  gAgentID,
                  LLUUID::null,
                  LLUUID::null);
        U32 next_owner_perm = PERM_MOVE | PERM_TRANSFER;
        perm.initMasks(PERM_ALL,
                       PERM_ALL,
                       PERM_NONE,
                       PERM_NONE,
                       next_owner_perm);
        time_t creation_date_now = time_corrected();
        LLPointer<LLViewerInventoryItem> item
            = new LLViewerInventoryItem(item_id,
                                        folder_id,
                                        perm,
                                        asset_id,
                                        asset_type,
                                        inv_type,
                                        name,
                                        LLStringUtil::null,
                                        LLSaleInfo::DEFAULT,
                                        LLInventoryItemFlags::II_FLAGS_NONE,
                                        creation_date_now);

        item->updateServer(true);
        gInventory.updateItem(item);
        gInventory.notifyObservers();

        // Show the preview panel for textures to let
        // user know that the image is now in inventory.
        LLInventoryPanel *active_panel = LLInventoryPanel::getActiveInventoryPanel();
        if(active_panel)
        {
            LLFocusableElement* focus_ctrl = gFocusMgr.getKeyboardFocus();

            active_panel->setSelection(item_id, TAKE_FOCUS_NO);
            active_panel->openSelected();
            //LLFloaterInventory::dumpSelectionInformation((void*)view);
            // restore keyboard focus
            gFocusMgr.setKeyboardFocus(focus_ctrl);
        }
    }
    else
    {
        LL_WARNS() << "Can't find a folder to put it in" << LL_ENDL;
    }
}

bool enable_grab_baked_texture(EBakedTextureIndex baked_tex_index)
{
    if (isAgentAvatarValid())
    {
        return gAgentAvatarp->canGrabBakedTexture(baked_tex_index);
    }
    return false;
}

// Returns a pointer to the avatar give the UUID of the avatar OR of an attachment the avatar is wearing.
// Returns NULL on failure.
LLVOAvatar* find_avatar_from_object(LLViewerObject* object)
{
    if (object)
    {
        if( object->isAttachment() )
        {
            do
            {
                object = (LLViewerObject*) object->getParent();
            }
            while( object && !object->isAvatar() );
        }
        else if( !object->isAvatar() )
        {
            object = NULL;
        }
    }

    return (LLVOAvatar*) object;
}


// Returns a pointer to the avatar give the UUID of the avatar OR of an attachment the avatar is wearing.
// Returns NULL on failure.
LLVOAvatar* find_avatar_from_object(const LLUUID& object_id)
{
    return find_avatar_from_object( gObjectList.findObject(object_id) );
}


void handle_disconnect_viewer()
{
    LLAppViewer::instance()->forceDisconnect(LLTrans::getString("TestingDisconnect"));
}

void force_error_breakpoint()
{
    LLAppViewer::instance()->forceErrorBreakpoint();
}

void force_error_llerror()
{
    LLAppViewer::instance()->forceErrorLLError();
}

void force_error_llerror_msg()
{
    LLAppViewer::instance()->forceErrorLLErrorMsg();
}

void force_error_bad_memory_access()
{
    LLAppViewer::instance()->forceErrorBadMemoryAccess();
}

void force_error_infinite_loop()
{
    LLAppViewer::instance()->forceErrorInfiniteLoop();
}

void force_error_software_exception()
{
    LLAppViewer::instance()->forceErrorSoftwareException();
}

void force_error_os_exception()
{
    LLAppViewer::instance()->forceErrorOSSpecificException();
}

void force_error_driver_crash()
{
    LLAppViewer::instance()->forceErrorDriverCrash();
}

void force_error_coroutine_crash()
{
    LLAppViewer::instance()->forceErrorCoroutineCrash();
}

void force_error_thread_crash()
{
    LLAppViewer::instance()->forceErrorThreadCrash();
}

class LLToolsUseSelectionForGrid : public view_listener_t
{
    bool handleEvent(const LLSD& userdata)
    {
        LLSelectMgr::getInstance()->clearGridObjects();
        struct f : public LLSelectedObjectFunctor
        {
            virtual bool apply(LLViewerObject* objectp)
            {
                LLSelectMgr::getInstance()->addGridObject(objectp);
                return true;
            }
        } func;
        LLSelectMgr::getInstance()->getSelection()->applyToRootObjects(&func);
        LLSelectMgr::getInstance()->setGridMode(GRID_MODE_REF_OBJECT);
        LLFloaterTools::setGridMode((S32)GRID_MODE_REF_OBJECT);
        return true;
    }
};

void handle_test_load_url()
{
    LLWeb::loadURL("");
    LLWeb::loadURL("hacker://www.google.com/");
    LLWeb::loadURL("http");
    LLWeb::loadURL("http://www.google.com/");
}

//
// LLViewerMenuHolderGL
//
static LLDefaultChildRegistry::Register<LLViewerMenuHolderGL> r("menu_holder");

LLViewerMenuHolderGL::LLViewerMenuHolderGL(const LLViewerMenuHolderGL::Params& p)
: LLMenuHolderGL(p)
{}

bool LLViewerMenuHolderGL::hideMenus()
{
    bool handled = false;

    if (LLMenuHolderGL::hideMenus())
    {
        handled = true;
    }

    // drop pie menu selection
    mParcelSelection = nullptr;
    mObjectSelection = nullptr;

    if (gMenuBarView)
    {
        gMenuBarView->clearHoverItem();
        gMenuBarView->resetMenuTrigger();
    }

    return handled;
}

void LLViewerMenuHolderGL::setParcelSelection(LLSafeHandle<LLParcelSelection> selection)
{
    mParcelSelection = selection;
}

void LLViewerMenuHolderGL::setObjectSelection(LLSafeHandle<LLObjectSelection> selection)
{
    mObjectSelection = selection;
}


const LLRect LLViewerMenuHolderGL::getMenuRect() const
{
    return LLRect(0, getRect().getHeight() - MENU_BAR_HEIGHT, getRect().getWidth(), STATUS_BAR_HEIGHT);
}

void handle_web_browser_test(const LLSD& param)
{
    std::string url = param.asString();
    if (url.empty())
    {
        url = "about:blank";
    }
    LLWeb::loadURLInternal(url);
}

bool callback_clear_cache_immediately(const LLSD& notification, const LLSD& response)
{
    S32 option = LLNotificationsUtil::getSelectedOption(notification, response);
    if ( option == 0 ) // YES
    {
        //clear cache
        LLAppViewer::instance()->purgeCacheImmediate();
    }

    return false;
}

void handle_cache_clear_immediately()
{
    LLNotificationsUtil::add("ConfirmClearCache", LLSD(), LLSD(), callback_clear_cache_immediately);
}

void handle_web_content_test(const LLSD& param)
{
    std::string url = param.asString();
    LLWeb::loadURLInternal(url, LLStringUtil::null, LLStringUtil::null, true);
}

void handle_show_url(const LLSD& param)
{
    std::string url = param.asString();
    if (LLWeb::useExternalBrowser(url))
    {
        LLWeb::loadURLExternal(url);
    }
    else
    {
        LLWeb::loadURLInternal(url);
    }

}

void handle_report_bug(const LLSD& param)
{
    std::string url = gSavedSettings.getString("ReportBugURL");
    LLWeb::loadURLExternal(url);
}

void handle_buy_currency_test()
{
    std::string url =
        "http://sarahd-sl-13041.webdev.lindenlab.com/app/lindex/index.php?agent_id=[AGENT_ID]&secure_session_id=[SESSION_ID]&lang=[LANGUAGE]";

    LLStringUtil::format_map_t replace;
    replace["[AGENT_ID]"] = gAgent.getID().asString();
    replace["[SESSION_ID]"] = gAgent.getSecureSessionID().asString();
    replace["[LANGUAGE]"] = LLUI::getLanguage();
    LLStringUtil::format(url, replace);

    LL_INFOS() << "buy currency url " << url << LL_ENDL;

    LLFloaterReg::showInstance("buy_currency_html", LLSD(url));
}

// SUNSHINE CLEANUP - is only the request update at the end needed now?
void handle_rebake_textures()
{
    if (!isAgentAvatarValid()) return;

    // Slam pending upload count to "unstick" things
    bool slam_for_debug = true;
    gAgentAvatarp->forceBakeAllTextures(slam_for_debug);
    if (gAgent.getRegion() && gAgent.getRegion()->getCentralBakeVersion())
    {
        LLAppearanceMgr::instance().requestServerAppearanceUpdate();
    }
}

void toggle_visibility(LLView* viewp)
{
    viewp->setVisible(!viewp->getVisible());
}

bool get_visibility(LLView* viewp)
{
    return viewp->getVisible();
}

class LLViewShowHoverTips : public view_listener_t
{
    bool handleEvent(const LLSD& userdata)
    {
        gSavedSettings.setBOOL("ShowHoverTips", !gSavedSettings.getBOOL("ShowHoverTips"));
        return true;
    }
};

class LLViewCheckShowHoverTips : public view_listener_t
{
    bool handleEvent(const LLSD& userdata)
    {
        bool new_value = gSavedSettings.getBOOL("ShowHoverTips");
        return new_value;
    }
};

class LLViewHighlightTransparent : public view_listener_t
{
    bool handleEvent(const LLSD& userdata)
    {
        LLDrawPoolAlpha::sShowDebugAlpha = !LLDrawPoolAlpha::sShowDebugAlpha;

        // invisible objects skip building their render batches unless sShowDebugAlpha is true, so rebuild batches whenever toggling this flag
        gPipeline.rebuildDrawInfo();
        return true;
    }
};

class LLViewCheckHighlightTransparent : public view_listener_t
{
    bool handleEvent(const LLSD& userdata)
    {
        bool new_value = LLDrawPoolAlpha::sShowDebugAlpha;
        return new_value;
    }
};

class LLViewBeaconWidth : public view_listener_t
{
    bool handleEvent(const LLSD& userdata)
    {
        std::string width = userdata.asString();
        if(width == "1")
        {
            gSavedSettings.setS32("DebugBeaconLineWidth", 1);
        }
        else if(width == "4")
        {
            gSavedSettings.setS32("DebugBeaconLineWidth", 4);
        }
        else if(width == "16")
        {
            gSavedSettings.setS32("DebugBeaconLineWidth", 16);
        }
        else if(width == "32")
        {
            gSavedSettings.setS32("DebugBeaconLineWidth", 32);
        }

        return true;
    }
};


class LLViewToggleBeacon : public view_listener_t
{
    bool handleEvent(const LLSD& userdata)
    {
        std::string beacon = userdata.asString();
        if (beacon == "scriptsbeacon")
        {
            LLPipeline::toggleRenderScriptedBeacons();
            gSavedSettings.setBOOL( "scriptsbeacon", LLPipeline::getRenderScriptedBeacons() );
            // toggle the other one off if it's on
            if (LLPipeline::getRenderScriptedBeacons() && LLPipeline::getRenderScriptedTouchBeacons())
            {
                LLPipeline::toggleRenderScriptedTouchBeacons();
                gSavedSettings.setBOOL( "scripttouchbeacon", LLPipeline::getRenderScriptedTouchBeacons() );
            }
        }
        else if (beacon == "physicalbeacon")
        {
            LLPipeline::toggleRenderPhysicalBeacons();
            gSavedSettings.setBOOL( "physicalbeacon", LLPipeline::getRenderPhysicalBeacons() );
        }
        else if (beacon == "moapbeacon")
        {
            LLPipeline::toggleRenderMOAPBeacons();
            gSavedSettings.setBOOL( "moapbeacon", LLPipeline::getRenderMOAPBeacons() );
        }
        else if (beacon == "soundsbeacon")
        {
            LLPipeline::toggleRenderSoundBeacons();
            gSavedSettings.setBOOL( "soundsbeacon", LLPipeline::getRenderSoundBeacons() );
        }
        else if (beacon == "particlesbeacon")
        {
            LLPipeline::toggleRenderParticleBeacons();
            gSavedSettings.setBOOL( "particlesbeacon", LLPipeline::getRenderParticleBeacons() );
        }
        else if (beacon == "scripttouchbeacon")
        {
            LLPipeline::toggleRenderScriptedTouchBeacons();
            gSavedSettings.setBOOL( "scripttouchbeacon", LLPipeline::getRenderScriptedTouchBeacons() );
            // toggle the other one off if it's on
            if (LLPipeline::getRenderScriptedBeacons() && LLPipeline::getRenderScriptedTouchBeacons())
            {
                LLPipeline::toggleRenderScriptedBeacons();
                gSavedSettings.setBOOL( "scriptsbeacon", LLPipeline::getRenderScriptedBeacons() );
            }
        }
        else if (beacon == "sunbeacon")
        {
            gSavedSettings.setBOOL("sunbeacon", !gSavedSettings.getBOOL("sunbeacon"));
        }
        else if (beacon == "moonbeacon")
        {
            gSavedSettings.setBOOL("moonbeacon", !gSavedSettings.getBOOL("moonbeacon"));
        }
        else if (beacon == "renderbeacons")
        {
            LLPipeline::toggleRenderBeacons();
            gSavedSettings.setBOOL( "renderbeacons", LLPipeline::getRenderBeacons() );
            // toggle the other one on if it's not
            if (!LLPipeline::getRenderBeacons() && !LLPipeline::getRenderHighlights())
            {
                LLPipeline::toggleRenderHighlights();
                gSavedSettings.setBOOL( "renderhighlights", LLPipeline::getRenderHighlights() );
            }
        }
        else if (beacon == "renderhighlights")
        {
            LLPipeline::toggleRenderHighlights();
            gSavedSettings.setBOOL( "renderhighlights", LLPipeline::getRenderHighlights() );
            // toggle the other one on if it's not
            if (!LLPipeline::getRenderBeacons() && !LLPipeline::getRenderHighlights())
            {
                LLPipeline::toggleRenderBeacons();
                gSavedSettings.setBOOL( "renderbeacons", LLPipeline::getRenderBeacons() );
            }
        }

        return true;
    }
};

class LLViewCheckBeaconEnabled : public view_listener_t
{
    bool handleEvent(const LLSD& userdata)
    {
        std::string beacon = userdata.asString();
        bool new_value = false;
        if (beacon == "scriptsbeacon")
        {
            new_value = gSavedSettings.getBOOL( "scriptsbeacon");
            LLPipeline::setRenderScriptedBeacons(new_value);
        }
        else if (beacon == "moapbeacon")
        {
            new_value = gSavedSettings.getBOOL( "moapbeacon");
            LLPipeline::setRenderMOAPBeacons(new_value);
        }
        else if (beacon == "physicalbeacon")
        {
            new_value = gSavedSettings.getBOOL( "physicalbeacon");
            LLPipeline::setRenderPhysicalBeacons(new_value);
        }
        else if (beacon == "soundsbeacon")
        {
            new_value = gSavedSettings.getBOOL( "soundsbeacon");
            LLPipeline::setRenderSoundBeacons(new_value);
        }
        else if (beacon == "particlesbeacon")
        {
            new_value = gSavedSettings.getBOOL( "particlesbeacon");
            LLPipeline::setRenderParticleBeacons(new_value);
        }
        else if (beacon == "scripttouchbeacon")
        {
            new_value = gSavedSettings.getBOOL( "scripttouchbeacon");
            LLPipeline::setRenderScriptedTouchBeacons(new_value);
        }
        else if (beacon == "renderbeacons")
        {
            new_value = gSavedSettings.getBOOL( "renderbeacons");
            LLPipeline::setRenderBeacons(new_value);
        }
        else if (beacon == "renderhighlights")
        {
            new_value = gSavedSettings.getBOOL( "renderhighlights");
            LLPipeline::setRenderHighlights(new_value);
        }
        return new_value;
    }
};

class LLViewToggleRenderType : public view_listener_t
{
    bool handleEvent(const LLSD& userdata)
    {
        std::string type = userdata.asString();
        if (type == "hideparticles")
        {
            LLPipeline::toggleRenderType(LLPipeline::RENDER_TYPE_PARTICLES);
        }
        return true;
    }
};

class LLViewCheckRenderType : public view_listener_t
{
    bool handleEvent(const LLSD& userdata)
    {
        std::string type = userdata.asString();
        bool new_value = false;
        if (type == "hideparticles")
        {
            new_value = LLPipeline::toggleRenderTypeControlNegated(LLPipeline::RENDER_TYPE_PARTICLES);
        }
        return new_value;
    }
};

class LLViewStatusAway : public view_listener_t
{
    bool handleEvent(const LLSD& userdata)
    {
        return (gAgent.isInitialized() && gAgent.getAFK());
    }
};

class LLViewStatusDoNotDisturb : public view_listener_t
{
    bool handleEvent(const LLSD& userdata)
    {
        return (gAgent.isInitialized() && gAgent.isDoNotDisturb());
    }
};

class LLViewShowHUDAttachments : public view_listener_t
{
    bool handleEvent(const LLSD& userdata)
    {
        LLPipeline::sShowHUDAttachments = !LLPipeline::sShowHUDAttachments;
        return true;
    }
};

class LLViewCheckHUDAttachments : public view_listener_t
{
    bool handleEvent(const LLSD& userdata)
    {
        bool new_value = LLPipeline::sShowHUDAttachments;
        return new_value;
    }
};

class LLEditEnableTakeOff : public view_listener_t
{
    bool handleEvent(const LLSD& userdata)
    {
        std::string clothing = userdata.asString();
        LLWearableType::EType type = LLWearableType::getInstance()->typeNameToType(clothing);
        if (type >= LLWearableType::WT_SHAPE && type < LLWearableType::WT_COUNT)
            return LLAgentWearables::selfHasWearable(type);
        return false;
    }
};

class LLEditTakeOff : public view_listener_t
{
    bool handleEvent(const LLSD& userdata)
    {
        std::string clothing = userdata.asString();
        if (clothing == "all")
            LLAppearanceMgr::instance().removeAllClothesFromAvatar();
        else
        {
            LLWearableType::EType type = LLWearableType::getInstance()->typeNameToType(clothing);
            if (type >= LLWearableType::WT_SHAPE
                && type < LLWearableType::WT_COUNT
                && (gAgentWearables.getWearableCount(type) > 0))
            {
                // MULTI-WEARABLES: assuming user wanted to remove top shirt.
                U32 wearable_index = gAgentWearables.getWearableCount(type) - 1;
                LLUUID item_id = gAgentWearables.getWearableItemID(type,wearable_index);
                LLAppearanceMgr::instance().removeItemFromAvatar(item_id);
            }

        }
        return true;
    }
};

class LLToolsSelectTool : public view_listener_t
{
    bool handleEvent(const LLSD& userdata)
    {
        std::string tool_name = userdata.asString();
        if (tool_name == "focus")
        {
            LLToolMgr::getInstance()->getCurrentToolset()->selectToolByIndex(1);
        }
        else if (tool_name == "move")
        {
            LLToolMgr::getInstance()->getCurrentToolset()->selectToolByIndex(2);
        }
        else if (tool_name == "edit")
        {
            LLToolMgr::getInstance()->getCurrentToolset()->selectToolByIndex(3);
        }
        else if (tool_name == "create")
        {
            LLToolMgr::getInstance()->getCurrentToolset()->selectToolByIndex(4);
        }
        else if (tool_name == "land")
        {
            LLToolMgr::getInstance()->getCurrentToolset()->selectToolByIndex(5);
        }

        // Note: if floater is not visible LLViewerWindow::updateLayout() will
        // attempt to open it, but it won't bring it to front or de-minimize.
        if (gFloaterTools && (gFloaterTools->isMinimized() || !gFloaterTools->isShown() || !gFloaterTools->isFrontmost()))
        {
            gFloaterTools->setMinimized(false);
            gFloaterTools->openFloater();
            gFloaterTools->setVisibleAndFrontmost(true);
        }
        return true;
    }
};

/// WINDLIGHT callbacks
void defocusEnvFloaters()
{
    // currently there is only one instance of each floater
    std::vector<std::string> env_floaters_names = {"env_edit_extdaycycle", "env_fixed_environmentent_water",
                                                   "env_fixed_environmentent_sky"};
    for (std::vector<std::string>::const_iterator it = env_floaters_names.begin(); it != env_floaters_names.end(); ++it)
    {
        LLFloater *env_floater = LLFloaterReg::findTypedInstance<LLFloater>(*it);
        if (env_floater)
        {
            env_floater->setFocus(false);
        }
    }
}

bool handle_env_setting_event(std::string event_name)
{
    if (event_name == "sunrise")
    {
        LLEnvironment::instance().setEnvironment(LLEnvironment::ENV_LOCAL, LLEnvironment::KNOWN_SKY_SUNRISE,
                                                 LLEnvironment::TRANSITION_INSTANT);
        LLEnvironment::instance().setSelectedEnvironment(LLEnvironment::ENV_LOCAL, LLEnvironment::TRANSITION_INSTANT);
        defocusEnvFloaters();
    }
    else if (event_name == "noon")
    {
        LLEnvironment::instance().setEnvironment(LLEnvironment::ENV_LOCAL, LLEnvironment::KNOWN_SKY_MIDDAY,
                                                 LLEnvironment::TRANSITION_INSTANT);
        LLEnvironment::instance().setSelectedEnvironment(LLEnvironment::ENV_LOCAL, LLEnvironment::TRANSITION_INSTANT);
        defocusEnvFloaters();
    }
    else if (event_name == "legacy noon")
    {
        LLEnvironment::instance().setEnvironment(LLEnvironment::ENV_LOCAL, LLEnvironment::KNOWN_SKY_LEGACY_MIDDAY, LLEnvironment::TRANSITION_INSTANT);
        LLEnvironment::instance().setSelectedEnvironment(LLEnvironment::ENV_LOCAL, LLEnvironment::TRANSITION_INSTANT);
        defocusEnvFloaters();
    }
    else if (event_name == "sunset")
    {
        LLEnvironment::instance().setEnvironment(LLEnvironment::ENV_LOCAL, LLEnvironment::KNOWN_SKY_SUNSET,
                                                 LLEnvironment::TRANSITION_INSTANT);
        LLEnvironment::instance().setSelectedEnvironment(LLEnvironment::ENV_LOCAL, LLEnvironment::TRANSITION_INSTANT);
        defocusEnvFloaters();
    }
    else if (event_name == "midnight")
    {
        LLEnvironment::instance().setEnvironment(LLEnvironment::ENV_LOCAL, LLEnvironment::KNOWN_SKY_MIDNIGHT,
                                                 LLEnvironment::TRANSITION_INSTANT);
        LLEnvironment::instance().setSelectedEnvironment(LLEnvironment::ENV_LOCAL, LLEnvironment::TRANSITION_INSTANT);
        defocusEnvFloaters();
    }
    else if (event_name == "region")
    {
        // reset probe data when reverting back to region sky setting
        gPipeline.mReflectionMapManager.reset();

        LLEnvironment::instance().clearEnvironment(LLEnvironment::ENV_LOCAL);
        LLEnvironment::instance().setSelectedEnvironment(LLEnvironment::ENV_LOCAL, LLEnvironment::TRANSITION_INSTANT);
        defocusEnvFloaters();
    }
    else if (event_name == "pause_clouds")
    {
        if (LLEnvironment::instance().isCloudScrollPaused())
            LLEnvironment::instance().resumeCloudScroll();
        else
            LLEnvironment::instance().pauseCloudScroll();
    }
    else if (event_name == "adjust_tool")
    {
        LLFloaterReg::showInstance("env_adjust_snapshot");
    }
    else if (event_name == "my_environs")
    {
        LLFloaterReg::showInstance("my_environments");
    }
    return true;
}

class LLWorldEnvSettings : public view_listener_t
{
    bool handleEvent(const LLSD& userdata)
    {
        handle_env_setting_event(userdata.asString());

        return true;
    }
};

class LLWorldEnableEnvSettings : public view_listener_t
{
    bool handleEvent(const LLSD& userdata)
    {
        bool result = false;
        std::string event_name = userdata.asString();

        if (event_name == "pause_clouds")
        {
            return LLEnvironment::instance().isCloudScrollPaused();
        }

        LLSettingsSky::ptr_t sky = LLEnvironment::instance().getEnvironmentFixedSky(LLEnvironment::ENV_LOCAL);

        if (!sky)
        {
            return (event_name == "region");
        }

        std::string skyname = (sky) ? sky->getName() : "";
        LLUUID skyid = (sky) ? sky->getAssetId() : LLUUID::null;

        if (event_name == "sunrise")
            {
            result = (skyid == LLEnvironment::KNOWN_SKY_SUNRISE);
            }
        else if (event_name == "noon")
            {
            result = (skyid == LLEnvironment::KNOWN_SKY_MIDDAY);
            }
        else if (event_name == "legacy noon")
        {
            result = (skyid == LLEnvironment::KNOWN_SKY_LEGACY_MIDDAY);
        }
        else if (event_name == "sunset")
            {
            result = (skyid == LLEnvironment::KNOWN_SKY_SUNSET);
            }
        else if (event_name == "midnight")
            {
            result = (skyid == LLEnvironment::KNOWN_SKY_MIDNIGHT);
            }
        else if (event_name == "region")
            {
                return false;
            }
            else
            {
            LL_WARNS() << "Unknown time-of-day item:  " << event_name << LL_ENDL;
        }
        return result;
    }
};

class LLWorldEnvPreset : public view_listener_t
{
    bool handleEvent(const LLSD& userdata)
    {
        std::string item = userdata.asString();

        if (item == "new_water")
        {
            LLFloaterReg::showInstance("env_fixed_environmentent_water", "new");
        }
        else if (item == "edit_water")
        {
            LLFloaterReg::showInstance("env_fixed_environmentent_water", "edit");
        }
        else if (item == "new_sky")
        {
            LLFloaterReg::showInstance("env_fixed_environmentent_sky", "new");
        }
        else if (item == "edit_sky")
        {
            LLFloaterReg::showInstance("env_fixed_environmentent_sky", "edit");
        }
        else if (item == "new_day_cycle")
        {
            LLFloaterReg::showInstance("env_edit_extdaycycle", LLSDMap("edit_context", "inventory"));
        }
        else if (item == "edit_day_cycle")
        {
            LLFloaterReg::showInstance("env_edit_extdaycycle", LLSDMap("edit_context", "inventory"));
        }
        else
        {
            LL_WARNS() << "Unknown item selected" << LL_ENDL;
        }

        return true;
    }
};

class LLWorldEnableEnvPreset : public view_listener_t
{
    bool handleEvent(const LLSD& userdata)
    {

        return false;
    }
};

class LLWorldCheckBanLines : public view_listener_t
{
    bool handleEvent(const LLSD& userdata)
    {
        S32 callback_data = userdata.asInteger();
        return gSavedSettings.getS32("ShowBanLines") == callback_data;
    }
};

class LLWorldShowBanLines : public view_listener_t
{
    bool handleEvent(const LLSD& userdata)
    {
        S32 callback_data = userdata.asInteger();
        gSavedSettings.setS32("ShowBanLines", callback_data);
        return true;
    }
};

void handle_flush_name_caches()
{
    if (gCacheName) gCacheName->clear();
}

class LLUploadCostCalculator : public view_listener_t
{
    std::string mCostStr;

    bool handleEvent(const LLSD& userdata)
    {
        std::vector<std::string> fields;
        std::string str = userdata.asString();
        boost::split(fields, str, boost::is_any_of(","));
        if (fields.size()<1)
        {
            return false;
        }
        std::string menu_name = fields[0];
        std::string asset_type_str = "texture";
        if (fields.size()>1)
        {
            asset_type_str = fields[1];
        }
        LL_DEBUGS("Benefits") << "userdata " << userdata << " menu_name " << menu_name << " asset_type_str " << asset_type_str << LL_ENDL;
        calculateCost(asset_type_str);
        gMenuHolder->childSetLabelArg(menu_name, "[COST]", mCostStr);

        return true;
    }

    void calculateCost(const std::string& asset_type_str);

public:
    LLUploadCostCalculator()
    {
    }
};

class LLUpdateMembershipLabel : public view_listener_t
{
    bool handleEvent(const LLSD& userdata)
    {
        const std::string label_str =  LLAgentBenefitsMgr::isCurrent("Base") ? LLTrans::getString("MembershipUpgradeText") : LLTrans::getString("MembershipPremiumText");
        gMenuHolder->childSetLabelArg("Membership", "[Membership]", label_str);

        return true;
    }
};


class LLToggleUIHints : public view_listener_t
{
    bool handleEvent(const LLSD& userdata)
    {
        bool ui_hints_enabled = gSavedSettings.getBOOL("EnableUIHints");
        // toggle
        ui_hints_enabled = !ui_hints_enabled;
        gSavedSettings.setBOOL("EnableUIHints", ui_hints_enabled);
        return true;
    }
};

void LLUploadCostCalculator::calculateCost(const std::string& asset_type_str)
{
    S32 upload_cost = -1;

    if (asset_type_str == "texture")
    {
        // This use minimal texture cost to allow bulk and
        // texture upload menu options to be visible
        upload_cost = LLAgentBenefitsMgr::current().getTextureUploadCost();
    }
    else if (asset_type_str == "animation")
    {
        upload_cost = LLAgentBenefitsMgr::current().getAnimationUploadCost();
    }
    else if (asset_type_str == "sound")
    {
        upload_cost = LLAgentBenefitsMgr::current().getSoundUploadCost();
    }
    if (upload_cost < 0)
    {
        LL_WARNS() << "Unable to find upload cost for asset_type_str " << asset_type_str << LL_ENDL;
    }
    mCostStr = std::to_string(upload_cost);
}

void lua_run_script(const LLSD& userdata)
{
    std::string script_path = userdata.asString();
    if (script_path.empty())
    {
        LL_WARNS() << "Script name is not specified" << LL_ENDL;
        return;
    }

    LLLUAmanager::runScriptFile(script_path);
}

void show_navbar_context_menu(LLView* ctrl, S32 x, S32 y)
{
    static LLMenuGL*    show_navbar_context_menu = LLUICtrlFactory::getInstance()->createFromFile<LLMenuGL>("menu_hide_navbar.xml",
            gMenuHolder, LLViewerMenuHolderGL::child_registry_t::instance());
    if(gMenuHolder->hasVisibleMenu())
    {
        gMenuHolder->hideMenus();
    }
    show_navbar_context_menu->buildDrawLabels();
    show_navbar_context_menu->updateParent(LLMenuGL::sMenuContainer);
    LLMenuGL::showPopup(ctrl, show_navbar_context_menu, x, y);
}

void show_topinfobar_context_menu(LLView* ctrl, S32 x, S32 y)
{
    static LLMenuGL* show_topbarinfo_context_menu = LLUICtrlFactory::getInstance()->createFromFile<LLMenuGL>("menu_topinfobar.xml",
            gMenuHolder, LLViewerMenuHolderGL::child_registry_t::instance());

    LLMenuItemGL* landmark_item = show_topbarinfo_context_menu->getChild<LLMenuItemGL>("Landmark");
    if (!LLLandmarkActions::landmarkAlreadyExists())
    {
        landmark_item->setLabel(LLTrans::getString("AddLandmarkNavBarMenu"));
    }
    else
    {
        landmark_item->setLabel(LLTrans::getString("EditLandmarkNavBarMenu"));
    }

    if(gMenuHolder->hasVisibleMenu())
    {
        gMenuHolder->hideMenus();
    }

    show_topbarinfo_context_menu->buildDrawLabels();
    show_topbarinfo_context_menu->updateParent(LLMenuGL::sMenuContainer);
    LLMenuGL::showPopup(ctrl, show_topbarinfo_context_menu, x, y);
}

void initialize_edit_menu()
{
    view_listener_t::addMenu(new LLEditUndo(), "Edit.Undo");
    view_listener_t::addMenu(new LLEditRedo(), "Edit.Redo");
    view_listener_t::addMenu(new LLEditCut(), "Edit.Cut");
    view_listener_t::addMenu(new LLEditCopy(), "Edit.Copy");
    view_listener_t::addMenu(new LLEditPaste(), "Edit.Paste");
    view_listener_t::addMenu(new LLEditDelete(), "Edit.Delete");
    view_listener_t::addMenu(new LLEditSelectAll(), "Edit.SelectAll");
    view_listener_t::addMenu(new LLEditDeselect(), "Edit.Deselect");
    view_listener_t::addMenu(new LLEditTakeOff(), "Edit.TakeOff");
    view_listener_t::addMenu(new LLEditEnableUndo(), "Edit.EnableUndo");
    view_listener_t::addMenu(new LLEditEnableRedo(), "Edit.EnableRedo");
    view_listener_t::addMenu(new LLEditEnableCut(), "Edit.EnableCut");
    view_listener_t::addMenu(new LLEditEnableCopy(), "Edit.EnableCopy");
    view_listener_t::addMenu(new LLEditEnablePaste(), "Edit.EnablePaste");
    view_listener_t::addMenu(new LLEditEnableDelete(), "Edit.EnableDelete");
    view_listener_t::addMenu(new LLEditEnableSelectAll(), "Edit.EnableSelectAll");
    view_listener_t::addMenu(new LLEditEnableDeselect(), "Edit.EnableDeselect");

}

typedef LLUICtrl::CommitCallbackInfo cb_info;

void initialize_spellcheck_menu()
{
    LLUICtrl::CommitRegistrarHelper registrar(LLUICtrl::CommitCallbackRegistry::defaultRegistrar());
    LLUICtrl::EnableCallbackRegistry::Registrar& enable = LLUICtrl::EnableCallbackRegistry::currentRegistrar();

    registrar.add("SpellCheck.ReplaceWithSuggestion", boost::bind(&handle_spellcheck_replace_with_suggestion, _1, _2), cb_info::UNTRUSTED_BLOCK);
    enable.add("SpellCheck.VisibleSuggestion", boost::bind(&visible_spellcheck_suggestion, _1, _2));
    registrar.add("SpellCheck.AddToDictionary", boost::bind(&handle_spellcheck_add_to_dictionary, _1), cb_info::UNTRUSTED_BLOCK);
    enable.add("SpellCheck.EnableAddToDictionary", boost::bind(&enable_spellcheck_add_to_dictionary, _1));
    registrar.add("SpellCheck.AddToIgnore", boost::bind(&handle_spellcheck_add_to_ignore, _1), cb_info::UNTRUSTED_BLOCK);
    enable.add("SpellCheck.EnableAddToIgnore", boost::bind(&enable_spellcheck_add_to_ignore, _1));
}

void initialize_menus()
{
    // A parameterized event handler used as ctrl-8/9/0 zoom controls below.
    class LLZoomer : public view_listener_t
    {
    public:
        // The "mult" parameter says whether "val" is a multiplier or used to set the value.
        LLZoomer(F32 val, bool mult=true) : mVal(val), mMult(mult) {}
        bool handleEvent(const LLSD& userdata)
        {
            F32 new_fov_rad = mMult ? LLViewerCamera::getInstance()->getDefaultFOV() * mVal : mVal;
            LLViewerCamera::getInstance()->setDefaultFOV(new_fov_rad);
            gSavedSettings.setF32("CameraAngle", LLViewerCamera::getInstance()->getView()); // setView may have clamped it.
            return true;
        }
    private:
        F32 mVal;
        bool mMult;
    };

    LLUICtrl::CommitRegistrarHelper registrar(LLUICtrl::CommitCallbackRegistry::currentRegistrar());
    LLUICtrl::EnableCallbackRegistry::Registrar& enable = LLUICtrl::EnableCallbackRegistry::currentRegistrar();

    // Generic enable and visible
    // Don't prepend MenuName.Foo because these can be used in any menu.
    enable.add("IsGodCustomerService", boost::bind(&is_god_customer_service));

    enable.add("displayViewerEventRecorderMenuItems",boost::bind(&LLViewerEventRecorder::displayViewerEventRecorderMenuItems,&LLViewerEventRecorder::instance()));

    view_listener_t::addEnable(new LLUploadCostCalculator(), "Upload.CalculateCosts");

    view_listener_t::addEnable(new LLUpdateMembershipLabel(), "Membership.UpdateLabel");

    enable.add("Conversation.IsConversationLoggingAllowed", boost::bind(&LLFloaterIMContainer::isConversationLoggingAllowed));

    // Agent
    registrar.add("Agent.toggleFlying", boost::bind(&LLAgent::toggleFlying));
    enable.add("Agent.enableFlyLand", boost::bind(&enable_fly_land));
    registrar.add("Agent.PressMicrophone", boost::bind(&LLAgent::pressMicrophone, _2), cb_info::UNTRUSTED_BLOCK);
    registrar.add("Agent.ReleaseMicrophone", boost::bind(&LLAgent::releaseMicrophone, _2), cb_info::UNTRUSTED_BLOCK);
    registrar.add("Agent.ToggleMicrophone", boost::bind(&LLAgent::toggleMicrophone, _2), cb_info::UNTRUSTED_BLOCK);
    enable.add("Agent.IsMicrophoneOn", boost::bind(&LLAgent::isMicrophoneOn, _2));
    enable.add("Agent.IsActionAllowed", boost::bind(&LLAgent::isActionAllowed, _2));

    // File menu
    init_menu_file();

    view_listener_t::addMenu(new LLEditEnableTakeOff(), "Edit.EnableTakeOff");
    view_listener_t::addMenu(new LLEditEnableCustomizeAvatar(), "Edit.EnableCustomizeAvatar");
    view_listener_t::addMenu(new LLEnableEditShape(), "Edit.EnableEditShape");
    view_listener_t::addMenu(new LLEnableHoverHeight(), "Edit.EnableHoverHeight");
    view_listener_t::addMenu(new LLEnableEditPhysics(), "Edit.EnableEditPhysics");
    registrar.add("CustomizeAvatar", boost::bind(&handle_customize_avatar));
    registrar.add("NowWearing", boost::bind(&handle_now_wearing));
    registrar.add("EditOutfit", boost::bind(&handle_edit_outfit));
    registrar.add("EditShape", boost::bind(&handle_edit_shape));
    registrar.add("HoverHeight", boost::bind(&handle_hover_height));
    registrar.add("EditPhysics", boost::bind(&handle_edit_physics));

    // View menu
    view_listener_t::addMenu(new LLViewMouselook(), "View.Mouselook");
    view_listener_t::addMenu(new LLViewJoystickFlycam(), "View.JoystickFlycam");
    view_listener_t::addMenu(new LLViewResetView(), "View.ResetView");
    view_listener_t::addMenu(new LLViewLookAtLastChatter(), "View.LookAtLastChatter");
    view_listener_t::addMenu(new LLViewShowHoverTips(), "View.ShowHoverTips");
    view_listener_t::addMenu(new LLViewHighlightTransparent(), "View.HighlightTransparent");
    view_listener_t::addMenu(new LLViewToggleRenderType(), "View.ToggleRenderType");
    view_listener_t::addMenu(new LLViewShowHUDAttachments(), "View.ShowHUDAttachments");
    view_listener_t::addMenu(new LLZoomer(1.2f), "View.ZoomOut");
    view_listener_t::addMenu(new LLZoomer(1/1.2f), "View.ZoomIn");
    view_listener_t::addMenu(new LLZoomer(DEFAULT_FIELD_OF_VIEW, false), "View.ZoomDefault");
    view_listener_t::addMenu(new LLViewDefaultUISize(), "View.DefaultUISize");
    view_listener_t::addMenu(new LLViewToggleUI(), "View.ToggleUI");

    view_listener_t::addMenu(new LLViewEnableMouselook(), "View.EnableMouselook");
    view_listener_t::addMenu(new LLViewEnableJoystickFlycam(), "View.EnableJoystickFlycam");
    view_listener_t::addMenu(new LLViewEnableLastChatter(), "View.EnableLastChatter");

    view_listener_t::addMenu(new LLViewCheckJoystickFlycam(), "View.CheckJoystickFlycam");
    view_listener_t::addMenu(new LLViewCheckShowHoverTips(), "View.CheckShowHoverTips");
    view_listener_t::addMenu(new LLViewCheckHighlightTransparent(), "View.CheckHighlightTransparent");
    view_listener_t::addMenu(new LLViewCheckRenderType(), "View.CheckRenderType");
    view_listener_t::addMenu(new LLViewStatusAway(), "View.Status.CheckAway");
    view_listener_t::addMenu(new LLViewStatusDoNotDisturb(), "View.Status.CheckDoNotDisturb");
    view_listener_t::addMenu(new LLViewCheckHUDAttachments(), "View.CheckHUDAttachments");

    //Communicate Nearby chat
    view_listener_t::addMenu(new LLCommunicateNearbyChat(), "Communicate.NearbyChat");

    // World menu
    view_listener_t::addMenu(new LLWorldAlwaysRun(), "World.AlwaysRun");
    view_listener_t::addMenu(new LLWorldCreateLandmark(), "World.CreateLandmark");
    view_listener_t::addMenu(new LLWorldPlaceProfile(), "World.PlaceProfile");
    view_listener_t::addMenu(new LLWorldSetHomeLocation(), "World.SetHomeLocation");
    view_listener_t::addMenu(new LLWorldTeleportHome(), "World.TeleportHome");
    view_listener_t::addMenu(new LLWorldSetAway(), "World.SetAway");
    view_listener_t::addMenu(new LLWorldSetDoNotDisturb(), "World.SetDoNotDisturb");
    view_listener_t::addMenu(new LLWorldLindenHome(), "World.LindenHome");

    view_listener_t::addMenu(new LLWorldEnableCreateLandmark(), "World.EnableCreateLandmark");
    view_listener_t::addMenu(new LLWorldEnableSetHomeLocation(), "World.EnableSetHomeLocation");
    view_listener_t::addMenu(new LLWorldEnableTeleportHome(), "World.EnableTeleportHome");
    view_listener_t::addMenu(new LLWorldEnableBuyLand(), "World.EnableBuyLand");

    view_listener_t::addMenu(new LLWorldCheckAlwaysRun(), "World.CheckAlwaysRun");

    view_listener_t::addMenu(new LLWorldEnvSettings(), "World.EnvSettings");
    view_listener_t::addMenu(new LLWorldEnableEnvSettings(), "World.EnableEnvSettings");
    view_listener_t::addMenu(new LLWorldEnvPreset(), "World.EnvPreset");
    view_listener_t::addMenu(new LLWorldEnableEnvPreset(), "World.EnableEnvPreset");
    view_listener_t::addMenu(new LLWorldCheckBanLines() , "World.CheckBanLines");
    view_listener_t::addMenu(new LLWorldShowBanLines() , "World.ShowBanLines");

    // Tools menu
    view_listener_t::addMenu(new LLToolsSelectTool(), "Tools.SelectTool");
    view_listener_t::addMenu(new LLToolsSelectOnlyMyObjects(), "Tools.SelectOnlyMyObjects");
    view_listener_t::addMenu(new LLToolsSelectOnlyMovableObjects(), "Tools.SelectOnlyMovableObjects");
    view_listener_t::addMenu(new LLToolsSelectInvisibleObjects(), "Tools.SelectInvisibleObjects");
    view_listener_t::addMenu(new LLToolsSelectReflectionProbes(), "Tools.SelectReflectionProbes");
    view_listener_t::addMenu(new LLToolsSelectBySurrounding(), "Tools.SelectBySurrounding");
    view_listener_t::addMenu(new LLToolsSelectionLODMode(), "Tools.SelectionLODMode");
    view_listener_t::addMenu(new LLToolsShowHiddenSelection(), "Tools.ShowHiddenSelection");
    view_listener_t::addMenu(new LLToolsShowSelectionLightRadius(), "Tools.ShowSelectionLightRadius");
    view_listener_t::addMenu(new LLToolsEditLinkedParts(), "Tools.EditLinkedParts");
    view_listener_t::addMenu(new LLToolsSnapObjectXY(), "Tools.SnapObjectXY");
    view_listener_t::addMenu(new LLToolsUseSelectionForGrid(), "Tools.UseSelectionForGrid");
    view_listener_t::addMenu(new LLToolsSelectNextPartFace(), "Tools.SelectNextPart");
    registrar.add("Tools.Link", boost::bind(&handle_link_objects));
    registrar.add("Tools.Unlink", boost::bind(&LLSelectMgr::unlinkObjects, LLSelectMgr::getInstance()));
    view_listener_t::addMenu(new LLToolsStopAllAnimations(), "Tools.StopAllAnimations");
    view_listener_t::addMenu(new LLToolsReleaseKeys(), "Tools.ReleaseKeys");
    view_listener_t::addMenu(new LLToolsEnableReleaseKeys(), "Tools.EnableReleaseKeys");
    registrar.add("Tools.LookAtSelection", boost::bind(&handle_look_at_selection, _2));
    registrar.add("Tools.BuyOrTake", boost::bind(&handle_buy_or_take), cb_info::UNTRUSTED_THROTTLE);
    registrar.add("Tools.TakeCopy", boost::bind(&handle_take_copy), cb_info::UNTRUSTED_THROTTLE);
    view_listener_t::addMenu(new LLToolsSaveToObjectInventory(), "Tools.SaveToObjectInventory");
    view_listener_t::addMenu(new LLToolsSelectedScriptAction(), "Tools.SelectedScriptAction");

    view_listener_t::addMenu(new LLToolsEnableToolNotPie(), "Tools.EnableToolNotPie");
    view_listener_t::addMenu(new LLToolsEnableSelectNextPart(), "Tools.EnableSelectNextPart");
    enable.add("Tools.EnableLink", boost::bind(&LLSelectMgr::enableLinkObjects, LLSelectMgr::getInstance()));
    enable.add("Tools.EnableUnlink", boost::bind(&LLSelectMgr::enableUnlinkObjects, LLSelectMgr::getInstance()));
    view_listener_t::addMenu(new LLToolsEnableBuyOrTake(), "Tools.EnableBuyOrTake");
    enable.add("Tools.EnableTakeCopy", boost::bind(&enable_object_take_copy));
    enable.add("Tools.EnableCopySeparate", boost::bind(&enable_take_copy_objects));
    enable.add("Tools.VisibleBuyObject", boost::bind(&tools_visible_buy_object));
    enable.add("Tools.VisibleTakeObject", boost::bind(&tools_visible_take_object));
    view_listener_t::addMenu(new LLToolsEnableSaveToObjectInventory(), "Tools.EnableSaveToObjectInventory");

    view_listener_t::addMenu(new LLToolsEnablePathfinding(), "Tools.EnablePathfinding");
    view_listener_t::addMenu(new LLToolsEnablePathfindingView(), "Tools.EnablePathfindingView");
    view_listener_t::addMenu(new LLToolsDoPathfindingRebakeRegion(), "Tools.DoPathfindingRebakeRegion");
    view_listener_t::addMenu(new LLToolsEnablePathfindingRebakeRegion(), "Tools.EnablePathfindingRebakeRegion");
    view_listener_t::addMenu(new LLToolsCheckSelectionLODMode(), "Tools.ToolsCheckSelectionLODMode");

    // Help menu
    // most items use the ShowFloater method
    view_listener_t::addMenu(new LLToggleHowTo(), "Help.ToggleHowTo");

    // Advanced menu
    view_listener_t::addMenu(new LLAdvancedToggleConsole(), "Advanced.ToggleConsole");
    view_listener_t::addMenu(new LLAdvancedCheckConsole(), "Advanced.CheckConsole");
    view_listener_t::addMenu(new LLAdvancedDumpInfoToConsole(), "Advanced.DumpInfoToConsole");

    // Advanced > HUD Info
    view_listener_t::addMenu(new LLAdvancedToggleHUDInfo(), "Advanced.ToggleHUDInfo");
    view_listener_t::addMenu(new LLAdvancedCheckHUDInfo(), "Advanced.CheckHUDInfo");

    // Advanced Other Settings
    view_listener_t::addMenu(new LLAdvancedClearGroupCache(), "Advanced.ClearGroupCache");

    // Advanced > Render > Types
    view_listener_t::addMenu(new LLAdvancedToggleRenderType(), "Advanced.ToggleRenderType");
    view_listener_t::addMenu(new LLAdvancedCheckRenderType(), "Advanced.CheckRenderType");

    //// Advanced > Render > Features
    view_listener_t::addMenu(new LLAdvancedToggleFeature(), "Advanced.ToggleFeature");
    view_listener_t::addMenu(new LLAdvancedCheckFeature(), "Advanced.CheckFeature");

    view_listener_t::addMenu(new LLAdvancedToggleExperiment(), "Advanced.ToggleExperiment");
    view_listener_t::addMenu(new LLAdvancedCheckExperiment(), "Advanced.CheckExperiment");

    view_listener_t::addMenu(new LLAdvancedCheckDisplayTextureDensity(), "Advanced.CheckDisplayTextureDensity");
    view_listener_t::addMenu(new LLAdvancedSetDisplayTextureDensity(), "Advanced.SetDisplayTextureDensity");

    // Advanced > Render > Info Displays
    view_listener_t::addMenu(new LLAdvancedToggleInfoDisplay(), "Advanced.ToggleInfoDisplay");
    view_listener_t::addMenu(new LLAdvancedCheckInfoDisplay(), "Advanced.CheckInfoDisplay");
    view_listener_t::addMenu(new LLAdvancedSelectedTextureInfo(), "Advanced.SelectedTextureInfo");
    registrar.add("Advanced.SelectedMaterialInfo", boost::bind(&handle_selected_material_info));
    view_listener_t::addMenu(new LLAdvancedToggleWireframe(), "Advanced.ToggleWireframe");
    view_listener_t::addMenu(new LLAdvancedCheckWireframe(), "Advanced.CheckWireframe");
    // Develop > Render
    view_listener_t::addMenu(new LLAdvancedToggleRandomizeFramerate(), "Advanced.ToggleRandomizeFramerate");
    view_listener_t::addMenu(new LLAdvancedCheckRandomizeFramerate(), "Advanced.CheckRandomizeFramerate");
    view_listener_t::addMenu(new LLAdvancedTogglePeriodicSlowFrame(), "Advanced.TogglePeriodicSlowFrame");
    view_listener_t::addMenu(new LLAdvancedCheckPeriodicSlowFrame(), "Advanced.CheckPeriodicSlowFrame");
    view_listener_t::addMenu(new LLAdvancedHandleAttachedLightParticles(), "Advanced.HandleAttachedLightParticles");
    view_listener_t::addMenu(new LLAdvancedCheckRenderShadowOption(), "Advanced.CheckRenderShadowOption");
    view_listener_t::addMenu(new LLAdvancedClickRenderShadowOption(), "Advanced.ClickRenderShadowOption");
    view_listener_t::addMenu(new LLAdvancedClickRenderProfile(), "Advanced.ClickRenderProfile");
    view_listener_t::addMenu(new LLAdvancedClickRenderBenchmark(), "Advanced.ClickRenderBenchmark");
    view_listener_t::addMenu(new LLAdvancedClickHDRIPreview(), "Advanced.ClickHDRIPreview", cb_info::UNTRUSTED_BLOCK);
    view_listener_t::addMenu(new LLAdvancedClickGLTFOpen(), "Advanced.ClickGLTFOpen", cb_info::UNTRUSTED_BLOCK);
    view_listener_t::addMenu(new LLAdvancedClickGLTFSaveAs(), "Advanced.ClickGLTFSaveAs", cb_info::UNTRUSTED_BLOCK);
    view_listener_t::addMenu(new LLAdvancedClickGLTFUpload(), "Advanced.ClickGLTFUpload", cb_info::UNTRUSTED_BLOCK);
    view_listener_t::addMenu(new LLAdvancedClickGLTFEdit(), "Advanced.ClickGLTFEdit", cb_info::UNTRUSTED_BLOCK);
    view_listener_t::addMenu(new LLAdvancedClickResizeWindow(), "Advanced.ClickResizeWindow", cb_info::UNTRUSTED_BLOCK);
    view_listener_t::addMenu(new LLAdvancedPurgeShaderCache(), "Advanced.ClearShaderCache", cb_info::UNTRUSTED_BLOCK);
    view_listener_t::addMenu(new LLAdvancedRebuildTerrain(), "Advanced.RebuildTerrain", cb_info::UNTRUSTED_BLOCK);

    #ifdef TOGGLE_HACKED_GODLIKE_VIEWER
    view_listener_t::addMenu(new LLAdvancedHandleToggleHackedGodmode(), "Advanced.HandleToggleHackedGodmode");
    view_listener_t::addMenu(new LLAdvancedCheckToggleHackedGodmode(), "Advanced.CheckToggleHackedGodmode");
    view_listener_t::addMenu(new LLAdvancedEnableToggleHackedGodmode(), "Advanced.EnableToggleHackedGodmode");
    #endif

    // Advanced > World
    view_listener_t::addMenu(new LLAdvancedDumpScriptedCamera(), "Advanced.DumpScriptedCamera");
    view_listener_t::addMenu(new LLAdvancedDumpRegionObjectCache(), "Advanced.DumpRegionObjectCache");
    view_listener_t::addMenu(new LLAdvancedToggleStatsRecorder(), "Advanced.ToggleStatsRecorder");
    view_listener_t::addMenu(new LLAdvancedCheckStatsRecorder(), "Advanced.CheckStatsRecorder");
    view_listener_t::addMenu(new LLAdvancedToggleInterestList360Mode(), "Advanced.ToggleInterestList360Mode");
    view_listener_t::addMenu(new LLAdvancedCheckInterestList360Mode(), "Advanced.CheckInterestList360Mode");
    view_listener_t::addMenu(new LLAdvancedResetInterestLists(), "Advanced.ResetInterestLists");

    // Develop > Terrain
    view_listener_t::addMenu(new LLAdvancedRebuildTerrain(), "Advanced.RebuildTerrain");
    view_listener_t::addMenu(new LLAdvancedTerrainCreateLocalPaintMap(), "Advanced.TerrainCreateLocalPaintMap");
    view_listener_t::addMenu(new LLAdvancedTerrainDeleteLocalPaintMap(), "Advanced.TerrainDeleteLocalPaintMap");

    // Advanced > UI
    registrar.add("Advanced.WebBrowserTest", boost::bind(&handle_web_browser_test, _2));  // sigh! this one opens the MEDIA browser
    registrar.add("Advanced.WebContentTest", boost::bind(&handle_web_content_test, _2));  // this one opens the Web Content floater
    registrar.add("Advanced.ShowURL", boost::bind(&handle_show_url, _2));
    registrar.add("Advanced.ReportBug", boost::bind(&handle_report_bug, _2));
    view_listener_t::addMenu(new LLAdvancedBuyCurrencyTest(), "Advanced.BuyCurrencyTest");
    view_listener_t::addMenu(new LLAdvancedDumpSelectMgr(), "Advanced.DumpSelectMgr");
    view_listener_t::addMenu(new LLAdvancedDumpInventory(), "Advanced.DumpInventory");
    registrar.add("Advanced.DumpTimers", boost::bind(&handle_dump_timers), cb_info::UNTRUSTED_THROTTLE);
    registrar.add("Advanced.DumpFocusHolder", boost::bind(&handle_dump_focus));
    view_listener_t::addMenu(new LLAdvancedPrintSelectedObjectInfo(), "Advanced.PrintSelectedObjectInfo");
    view_listener_t::addMenu(new LLAdvancedPrintAgentInfo(), "Advanced.PrintAgentInfo");
    view_listener_t::addMenu(new LLAdvancedToggleDebugClicks(), "Advanced.ToggleDebugClicks");
    view_listener_t::addMenu(new LLAdvancedCheckDebugClicks(), "Advanced.CheckDebugClicks");
    view_listener_t::addMenu(new LLAdvancedCheckDebugViews(), "Advanced.CheckDebugViews");
    view_listener_t::addMenu(new LLAdvancedToggleDebugViews(), "Advanced.ToggleDebugViews");
    view_listener_t::addMenu(new LLAdvancedCheckDebugUnicode(), "Advanced.CheckDebugUnicode");
    view_listener_t::addMenu(new LLAdvancedToggleDebugUnicode(), "Advanced.ToggleDebugUnicode");
    view_listener_t::addMenu(new LLAdvancedCheckDebugCamera(), "Advanced.CheckDebugCamera");
    view_listener_t::addMenu(new LLAdvancedToggleDebugCamera(), "Advanced.ToggleDebugCamera");
    view_listener_t::addMenu(new LLAdvancedToggleXUINameTooltips(), "Advanced.ToggleXUINameTooltips");
    view_listener_t::addMenu(new LLAdvancedCheckXUINameTooltips(), "Advanced.CheckXUINameTooltips");
    view_listener_t::addMenu(new LLAdvancedToggleDebugMouseEvents(), "Advanced.ToggleDebugMouseEvents");
    view_listener_t::addMenu(new LLAdvancedCheckDebugMouseEvents(), "Advanced.CheckDebugMouseEvents");
    view_listener_t::addMenu(new LLAdvancedToggleDebugKeys(), "Advanced.ToggleDebugKeys");
    view_listener_t::addMenu(new LLAdvancedCheckDebugKeys(), "Advanced.CheckDebugKeys");
    view_listener_t::addMenu(new LLAdvancedToggleDebugWindowProc(), "Advanced.ToggleDebugWindowProc");
    view_listener_t::addMenu(new LLAdvancedCheckDebugWindowProc(), "Advanced.CheckDebugWindowProc");

    // Advanced > XUI
    registrar.add("Advanced.ReloadColorSettings", boost::bind(&LLUIColorTable::loadFromSettings, LLUIColorTable::getInstance()));
    view_listener_t::addMenu(new LLAdvancedToggleXUINames(), "Advanced.ToggleXUINames");
    view_listener_t::addMenu(new LLAdvancedCheckXUINames(), "Advanced.CheckXUINames");
    view_listener_t::addMenu(new LLAdvancedSendTestIms(), "Advanced.SendTestIMs");
    registrar.add("Advanced.FlushNameCaches", boost::bind(&handle_flush_name_caches), cb_info::UNTRUSTED_BLOCK);

    // Advanced > Character > Grab Baked Texture
    view_listener_t::addMenu(new LLAdvancedGrabBakedTexture(), "Advanced.GrabBakedTexture");
    view_listener_t::addMenu(new LLAdvancedEnableGrabBakedTexture(), "Advanced.EnableGrabBakedTexture");

    // Advanced > Character > Character Tests
    view_listener_t::addMenu(new LLAdvancedAppearanceToXML(), "Advanced.AppearanceToXML");
    view_listener_t::addMenu(new LLAdvancedEnableAppearanceToXML(), "Advanced.EnableAppearanceToXML");
    view_listener_t::addMenu(new LLAdvancedToggleCharacterGeometry(), "Advanced.ToggleCharacterGeometry");

    view_listener_t::addMenu(new LLAdvancedTestMale(), "Advanced.TestMale", cb_info::UNTRUSTED_THROTTLE);
    view_listener_t::addMenu(new LLAdvancedTestFemale(), "Advanced.TestFemale", cb_info::UNTRUSTED_THROTTLE);

    // Advanced > Character > Animation Speed
    view_listener_t::addMenu(new LLAdvancedAnimTenFaster(), "Advanced.AnimTenFaster");
    view_listener_t::addMenu(new LLAdvancedAnimTenSlower(), "Advanced.AnimTenSlower");
    view_listener_t::addMenu(new LLAdvancedAnimResetAll(), "Advanced.AnimResetAll");

    // Advanced > Character (toplevel)
    view_listener_t::addMenu(new LLAdvancedForceParamsToDefault(), "Advanced.ForceParamsToDefault");
    view_listener_t::addMenu(new LLAdvancedReloadVertexShader(), "Advanced.ReloadVertexShader");
    view_listener_t::addMenu(new LLAdvancedToggleAnimationInfo(), "Advanced.ToggleAnimationInfo");
    view_listener_t::addMenu(new LLAdvancedCheckAnimationInfo(), "Advanced.CheckAnimationInfo");
    view_listener_t::addMenu(new LLAdvancedToggleShowLookAt(), "Advanced.ToggleShowLookAt");
    view_listener_t::addMenu(new LLAdvancedCheckShowLookAt(), "Advanced.CheckShowLookAt");
    view_listener_t::addMenu(new LLAdvancedToggleShowPointAt(), "Advanced.ToggleShowPointAt");
    view_listener_t::addMenu(new LLAdvancedCheckShowPointAt(), "Advanced.CheckShowPointAt");
    view_listener_t::addMenu(new LLAdvancedToggleDebugJointUpdates(), "Advanced.ToggleDebugJointUpdates");
    view_listener_t::addMenu(new LLAdvancedCheckDebugJointUpdates(), "Advanced.CheckDebugJointUpdates");
    view_listener_t::addMenu(new LLAdvancedToggleDisableLOD(), "Advanced.ToggleDisableLOD");
    view_listener_t::addMenu(new LLAdvancedCheckDisableLOD(), "Advanced.CheckDisableLOD");
    view_listener_t::addMenu(new LLAdvancedToggleDebugCharacterVis(), "Advanced.ToggleDebugCharacterVis");
    view_listener_t::addMenu(new LLAdvancedCheckDebugCharacterVis(), "Advanced.CheckDebugCharacterVis");
    view_listener_t::addMenu(new LLAdvancedDumpAttachments(), "Advanced.DumpAttachments");
    view_listener_t::addMenu(new LLAdvancedRebakeTextures(), "Advanced.RebakeTextures");
    view_listener_t::addMenu(new LLAdvancedDebugAvatarTextures(), "Advanced.DebugAvatarTextures");
    view_listener_t::addMenu(new LLAdvancedDumpAvatarLocalTextures(), "Advanced.DumpAvatarLocalTextures");
    // Advanced > Network
    view_listener_t::addMenu(new LLAdvancedEnableMessageLog(), "Advanced.EnableMessageLog");
    view_listener_t::addMenu(new LLAdvancedDisableMessageLog(), "Advanced.DisableMessageLog");
    view_listener_t::addMenu(new LLAdvancedDropPacket(), "Advanced.DropPacket");

    // Advanced > Cache
    view_listener_t::addMenu(new LLAdvancedPurgeDiskCache(), "Advanced.PurgeDiskCache", cb_info::UNTRUSTED_BLOCK);

    // Advanced > Recorder
    view_listener_t::addMenu(new LLAdvancedAgentPilot(), "Advanced.AgentPilot");
    view_listener_t::addMenu(new LLAdvancedToggleAgentPilotLoop(), "Advanced.ToggleAgentPilotLoop");
    view_listener_t::addMenu(new LLAdvancedCheckAgentPilotLoop(), "Advanced.CheckAgentPilotLoop");
    view_listener_t::addMenu(new LLAdvancedViewerEventRecorder(), "Advanced.EventRecorder");

    // Advanced > Debugging
    view_listener_t::addMenu(new LLAdvancedForceErrorBreakpoint(), "Advanced.ForceErrorBreakpoint", cb_info::UNTRUSTED_BLOCK);
    view_listener_t::addMenu(new LLAdvancedForceErrorLlerror(), "Advanced.ForceErrorLlerror", cb_info::UNTRUSTED_BLOCK);
    view_listener_t::addMenu(new LLAdvancedForceErrorLlerrorMsg(), "Advanced.ForceErrorLlerrorMsg", cb_info::UNTRUSTED_BLOCK);
    view_listener_t::addMenu(new LLAdvancedForceErrorBadMemoryAccess(), "Advanced.ForceErrorBadMemoryAccess", cb_info::UNTRUSTED_BLOCK);
    view_listener_t::addMenu(new LLAdvancedForceErrorBadMemoryAccessCoro(), "Advanced.ForceErrorBadMemoryAccessCoro", cb_info::UNTRUSTED_BLOCK);
    view_listener_t::addMenu(new LLAdvancedForceErrorInfiniteLoop(), "Advanced.ForceErrorInfiniteLoop", cb_info::UNTRUSTED_BLOCK);
    view_listener_t::addMenu(new LLAdvancedForceErrorSoftwareException(), "Advanced.ForceErrorSoftwareException", cb_info::UNTRUSTED_BLOCK);
    view_listener_t::addMenu(new LLAdvancedForceOSException(), "Advanced.ForceErrorOSException", cb_info::UNTRUSTED_BLOCK);
    view_listener_t::addMenu(new LLAdvancedForceErrorSoftwareExceptionCoro(), "Advanced.ForceErrorSoftwareExceptionCoro", cb_info::UNTRUSTED_BLOCK);
    view_listener_t::addMenu(new LLAdvancedForceErrorDriverCrash(), "Advanced.ForceErrorDriverCrash", cb_info::UNTRUSTED_BLOCK);
    view_listener_t::addMenu(new LLAdvancedForceErrorCoroutineCrash(), "Advanced.ForceErrorCoroutineCrash", cb_info::UNTRUSTED_BLOCK);
    view_listener_t::addMenu(new LLAdvancedForceErrorThreadCrash(), "Advanced.ForceErrorThreadCrash", cb_info::UNTRUSTED_BLOCK);
    view_listener_t::addMenu(new LLAdvancedForceErrorDisconnectViewer(), "Advanced.ForceErrorDisconnectViewer", cb_info::UNTRUSTED_BLOCK);

    // Advanced (toplevel)
    view_listener_t::addMenu(new LLAdvancedToggleShowObjectUpdates(), "Advanced.ToggleShowObjectUpdates");
    view_listener_t::addMenu(new LLAdvancedCheckShowObjectUpdates(), "Advanced.CheckShowObjectUpdates");
    view_listener_t::addMenu(new LLAdvancedCompressImage(), "Advanced.CompressImage");
    view_listener_t::addMenu(new LLAdvancedCompressFileTest(), "Advanced.CompressFileTest", cb_info::UNTRUSTED_BLOCK);
    view_listener_t::addMenu(new LLAdvancedShowDebugSettings(), "Advanced.ShowDebugSettings");
    view_listener_t::addMenu(new LLAdvancedEnableViewAdminOptions(), "Advanced.EnableViewAdminOptions");
    view_listener_t::addMenu(new LLAdvancedToggleViewAdminOptions(), "Advanced.ToggleViewAdminOptions");
    view_listener_t::addMenu(new LLAdvancedCheckViewAdminOptions(), "Advanced.CheckViewAdminOptions");
    view_listener_t::addMenu(new LLAdvancedToggleVisualLeakDetector(), "Advanced.ToggleVisualLeakDetector");

    view_listener_t::addMenu(new LLAdvancedRequestAdminStatus(), "Advanced.RequestAdminStatus");
    view_listener_t::addMenu(new LLAdvancedLeaveAdminStatus(), "Advanced.LeaveAdminStatus");

    // Develop >Set logging level
    view_listener_t::addMenu(new LLDevelopCheckLoggingLevel(), "Develop.CheckLoggingLevel");
    view_listener_t::addMenu(new LLDevelopSetLoggingLevel(), "Develop.SetLoggingLevel");

    //Develop (clear cache immediately)
    registrar.add("Develop.ClearCache", boost::bind(&handle_cache_clear_immediately), cb_info::UNTRUSTED_BLOCK);

    // Develop (Fonts debugging)
    registrar.add("Develop.Fonts.Dump", boost::bind(&LLFontGL::dumpFonts), cb_info::UNTRUSTED_THROTTLE);
    registrar.add("Develop.Fonts.DumpTextures", boost::bind(&LLFontGL::dumpFontTextures), cb_info::UNTRUSTED_THROTTLE);

    // Admin >Object
    view_listener_t::addMenu(new LLAdminForceTakeCopy(), "Admin.ForceTakeCopy");
    view_listener_t::addMenu(new LLAdminHandleObjectOwnerSelf(), "Admin.HandleObjectOwnerSelf");
    view_listener_t::addMenu(new LLAdminHandleObjectOwnerPermissive(), "Admin.HandleObjectOwnerPermissive");
    view_listener_t::addMenu(new LLAdminHandleForceDelete(), "Admin.HandleForceDelete");
    view_listener_t::addMenu(new LLAdminHandleObjectLock(), "Admin.HandleObjectLock");
    view_listener_t::addMenu(new LLAdminHandleObjectAssetIDs(), "Admin.HandleObjectAssetIDs");

    // Admin >Parcel
    view_listener_t::addMenu(new LLAdminHandleForceParcelOwnerToMe(), "Admin.HandleForceParcelOwnerToMe");
    view_listener_t::addMenu(new LLAdminHandleForceParcelToContent(), "Admin.HandleForceParcelToContent");
    view_listener_t::addMenu(new LLAdminHandleClaimPublicLand(), "Admin.HandleClaimPublicLand");

    // Admin >Region
    view_listener_t::addMenu(new LLAdminHandleRegionDumpTempAssetData(), "Admin.HandleRegionDumpTempAssetData");
    // Admin top level
    view_listener_t::addMenu(new LLAdminOnSaveState(), "Admin.OnSaveState");

    // Self context menu
    view_listener_t::addMenu(new LLSelfToggleSitStand(), "Self.ToggleSitStand");
    enable.add("Self.EnableSitStand", boost::bind(&enable_sit_stand));
    view_listener_t::addMenu(new LLSelfRemoveAllAttachments(), "Self.RemoveAllAttachments");

    view_listener_t::addMenu(new LLSelfEnableRemoveAllAttachments(), "Self.EnableRemoveAllAttachments");

    // we don't use boost::bind directly to delay side tray construction
    view_listener_t::addMenu( new LLTogglePanelPeopleTab(), "SideTray.PanelPeopleTab");
    view_listener_t::addMenu( new LLCheckPanelPeopleTab(), "SideTray.CheckPanelPeopleTab");

     // Avatar pie menu
    view_listener_t::addMenu(new LLAvatarCheckImpostorMode(), "Avatar.CheckImpostorMode");
    view_listener_t::addMenu(new LLAvatarSetImpostorMode(), "Avatar.SetImpostorMode");
    view_listener_t::addMenu(new LLObjectMute(), "Avatar.Mute");
    view_listener_t::addMenu(new LLAvatarAddFriend(), "Avatar.AddFriend");
    view_listener_t::addMenu(new LLAvatarAddContact(), "Avatar.AddContact");
    registrar.add("Avatar.Freeze", boost::bind(&handle_avatar_freeze, LLSD()));
    view_listener_t::addMenu(new LLAvatarDebug(), "Avatar.Debug");
    view_listener_t::addMenu(new LLAvatarVisibleDebug(), "Avatar.VisibleDebug");
    view_listener_t::addMenu(new LLAvatarInviteToGroup(), "Avatar.InviteToGroup");
    registrar.add("Avatar.Eject", boost::bind(&handle_avatar_eject, LLSD()));
    registrar.add("Avatar.ShowInspector", boost::bind(&handle_avatar_show_inspector));
    view_listener_t::addMenu(new LLAvatarSendIM(), "Avatar.SendIM");
    view_listener_t::addMenu(new LLAvatarCall(), "Avatar.Call", cb_info::UNTRUSTED_BLOCK);
    enable.add("Avatar.EnableCall", boost::bind(&LLAvatarActions::canCall));
    view_listener_t::addMenu(new LLAvatarReportAbuse(), "Avatar.ReportAbuse", cb_info::UNTRUSTED_THROTTLE);
    view_listener_t::addMenu(new LLAvatarToggleMyProfile(), "Avatar.ToggleMyProfile");
    view_listener_t::addMenu(new LLAvatarTogglePicks(), "Avatar.TogglePicks");
    view_listener_t::addMenu(new LLAvatarToggleSearch(), "Avatar.ToggleSearch");
    view_listener_t::addMenu(new LLAvatarResetSkeleton(), "Avatar.ResetSkeleton", cb_info::UNTRUSTED_THROTTLE);
    view_listener_t::addMenu(new LLAvatarEnableResetSkeleton(), "Avatar.EnableResetSkeleton");
    view_listener_t::addMenu(new LLAvatarResetSkeletonAndAnimations(), "Avatar.ResetSkeletonAndAnimations");
    view_listener_t::addMenu(new LLAvatarResetSelfSkeleton(), "Avatar.ResetSelfSkeleton");
    view_listener_t::addMenu(new LLAvatarResetSelfSkeletonAndAnimations(), "Avatar.ResetSelfSkeletonAndAnimations");
    enable.add("Avatar.IsMyProfileOpen", boost::bind(&my_profile_visible));
    enable.add("Avatar.IsPicksTabOpen", boost::bind(&picks_tab_visible));

    registrar.add("Avatar.OpenMarketplace", boost::bind(&LLWeb::loadURLExternal, gSavedSettings.getString("MarketplaceURL")));

    view_listener_t::addMenu(new LLAvatarEnableAddFriend(), "Avatar.EnableAddFriend");
    enable.add("Avatar.EnableFreezeEject", boost::bind(&enable_freeze_eject, _2));

    // Object pie menu
    view_listener_t::addMenu(new LLObjectBuild(), "Object.Build");
    registrar.add("Object.Touch", boost::bind(&handle_object_touch));
    registrar.add("Object.ShowOriginal", boost::bind(&handle_object_show_original));
    registrar.add("Object.SitOrStand", boost::bind(&handle_object_sit_or_stand));
    registrar.add("Object.Delete", boost::bind(&handle_object_delete));
    view_listener_t::addMenu(new LLObjectAttachToAvatar(true), "Object.AttachToAvatar");
    view_listener_t::addMenu(new LLObjectAttachToAvatar(false), "Object.AttachAddToAvatar");
    view_listener_t::addMenu(new LLObjectReturn(), "Object.Return");
    registrar.add("Object.Duplicate", boost::bind(&LLSelectMgr::duplicate, LLSelectMgr::getInstance()));
    view_listener_t::addMenu(new LLObjectReportAbuse(), "Object.ReportAbuse", cb_info::UNTRUSTED_THROTTLE);
    view_listener_t::addMenu(new LLObjectMute(), "Object.Mute");

    enable.add("Object.VisibleTake", boost::bind(&visible_take_object));
    enable.add("Object.VisibleTakeMultiple", boost::bind(&is_multiple_selection));
    enable.add("Object.VisibleTakeSingle", boost::bind(&is_single_selection));
    enable.add("Object.EnableTakeMultiple", boost::bind(&enable_take_objects));
    enable.add("Object.VisibleBuy", boost::bind(&visible_buy_object));

    registrar.add("Object.Buy", boost::bind(&handle_buy), cb_info::UNTRUSTED_THROTTLE);
    registrar.add("Object.Edit", boost::bind(&handle_object_edit));
    registrar.add("Object.EditGLTFMaterial", boost::bind(&handle_object_edit_gltf_material));
    registrar.add("Object.Inspect", boost::bind(&handle_object_inspect));
    registrar.add("Object.Open", boost::bind(&handle_object_open));
    registrar.add("Object.Take", boost::bind(&handle_take, false));
    registrar.add("Object.TakeSeparate", boost::bind(&handle_take, true));
    registrar.add("Object.TakeSeparateCopy", boost::bind(&handle_take_separate_copy));
    registrar.add("Object.ShowInspector", boost::bind(&handle_object_show_inspector));
    enable.add("Object.EnableInspect", boost::bind(&enable_object_inspect));
    enable.add("Object.EnableEditGLTFMaterial", boost::bind(&enable_object_edit_gltf_material));
    enable.add("Object.EnableOpen", boost::bind(&enable_object_open));
    enable.add("Object.EnableTouch", boost::bind(&enable_object_touch, _1));
    enable.add("Object.EnableDelete", boost::bind(&enable_object_delete));
    enable.add("Object.EnableWear", boost::bind(&object_is_wearable));

    enable.add("Object.EnableStandUp", boost::bind(&enable_object_stand_up));
    enable.add("Object.EnableSit", boost::bind(&enable_object_sit, _1));

    view_listener_t::addMenu(new LLObjectEnableReturn(), "Object.EnableReturn");
    enable.add("Object.EnableDuplicate", boost::bind(&LLSelectMgr::canDuplicate, LLSelectMgr::getInstance()));
    view_listener_t::addMenu(new LLObjectEnableReportAbuse(), "Object.EnableReportAbuse");

    enable.add("Avatar.EnableMute", boost::bind(&enable_object_mute));
    enable.add("Object.EnableMute", boost::bind(&enable_object_mute));
    enable.add("Object.EnableUnmute", boost::bind(&enable_object_unmute));
    enable.add("Object.EnableBuy", boost::bind(&enable_buy_object));
    registrar.add("Object.ZoomIn", boost::bind(&handle_look_at_selection, "zoom"));

    // Attachment pie menu
    enable.add("Attachment.Label", boost::bind(&onEnableAttachmentLabel, _1, _2));
    view_listener_t::addMenu(new LLAttachmentDrop(), "Attachment.Drop");
    view_listener_t::addMenu(new LLAttachmentDetachFromPoint(), "Attachment.DetachFromPoint");
    view_listener_t::addMenu(new LLAttachmentDetach(), "Attachment.Detach");
    view_listener_t::addMenu(new LLAttachmentPointFilled(), "Attachment.PointFilled");
    view_listener_t::addMenu(new LLAttachmentEnableDrop(), "Attachment.EnableDrop");
    view_listener_t::addMenu(new LLAttachmentEnableDetach(), "Attachment.EnableDetach");

    // Land pie menu
    view_listener_t::addMenu(new LLLandBuild(), "Land.Build");
    view_listener_t::addMenu(new LLLandSit(), "Land.Sit");
    view_listener_t::addMenu(new LLLandCanSit(), "Land.CanSit");
    view_listener_t::addMenu(new LLLandBuyPass(), "Land.BuyPass");
    view_listener_t::addMenu(new LLLandEdit(), "Land.Edit");

    // Particle muting
    view_listener_t::addMenu(new LLMuteParticle(), "Particle.Mute");

    view_listener_t::addMenu(new LLLandEnableBuyPass(), "Land.EnableBuyPass");
    registrar.add("Land.Buy", boost::bind(&handle_buy_land), cb_info::UNTRUSTED_THROTTLE);

    // Generic actions
    registrar.add("ReportAbuse", boost::bind(&handle_report_abuse), cb_info::UNTRUSTED_THROTTLE);
    registrar.add("BuyCurrency", boost::bind(&handle_buy_currency), cb_info::UNTRUSTED_THROTTLE);
    view_listener_t::addMenu(new LLShowHelp(), "ShowHelp");
    view_listener_t::addMenu(new LLToggleHelp(), "ToggleHelp");
    view_listener_t::addMenu(new LLToggleSpeak(), "ToggleSpeak", cb_info::UNTRUSTED_BLOCK);
    view_listener_t::addMenu(new LLPromptShowURL(), "PromptShowURL");
    view_listener_t::addMenu(new LLShowAgentProfile(), "ShowAgentProfile");
    view_listener_t::addMenu(new LLShowAgentProfilePicks(), "ShowAgentProfilePicks");
    view_listener_t::addMenu(new LLToggleAgentProfile(), "ToggleAgentProfile");
    view_listener_t::addMenu(new LLToggleControl(), "ToggleControl");
    view_listener_t::addMenu(new LLToggleShaderControl(), "ToggleShaderControl");
    view_listener_t::addMenu(new LLCheckControl(), "CheckControl");
    view_listener_t::addMenu(new LLGoToObject(), "GoToObject");
    registrar.add("PayObject", boost::bind(&handle_give_money_dialog));

    registrar.add("Inventory.NewWindow", boost::bind(&LLPanelMainInventory::newWindow), cb_info::UNTRUSTED_THROTTLE);

    enable.add("EnablePayObject", boost::bind(&enable_pay_object));
    enable.add("EnablePayAvatar", boost::bind(&enable_pay_avatar));
    enable.add("EnableEdit", boost::bind(&enable_object_edit));
    enable.add("EnableMuteParticle", boost::bind(&enable_mute_particle));
    registrar.add("Pathfinding.Linksets.Select", boost::bind(&LLFloaterPathfindingLinksets::openLinksetsWithSelectedObjects));
    enable.add("EnableSelectInPathfindingLinksets", boost::bind(&enable_object_select_in_pathfinding_linksets));
    enable.add("VisibleSelectInPathfindingLinksets", boost::bind(&visible_object_select_in_pathfinding_linksets));
    registrar.add("Pathfinding.Characters.Select", boost::bind(&LLFloaterPathfindingCharacters::openCharactersWithSelectedObjects));
    enable.add("EnableSelectInPathfindingCharacters", boost::bind(&enable_object_select_in_pathfinding_characters));
    enable.add("Advanced.EnableErrorOSException", boost::bind(&enable_os_exception));
    enable.add("EnableGLTF", boost::bind(&enable_gltf));
    enable.add("EnableGLTFSaveAs", boost::bind(&enable_gltf_save_as));
    enable.add("EnableGLTFUpload", boost::bind(&enable_gltf_upload));
    enable.add("EnableTerrainLocalPaintMap", std::bind(&enable_terrain_local_paintmap));

    view_listener_t::addMenu(new LLFloaterVisible(), "FloaterVisible");
    view_listener_t::addMenu(new LLShowSidetrayPanel(), "ShowSidetrayPanel");
    view_listener_t::addMenu(new LLSidetrayPanelVisible(), "SidetrayPanelVisible");
    view_listener_t::addMenu(new LLSomethingSelected(), "SomethingSelected");
    view_listener_t::addMenu(new LLSomethingSelectedNoHUD(), "SomethingSelectedNoHUD");
    view_listener_t::addMenu(new LLEditableSelected(), "EditableSelected");
    view_listener_t::addMenu(new LLEditableSelectedMono(), "EditableSelectedMono");
    view_listener_t::addMenu(new LLToggleUIHints(), "ToggleUIHints");

    registrar.add("Lua.RunScript", boost::bind(&lua_run_script, _2), cb_info::UNTRUSTED_BLOCK);
}<|MERGE_RESOLUTION|>--- conflicted
+++ resolved
@@ -6708,32 +6708,11 @@
     {
         if (LLVOAvatar* avatar = find_avatar_from_object(LLSelectMgr::getInstance()->getSelection()->getPrimaryObject()))
         {
-<<<<<<< HEAD
             avatar->resetSkeleton(false);
         }
         else
         {
             gAgentAvatarp->resetSkeleton(false);
-=======
-            if(avatar->getID() == gAgentID)
-            {
-                LLHUDEffectResetSkeleton* effectp = (LLHUDEffectResetSkeleton*)LLHUDManager::getInstance()->createViewerEffect(LLHUDObject::LL_HUD_EFFECT_RESET_SKELETON, true);
-                effectp->setSourceObject(gAgentAvatarp);
-                effectp->setTargetObject((LLViewerObject*)avatar);
-                effectp->setResetAnimations(true);
-            }
-            else
-            {
-                avatar->resetSkeleton(true);
-            }
-        }
-        else
-        {
-            LLHUDEffectResetSkeleton* effectp = (LLHUDEffectResetSkeleton*)LLHUDManager::getInstance()->createViewerEffect(LLHUDObject::LL_HUD_EFFECT_RESET_SKELETON, true);
-            effectp->setSourceObject(gAgentAvatarp);
-            effectp->setTargetObject(gAgentAvatarp);
-            effectp->setResetAnimations(true);
->>>>>>> bd9add8f
         }
         return true;
     }
