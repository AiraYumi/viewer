/**
 * @file llviewermenu.cpp
 * @brief Builds menus out of items.
 *
 * $LicenseInfo:firstyear=2002&license=viewerlgpl$
 * Second Life Viewer Source Code
 * Copyright (C) 2014, Linden Research, Inc.
 *
 * This library is free software; you can redistribute it and/or
 * modify it under the terms of the GNU Lesser General Public
 * License as published by the Free Software Foundation;
 * version 2.1 of the License only.
 *
 * This library is distributed in the hope that it will be useful,
 * but WITHOUT ANY WARRANTY; without even the implied warranty of
 * MERCHANTABILITY or FITNESS FOR A PARTICULAR PURPOSE.  See the GNU
 * Lesser General Public License for more details.
 *
 * You should have received a copy of the GNU Lesser General Public
 * License along with this library; if not, write to the Free Software
 * Foundation, Inc., 51 Franklin Street, Fifth Floor, Boston, MA  02110-1301  USA
 *
 * Linden Research, Inc., 945 Battery Street, San Francisco, CA  94111  USA
 * $/LicenseInfo$
 */

#include "llviewerprecompiledheaders.h"

#ifdef INCLUDE_VLD
#include "vld.h"
#endif

#include "llviewermenu.h"

// linden library includes
#include "llavatarnamecache.h"  // IDEVO (I Are Not Men!)
#include "llcombobox.h"
#include "llcoros.h"
#include "llfloaterreg.h"
#include "llfloatersidepanelcontainer.h"
#include "llinventorypanel.h"
#include "llnotifications.h"
#include "llnotificationsutil.h"
#include "llviewereventrecorder.h"

// newview includes
#include "llagent.h"
#include "llagentaccess.h"
#include "llagentbenefits.h"
#include "llagentcamera.h"
#include "llagentui.h"
#include "llagentwearables.h"
#include "llagentpilot.h"
#include "llcompilequeue.h"
#include "llconsole.h"
#include "lldebugview.h"
#include "lldiskcache.h"
#include "llenvironment.h"
#include "llfilepicker.h"
#include "llfirstuse.h"
#include "llfloaterabout.h"
#include "llfloaterbuy.h"
#include "llfloaterbuycontents.h"
#include "llbuycurrencyhtml.h"
#include "llfloatergodtools.h"
#include "llfloaterimcontainer.h"
#include "llfloaterland.h"
#include "llfloaterimnearbychat.h"
#include "llfloaterlandholdings.h"
#include "llfloaterpathfindingcharacters.h"
#include "llfloaterpathfindinglinksets.h"
#include "llfloaterpay.h"
#include "llfloaterreporter.h"
#include "llfloatersearch.h"
#include "llfloaterscriptdebug.h"
#include "llfloatersnapshot.h"
#include "llfloatertools.h"
#include "llfloaterworldmap.h"
#include "llfloaterbuildoptions.h"
#include "llavataractions.h"
#include "lllandmarkactions.h"
#include "llgroupmgr.h"
#include "lltooltip.h"
#include "lltoolface.h"
#include "llhints.h"
#include "llhudeffecttrail.h"
#include "llhudmanager.h"
#include "llimview.h"
#include "llinventorybridge.h"
#include "llinventorydefines.h"
#include "llinventoryfunctions.h"
#include "llpanellogin.h"
#include "llpanelblockedlist.h"
#include "llpanelmaininventory.h"
#include "llmarketplacefunctions.h"
#include "llmaterialeditor.h"
#include "llmenuoptionpathfindingrebakenavmesh.h"
#include "llmoveview.h"
#include "llnavigationbar.h"
#include "llparcel.h"
#include "llrootview.h"
#include "llsceneview.h"
#include "llscenemonitor.h"
#include "llselectmgr.h"
#include "llsidepanelappearance.h"
#include "llspellcheckmenuhandler.h"
#include "llstatusbar.h"
#include "lltextureview.h"
#include "lltoolbarview.h"
#include "lltoolcomp.h"
#include "lltoolmgr.h"
#include "lltoolpie.h"
#include "lltoolselectland.h"
#include "lltrans.h"
#include "llviewerdisplay.h" //for gWindowResized
#include "llviewergenericmessage.h"
#include "llviewerhelp.h"
#include "llviewermenufile.h"   // init_menu_file()
#include "llviewermessage.h"
#include "llviewernetwork.h"
#include "llviewerobjectlist.h"
#include "llviewerparcelmgr.h"
#include "llviewerstats.h"
#include "llviewerstatsrecorder.h"
#include "llvoavatarself.h"
#include "llvoicevivox.h"
#include "llworld.h"
#include "llworldmap.h"
#include "pipeline.h"
#include "llviewerjoystick.h"
#include "llfloatercamera.h"
#include "lluilistener.h"
#include "llappearancemgr.h"
#include "lltrans.h"
#include "lltoolgrab.h"
#include "llwindow.h"
#include "llpathfindingmanager.h"
#include "llstartup.h"
#include "boost/unordered_map.hpp"
#include <boost/regex.hpp>
#include <boost/algorithm/string.hpp>
#include "llcleanup.h"
#include "llviewershadermgr.h"

using namespace LLAvatarAppearanceDefines;

typedef LLPointer<LLViewerObject> LLViewerObjectPtr;

static boost::unordered_map<std::string, LLStringExplicit> sDefaultItemLabels;

BOOL enable_land_build(void*);
BOOL enable_object_build(void*);

LLVOAvatar* find_avatar_from_object( LLViewerObject* object );
LLVOAvatar* find_avatar_from_object( const LLUUID& object_id );

void handle_test_load_url(void*);

//
// Evil hackish imported globals

//extern BOOL   gHideSelectedObjects;
//extern BOOL gAllowSelectAvatar;
//extern BOOL gDebugAvatarRotation;
extern BOOL gDebugClicks;
extern BOOL gDebugWindowProc;
extern BOOL gShaderProfileFrame;

//extern BOOL gDebugTextEditorTips;
//extern BOOL gDebugSelectMgr;

//
// Globals
//

LLMenuBarGL     *gMenuBarView = NULL;
LLViewerMenuHolderGL    *gMenuHolder = NULL;
LLMenuGL        *gPopupMenuView = NULL;
LLMenuGL        *gEditMenu = NULL;
LLMenuBarGL     *gLoginMenuBarView = NULL;

// Pie menus
LLContextMenu   *gMenuAvatarSelf    = NULL;
LLContextMenu   *gMenuAvatarOther = NULL;
LLContextMenu   *gMenuObject = NULL;
LLContextMenu   *gMenuAttachmentSelf = NULL;
LLContextMenu   *gMenuAttachmentOther = NULL;
LLContextMenu   *gMenuLand  = NULL;
LLContextMenu   *gMenuMuteParticle = NULL;

const std::string SAVE_INTO_TASK_INVENTORY("Save Object Back to Object Contents");

LLMenuGL* gAttachSubMenu = NULL;
LLMenuGL* gDetachSubMenu = NULL;
LLMenuGL* gTakeOffClothes = NULL;
LLMenuGL* gDetachAvatarMenu = NULL;
LLMenuGL* gDetachHUDAvatarMenu = NULL;
LLContextMenu* gAttachScreenPieMenu = NULL;
LLContextMenu* gAttachPieMenu = NULL;
LLContextMenu* gAttachBodyPartPieMenus[9];
LLContextMenu* gDetachPieMenu = NULL;
LLContextMenu* gDetachScreenPieMenu = NULL;
LLContextMenu* gDetachAttSelfMenu = NULL;
LLContextMenu* gDetachHUDAttSelfMenu = NULL;
LLContextMenu* gDetachBodyPartPieMenus[9];

//
// Local prototypes

// File Menu
void handle_compress_image(void*);
void handle_compress_file_test(void*);


// Edit menu
void handle_dump_group_info(void *);
void handle_dump_capabilities_info(void *);

// Advanced->Consoles menu
void handle_region_dump_settings(void*);
void handle_region_dump_temp_asset_data(void*);
void handle_region_clear_temp_asset_data(void*);

// Object pie menu
BOOL sitting_on_selection();

void near_sit_object();
//void label_sit_or_stand(std::string& label, void*);
// buy and take alias into the same UI positions, so these
// declarations handle this mess.
BOOL is_selection_buy_not_take();
S32 selection_price();
BOOL enable_take();
void handle_object_show_inspector();
void handle_avatar_show_inspector();
bool confirm_take(const LLSD& notification, const LLSD& response, LLObjectSelectionHandle selection_handle);

void handle_buy_object(LLSaleInfo sale_info);
void handle_buy_contents(LLSaleInfo sale_info);

// Land pie menu
void near_sit_down_point(BOOL success, void *);

// Avatar pie menu

// Debug menu


void velocity_interpolate( void* );
void handle_visual_leak_detector_toggle(void*);
void handle_rebake_textures(void*);
BOOL check_admin_override(void*);
void handle_admin_override_toggle(void*);
#ifdef TOGGLE_HACKED_GODLIKE_VIEWER
void handle_toggle_hacked_godmode(void*);
BOOL check_toggle_hacked_godmode(void*);
bool enable_toggle_hacked_godmode(void*);
#endif

void toggle_show_xui_names(void *);
BOOL check_show_xui_names(void *);

// Debug UI

void handle_buy_currency_test(void*);

void handle_god_mode(void*);

// God menu
void handle_leave_god_mode(void*);


void handle_reset_view();

void handle_duplicate_in_place(void*);

void handle_object_owner_self(void*);
void handle_object_owner_permissive(void*);
void handle_object_lock(void*);
void handle_object_asset_ids(void*);
void force_take_copy(void*);

void handle_force_parcel_owner_to_me(void*);
void handle_force_parcel_to_content(void*);
void handle_claim_public_land(void*);

void handle_god_request_avatar_geometry(void *);    // Hack for easy testing of new avatar geometry
void reload_vertex_shader(void *);
void handle_disconnect_viewer(void *);

void force_error_breakpoint(void *);
void force_error_llerror(void *);
void force_error_llerror_msg(void*);
void force_error_bad_memory_access(void *);
void force_error_infinite_loop(void *);
void force_error_software_exception(void *);
void force_error_os_exception(void*);
void force_error_driver_crash(void *);
void force_error_coroutine_crash(void *);
void force_error_thread_crash(void *);

void handle_force_delete(void*);
void print_object_info(void*);
void print_agent_nvpairs(void*);
void toggle_debug_menus(void*);
void upload_done_callback(const LLUUID& uuid, void* user_data, S32 result, LLExtStat ext_status);
void dump_select_mgr(void*);

void dump_inventory(void*);
void toggle_visibility(void*);
BOOL get_visibility(void*);

// Avatar Pie menu
void request_friendship(const LLUUID& agent_id);

// Tools menu
void handle_selected_texture_info(void*);
void handle_selected_material_info();

void handle_dump_followcam(void*);
void handle_viewer_enable_message_log(void*);
void handle_viewer_disable_message_log(void*);

BOOL enable_buy_land(void*);

// Help menu

void handle_test_male(void *);
void handle_test_female(void *);
void handle_dump_attachments(void *);
void handle_dump_avatar_local_textures(void*);
void handle_debug_avatar_textures(void*);
void handle_grab_baked_texture(void*);
BOOL enable_grab_baked_texture(void*);
void handle_dump_region_object_cache(void*);
void handle_reset_interest_lists(void *);

BOOL enable_save_into_task_inventory(void*);

BOOL enable_detach(const LLSD& = LLSD());
void menu_toggle_attached_lights(void* user_data);
void menu_toggle_attached_particles(void* user_data);

class LLMenuParcelObserver : public LLParcelObserver
{
public:
    LLMenuParcelObserver();
    ~LLMenuParcelObserver();
    virtual void changed();
};

static LLMenuParcelObserver* gMenuParcelObserver = NULL;

static LLUIListener sUIListener;

LLMenuParcelObserver::LLMenuParcelObserver()
{
    LLViewerParcelMgr::getInstance()->addObserver(this);
}

LLMenuParcelObserver::~LLMenuParcelObserver()
{
    LLViewerParcelMgr::getInstance()->removeObserver(this);
}

void LLMenuParcelObserver::changed()
{
    LLParcel *parcel = LLViewerParcelMgr::getInstance()->getParcelSelection()->getParcel();
    if (gMenuLand && parcel)
    {
        LLView* child = gMenuLand->findChild<LLView>("Land Buy Pass");
        if (child)
        {
            child->setEnabled(LLPanelLandGeneral::enableBuyPass(NULL) && !(parcel->getOwnerID() == gAgent.getID()));
        }

        child = gMenuLand->findChild<LLView>("Land Buy");
        if (child)
        {
            BOOL buyable = enable_buy_land(NULL);
            child->setEnabled(buyable);
        }
    }
}


void initialize_menus();

//-----------------------------------------------------------------------------
// Initialize main menus
//
// HOW TO NAME MENUS:
//
// First Letter Of Each Word Is Capitalized, Even At Or And
//
// Items that lead to dialog boxes end in "..."
//
// Break up groups of more than 6 items with separators
//-----------------------------------------------------------------------------

void set_merchant_SLM_menu()
{
    // All other cases (new merchant, not merchant, migrated merchant): show the new Marketplace Listings menu and enable the tool
    gMenuHolder->getChild<LLView>("MarketplaceListings")->setVisible(TRUE);
    LLCommand* command = LLCommandManager::instance().getCommand("marketplacelistings");
    gToolBarView->enableCommand(command->id(), true);

    const LLUUID marketplacelistings_id = gInventory.findCategoryUUIDForType(LLFolderType::FT_MARKETPLACE_LISTINGS);
    if (marketplacelistings_id.isNull())
    {
        U32 mkt_status = LLMarketplaceData::instance().getSLMStatus();
        bool is_merchant = (mkt_status == MarketplaceStatusCodes::MARKET_PLACE_MERCHANT) || (mkt_status == MarketplaceStatusCodes::MARKET_PLACE_MIGRATED_MERCHANT);
        if (is_merchant)
        {
            gInventory.ensureCategoryForTypeExists(LLFolderType::FT_MARKETPLACE_LISTINGS);
            LL_WARNS("SLM") << "Creating the marketplace listings folder for a merchant" << LL_ENDL;
        }
    }
}

void check_merchant_status(bool force)
{
    if (force)
    {
        // Reset the SLM status: we actually want to check again, that's the point of calling check_merchant_status()
        LLMarketplaceData::instance().setSLMStatus(MarketplaceStatusCodes::MARKET_PLACE_NOT_INITIALIZED);
    }
    // Hide SLM related menu item
    gMenuHolder->getChild<LLView>("MarketplaceListings")->setVisible(FALSE);

    // Also disable the toolbar button for Marketplace Listings
    LLCommand* command = LLCommandManager::instance().getCommand("marketplacelistings");
    gToolBarView->enableCommand(command->id(), false);

    // Launch an SLM test connection to get the merchant status
    LLMarketplaceData::instance().initializeSLM(boost::bind(&set_merchant_SLM_menu));
}

void init_menus()
{
    // Initialize actions
    initialize_menus();

    ///
    /// Popup menu
    ///
    /// The popup menu is now populated by the show_context_menu()
    /// method.

    LLMenuGL::Params menu_params;
    menu_params.name = "Popup";
    menu_params.visible = false;
    gPopupMenuView = LLUICtrlFactory::create<LLMenuGL>(menu_params);
    gMenuHolder->addChild( gPopupMenuView );

    ///
    /// Context menus
    ///

    const widget_registry_t& registry =
        LLViewerMenuHolderGL::child_registry_t::instance();
    gEditMenu = LLUICtrlFactory::createFromFile<LLMenuGL>("menu_edit.xml", gMenuHolder, registry);
    gMenuAvatarSelf = LLUICtrlFactory::createFromFile<LLContextMenu>(
        "menu_avatar_self.xml", gMenuHolder, registry);
    gMenuAvatarOther = LLUICtrlFactory::createFromFile<LLContextMenu>(
        "menu_avatar_other.xml", gMenuHolder, registry);

    gDetachScreenPieMenu = gMenuHolder->getChild<LLContextMenu>("Object Detach HUD", true);
    gDetachPieMenu = gMenuHolder->getChild<LLContextMenu>("Object Detach", true);

    gMenuObject = LLUICtrlFactory::createFromFile<LLContextMenu>(
        "menu_object.xml", gMenuHolder, registry);

    gAttachScreenPieMenu = gMenuHolder->getChild<LLContextMenu>("Object Attach HUD");
    gAttachPieMenu = gMenuHolder->getChild<LLContextMenu>("Object Attach");

    gMenuAttachmentSelf = LLUICtrlFactory::createFromFile<LLContextMenu>(
        "menu_attachment_self.xml", gMenuHolder, registry);
    gMenuAttachmentOther = LLUICtrlFactory::createFromFile<LLContextMenu>(
        "menu_attachment_other.xml", gMenuHolder, registry);

    gDetachHUDAttSelfMenu = gMenuHolder->getChild<LLContextMenu>("Detach Self HUD", true);
    gDetachAttSelfMenu = gMenuHolder->getChild<LLContextMenu>("Detach Self", true);

    gMenuLand = LLUICtrlFactory::createFromFile<LLContextMenu>(
        "menu_land.xml", gMenuHolder, registry);

    gMenuMuteParticle = LLUICtrlFactory::createFromFile<LLContextMenu>(
        "menu_mute_particle.xml", gMenuHolder, registry);

    ///
    /// set up the colors
    ///
    LLColor4 color;

    LLColor4 context_menu_color = LLUIColorTable::instance().getColor("MenuPopupBgColor");

    gMenuAvatarSelf->setBackgroundColor( context_menu_color );
    gMenuAvatarOther->setBackgroundColor( context_menu_color );
    gMenuObject->setBackgroundColor( context_menu_color );
    gMenuAttachmentSelf->setBackgroundColor( context_menu_color );
    gMenuAttachmentOther->setBackgroundColor( context_menu_color );

    gMenuLand->setBackgroundColor( context_menu_color );

    color = LLUIColorTable::instance().getColor( "MenuPopupBgColor" );
    gPopupMenuView->setBackgroundColor( color );

    // If we are not in production, use a different color to make it apparent.
    if (LLGridManager::getInstance()->isInProductionGrid())
    {
        color = LLUIColorTable::instance().getColor( "MenuBarBgColor" );
    }
    else
    {
        color = LLUIColorTable::instance().getColor( "MenuNonProductionBgColor" );
    }

    LLView* menu_bar_holder = gViewerWindow->getRootView()->getChildView("menu_bar_holder");

    gMenuBarView = LLUICtrlFactory::getInstance()->createFromFile<LLMenuBarGL>("menu_viewer.xml", gMenuHolder, LLViewerMenuHolderGL::child_registry_t::instance());
    gMenuBarView->setRect(LLRect(0, menu_bar_holder->getRect().mTop, 0, menu_bar_holder->getRect().mTop - MENU_BAR_HEIGHT));
    gMenuBarView->setBackgroundColor( color );

    menu_bar_holder->addChild(gMenuBarView);

    gViewerWindow->setMenuBackgroundColor(false,
        LLGridManager::getInstance()->isInProductionGrid());

    // *TODO:Also fix cost in llfolderview.cpp for Inventory menus
    const std::string texture_upload_cost_str = std::to_string(LLAgentBenefitsMgr::current().getTextureUploadCost());
    const std::string sound_upload_cost_str = std::to_string(LLAgentBenefitsMgr::current().getSoundUploadCost());
    const std::string animation_upload_cost_str = std::to_string(LLAgentBenefitsMgr::current().getAnimationUploadCost());
    gMenuHolder->childSetLabelArg("Upload Image", "[COST]", texture_upload_cost_str);
    gMenuHolder->childSetLabelArg("Upload Sound", "[COST]", sound_upload_cost_str);
    gMenuHolder->childSetLabelArg("Upload Animation", "[COST]", animation_upload_cost_str);

    gAttachSubMenu = gMenuBarView->findChildMenuByName("Attach Object", TRUE);
    gDetachSubMenu = gMenuBarView->findChildMenuByName("Detach Object", TRUE);

    gDetachAvatarMenu = gMenuHolder->getChild<LLMenuGL>("Avatar Detach", true);
    gDetachHUDAvatarMenu = gMenuHolder->getChild<LLMenuGL>("Avatar Detach HUD", true);

    // Don't display the Memory console menu if the feature is turned off
    LLMenuItemCheckGL *memoryMenu = gMenuBarView->getChild<LLMenuItemCheckGL>("Memory", TRUE);
    if (memoryMenu)
    {
        memoryMenu->setVisible(FALSE);
    }

    gMenuBarView->createJumpKeys();

    // Let land based option enable when parcel changes
    gMenuParcelObserver = new LLMenuParcelObserver();

    gLoginMenuBarView = LLUICtrlFactory::getInstance()->createFromFile<LLMenuBarGL>("menu_login.xml", gMenuHolder, LLViewerMenuHolderGL::child_registry_t::instance());
    gLoginMenuBarView->arrangeAndClear();
    LLRect menuBarRect = gLoginMenuBarView->getRect();
    menuBarRect.setLeftTopAndSize(0, menu_bar_holder->getRect().getHeight(), menuBarRect.getWidth(), menuBarRect.getHeight());
    gLoginMenuBarView->setRect(menuBarRect);
    gLoginMenuBarView->setBackgroundColor( color );
    menu_bar_holder->addChild(gLoginMenuBarView);

    // tooltips are on top of EVERYTHING, including menus
    gViewerWindow->getRootView()->sendChildToFront(gToolTipView);
}

///////////////////
// SHOW CONSOLES //
///////////////////


class LLAdvancedToggleConsole : public view_listener_t
{
    bool handleEvent(const LLSD& userdata)
    {
        std::string console_type = userdata.asString();
        if ("texture" == console_type)
        {
            toggle_visibility( (void*)gTextureView );
        }
        else if ("debug" == console_type)
        {
            toggle_visibility( (void*)static_cast<LLUICtrl*>(gDebugView->mDebugConsolep));
        }
        else if ("fast timers" == console_type)
        {
            LLFloaterReg::toggleInstance("block_timers");
        }
        else if ("scene view" == console_type)
        {
            toggle_visibility( (void*)gSceneView);
        }
        else if ("scene monitor" == console_type)
        {
            toggle_visibility( (void*)gSceneMonitorView);
        }

        return true;
    }
};
class LLAdvancedCheckConsole : public view_listener_t
{
    bool handleEvent(const LLSD& userdata)
    {
        std::string console_type = userdata.asString();
        bool new_value = false;
        if ("texture" == console_type)
        {
            new_value = get_visibility( (void*)gTextureView );
        }
        else if ("debug" == console_type)
        {
            new_value = get_visibility( (void*)((LLView*)gDebugView->mDebugConsolep) );
        }
        else if ("fast timers" == console_type)
        {
            new_value = LLFloaterReg::instanceVisible("block_timers");
        }
        else if ("scene view" == console_type)
        {
            new_value = get_visibility( (void*) gSceneView);
        }
        else if ("scene monitor" == console_type)
        {
            new_value = get_visibility( (void*) gSceneMonitorView);
        }

        return new_value;
    }
};


//////////////////////////
// DUMP INFO TO CONSOLE //
//////////////////////////


class LLAdvancedDumpInfoToConsole : public view_listener_t
{
    bool handleEvent(const LLSD& userdata)
    {
        gDebugView->mDebugConsolep->setVisible(TRUE);
        std::string info_type = userdata.asString();
        if ("region" == info_type)
        {
            handle_region_dump_settings(NULL);
        }
        else if ("group" == info_type)
        {
            handle_dump_group_info(NULL);
        }
        else if ("capabilities" == info_type)
        {
            handle_dump_capabilities_info(NULL);
        }
        return true;
    }
};


//////////////
// HUD INFO //
//////////////


class LLAdvancedToggleHUDInfo : public view_listener_t
{
    bool handleEvent(const LLSD& userdata)
    {
        std::string info_type = userdata.asString();

        if ("camera" == info_type)
        {
            gDisplayCameraPos = !(gDisplayCameraPos);
        }
        else if ("wind" == info_type)
        {
            gDisplayWindInfo = !(gDisplayWindInfo);
        }
        else if ("fov" == info_type)
        {
            gDisplayFOV = !(gDisplayFOV);
        }
        else if ("badge" == info_type)
        {
            gDisplayBadge = !(gDisplayBadge);
        }
        return true;
    }
};

class LLAdvancedCheckHUDInfo : public view_listener_t
{
    bool handleEvent(const LLSD& userdata)
    {
        std::string info_type = userdata.asString();
        bool new_value = false;
        if ("camera" == info_type)
        {
            new_value = gDisplayCameraPos;
        }
        else if ("wind" == info_type)
        {
            new_value = gDisplayWindInfo;
        }
        else if ("fov" == info_type)
        {
            new_value = gDisplayFOV;
        }
        else if ("badge" == info_type)
        {
            new_value = gDisplayBadge;
        }
        return new_value;
    }
};


///////////////////////
// CLEAR GROUP CACHE //
///////////////////////

class LLAdvancedClearGroupCache : public view_listener_t
{
    bool handleEvent(const LLSD& userdata)
    {
        LLGroupMgr::debugClearAllGroups(NULL);
        return true;
    }
};




/////////////////
// RENDER TYPE //
/////////////////
U32 render_type_from_string(std::string render_type)
{
    if ("simple" == render_type)
    {
        return LLPipeline::RENDER_TYPE_SIMPLE;
    }
    else if ("alpha" == render_type)
    {
        return LLPipeline::RENDER_TYPE_ALPHA;
    }
    else if ("tree" == render_type)
    {
        return LLPipeline::RENDER_TYPE_TREE;
    }
    else if ("character" == render_type)
    {
        return LLPipeline::RENDER_TYPE_AVATAR;
    }
    else if ("controlAV" == render_type) // Animesh
    {
        return LLPipeline::RENDER_TYPE_CONTROL_AV;
    }
    else if ("surfacePatch" == render_type)
    {
        return LLPipeline::RENDER_TYPE_TERRAIN;
    }
    else if ("sky" == render_type)
    {
        return LLPipeline::RENDER_TYPE_SKY;
    }
    else if ("water" == render_type)
    {
        return LLPipeline::RENDER_TYPE_WATER;
    }
    else if ("volume" == render_type)
    {
        return LLPipeline::RENDER_TYPE_VOLUME;
    }
    else if ("grass" == render_type)
    {
        return LLPipeline::RENDER_TYPE_GRASS;
    }
    else if ("clouds" == render_type)
    {
        return LLPipeline::RENDER_TYPE_CLOUDS;
    }
    else if ("particles" == render_type)
    {
        return LLPipeline::RENDER_TYPE_PARTICLES;
    }
    else if ("bump" == render_type)
    {
        return LLPipeline::RENDER_TYPE_BUMP;
    }
    else if ("pbr" == render_type)
    {
        return LLPipeline::RENDER_TYPE_GLTF_PBR;
    }
    else
    {
        return 0;
    }
}


class LLAdvancedToggleRenderType : public view_listener_t
{
    bool handleEvent(const LLSD& userdata)
    {
        U32 render_type = render_type_from_string( userdata.asString() );
        if ( render_type != 0 )
        {
            LLPipeline::toggleRenderTypeControl( render_type );
        }
        return true;
    }
};


class LLAdvancedCheckRenderType : public view_listener_t
{
    bool handleEvent(const LLSD& userdata)
    {
        U32 render_type = render_type_from_string( userdata.asString() );
        bool new_value = false;

        if ( render_type != 0 )
        {
            new_value = LLPipeline::hasRenderTypeControl( render_type );
        }

        return new_value;
    }
};


/////////////
// FEATURE //
/////////////
U32 feature_from_string(std::string feature)
{
    if ("ui" == feature)
    {
        return LLPipeline::RENDER_DEBUG_FEATURE_UI;
    }
    else if ("selected" == feature)
    {
        return LLPipeline::RENDER_DEBUG_FEATURE_SELECTED;
    }
    else if ("highlighted" == feature)
    {
        return LLPipeline::RENDER_DEBUG_FEATURE_HIGHLIGHTED;
    }
    else if ("dynamic textures" == feature)
    {
        return LLPipeline::RENDER_DEBUG_FEATURE_DYNAMIC_TEXTURES;
    }
    else if ("foot shadows" == feature)
    {
        return LLPipeline::RENDER_DEBUG_FEATURE_FOOT_SHADOWS;
    }
    else if ("fog" == feature)
    {
        return LLPipeline::RENDER_DEBUG_FEATURE_FOG;
    }
    else if ("fr info" == feature)
    {
        return LLPipeline::RENDER_DEBUG_FEATURE_FR_INFO;
    }
    else if ("flexible" == feature)
    {
        return LLPipeline::RENDER_DEBUG_FEATURE_FLEXIBLE;
    }
    else
    {
        return 0;
    }
};


class LLAdvancedToggleFeature : public view_listener_t
{
    bool handleEvent(const LLSD& userdata)
    {
        U32 feature = feature_from_string( userdata.asString() );
        if ( feature != 0 )
        {
            LLPipeline::toggleRenderDebugFeature( feature );
        }
        return true;
    }
};

class LLAdvancedCheckFeature : public view_listener_t
{
    bool handleEvent(const LLSD& userdata)
{
    U32 feature = feature_from_string( userdata.asString() );
    bool new_value = false;

    if ( feature != 0 )
    {
        new_value = LLPipeline::toggleRenderDebugFeatureControl( feature );
    }

    return new_value;
}
};

class LLAdvancedCheckDisplayTextureDensity : public view_listener_t
{
    bool handleEvent(const LLSD& userdata)
    {
        std::string mode = userdata.asString();
        if (!gPipeline.hasRenderDebugMask(LLPipeline::RENDER_DEBUG_TEXEL_DENSITY))
        {
            return mode == "none";
        }
        if (mode == "current")
        {
            return LLViewerTexture::sDebugTexelsMode == LLViewerTexture::DEBUG_TEXELS_CURRENT;
        }
        else if (mode == "desired")
        {
            return LLViewerTexture::sDebugTexelsMode == LLViewerTexture::DEBUG_TEXELS_DESIRED;
        }
        else if (mode == "full")
        {
            return LLViewerTexture::sDebugTexelsMode == LLViewerTexture::DEBUG_TEXELS_FULL;
        }
        return false;
    }
};

class LLAdvancedSetDisplayTextureDensity : public view_listener_t
{
    bool handleEvent(const LLSD& userdata)
    {
        std::string mode = userdata.asString();
        if (mode == "none")
        {
            if (gPipeline.hasRenderDebugMask(LLPipeline::RENDER_DEBUG_TEXEL_DENSITY) == TRUE)
            {
                gPipeline.toggleRenderDebug(LLPipeline::RENDER_DEBUG_TEXEL_DENSITY);
            }
            LLViewerTexture::sDebugTexelsMode = LLViewerTexture::DEBUG_TEXELS_OFF;
        }
        else if (mode == "current")
        {
            if (gPipeline.hasRenderDebugMask(LLPipeline::RENDER_DEBUG_TEXEL_DENSITY) == FALSE)
            {
                gPipeline.toggleRenderDebug(LLPipeline::RENDER_DEBUG_TEXEL_DENSITY);
            }
            LLViewerTexture::sDebugTexelsMode = LLViewerTexture::DEBUG_TEXELS_CURRENT;
        }
        else if (mode == "desired")
        {
            if (gPipeline.hasRenderDebugMask(LLPipeline::RENDER_DEBUG_TEXEL_DENSITY) == FALSE)
            {
                gPipeline.toggleRenderDebug(LLPipeline::RENDER_DEBUG_TEXEL_DENSITY);
            }
            gPipeline.setRenderDebugFeatureControl(LLPipeline::RENDER_DEBUG_TEXEL_DENSITY, true);
            LLViewerTexture::sDebugTexelsMode = LLViewerTexture::DEBUG_TEXELS_DESIRED;
        }
        else if (mode == "full")
        {
            if (gPipeline.hasRenderDebugMask(LLPipeline::RENDER_DEBUG_TEXEL_DENSITY) == FALSE)
            {
                gPipeline.toggleRenderDebug(LLPipeline::RENDER_DEBUG_TEXEL_DENSITY);
            }
            LLViewerTexture::sDebugTexelsMode = LLViewerTexture::DEBUG_TEXELS_FULL;
        }
        return true;
    }
};


//////////////////
// INFO DISPLAY //
//////////////////
U64 info_display_from_string(std::string info_display)
{
    if ("verify" == info_display)
    {
        return LLPipeline::RENDER_DEBUG_VERIFY;
    }
    else if ("bboxes" == info_display)
    {
        return LLPipeline::RENDER_DEBUG_BBOXES;
    }
    else if ("normals" == info_display)
    {
        return LLPipeline::RENDER_DEBUG_NORMALS;
    }
    else if ("points" == info_display)
    {
        return LLPipeline::RENDER_DEBUG_POINTS;
    }
    else if ("octree" == info_display)
    {
        return LLPipeline::RENDER_DEBUG_OCTREE;
    }
    else if ("shadow frusta" == info_display)
    {
        return LLPipeline::RENDER_DEBUG_SHADOW_FRUSTA;
    }
    else if ("physics shapes" == info_display)
    {
        return LLPipeline::RENDER_DEBUG_PHYSICS_SHAPES;
    }
    else if ("occlusion" == info_display)
    {
        return LLPipeline::RENDER_DEBUG_OCCLUSION;
    }
    else if ("render batches" == info_display)
    {
        return LLPipeline::RENDER_DEBUG_BATCH_SIZE;
    }
    else if ("update type" == info_display)
    {
        return LLPipeline::RENDER_DEBUG_UPDATE_TYPE;
    }
    else if ("texture anim" == info_display)
    {
        return LLPipeline::RENDER_DEBUG_TEXTURE_ANIM;
    }
    else if ("texture priority" == info_display)
    {
        return LLPipeline::RENDER_DEBUG_TEXTURE_PRIORITY;
    }
    else if ("texture area" == info_display)
    {
        return LLPipeline::RENDER_DEBUG_TEXTURE_AREA;
    }
    else if ("face area" == info_display)
    {
        return LLPipeline::RENDER_DEBUG_FACE_AREA;
    }
    else if ("lod info" == info_display)
    {
        return LLPipeline::RENDER_DEBUG_LOD_INFO;
    }
    else if ("lights" == info_display)
    {
        return LLPipeline::RENDER_DEBUG_LIGHTS;
    }
    else if ("particles" == info_display)
    {
        return LLPipeline::RENDER_DEBUG_PARTICLES;
    }
    else if ("composition" == info_display)
    {
        return LLPipeline::RENDER_DEBUG_COMPOSITION;
    }
    else if ("avatardrawinfo" == info_display)
    {
        return (LLPipeline::RENDER_DEBUG_AVATAR_DRAW_INFO);
    }
    else if ("glow" == info_display)
    {
        return LLPipeline::RENDER_DEBUG_GLOW;
    }
    else if ("collision skeleton" == info_display)
    {
        return LLPipeline::RENDER_DEBUG_AVATAR_VOLUME;
    }
    else if ("joints" == info_display)
    {
        return LLPipeline::RENDER_DEBUG_AVATAR_JOINTS;
    }
    else if ("raycast" == info_display)
    {
        return LLPipeline::RENDER_DEBUG_RAYCAST;
    }
    else if ("agent target" == info_display)
    {
        return LLPipeline::RENDER_DEBUG_AGENT_TARGET;
    }
    else if ("sculpt" == info_display)
    {
        return LLPipeline::RENDER_DEBUG_SCULPTED;
    }
    else if ("wind vectors" == info_display)
    {
        return LLPipeline::RENDER_DEBUG_WIND_VECTORS;
    }
    else if ("texel density" == info_display)
    {
        return LLPipeline::RENDER_DEBUG_TEXEL_DENSITY;
    }
    else if ("triangle count" == info_display)
    {
        return LLPipeline::RENDER_DEBUG_TRIANGLE_COUNT;
    }
    else if ("impostors" == info_display)
    {
        return LLPipeline::RENDER_DEBUG_IMPOSTORS;
    }
    else if ("reflection probes" == info_display)
    {
        return LLPipeline::RENDER_DEBUG_REFLECTION_PROBES;
    }
    else if ("probe updates" == info_display)
    {
        return LLPipeline::RENDER_DEBUG_PROBE_UPDATES;
    }
    else
    {
        LL_WARNS() << "unrecognized feature name '" << info_display << "'" << LL_ENDL;
        return 0;
    }
};

class LLAdvancedToggleInfoDisplay : public view_listener_t
{
    bool handleEvent(const LLSD& userdata)
    {
        U64 info_display = info_display_from_string( userdata.asString() );

        LL_INFOS("ViewerMenu") << "toggle " << userdata.asString() << LL_ENDL;

        if ( info_display != 0 )
        {
            LLPipeline::toggleRenderDebug( info_display );
        }

        return true;
    }
};


class LLAdvancedCheckInfoDisplay : public view_listener_t
{
    bool handleEvent(const LLSD& userdata)
    {
        U64 info_display = info_display_from_string( userdata.asString() );
        bool new_value = false;

        if ( info_display != 0 )
        {
            new_value = LLPipeline::toggleRenderDebugControl( info_display );
        }

        return new_value;
    }
};


///////////////////////////
//// RANDOMIZE FRAMERATE //
///////////////////////////


class LLAdvancedToggleRandomizeFramerate : public view_listener_t
{
    bool handleEvent(const LLSD& userdata)
    {
        gRandomizeFramerate = !(gRandomizeFramerate);
        return true;
    }
};

class LLAdvancedCheckRandomizeFramerate : public view_listener_t
{
    bool handleEvent(const LLSD& userdata)
    {
        bool new_value = gRandomizeFramerate;
        return new_value;
    }
};

///////////////////////////
//// PERIODIC SLOW FRAME //
///////////////////////////


class LLAdvancedTogglePeriodicSlowFrame : public view_listener_t
{
    bool handleEvent(const LLSD& userdata)
    {
        gPeriodicSlowFrame = !(gPeriodicSlowFrame);
        return true;
    }
};

class LLAdvancedCheckPeriodicSlowFrame : public view_listener_t
{
    bool handleEvent(const LLSD& userdata)
    {
        bool new_value = gPeriodicSlowFrame;
        return new_value;
    }
};


///////////////////////////
// SELECTED TEXTURE INFO //
//
///////////////////////////


class LLAdvancedSelectedTextureInfo : public view_listener_t
{
    bool handleEvent(const LLSD& userdata)
    {
        handle_selected_texture_info(NULL);
        return true;
    }
};

//////////////////////
// TOGGLE WIREFRAME //
//////////////////////

class LLAdvancedToggleWireframe : public view_listener_t
{
    bool handleEvent(const LLSD& userdata)
    {
        gUseWireframe = !(gUseWireframe);

        return true;
    }
};

class LLAdvancedCheckWireframe : public view_listener_t
{
    bool handleEvent(const LLSD& userdata)
    {
        return gUseWireframe;
    }
};


//////////////////////////
// DUMP SCRIPTED CAMERA //
//////////////////////////

class LLAdvancedDumpScriptedCamera : public view_listener_t
{
    bool handleEvent(const LLSD& userdata)
    {
        handle_dump_followcam(NULL);
        return true;
}
};



//////////////////////////////
// DUMP REGION OBJECT CACHE //
//////////////////////////////


class LLAdvancedDumpRegionObjectCache : public view_listener_t
{
    bool handleEvent(const LLSD& userdata)
    {
        handle_dump_region_object_cache(NULL);
        return true;
    }
};

class LLAdvancedToggleInterestList360Mode : public view_listener_t
{
public:
    bool handleEvent(const LLSD &userdata)
    {
        // Toggle the mode - regions will get updated
        if (gAgent.getInterestListMode() == LLViewerRegion::IL_MODE_360)
        {
            gAgent.changeInterestListMode(LLViewerRegion::IL_MODE_DEFAULT);
        }
        else
        {
            gAgent.changeInterestListMode(LLViewerRegion::IL_MODE_360);
        }
        return true;
    }
};

class LLAdvancedCheckInterestList360Mode : public view_listener_t
{
    bool handleEvent(const LLSD& userdata)
    {
        return (gAgent.getInterestListMode() == LLViewerRegion::IL_MODE_360);
    }
};

class LLAdvancedToggleStatsRecorder : public view_listener_t
{
    bool handleEvent(const LLSD &userdata)
    {
        if (LLViewerStatsRecorder::instance().isEnabled())
        {   // Turn off both recording and logging
            LLViewerStatsRecorder::instance().enableObjectStatsRecording(false);
        }
        else
        {   // Turn on both recording and logging
            LLViewerStatsRecorder::instance().enableObjectStatsRecording(true, true);
        }
        return true;
    }
};

class LLAdvancedCheckStatsRecorder : public view_listener_t
{
    bool handleEvent(const LLSD &userdata)
    {   // Use the logging state as the indicator of whether the stats recorder is on
        return LLViewerStatsRecorder::instance().isLogging();
    }
};

class LLAdvancedResetInterestLists : public view_listener_t
{
    bool handleEvent(const LLSD &userdata)
    {   // Reset all region interest lists
        handle_reset_interest_lists(NULL);
        return true;
    }
};


class LLAdvancedBuyCurrencyTest : public view_listener_t
    {
    bool handleEvent(const LLSD& userdata)
    {
        handle_buy_currency_test(NULL);
        return true;
    }
};


/////////////////////
// DUMP SELECT MGR //
/////////////////////


class LLAdvancedDumpSelectMgr : public view_listener_t
{
    bool handleEvent(const LLSD& userdata)
    {
        dump_select_mgr(NULL);
        return true;
    }
};



////////////////////
// DUMP INVENTORY //
////////////////////


class LLAdvancedDumpInventory : public view_listener_t
{
    bool handleEvent(const LLSD& userdata)
    {
        dump_inventory(NULL);
        return true;
    }
};



////////////////////////////////
// PRINT SELECTED OBJECT INFO //
////////////////////////////////


class LLAdvancedPrintSelectedObjectInfo : public view_listener_t
{
    bool handleEvent(const LLSD& userdata)
    {
        print_object_info(NULL);
        return true;
    }
};



//////////////////////
// PRINT AGENT INFO //
//////////////////////


class LLAdvancedPrintAgentInfo : public view_listener_t
{
    bool handleEvent(const LLSD& userdata)
    {
        print_agent_nvpairs(NULL);
        return true;
    }
};

//////////////////
// DEBUG CLICKS //
//////////////////


class LLAdvancedToggleDebugClicks : public view_listener_t
{
    bool handleEvent(const LLSD& userdata)
    {
        gDebugClicks = !(gDebugClicks);
        return true;
    }
};

class LLAdvancedCheckDebugClicks : public view_listener_t
{
    bool handleEvent(const LLSD& userdata)
    {
        bool new_value = gDebugClicks;
        return new_value;
    }
};



/////////////////
// DEBUG VIEWS //
/////////////////


class LLAdvancedToggleDebugViews : public view_listener_t
{
    bool handleEvent(const LLSD& userdata)
    {
        LLView::sDebugRects = !(LLView::sDebugRects);
        return true;
    }
};

class LLAdvancedCheckDebugViews : public view_listener_t
{
    bool handleEvent(const LLSD& userdata)
    {
        bool new_value = LLView::sDebugRects;
        return new_value;
    }
};



///////////////////
// DEBUG UNICODE //
///////////////////


class LLAdvancedToggleDebugUnicode : public view_listener_t
{
    bool handleEvent(const LLSD& userdata)
    {
        LLView::sDebugUnicode = !(LLView::sDebugUnicode);
        return true;
    }
};

class LLAdvancedCheckDebugUnicode : public view_listener_t
{
    bool handleEvent(const LLSD& userdata)
    {
        return LLView::sDebugUnicode;
    }
};



//////////////////
// DEBUG CAMERA //
//////////////////


class LLAdvancedToggleDebugCamera : public view_listener_t
{
    bool handleEvent(const LLSD& userdata)
    {
        LLView::sDebugCamera = !(LLView::sDebugCamera);
        LLFloaterCamera::onDebugCameraToggled();
        return true;
    }
};

class LLAdvancedCheckDebugCamera : public view_listener_t
{
    bool handleEvent(const LLSD& userdata)
    {
        return LLView::sDebugCamera;
    }
};



///////////////////////
// XUI NAME TOOLTIPS //
///////////////////////


class LLAdvancedToggleXUINameTooltips : public view_listener_t
{
    bool handleEvent(const LLSD& userdata)
    {
        toggle_show_xui_names(NULL);
        return true;
    }
};

class LLAdvancedCheckXUINameTooltips : public view_listener_t
{
    bool handleEvent(const LLSD& userdata)
    {
        bool new_value = check_show_xui_names(NULL);
        return new_value;
    }
};



////////////////////////
// DEBUG MOUSE EVENTS //
////////////////////////


class LLAdvancedToggleDebugMouseEvents : public view_listener_t
{
    bool handleEvent(const LLSD& userdata)
    {
        LLView::sDebugMouseHandling = !(LLView::sDebugMouseHandling);
        return true;
    }
};

class LLAdvancedCheckDebugMouseEvents : public view_listener_t
{
    bool handleEvent(const LLSD& userdata)
    {
        bool new_value = LLView::sDebugMouseHandling;
        return new_value;
    }
};



////////////////
// DEBUG KEYS //
////////////////


class LLAdvancedToggleDebugKeys : public view_listener_t
{
    bool handleEvent(const LLSD& userdata)
    {
        LLView::sDebugKeys = !(LLView::sDebugKeys);
        return true;
    }
};

class LLAdvancedCheckDebugKeys : public view_listener_t
{
    bool handleEvent(const LLSD& userdata)
    {
        bool new_value = LLView::sDebugKeys;
        return new_value;
    }
};



///////////////////////
// DEBUG WINDOW PROC //
///////////////////////


class LLAdvancedToggleDebugWindowProc : public view_listener_t
{
    bool handleEvent(const LLSD& userdata)
    {
        gDebugWindowProc = !(gDebugWindowProc);
        return true;
    }
};

class LLAdvancedCheckDebugWindowProc : public view_listener_t
    {
    bool handleEvent(const LLSD& userdata)
    {
        bool new_value = gDebugWindowProc;
        return new_value;
    }
};

// ------------------------------XUI MENU ---------------------------

class LLAdvancedSendTestIms : public view_listener_t
{
    bool handleEvent(const LLSD& userdata)
    {
        LLIMModel::instance().testMessages();
        return true;
}
};


///////////////
// XUI NAMES //
///////////////


class LLAdvancedToggleXUINames : public view_listener_t
{
    bool handleEvent(const LLSD& userdata)
    {
        toggle_show_xui_names(NULL);
        return true;
    }
};

class LLAdvancedCheckXUINames : public view_listener_t
{
    bool handleEvent(const LLSD& userdata)
    {
        bool new_value = check_show_xui_names(NULL);
        return new_value;
    }
};


////////////////////////
// GRAB BAKED TEXTURE //
////////////////////////


class LLAdvancedGrabBakedTexture : public view_listener_t
{
    bool handleEvent(const LLSD& userdata)
    {
        std::string texture_type = userdata.asString();
        if ("iris" == texture_type)
        {
            handle_grab_baked_texture( (void*)BAKED_EYES );
        }
        else if ("head" == texture_type)
        {
            handle_grab_baked_texture( (void*)BAKED_HEAD );
        }
        else if ("upper" == texture_type)
        {
            handle_grab_baked_texture( (void*)BAKED_UPPER );
        }
        else if ("lower" == texture_type)
        {
            handle_grab_baked_texture( (void*)BAKED_LOWER );
        }
        else if ("skirt" == texture_type)
        {
            handle_grab_baked_texture( (void*)BAKED_SKIRT );
        }
        else if ("hair" == texture_type)
        {
            handle_grab_baked_texture( (void*)BAKED_HAIR );
        }

        return true;
    }
};

class LLAdvancedEnableGrabBakedTexture : public view_listener_t
{
    bool handleEvent(const LLSD& userdata)
{
        std::string texture_type = userdata.asString();
        bool new_value = false;

        if ("iris" == texture_type)
        {
            new_value = enable_grab_baked_texture( (void*)BAKED_EYES );
        }
        else if ("head" == texture_type)
        {
            new_value = enable_grab_baked_texture( (void*)BAKED_HEAD );
        }
        else if ("upper" == texture_type)
        {
            new_value = enable_grab_baked_texture( (void*)BAKED_UPPER );
        }
        else if ("lower" == texture_type)
        {
            new_value = enable_grab_baked_texture( (void*)BAKED_LOWER );
        }
        else if ("skirt" == texture_type)
        {
            new_value = enable_grab_baked_texture( (void*)BAKED_SKIRT );
        }
        else if ("hair" == texture_type)
        {
            new_value = enable_grab_baked_texture( (void*)BAKED_HAIR );
        }

        return new_value;
}
};

///////////////////////
// APPEARANCE TO XML //
///////////////////////


class LLAdvancedEnableAppearanceToXML : public view_listener_t
{
    bool handleEvent(const LLSD& userdata)
    {
        LLViewerObject *obj = LLSelectMgr::getInstance()->getSelection()->getPrimaryObject();
        if (obj && obj->isAnimatedObject() && obj->getControlAvatar())
        {
            return gSavedSettings.getBOOL("DebugAnimatedObjects");
        }
        else if (obj && obj->isAttachment() && obj->getAvatar())
        {
            return gSavedSettings.getBOOL("DebugAvatarAppearanceMessage");
        }
        else if (obj && obj->isAvatar())
        {
            // This has to be a non-control avatar, because control avs are invisible and unclickable.
            return gSavedSettings.getBOOL("DebugAvatarAppearanceMessage");
        }
        else
        {
            return false;
        }
    }
};

class LLAdvancedAppearanceToXML : public view_listener_t
{
    bool handleEvent(const LLSD& userdata)
    {
        std::string emptyname;
        LLViewerObject *obj = LLSelectMgr::getInstance()->getSelection()->getPrimaryObject();
        LLVOAvatar *avatar = NULL;
        if (obj)
        {
            if (obj->isAvatar())
            {
                avatar = obj->asAvatar();
            }
            else
            {
                // If there is a selection, find the associated
                // avatar. Normally there's only one obvious choice. But
                // what should be returned if the object is in an attached
                // animated object? getAvatar() will give the skeleton of
                // the animated object. getAvatarAncestor() will give the
                // actual human-driven avatar.
                avatar = obj->getAvatar();
            }
        }
        else
        {
            // If no selection, use the self avatar.
            avatar = gAgentAvatarp;
        }
        if (avatar)
        {
            avatar->dumpArchetypeXML(emptyname);
        }
        return true;
    }
};



///////////////////////////////
// TOGGLE CHARACTER GEOMETRY //
///////////////////////////////


class LLAdvancedToggleCharacterGeometry : public view_listener_t
{
    bool handleEvent(const LLSD& userdata)
    {
        handle_god_request_avatar_geometry(NULL);
        return true;
}
};


    /////////////////////////////
// TEST MALE / TEST FEMALE //
/////////////////////////////

class LLAdvancedTestMale : public view_listener_t
{
    bool handleEvent(const LLSD& userdata)
    {
        handle_test_male(NULL);
        return true;
    }
};


class LLAdvancedTestFemale : public view_listener_t
{
    bool handleEvent(const LLSD& userdata)
    {
        handle_test_female(NULL);
        return true;
    }
};

class LLAdvancedForceParamsToDefault : public view_listener_t
{
    bool handleEvent(const LLSD& userdata)
    {
        LLAgent::clearVisualParams(NULL);
        return true;
    }
};


//////////////////////////
//   ANIMATION SPEED    //
//////////////////////////

// Utility function to set all AV time factors to the same global value
static void set_all_animation_time_factors(F32  time_factor)
{
    LLMotionController::setCurrentTimeFactor(time_factor);
    for (std::vector<LLCharacter*>::iterator iter = LLCharacter::sInstances.begin();
        iter != LLCharacter::sInstances.end(); ++iter)
    {
        (*iter)->setAnimTimeFactor(time_factor);
    }
}

class LLAdvancedAnimTenFaster : public view_listener_t
{
    bool handleEvent(const LLSD& userdata)
    {
        //LL_INFOS() << "LLAdvancedAnimTenFaster" << LL_ENDL;
        F32 time_factor = LLMotionController::getCurrentTimeFactor();
        time_factor = llmin(time_factor + 0.1f, 2.f);   // Upper limit is 200% speed
        set_all_animation_time_factors(time_factor);
        return true;
    }
};

class LLAdvancedAnimTenSlower : public view_listener_t
{
    bool handleEvent(const LLSD& userdata)
    {
        //LL_INFOS() << "LLAdvancedAnimTenSlower" << LL_ENDL;
        F32 time_factor = LLMotionController::getCurrentTimeFactor();
        time_factor = llmax(time_factor - 0.1f, 0.1f);  // Lower limit is at 10% of normal speed
        set_all_animation_time_factors(time_factor);
        return true;
    }
};

class LLAdvancedAnimResetAll : public view_listener_t
{
    bool handleEvent(const LLSD& userdata)
    {
        set_all_animation_time_factors(1.f);
        return true;
    }
};


//////////////////////////
// RELOAD VERTEX SHADER //
//////////////////////////


class LLAdvancedReloadVertexShader : public view_listener_t
{
    bool handleEvent(const LLSD& userdata)
    {
        reload_vertex_shader(NULL);
        return true;
    }
};



////////////////////
// ANIMATION INFO //
////////////////////


class LLAdvancedToggleAnimationInfo : public view_listener_t
{
    bool handleEvent(const LLSD& userdata)
    {
        LLVOAvatar::sShowAnimationDebug = !(LLVOAvatar::sShowAnimationDebug);
        return true;
    }
};

class LLAdvancedCheckAnimationInfo : public view_listener_t
{
    bool handleEvent(const LLSD& userdata)
    {
        bool new_value = LLVOAvatar::sShowAnimationDebug;
        return new_value;
    }
};


//////////////////
// SHOW LOOK AT //
//////////////////


class LLAdvancedToggleShowLookAt : public view_listener_t
{
    bool handleEvent(const LLSD& userdata)
    {
        LLHUDEffectLookAt::sDebugLookAt = !(LLHUDEffectLookAt::sDebugLookAt);
        return true;
    }
};

class LLAdvancedCheckShowLookAt : public view_listener_t
{
    bool handleEvent(const LLSD& userdata)
    {
        bool new_value = LLHUDEffectLookAt::sDebugLookAt;
        return new_value;
    }
};



///////////////////
// SHOW POINT AT //
///////////////////


class LLAdvancedToggleShowPointAt : public view_listener_t
{
    bool handleEvent(const LLSD& userdata)
    {
        LLHUDEffectPointAt::sDebugPointAt = !(LLHUDEffectPointAt::sDebugPointAt);
        return true;
    }
};

class LLAdvancedCheckShowPointAt : public view_listener_t
{
    bool handleEvent(const LLSD& userdata)
    {
        bool new_value = LLHUDEffectPointAt::sDebugPointAt;
        return new_value;
    }
};



/////////////////////////
// DEBUG JOINT UPDATES //
/////////////////////////


class LLAdvancedToggleDebugJointUpdates : public view_listener_t
{
    bool handleEvent(const LLSD& userdata)
    {
        LLVOAvatar::sJointDebug = !(LLVOAvatar::sJointDebug);
        return true;
    }
};

class LLAdvancedCheckDebugJointUpdates : public view_listener_t
{
    bool handleEvent(const LLSD& userdata)
    {
        bool new_value = LLVOAvatar::sJointDebug;
        return new_value;
    }
};



/////////////////
// DISABLE LOD //
/////////////////


class LLAdvancedToggleDisableLOD : public view_listener_t
{
    bool handleEvent(const LLSD& userdata)
    {
        LLViewerJoint::sDisableLOD = !(LLViewerJoint::sDisableLOD);
        return true;
    }
};

class LLAdvancedCheckDisableLOD : public view_listener_t
{
    bool handleEvent(const LLSD& userdata)
    {
        bool new_value = LLViewerJoint::sDisableLOD;
        return new_value;
    }
};



/////////////////////////
// DEBUG CHARACTER VIS //
/////////////////////////


class LLAdvancedToggleDebugCharacterVis : public view_listener_t
{
    bool handleEvent(const LLSD& userdata)
    {
        LLVOAvatar::sDebugInvisible = !(LLVOAvatar::sDebugInvisible);
        return true;
    }
};

class LLAdvancedCheckDebugCharacterVis : public view_listener_t
{
    bool handleEvent(const LLSD& userdata)
    {
        bool new_value = LLVOAvatar::sDebugInvisible;
        return new_value;
    }
};


//////////////////////
// DUMP ATTACHMENTS //
//////////////////////


class LLAdvancedDumpAttachments : public view_listener_t
{
    bool handleEvent(const LLSD& userdata)
    {
        handle_dump_attachments(NULL);
        return true;
    }
};



/////////////////////
// REBAKE TEXTURES //
/////////////////////


class LLAdvancedRebakeTextures : public view_listener_t
{
    bool handleEvent(const LLSD& userdata)
    {
        handle_rebake_textures(NULL);
        return true;
    }
};


#if 1 //ndef LL_RELEASE_FOR_DOWNLOAD
///////////////////////////
// DEBUG AVATAR TEXTURES //
///////////////////////////


class LLAdvancedDebugAvatarTextures : public view_listener_t
{
    bool handleEvent(const LLSD& userdata)
    {
        if (gAgent.isGodlike())
        {
            handle_debug_avatar_textures(NULL);
        }
        return true;
    }
};

////////////////////////////////
// DUMP AVATAR LOCAL TEXTURES //
////////////////////////////////


class LLAdvancedDumpAvatarLocalTextures : public view_listener_t
{
    bool handleEvent(const LLSD& userdata)
    {
#ifndef LL_RELEASE_FOR_DOWNLOAD
        handle_dump_avatar_local_textures(NULL);
#endif
        return true;
    }
};

#endif

/////////////////
// MESSAGE LOG //
/////////////////


class LLAdvancedEnableMessageLog : public view_listener_t
{
    bool handleEvent(const LLSD& userdata)
    {
        handle_viewer_enable_message_log(NULL);
        return true;
    }
};

class LLAdvancedDisableMessageLog : public view_listener_t
{
    bool handleEvent(const LLSD& userdata)
    {
        handle_viewer_disable_message_log(NULL);
        return true;
    }
};

/////////////////
// DROP PACKET //
/////////////////


class LLAdvancedDropPacket : public view_listener_t
{
    bool handleEvent(const LLSD& userdata)
    {
        gMessageSystem->mPacketRing.dropPackets(1);
        return true;
    }
};

//////////////////////
// PURGE DISK CACHE //
//////////////////////


class LLAdvancedPurgeDiskCache : public view_listener_t
{
    bool handleEvent(const LLSD& userdata)
    {
        LL::WorkQueue::ptr_t main_queue = LL::WorkQueue::getInstance("mainloop");
        LL::WorkQueue::ptr_t general_queue = LL::WorkQueue::getInstance("General");
        llassert_always(main_queue);
        llassert_always(general_queue);
        main_queue->postTo(
            general_queue,
            []() // Work done on general queue
            {
                LLDiskCache::getInstance()->purge();
                // Nothing needed to return
            },
            [](){}); // Callback to main thread is empty as there is nothing left to do

        return true;
    }
};


////////////////////////
// PURGE SHADER CACHE //
////////////////////////


class LLAdvancedPurgeShaderCache : public view_listener_t
{
    bool handleEvent(const LLSD& userdata)
    {
        LLViewerShaderMgr::instance()->clearShaderCache();
        LLViewerShaderMgr::instance()->setShaders();
        return true;
    }
};

////////////////////
// EVENT Recorder //
///////////////////


class LLAdvancedViewerEventRecorder : public view_listener_t
{
    bool handleEvent(const LLSD& userdata)
    {
        std::string command = userdata.asString();
        if ("start playback" == command)
        {
            LL_INFOS() << "Event Playback starting" << LL_ENDL;
            LLViewerEventRecorder::instance().playbackRecording();
            LL_INFOS() << "Event Playback completed" << LL_ENDL;
        }
        else if ("stop playback" == command)
        {
            // Future
        }
        else if ("start recording" == command)
        {
            LLViewerEventRecorder::instance().setEventLoggingOn();
            LL_INFOS() << "Event recording started" << LL_ENDL;
        }
        else if ("stop recording" == command)
        {
            LLViewerEventRecorder::instance().setEventLoggingOff();
            LL_INFOS() << "Event recording stopped" << LL_ENDL;
        }

        return true;
    }
};




/////////////////
// AGENT PILOT //
/////////////////


class LLAdvancedAgentPilot : public view_listener_t
{
    bool handleEvent(const LLSD& userdata)
    {
        std::string command = userdata.asString();
        if ("start playback" == command)
        {
            gAgentPilot.setNumRuns(-1);
            gAgentPilot.startPlayback();
        }
        else if ("stop playback" == command)
        {
            gAgentPilot.stopPlayback();
        }
        else if ("start record" == command)
        {
            gAgentPilot.startRecord();
        }
        else if ("stop record" == command)
        {
            gAgentPilot.stopRecord();
        }

        return true;
    }
};



//////////////////////
// AGENT PILOT LOOP //
//////////////////////


class LLAdvancedToggleAgentPilotLoop : public view_listener_t
{
    bool handleEvent(const LLSD& userdata)
    {
        gAgentPilot.setLoop(!gAgentPilot.getLoop());
        return true;
    }
};

class LLAdvancedCheckAgentPilotLoop : public view_listener_t
{
    bool handleEvent(const LLSD& userdata)
    {
        bool new_value = gAgentPilot.getLoop();
        return new_value;
    }
};


/////////////////////////
// SHOW OBJECT UPDATES //
/////////////////////////


class LLAdvancedToggleShowObjectUpdates : public view_listener_t
{
    bool handleEvent(const LLSD& userdata)
    {
        gShowObjectUpdates = !(gShowObjectUpdates);
        return true;
    }
};

class LLAdvancedCheckShowObjectUpdates : public view_listener_t
{
    bool handleEvent(const LLSD& userdata)
    {
        bool new_value = gShowObjectUpdates;
        return new_value;
    }
};



////////////////////
// COMPRESS IMAGE //
////////////////////


class LLAdvancedCompressImage : public view_listener_t
{
    bool handleEvent(const LLSD& userdata)
    {
        handle_compress_image(NULL);
        return true;
    }
};



////////////////////////
// COMPRESS FILE TEST //
////////////////////////

class LLAdvancedCompressFileTest : public view_listener_t
{
    bool handleEvent(const LLSD& userdata)
    {
        handle_compress_file_test(NULL);
        return true;
    }
};


/////////////////////////
// SHOW DEBUG SETTINGS //
/////////////////////////


class LLAdvancedShowDebugSettings : public view_listener_t
{
    bool handleEvent(const LLSD& userdata)
    {
        LLFloaterReg::showInstance("settings_debug",userdata);
        return true;
    }
};



////////////////////////
// VIEW ADMIN OPTIONS //
////////////////////////

class LLAdvancedEnableViewAdminOptions : public view_listener_t
{
    bool handleEvent(const LLSD& userdata)
    {
        // Don't enable in god mode since the admin menu is shown anyway.
        // Only enable if the user has set the appropriate debug setting.
        bool new_value = !gAgent.getAgentAccess().isGodlikeWithoutAdminMenuFakery() && gSavedSettings.getBOOL("AdminMenu");
        return new_value;
    }
};

class LLAdvancedToggleViewAdminOptions : public view_listener_t
{
    bool handleEvent(const LLSD& userdata)
    {
        handle_admin_override_toggle(NULL);
        return true;
    }
};

class LLAdvancedToggleVisualLeakDetector : public view_listener_t
{
    bool handleEvent(const LLSD& userdata)
    {
        handle_visual_leak_detector_toggle(NULL);
        return true;
    }
};

class LLAdvancedCheckViewAdminOptions : public view_listener_t
{
    bool handleEvent(const LLSD& userdata)
    {
        bool new_value = check_admin_override(NULL) || gAgent.isGodlike();
        return new_value;
    }
};

//////////////////
// ADMIN STATUS //
//////////////////


class LLAdvancedRequestAdminStatus : public view_listener_t
{
    bool handleEvent(const LLSD& userdata)
    {
        handle_god_mode(NULL);
        return true;
    }
};

class LLAdvancedLeaveAdminStatus : public view_listener_t
{
    bool handleEvent(const LLSD& userdata)
    {
        handle_leave_god_mode(NULL);
        return true;
    }
};

//////////////////////////
// Advanced > Debugging //
//////////////////////////

class LLAdvancedForceErrorBreakpoint : public view_listener_t
{
    bool handleEvent(const LLSD& userdata)
    {
        force_error_breakpoint(NULL);
        return true;
    }
};

class LLAdvancedForceErrorLlerror : public view_listener_t
{
    bool handleEvent(const LLSD& userdata)
    {
        force_error_llerror(NULL);
        return true;
    }
};

class LLAdvancedForceErrorLlerrorMsg: public view_listener_t
{
    bool handleEvent(const LLSD& userdata)
    {
        force_error_llerror_msg(NULL);
        return true;
    }
};

class LLAdvancedForceErrorBadMemoryAccess : public view_listener_t
{
    bool handleEvent(const LLSD& userdata)
    {
        force_error_bad_memory_access(NULL);
        return true;
    }
};

class LLAdvancedForceErrorBadMemoryAccessCoro : public view_listener_t
{
    bool handleEvent(const LLSD& userdata)
    {
        LLCoros::instance().launch(
            "AdvancedForceErrorBadMemoryAccessCoro",
            [](){
                // Wait for one mainloop() iteration, letting the enclosing
                // handleEvent() method return.
                llcoro::suspend();
                force_error_bad_memory_access(NULL);
            });
        return true;
    }
};

class LLAdvancedForceErrorInfiniteLoop : public view_listener_t
{
    bool handleEvent(const LLSD& userdata)
    {
        force_error_infinite_loop(NULL);
        return true;
    }
};

class LLAdvancedForceErrorSoftwareException : public view_listener_t
{
    bool handleEvent(const LLSD& userdata)
    {
        force_error_software_exception(NULL);
        return true;
    }
};

class LLAdvancedForceOSException: public view_listener_t
{
    bool handleEvent(const LLSD& userdata)
    {
        force_error_os_exception(NULL);
        return true;
    }
};

class LLAdvancedForceErrorSoftwareExceptionCoro : public view_listener_t
{
    bool handleEvent(const LLSD& userdata)
    {
        LLCoros::instance().launch(
            "AdvancedForceErrorSoftwareExceptionCoro",
            [](){
                // Wait for one mainloop() iteration, letting the enclosing
                // handleEvent() method return.
                llcoro::suspend();
                force_error_software_exception(NULL);
            });
        return true;
    }
};

class LLAdvancedForceErrorDriverCrash : public view_listener_t
{
    bool handleEvent(const LLSD& userdata)
    {
        force_error_driver_crash(NULL);
        return true;
    }
};

class LLAdvancedForceErrorCoroutineCrash : public view_listener_t
{
    bool handleEvent(const LLSD& userdata)
    {
        force_error_coroutine_crash(NULL);
        return true;
    }
};

class LLAdvancedForceErrorThreadCrash : public view_listener_t
{
    bool handleEvent(const LLSD& userdata)
    {
        force_error_thread_crash(NULL);
        return true;
    }
};

class LLAdvancedForceErrorDisconnectViewer : public view_listener_t
{
    bool handleEvent(const LLSD& userdata)
    {
        handle_disconnect_viewer(NULL);
        return true;
}
};


#ifdef TOGGLE_HACKED_GODLIKE_VIEWER

class LLAdvancedHandleToggleHackedGodmode : public view_listener_t
{
    bool handleEvent(const LLSD& userdata)
    {
        handle_toggle_hacked_godmode(NULL);
        return true;
    }
};

class LLAdvancedCheckToggleHackedGodmode : public view_listener_t
{
    bool handleEvent(const LLSD& userdata)
    {
        check_toggle_hacked_godmode(NULL);
        return true;
    }
};

class LLAdvancedEnableToggleHackedGodmode : public view_listener_t
{
    bool handleEvent(const LLSD& userdata)
    {
        bool new_value = enable_toggle_hacked_godmode(NULL);
        return new_value;
    }
};
#endif


//
////-------------------------------------------------------------------
//// Advanced menu
////-------------------------------------------------------------------


//////////////////
// DEVELOP MENU //
//////////////////

class LLDevelopCheckLoggingLevel : public view_listener_t
{
    bool handleEvent(const LLSD& userdata)
    {
        U32 level = userdata.asInteger();
        return (static_cast<LLError::ELevel>(level) == LLError::getDefaultLevel());
    }
};

class LLDevelopSetLoggingLevel : public view_listener_t
{
    bool handleEvent(const LLSD& userdata)
    {
        U32 level = userdata.asInteger();
        LLError::setDefaultLevel(static_cast<LLError::ELevel>(level));
        return true;
    }
};

//////////////////
// ADMIN MENU   //
//////////////////

// Admin > Object
class LLAdminForceTakeCopy : public view_listener_t
{
    bool handleEvent(const LLSD& userdata)
    {
        force_take_copy(NULL);
        return true;
    }
};

class LLAdminHandleObjectOwnerSelf : public view_listener_t
{
    bool handleEvent(const LLSD& userdata)
    {
        handle_object_owner_self(NULL);
        return true;
    }
};
class LLAdminHandleObjectOwnerPermissive : public view_listener_t
{
    bool handleEvent(const LLSD& userdata)
    {
        handle_object_owner_permissive(NULL);
        return true;
    }
};

class LLAdminHandleForceDelete : public view_listener_t
{
    bool handleEvent(const LLSD& userdata)
    {
        handle_force_delete(NULL);
        return true;
    }
};

class LLAdminHandleObjectLock : public view_listener_t
{
    bool handleEvent(const LLSD& userdata)
    {
        handle_object_lock(NULL);
        return true;
    }
};

class LLAdminHandleObjectAssetIDs: public view_listener_t
{
    bool handleEvent(const LLSD& userdata)
    {
        handle_object_asset_ids(NULL);
        return true;
    }
};

//Admin >Parcel
class LLAdminHandleForceParcelOwnerToMe: public view_listener_t
{
    bool handleEvent(const LLSD& userdata)
    {
        handle_force_parcel_owner_to_me(NULL);
        return true;
    }
};
class LLAdminHandleForceParcelToContent: public view_listener_t
{
    bool handleEvent(const LLSD& userdata)
    {
        handle_force_parcel_to_content(NULL);
        return true;
    }
};
class LLAdminHandleClaimPublicLand: public view_listener_t
{
    bool handleEvent(const LLSD& userdata)
    {
        handle_claim_public_land(NULL);
        return true;
    }
};

// Admin > Region
class LLAdminHandleRegionDumpTempAssetData: public view_listener_t
{
    bool handleEvent(const LLSD& userdata)
    {
        handle_region_dump_temp_asset_data(NULL);
        return true;
    }
};
//Admin (Top Level)

class LLAdminOnSaveState: public view_listener_t
{
    bool handleEvent(const LLSD& userdata)
    {
        LLPanelRegionTools::onSaveState(NULL);
        return true;
}
};


//-----------------------------------------------------------------------------
// cleanup_menus()
//-----------------------------------------------------------------------------
void cleanup_menus()
{
    delete gMenuParcelObserver;
    gMenuParcelObserver = NULL;

    delete gMenuAvatarSelf;
    gMenuAvatarSelf = NULL;

    delete gMenuAvatarOther;
    gMenuAvatarOther = NULL;

    delete gMenuObject;
    gMenuObject = NULL;

    delete gMenuAttachmentSelf;
    gMenuAttachmentSelf = NULL;

    delete gMenuAttachmentOther;
    gMenuAttachmentSelf = NULL;

    delete gMenuLand;
    gMenuLand = NULL;

    delete gMenuMuteParticle;
    gMenuMuteParticle = NULL;

    delete gMenuBarView;
    gMenuBarView = NULL;

    delete gPopupMenuView;
    gPopupMenuView = NULL;

    delete gMenuHolder;
    gMenuHolder = NULL;
}

//-----------------------------------------------------------------------------
// Object pie menu
//-----------------------------------------------------------------------------

class LLObjectReportAbuse : public view_listener_t
{
    bool handleEvent(const LLSD& userdata)
    {
        LLViewerObject* objectp = LLSelectMgr::getInstance()->getSelection()->getPrimaryObject();
        if (objectp)
        {
            LLFloaterReporter::showFromObject(objectp->getID());
        }
        return true;
    }
};

// Enabled it you clicked an object
class LLObjectEnableReportAbuse : public view_listener_t
{
    bool handleEvent(const LLSD& userdata)
    {
        bool new_value = LLSelectMgr::getInstance()->getSelection()->getObjectCount() != 0;
        return new_value;
    }
};


void handle_object_touch()
{
    LLViewerObject* object = LLSelectMgr::getInstance()->getSelection()->getPrimaryObject();
    if (!object) return;

    LLPickInfo pick = LLToolPie::getInstance()->getPick();

    // *NOTE: Hope the packets arrive safely and in order or else
    // there will be some problems.
    // *TODO: Just fix this bad assumption.
    send_ObjectGrab_message(object, pick, LLVector3::zero);
    send_ObjectDeGrab_message(object, pick);
}

void handle_object_show_original()
{
    LLViewerObject* object = LLSelectMgr::getInstance()->getSelection()->getPrimaryObject();
    if (!object)
    {
        return;
    }

    LLViewerObject *parent = (LLViewerObject*)object->getParent();
    while (parent)
    {
        if(parent->isAvatar())
        {
            break;
        }
        object = parent;
        parent = (LLViewerObject*)parent->getParent();
    }

    if (!object || object->isAvatar())
    {
        return;
    }

    show_item_original(object->getAttachmentItemID());
}


static void init_default_item_label(LLUICtrl* ctrl)
{
    const std::string& item_name = ctrl->getName();
    boost::unordered_map<std::string, LLStringExplicit>::iterator it = sDefaultItemLabels.find(item_name);
    if (it == sDefaultItemLabels.end())
    {
        // *NOTE: This will not work for items of type LLMenuItemCheckGL because they return boolean value
        //       (doesn't seem to matter much ATM).
        LLStringExplicit default_label = ctrl->getValue().asString();
        if (!default_label.empty())
        {
            sDefaultItemLabels.insert(std::pair<std::string, LLStringExplicit>(item_name, default_label));
        }
    }
}

static LLStringExplicit get_default_item_label(const std::string& item_name)
{
    LLStringExplicit res("");
    boost::unordered_map<std::string, LLStringExplicit>::iterator it = sDefaultItemLabels.find(item_name);
    if (it != sDefaultItemLabels.end())
    {
        res = it->second;
    }

    return res;
}


bool enable_object_touch(LLUICtrl* ctrl)
{
    bool new_value = false;
    LLViewerObject* obj = LLSelectMgr::getInstance()->getSelection()->getPrimaryObject();
    if (obj)
    {
        LLViewerObject* parent = (LLViewerObject*)obj->getParent();
        new_value = obj->flagHandleTouch() || (parent && parent->flagHandleTouch());
    }

    init_default_item_label(ctrl);

    // Update label based on the node touch name if available.
    LLSelectNode* node = LLSelectMgr::getInstance()->getSelection()->getFirstRootNode();
    if (node && node->mValid && !node->mTouchName.empty())
    {
        ctrl->setValue(node->mTouchName);
    }
    else
    {
        ctrl->setValue(get_default_item_label(ctrl->getName()));
    }

    return new_value;
};

//void label_touch(std::string& label, void*)
//{
//  LLSelectNode* node = LLSelectMgr::getInstance()->getSelection()->getFirstRootNode();
//  if (node && node->mValid && !node->mTouchName.empty())
//  {
//      label.assign(node->mTouchName);
//  }
//  else
//  {
//      label.assign("Touch");
//  }
//}

void handle_object_open()
{
    LLFloaterReg::showInstance("openobject");
}

bool enable_object_inspect()
{
    LLObjectSelectionHandle selection = LLSelectMgr::getInstance()->getSelection();
    LLViewerObject* selected_objectp = selection->getFirstRootObject();
    return selected_objectp != NULL;
}

struct LLSelectedTEGetmatIdAndPermissions : public LLSelectedTEFunctor
{
    LLSelectedTEGetmatIdAndPermissions()
        : mCanCopy(true)
        , mCanModify(true)
        , mCanTransfer(true)
        , mHasNonPbrFaces(false)
    {}
    bool apply(LLViewerObject* objectp, S32 te_index)
    {
        mCanCopy &= (bool)objectp->permCopy();
        mCanTransfer &= (bool)objectp->permTransfer();
        mCanModify &= (bool)objectp->permModify();
        LLUUID mat_id = objectp->getRenderMaterialID(te_index);
        if (mat_id.notNull())
        {
            mMaterialId = mat_id;
        }
        else
        {
            mHasNonPbrFaces = true;
        }
        return true;
    }
    bool mCanCopy;
    bool mCanModify;
    bool mCanTransfer;
    bool mHasNonPbrFaces;
    LLUUID mMaterialId;
};

bool enable_object_edit_gltf_material()
{
    if (!LLMaterialEditor::capabilitiesAvailable())
    {
        return false;
    }

    LLSelectedTEGetmatIdAndPermissions func;
    LLSelectMgr::getInstance()->getSelection()->applyToTEs(&func);
    return func.mCanModify && !func.mHasNonPbrFaces;
}

bool enable_object_open()
{
    // Look for contents in root object, which is all the LLFloaterOpenObject
    // understands.
    LLViewerObject* obj = LLSelectMgr::getInstance()->getSelection()->getPrimaryObject();
    if (!obj) return false;

    LLViewerObject* root = obj->getRootEdit();
    if (!root) return false;

    return root->allowOpen();
}


class LLViewJoystickFlycam : public view_listener_t
{
    bool handleEvent(const LLSD& userdata)
    {
        handle_toggle_flycam();
        return true;
    }
};

class LLViewCheckJoystickFlycam : public view_listener_t
{
    bool handleEvent(const LLSD& userdata)
    {
        bool new_value = LLViewerJoystick::getInstance()->getOverrideCamera();
        return new_value;
    }
};

void handle_toggle_flycam()
{
    LLViewerJoystick::getInstance()->toggleFlycam();
}

class LLObjectBuild : public view_listener_t
{
    bool handleEvent(const LLSD& userdata)
    {
        if (gAgentCamera.getFocusOnAvatar() && !LLToolMgr::getInstance()->inEdit() && gSavedSettings.getBOOL("EditCameraMovement") )
        {
            // zoom in if we're looking at the avatar
            gAgentCamera.setFocusOnAvatar(FALSE, ANIMATE);
            gAgentCamera.setFocusGlobal(LLToolPie::getInstance()->getPick());
            gAgentCamera.cameraZoomIn(0.666f);
            gAgentCamera.cameraOrbitOver( 30.f * DEG_TO_RAD );
            gViewerWindow->moveCursorToCenter();
        }
        else if ( gSavedSettings.getBOOL("EditCameraMovement") )
        {
            gAgentCamera.setFocusGlobal(LLToolPie::getInstance()->getPick());
            gViewerWindow->moveCursorToCenter();
        }

        LLToolMgr::getInstance()->setCurrentToolset(gBasicToolset);
        LLToolMgr::getInstance()->getCurrentToolset()->selectTool( LLToolCompCreate::getInstance() );

        // Could be first use
        //LLFirstUse::useBuild();
        return true;
    }
};

void update_camera()
{
    LLViewerParcelMgr::getInstance()->deselectLand();

    if (gAgentCamera.getFocusOnAvatar() && !LLToolMgr::getInstance()->inEdit())
    {
        LLFloaterTools::sPreviousFocusOnAvatar = true;
        LLObjectSelectionHandle selection = LLSelectMgr::getInstance()->getSelection();

        if (selection->getSelectType() == SELECT_TYPE_HUD || !gSavedSettings.getBOOL("EditCameraMovement"))
        {
            // always freeze camera in space, even if camera doesn't move
            // so, for example, follow cam scripts can't affect you when in build mode
            gAgentCamera.setFocusGlobal(gAgentCamera.calcFocusPositionTargetGlobal(), LLUUID::null);
            gAgentCamera.setFocusOnAvatar(FALSE, ANIMATE);
        }
        else
        {
            gAgentCamera.setFocusOnAvatar(FALSE, ANIMATE);
            LLViewerObject* selected_objectp = selection->getFirstRootObject();
            if (selected_objectp)
            {
                // zoom in on object center instead of where we clicked, as we need to see the manipulator handles
                gAgentCamera.setFocusGlobal(selected_objectp->getPositionGlobal(), selected_objectp->getID());
                gAgentCamera.cameraZoomIn(0.666f);
                gAgentCamera.cameraOrbitOver(30.f * DEG_TO_RAD);
                gViewerWindow->moveCursorToCenter();
            }
        }
    }
}

void handle_object_edit()
{
    update_camera();

    LLFloaterReg::showInstance("build");

    LLToolMgr::getInstance()->setCurrentToolset(gBasicToolset);
    gFloaterTools->setEditTool( LLToolCompTranslate::getInstance() );

    LLViewerJoystick::getInstance()->moveObjects(true);
    LLViewerJoystick::getInstance()->setNeedsReset(true);

    // Could be first use
    //LLFirstUse::useBuild();
    return;
}

void handle_object_edit_gltf_material()
{
    if (!LLFloaterReg::instanceVisible("build"))
    {
        handle_object_edit(); // does update_camera();
    }
    else
    {
        update_camera();

        LLViewerJoystick::getInstance()->moveObjects(true);
        LLViewerJoystick::getInstance()->setNeedsReset(true);
    }

    LLMaterialEditor::loadLive();
}

void handle_attachment_edit(const LLUUID& inv_item_id)
{
    if (isAgentAvatarValid())
    {
        if (LLViewerObject* attached_obj = gAgentAvatarp->getWornAttachment(inv_item_id))
        {
            LLSelectMgr::getInstance()->deselectAll();
            LLSelectMgr::getInstance()->selectObjectAndFamily(attached_obj);

            handle_object_edit();
        }
    }
}

void handle_attachment_touch(const LLUUID& inv_item_id)
{
    if ( (isAgentAvatarValid()) && (enable_attachment_touch(inv_item_id)) )
    {
        if (LLViewerObject* attach_obj = gAgentAvatarp->getWornAttachment(gInventory.getLinkedItemID(inv_item_id)))
        {
            LLSelectMgr::getInstance()->deselectAll();

            LLObjectSelectionHandle sel = LLSelectMgr::getInstance()->selectObjectAndFamily(attach_obj);
            if (!LLToolMgr::getInstance()->inBuildMode())
            {
                struct SetTransient : public LLSelectedNodeFunctor
                {
                    bool apply(LLSelectNode* node)
                    {
                        node->setTransient(TRUE);
                        return true;
                    }
                } f;
                sel->applyToNodes(&f);
            }

            handle_object_touch();
        }
    }
}

bool enable_attachment_touch(const LLUUID& inv_item_id)
{
    if (isAgentAvatarValid())
    {
        const LLViewerObject* attach_obj = gAgentAvatarp->getWornAttachment(gInventory.getLinkedItemID(inv_item_id));
        return (attach_obj) && (attach_obj->flagHandleTouch());
    }
    return false;
}

void handle_object_inspect()
{
    LLObjectSelectionHandle selection = LLSelectMgr::getInstance()->getSelection();
    LLViewerObject* selected_objectp = selection->getFirstRootObject();
    if (selected_objectp)
    {
        LLFloaterReg::showInstance("task_properties");
    }

    /*
    // Old floater properties
    LLFloaterReg::showInstance("inspect", LLSD());
    */
}

//---------------------------------------------------------------------------
// Land pie menu
//---------------------------------------------------------------------------
class LLLandBuild : public view_listener_t
{
    bool handleEvent(const LLSD& userdata)
    {
        LLViewerParcelMgr::getInstance()->deselectLand();

        if (gAgentCamera.getFocusOnAvatar() && !LLToolMgr::getInstance()->inEdit() && gSavedSettings.getBOOL("EditCameraMovement") )
        {
            // zoom in if we're looking at the avatar
            gAgentCamera.setFocusOnAvatar(FALSE, ANIMATE);
            gAgentCamera.setFocusGlobal(LLToolPie::getInstance()->getPick());
            gAgentCamera.cameraZoomIn(0.666f);
            gAgentCamera.cameraOrbitOver( 30.f * DEG_TO_RAD );
            gViewerWindow->moveCursorToCenter();
        }
        else if ( gSavedSettings.getBOOL("EditCameraMovement")  )
        {
            // otherwise just move focus
            gAgentCamera.setFocusGlobal(LLToolPie::getInstance()->getPick());
            gViewerWindow->moveCursorToCenter();
        }


        LLToolMgr::getInstance()->setCurrentToolset(gBasicToolset);
        LLToolMgr::getInstance()->getCurrentToolset()->selectTool( LLToolCompCreate::getInstance() );

        // Could be first use
        //LLFirstUse::useBuild();
        return true;
    }
};

class LLLandBuyPass : public view_listener_t
{
    bool handleEvent(const LLSD& userdata)
    {
        LLPanelLandGeneral::onClickBuyPass((void *)FALSE);
        return true;
    }
};

class LLLandEnableBuyPass : public view_listener_t
{
    bool handleEvent(const LLSD& userdata)
    {
        bool new_value = LLPanelLandGeneral::enableBuyPass(NULL);
        return new_value;
    }
};

// BUG: Should really check if CLICK POINT is in a parcel where you can build.
BOOL enable_land_build(void*)
{
    if (gAgent.isGodlike()) return TRUE;
    if (gAgent.inPrelude()) return FALSE;

    BOOL can_build = FALSE;
    LLParcel* agent_parcel = LLViewerParcelMgr::getInstance()->getAgentParcel();
    if (agent_parcel)
    {
        can_build = agent_parcel->getAllowModify();
    }
    return can_build;
}

// BUG: Should really check if OBJECT is in a parcel where you can build.
BOOL enable_object_build(void*)
{
    if (gAgent.isGodlike()) return TRUE;
    if (gAgent.inPrelude()) return FALSE;

    BOOL can_build = FALSE;
    LLParcel* agent_parcel = LLViewerParcelMgr::getInstance()->getAgentParcel();
    if (agent_parcel)
    {
        can_build = agent_parcel->getAllowModify();
    }
    return can_build;
}

bool enable_object_edit()
{
    if (!isAgentAvatarValid()) return false;

    // *HACK:  The new "prelude" Help Islands have a build sandbox area,
    // so users need the Edit and Create pie menu options when they are
    // there.  Eventually this needs to be replaced with code that only
    // lets you edit objects if you have permission to do so (edit perms,
    // group edit, god).  See also lltoolbar.cpp.  JC
    bool enable = false;
    if (gAgent.inPrelude())
    {
        enable = LLViewerParcelMgr::getInstance()->allowAgentBuild()
            || LLSelectMgr::getInstance()->getSelection()->isAttachment();
    }
    else if (LLSelectMgr::getInstance()->selectGetAllValidAndObjectsFound())
    {
        enable = true;
    }

    return enable;
}

bool enable_mute_particle()
{
    const LLPickInfo& pick = LLToolPie::getInstance()->getPick();

    return pick.mParticleOwnerID != LLUUID::null && pick.mParticleOwnerID != gAgent.getID();
}

// mutually exclusive - show either edit option or build in menu
bool enable_object_build()
{
    return !enable_object_edit();
}

bool enable_object_select_in_pathfinding_linksets()
{
    return LLPathfindingManager::getInstance()->isPathfindingEnabledForCurrentRegion() && LLSelectMgr::getInstance()->selectGetEditableLinksets();
}

bool visible_object_select_in_pathfinding_linksets()
{
    return LLPathfindingManager::getInstance()->isPathfindingEnabledForCurrentRegion();
}

bool enable_object_select_in_pathfinding_characters()
{
    return LLPathfindingManager::getInstance()->isPathfindingEnabledForCurrentRegion() &&  LLSelectMgr::getInstance()->selectGetViewableCharacters();
}

bool enable_os_exception()
{
#if LL_DARWIN
    return true;
#else
    return false;
#endif
}

class LLSelfRemoveAllAttachments : public view_listener_t
{
    bool handleEvent(const LLSD& userdata)
    {
        LLAppearanceMgr::instance().removeAllAttachmentsFromAvatar();
        return true;
    }
};

class LLSelfEnableRemoveAllAttachments : public view_listener_t
{
    bool handleEvent(const LLSD& userdata)
    {
        bool new_value = false;
        if (isAgentAvatarValid())
        {
            for (LLVOAvatar::attachment_map_t::iterator iter = gAgentAvatarp->mAttachmentPoints.begin();
                 iter != gAgentAvatarp->mAttachmentPoints.end(); )
            {
                LLVOAvatar::attachment_map_t::iterator curiter = iter++;
                LLViewerJointAttachment* attachment = curiter->second;
                if (attachment->getNumObjects() > 0)
                {
                    new_value = true;
                    break;
                }
            }
        }
        return new_value;
    }
};

BOOL enable_has_attachments(void*)
{

    return FALSE;
}

//---------------------------------------------------------------------------
// Avatar pie menu
//---------------------------------------------------------------------------
//void handle_follow(void *userdata)
//{
//  // follow a given avatar by ID
//  LLViewerObject* objectp = LLSelectMgr::getInstance()->getSelection()->getPrimaryObject();
//  if (objectp)
//  {
//      gAgent.startFollowPilot(objectp->getID());
//  }
//}

bool enable_object_mute()
{
    LLViewerObject* object = LLSelectMgr::getInstance()->getSelection()->getPrimaryObject();
    if (!object) return false;

    LLVOAvatar* avatar = find_avatar_from_object(object);
    if (avatar)
    {
        // It's an avatar
        LLNameValue *lastname = avatar->getNVPair("LastName");
        bool is_linden =
            lastname && !LLStringUtil::compareStrings(lastname->getString(), "Linden");
        bool is_self = avatar->isSelf();
        return !is_linden && !is_self;
    }
    else
    {
        // Just a regular object
        return LLSelectMgr::getInstance()->getSelection()->contains( object, SELECT_ALL_TES ) &&
               !LLMuteList::getInstance()->isMuted(object->getID());
    }
}

bool enable_object_unmute()
{
    LLViewerObject* object = LLSelectMgr::getInstance()->getSelection()->getPrimaryObject();
    if (!object) return false;

    LLVOAvatar* avatar = find_avatar_from_object(object);
    if (avatar)
    {
        // It's an avatar
        LLNameValue *lastname = avatar->getNVPair("LastName");
        bool is_linden =
            lastname && !LLStringUtil::compareStrings(lastname->getString(), "Linden");
        bool is_self = avatar->isSelf();
        return !is_linden && !is_self;
    }
    else
    {
        // Just a regular object
        return LLSelectMgr::getInstance()->getSelection()->contains( object, SELECT_ALL_TES ) &&
               LLMuteList::getInstance()->isMuted(object->getID());;
    }
}


// 0 = normal, 1 = always, 2 = never
class LLAvatarCheckImpostorMode : public view_listener_t
{
    bool handleEvent(const LLSD& userdata)
    {
        LLViewerObject* object = LLSelectMgr::getInstance()->getSelection()->getPrimaryObject();
        if (!object) return false;

        LLVOAvatar* avatar = find_avatar_from_object(object);
        if (!avatar) return false;

        U32 mode = userdata.asInteger();
        switch (mode)
        {
            case 0:
                return (avatar->getVisualMuteSettings() == LLVOAvatar::AV_RENDER_NORMALLY);
            case 1:
                return (avatar->getVisualMuteSettings() == LLVOAvatar::AV_DO_NOT_RENDER);
            case 2:
                return (avatar->getVisualMuteSettings() == LLVOAvatar::AV_ALWAYS_RENDER);
            case 4:
                return (avatar->getVisualMuteSettings() != LLVOAvatar::AV_RENDER_NORMALLY);
            default:
                return false;
        }
    }   // handleEvent()
};

// 0 = normal, 1 = always, 2 = never
class LLAvatarSetImpostorMode : public view_listener_t
{
    bool handleEvent(const LLSD& userdata)
    {
        LLViewerObject* object = LLSelectMgr::getInstance()->getSelection()->getPrimaryObject();
        if (!object) return false;

        LLVOAvatar* avatar = find_avatar_from_object(object);
        if (!avatar) return false;

        U32 mode = userdata.asInteger();
        switch (mode)
        {
            case 0:
                avatar->setVisualMuteSettings(LLVOAvatar::AV_RENDER_NORMALLY);
                break;
            case 1:
                avatar->setVisualMuteSettings(LLVOAvatar::AV_DO_NOT_RENDER);
                break;
            case 2:
                avatar->setVisualMuteSettings(LLVOAvatar::AV_ALWAYS_RENDER);
                break;
            default:
                return false;
        }

        LLVOAvatar::cullAvatarsByPixelArea();
        return true;
    }   // handleEvent()
};


class LLObjectMute : public view_listener_t
{
    bool handleEvent(const LLSD& userdata)
    {
        LLViewerObject* object = LLSelectMgr::getInstance()->getSelection()->getPrimaryObject();
        if (!object) return true;

        LLUUID id;
        std::string name;
        LLMute::EType type;
        LLVOAvatar* avatar = find_avatar_from_object(object);
        if (avatar)
        {
            avatar->mNeedsImpostorUpdate = TRUE;
            avatar->mLastImpostorUpdateReason = 9;

            id = avatar->getID();

            LLNameValue *firstname = avatar->getNVPair("FirstName");
            LLNameValue *lastname = avatar->getNVPair("LastName");
            if (firstname && lastname)
            {
                name = LLCacheName::buildFullName(
                    firstname->getString(), lastname->getString());
            }

            type = LLMute::AGENT;
        }
        else
        {
            // it's an object
            id = object->getID();

            LLSelectNode* node = LLSelectMgr::getInstance()->getSelection()->getFirstRootNode();
            if (node)
            {
                name = node->mName;
            }

            type = LLMute::OBJECT;
        }

        LLMute mute(id, name, type);
        if (LLMuteList::getInstance()->isMuted(mute.mID))
        {
            LLMuteList::getInstance()->remove(mute);
        }
        else
        {
            LLMuteList::getInstance()->add(mute);
            LLPanelBlockedList::showPanelAndSelect(mute.mID);
        }

        return true;
    }
};

bool handle_go_to()
{
    // try simulator autopilot
    std::vector<std::string> strings;
    std::string val;
    LLVector3d pos = LLToolPie::getInstance()->getPick().mPosGlobal;
    val = llformat("%g", pos.mdV[VX]);
    strings.push_back(val);
    val = llformat("%g", pos.mdV[VY]);
    strings.push_back(val);
    val = llformat("%g", pos.mdV[VZ]);
    strings.push_back(val);
    send_generic_message("autopilot", strings);

    LLViewerParcelMgr::getInstance()->deselectLand();

    if (isAgentAvatarValid() && !gSavedSettings.getBOOL("AutoPilotLocksCamera"))
    {
        gAgentCamera.setFocusGlobal(gAgentCamera.getFocusTargetGlobal(), gAgentAvatarp->getID());
    }
    else
    {
        // Snap camera back to behind avatar
        gAgentCamera.setFocusOnAvatar(TRUE, ANIMATE);
    }

    // Could be first use
    //LLFirstUse::useGoTo();
    return true;
}

class LLGoToObject : public view_listener_t
{
    bool handleEvent(const LLSD& userdata)
    {
        return handle_go_to();
    }
};

class LLAvatarReportAbuse : public view_listener_t
{
    bool handleEvent(const LLSD& userdata)
    {
        LLVOAvatar* avatar = find_avatar_from_object( LLSelectMgr::getInstance()->getSelection()->getPrimaryObject() );
        if(avatar)
        {
            LLFloaterReporter::showFromObject(avatar->getID());
        }
        return true;
    }
};


//---------------------------------------------------------------------------
// Parcel freeze, eject, etc.
//---------------------------------------------------------------------------
bool callback_freeze(const LLSD& notification, const LLSD& response)
{
    LLUUID avatar_id = notification["payload"]["avatar_id"].asUUID();
    S32 option = LLNotificationsUtil::getSelectedOption(notification, response);

    if (0 == option || 1 == option)
    {
        U32 flags = 0x0;
        if (1 == option)
        {
            // unfreeze
            flags |= 0x1;
        }

        LLMessageSystem* msg = gMessageSystem;
        LLViewerObject* avatar = gObjectList.findObject(avatar_id);

        if (avatar)
        {
            msg->newMessage("FreezeUser");
            msg->nextBlock("AgentData");
            msg->addUUID("AgentID", gAgent.getID());
            msg->addUUID("SessionID", gAgent.getSessionID());
            msg->nextBlock("Data");
            msg->addUUID("TargetID", avatar_id );
            msg->addU32("Flags", flags );
            msg->sendReliable( avatar->getRegion()->getHost() );
        }
    }
    return false;
}


void handle_avatar_freeze(const LLSD& avatar_id)
{
        // Use avatar_id if available, otherwise default to right-click avatar
        LLVOAvatar* avatar = NULL;
        if (avatar_id.asUUID().notNull())
        {
            avatar = find_avatar_from_object(avatar_id.asUUID());
        }
        else
        {
            avatar = find_avatar_from_object(
                LLSelectMgr::getInstance()->getSelection()->getPrimaryObject());
        }

        if( avatar )
        {
            std::string fullname = avatar->getFullname();
            LLSD payload;
            payload["avatar_id"] = avatar->getID();

            if (!fullname.empty())
            {
                LLSD args;
                args["AVATAR_NAME"] = fullname;
                LLNotificationsUtil::add("FreezeAvatarFullname",
                            args,
                            payload,
                            callback_freeze);
            }
            else
            {
                LLNotificationsUtil::add("FreezeAvatar",
                            LLSD(),
                            payload,
                            callback_freeze);
            }
        }
}

class LLAvatarVisibleDebug : public view_listener_t
{
    bool handleEvent(const LLSD& userdata)
    {
        return gAgent.isGodlike();
    }
};

class LLAvatarDebug : public view_listener_t
{
    bool handleEvent(const LLSD& userdata)
    {
        LLVOAvatar* avatar = find_avatar_from_object( LLSelectMgr::getInstance()->getSelection()->getPrimaryObject() );
        if( avatar )
        {
            if (avatar->isSelf())
            {
                ((LLVOAvatarSelf *)avatar)->dumpLocalTextures();
            }
            LL_INFOS() << "Dumping temporary asset data to simulator logs for avatar " << avatar->getID() << LL_ENDL;
            std::vector<std::string> strings;
            strings.push_back(avatar->getID().asString());
            LLUUID invoice;
            send_generic_message("dumptempassetdata", strings, invoice);
            LLFloaterReg::showInstance( "avatar_textures", LLSD(avatar->getID()) );
        }
        return true;
    }
};

bool callback_eject(const LLSD& notification, const LLSD& response)
{
    S32 option = LLNotificationsUtil::getSelectedOption(notification, response);
    if (2 == option)
    {
        // Cancel button.
        return false;
    }
    LLUUID avatar_id = notification["payload"]["avatar_id"].asUUID();
    bool ban_enabled = notification["payload"]["ban_enabled"].asBoolean();

    if (0 == option)
    {
        // Eject button
        LLMessageSystem* msg = gMessageSystem;
        LLViewerObject* avatar = gObjectList.findObject(avatar_id);

        if (avatar)
        {
            U32 flags = 0x0;
            msg->newMessage("EjectUser");
            msg->nextBlock("AgentData");
            msg->addUUID("AgentID", gAgent.getID() );
            msg->addUUID("SessionID", gAgent.getSessionID() );
            msg->nextBlock("Data");
            msg->addUUID("TargetID", avatar_id );
            msg->addU32("Flags", flags );
            msg->sendReliable( avatar->getRegion()->getHost() );
        }
    }
    else if (ban_enabled)
    {
        // This is tricky. It is similar to say if it is not an 'Eject' button,
        // and it is also not an 'Cancle' button, and ban_enabled==ture,
        // it should be the 'Eject and Ban' button.
        LLMessageSystem* msg = gMessageSystem;
        LLViewerObject* avatar = gObjectList.findObject(avatar_id);

        if (avatar)
        {
            U32 flags = 0x1;
            msg->newMessage("EjectUser");
            msg->nextBlock("AgentData");
            msg->addUUID("AgentID", gAgent.getID() );
            msg->addUUID("SessionID", gAgent.getSessionID() );
            msg->nextBlock("Data");
            msg->addUUID("TargetID", avatar_id );
            msg->addU32("Flags", flags );
            msg->sendReliable( avatar->getRegion()->getHost() );
        }
    }
    return false;
}

void handle_avatar_eject(const LLSD& avatar_id)
{
        // Use avatar_id if available, otherwise default to right-click avatar
        LLVOAvatar* avatar = NULL;
        if (avatar_id.asUUID().notNull())
        {
            avatar = find_avatar_from_object(avatar_id.asUUID());
        }
        else
        {
            avatar = find_avatar_from_object(
                LLSelectMgr::getInstance()->getSelection()->getPrimaryObject());
        }

        if( avatar )
        {
            LLSD payload;
            payload["avatar_id"] = avatar->getID();
            std::string fullname = avatar->getFullname();

            const LLVector3d& pos = avatar->getPositionGlobal();
            LLParcel* parcel = LLViewerParcelMgr::getInstance()->selectParcelAt(pos)->getParcel();

            if (LLViewerParcelMgr::getInstance()->isParcelOwnedByAgent(parcel,GP_LAND_MANAGE_BANNED))
            {
                payload["ban_enabled"] = true;
                if (!fullname.empty())
                {
                    LLSD args;
                    args["AVATAR_NAME"] = fullname;
                    LLNotificationsUtil::add("EjectAvatarFullname",
                                args,
                                payload,
                                callback_eject);
                }
                else
                {
                    LLNotificationsUtil::add("EjectAvatarFullname",
                                LLSD(),
                                payload,
                                callback_eject);
                }
            }
            else
            {
                payload["ban_enabled"] = false;
                if (!fullname.empty())
                {
                    LLSD args;
                    args["AVATAR_NAME"] = fullname;
                    LLNotificationsUtil::add("EjectAvatarFullnameNoBan",
                                args,
                                payload,
                                callback_eject);
                }
                else
                {
                    LLNotificationsUtil::add("EjectAvatarNoBan",
                                LLSD(),
                                payload,
                                callback_eject);
                }
            }
        }
}

bool my_profile_visible()
{
    LLFloater* floaterp = LLAvatarActions::getProfileFloater(gAgentID);
    return floaterp && floaterp->isInVisibleChain();
}

bool picks_tab_visible()
{
    return my_profile_visible() && LLAvatarActions::isPickTabSelected(gAgentID);
}

bool enable_freeze_eject(const LLSD& avatar_id)
{
    // Use avatar_id if available, otherwise default to right-click avatar
    LLVOAvatar* avatar = NULL;
    if (avatar_id.asUUID().notNull())
    {
        avatar = find_avatar_from_object(avatar_id.asUUID());
    }
    else
    {
        avatar = find_avatar_from_object(
            LLSelectMgr::getInstance()->getSelection()->getPrimaryObject());
    }
    if (!avatar) return false;

    // Gods can always freeze
    if (gAgent.isGodlike()) return true;

    // Estate owners / managers can freeze
    // Parcel owners can also freeze
    const LLVector3& pos = avatar->getPositionRegion();
    const LLVector3d& pos_global = avatar->getPositionGlobal();
    LLParcel* parcel = LLViewerParcelMgr::getInstance()->selectParcelAt(pos_global)->getParcel();
    LLViewerRegion* region = avatar->getRegion();
    if (!region) return false;

    bool new_value = region->isOwnedSelf(pos);
    if (!new_value || region->isOwnedGroup(pos))
    {
        new_value = LLViewerParcelMgr::getInstance()->isParcelOwnedByAgent(parcel,GP_LAND_ADMIN);
    }
    return new_value;
}

bool callback_leave_group(const LLSD& notification, const LLSD& response)
{
    S32 option = LLNotificationsUtil::getSelectedOption(notification, response);
    if (option == 0)
    {
        LLMessageSystem *msg = gMessageSystem;

        msg->newMessageFast(_PREHASH_LeaveGroupRequest);
        msg->nextBlockFast(_PREHASH_AgentData);
        msg->addUUIDFast(_PREHASH_AgentID, gAgent.getID() );
        msg->addUUIDFast(_PREHASH_SessionID, gAgent.getSessionID());
        msg->nextBlockFast(_PREHASH_GroupData);
        msg->addUUIDFast(_PREHASH_GroupID, gAgent.getGroupID() );
        gAgent.sendReliableMessage();
    }
    return false;
}

void append_aggregate(std::string& string, const LLAggregatePermissions& ag_perm, PermissionBit bit, const char* txt)
{
    LLAggregatePermissions::EValue val = ag_perm.getValue(bit);
    std::string buffer;
    switch(val)
    {
      case LLAggregatePermissions::AP_NONE:
        buffer = llformat( "* %s None\n", txt);
        break;
      case LLAggregatePermissions::AP_SOME:
        buffer = llformat( "* %s Some\n", txt);
        break;
      case LLAggregatePermissions::AP_ALL:
        buffer = llformat( "* %s All\n", txt);
        break;
      case LLAggregatePermissions::AP_EMPTY:
      default:
        break;
    }
    string.append(buffer);
}

bool enable_buy_object()
{
    // In order to buy, there must only be 1 purchaseable object in
    // the selection manager.
    if(LLSelectMgr::getInstance()->getSelection()->getRootObjectCount() != 1) return false;
    LLViewerObject* obj = NULL;
    LLSelectNode* node = LLSelectMgr::getInstance()->getSelection()->getFirstRootNode();
    if(node)
    {
        obj = node->getObject();
        if(!obj) return false;

        if( for_sale_selection(node) )
        {
            // *NOTE: Is this needed?  This checks to see if anyone owns the
            // object, dating back to when we had "public" objects owned by
            // no one.  JC
            if(obj->permAnyOwner()) return true;
        }
    }
    return false;
}

// Note: This will only work if the selected object's data has been
// received by the viewer and cached in the selection manager.
void handle_buy_object(LLSaleInfo sale_info)
{
    if(!LLSelectMgr::getInstance()->selectGetAllRootsValid())
    {
        LLNotificationsUtil::add("UnableToBuyWhileDownloading");
        return;
    }

    LLUUID owner_id;
    std::string owner_name;
    BOOL owners_identical = LLSelectMgr::getInstance()->selectGetOwner(owner_id, owner_name);
    if (!owners_identical)
    {
        LLNotificationsUtil::add("CannotBuyObjectsFromDifferentOwners");
        return;
    }

    LLPermissions perm;
    BOOL valid = LLSelectMgr::getInstance()->selectGetPermissions(perm);
    LLAggregatePermissions ag_perm;
    valid &= LLSelectMgr::getInstance()->selectGetAggregatePermissions(ag_perm);
    if(!valid || !sale_info.isForSale() || !perm.allowTransferTo(gAgent.getID()))
    {
        LLNotificationsUtil::add("ObjectNotForSale");
        return;
    }

    LLFloaterBuy::show(sale_info);
}


void handle_buy_contents(LLSaleInfo sale_info)
{
    LLFloaterBuyContents::show(sale_info);
}

void handle_region_dump_temp_asset_data(void*)
{
    LL_INFOS() << "Dumping temporary asset data to simulator logs" << LL_ENDL;
    std::vector<std::string> strings;
    LLUUID invoice;
    send_generic_message("dumptempassetdata", strings, invoice);
}

void handle_region_clear_temp_asset_data(void*)
{
    LL_INFOS() << "Clearing temporary asset data" << LL_ENDL;
    std::vector<std::string> strings;
    LLUUID invoice;
    send_generic_message("cleartempassetdata", strings, invoice);
}

void handle_region_dump_settings(void*)
{
    LLViewerRegion* regionp = gAgent.getRegion();
    if (regionp)
    {
        LL_INFOS() << "Damage:    " << (regionp->getAllowDamage() ? "on" : "off") << LL_ENDL;
        LL_INFOS() << "Landmark:  " << (regionp->getAllowLandmark() ? "on" : "off") << LL_ENDL;
        LL_INFOS() << "SetHome:   " << (regionp->getAllowSetHome() ? "on" : "off") << LL_ENDL;
        LL_INFOS() << "ResetHome: " << (regionp->getResetHomeOnTeleport() ? "on" : "off") << LL_ENDL;
        LL_INFOS() << "SunFixed:  " << (regionp->getSunFixed() ? "on" : "off") << LL_ENDL;
        LL_INFOS() << "BlockFly:  " << (regionp->getBlockFly() ? "on" : "off") << LL_ENDL;
        LL_INFOS() << "AllowP2P:  " << (regionp->getAllowDirectTeleport() ? "on" : "off") << LL_ENDL;
        LL_INFOS() << "Water:     " << (regionp->getWaterHeight()) << LL_ENDL;
    }
}

void handle_dump_group_info(void *)
{
    gAgent.dumpGroupInfo();
}

void handle_dump_capabilities_info(void *)
{
    LLViewerRegion* regionp = gAgent.getRegion();
    if (regionp)
    {
        regionp->logActiveCapabilities();
    }
}

void handle_dump_region_object_cache(void*)
{
    LLViewerRegion* regionp = gAgent.getRegion();
    if (regionp)
    {
        regionp->dumpCache();
    }
}

void handle_reset_interest_lists(void *)
{
    // Check all regions and reset their interest list
    for (LLWorld::region_list_t::const_iterator iter = LLWorld::getInstance()->getRegionList().begin();
         iter != LLWorld::getInstance()->getRegionList().end();
         ++iter)
    {
        LLViewerRegion *regionp = *iter;
        if (regionp && regionp->isAlive() && regionp->capabilitiesReceived())
        {
            regionp->resetInterestList();
        }
    }
}


void handle_dump_focus()
{
    LLUICtrl *ctrl = dynamic_cast<LLUICtrl*>(gFocusMgr.getKeyboardFocus());

    LL_INFOS() << "Keyboard focus " << (ctrl ? ctrl->getName() : "(none)") << LL_ENDL;
}

class LLSelfStandUp : public view_listener_t
{
    bool handleEvent(const LLSD& userdata)
    {
        gAgent.standUp();
        return true;
    }
};

bool enable_standup_self()
{
    return isAgentAvatarValid() && gAgentAvatarp->isSitting();
}

class LLSelfSitDown : public view_listener_t
    {
        bool handleEvent(const LLSD& userdata)
        {
            gAgent.sitDown();
            return true;
        }
    };



bool show_sitdown_self()
{
    return isAgentAvatarValid() && !gAgentAvatarp->isSitting();
}

bool enable_sitdown_self()
{
    return show_sitdown_self() && !gAgentAvatarp->isEditingAppearance() && !gAgent.getFlying();
}

class LLSelfToggleSitStand : public view_listener_t
{
    bool handleEvent(const LLSD& userdata)
    {
        if (isAgentAvatarValid())
        {
            if (gAgentAvatarp->isSitting())
            {
                gAgent.standUp();
            }
            else
            {
                gAgent.sitDown();
            }
        }
        return true;
    }
};

bool enable_sit_stand()
{
    return enable_sitdown_self() || enable_standup_self();
}

bool enable_fly_land()
{
    return gAgent.getFlying() || LLAgent::enableFlying();
}

class LLCheckPanelPeopleTab : public view_listener_t
{
    bool handleEvent(const LLSD& userdata)
        {
            std::string panel_name = userdata.asString();

            LLPanel *panel = LLFloaterSidePanelContainer::getPanel("people", panel_name);
            if(panel && panel->isInVisibleChain())
            {
                return true;
            }
            return false;
        }
};
// Toggle one of "People" panel tabs in side tray.
class LLTogglePanelPeopleTab : public view_listener_t
{
    bool handleEvent(const LLSD& userdata)
    {
        std::string panel_name = userdata.asString();

        LLSD param;
        param["people_panel_tab_name"] = panel_name;

        if (   panel_name == "friends_panel"
            || panel_name == "groups_panel"
            || panel_name == "nearby_panel"
            || panel_name == "blocked_panel")
        {
            return togglePeoplePanel(panel_name, param);
        }
        else
        {
            return false;
        }
    }

    static bool togglePeoplePanel(const std::string& panel_name, const LLSD& param)
    {
        LLPanel *panel = LLFloaterSidePanelContainer::getPanel("people", panel_name);
        if(!panel)
            return false;

        if (panel->isInVisibleChain())
        {
            LLFloaterReg::hideInstance("people");
        }
        else
        {
            LLFloaterSidePanelContainer::showPanel("people", "panel_people", param) ;
        }

        return true;
    }
};

BOOL check_admin_override(void*)
{
    return gAgent.getAdminOverride();
}

void handle_admin_override_toggle(void*)
{
    gAgent.setAdminOverride(!gAgent.getAdminOverride());

    // The above may have affected which debug menus are visible
    show_debug_menus();
}

void handle_visual_leak_detector_toggle(void*)
{
    static bool vld_enabled = false;

    if ( vld_enabled )
    {
#ifdef INCLUDE_VLD
        // only works for debug builds (hard coded into vld.h)
#ifdef _DEBUG
        // start with Visual Leak Detector turned off
        VLDDisable();
#endif // _DEBUG
#endif // INCLUDE_VLD
        vld_enabled = false;
    }
    else
    {
#ifdef INCLUDE_VLD
        // only works for debug builds (hard coded into vld.h)
    #ifdef _DEBUG
        // start with Visual Leak Detector turned off
        VLDEnable();
    #endif // _DEBUG
#endif // INCLUDE_VLD

        vld_enabled = true;
    };
}

void handle_god_mode(void*)
{
    gAgent.requestEnterGodMode();
}

void handle_leave_god_mode(void*)
{
    gAgent.requestLeaveGodMode();
}

void set_god_level(U8 god_level)
{
    U8 old_god_level = gAgent.getGodLevel();
    gAgent.setGodLevel( god_level );
    LLViewerParcelMgr::getInstance()->notifyObservers();

    // God mode changes region visibility
    LLWorldMap::getInstance()->reloadItems(true);

    // inventory in items may change in god mode
    gObjectList.dirtyAllObjectInventory();

        if(gViewerWindow)
        {
            gViewerWindow->setMenuBackgroundColor(god_level > GOD_NOT,
            LLGridManager::getInstance()->isInProductionGrid());
        }

        LLSD args;
    if(god_level > GOD_NOT)
    {
        args["LEVEL"] = llformat("%d",(S32)god_level);
        LLNotificationsUtil::add("EnteringGodMode", args);
    }
    else
    {
        args["LEVEL"] = llformat("%d",(S32)old_god_level);
        LLNotificationsUtil::add("LeavingGodMode", args);
    }

    // changing god-level can affect which menus we see
    show_debug_menus();

    // changing god-level can invalidate search results
    LLFloaterSearch *search = dynamic_cast<LLFloaterSearch*>(LLFloaterReg::getInstance("search"));
    if (search)
    {
        search->godLevelChanged(god_level);
    }
}

#ifdef TOGGLE_HACKED_GODLIKE_VIEWER
void handle_toggle_hacked_godmode(void*)
{
    gHackGodmode = !gHackGodmode;
    set_god_level(gHackGodmode ? GOD_MAINTENANCE : GOD_NOT);
}

BOOL check_toggle_hacked_godmode(void*)
{
    return gHackGodmode;
}

bool enable_toggle_hacked_godmode(void*)
{
  return !LLGridManager::getInstance()->isInProductionGrid();
}
#endif

void process_grant_godlike_powers(LLMessageSystem* msg, void**)
{
    LLUUID agent_id;
    msg->getUUIDFast(_PREHASH_AgentData, _PREHASH_AgentID, agent_id);
    LLUUID session_id;
    msg->getUUIDFast(_PREHASH_AgentData, _PREHASH_SessionID, session_id);
    if((agent_id == gAgent.getID()) && (session_id == gAgent.getSessionID()))
    {
        U8 god_level;
        msg->getU8Fast(_PREHASH_GrantData, _PREHASH_GodLevel, god_level);
        set_god_level(god_level);
    }
    else
    {
        LL_WARNS() << "Grant godlike for wrong agent " << agent_id << LL_ENDL;
    }
}

/*
class LLHaveCallingcard : public LLInventoryCollectFunctor
{
public:
    LLHaveCallingcard(const LLUUID& agent_id);
    virtual ~LLHaveCallingcard() {}
    virtual bool operator()(LLInventoryCategory* cat,
                            LLInventoryItem* item);
    BOOL isThere() const { return mIsThere;}
protected:
    LLUUID mID;
    BOOL mIsThere;
};

LLHaveCallingcard::LLHaveCallingcard(const LLUUID& agent_id) :
    mID(agent_id),
    mIsThere(FALSE)
{
}

bool LLHaveCallingcard::operator()(LLInventoryCategory* cat,
                                   LLInventoryItem* item)
{
    if(item)
    {
        if((item->getType() == LLAssetType::AT_CALLINGCARD)
           && (item->getCreatorUUID() == mID))
        {
            mIsThere = TRUE;
        }
    }
    return FALSE;
}
*/

BOOL is_agent_mappable(const LLUUID& agent_id)
{
    const LLRelationship* buddy_info = NULL;
    bool is_friend = LLAvatarActions::isFriend(agent_id);

    if (is_friend)
        buddy_info = LLAvatarTracker::instance().getBuddyInfo(agent_id);

    return (buddy_info &&
        buddy_info->isOnline() &&
        buddy_info->isRightGrantedFrom(LLRelationship::GRANT_MAP_LOCATION)
        );
}


// Enable a menu item when you don't have someone's card.
class LLAvatarEnableAddFriend : public view_listener_t
{
    bool handleEvent(const LLSD& userdata)
    {
        LLVOAvatar* avatar = find_avatar_from_object(LLSelectMgr::getInstance()->getSelection()->getPrimaryObject());
        bool new_value = avatar && !LLAvatarActions::isFriend(avatar->getID());
        return new_value;
    }
};

void request_friendship(const LLUUID& dest_id)
{
    LLViewerObject* dest = gObjectList.findObject(dest_id);
    if(dest && dest->isAvatar())
    {
        std::string full_name;
        LLNameValue* nvfirst = dest->getNVPair("FirstName");
        LLNameValue* nvlast = dest->getNVPair("LastName");
        if(nvfirst && nvlast)
        {
            full_name = LLCacheName::buildFullName(
                nvfirst->getString(), nvlast->getString());
        }
        if (!full_name.empty())
        {
            LLAvatarActions::requestFriendshipDialog(dest_id, full_name);
        }
        else
        {
            LLNotificationsUtil::add("CantOfferFriendship");
        }
    }
}


class LLEditEnableCustomizeAvatar : public view_listener_t
{
    bool handleEvent(const LLSD& userdata)
    {
        bool new_value = gAgentWearables.areWearablesLoaded();
        return new_value;
    }
};

class LLEnableEditShape : public view_listener_t
{
    bool handleEvent(const LLSD& userdata)
    {
        return gAgentWearables.isWearableModifiable(LLWearableType::WT_SHAPE, 0);
    }
};

class LLEnableHoverHeight : public view_listener_t
{
    bool handleEvent(const LLSD& userdata)
    {
        return gAgent.getRegion() && gAgent.getRegion()->avatarHoverHeightEnabled();
    }
};

class LLEnableEditPhysics : public view_listener_t
{
    bool handleEvent(const LLSD& userdata)
    {
        //return gAgentWearables.isWearableModifiable(LLWearableType::WT_SHAPE, 0);
        return TRUE;
    }
};

bool is_object_sittable()
{
    LLViewerObject* object = LLSelectMgr::getInstance()->getSelection()->getPrimaryObject();

    if (object && object->getPCode() == LL_PCODE_VOLUME)
    {
        return true;
    }
    else
    {
        return false;
    }
}

// only works on pie menu
void handle_object_sit(LLViewerObject *object, const LLVector3 &offset)
{
    // get object selection offset

    if (object && object->getPCode() == LL_PCODE_VOLUME)
    {

        gMessageSystem->newMessageFast(_PREHASH_AgentRequestSit);
        gMessageSystem->nextBlockFast(_PREHASH_AgentData);
        gMessageSystem->addUUIDFast(_PREHASH_AgentID, gAgent.getID());
        gMessageSystem->addUUIDFast(_PREHASH_SessionID, gAgent.getSessionID());
        gMessageSystem->nextBlockFast(_PREHASH_TargetObject);
        gMessageSystem->addUUIDFast(_PREHASH_TargetID, object->mID);
        gMessageSystem->addVector3Fast(_PREHASH_Offset, offset);

        object->getRegion()->sendReliableMessage();
    }
}

void handle_object_sit_or_stand()
{
    LLPickInfo pick = LLToolPie::getInstance()->getPick();
    LLViewerObject *object = pick.getObject();
    if (!object || pick.mPickType == LLPickInfo::PICK_FLORA)
    {
        return;
    }

    if (sitting_on_selection())
    {
        gAgent.standUp();
        return;
    }

    handle_object_sit(object, pick.mObjectOffset);
}

void handle_object_sit(const LLUUID& object_id)
{
    LLViewerObject* obj = gObjectList.findObject(object_id);
    if (!obj)
    {
        return;
    }

    LLVector3 offset(0, 0, 0);
    handle_object_sit(obj, offset);
}

void near_sit_down_point(BOOL success, void *)
{
    if (success)
    {
        gAgent.setFlying(FALSE);
        gAgent.clearControlFlags(AGENT_CONTROL_STAND_UP); // might have been set by autopilot
        gAgent.setControlFlags(AGENT_CONTROL_SIT_ON_GROUND);
    }
}

class LLLandSit : public view_listener_t
{
    bool handleEvent(const LLSD& userdata)
    {
        if (gAgent.isSitting())
        {
            gAgent.standUp();
        }
        LLVector3d posGlobal = LLToolPie::getInstance()->getPick().mPosGlobal;

        LLQuaternion target_rot;
        if (isAgentAvatarValid())
        {
            target_rot = gAgentAvatarp->getRotation();
        }
        else
        {
            target_rot = gAgent.getFrameAgent().getQuaternion();
        }
        gAgent.startAutoPilotGlobal(posGlobal, "Sit", &target_rot, near_sit_down_point, NULL, 0.7f);
        return true;
    }
};

class LLLandCanSit : public view_listener_t
{
    bool handleEvent(const LLSD& userdata)
    {
        LLVector3d posGlobal = LLToolPie::getInstance()->getPick().mPosGlobal;
        return !posGlobal.isExactlyZero(); // valid position, not beyond draw distance
    }
};

//-------------------------------------------------------------------
// Help menu functions
//-------------------------------------------------------------------

//
// Major mode switching
//
void reset_view_final( BOOL proceed );

void handle_reset_view()
{
    if (gAgentCamera.cameraCustomizeAvatar())
    {
        // switching to outfit selector should automagically save any currently edited wearable
        LLFloaterSidePanelContainer::showPanel("appearance", LLSD().with("type", "my_outfits"));
    }
    gAgentCamera.setFocusOnAvatar(TRUE, FALSE, FALSE);
    reset_view_final( TRUE );
    LLFloaterCamera::resetCameraMode();
}

class LLViewResetView : public view_listener_t
{
    bool handleEvent(const LLSD& userdata)
    {
        handle_reset_view();
        return true;
    }
};

// Note: extra parameters allow this function to be called from dialog.
void reset_view_final( BOOL proceed )
{
    if( !proceed )
    {
        return;
    }

    gAgentCamera.resetView(TRUE, TRUE);
    gAgentCamera.setLookAt(LOOKAT_TARGET_CLEAR);
}

class LLViewLookAtLastChatter : public view_listener_t
{
    bool handleEvent(const LLSD& userdata)
    {
        gAgentCamera.lookAtLastChat();
        return true;
    }
};

class LLViewMouselook : public view_listener_t
{
    bool handleEvent(const LLSD& userdata)
    {
        if (!gAgentCamera.cameraMouselook())
        {
            gAgentCamera.changeCameraToMouselook();
        }
        else
        {
            gAgentCamera.changeCameraToDefault();
        }
        return true;
    }
};

class LLViewDefaultUISize : public view_listener_t
{
    bool handleEvent(const LLSD& userdata)
    {
        gSavedSettings.setF32("UIScaleFactor", 1.0f);
        gSavedSettings.setBOOL("UIAutoScale", FALSE);
        gViewerWindow->reshape(gViewerWindow->getWindowWidthRaw(), gViewerWindow->getWindowHeightRaw());
        return true;
    }
};

class LLViewToggleUI : public view_listener_t
{
    bool handleEvent(const LLSD& userdata)
    {
        if(gAgentCamera.getCameraMode() != CAMERA_MODE_MOUSELOOK)
        {
            LLNotification::Params params("ConfirmHideUI");
            params.functor.function(boost::bind(&LLViewToggleUI::confirm, this, _1, _2));
            LLSD substitutions;
#if LL_DARWIN
            substitutions["SHORTCUT"] = "Cmd+Shift+U";
#else
            substitutions["SHORTCUT"] = "Ctrl+Shift+U";
#endif
            params.substitutions = substitutions;
            if (!gSavedSettings.getBOOL("HideUIControls"))
            {
                // hiding, so show notification
                LLNotifications::instance().add(params);
            }
            else
            {
                LLNotifications::instance().forceResponse(params, 0);
            }
        }
        return true;
    }

    void confirm(const LLSD& notification, const LLSD& response)
    {
        S32 option = LLNotificationsUtil::getSelectedOption(notification, response);

        if (option == 0) // OK
        {
            gViewerWindow->setUIVisibility(gSavedSettings.getBOOL("HideUIControls"));
            LLPanelStandStopFlying::getInstance()->setVisible(gSavedSettings.getBOOL("HideUIControls"));
            gSavedSettings.setBOOL("HideUIControls",!gSavedSettings.getBOOL("HideUIControls"));
        }
    }
};

void handle_duplicate_in_place(void*)
{
    LL_INFOS() << "handle_duplicate_in_place" << LL_ENDL;

    LLVector3 offset(0.f, 0.f, 0.f);
    LLSelectMgr::getInstance()->selectDuplicate(offset, TRUE);
}



/*
 * No longer able to support viewer side manipulations in this way
 *
void god_force_inv_owner_permissive(LLViewerObject* object,
                                    LLInventoryObject::object_list_t* inventory,
                                    S32 serial_num,
                                    void*)
{
    typedef std::vector<LLPointer<LLViewerInventoryItem> > item_array_t;
    item_array_t items;

    LLInventoryObject::object_list_t::const_iterator inv_it = inventory->begin();
    LLInventoryObject::object_list_t::const_iterator inv_end = inventory->end();
    for ( ; inv_it != inv_end; ++inv_it)
    {
        if(((*inv_it)->getType() != LLAssetType::AT_CATEGORY))
        {
            LLInventoryObject* obj = *inv_it;
            LLPointer<LLViewerInventoryItem> new_item = new LLViewerInventoryItem((LLViewerInventoryItem*)obj);
            LLPermissions perm(new_item->getPermissions());
            perm.setMaskBase(PERM_ALL);
            perm.setMaskOwner(PERM_ALL);
            new_item->setPermissions(perm);
            items.push_back(new_item);
        }
    }
    item_array_t::iterator end = items.end();
    item_array_t::iterator it;
    for(it = items.begin(); it != end; ++it)
    {
        // since we have the inventory item in the callback, it should not
        // invalidate iteration through the selection manager.
        object->updateInventory((*it), TASK_INVENTORY_ITEM_KEY, false);
    }
}
*/

void handle_object_owner_permissive(void*)
{
    // only send this if they're a god.
    if(gAgent.isGodlike())
    {
        // do the objects.
        LLSelectMgr::getInstance()->selectionSetObjectPermissions(PERM_BASE, TRUE, PERM_ALL, TRUE);
        LLSelectMgr::getInstance()->selectionSetObjectPermissions(PERM_OWNER, TRUE, PERM_ALL, TRUE);
    }
}

void handle_object_owner_self(void*)
{
    // only send this if they're a god.
    if(gAgent.isGodlike())
    {
        LLSelectMgr::getInstance()->sendOwner(gAgent.getID(), gAgent.getGroupID(), TRUE);
    }
}

// Shortcut to set owner permissions to not editable.
void handle_object_lock(void*)
{
    LLSelectMgr::getInstance()->selectionSetObjectPermissions(PERM_OWNER, FALSE, PERM_MODIFY);
}

void handle_object_asset_ids(void*)
{
    // only send this if they're a god.
    if (gAgent.isGodlike())
    {
        LLSelectMgr::getInstance()->sendGodlikeRequest("objectinfo", "assetids");
    }
}

void handle_force_parcel_owner_to_me(void*)
{
    LLViewerParcelMgr::getInstance()->sendParcelGodForceOwner( gAgent.getID() );
}

void handle_force_parcel_to_content(void*)
{
    LLViewerParcelMgr::getInstance()->sendParcelGodForceToContent();
}

void handle_claim_public_land(void*)
{
    if (LLViewerParcelMgr::getInstance()->getSelectionRegion() != gAgent.getRegion())
    {
        LLNotificationsUtil::add("ClaimPublicLand");
        return;
    }

    LLVector3d west_south_global;
    LLVector3d east_north_global;
    LLViewerParcelMgr::getInstance()->getSelection(west_south_global, east_north_global);
    LLVector3 west_south = gAgent.getPosAgentFromGlobal(west_south_global);
    LLVector3 east_north = gAgent.getPosAgentFromGlobal(east_north_global);

    LLMessageSystem* msg = gMessageSystem;
    msg->newMessage("GodlikeMessage");
    msg->nextBlock("AgentData");
    msg->addUUID("AgentID", gAgent.getID());
    msg->addUUID("SessionID", gAgent.getSessionID());
    msg->addUUIDFast(_PREHASH_TransactionID, LLUUID::null); //not used
    msg->nextBlock("MethodData");
    msg->addString("Method", "claimpublicland");
    msg->addUUID("Invoice", LLUUID::null);
    std::string buffer;
    buffer = llformat( "%f", west_south.mV[VX]);
    msg->nextBlock("ParamList");
    msg->addString("Parameter", buffer);
    buffer = llformat( "%f", west_south.mV[VY]);
    msg->nextBlock("ParamList");
    msg->addString("Parameter", buffer);
    buffer = llformat( "%f", east_north.mV[VX]);
    msg->nextBlock("ParamList");
    msg->addString("Parameter", buffer);
    buffer = llformat( "%f", east_north.mV[VY]);
    msg->nextBlock("ParamList");
    msg->addString("Parameter", buffer);
    gAgent.sendReliableMessage();
}



// HACK for easily testing new avatar geometry
void handle_god_request_avatar_geometry(void *)
{
    if (gAgent.isGodlike())
    {
        LLSelectMgr::getInstance()->sendGodlikeRequest("avatar toggle", "");
    }
}

static bool get_derezzable_objects(
    EDeRezDestination dest,
    std::string& error,
    LLViewerRegion*& first_region,
    std::vector<LLViewerObjectPtr>* derez_objectsp,
    bool only_check = false)
{
    bool found = false;

    LLObjectSelectionHandle selection = LLSelectMgr::getInstance()->getSelection();

    if (derez_objectsp)
        derez_objectsp->reserve(selection->getRootObjectCount());

    // Check conditions that we can't deal with, building a list of
    // everything that we'll actually be derezzing.
    for (LLObjectSelection::valid_root_iterator iter = selection->valid_root_begin();
         iter != selection->valid_root_end(); iter++)
    {
        LLSelectNode* node = *iter;
        LLViewerObject* object = node->getObject();
        LLViewerRegion* region = object->getRegion();
        if (!first_region)
        {
            first_region = region;
        }
        else
        {
            if(region != first_region)
            {
                // Derez doesn't work at all if the some of the objects
                // are in regions besides the first object selected.

                // ...crosses region boundaries
                error = "AcquireErrorObjectSpan";
                break;
            }
        }
        if (object->isAvatar())
        {
            // ...don't acquire avatars
            continue;
        }

        // If AssetContainers are being sent back, they will appear as
        // boxes in the owner's inventory.
        if (object->getNVPair("AssetContainer")
            && dest != DRD_RETURN_TO_OWNER)
        {
            // this object is an asset container, derez its contents, not it
            LL_WARNS() << "Attempt to derez deprecated AssetContainer object type not supported." << LL_ENDL;
            /*
            object->requestInventory(container_inventory_arrived,
                (void *)(BOOL)(DRD_TAKE_INTO_AGENT_INVENTORY == dest));
            */
            continue;
        }
        BOOL can_derez_current = FALSE;
        switch(dest)
        {
        case DRD_TAKE_INTO_AGENT_INVENTORY:
        case DRD_TRASH:
            if (!object->isPermanentEnforced() &&
                ((node->mPermissions->allowTransferTo(gAgent.getID()) && object->permModify())
                || (node->allowOperationOnNode(PERM_OWNER, GP_OBJECT_MANIPULATE))))
            {
                can_derez_current = TRUE;
            }
            break;

        case DRD_RETURN_TO_OWNER:
            if(!object->isAttachment())
            {
                can_derez_current = TRUE;
            }
            break;

        default:
            if((node->mPermissions->allowTransferTo(gAgent.getID())
                && object->permCopy())
               || gAgent.isGodlike())
            {
                can_derez_current = TRUE;
            }
            break;
        }
        if(can_derez_current)
        {
            found = true;

            if (only_check)
                // one found, no need to traverse to the end
                break;

            if (derez_objectsp)
                derez_objectsp->push_back(object);

        }
    }

    return found;
}

static bool can_derez(EDeRezDestination dest)
{
    LLViewerRegion* first_region = NULL;
    std::string error;
    return get_derezzable_objects(dest, error, first_region, NULL, true);
}

static void derez_objects(
    EDeRezDestination dest,
    const LLUUID& dest_id,
    LLViewerRegion*& first_region,
    std::string& error,
    std::vector<LLViewerObjectPtr>* objectsp)
{
    std::vector<LLViewerObjectPtr> derez_objects;

    if (!objectsp) // if objects to derez not specified
    {
        // get them from selection
        if (!get_derezzable_objects(dest, error, first_region, &derez_objects, false))
        {
            LL_WARNS() << "No objects to derez" << LL_ENDL;
            return;
        }

        objectsp = &derez_objects;
    }


    if(gAgentCamera.cameraMouselook())
    {
        gAgentCamera.changeCameraToDefault();
    }

    // This constant is based on (1200 - HEADER_SIZE) / 4 bytes per
    // root.  I lopped off a few (33) to provide a bit
    // pad. HEADER_SIZE is currently 67 bytes, most of which is UUIDs.
    // This gives us a maximum of 63500 root objects - which should
    // satisfy anybody.
    const S32 MAX_ROOTS_PER_PACKET = 250;
    const S32 MAX_PACKET_COUNT = 254;
    F32 packets = ceil((F32)objectsp->size() / (F32)MAX_ROOTS_PER_PACKET);
    if(packets > (F32)MAX_PACKET_COUNT)
    {
        error = "AcquireErrorTooManyObjects";
    }

    if(error.empty() && objectsp->size() > 0)
    {
        U8 d = (U8)dest;
        LLUUID tid;
        tid.generate();
        U8 packet_count = (U8)packets;
        S32 object_index = 0;
        S32 objects_in_packet = 0;
        LLMessageSystem* msg = gMessageSystem;
        for(U8 packet_number = 0;
            packet_number < packet_count;
            ++packet_number)
        {
            msg->newMessageFast(_PREHASH_DeRezObject);
            msg->nextBlockFast(_PREHASH_AgentData);
            msg->addUUIDFast(_PREHASH_AgentID, gAgent.getID());
            msg->addUUIDFast(_PREHASH_SessionID, gAgent.getSessionID());
            msg->nextBlockFast(_PREHASH_AgentBlock);
            msg->addUUIDFast(_PREHASH_GroupID, gAgent.getGroupID());
            msg->addU8Fast(_PREHASH_Destination, d);
            msg->addUUIDFast(_PREHASH_DestinationID, dest_id);
            msg->addUUIDFast(_PREHASH_TransactionID, tid);
            msg->addU8Fast(_PREHASH_PacketCount, packet_count);
            msg->addU8Fast(_PREHASH_PacketNumber, packet_number);
            objects_in_packet = 0;
            while((object_index < objectsp->size())
                  && (objects_in_packet++ < MAX_ROOTS_PER_PACKET))

            {
                LLViewerObject* object = objectsp->at(object_index++);
                msg->nextBlockFast(_PREHASH_ObjectData);
                msg->addU32Fast(_PREHASH_ObjectLocalID, object->getLocalID());
                // VEFFECT: DerezObject
                LLHUDEffectSpiral* effectp = (LLHUDEffectSpiral*)LLHUDManager::getInstance()->createViewerEffect(LLHUDObject::LL_HUD_EFFECT_POINT, TRUE);
                effectp->setPositionGlobal(object->getPositionGlobal());
                effectp->setColor(LLColor4U(gAgent.getEffectColor()));
            }
            msg->sendReliable(first_region->getHost());
        }
        make_ui_sound("UISndObjectRezOut");

        // Busy count decremented by inventory update, so only increment
        // if will be causing an update.
        if (dest != DRD_RETURN_TO_OWNER)
        {
            gViewerWindow->getWindow()->incBusyCount();
        }
    }
    else if(!error.empty())
    {
        LLNotificationsUtil::add(error);
    }
}

static void derez_objects(EDeRezDestination dest, const LLUUID& dest_id)
{
    LLViewerRegion* first_region = NULL;
    std::string error;
    derez_objects(dest, dest_id, first_region, error, NULL);
}

void handle_take_copy()
{
    if (LLSelectMgr::getInstance()->getSelection()->isEmpty()) return;

    const LLUUID category_id = gInventory.findCategoryUUIDForType(LLFolderType::FT_OBJECT);
    derez_objects(DRD_ACQUIRE_TO_AGENT_INVENTORY, category_id);
}

void handle_link_objects()
{
    if (LLSelectMgr::getInstance()->getSelection()->isEmpty())
    {
        LLFloaterReg::toggleInstanceOrBringToFront("places");
    }
    else
    {
        LLSelectMgr::getInstance()->linkObjects();
    }
}

// You can return an object to its owner if it is on your land.
class LLObjectReturn : public view_listener_t
{
public:
    LLObjectReturn() : mFirstRegion(NULL) {}

private:
    bool handleEvent(const LLSD& userdata)
    {
        if (LLSelectMgr::getInstance()->getSelection()->isEmpty()) return true;

        mObjectSelection = LLSelectMgr::getInstance()->getEditSelection();

        // Save selected objects, so that we still know what to return after the confirmation dialog resets selection.
        get_derezzable_objects(DRD_RETURN_TO_OWNER, mError, mFirstRegion, &mReturnableObjects);

        LLNotificationsUtil::add("ReturnToOwner", LLSD(), LLSD(), boost::bind(&LLObjectReturn::onReturnToOwner, this, _1, _2));
        return true;
    }

    bool onReturnToOwner(const LLSD& notification, const LLSD& response)
    {
        S32 option = LLNotificationsUtil::getSelectedOption(notification, response);
        if (0 == option)
        {
            // Ignore category ID for this derez destination.
            derez_objects(DRD_RETURN_TO_OWNER, LLUUID::null, mFirstRegion, mError, &mReturnableObjects);
        }

        mReturnableObjects.clear();
        mError.clear();
        mFirstRegion = NULL;

        // drop reference to current selection
        mObjectSelection = NULL;
        return false;
    }

    LLObjectSelectionHandle mObjectSelection;

    std::vector<LLViewerObjectPtr> mReturnableObjects;
    std::string mError;
    LLViewerRegion* mFirstRegion;
};


// Allow return to owner if one or more of the selected items is
// over land you own.
class LLObjectEnableReturn : public view_listener_t
{
    bool handleEvent(const LLSD& userdata)
    {
        if (LLSelectMgr::getInstance()->getSelection()->isEmpty())
        {
            // Do not enable if nothing selected
            return false;
        }
#ifdef HACKED_GODLIKE_VIEWER
        bool new_value = true;
#else
        bool new_value = false;
        if (gAgent.isGodlike())
        {
            new_value = true;
        }
        else
        {
            new_value = can_derez(DRD_RETURN_TO_OWNER);
        }
#endif
        return new_value;
    }
};

void force_take_copy(void*)
{
    if (LLSelectMgr::getInstance()->getSelection()->isEmpty()) return;
    const LLUUID category_id = gInventory.findCategoryUUIDForType(LLFolderType::FT_OBJECT);
    derez_objects(DRD_FORCE_TO_GOD_INVENTORY, category_id);
}

void handle_take()
{
    // we want to use the folder this was derezzed from if it's
    // available. Otherwise, derez to the normal place.
    if(LLSelectMgr::getInstance()->getSelection()->isEmpty())
    {
        return;
    }

    BOOL you_own_everything = TRUE;
    BOOL locked_but_takeable_object = FALSE;
    LLUUID category_id;

    for (LLObjectSelection::root_iterator iter = LLSelectMgr::getInstance()->getSelection()->root_begin();
         iter != LLSelectMgr::getInstance()->getSelection()->root_end(); iter++)
    {
        LLSelectNode* node = *iter;
        LLViewerObject* object = node->getObject();
        if(object)
        {
            if(!object->permYouOwner())
            {
                you_own_everything = FALSE;
            }

            if(!object->permMove())
            {
                locked_but_takeable_object = TRUE;
            }
        }
        if(node->mFolderID.notNull())
        {
            if(category_id.isNull())
            {
                category_id = node->mFolderID;
            }
            else if(category_id != node->mFolderID)
            {
                // we have found two potential destinations. break out
                // now and send to the default location.
                category_id.setNull();
                break;
            }
        }
    }
    if(category_id.notNull())
    {
        // there is an unambiguous destination. See if this agent has
        // such a location and it is not in the trash or library
        if(!gInventory.getCategory(category_id))
        {
            // nope, set to NULL.
            category_id.setNull();
        }
        if(category_id.notNull())
        {
                // check trash
            const LLUUID trash = gInventory.findCategoryUUIDForType(LLFolderType::FT_TRASH);
            if(category_id == trash || gInventory.isObjectDescendentOf(category_id, trash))
            {
                category_id.setNull();
            }

            // check library
            if(gInventory.isObjectDescendentOf(category_id, gInventory.getLibraryRootFolderID()))
            {
                category_id.setNull();
            }

            // check inbox
            const LLUUID inbox_id = gInventory.findCategoryUUIDForType(LLFolderType::FT_INBOX);
            if (category_id == inbox_id || gInventory.isObjectDescendentOf(category_id, inbox_id))
            {
                category_id.setNull();
            }
        }
    }
    if(category_id.isNull())
    {
        category_id = gInventory.findCategoryUUIDForType(LLFolderType::FT_OBJECT);
    }
    LLSD payload;
    payload["folder_id"] = category_id;

    LLNotification::Params params("ConfirmObjectTakeLock");
    params.payload(payload);
    // MAINT-290
    // Reason: Showing the confirmation dialog resets object selection, thus there is nothing to derez.
    // Fix: pass selection to the confirm_take, so that selection doesn't "die" after confirmation dialog is opened
    params.functor.function(boost::bind(confirm_take, _1, _2, LLSelectMgr::instance().getSelection()));

    if(locked_but_takeable_object ||
       !you_own_everything)
    {
        if(locked_but_takeable_object && you_own_everything)
        {
            params.name("ConfirmObjectTakeLock");
        }
        else if(!locked_but_takeable_object && !you_own_everything)
        {
            params.name("ConfirmObjectTakeNoOwn");
        }
        else
        {
            params.name("ConfirmObjectTakeLockNoOwn");
        }

        LLNotifications::instance().add(params);
    }
    else
    {
        LLNotifications::instance().forceResponse(params, 0);
    }
}

void handle_object_show_inspector()
{
    LLObjectSelectionHandle selection = LLSelectMgr::getInstance()->getSelection();
    LLViewerObject* objectp = selection->getFirstRootObject(TRUE);
    if (!objectp)
    {
        return;
    }

    LLSD params;
    params["object_id"] = objectp->getID();
    LLFloaterReg::showInstance("inspect_object", params);
}

void handle_avatar_show_inspector()
{
    LLVOAvatar* avatar = find_avatar_from_object( LLSelectMgr::getInstance()->getSelection()->getPrimaryObject() );
    if(avatar)
    {
        LLSD params;
        params["avatar_id"] = avatar->getID();
        LLFloaterReg::showInstance("inspect_avatar", params);
    }
}



bool confirm_take(const LLSD& notification, const LLSD& response, LLObjectSelectionHandle selection_handle)
{
    S32 option = LLNotificationsUtil::getSelectedOption(notification, response);
    if(enable_take() && (option == 0))
    {
        derez_objects(DRD_TAKE_INTO_AGENT_INVENTORY, notification["payload"]["folder_id"].asUUID());
    }
    return false;
}

// You can take an item when it is public and transferrable, or when
// you own it. We err on the side of enabling the item when at least
// one item selected can be copied to inventory.
BOOL enable_take()
{
    if (sitting_on_selection())
    {
        return FALSE;
    }

    for (LLObjectSelection::valid_root_iterator iter = LLSelectMgr::getInstance()->getSelection()->valid_root_begin();
         iter != LLSelectMgr::getInstance()->getSelection()->valid_root_end(); iter++)
    {
        LLSelectNode* node = *iter;
        LLViewerObject* object = node->getObject();
        if (object->isAvatar())
        {
            // ...don't acquire avatars
            continue;
        }

#ifdef HACKED_GODLIKE_VIEWER
        return TRUE;
#else
# ifdef TOGGLE_HACKED_GODLIKE_VIEWER
        if (!LLGridManager::getInstance()->isInProductionGrid()
            && gAgent.isGodlike())
        {
            return TRUE;
        }
# endif
        if(!object->isPermanentEnforced() &&
            ((node->mPermissions->allowTransferTo(gAgent.getID())
            && object->permModify())
            || (node->mPermissions->getOwner() == gAgent.getID())))
        {
            return !object->isAttachment();
        }
#endif
    }
    return FALSE;
}


void handle_buy_or_take()
{
    if (LLSelectMgr::getInstance()->getSelection()->isEmpty())
    {
        return;
    }

    if (is_selection_buy_not_take())
    {
        S32 total_price = selection_price();

        if (total_price <= gStatusBar->getBalance() || total_price == 0)
        {
            handle_buy();
        }
        else
        {
            LLStringUtil::format_map_t args;
            args["AMOUNT"] = llformat("%d", total_price);
            LLBuyCurrencyHTML::openCurrencyFloater( LLTrans::getString( "this_object_costs", args ), total_price );
        }
    }
    else
    {
        handle_take();
    }
}

bool visible_buy_object()
{
    return is_selection_buy_not_take() && enable_buy_object();
}

bool visible_take_object()
{
    return !is_selection_buy_not_take() && enable_take();
}

bool tools_visible_buy_object()
{
    return is_selection_buy_not_take();
}

bool tools_visible_take_object()
{
    return !is_selection_buy_not_take();
}

class LLToolsEnableBuyOrTake : public view_listener_t
{
    bool handleEvent(const LLSD& userdata)
    {
        bool is_buy = is_selection_buy_not_take();
        bool new_value = is_buy ? enable_buy_object() : enable_take();
        return new_value;
    }
};

// This is a small helper function to determine if we have a buy or a
// take in the selection. This method is to help with the aliasing
// problems of putting buy and take in the same pie menu space. After
// a fair amont of discussion, it was determined to prefer buy over
// take. The reasoning follows from the fact that when users walk up
// to buy something, they will click on one or more items. Thus, if
// anything is for sale, it becomes a buy operation, and the server
// will group all of the buy items, and copyable/modifiable items into
// one package and give the end user as much as the permissions will
// allow. If the user wanted to take something, they will select fewer
// and fewer items until only 'takeable' items are left. The one
// exception is if you own everything in the selection that is for
// sale, in this case, you can't buy stuff from yourself, so you can
// take it.
// return value = TRUE if selection is a 'buy'.
//                FALSE if selection is a 'take'
BOOL is_selection_buy_not_take()
{
    for (LLObjectSelection::root_iterator iter = LLSelectMgr::getInstance()->getSelection()->root_begin();
         iter != LLSelectMgr::getInstance()->getSelection()->root_end(); iter++)
    {
        LLSelectNode* node = *iter;
        LLViewerObject* obj = node->getObject();
        if(obj && !(obj->permYouOwner()) && (node->mSaleInfo.isForSale()))
        {
            // you do not own the object and it is for sale, thus,
            // it's a buy
            return TRUE;
        }
    }
    return FALSE;
}

S32 selection_price()
{
    S32 total_price = 0;
    for (LLObjectSelection::root_iterator iter = LLSelectMgr::getInstance()->getSelection()->root_begin();
         iter != LLSelectMgr::getInstance()->getSelection()->root_end(); iter++)
    {
        LLSelectNode* node = *iter;
        LLViewerObject* obj = node->getObject();
        if(obj && !(obj->permYouOwner()) && (node->mSaleInfo.isForSale()))
        {
            // you do not own the object and it is for sale.
            // Add its price.
            total_price += node->mSaleInfo.getSalePrice();
        }
    }

    return total_price;
}
/*
bool callback_show_buy_currency(const LLSD& notification, const LLSD& response)
{
    S32 option = LLNotificationsUtil::getSelectedOption(notification, response);
    if (0 == option)
    {
        LL_INFOS() << "Loading page " << LLNotifications::instance().getGlobalString("BUY_CURRENCY_URL") << LL_ENDL;
        LLWeb::loadURL(LLNotifications::instance().getGlobalString("BUY_CURRENCY_URL"));
    }
    return false;
}
*/

void show_buy_currency(const char* extra)
{
    // Don't show currency web page for branded clients.
/*
    std::ostringstream mesg;
    if (extra != NULL)
    {
        mesg << extra << "\n \n";
    }
    mesg << "Go to " << LLNotifications::instance().getGlobalString("BUY_CURRENCY_URL")<< "\nfor information on purchasing currency?";
*/
    LLSD args;
    if (extra != NULL)
    {
        args["EXTRA"] = extra;
    }
    LLNotificationsUtil::add("PromptGoToCurrencyPage", args);//, LLSD(), callback_show_buy_currency);
}

void handle_buy()
{
    if (LLSelectMgr::getInstance()->getSelection()->isEmpty()) return;

    LLSaleInfo sale_info;
    BOOL valid = LLSelectMgr::getInstance()->selectGetSaleInfo(sale_info);
    if (!valid) return;

    S32 price = sale_info.getSalePrice();

    if (price > 0 && price > gStatusBar->getBalance())
    {
        LLStringUtil::format_map_t args;
        args["AMOUNT"] = llformat("%d", price);
        LLBuyCurrencyHTML::openCurrencyFloater( LLTrans::getString("this_object_costs", args), price );
        return;
    }

    if (sale_info.getSaleType() == LLSaleInfo::FS_CONTENTS)
    {
        handle_buy_contents(sale_info);
    }
    else
    {
        handle_buy_object(sale_info);
    }
}

bool anyone_copy_selection(LLSelectNode* nodep)
{
    bool perm_copy = (bool)(nodep->getObject()->permCopy());
    bool all_copy = (bool)(nodep->mPermissions->getMaskEveryone() & PERM_COPY);
    return perm_copy && all_copy;
}

bool for_sale_selection(LLSelectNode* nodep)
{
    return nodep->mSaleInfo.isForSale()
        && nodep->mPermissions->getMaskOwner() & PERM_TRANSFER
        && (nodep->mPermissions->getMaskOwner() & PERM_COPY
            || nodep->mSaleInfo.getSaleType() != LLSaleInfo::FS_COPY);
}

BOOL sitting_on_selection()
{
    LLSelectNode* node = LLSelectMgr::getInstance()->getSelection()->getFirstRootNode();
    if (!node)
    {
        return FALSE;
    }

    if (!node->mValid)
    {
        return FALSE;
    }

    LLViewerObject* root_object = node->getObject();
    if (!root_object)
    {
        return FALSE;
    }

    // Need to determine if avatar is sitting on this object
    if (!isAgentAvatarValid()) return FALSE;

    return (gAgentAvatarp->isSitting() && gAgentAvatarp->getRoot() == root_object);
}

class LLToolsSaveToObjectInventory : public view_listener_t
{
    bool handleEvent(const LLSD& userdata)
    {
        LLSelectNode* node = LLSelectMgr::getInstance()->getSelection()->getFirstRootNode();
        if(node && (node->mValid) && (!node->mFromTaskID.isNull()))
        {
            // *TODO: check to see if the fromtaskid object exists.
            derez_objects(DRD_SAVE_INTO_TASK_INVENTORY, node->mFromTaskID);
        }
        return true;
    }
};

class LLToolsEnablePathfinding : public view_listener_t
{
    bool handleEvent(const LLSD& userdata)
    {
        return (LLPathfindingManager::getInstance() != NULL) && LLPathfindingManager::getInstance()->isPathfindingEnabledForCurrentRegion();
    }
};

class LLToolsEnablePathfindingView : public view_listener_t
{
    bool handleEvent(const LLSD& userdata)
    {
        return (LLPathfindingManager::getInstance() != NULL) && LLPathfindingManager::getInstance()->isPathfindingEnabledForCurrentRegion() && LLPathfindingManager::getInstance()->isPathfindingViewEnabled();
    }
};

class LLToolsDoPathfindingRebakeRegion : public view_listener_t
{
    bool handleEvent(const LLSD& userdata)
    {
        bool hasPathfinding = (LLPathfindingManager::getInstance() != NULL);

        if (hasPathfinding)
        {
            LLMenuOptionPathfindingRebakeNavmesh::getInstance()->sendRequestRebakeNavmesh();
        }

        return hasPathfinding;
    }
};

class LLToolsEnablePathfindingRebakeRegion : public view_listener_t
{
    bool handleEvent(const LLSD& userdata)
    {
        bool returnValue = false;

        if (LLNavigationBar::instanceExists())
        {
            returnValue = LLNavigationBar::getInstance()->isRebakeNavMeshAvailable();
        }
        return returnValue;
    }
};

// Round the position of all root objects to the grid
class LLToolsSnapObjectXY : public view_listener_t
{
    bool handleEvent(const LLSD& userdata)
    {
        F64 snap_size = (F64)gSavedSettings.getF32("GridResolution");

        for (LLObjectSelection::root_iterator iter = LLSelectMgr::getInstance()->getSelection()->root_begin();
             iter != LLSelectMgr::getInstance()->getSelection()->root_end(); iter++)
        {
            LLSelectNode* node = *iter;
            LLViewerObject* obj = node->getObject();
            if (obj->permModify())
            {
                LLVector3d pos_global = obj->getPositionGlobal();
                F64 round_x = fmod(pos_global.mdV[VX], snap_size);
                if (round_x < snap_size * 0.5)
                {
                    // closer to round down
                    pos_global.mdV[VX] -= round_x;
                }
                else
                {
                    // closer to round up
                    pos_global.mdV[VX] -= round_x;
                    pos_global.mdV[VX] += snap_size;
                }

                F64 round_y = fmod(pos_global.mdV[VY], snap_size);
                if (round_y < snap_size * 0.5)
                {
                    pos_global.mdV[VY] -= round_y;
                }
                else
                {
                    pos_global.mdV[VY] -= round_y;
                    pos_global.mdV[VY] += snap_size;
                }

                obj->setPositionGlobal(pos_global, FALSE);
            }
        }
        LLSelectMgr::getInstance()->sendMultipleUpdate(UPD_POSITION);
        return true;
    }
};

// Determine if the option to cycle between linked prims is shown
class LLToolsEnableSelectNextPart : public view_listener_t
{
    bool handleEvent(const LLSD& userdata)
    {
        bool new_value = (!LLSelectMgr::getInstance()->getSelection()->isEmpty()
                          && (gSavedSettings.getBOOL("EditLinkedParts")
                              || LLToolFace::getInstance() == LLToolMgr::getInstance()->getCurrentTool()));
        return new_value;
    }
};

// Cycle selection through linked children or/and faces in selected object.
// FIXME: Order of children list is not always the same as sim's idea of link order. This may confuse
// resis. Need link position added to sim messages to address this.
class LLToolsSelectNextPartFace : public view_listener_t
{
    bool handleEvent(const LLSD& userdata)
    {
        bool cycle_faces = LLToolFace::getInstance() == LLToolMgr::getInstance()->getCurrentTool();
        bool cycle_linked = gSavedSettings.getBOOL("EditLinkedParts");

        if (!cycle_faces && !cycle_linked)
        {
            // Nothing to do
            return true;
        }

        bool fwd = (userdata.asString() == "next");
        bool prev = (userdata.asString() == "previous");
        bool ifwd = (userdata.asString() == "includenext");
        bool iprev = (userdata.asString() == "includeprevious");

        LLViewerObject* to_select = NULL;
        bool restart_face_on_part = !cycle_faces;
        S32 new_te = 0;

        if (cycle_faces)
        {
            // Cycle through faces of current selection, if end is reached, swithc to next part (if present)
            LLSelectNode* nodep = LLSelectMgr::getInstance()->getSelection()->getFirstNode();
            if (!nodep) return false;
            to_select = nodep->getObject();
            if (!to_select) return false;

            S32 te_count = to_select->getNumTEs();
            S32 selected_te = nodep->getLastOperatedTE();

            if (fwd || ifwd)
            {
                if (selected_te < 0)
                {
                    new_te = 0;
                }
                else if (selected_te + 1 < te_count)
                {
                    // select next face
                    new_te = selected_te + 1;
                }
                else
                {
                    // restart from first face on next part
                    restart_face_on_part = true;
                }
            }
            else if (prev || iprev)
            {
                if (selected_te > te_count)
                {
                    new_te = te_count - 1;
                }
                else if (selected_te - 1 >= 0)
                {
                    // select previous face
                    new_te = selected_te - 1;
                }
                else
                {
                    // restart from last face on next part
                    restart_face_on_part = true;
                }
            }
        }

        S32 object_count = LLSelectMgr::getInstance()->getSelection()->getObjectCount();
        if (cycle_linked && object_count && restart_face_on_part)
        {
            LLViewerObject* selected = LLSelectMgr::getInstance()->getSelection()->getFirstObject();
            if (selected && selected->getRootEdit())
            {
                LLViewerObject::child_list_t children = selected->getRootEdit()->getChildren();
                children.push_front(selected->getRootEdit());   // need root in the list too

                for (LLViewerObject::child_list_t::iterator iter = children.begin(); iter != children.end(); ++iter)
                {
                    if ((*iter)->isSelected())
                    {
                        if (object_count > 1 && (fwd || prev))  // multiple selection, find first or last selected if not include
                        {
                            to_select = *iter;
                            if (fwd)
                            {
                                // stop searching if going forward; repeat to get last hit if backward
                                break;
                            }
                        }
                        else if ((object_count == 1) || (ifwd || iprev))    // single selection or include
                        {
                            if (fwd || ifwd)
                            {
                                ++iter;
                                while (iter != children.end() && ((*iter)->isAvatar() || (ifwd && (*iter)->isSelected())))
                                {
                                    ++iter; // skip sitting avatars and selected if include
                                }
                            }
                            else // backward
                            {
                                iter = (iter == children.begin() ? children.end() : iter);
                                --iter;
                                while (iter != children.begin() && ((*iter)->isAvatar() || (iprev && (*iter)->isSelected())))
                                {
                                    --iter; // skip sitting avatars and selected if include
                                }
                            }
                            iter = (iter == children.end() ? children.begin() : iter);
                            to_select = *iter;
                            break;
                        }
                    }
                }
            }
        }

        if (to_select)
        {
            if (gFocusMgr.childHasKeyboardFocus(gFloaterTools))
            {
                gFocusMgr.setKeyboardFocus(NULL);   // force edit toolbox to commit any changes
            }
            if (fwd || prev)
            {
                LLSelectMgr::getInstance()->deselectAll();
            }
            if (cycle_faces)
            {
                if (restart_face_on_part)
                {
                    if (fwd || ifwd)
                    {
                        new_te = 0;
                    }
                    else
                    {
                        new_te = to_select->getNumTEs() - 1;
                    }
                }
                LLSelectMgr::getInstance()->selectObjectOnly(to_select, new_te);
                LLSelectMgr::getInstance()->addAsIndividual(to_select, new_te, false);
            }
            else
            {
                LLSelectMgr::getInstance()->selectObjectOnly(to_select);
            }
            return true;
        }
        return true;
    }
};

class LLToolsStopAllAnimations : public view_listener_t
{
    bool handleEvent(const LLSD& userdata)
    {
        gAgent.stopCurrentAnimations();
        return true;
    }
};

class LLToolsReleaseKeys : public view_listener_t
{
    bool handleEvent(const LLSD& userdata)
    {
        gAgent.forceReleaseControls();

        return true;
    }
};

class LLToolsEnableReleaseKeys : public view_listener_t
{
    bool handleEvent(const LLSD& userdata)
    {
        return gAgent.anyControlGrabbed();
    }
};


class LLEditEnableCut : public view_listener_t
{
    bool handleEvent(const LLSD& userdata)
    {
        bool new_value = LLEditMenuHandler::gEditMenuHandler && LLEditMenuHandler::gEditMenuHandler->canCut();
        return new_value;
    }
};

class LLEditCut : public view_listener_t
{
    bool handleEvent(const LLSD& userdata)
    {
        if( LLEditMenuHandler::gEditMenuHandler )
        {
            LLEditMenuHandler::gEditMenuHandler->cut();
        }
        return true;
    }
};

class LLEditEnableCopy : public view_listener_t
{
    bool handleEvent(const LLSD& userdata)
    {
        bool new_value = LLEditMenuHandler::gEditMenuHandler && LLEditMenuHandler::gEditMenuHandler->canCopy();
        return new_value;
    }
};

class LLEditCopy : public view_listener_t
{
    bool handleEvent(const LLSD& userdata)
    {
        if( LLEditMenuHandler::gEditMenuHandler )
        {
            LLEditMenuHandler::gEditMenuHandler->copy();
        }
        return true;
    }
};

class LLEditEnablePaste : public view_listener_t
{
    bool handleEvent(const LLSD& userdata)
    {
        bool new_value = LLEditMenuHandler::gEditMenuHandler && LLEditMenuHandler::gEditMenuHandler->canPaste();
        return new_value;
    }
};

class LLEditPaste : public view_listener_t
{
    bool handleEvent(const LLSD& userdata)
    {
        if( LLEditMenuHandler::gEditMenuHandler )
        {
            LLEditMenuHandler::gEditMenuHandler->paste();
        }
        return true;
    }
};

class LLEditEnableDelete : public view_listener_t
{
    bool handleEvent(const LLSD& userdata)
    {
        bool new_value = LLEditMenuHandler::gEditMenuHandler && LLEditMenuHandler::gEditMenuHandler->canDoDelete();
        return new_value;
    }
};

class LLEditDelete : public view_listener_t
{
    bool handleEvent(const LLSD& userdata)
    {
        // If a text field can do a deletion, it gets precedence over deleting
        // an object in the world.
        if( LLEditMenuHandler::gEditMenuHandler && LLEditMenuHandler::gEditMenuHandler->canDoDelete())
        {
            LLEditMenuHandler::gEditMenuHandler->doDelete();
        }

        // and close any pie/context menus when done
        gMenuHolder->hideMenus();

        // When deleting an object we may not actually be done
        // Keep selection so we know what to delete when confirmation is needed about the delete
        gMenuObject->hide();
        return true;
    }
};

void handle_spellcheck_replace_with_suggestion(const LLUICtrl* ctrl, const LLSD& param)
{
    const LLContextMenu* menu = dynamic_cast<const LLContextMenu*>(ctrl->getParent());
    LLSpellCheckMenuHandler* spellcheck_handler = (menu) ? dynamic_cast<LLSpellCheckMenuHandler*>(menu->getSpawningView()) : NULL;
    if ( (!spellcheck_handler) || (!spellcheck_handler->getSpellCheck()) )
    {
        return;
    }

    U32 index = 0;
    if ( (!LLStringUtil::convertToU32(param.asString(), index)) || (index >= spellcheck_handler->getSuggestionCount()) )
    {
        return;
    }

    spellcheck_handler->replaceWithSuggestion(index);
}

bool visible_spellcheck_suggestion(LLUICtrl* ctrl, const LLSD& param)
{
    LLMenuItemGL* item = dynamic_cast<LLMenuItemGL*>(ctrl);
    const LLContextMenu* menu = (item) ? dynamic_cast<const LLContextMenu*>(item->getParent()) : NULL;
    const LLSpellCheckMenuHandler* spellcheck_handler = (menu) ? dynamic_cast<const LLSpellCheckMenuHandler*>(menu->getSpawningView()) : NULL;
    if ( (!spellcheck_handler) || (!spellcheck_handler->getSpellCheck()) )
    {
        return false;
    }

    U32 index = 0;
    if ( (!LLStringUtil::convertToU32(param.asString(), index)) || (index >= spellcheck_handler->getSuggestionCount()) )
    {
        return false;
    }

    item->setLabel(spellcheck_handler->getSuggestion(index));
    return true;
}

void handle_spellcheck_add_to_dictionary(const LLUICtrl* ctrl)
{
    const LLContextMenu* menu = dynamic_cast<const LLContextMenu*>(ctrl->getParent());
    LLSpellCheckMenuHandler* spellcheck_handler = (menu) ? dynamic_cast<LLSpellCheckMenuHandler*>(menu->getSpawningView()) : NULL;
    if ( (spellcheck_handler) && (spellcheck_handler->canAddToDictionary()) )
    {
        spellcheck_handler->addToDictionary();
    }
}

bool enable_spellcheck_add_to_dictionary(const LLUICtrl* ctrl)
{
    const LLContextMenu* menu = dynamic_cast<const LLContextMenu*>(ctrl->getParent());
    const LLSpellCheckMenuHandler* spellcheck_handler = (menu) ? dynamic_cast<const LLSpellCheckMenuHandler*>(menu->getSpawningView()) : NULL;
    return (spellcheck_handler) && (spellcheck_handler->canAddToDictionary());
}

void handle_spellcheck_add_to_ignore(const LLUICtrl* ctrl)
{
    const LLContextMenu* menu = dynamic_cast<const LLContextMenu*>(ctrl->getParent());
    LLSpellCheckMenuHandler* spellcheck_handler = (menu) ? dynamic_cast<LLSpellCheckMenuHandler*>(menu->getSpawningView()) : NULL;
    if ( (spellcheck_handler) && (spellcheck_handler->canAddToIgnore()) )
    {
        spellcheck_handler->addToIgnore();
    }
}

bool enable_spellcheck_add_to_ignore(const LLUICtrl* ctrl)
{
    const LLContextMenu* menu = dynamic_cast<const LLContextMenu*>(ctrl->getParent());
    const LLSpellCheckMenuHandler* spellcheck_handler = (menu) ? dynamic_cast<const LLSpellCheckMenuHandler*>(menu->getSpawningView()) : NULL;
    return (spellcheck_handler) && (spellcheck_handler->canAddToIgnore());
}

bool enable_object_return()
{
    return (!LLSelectMgr::getInstance()->getSelection()->isEmpty() &&
        (gAgent.isGodlike() || can_derez(DRD_RETURN_TO_OWNER)));
}

bool enable_object_delete()
{
    bool new_value =
#ifdef HACKED_GODLIKE_VIEWER
    TRUE;
#else
# ifdef TOGGLE_HACKED_GODLIKE_VIEWER
    (!LLGridManager::getInstance()->isInProductionGrid()
     && gAgent.isGodlike()) ||
# endif
    LLSelectMgr::getInstance()->canDoDelete();
#endif
    return new_value;
}

class LLObjectsReturnPackage
{
public:
    LLObjectsReturnPackage() : mObjectSelection(), mReturnableObjects(), mError(),  mFirstRegion(NULL) {};
    ~LLObjectsReturnPackage()
    {
        mObjectSelection.clear();
        mReturnableObjects.clear();
        mError.clear();
        mFirstRegion = NULL;
    };

    LLObjectSelectionHandle mObjectSelection;
    std::vector<LLViewerObjectPtr> mReturnableObjects;
    std::string mError;
    LLViewerRegion *mFirstRegion;
};

static void return_objects(LLObjectsReturnPackage *objectsReturnPackage, const LLSD& notification, const LLSD& response)
{
    if (LLNotificationsUtil::getSelectedOption(notification, response) == 0)
    {
        // Ignore category ID for this derez destination.
        derez_objects(DRD_RETURN_TO_OWNER, LLUUID::null, objectsReturnPackage->mFirstRegion, objectsReturnPackage->mError, &objectsReturnPackage->mReturnableObjects);
    }

    delete objectsReturnPackage;
}

void handle_object_return()
{
    if (!LLSelectMgr::getInstance()->getSelection()->isEmpty())
    {
        LLObjectsReturnPackage *objectsReturnPackage = new LLObjectsReturnPackage();
        objectsReturnPackage->mObjectSelection = LLSelectMgr::getInstance()->getEditSelection();

        // Save selected objects, so that we still know what to return after the confirmation dialog resets selection.
        get_derezzable_objects(DRD_RETURN_TO_OWNER, objectsReturnPackage->mError, objectsReturnPackage->mFirstRegion, &objectsReturnPackage->mReturnableObjects);

        LLNotificationsUtil::add("ReturnToOwner", LLSD(), LLSD(), boost::bind(&return_objects, objectsReturnPackage, _1, _2));
    }
}

void handle_object_delete()
{

        if (LLSelectMgr::getInstance())
        {
            LLSelectMgr::getInstance()->doDelete();
        }

        // and close any pie/context menus when done
        gMenuHolder->hideMenus();

        // When deleting an object we may not actually be done
        // Keep selection so we know what to delete when confirmation is needed about the delete
        gMenuObject->hide();
        return;
}

void handle_force_delete(void*)
{
    LLSelectMgr::getInstance()->selectForceDelete();
}

class LLViewEnableJoystickFlycam : public view_listener_t
{
    bool handleEvent(const LLSD& userdata)
    {
        bool new_value = (gSavedSettings.getBOOL("JoystickEnabled") && gSavedSettings.getBOOL("JoystickFlycamEnabled"));
        return new_value;
    }
};

class LLViewEnableLastChatter : public view_listener_t
{
    bool handleEvent(const LLSD& userdata)
    {
        // *TODO: add check that last chatter is in range
        bool new_value = (gAgentCamera.cameraThirdPerson() && gAgent.getLastChatter().notNull());
        return new_value;
    }
};

class LLEditEnableDeselect : public view_listener_t
{
    bool handleEvent(const LLSD& userdata)
    {
        bool new_value = LLEditMenuHandler::gEditMenuHandler && LLEditMenuHandler::gEditMenuHandler->canDeselect();
        return new_value;
    }
};

class LLEditDeselect : public view_listener_t
{
    bool handleEvent(const LLSD& userdata)
    {
        if( LLEditMenuHandler::gEditMenuHandler )
        {
            LLEditMenuHandler::gEditMenuHandler->deselect();
        }
        return true;
    }
};

class LLEditEnableSelectAll : public view_listener_t
{
    bool handleEvent(const LLSD& userdata)
    {
        bool new_value = LLEditMenuHandler::gEditMenuHandler && LLEditMenuHandler::gEditMenuHandler->canSelectAll();
        return new_value;
    }
};


class LLEditSelectAll : public view_listener_t
{
    bool handleEvent(const LLSD& userdata)
    {
        if( LLEditMenuHandler::gEditMenuHandler )
        {
            LLEditMenuHandler::gEditMenuHandler->selectAll();
        }
        return true;
    }
};


class LLEditEnableUndo : public view_listener_t
{
    bool handleEvent(const LLSD& userdata)
    {
        bool new_value = LLEditMenuHandler::gEditMenuHandler && LLEditMenuHandler::gEditMenuHandler->canUndo();
        return new_value;
    }
};

class LLEditUndo : public view_listener_t
{
    bool handleEvent(const LLSD& userdata)
    {
        if( LLEditMenuHandler::gEditMenuHandler && LLEditMenuHandler::gEditMenuHandler->canUndo() )
        {
            LLEditMenuHandler::gEditMenuHandler->undo();
        }
        return true;
    }
};

class LLEditEnableRedo : public view_listener_t
{
    bool handleEvent(const LLSD& userdata)
    {
        bool new_value = LLEditMenuHandler::gEditMenuHandler && LLEditMenuHandler::gEditMenuHandler->canRedo();
        return new_value;
    }
};

class LLEditRedo : public view_listener_t
{
    bool handleEvent(const LLSD& userdata)
    {
        if( LLEditMenuHandler::gEditMenuHandler && LLEditMenuHandler::gEditMenuHandler->canRedo() )
        {
            LLEditMenuHandler::gEditMenuHandler->redo();
        }
        return true;
    }
};



void print_object_info(void*)
{
    LLSelectMgr::getInstance()->selectionDump();
}

void print_agent_nvpairs(void*)
{
    LLViewerObject *objectp;

    LL_INFOS() << "Agent Name Value Pairs" << LL_ENDL;

    objectp = gObjectList.findObject(gAgentID);
    if (objectp)
    {
        objectp->printNameValuePairs();
    }
    else
    {
        LL_INFOS() << "Can't find agent object" << LL_ENDL;
    }

    LL_INFOS() << "Camera at " << gAgentCamera.getCameraPositionGlobal() << LL_ENDL;
}

void show_debug_menus()
{
    // this might get called at login screen where there is no menu so only toggle it if one exists
    if ( gMenuBarView )
    {
        BOOL debug = gSavedSettings.getBOOL("UseDebugMenus");
        BOOL qamode = gSavedSettings.getBOOL("QAMode");

        gMenuBarView->setItemVisible("Advanced", debug);
//      gMenuBarView->setItemEnabled("Advanced", debug); // Don't disable Advanced keyboard shortcuts when hidden

        gMenuBarView->setItemVisible("Debug", qamode);
        gMenuBarView->setItemEnabled("Debug", qamode);

        gMenuBarView->setItemVisible("Develop", qamode);
        gMenuBarView->setItemEnabled("Develop", qamode);

        // Server ('Admin') menu hidden when not in godmode.
        const bool show_server_menu = (gAgent.getGodLevel() > GOD_NOT || (debug && gAgent.getAdminOverride()));
        gMenuBarView->setItemVisible("Admin", show_server_menu);
        gMenuBarView->setItemEnabled("Admin", show_server_menu);
    }
    if (gLoginMenuBarView)
    {
        BOOL debug = gSavedSettings.getBOOL("UseDebugMenus");
        gLoginMenuBarView->setItemVisible("Debug", debug);
        gLoginMenuBarView->setItemEnabled("Debug", debug);
    }
}

void toggle_debug_menus(void*)
{
    BOOL visible = ! gSavedSettings.getBOOL("UseDebugMenus");
    gSavedSettings.setBOOL("UseDebugMenus", visible);
    show_debug_menus();
}


// LLUUID gExporterRequestID;
// std::string gExportDirectory;

// LLUploadDialog *gExportDialog = NULL;

// void handle_export_selected( void * )
// {
//  LLObjectSelectionHandle selection = LLSelectMgr::getInstance()->getSelection();
//  if (selection->isEmpty())
//  {
//      return;
//  }
//  LL_INFOS() << "Exporting selected objects:" << LL_ENDL;

//  gExporterRequestID.generate();
//  gExportDirectory = "";

//  LLMessageSystem* msg = gMessageSystem;
//  msg->newMessageFast(_PREHASH_ObjectExportSelected);
//  msg->nextBlockFast(_PREHASH_AgentData);
//  msg->addUUIDFast(_PREHASH_AgentID, gAgent.getID());
//  msg->addUUIDFast(_PREHASH_RequestID, gExporterRequestID);
//  msg->addS16Fast(_PREHASH_VolumeDetail, 4);

//  for (LLObjectSelection::root_iterator iter = selection->root_begin();
//       iter != selection->root_end(); iter++)
//  {
//      LLSelectNode* node = *iter;
//      LLViewerObject* object = node->getObject();
//      msg->nextBlockFast(_PREHASH_ObjectData);
//      msg->addUUIDFast(_PREHASH_ObjectID, object->getID());
//      LL_INFOS() << "Object: " << object->getID() << LL_ENDL;
//  }
//  msg->sendReliable(gAgent.getRegion()->getHost());

//  gExportDialog = LLUploadDialog::modalUploadDialog("Exporting selected objects...");
// }
//

class LLCommunicateNearbyChat : public view_listener_t
{
    bool handleEvent(const LLSD& userdata)
    {
        LLFloaterIMContainer* im_box = LLFloaterIMContainer::getInstance();
        LLFloaterIMNearbyChat* floater_nearby = LLFloaterReg::getTypedInstance<LLFloaterIMNearbyChat>("nearby_chat");
        if (floater_nearby->isInVisibleChain() && !floater_nearby->isTornOff()
            && im_box->getSelectedSession() == LLUUID() && im_box->getConversationListItemSize() > 1)
        {
            im_box->selectNextorPreviousConversation(false);
        }
        else
        {
            LLFloaterReg::toggleInstanceOrBringToFront("nearby_chat");
        }
        return true;
    }
};

class LLWorldSetHomeLocation : public view_listener_t
{
    bool handleEvent(const LLSD& userdata)
    {
        // we just send the message and let the server check for failure cases
        // server will echo back a "Home position set." alert if it succeeds
        // and the home location screencapture happens when that alert is recieved
        gAgent.setStartPosition(START_LOCATION_ID_HOME);
        return true;
    }
};

class LLWorldLindenHome : public view_listener_t
{
    bool handleEvent(const LLSD& userdata)
    {
        std::string url = LLFloaterLandHoldings::sHasLindenHome ? LLTrans::getString("lindenhomes_my_home_url") : LLTrans::getString("lindenhomes_get_home_url");
        LLWeb::loadURL(url);
        return true;
    }
};

class LLWorldTeleportHome : public view_listener_t
{
    bool handleEvent(const LLSD& userdata)
    {
        gAgent.teleportHome();
        return true;
    }
};

class LLWorldAlwaysRun : public view_listener_t
{
    bool handleEvent(const LLSD& userdata)
    {
        // as well as altering the default walk-vs-run state,
        // we also change the *current* walk-vs-run state.
        if (gAgent.getAlwaysRun())
        {
            gAgent.clearAlwaysRun();
            gAgent.clearRunning();
        }
        else
        {
            gAgent.setAlwaysRun();
            gAgent.setRunning();
        }

        // tell the simulator.
        gAgent.sendWalkRun(gAgent.getAlwaysRun());

        // Update Movement Controls according to AlwaysRun mode
        LLFloaterMove::setAlwaysRunMode(gAgent.getAlwaysRun());

        return true;
    }
};

class LLWorldCheckAlwaysRun : public view_listener_t
{
    bool handleEvent(const LLSD& userdata)
    {
        bool new_value = gAgent.getAlwaysRun();
        return new_value;
    }
};

class LLWorldSetAway : public view_listener_t
{
    bool handleEvent(const LLSD& userdata)
    {
        if (gAgent.getAFK())
        {
            gAgent.clearAFK();
        }
        else
        {
            gAgent.setAFK();
        }
        return true;
    }
};

class LLWorldSetDoNotDisturb : public view_listener_t
{
    bool handleEvent(const LLSD& userdata)
    {
        if (gAgent.isDoNotDisturb())
        {
            gAgent.setDoNotDisturb(false);
        }
        else
        {
            gAgent.setDoNotDisturb(true);
            LLNotificationsUtil::add("DoNotDisturbModeSet");
        }
        return true;
    }
};

class LLWorldCreateLandmark : public view_listener_t
{
    bool handleEvent(const LLSD& userdata)
    {
        LLFloaterReg::showInstance("add_landmark");

        return true;
    }
};

class LLWorldPlaceProfile : public view_listener_t
{
    bool handleEvent(const LLSD& userdata)
    {
        LLFloaterSidePanelContainer::showPanel("places", LLSD().with("type", "agent"));

        return true;
    }
};

void handle_look_at_selection(const LLSD& param)
{
    const F32 PADDING_FACTOR = 1.75f;
    BOOL zoom = (param.asString() == "zoom");
    if (!LLSelectMgr::getInstance()->getSelection()->isEmpty())
    {
        gAgentCamera.setFocusOnAvatar(FALSE, ANIMATE);

        LLBBox selection_bbox = LLSelectMgr::getInstance()->getBBoxOfSelection();
        F32 angle_of_view = llmax(0.1f, LLViewerCamera::getInstance()->getAspect() > 1.f ? LLViewerCamera::getInstance()->getView() * LLViewerCamera::getInstance()->getAspect() : LLViewerCamera::getInstance()->getView());
        F32 distance = selection_bbox.getExtentLocal().magVec() * PADDING_FACTOR / atan(angle_of_view);

        LLVector3 obj_to_cam = LLViewerCamera::getInstance()->getOrigin() - selection_bbox.getCenterAgent();
        obj_to_cam.normVec();

        LLUUID object_id;
        if (LLSelectMgr::getInstance()->getSelection()->getPrimaryObject())
        {
            object_id = LLSelectMgr::getInstance()->getSelection()->getPrimaryObject()->mID;
        }
        if (zoom)
        {
            // Make sure we are not increasing the distance between the camera and object
            LLVector3d orig_distance = gAgentCamera.getCameraPositionGlobal() - LLSelectMgr::getInstance()->getSelectionCenterGlobal();
            distance = llmin(distance, (F32) orig_distance.length());

            gAgentCamera.setCameraPosAndFocusGlobal(LLSelectMgr::getInstance()->getSelectionCenterGlobal() + LLVector3d(obj_to_cam * distance),
                                        LLSelectMgr::getInstance()->getSelectionCenterGlobal(),
                                        object_id );

        }
        else
        {
            gAgentCamera.setFocusGlobal( LLSelectMgr::getInstance()->getSelectionCenterGlobal(), object_id );
        }
    }
}

void handle_zoom_to_object(LLUUID object_id)
{
    const F32 PADDING_FACTOR = 2.f;

    LLViewerObject* object = gObjectList.findObject(object_id);

    if (object)
    {
        gAgentCamera.setFocusOnAvatar(FALSE, ANIMATE);

        LLBBox bbox = object->getBoundingBoxAgent() ;
        F32 angle_of_view = llmax(0.1f, LLViewerCamera::getInstance()->getAspect() > 1.f ? LLViewerCamera::getInstance()->getView() * LLViewerCamera::getInstance()->getAspect() : LLViewerCamera::getInstance()->getView());
        F32 distance = bbox.getExtentLocal().magVec() * PADDING_FACTOR / atan(angle_of_view);

        LLVector3 obj_to_cam = LLViewerCamera::getInstance()->getOrigin() - bbox.getCenterAgent();
        obj_to_cam.normVec();


            LLVector3d object_center_global = gAgent.getPosGlobalFromAgent(bbox.getCenterAgent());

            gAgentCamera.setCameraPosAndFocusGlobal(object_center_global + LLVector3d(obj_to_cam * distance),
                                            object_center_global,
                                            object_id );
    }
}

class LLAvatarInviteToGroup : public view_listener_t
{
    bool handleEvent(const LLSD& userdata)
    {
        LLVOAvatar* avatar = find_avatar_from_object( LLSelectMgr::getInstance()->getSelection()->getPrimaryObject() );
        if(avatar)
        {
            LLAvatarActions::inviteToGroup(avatar->getID());
        }
        return true;
    }
};

class LLAvatarAddFriend : public view_listener_t
{
    bool handleEvent(const LLSD& userdata)
    {
        LLVOAvatar* avatar = find_avatar_from_object( LLSelectMgr::getInstance()->getSelection()->getPrimaryObject() );
        if(avatar && !LLAvatarActions::isFriend(avatar->getID()))
        {
            request_friendship(avatar->getID());
        }
        return true;
    }
};


class LLAvatarToggleMyProfile : public view_listener_t
{
    bool handleEvent(const LLSD& userdata)
    {
        LLFloater* instance = LLAvatarActions::getProfileFloater(gAgent.getID());
        if (LLFloater::isMinimized(instance))
        {
            instance->setMinimized(FALSE);
            instance->setFocus(TRUE);
        }
        else if (!LLFloater::isShown(instance))
        {
            LLAvatarActions::showProfile(gAgent.getID());
        }
        else if (!instance->hasFocus() && !instance->getIsChrome())
        {
            instance->setFocus(TRUE);
        }
        else
        {
            instance->closeFloater();
        }
        return true;
    }
};

class LLAvatarTogglePicks : public view_listener_t
{
    bool handleEvent(const LLSD& userdata)
    {
        LLFloater * instance = LLAvatarActions::getProfileFloater(gAgent.getID());
        if (LLFloater::isMinimized(instance) || (instance && !instance->hasFocus() && !instance->getIsChrome()))
        {
            instance->setMinimized(FALSE);
            instance->setFocus(TRUE);
            LLAvatarActions::showPicks(gAgent.getID());
        }
        else if (picks_tab_visible())
        {
            instance->closeFloater();
        }
        else
        {
            LLAvatarActions::showPicks(gAgent.getID());
        }
        return true;
    }
};

class LLAvatarToggleSearch : public view_listener_t
{
    bool handleEvent(const LLSD& userdata)
    {
        LLFloater* instance = LLFloaterReg::findInstance("search");
        if (LLFloater::isMinimized(instance))
        {
            instance->setMinimized(FALSE);
            instance->setFocus(TRUE);
        }
        else if (!LLFloater::isShown(instance))
        {
            LLFloaterReg::showInstance("search");
        }
        else if (!instance->hasFocus() && !instance->getIsChrome())
        {
            instance->setFocus(TRUE);
        }
        else
        {
            instance->closeFloater();
        }
        return true;
    }
};

class LLAvatarResetSkeleton: public view_listener_t
{
    bool handleEvent(const LLSD& userdata)
    {
        LLVOAvatar* avatar = NULL;
        LLViewerObject *obj = LLSelectMgr::getInstance()->getSelection()->getPrimaryObject();
        if (obj)
        {
            avatar = obj->getAvatar();
        }
        if(avatar)
        {
            avatar->resetSkeleton(false);
        }
        return true;
    }
};

class LLAvatarEnableResetSkeleton: public view_listener_t
{
    bool handleEvent(const LLSD& userdata)
    {
        LLViewerObject *obj = LLSelectMgr::getInstance()->getSelection()->getPrimaryObject();
        if (obj && obj->getAvatar())
        {
            return true;
        }
        return false;
    }
};


class LLAvatarResetSkeletonAndAnimations : public view_listener_t
{
    bool handleEvent(const LLSD& userdata)
    {
        LLVOAvatar* avatar = find_avatar_from_object(LLSelectMgr::getInstance()->getSelection()->getPrimaryObject());
        if (avatar)
        {
            avatar->resetSkeleton(true);
        }
        return true;
    }
};

class LLAvatarResetSelfSkeletonAndAnimations : public view_listener_t
{
    bool handleEvent(const LLSD& userdata)
    {
        LLVOAvatar* avatar = find_avatar_from_object(LLSelectMgr::getInstance()->getSelection()->getPrimaryObject());
        if (avatar)
        {
            avatar->resetSkeleton(true);
        }
        else
        {
            gAgentAvatarp->resetSkeleton(true);
        }
        return true;
    }
};


class LLAvatarAddContact : public view_listener_t
{
    bool handleEvent(const LLSD& userdata)
    {
        LLVOAvatar* avatar = find_avatar_from_object( LLSelectMgr::getInstance()->getSelection()->getPrimaryObject() );
        if(avatar)
        {
            create_inventory_callingcard(avatar->getID());
        }
        return true;
    }
};

bool complete_give_money(const LLSD& notification, const LLSD& response, LLObjectSelectionHandle selection)
{
    S32 option = LLNotificationsUtil::getSelectedOption(notification, response);
    if (option == 0)
    {
        gAgent.setDoNotDisturb(false);
    }

    LLViewerObject* objectp = selection->getPrimaryObject();

    // Show avatar's name if paying attachment
    if (objectp && objectp->isAttachment())
    {
        while (objectp && !objectp->isAvatar())
        {
            objectp = (LLViewerObject*)objectp->getParent();
        }
    }

    if (objectp)
    {
        if (objectp->isAvatar())
        {
            const bool is_group = false;
            LLFloaterPayUtil::payDirectly(&give_money,
                                      objectp->getID(),
                                      is_group);
        }
        else
        {
            LLFloaterPayUtil::payViaObject(&give_money, selection);
        }
    }
    return false;
}

void handle_give_money_dialog()
{
    LLNotification::Params params("DoNotDisturbModePay");
    params.functor.function(boost::bind(complete_give_money, _1, _2, LLSelectMgr::getInstance()->getSelection()));

    if (gAgent.isDoNotDisturb())
    {
        // warn users of being in do not disturb mode during a transaction
        LLNotifications::instance().add(params);
    }
    else
    {
        LLNotifications::instance().forceResponse(params, 1);
    }
}

bool enable_pay_avatar()
{
    LLViewerObject* obj = LLSelectMgr::getInstance()->getSelection()->getPrimaryObject();
    LLVOAvatar* avatar = find_avatar_from_object(obj);
    return (avatar != NULL);
}

bool enable_pay_object()
{
    LLViewerObject* object = LLSelectMgr::getInstance()->getSelection()->getPrimaryObject();
    if( object )
    {
        LLViewerObject *parent = (LLViewerObject *)object->getParent();
        if((object->flagTakesMoney()) || (parent && parent->flagTakesMoney()))
        {
            return true;
        }
    }
    return false;
}

bool enable_object_stand_up()
{
    // 'Object Stand Up' menu item is enabled when agent is sitting on selection
    return sitting_on_selection();
}

bool enable_object_sit(LLUICtrl* ctrl)
{
    // 'Object Sit' menu item is enabled when agent is not sitting on selection
    bool sitting_on_sel = sitting_on_selection();
    if (!sitting_on_sel)
    {
        // init default labels
        init_default_item_label(ctrl);

        // Update label
        LLSelectNode* node = LLSelectMgr::getInstance()->getSelection()->getFirstRootNode();
        if (node && node->mValid && !node->mSitName.empty())
        {
            ctrl->setValue(node->mSitName);
        }
        else
        {
            ctrl->setValue(get_default_item_label(ctrl->getName()));
        }
    }
    return !sitting_on_sel && is_object_sittable();
}

void dump_select_mgr(void*)
{
    LLSelectMgr::getInstance()->dump();
}

void dump_inventory(void*)
{
    gInventory.dumpInventory();
}


void handle_dump_followcam(void*)
{
    LLFollowCamMgr::getInstance()->dump();
}

void handle_viewer_enable_message_log(void*)
{
    gMessageSystem->startLogging();
}

void handle_viewer_disable_message_log(void*)
{
    gMessageSystem->stopLogging();
}

void handle_customize_avatar()
{
    LLFloaterSidePanelContainer::showPanel("appearance", LLSD().with("type", "my_outfits"));
}

void handle_edit_outfit()
{
    LLFloaterSidePanelContainer::showPanel("appearance", LLSD().with("type", "edit_outfit"));
}

void handle_now_wearing()
{
    LLSidepanelAppearance *panel_appearance = dynamic_cast<LLSidepanelAppearance *>(LLFloaterSidePanelContainer::getPanel("appearance"));
    if (panel_appearance && panel_appearance->isInVisibleChain() && panel_appearance->isCOFPanelVisible())
    {
        LLFloaterReg::findInstance("appearance")->closeFloater();
        return;
    }

    LLFloaterSidePanelContainer::showPanel("appearance", LLSD().with("type", "now_wearing"));
}

void handle_edit_shape()
{
    LLFloaterSidePanelContainer::showPanel("appearance", LLSD().with("type", "edit_shape"));
}

void handle_hover_height()
{
    LLFloaterReg::showInstance("edit_hover_height");
}

void handle_edit_physics()
{
    LLFloaterSidePanelContainer::showPanel("appearance", LLSD().with("type", "edit_physics"));
}

void handle_report_abuse()
{
    // Prevent menu from appearing in screen shot.
    gMenuHolder->hideMenus();
    LLFloaterReporter::showFromMenu(COMPLAINT_REPORT);
}

void handle_buy_currency()
{
    LLBuyCurrencyHTML::openCurrencyFloater();
}

class LLFloaterVisible : public view_listener_t
{
    bool handleEvent(const LLSD& userdata)
    {
        std::string floater_name = userdata.asString();
        bool new_value = false;
        {
            new_value = LLFloaterReg::instanceVisible(floater_name);
        }
        return new_value;
    }
};

class LLShowHelp : public view_listener_t
{
    bool handleEvent(const LLSD& userdata)
    {
        std::string help_topic = userdata.asString();
        LLViewerHelp* vhelp = LLViewerHelp::getInstance();
        vhelp->showTopic(help_topic);
        return true;
    }
};

class LLToggleHelp : public view_listener_t
{
    bool handleEvent(const LLSD& userdata)
    {
        LLFloater* help_browser = (LLFloaterReg::findInstance("help_browser"));
        if (help_browser && help_browser->isInVisibleChain())
        {
            help_browser->closeFloater();
        }
        else
        {
            std::string help_topic = userdata.asString();
            LLViewerHelp* vhelp = LLViewerHelp::getInstance();
            vhelp->showTopic(help_topic);
        }
        return true;
    }
};

class LLToggleSpeak : public view_listener_t
{
    bool handleEvent(const LLSD& userdata)
    {
        LLVoiceClient::getInstance()->toggleUserPTTState();
        return true;
    }
};
class LLShowSidetrayPanel : public view_listener_t
{
    bool handleEvent(const LLSD& userdata)
    {
        std::string floater_name = userdata.asString();

        LLPanel* panel = LLFloaterSidePanelContainer::getPanel(floater_name);
        if (panel)
        {
            if (panel->isInVisibleChain())
            {
                LLFloaterReg::getInstance(floater_name)->closeFloater();
            }
            else
            {
                LLFloaterReg::getInstance(floater_name)->openFloater();
            }
        }
        return true;
    }
};

class LLSidetrayPanelVisible : public view_listener_t
{
    bool handleEvent(const LLSD& userdata)
    {
        std::string floater_name = userdata.asString();
        // Toggle the panel
        if (LLFloaterReg::getInstance(floater_name)->isInVisibleChain())
        {
            return true;
        }
        else
        {
            return false;
        }

    }
};


bool callback_show_url(const LLSD& notification, const LLSD& response)
{
    S32 option = LLNotificationsUtil::getSelectedOption(notification, response);
    if (0 == option)
    {
        LLWeb::loadURL(notification["payload"]["url"].asString());
    }
    return false;
}

class LLPromptShowURL : public view_listener_t
{
    bool handleEvent(const LLSD& userdata)
    {
        std::string param = userdata.asString();
        std::string::size_type offset = param.find(",");
        if (offset != param.npos)
        {
            std::string alert = param.substr(0, offset);
            std::string url = param.substr(offset+1);

            if (LLWeb::useExternalBrowser(url))
            {
                LLSD payload;
                payload["url"] = url;
                LLNotificationsUtil::add(alert, LLSD(), payload, callback_show_url);
            }
            else
            {
                LLWeb::loadURL(url);
            }
        }
        else
        {
            LL_INFOS() << "PromptShowURL invalid parameters! Expecting \"ALERT,URL\"." << LL_ENDL;
        }
        return true;
    }
};

bool callback_show_file(const LLSD& notification, const LLSD& response)
{
    S32 option = LLNotificationsUtil::getSelectedOption(notification, response);
    if (0 == option)
    {
        LLWeb::loadURL(notification["payload"]["url"]);
    }
    return false;
}

class LLPromptShowFile : public view_listener_t
{
    bool handleEvent(const LLSD& userdata)
    {
        std::string param = userdata.asString();
        std::string::size_type offset = param.find(",");
        if (offset != param.npos)
        {
            std::string alert = param.substr(0, offset);
            std::string file = param.substr(offset+1);

            LLSD payload;
            payload["url"] = file;
            LLNotificationsUtil::add(alert, LLSD(), payload, callback_show_file);
        }
        else
        {
            LL_INFOS() << "PromptShowFile invalid parameters! Expecting \"ALERT,FILE\"." << LL_ENDL;
        }
        return true;
    }
};

class LLShowAgentProfile : public view_listener_t
{
    bool handleEvent(const LLSD& userdata)
    {
        LLUUID agent_id;
        if (userdata.asString() == "agent")
        {
            agent_id = gAgent.getID();
        }
        else if (userdata.asString() == "hit object")
        {
            LLViewerObject* objectp = LLSelectMgr::getInstance()->getSelection()->getPrimaryObject();
            if (objectp)
            {
                agent_id = objectp->getID();
            }
        }
        else
        {
            agent_id = userdata.asUUID();
        }

        LLVOAvatar* avatar = find_avatar_from_object(agent_id);
        if (avatar)
        {
            LLAvatarActions::showProfile(avatar->getID());
        }
        return true;
    }
};

class LLShowAgentProfilePicks : public view_listener_t
{
    bool handleEvent(const LLSD& userdata)
    {
        LLAvatarActions::showPicks(gAgent.getID());
        return true;
    }
};

class LLToggleAgentProfile : public view_listener_t
{
    bool handleEvent(const LLSD& userdata)
    {
        LLUUID agent_id;
        if (userdata.asString() == "agent")
        {
            agent_id = gAgent.getID();
        }
        else if (userdata.asString() == "hit object")
        {
            LLViewerObject* objectp = LLSelectMgr::getInstance()->getSelection()->getPrimaryObject();
            if (objectp)
            {
                agent_id = objectp->getID();
            }
        }
        else
        {
            agent_id = userdata.asUUID();
        }

        LLVOAvatar* avatar = find_avatar_from_object(agent_id);
        if (avatar)
        {
            if (!LLAvatarActions::profileVisible(avatar->getID()))
            {
                LLAvatarActions::showProfile(avatar->getID());
            }
            else
            {
                LLAvatarActions::hideProfile(avatar->getID());
            }
        }
        return true;
    }
};

class LLLandEdit : public view_listener_t
{
    bool handleEvent(const LLSD& userdata)
    {
        if (gAgentCamera.getFocusOnAvatar() && gSavedSettings.getBOOL("EditCameraMovement") )
        {
            // zoom in if we're looking at the avatar
            gAgentCamera.setFocusOnAvatar(FALSE, ANIMATE);
            gAgentCamera.setFocusGlobal(LLToolPie::getInstance()->getPick());

            gAgentCamera.cameraOrbitOver( F_PI * 0.25f );
            gViewerWindow->moveCursorToCenter();
        }
        else if ( gSavedSettings.getBOOL("EditCameraMovement") )
        {
            gAgentCamera.setFocusGlobal(LLToolPie::getInstance()->getPick());
            gViewerWindow->moveCursorToCenter();
        }


        LLViewerParcelMgr::getInstance()->selectParcelAt( LLToolPie::getInstance()->getPick().mPosGlobal );

        LLFloaterReg::showInstance("build");

        // Switch to land edit toolset
        LLToolMgr::getInstance()->getCurrentToolset()->selectTool( LLToolSelectLand::getInstance() );
        return true;
    }
};

class LLMuteParticle : public view_listener_t
{
    bool handleEvent(const LLSD& userdata)
    {
        LLUUID id = LLToolPie::getInstance()->getPick().mParticleOwnerID;

        if (id.notNull())
        {
            LLAvatarName av_name;
            LLAvatarNameCache::get(id, &av_name);

            LLMute mute(id, av_name.getUserName(), LLMute::AGENT);
            if (LLMuteList::getInstance()->isMuted(mute.mID))
            {
                LLMuteList::getInstance()->remove(mute);
            }
            else
            {
                LLMuteList::getInstance()->add(mute);
                LLPanelBlockedList::showPanelAndSelect(mute.mID);
            }
        }

        return true;
    }
};

class LLWorldEnableBuyLand : public view_listener_t
{
    bool handleEvent(const LLSD& userdata)
    {
        bool new_value = LLViewerParcelMgr::getInstance()->canAgentBuyParcel(
                                LLViewerParcelMgr::getInstance()->selectionEmpty()
                                    ? LLViewerParcelMgr::getInstance()->getAgentParcel()
                                    : LLViewerParcelMgr::getInstance()->getParcelSelection()->getParcel(),
                                false);
        return new_value;
    }
};

BOOL enable_buy_land(void*)
{
    return LLViewerParcelMgr::getInstance()->canAgentBuyParcel(
                LLViewerParcelMgr::getInstance()->getParcelSelection()->getParcel(), false);
}

void handle_buy_land()
{
    LLViewerParcelMgr* vpm = LLViewerParcelMgr::getInstance();
    if (vpm->selectionEmpty())
    {
        vpm->selectParcelAt(gAgent.getPositionGlobal());
    }
    vpm->startBuyLand();
}

class LLObjectAttachToAvatar : public view_listener_t
{
public:
    LLObjectAttachToAvatar(bool replace) : mReplace(replace) {}
    static void setObjectSelection(LLObjectSelectionHandle selection) { sObjectSelection = selection; }

private:
    bool handleEvent(const LLSD& userdata)
    {
        setObjectSelection(LLSelectMgr::getInstance()->getSelection());
        LLViewerObject* selectedObject = sObjectSelection->getFirstRootObject();
        if (selectedObject)
        {
            S32 index = userdata.asInteger();
            LLViewerJointAttachment* attachment_point = NULL;
            if (index > 0)
                attachment_point = get_if_there(gAgentAvatarp->mAttachmentPoints, index, (LLViewerJointAttachment*)NULL);
            confirmReplaceAttachment(0, attachment_point);
        }
        return true;
    }

    static void onNearAttachObject(BOOL success, void *user_data);
    void confirmReplaceAttachment(S32 option, LLViewerJointAttachment* attachment_point);
    class CallbackData : public LLSelectionCallbackData
    {
    public:
        CallbackData(LLViewerJointAttachment* point, bool replace) : LLSelectionCallbackData(), mAttachmentPoint(point), mReplace(replace) {}

        LLViewerJointAttachment*    mAttachmentPoint;
        bool                        mReplace;
    };

protected:
    static LLObjectSelectionHandle sObjectSelection;
    bool mReplace;
};

LLObjectSelectionHandle LLObjectAttachToAvatar::sObjectSelection;

// static
void LLObjectAttachToAvatar::onNearAttachObject(BOOL success, void *user_data)
{
    if (!user_data) return;
    CallbackData* cb_data = static_cast<CallbackData*>(user_data);

    if (success)
    {
        const LLViewerJointAttachment *attachment = cb_data->mAttachmentPoint;

        U8 attachment_id = 0;
        if (attachment)
        {
            for (LLVOAvatar::attachment_map_t::const_iterator iter = gAgentAvatarp->mAttachmentPoints.begin();
                 iter != gAgentAvatarp->mAttachmentPoints.end(); ++iter)
            {
                if (iter->second == attachment)
                {
                    attachment_id = iter->first;
                    break;
                }
            }
        }
        else
        {
            // interpret 0 as "default location"
            attachment_id = 0;
        }
        LLSelectMgr::getInstance()->sendAttach(cb_data->getSelection(), attachment_id, cb_data->mReplace);
    }
    LLObjectAttachToAvatar::setObjectSelection(NULL);

    delete cb_data;
}

// static
void LLObjectAttachToAvatar::confirmReplaceAttachment(S32 option, LLViewerJointAttachment* attachment_point)
{
    if (option == 0/*YES*/)
    {
        LLViewerObject* selectedObject = LLSelectMgr::getInstance()->getSelection()->getFirstRootObject();
        if (selectedObject)
        {
            const F32 MIN_STOP_DISTANCE = 1.f;  // meters
            const F32 ARM_LENGTH = 0.5f;        // meters
            const F32 SCALE_FUDGE = 1.5f;

            F32 stop_distance = SCALE_FUDGE * selectedObject->getMaxScale() + ARM_LENGTH;
            if (stop_distance < MIN_STOP_DISTANCE)
            {
                stop_distance = MIN_STOP_DISTANCE;
            }

            LLVector3 walkToSpot = selectedObject->getPositionAgent();

            // make sure we stop in front of the object
            LLVector3 delta = walkToSpot - gAgent.getPositionAgent();
            delta.normVec();
            delta = delta * 0.5f;
            walkToSpot -= delta;

            // The callback will be called even if avatar fails to get close enough to the object, so we won't get a memory leak.
            CallbackData* user_data = new CallbackData(attachment_point, mReplace);
            gAgent.startAutoPilotGlobal(gAgent.getPosGlobalFromAgent(walkToSpot), "Attach", NULL, onNearAttachObject, user_data, stop_distance);
            gAgentCamera.clearFocusObject();
        }
    }
}

void callback_attachment_drop(const LLSD& notification, const LLSD& response)
{
    // Ensure user confirmed the drop
    S32 option = LLNotificationsUtil::getSelectedOption(notification, response);
    if (option != 0) return;

    // Called when the user clicked on an object attached to them
    // and selected "Drop".
    LLUUID object_id = notification["payload"]["object_id"].asUUID();
    LLViewerObject *object = gObjectList.findObject(object_id);

    if (!object)
    {
        LL_WARNS() << "handle_drop_attachment() - no object to drop" << LL_ENDL;
        return;
    }

    LLViewerObject *parent = (LLViewerObject*)object->getParent();
    while (parent)
    {
        if(parent->isAvatar())
        {
            break;
        }
        object = parent;
        parent = (LLViewerObject*)parent->getParent();
    }

    if (!object)
    {
        LL_WARNS() << "handle_detach() - no object to detach" << LL_ENDL;
        return;
    }

    if (object->isAvatar())
    {
        LL_WARNS() << "Trying to detach avatar from avatar." << LL_ENDL;
        return;
    }

    // reselect the object
    LLSelectMgr::getInstance()->selectObjectAndFamily(object);

    LLSelectMgr::getInstance()->sendDropAttachment();

    return;
}

class LLAttachmentDrop : public view_listener_t
{
    bool handleEvent(const LLSD& userdata)
    {
        LLSD payload;
        LLViewerObject *object = LLSelectMgr::getInstance()->getSelection()->getPrimaryObject();

        if (object)
        {
            payload["object_id"] = object->getID();
        }
        else
        {
            LL_WARNS() << "Drop object not found" << LL_ENDL;
            return true;
        }

        LLNotificationsUtil::add("AttachmentDrop", LLSD(), payload, &callback_attachment_drop);
        return true;
    }
};

// called from avatar pie menu
class LLAttachmentDetachFromPoint : public view_listener_t
{
    bool handleEvent(const LLSD& user_data)
    {
        uuid_vec_t ids_to_remove;
        const LLViewerJointAttachment *attachment = get_if_there(gAgentAvatarp->mAttachmentPoints, user_data.asInteger(), (LLViewerJointAttachment*)NULL);
        if (attachment->getNumObjects() > 0)
        {
            for (LLViewerJointAttachment::attachedobjs_vec_t::const_iterator iter = attachment->mAttachedObjects.begin();
                 iter != attachment->mAttachedObjects.end();
                 iter++)
            {
                LLViewerObject *attached_object = iter->get();
                ids_to_remove.push_back(attached_object->getAttachmentItemID());
            }
        }
        if (!ids_to_remove.empty())
        {
            LLAppearanceMgr::instance().removeItemsFromAvatar(ids_to_remove);
        }
        return true;
    }
};

static bool onEnableAttachmentLabel(LLUICtrl* ctrl, const LLSD& data)
{
    std::string label;
    LLMenuItemGL* menu = dynamic_cast<LLMenuItemGL*>(ctrl);
    if (menu)
    {
        const LLViewerJointAttachment *attachment = get_if_there(gAgentAvatarp->mAttachmentPoints, data["index"].asInteger(), (LLViewerJointAttachment*)NULL);
        if (attachment)
        {
            label = data["label"].asString();
            for (LLViewerJointAttachment::attachedobjs_vec_t::const_iterator attachment_iter = attachment->mAttachedObjects.begin();
                 attachment_iter != attachment->mAttachedObjects.end();
                 ++attachment_iter)
            {
                const LLViewerObject* attached_object = attachment_iter->get();
                if (attached_object)
                {
                    LLViewerInventoryItem* itemp = gInventory.getItem(attached_object->getAttachmentItemID());
                    if (itemp)
                    {
                        label += std::string(" (") + itemp->getName() + std::string(")");
                        break;
                    }
                }
            }
        }
        menu->setLabel(label);
    }
    return true;
}

class LLAttachmentDetach : public view_listener_t
{
    bool handleEvent(const LLSD& userdata)
    {
        // Called when the user clicked on an object attached to them
        // and selected "Detach".
<<<<<<< HEAD
        LLViewerObject *object = LLSelectMgr::getInstance()->getSelection()->getPrimaryObject();
=======
        LLObjectSelectionHandle selection = LLSelectMgr::getInstance()->getSelection();
        LLViewerObject *object = selection->getPrimaryObject();
>>>>>>> 33ad8db7
        if (!object)
        {
            LL_WARNS() << "handle_detach() - no object to detach" << LL_ENDL;
            return true;
        }

<<<<<<< HEAD
        LLViewerObject *parent = (LLViewerObject*)object->getParent();
        while (parent)
        {
            if(parent->isAvatar())
            {
                break;
            }
            object = parent;
            parent = (LLViewerObject*)parent->getParent();
        }

        if (!object)
        {
            LL_WARNS() << "handle_detach() - no object to detach" << LL_ENDL;
            return true;
        }

        if (object->isAvatar())
        {
            LL_WARNS() << "Trying to detach avatar from avatar." << LL_ENDL;
            return true;
        }

        LLAppearanceMgr::instance().removeItemFromAvatar(object->getAttachmentItemID());
=======
        struct f: public LLSelectedObjectFunctor
        {
            f() : mAvatarsInSelection(false) {}
            virtual bool apply(LLViewerObject* objectp)
            {
                if (!objectp)
                {
                    return false;
                }

                if (objectp->isAvatar())
                {
                    mAvatarsInSelection = true;
                    return false;
                }

                LLViewerObject* parent = (LLViewerObject*)objectp->getParent();
                while (parent)
                {
                    if (parent->isAvatar())
                    {
                        break;
                    }
                    objectp = parent;
                    parent = (LLViewerObject*)parent->getParent();
                }

                // std::set to avoid dupplicate 'roots' from linksets
                mRemoveSet.insert(objectp->getAttachmentItemID());

                return true;
            }
            bool mAvatarsInSelection;
            uuid_set_t mRemoveSet;
        } func;
        // Probbly can run applyToRootObjects instead,
        // but previous version of this code worked for any selected object
        selection->applyToObjects(&func);

        if (func.mAvatarsInSelection)
        {
            // Not possible under normal circumstances
            // Either avatar selection is ON or has to do with animeshes
            // Better stop this than mess something
            LL_WARNS() << "Trying to detach avatar from avatar." << LL_ENDL;
            return true;
        }

        if (func.mRemoveSet.empty())
        {
            LL_WARNS() << "handle_detach() - no valid attachments in selection to detach" << LL_ENDL;
            return true;
        }

        uuid_vec_t detach_list(func.mRemoveSet.begin(), func.mRemoveSet.end());
        LLAppearanceMgr::instance().removeItemsFromAvatar(detach_list);
>>>>>>> 33ad8db7

        return true;
    }
};

//Adding an observer for a Jira 2422 and needs to be a fetch observer
//for Jira 3119
class LLWornItemFetchedObserver : public LLInventoryFetchItemsObserver
{
public:
    LLWornItemFetchedObserver(const LLUUID& worn_item_id) :
        LLInventoryFetchItemsObserver(worn_item_id)
    {}
    virtual ~LLWornItemFetchedObserver() {}

protected:
    virtual void done()
    {
        gMenuAttachmentSelf->buildDrawLabels();
        gInventory.removeObserver(this);
        delete this;
    }
};

// You can only drop items on parcels where you can build.
class LLAttachmentEnableDrop : public view_listener_t
{
    bool handleEvent(const LLSD& userdata)
    {
        BOOL can_build   = gAgent.isGodlike() || (LLViewerParcelMgr::getInstance()->allowAgentBuild());

        //Add an inventory observer to only allow dropping the newly attached item
        //once it exists in your inventory.  Look at Jira 2422.
        //-jwolk

        // A bug occurs when you wear/drop an item before it actively is added to your inventory
        // if this is the case (you're on a slow sim, etc.) a copy of the object,
        // well, a newly created object with the same properties, is placed
        // in your inventory.  Therefore, we disable the drop option until the
        // item is in your inventory

        LLViewerObject*              object         = LLSelectMgr::getInstance()->getSelection()->getPrimaryObject();
        LLViewerJointAttachment*     attachment     = NULL;
        LLInventoryItem*             item           = NULL;

        // Do not enable drop if all faces of object are not enabled
        if (object && LLSelectMgr::getInstance()->getSelection()->contains(object,SELECT_ALL_TES ))
        {
            S32 attachmentID  = ATTACHMENT_ID_FROM_STATE(object->getAttachmentState());
            attachment = get_if_there(gAgentAvatarp->mAttachmentPoints, attachmentID, (LLViewerJointAttachment*)NULL);

            if (attachment)
            {
                for (LLViewerJointAttachment::attachedobjs_vec_t::iterator attachment_iter = attachment->mAttachedObjects.begin();
                     attachment_iter != attachment->mAttachedObjects.end();
                     ++attachment_iter)
                {
                    // make sure item is in your inventory (it could be a delayed attach message being sent from the sim)
                    // so check to see if the item is in the inventory already
                    item = gInventory.getItem(attachment_iter->get()->getAttachmentItemID());
                    if (!item)
                    {
                        // Item does not exist, make an observer to enable the pie menu
                        // when the item finishes fetching worst case scenario
                        // if a fetch is already out there (being sent from a slow sim)
                        // we refetch and there are 2 fetches
                        LLWornItemFetchedObserver* worn_item_fetched = new LLWornItemFetchedObserver((*attachment_iter)->getAttachmentItemID());
                        worn_item_fetched->startFetch();
                        gInventory.addObserver(worn_item_fetched);
                    }
                }
            }
        }

        //now check to make sure that the item is actually in the inventory before we enable dropping it
        bool new_value = enable_detach() && can_build && item;

        return new_value;
    }
};

BOOL enable_detach(const LLSD&)
{
    LLViewerObject* object = LLSelectMgr::getInstance()->getSelection()->getPrimaryObject();

    // Only enable detach if all faces of object are selected
    if (!object ||
        !object->isAttachment() ||
        !LLSelectMgr::getInstance()->getSelection()->contains(object,SELECT_ALL_TES ))
    {
        return FALSE;
    }
<<<<<<< HEAD

    // Find the avatar who owns this attachment
    LLViewerObject* avatar = object;
    while (avatar)
    {
        // ...if it's you, good to detach
        if (avatar->getID() == gAgent.getID())
        {
            return TRUE;
        }

=======

    // Find the avatar who owns this attachment
    LLViewerObject* avatar = object;
    while (avatar)
    {
        // ...if it's you, good to detach
        if (avatar->getID() == gAgent.getID())
        {
            return TRUE;
        }

>>>>>>> 33ad8db7
        avatar = (LLViewerObject*)avatar->getParent();
    }

    return FALSE;
}

class LLAttachmentEnableDetach : public view_listener_t
{
    bool handleEvent(const LLSD& userdata)
    {
        bool new_value = enable_detach();
        return new_value;
    }
};

// Used to tell if the selected object can be attached to your avatar.
BOOL object_selected_and_point_valid()
{
    LLObjectSelectionHandle selection = LLSelectMgr::getInstance()->getSelection();
    for (LLObjectSelection::root_iterator iter = selection->root_begin();
         iter != selection->root_end(); iter++)
    {
        LLSelectNode* node = *iter;
        LLViewerObject* object = node->getObject();
        LLViewerObject::const_child_list_t& child_list = object->getChildren();
        for (LLViewerObject::child_list_t::const_iterator iter = child_list.begin();
             iter != child_list.end(); iter++)
        {
            LLViewerObject* child = *iter;
            if (child->isAvatar())
            {
                return FALSE;
            }
        }
    }

    return (selection->getRootObjectCount() == 1) &&
        (selection->getFirstRootObject()->getPCode() == LL_PCODE_VOLUME) &&
        selection->getFirstRootObject()->permYouOwner() &&
        selection->getFirstRootObject()->flagObjectMove() &&
        !selection->getFirstRootObject()->flagObjectPermanent() &&
        !((LLViewerObject*)selection->getFirstRootObject()->getRoot())->isAvatar() &&
        (selection->getFirstRootObject()->getNVPair("AssetContainer") == NULL);
}


BOOL object_is_wearable()
{
    if (!isAgentAvatarValid())
    {
        return FALSE;
    }
    if (!object_selected_and_point_valid())
    {
        return FALSE;
    }
    if (sitting_on_selection())
    {
        return FALSE;
    }
    if (!gAgentAvatarp->canAttachMoreObjects())
    {
        return FALSE;
    }
    LLObjectSelectionHandle selection = LLSelectMgr::getInstance()->getSelection();
    for (LLObjectSelection::valid_root_iterator iter = LLSelectMgr::getInstance()->getSelection()->valid_root_begin();
         iter != LLSelectMgr::getInstance()->getSelection()->valid_root_end(); iter++)
    {
        LLSelectNode* node = *iter;
        if (node->mPermissions->getOwner() == gAgent.getID())
        {
            return TRUE;
        }
    }
    return FALSE;
}


class LLAttachmentPointFilled : public view_listener_t
{
    bool handleEvent(const LLSD& user_data)
    {
        bool enable = false;
        LLVOAvatar::attachment_map_t::iterator found_it = gAgentAvatarp->mAttachmentPoints.find(user_data.asInteger());
        if (found_it != gAgentAvatarp->mAttachmentPoints.end())
        {
            enable = found_it->second->getNumObjects() > 0;
        }
        return enable;
    }
};

class LLAvatarSendIM : public view_listener_t
{
    bool handleEvent(const LLSD& userdata)
    {
        LLVOAvatar* avatar = find_avatar_from_object( LLSelectMgr::getInstance()->getSelection()->getPrimaryObject() );
        if(avatar)
        {
            LLAvatarActions::startIM(avatar->getID());
        }
        return true;
    }
};

class LLAvatarCall : public view_listener_t
{
    bool handleEvent(const LLSD& userdata)
    {
        LLVOAvatar* avatar = find_avatar_from_object( LLSelectMgr::getInstance()->getSelection()->getPrimaryObject() );
        if(avatar)
        {
            LLAvatarActions::startCall(avatar->getID());
        }
        return true;
    }
};

namespace
{
    struct QueueObjects : public LLSelectedNodeFunctor
    {
        BOOL scripted;
        BOOL modifiable;
        LLFloaterScriptQueue* mQueue;
        QueueObjects(LLFloaterScriptQueue* q) : mQueue(q), scripted(FALSE), modifiable(FALSE) {}
        virtual bool apply(LLSelectNode* node)
        {
            LLViewerObject* obj = node->getObject();
            if (!obj)
            {
                return true;
            }
            scripted = obj->flagScripted();
            modifiable = obj->permModify();

            if( scripted && modifiable )
            {
                mQueue->addObject(obj->getID(), node->mName);
                return false;
            }
            else
            {
                return true; // fail: stop applying
            }
        }
    };
}

bool queue_actions(LLFloaterScriptQueue* q, const std::string& msg)
{
    QueueObjects func(q);
    LLSelectMgr *mgr = LLSelectMgr::getInstance();
    LLObjectSelectionHandle selectHandle = mgr->getSelection();
    bool fail = selectHandle->applyToNodes(&func);
    if(fail)
    {
        if ( !func.scripted )
        {
            std::string noscriptmsg = std::string("Cannot") + msg + "SelectObjectsNoScripts";
            LLNotificationsUtil::add(noscriptmsg);
        }
        else if ( !func.modifiable )
        {
            std::string nomodmsg = std::string("Cannot") + msg + "SelectObjectsNoPermission";
            LLNotificationsUtil::add(nomodmsg);
        }
        else
        {
            LL_ERRS() << "Bad logic." << LL_ENDL;
        }
        q->closeFloater();
    }
    else
    {
        if (!q->start())
        {
            LL_WARNS() << "Unexpected script compile failure." << LL_ENDL;
        }
    }
    return !fail;
}

class LLToolsSelectedScriptAction : public view_listener_t
{
    bool handleEvent(const LLSD& userdata)
    {
        std::string action = userdata.asString();
        bool mono = false;
        std::string msg, name;
        std::string title;
        if (action == "compile mono")
        {
            name = "compile_queue";
            mono = true;
            msg = "Recompile";
            title = LLTrans::getString("CompileQueueTitle");
        }
        if (action == "compile lsl")
        {
            name = "compile_queue";
            msg = "Recompile";
            title = LLTrans::getString("CompileQueueTitle");
        }
        else if (action == "reset")
        {
            name = "reset_queue";
            msg = "Reset";
            title = LLTrans::getString("ResetQueueTitle");
        }
        else if (action == "start")
        {
            name = "start_queue";
            msg = "SetRunning";
            title = LLTrans::getString("RunQueueTitle");
        }
        else if (action == "stop")
        {
            name = "stop_queue";
            msg = "SetRunningNot";
            title = LLTrans::getString("NotRunQueueTitle");
        }
        LLUUID id; id.generate();

        LLFloaterScriptQueue* queue =LLFloaterReg::getTypedInstance<LLFloaterScriptQueue>(name, LLSD(id));
        if (queue)
        {
            queue->setMono(mono);
            if (queue_actions(queue, msg))
            {
                queue->setTitle(title);
            }
        }
        else
        {
            LL_WARNS() << "Failed to generate LLFloaterScriptQueue with action: " << action << LL_ENDL;
        }
        return true;
    }
};

void handle_selected_texture_info(void*)
{
    for (LLObjectSelection::valid_iterator iter = LLSelectMgr::getInstance()->getSelection()->valid_begin();
        iter != LLSelectMgr::getInstance()->getSelection()->valid_end(); iter++)
    {
        LLSelectNode* node = *iter;

        std::string msg;
        msg.assign("Texture info for: ");
        msg.append(node->mName);

        U8 te_count = node->getObject()->getNumTEs();
        // map from texture ID to list of faces using it
        typedef std::map< LLUUID, std::vector<U8> > map_t;
        map_t faces_per_texture;
        for (U8 i = 0; i < te_count; i++)
        {
            if (!node->isTESelected(i)) continue;

            LLViewerTexture* img = node->getObject()->getTEImage(i);
            LLUUID image_id = img->getID();
            faces_per_texture[image_id].push_back(i);
        }
        // Per-texture, dump which faces are using it.
        map_t::iterator it;
        for (it = faces_per_texture.begin(); it != faces_per_texture.end(); ++it)
        {
            U8 te = it->second[0];
            LLViewerTexture* img = node->getObject()->getTEImage(te);
            S32 height = img->getHeight();
            S32 width = img->getWidth();
            S32 components = img->getComponents();
            msg.append(llformat("\n%dx%d %s on face ",
                                width,
                                height,
                                (components == 4 ? "alpha" : "opaque")));
            for (U8 i = 0; i < it->second.size(); ++i)
            {
                msg.append( llformat("%d ", (S32)(it->second[i])));
            }
        }
        LLSD args;
        args["MESSAGE"] = msg;
        LLNotificationsUtil::add("SystemMessage", args);
    }
}

void handle_selected_material_info()
{
    for (LLObjectSelection::valid_iterator iter = LLSelectMgr::getInstance()->getSelection()->valid_begin();
        iter != LLSelectMgr::getInstance()->getSelection()->valid_end(); iter++)
    {
        LLSelectNode* node = *iter;

        std::string msg;
        msg.assign("Material info for: \n");
        msg.append(node->mName);

        U8 te_count = node->getObject()->getNumTEs();
        // map from material ID to list of faces using it
        typedef std::map<LLMaterialID, std::vector<U8> > map_t;
        map_t faces_per_material;
        for (U8 i = 0; i < te_count; i++)
        {
            if (!node->isTESelected(i)) continue;

            const LLMaterialID& material_id = node->getObject()->getTE(i)->getMaterialID();
            faces_per_material[material_id].push_back(i);
        }
        // Per-material, dump which faces are using it.
        map_t::iterator it;
        for (it = faces_per_material.begin(); it != faces_per_material.end(); ++it)
        {
            const LLMaterialID& material_id = it->first;
            msg += llformat("%s on face ", material_id.asString().c_str());
            for (U8 i = 0; i < it->second.size(); ++i)
            {
                msg.append( llformat("%d ", (S32)(it->second[i])));
            }
            msg.append("\n");
        }

        LLSD args;
        args["MESSAGE"] = msg;
        LLNotificationsUtil::add("SystemMessage", args);
    }
}

void handle_test_male(void*)
{
    LLAppearanceMgr::instance().wearOutfitByName("Male Shape & Outfit");
    //gGestureList.requestResetFromServer( TRUE );
}

void handle_test_female(void*)
{
    LLAppearanceMgr::instance().wearOutfitByName("Female Shape & Outfit");
    //gGestureList.requestResetFromServer( FALSE );
}

void handle_dump_attachments(void*)
{
    if(!isAgentAvatarValid()) return;

    for (LLVOAvatar::attachment_map_t::iterator iter = gAgentAvatarp->mAttachmentPoints.begin();
         iter != gAgentAvatarp->mAttachmentPoints.end(); )
    {
        LLVOAvatar::attachment_map_t::iterator curiter = iter++;
        LLViewerJointAttachment* attachment = curiter->second;
        S32 key = curiter->first;
        for (LLViewerJointAttachment::attachedobjs_vec_t::iterator attachment_iter = attachment->mAttachedObjects.begin();
             attachment_iter != attachment->mAttachedObjects.end();
             ++attachment_iter)
        {
            LLViewerObject *attached_object = attachment_iter->get();
            BOOL visible = (attached_object != NULL &&
                            attached_object->mDrawable.notNull() &&
                            !attached_object->mDrawable->isRenderType(0));
            LLVector3 pos;
            if (visible) pos = attached_object->mDrawable->getPosition();
            LL_INFOS() << "ATTACHMENT " << key << ": item_id=" << attached_object->getAttachmentItemID()
                    << (attached_object ? " present " : " absent ")
                    << (visible ? "visible " : "invisible ")
                    <<  " at " << pos
                    << " and " << (visible ? attached_object->getPosition() : LLVector3::zero)
                    << LL_ENDL;
        }
    }
}


// these are used in the gl menus to set control values, generically.
class LLToggleControl : public view_listener_t
{
protected:

    bool handleEvent(const LLSD& userdata)
    {
        std::string control_name = userdata.asString();
        BOOL checked = gSavedSettings.getBOOL( control_name );
        gSavedSettings.setBOOL( control_name, !checked );
        return true;
    }
};

class LLCheckControl : public view_listener_t
{
    bool handleEvent( const LLSD& userdata)
    {
        std::string callback_data = userdata.asString();
        bool new_value = gSavedSettings.getBOOL(callback_data);
        return new_value;
    }
};

// not so generic

class LLAdvancedCheckRenderShadowOption: public view_listener_t
{
    bool handleEvent(const LLSD& userdata)
    {
        std::string control_name = userdata.asString();
        S32 current_shadow_level = gSavedSettings.getS32(control_name);
        if (current_shadow_level == 0) // is off
        {
            return false;
        }
        else // is on
        {
            return true;
        }
    }
};

class LLAdvancedClickRenderShadowOption: public view_listener_t
{
    bool handleEvent(const LLSD& userdata)
    {
        std::string control_name = userdata.asString();
        S32 current_shadow_level = gSavedSettings.getS32(control_name);
        if (current_shadow_level == 0) // upgrade to level 2
        {
            gSavedSettings.setS32(control_name, 2);
        }
        else // downgrade to level 0
        {
            gSavedSettings.setS32(control_name, 0);
        }
        return true;
    }
};

class LLAdvancedClickRenderProfile: public view_listener_t
{
    bool handleEvent(const LLSD& userdata)
    {
        gShaderProfileFrame = TRUE;
        return true;
    }
};

F32 gpu_benchmark();

class LLAdvancedClickRenderBenchmark: public view_listener_t
{
    bool handleEvent(const LLSD& userdata)
    {
        gpu_benchmark();
        return true;
    }
};

// these are used in the gl menus to set control values that require shader recompilation
class LLToggleShaderControl : public view_listener_t
{
    bool handleEvent(const LLSD& userdata)
    {
        std::string control_name = userdata.asString();
        BOOL checked = gSavedSettings.getBOOL( control_name );
        gSavedSettings.setBOOL( control_name, !checked );
        LLPipeline::refreshCachedSettings();
        LLViewerShaderMgr::instance()->setShaders();
        return !checked;
    }
};

void menu_toggle_attached_lights(void* user_data)
{
    LLPipeline::sRenderAttachedLights = gSavedSettings.getBOOL("RenderAttachedLights");
}

void menu_toggle_attached_particles(void* user_data)
{
    LLPipeline::sRenderAttachedParticles = gSavedSettings.getBOOL("RenderAttachedParticles");
}

class LLAdvancedHandleAttachedLightParticles: public view_listener_t
{
    bool handleEvent(const LLSD& userdata)
    {
        std::string control_name = userdata.asString();

        // toggle the control
        gSavedSettings.setBOOL(control_name,
                       !gSavedSettings.getBOOL(control_name));

        // update internal flags
        if (control_name == "RenderAttachedLights")
        {
            menu_toggle_attached_lights(NULL);
        }
        else if (control_name == "RenderAttachedParticles")
        {
            menu_toggle_attached_particles(NULL);
        }
        return true;
    }
};

class LLSomethingSelected : public view_listener_t
{
    bool handleEvent(const LLSD& userdata)
    {
        bool new_value = !(LLSelectMgr::getInstance()->getSelection()->isEmpty());
        return new_value;
    }
};

class LLSomethingSelectedNoHUD : public view_listener_t
{
    bool handleEvent(const LLSD& userdata)
    {
        LLObjectSelectionHandle selection = LLSelectMgr::getInstance()->getSelection();
        bool new_value = !(selection->isEmpty()) && !(selection->getSelectType() == SELECT_TYPE_HUD);
        return new_value;
    }
};

static bool is_editable_selected()
{
    return (LLSelectMgr::getInstance()->getSelection()->getFirstEditableObject() != NULL);
}

class LLEditableSelected : public view_listener_t
{
    bool handleEvent(const LLSD& userdata)
    {
        return is_editable_selected();
    }
};

class LLEditableSelectedMono : public view_listener_t
{
    bool handleEvent(const LLSD& userdata)
    {
        bool new_value = false;
        LLViewerRegion* region = gAgent.getRegion();
        if(region && gMenuHolder)
        {
            bool have_cap = (! region->getCapability("UpdateScriptTask").empty());
            new_value = is_editable_selected() && have_cap;
        }
        return new_value;
    }
};

bool enable_object_take_copy()
{
    bool all_valid = false;
    if (LLSelectMgr::getInstance())
    {
        if (LLSelectMgr::getInstance()->getSelection()->getRootObjectCount() > 0)
        {
        all_valid = true;
#ifndef HACKED_GODLIKE_VIEWER
# ifdef TOGGLE_HACKED_GODLIKE_VIEWER
        if (LLGridManager::getInstance()->isInProductionGrid()
            || !gAgent.isGodlike())
# endif
        {
            struct f : public LLSelectedObjectFunctor
            {
                virtual bool apply(LLViewerObject* obj)
                {
                    return (!obj->permCopy() || obj->isAttachment());
                }
            } func;
            const bool firstonly = true;
            bool any_invalid = LLSelectMgr::getInstance()->getSelection()->applyToRootObjects(&func, firstonly);
            all_valid = !any_invalid;
        }
#endif // HACKED_GODLIKE_VIEWER
        }
    }

    return all_valid;
}


class LLHasAsset : public LLInventoryCollectFunctor
{
public:
    LLHasAsset(const LLUUID& id) : mAssetID(id), mHasAsset(FALSE) {}
    virtual ~LLHasAsset() {}
    virtual bool operator()(LLInventoryCategory* cat,
                            LLInventoryItem* item);
    BOOL hasAsset() const { return mHasAsset; }

protected:
    LLUUID mAssetID;
    BOOL mHasAsset;
};

bool LLHasAsset::operator()(LLInventoryCategory* cat,
                            LLInventoryItem* item)
{
    if(item && item->getAssetUUID() == mAssetID)
    {
        mHasAsset = TRUE;
    }
    return FALSE;
}


BOOL enable_save_into_task_inventory(void*)
{
    LLSelectNode* node = LLSelectMgr::getInstance()->getSelection()->getFirstRootNode();
    if(node && (node->mValid) && (!node->mFromTaskID.isNull()))
    {
        // *TODO: check to see if the fromtaskid object exists.
        LLViewerObject* obj = node->getObject();
        if( obj && !obj->isAttachment() )
        {
            return TRUE;
        }
    }
    return FALSE;
}

class LLToolsEnableSaveToObjectInventory : public view_listener_t
{
    bool handleEvent(const LLSD& userdata)
    {
        bool new_value = enable_save_into_task_inventory(NULL);
        return new_value;
    }
};

class LLToggleHowTo : public view_listener_t
{
    bool handleEvent(const LLSD& userdata)
    {
        LLFloaterReg::toggleInstanceOrBringToFront("guidebook");
        return true;
    }
};

class LLViewEnableMouselook : public view_listener_t
{
    bool handleEvent(const LLSD& userdata)
    {
        // You can't go directly from customize avatar to mouselook.
        // TODO: write code with appropriate dialogs to handle this transition.
        bool new_value = (CAMERA_MODE_CUSTOMIZE_AVATAR != gAgentCamera.getCameraMode() && !gSavedSettings.getBOOL("FreezeTime"));
        return new_value;
    }
};

class LLToolsEnableToolNotPie : public view_listener_t
{
    bool handleEvent(const LLSD& userdata)
    {
        bool new_value = ( LLToolMgr::getInstance()->getBaseTool() != LLToolPie::getInstance() );
        return new_value;
    }
};

class LLWorldEnableCreateLandmark : public view_listener_t
{
    bool handleEvent(const LLSD& userdata)
    {
        return !LLLandmarkActions::landmarkAlreadyExists();
    }
};

class LLWorldEnableSetHomeLocation : public view_listener_t
{
    bool handleEvent(const LLSD& userdata)
    {
        bool new_value = gAgent.isGodlike() ||
            (gAgent.getRegion() && gAgent.getRegion()->getAllowSetHome());
        return new_value;
    }
};

class LLWorldEnableTeleportHome : public view_listener_t
{
    bool handleEvent(const LLSD& userdata)
    {
        LLViewerRegion* regionp = gAgent.getRegion();
        bool agent_on_prelude = (regionp && regionp->isPrelude());
        bool enable_teleport_home = gAgent.isGodlike() || !agent_on_prelude;
        return enable_teleport_home;
    }
};

BOOL enable_god_full(void*)
{
    return gAgent.getGodLevel() >= GOD_FULL;
}

BOOL enable_god_liaison(void*)
{
    return gAgent.getGodLevel() >= GOD_LIAISON;
}

bool is_god_customer_service()
{
    return gAgent.getGodLevel() >= GOD_CUSTOMER_SERVICE;
}

BOOL enable_god_basic(void*)
{
    return gAgent.getGodLevel() > GOD_NOT;
}


void toggle_show_xui_names(void *)
{
    gSavedSettings.setBOOL("DebugShowXUINames", !gSavedSettings.getBOOL("DebugShowXUINames"));
}

BOOL check_show_xui_names(void *)
{
    return gSavedSettings.getBOOL("DebugShowXUINames");
}

class LLToolsSelectOnlyMyObjects : public view_listener_t
{
    bool handleEvent(const LLSD& userdata)
    {
        BOOL cur_val = gSavedSettings.getBOOL("SelectOwnedOnly");

        gSavedSettings.setBOOL("SelectOwnedOnly", ! cur_val );

        return true;
    }
};

class LLToolsSelectOnlyMovableObjects : public view_listener_t
{
    bool handleEvent(const LLSD& userdata)
    {
        BOOL cur_val = gSavedSettings.getBOOL("SelectMovableOnly");

        gSavedSettings.setBOOL("SelectMovableOnly", ! cur_val );

        return true;
    }
};

class LLToolsSelectInvisibleObjects : public view_listener_t
{
    bool handleEvent(const LLSD& userdata)
    {
        BOOL cur_val = gSavedSettings.getBOOL("SelectInvisibleObjects");

        gSavedSettings.setBOOL("SelectInvisibleObjects", !cur_val);

        return true;
    }
};

class LLToolsSelectReflectionProbes: public view_listener_t
{
    bool handleEvent(const LLSD& userdata)
    {
        BOOL cur_val = gSavedSettings.getBOOL("SelectReflectionProbes");

        gSavedSettings.setBOOL("SelectReflectionProbes", !cur_val);

        return true;
    }
};

class LLToolsSelectBySurrounding : public view_listener_t
{
    bool handleEvent(const LLSD& userdata)
    {
        LLSelectMgr::sRectSelectInclusive = !LLSelectMgr::sRectSelectInclusive;

        gSavedSettings.setBOOL("RectangleSelectInclusive", LLSelectMgr::sRectSelectInclusive);
        return true;
    }
};

class LLToolsShowHiddenSelection : public view_listener_t
{
    bool handleEvent(const LLSD& userdata)
    {
        // TomY TODO Merge these
        LLSelectMgr::sRenderHiddenSelections = !LLSelectMgr::sRenderHiddenSelections;

        gSavedSettings.setBOOL("RenderHiddenSelections", LLSelectMgr::sRenderHiddenSelections);
        return true;
    }
};

class LLToolsShowSelectionLightRadius : public view_listener_t
{
    bool handleEvent(const LLSD& userdata)
    {
        // TomY TODO merge these
        LLSelectMgr::sRenderLightRadius = !LLSelectMgr::sRenderLightRadius;

        gSavedSettings.setBOOL("RenderLightRadius", LLSelectMgr::sRenderLightRadius);
        return true;
    }
};

class LLToolsEditLinkedParts : public view_listener_t
{
    bool handleEvent(const LLSD& userdata)
    {
        BOOL select_individuals = !gSavedSettings.getBOOL("EditLinkedParts");
        gSavedSettings.setBOOL( "EditLinkedParts", select_individuals );
        if (select_individuals)
        {
            LLSelectMgr::getInstance()->demoteSelectionToIndividuals();
        }
        else
        {
            LLSelectMgr::getInstance()->promoteSelectionToRoot();
        }
        return true;
    }
};

void reload_vertex_shader(void *)
{
    //THIS WOULD BE AN AWESOME PLACE TO RELOAD SHADERS... just a thought    - DaveP
}

void handle_dump_avatar_local_textures(void*)
{
    gAgentAvatarp->dumpLocalTextures();
}

void handle_dump_timers()
{
    LLTrace::BlockTimer::dumpCurTimes();
}

void handle_debug_avatar_textures(void*)
{
    LLViewerObject* objectp = LLSelectMgr::getInstance()->getSelection()->getPrimaryObject();
    if (objectp)
    {
        LLFloaterReg::showInstance( "avatar_textures", LLSD(objectp->getID()) );
    }
}

void handle_grab_baked_texture(void* data)
{
    EBakedTextureIndex baked_tex_index = (EBakedTextureIndex)((intptr_t)data);
    if (!isAgentAvatarValid()) return;

    const LLUUID& asset_id = gAgentAvatarp->grabBakedTexture(baked_tex_index);
    LL_INFOS("texture") << "Adding baked texture " << asset_id << " to inventory." << LL_ENDL;
    LLAssetType::EType asset_type = LLAssetType::AT_TEXTURE;
    LLInventoryType::EType inv_type = LLInventoryType::IT_TEXTURE;
    const LLUUID folder_id = gInventory.findCategoryUUIDForType(LLFolderType::assetTypeToFolderType(asset_type));
    if(folder_id.notNull())
    {
        std::string name;
        name = "Baked " + LLAvatarAppearance::getDictionary()->getBakedTexture(baked_tex_index)->mNameCapitalized + " Texture";

        LLUUID item_id;
        item_id.generate();
        LLPermissions perm;
        perm.init(gAgentID,
                  gAgentID,
                  LLUUID::null,
                  LLUUID::null);
        U32 next_owner_perm = PERM_MOVE | PERM_TRANSFER;
        perm.initMasks(PERM_ALL,
                       PERM_ALL,
                       PERM_NONE,
                       PERM_NONE,
                       next_owner_perm);
        time_t creation_date_now = time_corrected();
        LLPointer<LLViewerInventoryItem> item
            = new LLViewerInventoryItem(item_id,
                                        folder_id,
                                        perm,
                                        asset_id,
                                        asset_type,
                                        inv_type,
                                        name,
                                        LLStringUtil::null,
                                        LLSaleInfo::DEFAULT,
                                        LLInventoryItemFlags::II_FLAGS_NONE,
                                        creation_date_now);

        item->updateServer(TRUE);
        gInventory.updateItem(item);
        gInventory.notifyObservers();

        // Show the preview panel for textures to let
        // user know that the image is now in inventory.
        LLInventoryPanel *active_panel = LLInventoryPanel::getActiveInventoryPanel();
        if(active_panel)
        {
            LLFocusableElement* focus_ctrl = gFocusMgr.getKeyboardFocus();

            active_panel->setSelection(item_id, TAKE_FOCUS_NO);
            active_panel->openSelected();
            //LLFloaterInventory::dumpSelectionInformation((void*)view);
            // restore keyboard focus
            gFocusMgr.setKeyboardFocus(focus_ctrl);
        }
    }
    else
    {
        LL_WARNS() << "Can't find a folder to put it in" << LL_ENDL;
    }
}

BOOL enable_grab_baked_texture(void* data)
{
    EBakedTextureIndex index = (EBakedTextureIndex)((intptr_t)data);
    if (isAgentAvatarValid())
    {
        return gAgentAvatarp->canGrabBakedTexture(index);
    }
    return FALSE;
}

// Returns a pointer to the avatar give the UUID of the avatar OR of an attachment the avatar is wearing.
// Returns NULL on failure.
LLVOAvatar* find_avatar_from_object( LLViewerObject* object )
{
    if (object)
    {
        if( object->isAttachment() )
        {
            do
            {
                object = (LLViewerObject*) object->getParent();
            }
            while( object && !object->isAvatar() );
        }
        else if( !object->isAvatar() )
        {
            object = NULL;
        }
    }

    return (LLVOAvatar*) object;
}


// Returns a pointer to the avatar give the UUID of the avatar OR of an attachment the avatar is wearing.
// Returns NULL on failure.
LLVOAvatar* find_avatar_from_object( const LLUUID& object_id )
{
    return find_avatar_from_object( gObjectList.findObject(object_id) );
}


void handle_disconnect_viewer(void *)
{
    LLAppViewer::instance()->forceDisconnect(LLTrans::getString("TestingDisconnect"));
}

void force_error_breakpoint(void *)
{
    LLAppViewer::instance()->forceErrorBreakpoint();
}

void force_error_llerror(void *)
{
    LLAppViewer::instance()->forceErrorLLError();
}

void force_error_llerror_msg(void*)
{
    LLAppViewer::instance()->forceErrorLLErrorMsg();
}

void force_error_bad_memory_access(void *)
{
    LLAppViewer::instance()->forceErrorBadMemoryAccess();
}

void force_error_infinite_loop(void *)
{
    LLAppViewer::instance()->forceErrorInfiniteLoop();
}

void force_error_software_exception(void *)
{
    LLAppViewer::instance()->forceErrorSoftwareException();
}

void force_error_os_exception(void*)
{
    LLAppViewer::instance()->forceErrorOSSpecificException();
}

void force_error_driver_crash(void *)
{
    LLAppViewer::instance()->forceErrorDriverCrash();
}

void force_error_coroutine_crash(void *)
{
    LLAppViewer::instance()->forceErrorCoroutineCrash();
}

void force_error_thread_crash(void *)
{
    LLAppViewer::instance()->forceErrorThreadCrash();
}

class LLToolsUseSelectionForGrid : public view_listener_t
{
    bool handleEvent(const LLSD& userdata)
    {
        LLSelectMgr::getInstance()->clearGridObjects();
        struct f : public LLSelectedObjectFunctor
        {
            virtual bool apply(LLViewerObject* objectp)
            {
                LLSelectMgr::getInstance()->addGridObject(objectp);
                return true;
            }
        } func;
        LLSelectMgr::getInstance()->getSelection()->applyToRootObjects(&func);
        LLSelectMgr::getInstance()->setGridMode(GRID_MODE_REF_OBJECT);
        LLFloaterTools::setGridMode((S32)GRID_MODE_REF_OBJECT);
        return true;
    }
};

void handle_test_load_url(void*)
{
    LLWeb::loadURL("");
    LLWeb::loadURL("hacker://www.google.com/");
    LLWeb::loadURL("http");
    LLWeb::loadURL("http://www.google.com/");
}

//
// LLViewerMenuHolderGL
//
static LLDefaultChildRegistry::Register<LLViewerMenuHolderGL> r("menu_holder");

LLViewerMenuHolderGL::LLViewerMenuHolderGL(const LLViewerMenuHolderGL::Params& p)
: LLMenuHolderGL(p)
{}

BOOL LLViewerMenuHolderGL::hideMenus()
{
    BOOL handled = FALSE;

    if (LLMenuHolderGL::hideMenus())
    {
        handled = TRUE;
    }

    // drop pie menu selection
    mParcelSelection = NULL;
    mObjectSelection = NULL;

    if (gMenuBarView)
    {
        gMenuBarView->clearHoverItem();
        gMenuBarView->resetMenuTrigger();
    }

    return handled;
}

void LLViewerMenuHolderGL::setParcelSelection(LLSafeHandle<LLParcelSelection> selection)
{
    mParcelSelection = selection;
}

void LLViewerMenuHolderGL::setObjectSelection(LLSafeHandle<LLObjectSelection> selection)
{
    mObjectSelection = selection;
}


const LLRect LLViewerMenuHolderGL::getMenuRect() const
{
    return LLRect(0, getRect().getHeight() - MENU_BAR_HEIGHT, getRect().getWidth(), STATUS_BAR_HEIGHT);
}

void handle_web_browser_test(const LLSD& param)
{
    std::string url = param.asString();
    if (url.empty())
    {
        url = "about:blank";
    }
    LLWeb::loadURLInternal(url);
}

bool callback_clear_cache_immediately(const LLSD& notification, const LLSD& response)
{
    S32 option = LLNotificationsUtil::getSelectedOption(notification, response);
    if ( option == 0 ) // YES
    {
        //clear cache
        LLAppViewer::instance()->purgeCacheImmediate();
    }

    return false;
}

void handle_cache_clear_immediately()
{
    LLNotificationsUtil::add("ConfirmClearCache", LLSD(), LLSD(), callback_clear_cache_immediately);
}

void handle_web_content_test(const LLSD& param)
{
    std::string url = param.asString();
    LLWeb::loadURLInternal(url, LLStringUtil::null, LLStringUtil::null, true);
}

void handle_show_url(const LLSD& param)
{
    std::string url = param.asString();
    if (LLWeb::useExternalBrowser(url))
    {
        LLWeb::loadURLExternal(url);
    }
    else
    {
        LLWeb::loadURLInternal(url);
    }

}

void handle_report_bug(const LLSD& param)
{
    std::string url = gSavedSettings.getString("ReportBugURL");
    LLWeb::loadURLExternal(url);
}

void handle_buy_currency_test(void*)
{
    std::string url =
        "http://sarahd-sl-13041.webdev.lindenlab.com/app/lindex/index.php?agent_id=[AGENT_ID]&secure_session_id=[SESSION_ID]&lang=[LANGUAGE]";

    LLStringUtil::format_map_t replace;
    replace["[AGENT_ID]"] = gAgent.getID().asString();
    replace["[SESSION_ID]"] = gAgent.getSecureSessionID().asString();
    replace["[LANGUAGE]"] = LLUI::getLanguage();
    LLStringUtil::format(url, replace);

    LL_INFOS() << "buy currency url " << url << LL_ENDL;

    LLFloaterReg::showInstance("buy_currency_html", LLSD(url));
}

// SUNSHINE CLEANUP - is only the request update at the end needed now?
void handle_rebake_textures(void*)
{
    if (!isAgentAvatarValid()) return;

    // Slam pending upload count to "unstick" things
    bool slam_for_debug = true;
    gAgentAvatarp->forceBakeAllTextures(slam_for_debug);
    if (gAgent.getRegion() && gAgent.getRegion()->getCentralBakeVersion())
    {
        LLAppearanceMgr::instance().requestServerAppearanceUpdate();
    }
}

void toggle_visibility(void* user_data)
{
    LLView* viewp = (LLView*)user_data;
    viewp->setVisible(!viewp->getVisible());
}

BOOL get_visibility(void* user_data)
{
    LLView* viewp = (LLView*)user_data;
    return viewp->getVisible();
}

class LLViewShowHoverTips : public view_listener_t
{
    bool handleEvent(const LLSD& userdata)
    {
        gSavedSettings.setBOOL("ShowHoverTips", !gSavedSettings.getBOOL("ShowHoverTips"));
        return true;
    }
};

class LLViewCheckShowHoverTips : public view_listener_t
{
    bool handleEvent(const LLSD& userdata)
    {
        bool new_value = gSavedSettings.getBOOL("ShowHoverTips");
        return new_value;
    }
};

class LLViewHighlightTransparent : public view_listener_t
{
    bool handleEvent(const LLSD& userdata)
    {
        LLDrawPoolAlpha::sShowDebugAlpha = !LLDrawPoolAlpha::sShowDebugAlpha;

        // invisible objects skip building their render batches unless sShowDebugAlpha is true, so rebuild batches whenever toggling this flag
        gPipeline.rebuildDrawInfo();
        return true;
    }
};

class LLViewCheckHighlightTransparent : public view_listener_t
{
    bool handleEvent(const LLSD& userdata)
    {
        bool new_value = LLDrawPoolAlpha::sShowDebugAlpha;
        return new_value;
    }
};

class LLViewBeaconWidth : public view_listener_t
{
    bool handleEvent(const LLSD& userdata)
    {
        std::string width = userdata.asString();
        if(width == "1")
        {
            gSavedSettings.setS32("DebugBeaconLineWidth", 1);
        }
        else if(width == "4")
        {
            gSavedSettings.setS32("DebugBeaconLineWidth", 4);
        }
        else if(width == "16")
        {
            gSavedSettings.setS32("DebugBeaconLineWidth", 16);
        }
        else if(width == "32")
        {
            gSavedSettings.setS32("DebugBeaconLineWidth", 32);
        }

        return true;
    }
};


class LLViewToggleBeacon : public view_listener_t
{
    bool handleEvent(const LLSD& userdata)
    {
        std::string beacon = userdata.asString();
        if (beacon == "scriptsbeacon")
        {
            LLPipeline::toggleRenderScriptedBeacons();
            gSavedSettings.setBOOL( "scriptsbeacon", LLPipeline::getRenderScriptedBeacons() );
            // toggle the other one off if it's on
            if (LLPipeline::getRenderScriptedBeacons() && LLPipeline::getRenderScriptedTouchBeacons())
            {
                LLPipeline::toggleRenderScriptedTouchBeacons();
                gSavedSettings.setBOOL( "scripttouchbeacon", LLPipeline::getRenderScriptedTouchBeacons() );
            }
        }
        else if (beacon == "physicalbeacon")
        {
            LLPipeline::toggleRenderPhysicalBeacons();
            gSavedSettings.setBOOL( "physicalbeacon", LLPipeline::getRenderPhysicalBeacons() );
        }
        else if (beacon == "moapbeacon")
        {
            LLPipeline::toggleRenderMOAPBeacons();
            gSavedSettings.setBOOL( "moapbeacon", LLPipeline::getRenderMOAPBeacons() );
        }
        else if (beacon == "soundsbeacon")
        {
            LLPipeline::toggleRenderSoundBeacons();
            gSavedSettings.setBOOL( "soundsbeacon", LLPipeline::getRenderSoundBeacons() );
        }
        else if (beacon == "particlesbeacon")
        {
            LLPipeline::toggleRenderParticleBeacons();
            gSavedSettings.setBOOL( "particlesbeacon", LLPipeline::getRenderParticleBeacons() );
        }
        else if (beacon == "scripttouchbeacon")
        {
            LLPipeline::toggleRenderScriptedTouchBeacons();
            gSavedSettings.setBOOL( "scripttouchbeacon", LLPipeline::getRenderScriptedTouchBeacons() );
            // toggle the other one off if it's on
            if (LLPipeline::getRenderScriptedBeacons() && LLPipeline::getRenderScriptedTouchBeacons())
            {
                LLPipeline::toggleRenderScriptedBeacons();
                gSavedSettings.setBOOL( "scriptsbeacon", LLPipeline::getRenderScriptedBeacons() );
            }
        }
        else if (beacon == "sunbeacon")
        {
            gSavedSettings.setBOOL("sunbeacon", !gSavedSettings.getBOOL("sunbeacon"));
        }
        else if (beacon == "moonbeacon")
        {
            gSavedSettings.setBOOL("moonbeacon", !gSavedSettings.getBOOL("moonbeacon"));
        }
        else if (beacon == "renderbeacons")
        {
            LLPipeline::toggleRenderBeacons();
            gSavedSettings.setBOOL( "renderbeacons", LLPipeline::getRenderBeacons() );
            // toggle the other one on if it's not
            if (!LLPipeline::getRenderBeacons() && !LLPipeline::getRenderHighlights())
            {
                LLPipeline::toggleRenderHighlights();
                gSavedSettings.setBOOL( "renderhighlights", LLPipeline::getRenderHighlights() );
            }
        }
        else if (beacon == "renderhighlights")
        {
            LLPipeline::toggleRenderHighlights();
            gSavedSettings.setBOOL( "renderhighlights", LLPipeline::getRenderHighlights() );
            // toggle the other one on if it's not
            if (!LLPipeline::getRenderBeacons() && !LLPipeline::getRenderHighlights())
            {
                LLPipeline::toggleRenderBeacons();
                gSavedSettings.setBOOL( "renderbeacons", LLPipeline::getRenderBeacons() );
            }
        }

        return true;
    }
};

class LLViewCheckBeaconEnabled : public view_listener_t
{
    bool handleEvent(const LLSD& userdata)
    {
        std::string beacon = userdata.asString();
        bool new_value = false;
        if (beacon == "scriptsbeacon")
        {
            new_value = gSavedSettings.getBOOL( "scriptsbeacon");
            LLPipeline::setRenderScriptedBeacons(new_value);
        }
        else if (beacon == "moapbeacon")
        {
            new_value = gSavedSettings.getBOOL( "moapbeacon");
            LLPipeline::setRenderMOAPBeacons(new_value);
        }
        else if (beacon == "physicalbeacon")
        {
            new_value = gSavedSettings.getBOOL( "physicalbeacon");
            LLPipeline::setRenderPhysicalBeacons(new_value);
        }
        else if (beacon == "soundsbeacon")
        {
            new_value = gSavedSettings.getBOOL( "soundsbeacon");
            LLPipeline::setRenderSoundBeacons(new_value);
        }
        else if (beacon == "particlesbeacon")
        {
            new_value = gSavedSettings.getBOOL( "particlesbeacon");
            LLPipeline::setRenderParticleBeacons(new_value);
        }
        else if (beacon == "scripttouchbeacon")
        {
            new_value = gSavedSettings.getBOOL( "scripttouchbeacon");
            LLPipeline::setRenderScriptedTouchBeacons(new_value);
        }
        else if (beacon == "renderbeacons")
        {
            new_value = gSavedSettings.getBOOL( "renderbeacons");
            LLPipeline::setRenderBeacons(new_value);
        }
        else if (beacon == "renderhighlights")
        {
            new_value = gSavedSettings.getBOOL( "renderhighlights");
            LLPipeline::setRenderHighlights(new_value);
        }
        return new_value;
    }
};

class LLViewToggleRenderType : public view_listener_t
{
    bool handleEvent(const LLSD& userdata)
    {
        std::string type = userdata.asString();
        if (type == "hideparticles")
        {
            LLPipeline::toggleRenderType(LLPipeline::RENDER_TYPE_PARTICLES);
        }
        return true;
    }
};

class LLViewCheckRenderType : public view_listener_t
{
    bool handleEvent(const LLSD& userdata)
    {
        std::string type = userdata.asString();
        bool new_value = false;
        if (type == "hideparticles")
        {
            new_value = LLPipeline::toggleRenderTypeControlNegated(LLPipeline::RENDER_TYPE_PARTICLES);
        }
        return new_value;
    }
};

class LLViewStatusAway : public view_listener_t
{
    bool handleEvent(const LLSD& userdata)
    {
        return (gAgent.isInitialized() && gAgent.getAFK());
    }
};

class LLViewStatusDoNotDisturb : public view_listener_t
{
    bool handleEvent(const LLSD& userdata)
    {
        return (gAgent.isInitialized() && gAgent.isDoNotDisturb());
    }
};

class LLViewShowHUDAttachments : public view_listener_t
{
    bool handleEvent(const LLSD& userdata)
    {
        LLPipeline::sShowHUDAttachments = !LLPipeline::sShowHUDAttachments;
        return true;
    }
};

class LLViewCheckHUDAttachments : public view_listener_t
{
    bool handleEvent(const LLSD& userdata)
    {
        bool new_value = LLPipeline::sShowHUDAttachments;
        return new_value;
    }
};

class LLEditEnableTakeOff : public view_listener_t
{
    bool handleEvent(const LLSD& userdata)
    {
        std::string clothing = userdata.asString();
        LLWearableType::EType type = LLWearableType::getInstance()->typeNameToType(clothing);
        if (type >= LLWearableType::WT_SHAPE && type < LLWearableType::WT_COUNT)
            return LLAgentWearables::selfHasWearable(type);
        return false;
    }
};

class LLEditTakeOff : public view_listener_t
{
    bool handleEvent(const LLSD& userdata)
    {
        std::string clothing = userdata.asString();
        if (clothing == "all")
            LLAppearanceMgr::instance().removeAllClothesFromAvatar();
        else
        {
            LLWearableType::EType type = LLWearableType::getInstance()->typeNameToType(clothing);
            if (type >= LLWearableType::WT_SHAPE
                && type < LLWearableType::WT_COUNT
                && (gAgentWearables.getWearableCount(type) > 0))
            {
                // MULTI-WEARABLES: assuming user wanted to remove top shirt.
                U32 wearable_index = gAgentWearables.getWearableCount(type) - 1;
                LLUUID item_id = gAgentWearables.getWearableItemID(type,wearable_index);
                LLAppearanceMgr::instance().removeItemFromAvatar(item_id);
            }

        }
        return true;
    }
};

class LLToolsSelectTool : public view_listener_t
{
    bool handleEvent(const LLSD& userdata)
    {
        std::string tool_name = userdata.asString();
        if (tool_name == "focus")
        {
            LLToolMgr::getInstance()->getCurrentToolset()->selectToolByIndex(1);
        }
        else if (tool_name == "move")
        {
            LLToolMgr::getInstance()->getCurrentToolset()->selectToolByIndex(2);
        }
        else if (tool_name == "edit")
        {
            LLToolMgr::getInstance()->getCurrentToolset()->selectToolByIndex(3);
        }
        else if (tool_name == "create")
        {
            LLToolMgr::getInstance()->getCurrentToolset()->selectToolByIndex(4);
        }
        else if (tool_name == "land")
        {
            LLToolMgr::getInstance()->getCurrentToolset()->selectToolByIndex(5);
        }

        // Note: if floater is not visible LLViewerWindow::updateLayout() will
        // attempt to open it, but it won't bring it to front or de-minimize.
        if (gFloaterTools && (gFloaterTools->isMinimized() || !gFloaterTools->isShown() || !gFloaterTools->isFrontmost()))
        {
            gFloaterTools->setMinimized(FALSE);
            gFloaterTools->openFloater();
            gFloaterTools->setVisibleAndFrontmost(TRUE);
        }
        return true;
    }
};

/// WINDLIGHT callbacks
class LLWorldEnvSettings : public view_listener_t
{
    void defocusEnvFloaters()
    {
        //currently there is only one instance of each floater
        std::vector<std::string> env_floaters_names = { "env_edit_extdaycycle", "env_fixed_environmentent_water", "env_fixed_environmentent_sky" };
        for (std::vector<std::string>::const_iterator it = env_floaters_names.begin(); it != env_floaters_names.end(); ++it)
        {
            LLFloater* env_floater = LLFloaterReg::findTypedInstance<LLFloater>(*it);
            if (env_floater)
            {
                env_floater->setFocus(FALSE);
            }
        }
    }

    bool handleEvent(const LLSD& userdata)
    {
        std::string event_name = userdata.asString();

        if (event_name == "sunrise")
        {
            LLEnvironment::instance().setEnvironment(LLEnvironment::ENV_LOCAL, LLEnvironment::KNOWN_SKY_SUNRISE, LLEnvironment::TRANSITION_INSTANT);
            LLEnvironment::instance().setSelectedEnvironment(LLEnvironment::ENV_LOCAL, LLEnvironment::TRANSITION_INSTANT);
            defocusEnvFloaters();
        }
        else if (event_name == "noon")
        {
            LLEnvironment::instance().setEnvironment(LLEnvironment::ENV_LOCAL, LLEnvironment::KNOWN_SKY_MIDDAY, LLEnvironment::TRANSITION_INSTANT);
            LLEnvironment::instance().setSelectedEnvironment(LLEnvironment::ENV_LOCAL, LLEnvironment::TRANSITION_INSTANT);
            defocusEnvFloaters();
        }
        else if (event_name == "legacy noon")
        {
            LLEnvironment::instance().setEnvironment(LLEnvironment::ENV_LOCAL, LLEnvironment::KNOWN_SKY_LEGACY_MIDDAY, LLEnvironment::TRANSITION_INSTANT);
            LLEnvironment::instance().setSelectedEnvironment(LLEnvironment::ENV_LOCAL, LLEnvironment::TRANSITION_INSTANT);
            defocusEnvFloaters();
        }
        else if (event_name == "sunset")
        {
            LLEnvironment::instance().setEnvironment(LLEnvironment::ENV_LOCAL, LLEnvironment::KNOWN_SKY_SUNSET, LLEnvironment::TRANSITION_INSTANT);
            LLEnvironment::instance().setSelectedEnvironment(LLEnvironment::ENV_LOCAL, LLEnvironment::TRANSITION_INSTANT);
            defocusEnvFloaters();
        }
        else if (event_name == "midnight")
        {
            LLEnvironment::instance().setEnvironment(LLEnvironment::ENV_LOCAL, LLEnvironment::KNOWN_SKY_MIDNIGHT, LLEnvironment::TRANSITION_INSTANT);
            LLEnvironment::instance().setSelectedEnvironment(LLEnvironment::ENV_LOCAL, LLEnvironment::TRANSITION_INSTANT);
            defocusEnvFloaters();
        }
        else if (event_name == "region")
        {
            // reset probe data when reverting back to region sky setting
            gPipeline.mReflectionMapManager.reset();

            LLEnvironment::instance().clearEnvironment(LLEnvironment::ENV_LOCAL);
            LLEnvironment::instance().setSelectedEnvironment(LLEnvironment::ENV_LOCAL, LLEnvironment::TRANSITION_INSTANT);
            defocusEnvFloaters();
        }
        else if (event_name == "pause_clouds")
        {
            if (LLEnvironment::instance().isCloudScrollPaused())
                LLEnvironment::instance().resumeCloudScroll();
        else
                LLEnvironment::instance().pauseCloudScroll();
        }
        else if (event_name == "adjust_tool")
        {
            LLFloaterReg::showInstance("env_adjust_snapshot");
        }
        else if (event_name == "my_environs")
        {
            LLFloaterReg::showInstance("my_environments");
        }

        return true;
    }
};

class LLWorldEnableEnvSettings : public view_listener_t
{
    bool handleEvent(const LLSD& userdata)
    {
        bool result = false;
        std::string event_name = userdata.asString();

        if (event_name == "pause_clouds")
        {
            return LLEnvironment::instance().isCloudScrollPaused();
        }

        LLSettingsSky::ptr_t sky = LLEnvironment::instance().getEnvironmentFixedSky(LLEnvironment::ENV_LOCAL);

        if (!sky)
        {
            return (event_name == "region");
        }

        std::string skyname = (sky) ? sky->getName() : "";
        LLUUID skyid = (sky) ? sky->getAssetId() : LLUUID::null;

        if (event_name == "sunrise")
            {
            result = (skyid == LLEnvironment::KNOWN_SKY_SUNRISE);
            }
        else if (event_name == "noon")
            {
            result = (skyid == LLEnvironment::KNOWN_SKY_MIDDAY);
            }
        else if (event_name == "legacy noon")
        {
            result = (skyid == LLEnvironment::KNOWN_SKY_LEGACY_MIDDAY);
        }
        else if (event_name == "sunset")
            {
            result = (skyid == LLEnvironment::KNOWN_SKY_SUNSET);
            }
        else if (event_name == "midnight")
            {
            result = (skyid == LLEnvironment::KNOWN_SKY_MIDNIGHT);
            }
        else if (event_name == "region")
            {
                return false;
            }
            else
            {
            LL_WARNS() << "Unknown time-of-day item:  " << event_name << LL_ENDL;
        }
        return result;
    }
};

class LLWorldEnvPreset : public view_listener_t
{
    bool handleEvent(const LLSD& userdata)
    {
        std::string item = userdata.asString();

        if (item == "new_water")
        {
            LLFloaterReg::showInstance("env_fixed_environmentent_water", "new");
        }
        else if (item == "edit_water")
        {
            LLFloaterReg::showInstance("env_fixed_environmentent_water", "edit");
        }
        else if (item == "new_sky")
        {
            LLFloaterReg::showInstance("env_fixed_environmentent_sky", "new");
        }
        else if (item == "edit_sky")
        {
            LLFloaterReg::showInstance("env_fixed_environmentent_sky", "edit");
        }
        else if (item == "new_day_cycle")
        {
            LLFloaterReg::showInstance("env_edit_extdaycycle", LLSDMap("edit_context", "inventory"));
        }
        else if (item == "edit_day_cycle")
        {
            LLFloaterReg::showInstance("env_edit_extdaycycle", LLSDMap("edit_context", "inventory"));
        }
        else
        {
            LL_WARNS() << "Unknown item selected" << LL_ENDL;
        }

        return true;
    }
};

class LLWorldEnableEnvPreset : public view_listener_t
{
    bool handleEvent(const LLSD& userdata)
    {

        return false;
    }
};


/// Post-Process callbacks
class LLWorldPostProcess : public view_listener_t
{
    bool handleEvent(const LLSD& userdata)
    {
        LLFloaterReg::showInstance("env_post_process");
        return true;
    }
};

class LLWorldCheckBanLines : public view_listener_t
{
    bool handleEvent(const LLSD& userdata)
    {
        S32 callback_data = userdata.asInteger();
        return gSavedSettings.getS32("ShowBanLines") == callback_data;
    }
};

class LLWorldShowBanLines : public view_listener_t
{
    bool handleEvent(const LLSD& userdata)
    {
        S32 callback_data = userdata.asInteger();
        gSavedSettings.setS32("ShowBanLines", callback_data);
        return true;
    }
};

void handle_flush_name_caches()
{
    if (gCacheName) gCacheName->clear();
}

class LLUploadCostCalculator : public view_listener_t
{
    std::string mCostStr;

    bool handleEvent(const LLSD& userdata)
    {
        std::vector<std::string> fields;
        std::string str = userdata.asString();
        boost::split(fields, str, boost::is_any_of(","));
        if (fields.size()<1)
        {
            return false;
        }
        std::string menu_name = fields[0];
        std::string asset_type_str = "texture";
        if (fields.size()>1)
        {
            asset_type_str = fields[1];
        }
        LL_DEBUGS("Benefits") << "userdata " << userdata << " menu_name " << menu_name << " asset_type_str " << asset_type_str << LL_ENDL;
        calculateCost(asset_type_str);
        gMenuHolder->childSetLabelArg(menu_name, "[COST]", mCostStr);

        return true;
    }

    void calculateCost(const std::string& asset_type_str);

public:
    LLUploadCostCalculator()
    {
    }
};

class LLUpdateMembershipLabel : public view_listener_t
{
    bool handleEvent(const LLSD& userdata)
    {
        const std::string label_str =  LLAgentBenefitsMgr::isCurrent("Base") ? LLTrans::getString("MembershipUpgradeText") : LLTrans::getString("MembershipPremiumText");
        gMenuHolder->childSetLabelArg("Membership", "[Membership]", label_str);

        return true;
    }
};

void handle_voice_morphing_subscribe()
{
    LLWeb::loadURL(LLTrans::getString("voice_morphing_url"));
}

void handle_premium_voice_morphing_subscribe()
{
    LLWeb::loadURL(LLTrans::getString("premium_voice_morphing_url"));
}

class LLToggleUIHints : public view_listener_t
{
    bool handleEvent(const LLSD& userdata)
    {
        bool ui_hints_enabled = gSavedSettings.getBOOL("EnableUIHints");
        // toggle
        ui_hints_enabled = !ui_hints_enabled;
        gSavedSettings.setBOOL("EnableUIHints", ui_hints_enabled);
        return true;
    }
};

void LLUploadCostCalculator::calculateCost(const std::string& asset_type_str)
{
    S32 upload_cost = -1;

    if (asset_type_str == "texture")
    {
        upload_cost = LLAgentBenefitsMgr::current().getTextureUploadCost();
    }
    else if (asset_type_str == "animation")
    {
        upload_cost = LLAgentBenefitsMgr::current().getAnimationUploadCost();
    }
    else if (asset_type_str == "sound")
    {
        upload_cost = LLAgentBenefitsMgr::current().getSoundUploadCost();
    }
    if (upload_cost < 0)
    {
        LL_WARNS() << "Unable to find upload cost for asset_type_str " << asset_type_str << LL_ENDL;
    }
    mCostStr = std::to_string(upload_cost);
}

void show_navbar_context_menu(LLView* ctrl, S32 x, S32 y)
{
    static LLMenuGL*    show_navbar_context_menu = LLUICtrlFactory::getInstance()->createFromFile<LLMenuGL>("menu_hide_navbar.xml",
            gMenuHolder, LLViewerMenuHolderGL::child_registry_t::instance());
    if(gMenuHolder->hasVisibleMenu())
    {
        gMenuHolder->hideMenus();
    }
    show_navbar_context_menu->buildDrawLabels();
    show_navbar_context_menu->updateParent(LLMenuGL::sMenuContainer);
    LLMenuGL::showPopup(ctrl, show_navbar_context_menu, x, y);
}

void show_topinfobar_context_menu(LLView* ctrl, S32 x, S32 y)
{
    static LLMenuGL* show_topbarinfo_context_menu = LLUICtrlFactory::getInstance()->createFromFile<LLMenuGL>("menu_topinfobar.xml",
            gMenuHolder, LLViewerMenuHolderGL::child_registry_t::instance());

    LLMenuItemGL* landmark_item = show_topbarinfo_context_menu->getChild<LLMenuItemGL>("Landmark");
    if (!LLLandmarkActions::landmarkAlreadyExists())
    {
        landmark_item->setLabel(LLTrans::getString("AddLandmarkNavBarMenu"));
    }
    else
    {
        landmark_item->setLabel(LLTrans::getString("EditLandmarkNavBarMenu"));
    }

    if(gMenuHolder->hasVisibleMenu())
    {
        gMenuHolder->hideMenus();
    }

    show_topbarinfo_context_menu->buildDrawLabels();
    show_topbarinfo_context_menu->updateParent(LLMenuGL::sMenuContainer);
    LLMenuGL::showPopup(ctrl, show_topbarinfo_context_menu, x, y);
}

void initialize_edit_menu()
{
    view_listener_t::addMenu(new LLEditUndo(), "Edit.Undo");
    view_listener_t::addMenu(new LLEditRedo(), "Edit.Redo");
    view_listener_t::addMenu(new LLEditCut(), "Edit.Cut");
    view_listener_t::addMenu(new LLEditCopy(), "Edit.Copy");
    view_listener_t::addMenu(new LLEditPaste(), "Edit.Paste");
    view_listener_t::addMenu(new LLEditDelete(), "Edit.Delete");
    view_listener_t::addMenu(new LLEditSelectAll(), "Edit.SelectAll");
    view_listener_t::addMenu(new LLEditDeselect(), "Edit.Deselect");
    view_listener_t::addMenu(new LLEditTakeOff(), "Edit.TakeOff");
    view_listener_t::addMenu(new LLEditEnableUndo(), "Edit.EnableUndo");
    view_listener_t::addMenu(new LLEditEnableRedo(), "Edit.EnableRedo");
    view_listener_t::addMenu(new LLEditEnableCut(), "Edit.EnableCut");
    view_listener_t::addMenu(new LLEditEnableCopy(), "Edit.EnableCopy");
    view_listener_t::addMenu(new LLEditEnablePaste(), "Edit.EnablePaste");
    view_listener_t::addMenu(new LLEditEnableDelete(), "Edit.EnableDelete");
    view_listener_t::addMenu(new LLEditEnableSelectAll(), "Edit.EnableSelectAll");
    view_listener_t::addMenu(new LLEditEnableDeselect(), "Edit.EnableDeselect");

}

void initialize_spellcheck_menu()
{
    LLUICtrl::CommitCallbackRegistry::Registrar& commit = LLUICtrl::CommitCallbackRegistry::currentRegistrar();
    LLUICtrl::EnableCallbackRegistry::Registrar& enable = LLUICtrl::EnableCallbackRegistry::currentRegistrar();

    commit.add("SpellCheck.ReplaceWithSuggestion", boost::bind(&handle_spellcheck_replace_with_suggestion, _1, _2));
    enable.add("SpellCheck.VisibleSuggestion", boost::bind(&visible_spellcheck_suggestion, _1, _2));
    commit.add("SpellCheck.AddToDictionary", boost::bind(&handle_spellcheck_add_to_dictionary, _1));
    enable.add("SpellCheck.EnableAddToDictionary", boost::bind(&enable_spellcheck_add_to_dictionary, _1));
    commit.add("SpellCheck.AddToIgnore", boost::bind(&handle_spellcheck_add_to_ignore, _1));
    enable.add("SpellCheck.EnableAddToIgnore", boost::bind(&enable_spellcheck_add_to_ignore, _1));
}

void initialize_menus()
{
    // A parameterized event handler used as ctrl-8/9/0 zoom controls below.
    class LLZoomer : public view_listener_t
    {
    public:
        // The "mult" parameter says whether "val" is a multiplier or used to set the value.
        LLZoomer(F32 val, bool mult=true) : mVal(val), mMult(mult) {}
        bool handleEvent(const LLSD& userdata)
        {
            F32 new_fov_rad = mMult ? LLViewerCamera::getInstance()->getDefaultFOV() * mVal : mVal;
            LLViewerCamera::getInstance()->setDefaultFOV(new_fov_rad);
            gSavedSettings.setF32("CameraAngle", LLViewerCamera::getInstance()->getView()); // setView may have clamped it.
            return true;
        }
    private:
        F32 mVal;
        bool mMult;
    };

    LLUICtrl::EnableCallbackRegistry::Registrar& enable = LLUICtrl::EnableCallbackRegistry::currentRegistrar();
    LLUICtrl::CommitCallbackRegistry::Registrar& commit = LLUICtrl::CommitCallbackRegistry::currentRegistrar();

    // Generic enable and visible
    // Don't prepend MenuName.Foo because these can be used in any menu.
    enable.add("IsGodCustomerService", boost::bind(&is_god_customer_service));

    enable.add("displayViewerEventRecorderMenuItems",boost::bind(&LLViewerEventRecorder::displayViewerEventRecorderMenuItems,&LLViewerEventRecorder::instance()));

    view_listener_t::addEnable(new LLUploadCostCalculator(), "Upload.CalculateCosts");

    view_listener_t::addEnable(new LLUpdateMembershipLabel(), "Membership.UpdateLabel");

    enable.add("Conversation.IsConversationLoggingAllowed", boost::bind(&LLFloaterIMContainer::isConversationLoggingAllowed));

    // Agent
    commit.add("Agent.toggleFlying", boost::bind(&LLAgent::toggleFlying));
    enable.add("Agent.enableFlyLand", boost::bind(&enable_fly_land));
    commit.add("Agent.PressMicrophone", boost::bind(&LLAgent::pressMicrophone, _2));
    commit.add("Agent.ReleaseMicrophone", boost::bind(&LLAgent::releaseMicrophone, _2));
    commit.add("Agent.ToggleMicrophone", boost::bind(&LLAgent::toggleMicrophone, _2));
    enable.add("Agent.IsMicrophoneOn", boost::bind(&LLAgent::isMicrophoneOn, _2));
    enable.add("Agent.IsActionAllowed", boost::bind(&LLAgent::isActionAllowed, _2));

    // File menu
    init_menu_file();

    view_listener_t::addMenu(new LLEditEnableTakeOff(), "Edit.EnableTakeOff");
    view_listener_t::addMenu(new LLEditEnableCustomizeAvatar(), "Edit.EnableCustomizeAvatar");
    view_listener_t::addMenu(new LLEnableEditShape(), "Edit.EnableEditShape");
    view_listener_t::addMenu(new LLEnableHoverHeight(), "Edit.EnableHoverHeight");
    view_listener_t::addMenu(new LLEnableEditPhysics(), "Edit.EnableEditPhysics");
    commit.add("CustomizeAvatar", boost::bind(&handle_customize_avatar));
    commit.add("NowWearing", boost::bind(&handle_now_wearing));
    commit.add("EditOutfit", boost::bind(&handle_edit_outfit));
    commit.add("EditShape", boost::bind(&handle_edit_shape));
    commit.add("HoverHeight", boost::bind(&handle_hover_height));
    commit.add("EditPhysics", boost::bind(&handle_edit_physics));

    // View menu
    view_listener_t::addMenu(new LLViewMouselook(), "View.Mouselook");
    view_listener_t::addMenu(new LLViewJoystickFlycam(), "View.JoystickFlycam");
    view_listener_t::addMenu(new LLViewResetView(), "View.ResetView");
    view_listener_t::addMenu(new LLViewLookAtLastChatter(), "View.LookAtLastChatter");
    view_listener_t::addMenu(new LLViewShowHoverTips(), "View.ShowHoverTips");
    view_listener_t::addMenu(new LLViewHighlightTransparent(), "View.HighlightTransparent");
    view_listener_t::addMenu(new LLViewToggleRenderType(), "View.ToggleRenderType");
    view_listener_t::addMenu(new LLViewShowHUDAttachments(), "View.ShowHUDAttachments");
    view_listener_t::addMenu(new LLZoomer(1.2f), "View.ZoomOut");
    view_listener_t::addMenu(new LLZoomer(1/1.2f), "View.ZoomIn");
    view_listener_t::addMenu(new LLZoomer(DEFAULT_FIELD_OF_VIEW, false), "View.ZoomDefault");
    view_listener_t::addMenu(new LLViewDefaultUISize(), "View.DefaultUISize");
    view_listener_t::addMenu(new LLViewToggleUI(), "View.ToggleUI");

    view_listener_t::addMenu(new LLViewEnableMouselook(), "View.EnableMouselook");
    view_listener_t::addMenu(new LLViewEnableJoystickFlycam(), "View.EnableJoystickFlycam");
    view_listener_t::addMenu(new LLViewEnableLastChatter(), "View.EnableLastChatter");

    view_listener_t::addMenu(new LLViewCheckJoystickFlycam(), "View.CheckJoystickFlycam");
    view_listener_t::addMenu(new LLViewCheckShowHoverTips(), "View.CheckShowHoverTips");
    view_listener_t::addMenu(new LLViewCheckHighlightTransparent(), "View.CheckHighlightTransparent");
    view_listener_t::addMenu(new LLViewCheckRenderType(), "View.CheckRenderType");
    view_listener_t::addMenu(new LLViewStatusAway(), "View.Status.CheckAway");
    view_listener_t::addMenu(new LLViewStatusDoNotDisturb(), "View.Status.CheckDoNotDisturb");
    view_listener_t::addMenu(new LLViewCheckHUDAttachments(), "View.CheckHUDAttachments");

    //Communicate Nearby chat
    view_listener_t::addMenu(new LLCommunicateNearbyChat(), "Communicate.NearbyChat");

    // Communicate > Voice morphing > Subscribe...
    commit.add("Communicate.VoiceMorphing.Subscribe", boost::bind(&handle_voice_morphing_subscribe));
    // Communicate > Voice morphing > Premium perk...
    commit.add("Communicate.VoiceMorphing.PremiumPerk", boost::bind(&handle_premium_voice_morphing_subscribe));
    LLVivoxVoiceClient * voice_clientp = LLVivoxVoiceClient::getInstance();
    enable.add("Communicate.VoiceMorphing.NoVoiceMorphing.Check"
        , boost::bind(&LLVivoxVoiceClient::onCheckVoiceEffect, voice_clientp, "NoVoiceMorphing"));
    commit.add("Communicate.VoiceMorphing.NoVoiceMorphing.Click"
        , boost::bind(&LLVivoxVoiceClient::onClickVoiceEffect, voice_clientp, "NoVoiceMorphing"));

    // World menu
    view_listener_t::addMenu(new LLWorldAlwaysRun(), "World.AlwaysRun");
    view_listener_t::addMenu(new LLWorldCreateLandmark(), "World.CreateLandmark");
    view_listener_t::addMenu(new LLWorldPlaceProfile(), "World.PlaceProfile");
    view_listener_t::addMenu(new LLWorldSetHomeLocation(), "World.SetHomeLocation");
    view_listener_t::addMenu(new LLWorldTeleportHome(), "World.TeleportHome");
    view_listener_t::addMenu(new LLWorldSetAway(), "World.SetAway");
    view_listener_t::addMenu(new LLWorldSetDoNotDisturb(), "World.SetDoNotDisturb");
    view_listener_t::addMenu(new LLWorldLindenHome(), "World.LindenHome");

    view_listener_t::addMenu(new LLWorldEnableCreateLandmark(), "World.EnableCreateLandmark");
    view_listener_t::addMenu(new LLWorldEnableSetHomeLocation(), "World.EnableSetHomeLocation");
    view_listener_t::addMenu(new LLWorldEnableTeleportHome(), "World.EnableTeleportHome");
    view_listener_t::addMenu(new LLWorldEnableBuyLand(), "World.EnableBuyLand");

    view_listener_t::addMenu(new LLWorldCheckAlwaysRun(), "World.CheckAlwaysRun");

    view_listener_t::addMenu(new LLWorldEnvSettings(), "World.EnvSettings");
    view_listener_t::addMenu(new LLWorldEnableEnvSettings(), "World.EnableEnvSettings");
    view_listener_t::addMenu(new LLWorldEnvPreset(), "World.EnvPreset");
    view_listener_t::addMenu(new LLWorldEnableEnvPreset(), "World.EnableEnvPreset");
    view_listener_t::addMenu(new LLWorldPostProcess(), "World.PostProcess");
    view_listener_t::addMenu(new LLWorldCheckBanLines() , "World.CheckBanLines");
    view_listener_t::addMenu(new LLWorldShowBanLines() , "World.ShowBanLines");

    // Tools menu
    view_listener_t::addMenu(new LLToolsSelectTool(), "Tools.SelectTool");
    view_listener_t::addMenu(new LLToolsSelectOnlyMyObjects(), "Tools.SelectOnlyMyObjects");
    view_listener_t::addMenu(new LLToolsSelectOnlyMovableObjects(), "Tools.SelectOnlyMovableObjects");
    view_listener_t::addMenu(new LLToolsSelectInvisibleObjects(), "Tools.SelectInvisibleObjects");
    view_listener_t::addMenu(new LLToolsSelectReflectionProbes(), "Tools.SelectReflectionProbes");
    view_listener_t::addMenu(new LLToolsSelectBySurrounding(), "Tools.SelectBySurrounding");
    view_listener_t::addMenu(new LLToolsShowHiddenSelection(), "Tools.ShowHiddenSelection");
    view_listener_t::addMenu(new LLToolsShowSelectionLightRadius(), "Tools.ShowSelectionLightRadius");
    view_listener_t::addMenu(new LLToolsEditLinkedParts(), "Tools.EditLinkedParts");
    view_listener_t::addMenu(new LLToolsSnapObjectXY(), "Tools.SnapObjectXY");
    view_listener_t::addMenu(new LLToolsUseSelectionForGrid(), "Tools.UseSelectionForGrid");
    view_listener_t::addMenu(new LLToolsSelectNextPartFace(), "Tools.SelectNextPart");
    commit.add("Tools.Link", boost::bind(&handle_link_objects));
    commit.add("Tools.Unlink", boost::bind(&LLSelectMgr::unlinkObjects, LLSelectMgr::getInstance()));
    view_listener_t::addMenu(new LLToolsStopAllAnimations(), "Tools.StopAllAnimations");
    view_listener_t::addMenu(new LLToolsReleaseKeys(), "Tools.ReleaseKeys");
    view_listener_t::addMenu(new LLToolsEnableReleaseKeys(), "Tools.EnableReleaseKeys");
    commit.add("Tools.LookAtSelection", boost::bind(&handle_look_at_selection, _2));
    commit.add("Tools.BuyOrTake", boost::bind(&handle_buy_or_take));
    commit.add("Tools.TakeCopy", boost::bind(&handle_take_copy));
    view_listener_t::addMenu(new LLToolsSaveToObjectInventory(), "Tools.SaveToObjectInventory");
    view_listener_t::addMenu(new LLToolsSelectedScriptAction(), "Tools.SelectedScriptAction");

    view_listener_t::addMenu(new LLToolsEnableToolNotPie(), "Tools.EnableToolNotPie");
    view_listener_t::addMenu(new LLToolsEnableSelectNextPart(), "Tools.EnableSelectNextPart");
    enable.add("Tools.EnableLink", boost::bind(&LLSelectMgr::enableLinkObjects, LLSelectMgr::getInstance()));
    enable.add("Tools.EnableUnlink", boost::bind(&LLSelectMgr::enableUnlinkObjects, LLSelectMgr::getInstance()));
    view_listener_t::addMenu(new LLToolsEnableBuyOrTake(), "Tools.EnableBuyOrTake");
    enable.add("Tools.EnableTakeCopy", boost::bind(&enable_object_take_copy));
    enable.add("Tools.VisibleBuyObject", boost::bind(&tools_visible_buy_object));
    enable.add("Tools.VisibleTakeObject", boost::bind(&tools_visible_take_object));
    view_listener_t::addMenu(new LLToolsEnableSaveToObjectInventory(), "Tools.EnableSaveToObjectInventory");

    view_listener_t::addMenu(new LLToolsEnablePathfinding(), "Tools.EnablePathfinding");
    view_listener_t::addMenu(new LLToolsEnablePathfindingView(), "Tools.EnablePathfindingView");
    view_listener_t::addMenu(new LLToolsDoPathfindingRebakeRegion(), "Tools.DoPathfindingRebakeRegion");
    view_listener_t::addMenu(new LLToolsEnablePathfindingRebakeRegion(), "Tools.EnablePathfindingRebakeRegion");

    // Help menu
    // most items use the ShowFloater method
    view_listener_t::addMenu(new LLToggleHowTo(), "Help.ToggleHowTo");

    // Advanced menu
    view_listener_t::addMenu(new LLAdvancedToggleConsole(), "Advanced.ToggleConsole");
    view_listener_t::addMenu(new LLAdvancedCheckConsole(), "Advanced.CheckConsole");
    view_listener_t::addMenu(new LLAdvancedDumpInfoToConsole(), "Advanced.DumpInfoToConsole");

    // Advanced > HUD Info
    view_listener_t::addMenu(new LLAdvancedToggleHUDInfo(), "Advanced.ToggleHUDInfo");
    view_listener_t::addMenu(new LLAdvancedCheckHUDInfo(), "Advanced.CheckHUDInfo");

    // Advanced Other Settings
    view_listener_t::addMenu(new LLAdvancedClearGroupCache(), "Advanced.ClearGroupCache");

    // Advanced > Render > Types
    view_listener_t::addMenu(new LLAdvancedToggleRenderType(), "Advanced.ToggleRenderType");
    view_listener_t::addMenu(new LLAdvancedCheckRenderType(), "Advanced.CheckRenderType");

    //// Advanced > Render > Features
    view_listener_t::addMenu(new LLAdvancedToggleFeature(), "Advanced.ToggleFeature");
    view_listener_t::addMenu(new LLAdvancedCheckFeature(), "Advanced.CheckFeature");

    view_listener_t::addMenu(new LLAdvancedCheckDisplayTextureDensity(), "Advanced.CheckDisplayTextureDensity");
    view_listener_t::addMenu(new LLAdvancedSetDisplayTextureDensity(), "Advanced.SetDisplayTextureDensity");

    // Advanced > Render > Info Displays
    view_listener_t::addMenu(new LLAdvancedToggleInfoDisplay(), "Advanced.ToggleInfoDisplay");
    view_listener_t::addMenu(new LLAdvancedCheckInfoDisplay(), "Advanced.CheckInfoDisplay");
    view_listener_t::addMenu(new LLAdvancedSelectedTextureInfo(), "Advanced.SelectedTextureInfo");
    commit.add("Advanced.SelectedMaterialInfo", boost::bind(&handle_selected_material_info));
    view_listener_t::addMenu(new LLAdvancedToggleWireframe(), "Advanced.ToggleWireframe");
    view_listener_t::addMenu(new LLAdvancedCheckWireframe(), "Advanced.CheckWireframe");
    // Develop > Render
    view_listener_t::addMenu(new LLAdvancedToggleRandomizeFramerate(), "Advanced.ToggleRandomizeFramerate");
    view_listener_t::addMenu(new LLAdvancedCheckRandomizeFramerate(), "Advanced.CheckRandomizeFramerate");
    view_listener_t::addMenu(new LLAdvancedTogglePeriodicSlowFrame(), "Advanced.TogglePeriodicSlowFrame");
    view_listener_t::addMenu(new LLAdvancedCheckPeriodicSlowFrame(), "Advanced.CheckPeriodicSlowFrame");
    view_listener_t::addMenu(new LLAdvancedHandleAttachedLightParticles(), "Advanced.HandleAttachedLightParticles");
    view_listener_t::addMenu(new LLAdvancedCheckRenderShadowOption(), "Advanced.CheckRenderShadowOption");
    view_listener_t::addMenu(new LLAdvancedClickRenderShadowOption(), "Advanced.ClickRenderShadowOption");
    view_listener_t::addMenu(new LLAdvancedClickRenderProfile(), "Advanced.ClickRenderProfile");
    view_listener_t::addMenu(new LLAdvancedClickRenderBenchmark(), "Advanced.ClickRenderBenchmark");
    view_listener_t::addMenu(new LLAdvancedPurgeShaderCache(), "Advanced.ClearShaderCache");

    #ifdef TOGGLE_HACKED_GODLIKE_VIEWER
    view_listener_t::addMenu(new LLAdvancedHandleToggleHackedGodmode(), "Advanced.HandleToggleHackedGodmode");
    view_listener_t::addMenu(new LLAdvancedCheckToggleHackedGodmode(), "Advanced.CheckToggleHackedGodmode");
    view_listener_t::addMenu(new LLAdvancedEnableToggleHackedGodmode(), "Advanced.EnableToggleHackedGodmode");
    #endif

    // Advanced > World
    view_listener_t::addMenu(new LLAdvancedDumpScriptedCamera(), "Advanced.DumpScriptedCamera");
    view_listener_t::addMenu(new LLAdvancedDumpRegionObjectCache(), "Advanced.DumpRegionObjectCache");
    view_listener_t::addMenu(new LLAdvancedToggleStatsRecorder(), "Advanced.ToggleStatsRecorder");
    view_listener_t::addMenu(new LLAdvancedCheckStatsRecorder(), "Advanced.CheckStatsRecorder");
    view_listener_t::addMenu(new LLAdvancedToggleInterestList360Mode(), "Advanced.ToggleInterestList360Mode");
    view_listener_t::addMenu(new LLAdvancedCheckInterestList360Mode(), "Advanced.CheckInterestList360Mode");
    view_listener_t::addMenu(new LLAdvancedResetInterestLists(), "Advanced.ResetInterestLists");

    // Advanced > UI
    commit.add("Advanced.WebBrowserTest", boost::bind(&handle_web_browser_test, _2));   // sigh! this one opens the MEDIA browser
    commit.add("Advanced.WebContentTest", boost::bind(&handle_web_content_test, _2));   // this one opens the Web Content floater
    commit.add("Advanced.ShowURL", boost::bind(&handle_show_url, _2));
    commit.add("Advanced.ReportBug", boost::bind(&handle_report_bug, _2));
    view_listener_t::addMenu(new LLAdvancedBuyCurrencyTest(), "Advanced.BuyCurrencyTest");
    view_listener_t::addMenu(new LLAdvancedDumpSelectMgr(), "Advanced.DumpSelectMgr");
    view_listener_t::addMenu(new LLAdvancedDumpInventory(), "Advanced.DumpInventory");
    commit.add("Advanced.DumpTimers", boost::bind(&handle_dump_timers) );
    commit.add("Advanced.DumpFocusHolder", boost::bind(&handle_dump_focus) );
    view_listener_t::addMenu(new LLAdvancedPrintSelectedObjectInfo(), "Advanced.PrintSelectedObjectInfo");
    view_listener_t::addMenu(new LLAdvancedPrintAgentInfo(), "Advanced.PrintAgentInfo");
    view_listener_t::addMenu(new LLAdvancedToggleDebugClicks(), "Advanced.ToggleDebugClicks");
    view_listener_t::addMenu(new LLAdvancedCheckDebugClicks(), "Advanced.CheckDebugClicks");
    view_listener_t::addMenu(new LLAdvancedCheckDebugViews(), "Advanced.CheckDebugViews");
    view_listener_t::addMenu(new LLAdvancedToggleDebugViews(), "Advanced.ToggleDebugViews");
    view_listener_t::addMenu(new LLAdvancedCheckDebugUnicode(), "Advanced.CheckDebugUnicode");
    view_listener_t::addMenu(new LLAdvancedToggleDebugUnicode(), "Advanced.ToggleDebugUnicode");
    view_listener_t::addMenu(new LLAdvancedCheckDebugCamera(), "Advanced.CheckDebugCamera");
    view_listener_t::addMenu(new LLAdvancedToggleDebugCamera(), "Advanced.ToggleDebugCamera");
    view_listener_t::addMenu(new LLAdvancedToggleXUINameTooltips(), "Advanced.ToggleXUINameTooltips");
    view_listener_t::addMenu(new LLAdvancedCheckXUINameTooltips(), "Advanced.CheckXUINameTooltips");
    view_listener_t::addMenu(new LLAdvancedToggleDebugMouseEvents(), "Advanced.ToggleDebugMouseEvents");
    view_listener_t::addMenu(new LLAdvancedCheckDebugMouseEvents(), "Advanced.CheckDebugMouseEvents");
    view_listener_t::addMenu(new LLAdvancedToggleDebugKeys(), "Advanced.ToggleDebugKeys");
    view_listener_t::addMenu(new LLAdvancedCheckDebugKeys(), "Advanced.CheckDebugKeys");
    view_listener_t::addMenu(new LLAdvancedToggleDebugWindowProc(), "Advanced.ToggleDebugWindowProc");
    view_listener_t::addMenu(new LLAdvancedCheckDebugWindowProc(), "Advanced.CheckDebugWindowProc");

    // Advanced > XUI
    commit.add("Advanced.ReloadColorSettings", boost::bind(&LLUIColorTable::loadFromSettings, LLUIColorTable::getInstance()));
    view_listener_t::addMenu(new LLAdvancedToggleXUINames(), "Advanced.ToggleXUINames");
    view_listener_t::addMenu(new LLAdvancedCheckXUINames(), "Advanced.CheckXUINames");
    view_listener_t::addMenu(new LLAdvancedSendTestIms(), "Advanced.SendTestIMs");
    commit.add("Advanced.FlushNameCaches", boost::bind(&handle_flush_name_caches));

    // Advanced > Character > Grab Baked Texture
    view_listener_t::addMenu(new LLAdvancedGrabBakedTexture(), "Advanced.GrabBakedTexture");
    view_listener_t::addMenu(new LLAdvancedEnableGrabBakedTexture(), "Advanced.EnableGrabBakedTexture");

    // Advanced > Character > Character Tests
    view_listener_t::addMenu(new LLAdvancedAppearanceToXML(), "Advanced.AppearanceToXML");
    view_listener_t::addMenu(new LLAdvancedEnableAppearanceToXML(), "Advanced.EnableAppearanceToXML");
    view_listener_t::addMenu(new LLAdvancedToggleCharacterGeometry(), "Advanced.ToggleCharacterGeometry");

    view_listener_t::addMenu(new LLAdvancedTestMale(), "Advanced.TestMale");
    view_listener_t::addMenu(new LLAdvancedTestFemale(), "Advanced.TestFemale");

    // Advanced > Character > Animation Speed
    view_listener_t::addMenu(new LLAdvancedAnimTenFaster(), "Advanced.AnimTenFaster");
    view_listener_t::addMenu(new LLAdvancedAnimTenSlower(), "Advanced.AnimTenSlower");
    view_listener_t::addMenu(new LLAdvancedAnimResetAll(), "Advanced.AnimResetAll");

    // Advanced > Character (toplevel)
    view_listener_t::addMenu(new LLAdvancedForceParamsToDefault(), "Advanced.ForceParamsToDefault");
    view_listener_t::addMenu(new LLAdvancedReloadVertexShader(), "Advanced.ReloadVertexShader");
    view_listener_t::addMenu(new LLAdvancedToggleAnimationInfo(), "Advanced.ToggleAnimationInfo");
    view_listener_t::addMenu(new LLAdvancedCheckAnimationInfo(), "Advanced.CheckAnimationInfo");
    view_listener_t::addMenu(new LLAdvancedToggleShowLookAt(), "Advanced.ToggleShowLookAt");
    view_listener_t::addMenu(new LLAdvancedCheckShowLookAt(), "Advanced.CheckShowLookAt");
    view_listener_t::addMenu(new LLAdvancedToggleShowPointAt(), "Advanced.ToggleShowPointAt");
    view_listener_t::addMenu(new LLAdvancedCheckShowPointAt(), "Advanced.CheckShowPointAt");
    view_listener_t::addMenu(new LLAdvancedToggleDebugJointUpdates(), "Advanced.ToggleDebugJointUpdates");
    view_listener_t::addMenu(new LLAdvancedCheckDebugJointUpdates(), "Advanced.CheckDebugJointUpdates");
    view_listener_t::addMenu(new LLAdvancedToggleDisableLOD(), "Advanced.ToggleDisableLOD");
    view_listener_t::addMenu(new LLAdvancedCheckDisableLOD(), "Advanced.CheckDisableLOD");
    view_listener_t::addMenu(new LLAdvancedToggleDebugCharacterVis(), "Advanced.ToggleDebugCharacterVis");
    view_listener_t::addMenu(new LLAdvancedCheckDebugCharacterVis(), "Advanced.CheckDebugCharacterVis");
    view_listener_t::addMenu(new LLAdvancedDumpAttachments(), "Advanced.DumpAttachments");
    view_listener_t::addMenu(new LLAdvancedRebakeTextures(), "Advanced.RebakeTextures");
    view_listener_t::addMenu(new LLAdvancedDebugAvatarTextures(), "Advanced.DebugAvatarTextures");
    view_listener_t::addMenu(new LLAdvancedDumpAvatarLocalTextures(), "Advanced.DumpAvatarLocalTextures");
    // Advanced > Network
    view_listener_t::addMenu(new LLAdvancedEnableMessageLog(), "Advanced.EnableMessageLog");
    view_listener_t::addMenu(new LLAdvancedDisableMessageLog(), "Advanced.DisableMessageLog");
    view_listener_t::addMenu(new LLAdvancedDropPacket(), "Advanced.DropPacket");

    // Advanced > Cache
    view_listener_t::addMenu(new LLAdvancedPurgeDiskCache(), "Advanced.PurgeDiskCache");

    // Advanced > Recorder
    view_listener_t::addMenu(new LLAdvancedAgentPilot(), "Advanced.AgentPilot");
    view_listener_t::addMenu(new LLAdvancedToggleAgentPilotLoop(), "Advanced.ToggleAgentPilotLoop");
    view_listener_t::addMenu(new LLAdvancedCheckAgentPilotLoop(), "Advanced.CheckAgentPilotLoop");
    view_listener_t::addMenu(new LLAdvancedViewerEventRecorder(), "Advanced.EventRecorder");

    // Advanced > Debugging
    view_listener_t::addMenu(new LLAdvancedForceErrorBreakpoint(), "Advanced.ForceErrorBreakpoint");
    view_listener_t::addMenu(new LLAdvancedForceErrorLlerror(), "Advanced.ForceErrorLlerror");
    view_listener_t::addMenu(new LLAdvancedForceErrorLlerrorMsg(), "Advanced.ForceErrorLlerrorMsg");
    view_listener_t::addMenu(new LLAdvancedForceErrorBadMemoryAccess(), "Advanced.ForceErrorBadMemoryAccess");
    view_listener_t::addMenu(new LLAdvancedForceErrorBadMemoryAccessCoro(), "Advanced.ForceErrorBadMemoryAccessCoro");
    view_listener_t::addMenu(new LLAdvancedForceErrorInfiniteLoop(), "Advanced.ForceErrorInfiniteLoop");
    view_listener_t::addMenu(new LLAdvancedForceErrorSoftwareException(), "Advanced.ForceErrorSoftwareException");
    view_listener_t::addMenu(new LLAdvancedForceOSException(), "Advanced.ForceErrorOSException");
    view_listener_t::addMenu(new LLAdvancedForceErrorSoftwareExceptionCoro(), "Advanced.ForceErrorSoftwareExceptionCoro");
    view_listener_t::addMenu(new LLAdvancedForceErrorDriverCrash(), "Advanced.ForceErrorDriverCrash");
    view_listener_t::addMenu(new LLAdvancedForceErrorCoroutineCrash(), "Advanced.ForceErrorCoroutineCrash");
    view_listener_t::addMenu(new LLAdvancedForceErrorThreadCrash(), "Advanced.ForceErrorThreadCrash");
    view_listener_t::addMenu(new LLAdvancedForceErrorDisconnectViewer(), "Advanced.ForceErrorDisconnectViewer");

    // Advanced (toplevel)
    view_listener_t::addMenu(new LLAdvancedToggleShowObjectUpdates(), "Advanced.ToggleShowObjectUpdates");
    view_listener_t::addMenu(new LLAdvancedCheckShowObjectUpdates(), "Advanced.CheckShowObjectUpdates");
    view_listener_t::addMenu(new LLAdvancedCompressImage(), "Advanced.CompressImage");
    view_listener_t::addMenu(new LLAdvancedCompressFileTest(), "Advanced.CompressFileTest");
    view_listener_t::addMenu(new LLAdvancedShowDebugSettings(), "Advanced.ShowDebugSettings");
    view_listener_t::addMenu(new LLAdvancedEnableViewAdminOptions(), "Advanced.EnableViewAdminOptions");
    view_listener_t::addMenu(new LLAdvancedToggleViewAdminOptions(), "Advanced.ToggleViewAdminOptions");
    view_listener_t::addMenu(new LLAdvancedCheckViewAdminOptions(), "Advanced.CheckViewAdminOptions");
    view_listener_t::addMenu(new LLAdvancedToggleVisualLeakDetector(), "Advanced.ToggleVisualLeakDetector");

    view_listener_t::addMenu(new LLAdvancedRequestAdminStatus(), "Advanced.RequestAdminStatus");
    view_listener_t::addMenu(new LLAdvancedLeaveAdminStatus(), "Advanced.LeaveAdminStatus");

    // Develop >Set logging level
    view_listener_t::addMenu(new LLDevelopCheckLoggingLevel(), "Develop.CheckLoggingLevel");
    view_listener_t::addMenu(new LLDevelopSetLoggingLevel(), "Develop.SetLoggingLevel");

    //Develop (clear cache immediately)
    commit.add("Develop.ClearCache", boost::bind(&handle_cache_clear_immediately) );

    // Develop (Fonts debugging)
    commit.add("Develop.Fonts.Dump", boost::bind(&LLFontGL::dumpFonts));
    commit.add("Develop.Fonts.DumpTextures", boost::bind(&LLFontGL::dumpFontTextures));

    // Admin >Object
    view_listener_t::addMenu(new LLAdminForceTakeCopy(), "Admin.ForceTakeCopy");
    view_listener_t::addMenu(new LLAdminHandleObjectOwnerSelf(), "Admin.HandleObjectOwnerSelf");
    view_listener_t::addMenu(new LLAdminHandleObjectOwnerPermissive(), "Admin.HandleObjectOwnerPermissive");
    view_listener_t::addMenu(new LLAdminHandleForceDelete(), "Admin.HandleForceDelete");
    view_listener_t::addMenu(new LLAdminHandleObjectLock(), "Admin.HandleObjectLock");
    view_listener_t::addMenu(new LLAdminHandleObjectAssetIDs(), "Admin.HandleObjectAssetIDs");

    // Admin >Parcel
    view_listener_t::addMenu(new LLAdminHandleForceParcelOwnerToMe(), "Admin.HandleForceParcelOwnerToMe");
    view_listener_t::addMenu(new LLAdminHandleForceParcelToContent(), "Admin.HandleForceParcelToContent");
    view_listener_t::addMenu(new LLAdminHandleClaimPublicLand(), "Admin.HandleClaimPublicLand");

    // Admin >Region
    view_listener_t::addMenu(new LLAdminHandleRegionDumpTempAssetData(), "Admin.HandleRegionDumpTempAssetData");
    // Admin top level
    view_listener_t::addMenu(new LLAdminOnSaveState(), "Admin.OnSaveState");

    // Self context menu
    view_listener_t::addMenu(new LLSelfToggleSitStand(), "Self.ToggleSitStand");
    enable.add("Self.EnableSitStand", boost::bind(&enable_sit_stand));
    view_listener_t::addMenu(new LLSelfRemoveAllAttachments(), "Self.RemoveAllAttachments");

    view_listener_t::addMenu(new LLSelfEnableRemoveAllAttachments(), "Self.EnableRemoveAllAttachments");

    // we don't use boost::bind directly to delay side tray construction
    view_listener_t::addMenu( new LLTogglePanelPeopleTab(), "SideTray.PanelPeopleTab");
    view_listener_t::addMenu( new LLCheckPanelPeopleTab(), "SideTray.CheckPanelPeopleTab");

     // Avatar pie menu
    view_listener_t::addMenu(new LLAvatarCheckImpostorMode(), "Avatar.CheckImpostorMode");
    view_listener_t::addMenu(new LLAvatarSetImpostorMode(), "Avatar.SetImpostorMode");
    view_listener_t::addMenu(new LLObjectMute(), "Avatar.Mute");
    view_listener_t::addMenu(new LLAvatarAddFriend(), "Avatar.AddFriend");
    view_listener_t::addMenu(new LLAvatarAddContact(), "Avatar.AddContact");
    commit.add("Avatar.Freeze", boost::bind(&handle_avatar_freeze, LLSD()));
    view_listener_t::addMenu(new LLAvatarDebug(), "Avatar.Debug");
    view_listener_t::addMenu(new LLAvatarVisibleDebug(), "Avatar.VisibleDebug");
    view_listener_t::addMenu(new LLAvatarInviteToGroup(), "Avatar.InviteToGroup");
    commit.add("Avatar.Eject", boost::bind(&handle_avatar_eject, LLSD()));
    commit.add("Avatar.ShowInspector", boost::bind(&handle_avatar_show_inspector));
    view_listener_t::addMenu(new LLAvatarSendIM(), "Avatar.SendIM");
    view_listener_t::addMenu(new LLAvatarCall(), "Avatar.Call");
    enable.add("Avatar.EnableCall", boost::bind(&LLAvatarActions::canCall));
    view_listener_t::addMenu(new LLAvatarReportAbuse(), "Avatar.ReportAbuse");
    view_listener_t::addMenu(new LLAvatarToggleMyProfile(), "Avatar.ToggleMyProfile");
    view_listener_t::addMenu(new LLAvatarTogglePicks(), "Avatar.TogglePicks");
    view_listener_t::addMenu(new LLAvatarToggleSearch(), "Avatar.ToggleSearch");
    view_listener_t::addMenu(new LLAvatarResetSkeleton(), "Avatar.ResetSkeleton");
    view_listener_t::addMenu(new LLAvatarEnableResetSkeleton(), "Avatar.EnableResetSkeleton");
    view_listener_t::addMenu(new LLAvatarResetSkeletonAndAnimations(), "Avatar.ResetSkeletonAndAnimations");
    view_listener_t::addMenu(new LLAvatarResetSelfSkeletonAndAnimations(), "Avatar.ResetSelfSkeletonAndAnimations");
    enable.add("Avatar.IsMyProfileOpen", boost::bind(&my_profile_visible));
    enable.add("Avatar.IsPicksTabOpen", boost::bind(&picks_tab_visible));

    commit.add("Avatar.OpenMarketplace", boost::bind(&LLWeb::loadURLExternal, gSavedSettings.getString("MarketplaceURL")));

    view_listener_t::addMenu(new LLAvatarEnableAddFriend(), "Avatar.EnableAddFriend");
    enable.add("Avatar.EnableFreezeEject", boost::bind(&enable_freeze_eject, _2));

    // Object pie menu
    view_listener_t::addMenu(new LLObjectBuild(), "Object.Build");
    commit.add("Object.Touch", boost::bind(&handle_object_touch));
    commit.add("Object.ShowOriginal", boost::bind(&handle_object_show_original));
    commit.add("Object.SitOrStand", boost::bind(&handle_object_sit_or_stand));
    commit.add("Object.Delete", boost::bind(&handle_object_delete));
    view_listener_t::addMenu(new LLObjectAttachToAvatar(true), "Object.AttachToAvatar");
    view_listener_t::addMenu(new LLObjectAttachToAvatar(false), "Object.AttachAddToAvatar");
    view_listener_t::addMenu(new LLObjectReturn(), "Object.Return");
    commit.add("Object.Duplicate", boost::bind(&LLSelectMgr::duplicate, LLSelectMgr::getInstance()));
    view_listener_t::addMenu(new LLObjectReportAbuse(), "Object.ReportAbuse");
    view_listener_t::addMenu(new LLObjectMute(), "Object.Mute");

    enable.add("Object.VisibleTake", boost::bind(&visible_take_object));
    enable.add("Object.VisibleBuy", boost::bind(&visible_buy_object));

    commit.add("Object.Buy", boost::bind(&handle_buy));
    commit.add("Object.Edit", boost::bind(&handle_object_edit));
    commit.add("Object.Edit", boost::bind(&handle_object_edit));
    commit.add("Object.EditGLTFMaterial", boost::bind(&handle_object_edit_gltf_material));
    commit.add("Object.Inspect", boost::bind(&handle_object_inspect));
    commit.add("Object.Open", boost::bind(&handle_object_open));
    commit.add("Object.Take", boost::bind(&handle_take));
    commit.add("Object.ShowInspector", boost::bind(&handle_object_show_inspector));
    enable.add("Object.EnableInspect", boost::bind(&enable_object_inspect));
    enable.add("Object.EnableEditGLTFMaterial", boost::bind(&enable_object_edit_gltf_material));
    enable.add("Object.EnableOpen", boost::bind(&enable_object_open));
    enable.add("Object.EnableTouch", boost::bind(&enable_object_touch, _1));
    enable.add("Object.EnableDelete", boost::bind(&enable_object_delete));
    enable.add("Object.EnableWear", boost::bind(&object_is_wearable));

    enable.add("Object.EnableStandUp", boost::bind(&enable_object_stand_up));
    enable.add("Object.EnableSit", boost::bind(&enable_object_sit, _1));

    view_listener_t::addMenu(new LLObjectEnableReturn(), "Object.EnableReturn");
    enable.add("Object.EnableDuplicate", boost::bind(&LLSelectMgr::canDuplicate, LLSelectMgr::getInstance()));
    view_listener_t::addMenu(new LLObjectEnableReportAbuse(), "Object.EnableReportAbuse");

    enable.add("Avatar.EnableMute", boost::bind(&enable_object_mute));
    enable.add("Object.EnableMute", boost::bind(&enable_object_mute));
    enable.add("Object.EnableUnmute", boost::bind(&enable_object_unmute));
    enable.add("Object.EnableBuy", boost::bind(&enable_buy_object));
    commit.add("Object.ZoomIn", boost::bind(&handle_look_at_selection, "zoom"));

    // Attachment pie menu
    enable.add("Attachment.Label", boost::bind(&onEnableAttachmentLabel, _1, _2));
    view_listener_t::addMenu(new LLAttachmentDrop(), "Attachment.Drop");
    view_listener_t::addMenu(new LLAttachmentDetachFromPoint(), "Attachment.DetachFromPoint");
    view_listener_t::addMenu(new LLAttachmentDetach(), "Attachment.Detach");
    view_listener_t::addMenu(new LLAttachmentPointFilled(), "Attachment.PointFilled");
    view_listener_t::addMenu(new LLAttachmentEnableDrop(), "Attachment.EnableDrop");
    view_listener_t::addMenu(new LLAttachmentEnableDetach(), "Attachment.EnableDetach");

    // Land pie menu
    view_listener_t::addMenu(new LLLandBuild(), "Land.Build");
    view_listener_t::addMenu(new LLLandSit(), "Land.Sit");
    view_listener_t::addMenu(new LLLandCanSit(), "Land.CanSit");
    view_listener_t::addMenu(new LLLandBuyPass(), "Land.BuyPass");
    view_listener_t::addMenu(new LLLandEdit(), "Land.Edit");

    // Particle muting
    view_listener_t::addMenu(new LLMuteParticle(), "Particle.Mute");

    view_listener_t::addMenu(new LLLandEnableBuyPass(), "Land.EnableBuyPass");
    commit.add("Land.Buy", boost::bind(&handle_buy_land));

    // Generic actions
    commit.add("ReportAbuse", boost::bind(&handle_report_abuse));
    commit.add("BuyCurrency", boost::bind(&handle_buy_currency));
    view_listener_t::addMenu(new LLShowHelp(), "ShowHelp");
    view_listener_t::addMenu(new LLToggleHelp(), "ToggleHelp");
    view_listener_t::addMenu(new LLToggleSpeak(), "ToggleSpeak");
    view_listener_t::addMenu(new LLPromptShowURL(), "PromptShowURL");
    view_listener_t::addMenu(new LLShowAgentProfile(), "ShowAgentProfile");
    view_listener_t::addMenu(new LLShowAgentProfilePicks(), "ShowAgentProfilePicks");
    view_listener_t::addMenu(new LLToggleAgentProfile(), "ToggleAgentProfile");
    view_listener_t::addMenu(new LLToggleControl(), "ToggleControl");
    view_listener_t::addMenu(new LLToggleShaderControl(), "ToggleShaderControl");
    view_listener_t::addMenu(new LLCheckControl(), "CheckControl");
    view_listener_t::addMenu(new LLGoToObject(), "GoToObject");
    commit.add("PayObject", boost::bind(&handle_give_money_dialog));

    commit.add("Inventory.NewWindow", boost::bind(&LLPanelMainInventory::newWindow));

    enable.add("EnablePayObject", boost::bind(&enable_pay_object));
    enable.add("EnablePayAvatar", boost::bind(&enable_pay_avatar));
    enable.add("EnableEdit", boost::bind(&enable_object_edit));
    enable.add("EnableMuteParticle", boost::bind(&enable_mute_particle));
    enable.add("VisibleBuild", boost::bind(&enable_object_build));
    commit.add("Pathfinding.Linksets.Select", boost::bind(&LLFloaterPathfindingLinksets::openLinksetsWithSelectedObjects));
    enable.add("EnableSelectInPathfindingLinksets", boost::bind(&enable_object_select_in_pathfinding_linksets));
    enable.add("VisibleSelectInPathfindingLinksets", boost::bind(&visible_object_select_in_pathfinding_linksets));
    commit.add("Pathfinding.Characters.Select", boost::bind(&LLFloaterPathfindingCharacters::openCharactersWithSelectedObjects));
    enable.add("EnableSelectInPathfindingCharacters", boost::bind(&enable_object_select_in_pathfinding_characters));
    enable.add("Advanced.EnableErrorOSException", boost::bind(&enable_os_exception));

    view_listener_t::addMenu(new LLFloaterVisible(), "FloaterVisible");
    view_listener_t::addMenu(new LLShowSidetrayPanel(), "ShowSidetrayPanel");
    view_listener_t::addMenu(new LLSidetrayPanelVisible(), "SidetrayPanelVisible");
    view_listener_t::addMenu(new LLSomethingSelected(), "SomethingSelected");
    view_listener_t::addMenu(new LLSomethingSelectedNoHUD(), "SomethingSelectedNoHUD");
    view_listener_t::addMenu(new LLEditableSelected(), "EditableSelected");
    view_listener_t::addMenu(new LLEditableSelectedMono(), "EditableSelectedMono");
    view_listener_t::addMenu(new LLToggleUIHints(), "ToggleUIHints");
}<|MERGE_RESOLUTION|>--- conflicted
+++ resolved
@@ -7342,44 +7342,14 @@
     {
         // Called when the user clicked on an object attached to them
         // and selected "Detach".
-<<<<<<< HEAD
-        LLViewerObject *object = LLSelectMgr::getInstance()->getSelection()->getPrimaryObject();
-=======
         LLObjectSelectionHandle selection = LLSelectMgr::getInstance()->getSelection();
         LLViewerObject *object = selection->getPrimaryObject();
->>>>>>> 33ad8db7
         if (!object)
         {
             LL_WARNS() << "handle_detach() - no object to detach" << LL_ENDL;
             return true;
         }
 
-<<<<<<< HEAD
-        LLViewerObject *parent = (LLViewerObject*)object->getParent();
-        while (parent)
-        {
-            if(parent->isAvatar())
-            {
-                break;
-            }
-            object = parent;
-            parent = (LLViewerObject*)parent->getParent();
-        }
-
-        if (!object)
-        {
-            LL_WARNS() << "handle_detach() - no object to detach" << LL_ENDL;
-            return true;
-        }
-
-        if (object->isAvatar())
-        {
-            LL_WARNS() << "Trying to detach avatar from avatar." << LL_ENDL;
-            return true;
-        }
-
-        LLAppearanceMgr::instance().removeItemFromAvatar(object->getAttachmentItemID());
-=======
         struct f: public LLSelectedObjectFunctor
         {
             f() : mAvatarsInSelection(false) {}
@@ -7436,7 +7406,6 @@
 
         uuid_vec_t detach_list(func.mRemoveSet.begin(), func.mRemoveSet.end());
         LLAppearanceMgr::instance().removeItemsFromAvatar(detach_list);
->>>>>>> 33ad8db7
 
         return true;
     }
@@ -7529,7 +7498,6 @@
     {
         return FALSE;
     }
-<<<<<<< HEAD
 
     // Find the avatar who owns this attachment
     LLViewerObject* avatar = object;
@@ -7541,19 +7509,6 @@
             return TRUE;
         }
 
-=======
-
-    // Find the avatar who owns this attachment
-    LLViewerObject* avatar = object;
-    while (avatar)
-    {
-        // ...if it's you, good to detach
-        if (avatar->getID() == gAgent.getID())
-        {
-            return TRUE;
-        }
-
->>>>>>> 33ad8db7
         avatar = (LLViewerObject*)avatar->getParent();
     }
 
