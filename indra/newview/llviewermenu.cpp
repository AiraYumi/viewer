/** 
 * @file llviewermenu.cpp
 * @brief Builds menus out of items.
 *
 * $LicenseInfo:firstyear=2002&license=viewergpl$
 * 
 * Copyright (c) 2002-2009, Linden Research, Inc.
 * 
 * Second Life Viewer Source Code
 * The source code in this file ("Source Code") is provided by Linden Lab
 * to you under the terms of the GNU General Public License, version 2.0
 * ("GPL"), unless you have obtained a separate licensing agreement
 * ("Other License"), formally executed by you and Linden Lab.  Terms of
 * the GPL can be found in doc/GPL-license.txt in this distribution, or
 * online at http://secondlifegrid.net/programs/open_source/licensing/gplv2
 * 
 * There are special exceptions to the terms and conditions of the GPL as
 * it is applied to this Source Code. View the full text of the exception
 * in the file doc/FLOSS-exception.txt in this software distribution, or
 * online at
 * http://secondlifegrid.net/programs/open_source/licensing/flossexception
 * 
 * By copying, modifying or distributing this software, you acknowledge
 * that you have read and understood your obligations described above,
 * and agree to abide by those obligations.
 * 
 * ALL LINDEN LAB SOURCE CODE IS PROVIDED "AS IS." LINDEN LAB MAKES NO
 * WARRANTIES, EXPRESS, IMPLIED OR OTHERWISE, REGARDING ITS ACCURACY,
 * COMPLETENESS OR PERFORMANCE.
 * $/LicenseInfo$
 */

#include "llviewerprecompiledheaders.h"
#include "llviewermenu.h" 

// linden library includes
#include "llfloaterreg.h"
#include "llcombobox.h"
#include "llinventorypanel.h"
#include "llnotifications.h"
#include "llnotificationsutil.h"

// newview includes
#include "llagent.h"
#include "llagentcamera.h"
#include "llagentwearables.h"
#include "llagentpilot.h"
#include "llbottomtray.h"
#include "llcompilequeue.h"
#include "llconsole.h"
#include "lldebugview.h"
#include "llfilepicker.h"
//#include "llfirstuse.h"
#include "llfloaterbuy.h"
#include "llfloaterbuycontents.h"
#include "llbuycurrencyhtml.h"
#include "llfloatergodtools.h"
#include "llfloaterinventory.h"
#include "llfloaterland.h"
#include "llfloaterpay.h"
#include "llfloaterreporter.h"
#include "llfloatersearch.h"
#include "llfloaterscriptdebug.h"
#include "llfloatersnapshot.h"
#include "llfloatertools.h"
#include "llfloaterworldmap.h"
#include "llavataractions.h"
#include "lllandmarkactions.h"
#include "llgroupmgr.h"
#include "lltooltip.h"
#include "llhudeffecttrail.h"
#include "llhudmanager.h"
#include "llimview.h"
#include "llinventorybridge.h"
#include "llinventorydefines.h"
#include "llinventoryfunctions.h"
#include "llpanellogin.h"
#include "llpanelblockedlist.h"
#include "llmenucommands.h"
#include "llmoveview.h"
#include "llparcel.h"
#include "llrootview.h"
#include "llselectmgr.h"
#include "llsidetray.h"
#include "llstatusbar.h"
#include "lltextureview.h"
#include "lltoolcomp.h"
#include "lltoolmgr.h"
#include "lltoolpie.h"
#include "lltoolselectland.h"
#include "lltrans.h"
#include "llviewergenericmessage.h"
#include "llviewerhelp.h"
#include "llviewermenufile.h"	// init_menu_file()
#include "llviewermessage.h"
#include "llviewernetwork.h"
#include "llviewerobjectlist.h"
#include "llviewerparcelmgr.h"
#include "llviewerstats.h"
#include "llvoavatarself.h"
#include "llworldmap.h"
#include "pipeline.h"
#include "llviewerjoystick.h"
#include "llwlanimator.h"
#include "llwlparammanager.h"
#include "llfloatercamera.h"
#include "lluilistener.h"
#include "llappearancemgr.h"
#include "lltrans.h"
#include "lleconomy.h"
#include "boost/unordered_map.hpp"

using namespace LLVOAvatarDefines;

static boost::unordered_map<std::string, LLStringExplicit> sDefaultItemLabels;

BOOL enable_land_build(void*);
BOOL enable_object_build(void*);

LLVOAvatar* find_avatar_from_object( LLViewerObject* object );
LLVOAvatar* find_avatar_from_object( const LLUUID& object_id );

void handle_test_load_url(void*);

//
// Evil hackish imported globals

//extern BOOL	gHideSelectedObjects;
//extern BOOL gAllowSelectAvatar;
//extern BOOL gDebugAvatarRotation;
extern BOOL gDebugClicks;
extern BOOL gDebugWindowProc;
//extern BOOL gDebugTextEditorTips;
//extern BOOL gDebugSelectMgr;

//
// Globals
//

LLMenuBarGL		*gMenuBarView = NULL;
LLViewerMenuHolderGL	*gMenuHolder = NULL;
LLMenuGL		*gPopupMenuView = NULL;
LLMenuGL		*gEditMenu = NULL;
LLMenuBarGL		*gLoginMenuBarView = NULL;

// Pie menus
LLContextMenu	*gMenuAvatarSelf	= NULL;
LLContextMenu	*gMenuAvatarOther = NULL;
LLContextMenu	*gMenuObject = NULL;
LLContextMenu	*gMenuAttachmentSelf = NULL;
LLContextMenu	*gMenuAttachmentOther = NULL;
LLContextMenu	*gMenuLand	= NULL;

const std::string SAVE_INTO_INVENTORY("Save Object Back to My Inventory");
const std::string SAVE_INTO_TASK_INVENTORY("Save Object Back to Object Contents");

LLMenuGL* gAttachSubMenu = NULL;
LLMenuGL* gDetachSubMenu = NULL;
LLMenuGL* gTakeOffClothes = NULL;
LLContextMenu* gAttachScreenPieMenu = NULL;
LLContextMenu* gAttachPieMenu = NULL;
LLContextMenu* gAttachBodyPartPieMenus[8];
LLContextMenu* gDetachPieMenu = NULL;
LLContextMenu* gDetachScreenPieMenu = NULL;
LLContextMenu* gDetachBodyPartPieMenus[8];

LLMenuItemCallGL* gAFKMenu = NULL;
LLMenuItemCallGL* gBusyMenu = NULL;

//
// Local prototypes

// File Menu
void handle_compress_image(void*);


// Edit menu
void handle_dump_group_info(void *);
void handle_dump_capabilities_info(void *);

// Advanced->Consoles menu
void handle_region_dump_settings(void*);
void handle_region_dump_temp_asset_data(void*);
void handle_region_clear_temp_asset_data(void*);

// Object pie menu
BOOL sitting_on_selection();

void near_sit_object();
//void label_sit_or_stand(std::string& label, void*);
// buy and take alias into the same UI positions, so these
// declarations handle this mess.
BOOL is_selection_buy_not_take();
S32 selection_price();
BOOL enable_take();
void handle_take();
bool confirm_take(const LLSD& notification, const LLSD& response);

void handle_buy_object(LLSaleInfo sale_info);
void handle_buy_contents(LLSaleInfo sale_info);

// Land pie menu
void near_sit_down_point(BOOL success, void *);

// Avatar pie menu

// Debug menu


void velocity_interpolate( void* );

void handle_rebake_textures(void*);
BOOL check_admin_override(void*);
void handle_admin_override_toggle(void*);
#ifdef TOGGLE_HACKED_GODLIKE_VIEWER
void handle_toggle_hacked_godmode(void*);
BOOL check_toggle_hacked_godmode(void*);
bool enable_toggle_hacked_godmode(void*);
#endif

void toggle_show_xui_names(void *);
BOOL check_show_xui_names(void *);

// Debug UI

void handle_buy_currency_test(void*);
void handle_save_to_xml(void*);
void handle_load_from_xml(void*);

void handle_god_mode(void*);

// God menu
void handle_leave_god_mode(void*);


void handle_reset_view();

void handle_duplicate_in_place(void*);


void handle_object_owner_self(void*);
void handle_object_owner_permissive(void*);
void handle_object_lock(void*);
void handle_object_asset_ids(void*);
void force_take_copy(void*);
#ifdef _CORY_TESTING
void force_export_copy(void*);
void force_import_geometry(void*);
#endif

void handle_force_parcel_owner_to_me(void*);
void handle_force_parcel_to_content(void*);
void handle_claim_public_land(void*);

void handle_god_request_avatar_geometry(void *);	// Hack for easy testing of new avatar geometry
void reload_vertex_shader(void *);
void handle_disconnect_viewer(void *);

void force_error_breakpoint(void *);
void force_error_llerror(void *);
void force_error_bad_memory_access(void *);
void force_error_infinite_loop(void *);
void force_error_software_exception(void *);
void force_error_driver_crash(void *);

void handle_force_delete(void*);
void print_object_info(void*);
void print_agent_nvpairs(void*);
void toggle_debug_menus(void*);
void upload_done_callback(const LLUUID& uuid, void* user_data, S32 result, LLExtStat ext_status);
void dump_select_mgr(void*);

void dump_inventory(void*);
void toggle_visibility(void*);
BOOL get_visibility(void*);

// Avatar Pie menu
void request_friendship(const LLUUID& agent_id);

// Tools menu
void handle_selected_texture_info(void*);

void handle_dump_followcam(void*);
void handle_viewer_enable_message_log(void*);
void handle_viewer_disable_message_log(void*);

BOOL enable_buy_land(void*);

// Help menu

void handle_test_male(void *);
void handle_test_female(void *);
void handle_toggle_pg(void*);
void handle_dump_attachments(void *);
void handle_dump_avatar_local_textures(void*);
void handle_debug_avatar_textures(void*);
void handle_grab_baked_texture(void*);
BOOL enable_grab_baked_texture(void*);
void handle_dump_region_object_cache(void*);

BOOL enable_save_into_inventory(void*);
BOOL enable_save_into_task_inventory(void*);

BOOL enable_detach(const LLSD& = LLSD());
void menu_toggle_attached_lights(void* user_data);
void menu_toggle_attached_particles(void* user_data);

class LLMenuParcelObserver : public LLParcelObserver
{
public:
	LLMenuParcelObserver();
	~LLMenuParcelObserver();
	virtual void changed();
};

static LLMenuParcelObserver* gMenuParcelObserver = NULL;

static LLUIListener sUIListener;

LLMenuParcelObserver::LLMenuParcelObserver()
{
	LLViewerParcelMgr::getInstance()->addObserver(this);
}

LLMenuParcelObserver::~LLMenuParcelObserver()
{
	LLViewerParcelMgr::getInstance()->removeObserver(this);
}

void LLMenuParcelObserver::changed()
{
	gMenuHolder->childSetEnabled("Land Buy Pass", LLPanelLandGeneral::enableBuyPass(NULL));
	
	BOOL buyable = enable_buy_land(NULL);
	gMenuHolder->childSetEnabled("Land Buy", buyable);
	gMenuHolder->childSetEnabled("Buy Land...", buyable);
}


void initialize_menus();

//-----------------------------------------------------------------------------
// Initialize main menus
//
// HOW TO NAME MENUS:
//
// First Letter Of Each Word Is Capitalized, Even At Or And
//
// Items that lead to dialog boxes end in "..."
//
// Break up groups of more than 6 items with separators
//-----------------------------------------------------------------------------

void set_underclothes_menu_options()
{
	if (gMenuHolder && gAgent.isTeen())
	{
		gMenuHolder->getChild<LLView>("Self Underpants")->setVisible(FALSE);
		gMenuHolder->getChild<LLView>("Self Undershirt")->setVisible(FALSE);
	}
	if (gMenuBarView && gAgent.isTeen())
	{
		gMenuBarView->getChild<LLView>("Menu Underpants")->setVisible(FALSE);
		gMenuBarView->getChild<LLView>("Menu Undershirt")->setVisible(FALSE);
	}
}

void init_menus()
{
	S32 top = gViewerWindow->getRootView()->getRect().getHeight();

	// Initialize actions
	initialize_menus();

	///
	/// Popup menu
	///
	/// The popup menu is now populated by the show_context_menu()
	/// method.
	
	LLMenuGL::Params menu_params;
	menu_params.name = "Popup";
	menu_params.visible = false;
	gPopupMenuView = LLUICtrlFactory::create<LLMenuGL>(menu_params);
	gMenuHolder->addChild( gPopupMenuView );

	///
	/// Context menus
	///

	const widget_registry_t& registry =
		LLViewerMenuHolderGL::child_registry_t::instance();
	gEditMenu = LLUICtrlFactory::createFromFile<LLMenuGL>("menu_edit.xml", gMenuHolder, registry);
	gMenuAvatarSelf = LLUICtrlFactory::createFromFile<LLContextMenu>(
		"menu_avatar_self.xml", gMenuHolder, registry);
	gMenuAvatarOther = LLUICtrlFactory::createFromFile<LLContextMenu>(
		"menu_avatar_other.xml", gMenuHolder, registry);

	gDetachScreenPieMenu = gMenuHolder->getChild<LLContextMenu>("Object Detach HUD", true);
	gDetachPieMenu = gMenuHolder->getChild<LLContextMenu>("Object Detach", true);

	gMenuObject = LLUICtrlFactory::createFromFile<LLContextMenu>(
		"menu_object.xml", gMenuHolder, registry);

	gAttachScreenPieMenu = gMenuHolder->getChild<LLContextMenu>("Object Attach HUD");
	gAttachPieMenu = gMenuHolder->getChild<LLContextMenu>("Object Attach");

	gMenuAttachmentSelf = LLUICtrlFactory::createFromFile<LLContextMenu>(
		"menu_attachment_self.xml", gMenuHolder, registry);
	gMenuAttachmentOther = LLUICtrlFactory::createFromFile<LLContextMenu>(
		"menu_attachment_other.xml", gMenuHolder, registry);

	gMenuLand = LLUICtrlFactory::createFromFile<LLContextMenu>(
		"menu_land.xml", gMenuHolder, registry);

	///
	/// set up the colors
	///
	LLColor4 color;

	LLColor4 context_menu_color = LLUIColorTable::instance().getColor("MenuPopupBgColor");
	
	gMenuAvatarSelf->setBackgroundColor( context_menu_color );
	gMenuAvatarOther->setBackgroundColor( context_menu_color );
	gMenuObject->setBackgroundColor( context_menu_color );
	gMenuAttachmentSelf->setBackgroundColor( context_menu_color );
	gMenuAttachmentOther->setBackgroundColor( context_menu_color );

	gMenuLand->setBackgroundColor( context_menu_color );

	color = LLUIColorTable::instance().getColor( "MenuPopupBgColor" );
	gPopupMenuView->setBackgroundColor( color );

	// If we are not in production, use a different color to make it apparent.
	if (LLGridManager::getInstance()->isInProductionGrid())
	{
		color = LLUIColorTable::instance().getColor( "MenuBarBgColor" );
	}
	else
	{
		color = LLUIColorTable::instance().getColor( "MenuNonProductionBgColor" );
	}
	gMenuBarView = LLUICtrlFactory::getInstance()->createFromFile<LLMenuBarGL>("menu_viewer.xml", gMenuHolder, LLViewerMenuHolderGL::child_registry_t::instance());
	gMenuBarView->setRect(LLRect(0, top, 0, top - MENU_BAR_HEIGHT));
	gMenuBarView->setBackgroundColor( color );

	LLView* menu_bar_holder = gViewerWindow->getRootView()->getChildView("menu_bar_holder");
	menu_bar_holder->addChild(gMenuBarView);
  
    gViewerWindow->setMenuBackgroundColor(false, 
        LLGridManager::getInstance()->isInProductionGrid());

	// Assume L$10 for now, the server will tell us the real cost at login
	// *TODO:Also fix cost in llfolderview.cpp for Inventory menus
	const std::string upload_cost("10");
	gMenuHolder->childSetLabelArg("Upload Image", "[COST]", upload_cost);
	gMenuHolder->childSetLabelArg("Upload Sound", "[COST]", upload_cost);
	gMenuHolder->childSetLabelArg("Upload Animation", "[COST]", upload_cost);
	gMenuHolder->childSetLabelArg("Bulk Upload", "[COST]", upload_cost);
	
	gAFKMenu = gMenuBarView->getChild<LLMenuItemCallGL>("Set Away", TRUE);
	gBusyMenu = gMenuBarView->getChild<LLMenuItemCallGL>("Set Busy", TRUE);
	gAttachSubMenu = gMenuBarView->findChildMenuByName("Attach Object", TRUE);
	gDetachSubMenu = gMenuBarView->findChildMenuByName("Detach Object", TRUE);

#if !MEM_TRACK_MEM
	// Don't display the Memory console menu if the feature is turned off
	LLMenuItemCheckGL *memoryMenu = gMenuBarView->getChild<LLMenuItemCheckGL>("Memory", TRUE);
	if (memoryMenu)
	{
		memoryMenu->setVisible(FALSE);
	}
#endif

	gMenuBarView->createJumpKeys();

	// Let land based option enable when parcel changes
	gMenuParcelObserver = new LLMenuParcelObserver();

	gLoginMenuBarView = LLUICtrlFactory::getInstance()->createFromFile<LLMenuBarGL>("menu_login.xml", gMenuHolder, LLViewerMenuHolderGL::child_registry_t::instance());
	gLoginMenuBarView->arrangeAndClear();
	LLRect menuBarRect = gLoginMenuBarView->getRect();
	menuBarRect.setLeftTopAndSize(0, menu_bar_holder->getRect().getHeight(), menuBarRect.getWidth(), menuBarRect.getHeight());
	gLoginMenuBarView->setRect(menuBarRect);
	gLoginMenuBarView->setBackgroundColor( color );
	menu_bar_holder->addChild(gLoginMenuBarView);
	
	// tooltips are on top of EVERYTHING, including menus
	gViewerWindow->getRootView()->sendChildToFront(gToolTipView);
}

///////////////////
// SHOW CONSOLES //
///////////////////


class LLAdvancedToggleConsole : public view_listener_t
{
	bool handleEvent(const LLSD& userdata)
	{
		std::string console_type = userdata.asString();
		if ("texture" == console_type)
		{
			toggle_visibility( (void*)gTextureView );
		}
		else if ("debug" == console_type)
		{
			toggle_visibility( (void*)static_cast<LLUICtrl*>(gDebugView->mDebugConsolep));
		}
		else if (gTextureSizeView && "texture size" == console_type)
		{
			toggle_visibility( (void*)gTextureSizeView );
		}
		else if (gTextureCategoryView && "texture category" == console_type)
		{
			toggle_visibility( (void*)gTextureCategoryView );
		}
		else if ("fast timers" == console_type)
		{
			toggle_visibility( (void*)gDebugView->mFastTimerView );
		}
#if MEM_TRACK_MEM
		else if ("memory view" == console_type)
		{
			toggle_visibility( (void*)gDebugView->mMemoryView );
		}
#endif
		return true;
	}
};
class LLAdvancedCheckConsole : public view_listener_t
{
	bool handleEvent(const LLSD& userdata)
	{
		std::string console_type = userdata.asString();
		bool new_value = false;
		if ("texture" == console_type)
		{
			new_value = get_visibility( (void*)gTextureView );
		}
		else if ("debug" == console_type)
		{
			new_value = get_visibility( (void*)((LLView*)gDebugView->mDebugConsolep) );
		}
		else if (gTextureSizeView && "texture size" == console_type)
		{
			new_value = get_visibility( (void*)gTextureSizeView );
		}
		else if (gTextureCategoryView && "texture category" == console_type)
		{
			new_value = get_visibility( (void*)gTextureCategoryView );
		}
		else if ("fast timers" == console_type)
		{
			new_value = get_visibility( (void*)gDebugView->mFastTimerView );
		}
#if MEM_TRACK_MEM
		else if ("memory view" == console_type)
		{
			new_value = get_visibility( (void*)gDebugView->mMemoryView );
		}
#endif

		return new_value;
	}
};


//////////////////////////
// DUMP INFO TO CONSOLE //
//////////////////////////


class LLAdvancedDumpInfoToConsole : public view_listener_t
{
	bool handleEvent(const LLSD& userdata)
	{
		std::string info_type = userdata.asString();
		if ("region" == info_type)
		{
			handle_region_dump_settings(NULL);
		}
		else if ("group" == info_type)
		{
			handle_dump_group_info(NULL);
		}
		else if ("capabilities" == info_type)
		{
			handle_dump_capabilities_info(NULL);
		}
		return true;
	}
};


//////////////
// HUD INFO //
//////////////


class LLAdvancedToggleHUDInfo : public view_listener_t
{
	bool handleEvent(const LLSD& userdata)
	{
		std::string info_type = userdata.asString();

		if ("camera" == info_type)
		{
			gDisplayCameraPos = !(gDisplayCameraPos);
		}
		else if ("wind" == info_type)
		{
			gDisplayWindInfo = !(gDisplayWindInfo);
		}
		else if ("fov" == info_type)
		{
			gDisplayFOV = !(gDisplayFOV);
		}
		else if ("badge" == info_type)
		{
			gDisplayBadge = !(gDisplayBadge);
		}
		return true;
	}
};

class LLAdvancedCheckHUDInfo : public view_listener_t
{
	bool handleEvent(const LLSD& userdata)
	{
		std::string info_type = userdata.asString();
		bool new_value = false;
		if ("camera" == info_type)
		{
			new_value = gDisplayCameraPos;
		}
		else if ("wind" == info_type)
		{
			new_value = gDisplayWindInfo;
		}
		else if ("fov" == info_type)
		{
			new_value = gDisplayFOV;
		}
		else if ("badge" == info_type)
		{
			new_value = gDisplayBadge;
		}
		return new_value;
	}
};


//////////////
// FLYING   //
//////////////

class LLAdvancedAgentFlyingInfo : public view_listener_t
{
	bool handleEvent(const LLSD&)
	{
		return gAgent.getFlying();
	}
};


///////////////////////
// CLEAR GROUP CACHE //
///////////////////////

class LLAdvancedClearGroupCache : public view_listener_t
{
	bool handleEvent(const LLSD& userdata)
	{
		LLGroupMgr::debugClearAllGroups(NULL);
		return true;
	}
};




/////////////////
// RENDER TYPE //
/////////////////
U32 render_type_from_string(std::string render_type)
{
	if ("simple" == render_type)
	{
		return LLPipeline::RENDER_TYPE_SIMPLE;
	}
	else if ("alpha" == render_type)
	{
		return LLPipeline::RENDER_TYPE_ALPHA;
	}
	else if ("tree" == render_type)
	{
		return LLPipeline::RENDER_TYPE_TREE;
	}
	else if ("character" == render_type)
	{
		return LLPipeline::RENDER_TYPE_AVATAR;
	}
	else if ("surfacePath" == render_type)
	{
		return LLPipeline::RENDER_TYPE_TERRAIN;
	}
	else if ("sky" == render_type)
	{
		return LLPipeline::RENDER_TYPE_SKY;
	}
	else if ("water" == render_type)
	{
		return LLPipeline::RENDER_TYPE_WATER;
	}
	else if ("ground" == render_type)
	{
		return LLPipeline::RENDER_TYPE_GROUND;
	}
	else if ("volume" == render_type)
	{
		return LLPipeline::RENDER_TYPE_VOLUME;
	}
	else if ("grass" == render_type)
	{
		return LLPipeline::RENDER_TYPE_GRASS;
	}
	else if ("clouds" == render_type)
	{
		return LLPipeline::RENDER_TYPE_CLOUDS;
	}
	else if ("particles" == render_type)
	{
		return LLPipeline::RENDER_TYPE_PARTICLES;
	}
	else if ("bump" == render_type)
	{
		return LLPipeline::RENDER_TYPE_BUMP;
	}
	else
	{
		return 0;
	}
}


class LLAdvancedToggleRenderType : public view_listener_t
{
	bool handleEvent(const LLSD& userdata)
	{
		U32 render_type = render_type_from_string( userdata.asString() );
		if ( render_type != 0 )
		{
			LLPipeline::toggleRenderTypeControl( (void*)render_type );
		}
		return true;
	}
};


class LLAdvancedCheckRenderType : public view_listener_t
{
	bool handleEvent(const LLSD& userdata)
	{
		U32 render_type = render_type_from_string( userdata.asString() );
		bool new_value = false;

		if ( render_type != 0 )
		{
			new_value = LLPipeline::hasRenderTypeControl( (void*)render_type );
		}

		return new_value;
	}
};


/////////////
// FEATURE //
/////////////
U32 feature_from_string(std::string feature)
{ 
	if ("ui" == feature)
	{ 
		return LLPipeline::RENDER_DEBUG_FEATURE_UI;
	}
	else if ("selected" == feature)
	{
		return LLPipeline::RENDER_DEBUG_FEATURE_SELECTED;
	}
	else if ("highlighted" == feature)
	{
		return LLPipeline::RENDER_DEBUG_FEATURE_HIGHLIGHTED;
	}
	else if ("dynamic textures" == feature)
	{
		return LLPipeline::RENDER_DEBUG_FEATURE_DYNAMIC_TEXTURES;
	}
	else if ("foot shadows" == feature)
	{
		return LLPipeline::RENDER_DEBUG_FEATURE_FOOT_SHADOWS;
	}
	else if ("fog" == feature)
	{
		return LLPipeline::RENDER_DEBUG_FEATURE_FOG;
	}
	else if ("fr info" == feature)
	{
		return LLPipeline::RENDER_DEBUG_FEATURE_FR_INFO;
	}
	else if ("flexible" == feature)
	{
		return LLPipeline::RENDER_DEBUG_FEATURE_FLEXIBLE;
	}
	else
	{
		return 0;
	}
};


class LLAdvancedToggleFeature : public view_listener_t{
	bool handleEvent(const LLSD& userdata)
	{
		U32 feature = feature_from_string( userdata.asString() );
		if ( feature != 0 )
		{
			LLPipeline::toggleRenderDebugFeature( (void*)feature );
		}
		return true;
	}
};

class LLAdvancedCheckFeature : public view_listener_t
{bool handleEvent(const LLSD& userdata)
{
	U32 feature = feature_from_string( userdata.asString() );
	bool new_value = false;

	if ( feature != 0 )
	{
		new_value = LLPipeline::toggleRenderDebugFeatureControl( (void*)feature );
	}

	return new_value;
}
};


//////////////////
// INFO DISPLAY //
//////////////////
U32 info_display_from_string(std::string info_display)
{
	if ("verify" == info_display)
	{
		return LLPipeline::RENDER_DEBUG_VERIFY;
	}
	else if ("bboxes" == info_display)
	{
		return LLPipeline::RENDER_DEBUG_BBOXES;
	}
	else if ("normals" == info_display)
	{
		return LLPipeline::RENDER_DEBUG_NORMALS;
	}
	else if ("points" == info_display)
	{
		return LLPipeline::RENDER_DEBUG_POINTS;
	}
	else if ("octree" == info_display)
	{
		return LLPipeline::RENDER_DEBUG_OCTREE;
	}
	else if ("shadow frusta" == info_display)
	{
		return LLPipeline::RENDER_DEBUG_SHADOW_FRUSTA;
	}
	else if ("physics shapes" == info_display)
	{
		return LLPipeline::RENDER_DEBUG_PHYSICS_SHAPES;
	}
	else if ("occlusion" == info_display)
	{
		return LLPipeline::RENDER_DEBUG_OCCLUSION;
	}
	else if ("render batches" == info_display)
	{
		return LLPipeline::RENDER_DEBUG_BATCH_SIZE;
	}
	else if ("texture anim" == info_display)
	{
		return LLPipeline::RENDER_DEBUG_TEXTURE_ANIM;
	}
	else if ("texture priority" == info_display)
	{
		return LLPipeline::RENDER_DEBUG_TEXTURE_PRIORITY;
	}
	else if ("shame" == info_display)
	{
		return LLPipeline::RENDER_DEBUG_SHAME;
	}
	else if ("texture area" == info_display)
	{
		return LLPipeline::RENDER_DEBUG_TEXTURE_AREA;
	}
	else if ("face area" == info_display)
	{
		return LLPipeline::RENDER_DEBUG_FACE_AREA;
	}
	else if ("lights" == info_display)
	{
		return LLPipeline::RENDER_DEBUG_LIGHTS;
	}
	else if ("particles" == info_display)
	{
		return LLPipeline::RENDER_DEBUG_PARTICLES;
	}
	else if ("composition" == info_display)
	{
		return LLPipeline::RENDER_DEBUG_COMPOSITION;
	}
	else if ("glow" == info_display)
	{
		return LLPipeline::RENDER_DEBUG_GLOW;
	}
	else if ("collision skeleton" == info_display)
	{
		return LLPipeline::RENDER_DEBUG_AVATAR_VOLUME;
	}
	else if ("raycast" == info_display)
	{
		return LLPipeline::RENDER_DEBUG_RAYCAST;
	}
	else if ("agent target" == info_display)
	{
		return LLPipeline::RENDER_DEBUG_AGENT_TARGET;
	}
	else
	{
		return 0;
	}
};

class LLAdvancedToggleInfoDisplay : public view_listener_t
{
	bool handleEvent(const LLSD& userdata)
	{
		U32 info_display = info_display_from_string( userdata.asString() );

		if ( info_display != 0 )
		{
			LLPipeline::toggleRenderDebug( (void*)info_display );
		}

		return true;
	}
};


class LLAdvancedCheckInfoDisplay : public view_listener_t
{
	bool handleEvent(const LLSD& userdata)
	{
		U32 info_display = info_display_from_string( userdata.asString() );
		bool new_value = false;

		if ( info_display != 0 )
		{
			new_value = LLPipeline::toggleRenderDebugControl( (void*)info_display );
		}

		return new_value;
	}
};


///////////////////////////
//// RANDOMIZE FRAMERATE //
///////////////////////////


class LLAdvancedToggleRandomizeFramerate : public view_listener_t
{
	bool handleEvent(const LLSD& userdata)
	{
		gRandomizeFramerate = !(gRandomizeFramerate);
		return true;
	}
};

class LLAdvancedCheckRandomizeFramerate : public view_listener_t
{
	bool handleEvent(const LLSD& userdata)
	{
		bool new_value = gRandomizeFramerate;
		return new_value;
	}
};

void run_vectorize_perf_test(void *)
{
	gSavedSettings.setBOOL("VectorizePerfTest", TRUE);
}


////////////////////////////////
// RUN Vectorized Perform Test//
////////////////////////////////


class LLAdvancedVectorizePerfTest : public view_listener_t
{
	bool handleEvent(const LLSD& userdata)
	{
		run_vectorize_perf_test(NULL);
		return true;
	}
};

///////////////////////////
//// PERIODIC SLOW FRAME //
///////////////////////////


class LLAdvancedTogglePeriodicSlowFrame : public view_listener_t
{
	bool handleEvent(const LLSD& userdata)
	{
		gPeriodicSlowFrame = !(gPeriodicSlowFrame);
		return true;
	}
};

class LLAdvancedCheckPeriodicSlowFrame : public view_listener_t
{
	bool handleEvent(const LLSD& userdata)
	{
		bool new_value = gPeriodicSlowFrame;
		return new_value;
	}
};



////////////////
// FRAME TEST //
////////////////


class LLAdvancedToggleFrameTest : public view_listener_t
{
	bool handleEvent(const LLSD& userdata)
	{
		LLPipeline::sRenderFrameTest = !(LLPipeline::sRenderFrameTest);
		return true;
	}
};

class LLAdvancedCheckFrameTest : public view_listener_t
{
	bool handleEvent(const LLSD& userdata)
	{
		bool new_value = LLPipeline::sRenderFrameTest;
		return new_value;
	}
};


///////////////////////////
// SELECTED TEXTURE INFO //
///////////////////////////


class LLAdvancedSelectedTextureInfo : public view_listener_t
{
	bool handleEvent(const LLSD& userdata)
	{
		handle_selected_texture_info(NULL);
		return true;
	}
};

//////////////////////
// TOGGLE WIREFRAME //
//////////////////////

class LLAdvancedToggleWireframe : public view_listener_t
{
	bool handleEvent(const LLSD& userdata)
	{
		gUseWireframe = !(gUseWireframe);
		LLPipeline::updateRenderDeferred();
		gPipeline.resetVertexBuffers();
		return true;
	}
};

class LLAdvancedCheckWireframe : public view_listener_t
{
	bool handleEvent(const LLSD& userdata)
	{
		bool new_value = gUseWireframe;
		return new_value;
	}
};
	
//////////////////////
// TEXTURE ATLAS //
//////////////////////

class LLAdvancedToggleTextureAtlas : public view_listener_t
{
	bool handleEvent(const LLSD& userdata)
	{
		LLViewerTexture::sUseTextureAtlas = !LLViewerTexture::sUseTextureAtlas;
		gSavedSettings.setBOOL("EnableTextureAtlas", LLViewerTexture::sUseTextureAtlas) ;
		return true;
	}
};

class LLAdvancedCheckTextureAtlas : public view_listener_t
{
	bool handleEvent(const LLSD& userdata)
	{
		bool new_value = LLViewerTexture::sUseTextureAtlas; // <-- make this using LLCacheControl
		return new_value;
	}
};

//////////////////////////
// DUMP SCRIPTED CAMERA //
//////////////////////////
	
class LLAdvancedDumpScriptedCamera : public view_listener_t
{
	bool handleEvent(const LLSD& userdata)
	{
		handle_dump_followcam(NULL);
		return true;
}
};



//////////////////////////////
// DUMP REGION OBJECT CACHE //
//////////////////////////////


class LLAdvancedDumpRegionObjectCache : public view_listener_t
{
	bool handleEvent(const LLSD& userdata)
{
		handle_dump_region_object_cache(NULL);
		return true;
	}
};

class LLAdvancedBuyCurrencyTest : public view_listener_t
	{
	bool handleEvent(const LLSD& userdata)
	{
		handle_buy_currency_test(NULL);
		return true;
	}
};


/////////////////////
// DUMP SELECT MGR //
/////////////////////


class LLAdvancedDumpSelectMgr : public view_listener_t
{
	bool handleEvent(const LLSD& userdata)
	{
		dump_select_mgr(NULL);
		return true;
	}
};



////////////////////
// DUMP INVENTORY //
////////////////////


class LLAdvancedDumpInventory : public view_listener_t
{
	bool handleEvent(const LLSD& userdata)
	{
		dump_inventory(NULL);
		return true;
	}
};



////////////////////////////////
// PRINT SELECTED OBJECT INFO //
////////////////////////////////


class LLAdvancedPrintSelectedObjectInfo : public view_listener_t
{
	bool handleEvent(const LLSD& userdata)
	{
		print_object_info(NULL);
		return true;
	}
};



//////////////////////
// PRINT AGENT INFO //
//////////////////////


class LLAdvancedPrintAgentInfo : public view_listener_t
{
	bool handleEvent(const LLSD& userdata)
	{
		print_agent_nvpairs(NULL);
		return true;
	}
};



////////////////////////////////
// PRINT TEXTURE MEMORY STATS //
////////////////////////////////


class LLAdvancedPrintTextureMemoryStats : public view_listener_t
{
	bool handleEvent(const LLSD& userdata)
	{
		output_statistics(NULL);
		return true;
	}
};

//////////////////
// DEBUG CLICKS //
//////////////////


class LLAdvancedToggleDebugClicks : public view_listener_t
{
	bool handleEvent(const LLSD& userdata)
	{
		gDebugClicks = !(gDebugClicks);
		return true;
	}
};

class LLAdvancedCheckDebugClicks : public view_listener_t
{
	bool handleEvent(const LLSD& userdata)
	{
		bool new_value = gDebugClicks;
		return new_value;
	}
};



/////////////////
// DEBUG VIEWS //
/////////////////


class LLAdvancedToggleDebugViews : public view_listener_t
{
	bool handleEvent(const LLSD& userdata)
	{
		LLView::sDebugRects = !(LLView::sDebugRects);
		return true;
	}
};

class LLAdvancedCheckDebugViews : public view_listener_t
{
	bool handleEvent(const LLSD& userdata)
	{
		bool new_value = LLView::sDebugRects;
		return new_value;
	}
};



///////////////////////
// XUI NAME TOOLTIPS //
///////////////////////


class LLAdvancedToggleXUINameTooltips : public view_listener_t
{
	bool handleEvent(const LLSD& userdata)
	{
		toggle_show_xui_names(NULL);
		return true;
	}
};

class LLAdvancedCheckXUINameTooltips : public view_listener_t
{
	bool handleEvent(const LLSD& userdata)
	{
		bool new_value = check_show_xui_names(NULL);
		return new_value;
	}
};



////////////////////////
// DEBUG MOUSE EVENTS //
////////////////////////


class LLAdvancedToggleDebugMouseEvents : public view_listener_t
{
	bool handleEvent(const LLSD& userdata)
	{
		LLView::sDebugMouseHandling = !(LLView::sDebugMouseHandling);
		return true;
	}
};

class LLAdvancedCheckDebugMouseEvents : public view_listener_t
{
	bool handleEvent(const LLSD& userdata)
	{
		bool new_value = LLView::sDebugMouseHandling;
		return new_value;
	}
};



////////////////
// DEBUG KEYS //
////////////////


class LLAdvancedToggleDebugKeys : public view_listener_t
{
	bool handleEvent(const LLSD& userdata)
	{
		LLView::sDebugKeys = !(LLView::sDebugKeys);
		return true;
	}
};
	
class LLAdvancedCheckDebugKeys : public view_listener_t
{
	bool handleEvent(const LLSD& userdata)
	{
		bool new_value = LLView::sDebugKeys;
		return new_value;
	}
};
	


///////////////////////
// DEBUG WINDOW PROC //
///////////////////////


class LLAdvancedToggleDebugWindowProc : public view_listener_t
{
	bool handleEvent(const LLSD& userdata)
	{
		gDebugWindowProc = !(gDebugWindowProc);
		return true;
	}
};

class LLAdvancedCheckDebugWindowProc : public view_listener_t
	{
	bool handleEvent(const LLSD& userdata)
	{
		bool new_value = gDebugWindowProc;
		return new_value;
	}
};

// ------------------------------XUI MENU ---------------------------

//////////////////////
// LOAD UI FROM XML //
//////////////////////


class LLAdvancedLoadUIFromXML : public view_listener_t
{
	bool handleEvent(const LLSD& userdata)
	{
		handle_load_from_xml(NULL);
		return true;
}
};



////////////////////
// SAVE UI TO XML //
////////////////////


class LLAdvancedSaveUIToXML : public view_listener_t
{
	bool handleEvent(const LLSD& userdata)
	{
		handle_save_to_xml(NULL);
		return true;
}
};


class LLAdvancedSendTestIms : public view_listener_t
{
	bool handleEvent(const LLSD& userdata)
	{
		LLIMModel::instance().testMessages();
		return true;
}
};


///////////////
// XUI NAMES //
///////////////


class LLAdvancedToggleXUINames : public view_listener_t
{
	bool handleEvent(const LLSD& userdata)
	{
		toggle_show_xui_names(NULL);
		return true;
	}
};

class LLAdvancedCheckXUINames : public view_listener_t
{
	bool handleEvent(const LLSD& userdata)
	{
		bool new_value = check_show_xui_names(NULL);
		return new_value;
	}
};


////////////////////////
// GRAB BAKED TEXTURE //
////////////////////////


class LLAdvancedGrabBakedTexture : public view_listener_t
{
	bool handleEvent(const LLSD& userdata)
	{
		std::string texture_type = userdata.asString();
		if ("iris" == texture_type)
		{
			handle_grab_baked_texture( (void*)BAKED_EYES );
		}
		else if ("head" == texture_type)
		{
			handle_grab_baked_texture( (void*)BAKED_HEAD );
		}
		else if ("upper" == texture_type)
		{
			handle_grab_baked_texture( (void*)BAKED_UPPER );
		}
		else if ("lower" == texture_type)
		{
			handle_grab_baked_texture( (void*)BAKED_LOWER );
		}
		else if ("skirt" == texture_type)
		{
			handle_grab_baked_texture( (void*)BAKED_SKIRT );
		}
		else if ("hair" == texture_type)
		{
			handle_grab_baked_texture( (void*)BAKED_HAIR );
		}

		return true;
	}
};

class LLAdvancedEnableGrabBakedTexture : public view_listener_t
{
	bool handleEvent(const LLSD& userdata)
{
		std::string texture_type = userdata.asString();
		bool new_value = false;

		if ("iris" == texture_type)
		{
			new_value = enable_grab_baked_texture( (void*)BAKED_EYES );
		}
		else if ("head" == texture_type)
		{
			new_value = enable_grab_baked_texture( (void*)BAKED_HEAD );
		}
		else if ("upper" == texture_type)
		{
			new_value = enable_grab_baked_texture( (void*)BAKED_UPPER );
		}
		else if ("lower" == texture_type)
		{
			new_value = enable_grab_baked_texture( (void*)BAKED_LOWER );
		}
		else if ("skirt" == texture_type)
		{
			new_value = enable_grab_baked_texture( (void*)BAKED_SKIRT );
		}
		else if ("hair" == texture_type)
		{
			new_value = enable_grab_baked_texture( (void*)BAKED_HAIR );
		}
	
		return new_value;
}
};

///////////////////////
// APPEARANCE TO XML //
///////////////////////


class LLAdvancedAppearanceToXML : public view_listener_t
{
	bool handleEvent(const LLSD& userdata)
	{
		LLVOAvatar::dumpArchetypeXML(NULL);
		return true;
	}
};



///////////////////////////////
// TOGGLE CHARACTER GEOMETRY //
///////////////////////////////


class LLAdvancedToggleCharacterGeometry : public view_listener_t
{
	bool handleEvent(const LLSD& userdata)
	{
		handle_god_request_avatar_geometry(NULL);
		return true;
}
};


	/////////////////////////////
// TEST MALE / TEST FEMALE //
/////////////////////////////

class LLAdvancedTestMale : public view_listener_t
{
	bool handleEvent(const LLSD& userdata)
	{
		handle_test_male(NULL);
		return true;
	}
};


class LLAdvancedTestFemale : public view_listener_t
{
	bool handleEvent(const LLSD& userdata)
	{
		handle_test_female(NULL);
		return true;
	}
};



///////////////
// TOGGLE PG //
///////////////


class LLAdvancedTogglePG : public view_listener_t
{
	bool handleEvent(const LLSD& userdata)
	{
		handle_toggle_pg(NULL);
		return true;
	}
};


class LLAdvancedForceParamsToDefault : public view_listener_t
{
	bool handleEvent(const LLSD& userdata)
	{
		LLAgent::clearVisualParams(NULL);
		return true;
	}
};



//////////////////////////
// RELOAD VERTEX SHADER //
//////////////////////////


class LLAdvancedReloadVertexShader : public view_listener_t
{
	bool handleEvent(const LLSD& userdata)
	{
		reload_vertex_shader(NULL);
		return true;
	}
};



////////////////////
// ANIMATION INFO //
////////////////////


class LLAdvancedToggleAnimationInfo : public view_listener_t
{
	bool handleEvent(const LLSD& userdata)
	{
		LLVOAvatar::sShowAnimationDebug = !(LLVOAvatar::sShowAnimationDebug);
		return true;
	}
};

class LLAdvancedCheckAnimationInfo : public view_listener_t
{
	bool handleEvent(const LLSD& userdata)
	{
		bool new_value = LLVOAvatar::sShowAnimationDebug;
		return new_value;
	}
};


//////////////////
// SHOW LOOK AT //
//////////////////


class LLAdvancedToggleShowLookAt : public view_listener_t
{
	bool handleEvent(const LLSD& userdata)
	{
		LLHUDEffectLookAt::sDebugLookAt = !(LLHUDEffectLookAt::sDebugLookAt);
		return true;
	}
};

class LLAdvancedCheckShowLookAt : public view_listener_t
{
	bool handleEvent(const LLSD& userdata)
	{
		bool new_value = LLHUDEffectLookAt::sDebugLookAt;
		return new_value;
	}
};



///////////////////
// SHOW POINT AT //
///////////////////


class LLAdvancedToggleShowPointAt : public view_listener_t
{
	bool handleEvent(const LLSD& userdata)
	{
		LLHUDEffectPointAt::sDebugPointAt = !(LLHUDEffectPointAt::sDebugPointAt);
		return true;
	}
};

class LLAdvancedCheckShowPointAt : public view_listener_t
{
	bool handleEvent(const LLSD& userdata)
	{
		bool new_value = LLHUDEffectPointAt::sDebugPointAt;
		return new_value;
	}
};



/////////////////////////
// DEBUG JOINT UPDATES //
/////////////////////////


class LLAdvancedToggleDebugJointUpdates : public view_listener_t
{
	bool handleEvent(const LLSD& userdata)
	{
		LLVOAvatar::sJointDebug = !(LLVOAvatar::sJointDebug);
		return true;
	}
};

class LLAdvancedCheckDebugJointUpdates : public view_listener_t
{
	bool handleEvent(const LLSD& userdata)
	{
		bool new_value = LLVOAvatar::sJointDebug;
		return new_value;
	}
};



/////////////////
// DISABLE LOD //
/////////////////


class LLAdvancedToggleDisableLOD : public view_listener_t
{
	bool handleEvent(const LLSD& userdata)
	{
		LLViewerJoint::sDisableLOD = !(LLViewerJoint::sDisableLOD);
		return true;
	}
};
		
class LLAdvancedCheckDisableLOD : public view_listener_t
{
	bool handleEvent(const LLSD& userdata)
	{
		bool new_value = LLViewerJoint::sDisableLOD;
		return new_value;
	}
};



/////////////////////////
// DEBUG CHARACTER VIS //
/////////////////////////


class LLAdvancedToggleDebugCharacterVis : public view_listener_t
{
	bool handleEvent(const LLSD& userdata)
	{
		LLVOAvatar::sDebugInvisible = !(LLVOAvatar::sDebugInvisible);
		return true;
	}
};

class LLAdvancedCheckDebugCharacterVis : public view_listener_t
{
	bool handleEvent(const LLSD& userdata)
	{
		bool new_value = LLVOAvatar::sDebugInvisible;
		return new_value;
	}
};


//////////////////////
// DUMP ATTACHMENTS //
//////////////////////

	
class LLAdvancedDumpAttachments : public view_listener_t
{
	bool handleEvent(const LLSD& userdata)
	{
		handle_dump_attachments(NULL);
		return true;
	}
};


	
/////////////////////
// REBAKE TEXTURES //
/////////////////////
	
	
class LLAdvancedRebakeTextures : public view_listener_t
{
	bool handleEvent(const LLSD& userdata)
	{
		handle_rebake_textures(NULL);
		return true;
	}
};
	
	
#if 1 //ndef LL_RELEASE_FOR_DOWNLOAD
///////////////////////////
// DEBUG AVATAR TEXTURES //
///////////////////////////


class LLAdvancedDebugAvatarTextures : public view_listener_t
{
	bool handleEvent(const LLSD& userdata)
	{
		if (gAgent.isGodlike())
		{
			handle_debug_avatar_textures(NULL);
		}
		return true;
	}
};

////////////////////////////////
// DUMP AVATAR LOCAL TEXTURES //
////////////////////////////////


class LLAdvancedDumpAvatarLocalTextures : public view_listener_t
{
	bool handleEvent(const LLSD& userdata)
	{
#ifndef LL_RELEASE_FOR_DOWNLOAD
		handle_dump_avatar_local_textures(NULL);
#endif
		return true;
	}
};

#endif
	
/////////////////
// MESSAGE LOG //
/////////////////


class LLAdvancedEnableMessageLog : public view_listener_t
{
	bool handleEvent(const LLSD& userdata)
	{
		handle_viewer_enable_message_log(NULL);
		return true;
	}
};

class LLAdvancedDisableMessageLog : public view_listener_t
{
	bool handleEvent(const LLSD& userdata)
	{
		handle_viewer_disable_message_log(NULL);
		return true;
	}
};

/////////////////
// DROP PACKET //
/////////////////


class LLAdvancedDropPacket : public view_listener_t
{
	bool handleEvent(const LLSD& userdata)
	{
		gMessageSystem->mPacketRing.dropPackets(1);
		return true;
	}
};



/////////////////
// AGENT PILOT //
/////////////////


class LLAdvancedAgentPilot : public view_listener_t
{
	bool handleEvent(const LLSD& userdata)
	{
		std::string command = userdata.asString();
		if ("start playback" == command)
		{
			LLAgentPilot::startPlayback(NULL);
		}
		else if ("stop playback" == command)
		{
			LLAgentPilot::stopPlayback(NULL);
		}
		else if ("start record" == command)
		{
			LLAgentPilot::startRecord(NULL);
		}
		else if ("stop record" == command)
		{
			LLAgentPilot::saveRecord(NULL);
		}

		return true;
	}		
};



//////////////////////
// AGENT PILOT LOOP //
//////////////////////


class LLAdvancedToggleAgentPilotLoop : public view_listener_t
{
	bool handleEvent(const LLSD& userdata)
	{
		LLAgentPilot::sLoop = !(LLAgentPilot::sLoop);
		return true;
	}
};

class LLAdvancedCheckAgentPilotLoop : public view_listener_t
{
	bool handleEvent(const LLSD& userdata)
	{
		bool new_value = LLAgentPilot::sLoop;
		return new_value;
	}
};


/////////////////////////
// SHOW OBJECT UPDATES //
/////////////////////////


class LLAdvancedToggleShowObjectUpdates : public view_listener_t
{
	bool handleEvent(const LLSD& userdata)
	{
		gShowObjectUpdates = !(gShowObjectUpdates);
		return true;
	}
};

class LLAdvancedCheckShowObjectUpdates : public view_listener_t
{
	bool handleEvent(const LLSD& userdata)
	{
		bool new_value = gShowObjectUpdates;
		return new_value;
	}
};



////////////////////
// COMPRESS IMAGE //
////////////////////


class LLAdvancedCompressImage : public view_listener_t
{
	bool handleEvent(const LLSD& userdata)
	{
		handle_compress_image(NULL);
		return true;
	}
};



/////////////////////////
// SHOW DEBUG SETTINGS //
/////////////////////////


class LLAdvancedShowDebugSettings : public view_listener_t
{
	bool handleEvent(const LLSD& userdata)
	{
		LLFloaterReg::showInstance("settings_debug",userdata);
		return true;
	}
};



////////////////////////
// VIEW ADMIN OPTIONS //
////////////////////////


class LLAdvancedToggleViewAdminOptions : public view_listener_t
{
	bool handleEvent(const LLSD& userdata)
	{
		handle_admin_override_toggle(NULL);
		return true;
	}
};

class LLAdvancedCheckViewAdminOptions : public view_listener_t
{
	bool handleEvent(const LLSD& userdata)
	{
		bool new_value = check_admin_override(NULL);
		return new_value;
	}
};

/////////////////////////////////////
// Enable Object Object Occlusion ///
/////////////////////////////////////
class LLAdvancedEnableObjectObjectOcclusion: public view_listener_t
{
	bool handleEvent(const LLSD& userdata)
	{
	
		bool new_value = gGLManager.mHasOcclusionQuery; // && LLFeatureManager::getInstance()->isFeatureAvailable(userdata.asString());
		return new_value;
}
};

/////////////////////////////////////
// Enable Framebuffer Objects	  ///
/////////////////////////////////////
class LLAdvancedEnableRenderFBO: public view_listener_t
{
	bool handleEvent(const LLSD& userdata)
	{
		bool new_value = gGLManager.mHasFramebufferObject;
		return new_value;
	}
};

/////////////////////////////////////
// Enable Deferred Rendering	  ///
/////////////////////////////////////
class LLAdvancedEnableRenderDeferred: public view_listener_t
{
	bool handleEvent(const LLSD& userdata)
	{
		bool new_value = gSavedSettings.getBOOL("RenderUseFBO") && LLViewerShaderMgr::instance()->getVertexShaderLevel(LLViewerShaderMgr::SHADER_WINDLIGHT > 0) &&
			LLViewerShaderMgr::instance()->getVertexShaderLevel(LLViewerShaderMgr::SHADER_AVATAR) > 0;
		return new_value;
	}
};

/////////////////////////////////////
// Enable Deferred Rendering sub-options
/////////////////////////////////////
class LLAdvancedEnableRenderDeferredOptions: public view_listener_t
{
	bool handleEvent(const LLSD& userdata)
	{
		bool new_value = gSavedSettings.getBOOL("RenderUseFBO") && gSavedSettings.getBOOL("RenderDeferred");
		return new_value;
	}
};



//////////////////
// ADMIN STATUS //
//////////////////


class LLAdvancedRequestAdminStatus : public view_listener_t
{
	bool handleEvent(const LLSD& userdata)
	{
		handle_god_mode(NULL);
		return true;
	}
};

class LLAdvancedLeaveAdminStatus : public view_listener_t
{
	bool handleEvent(const LLSD& userdata)
	{
		handle_leave_god_mode(NULL);
		return true;
	}
};

//////////////////////////
// Advanced > Debugging //
//////////////////////////


class LLAdvancedForceErrorBreakpoint : public view_listener_t
{
	bool handleEvent(const LLSD& userdata)
	{
		force_error_breakpoint(NULL);
		return true;
	}
};

class LLAdvancedForceErrorLlerror : public view_listener_t
{
	bool handleEvent(const LLSD& userdata)
	{
		force_error_llerror(NULL);
		return true;
	}
};
class LLAdvancedForceErrorBadMemoryAccess : public view_listener_t
{
	bool handleEvent(const LLSD& userdata)
	{
		force_error_bad_memory_access(NULL);
		return true;
	}
};

class LLAdvancedForceErrorInfiniteLoop : public view_listener_t
{
	bool handleEvent(const LLSD& userdata)
	{
		force_error_infinite_loop(NULL);
		return true;
	}
};

class LLAdvancedForceErrorSoftwareException : public view_listener_t
{
	bool handleEvent(const LLSD& userdata)
	{
		force_error_software_exception(NULL);
		return true;
	}
};

class LLAdvancedForceErrorDriverCrash : public view_listener_t
{
	bool handleEvent(const LLSD& userdata)
	{
		force_error_driver_crash(NULL);
		return true;
	}
};

class LLAdvancedForceErrorDisconnectViewer : public view_listener_t
{
	bool handleEvent(const LLSD& userdata)
	{
		handle_disconnect_viewer(NULL);
		return true;
}
};


#ifdef TOGGLE_HACKED_GODLIKE_VIEWER

class LLAdvancedHandleToggleHackedGodmode : public view_listener_t
{
	bool handleEvent(const LLSD& userdata)
	{
		handle_toggle_hacked_godmode(NULL);
		return true;
	}
};

class LLAdvancedCheckToggleHackedGodmode : public view_listener_t
{
	bool handleEvent(const LLSD& userdata)
	{
		check_toggle_hacked_godmode(NULL);
		return true;
	}
};

class LLAdvancedEnableToggleHackedGodmode : public view_listener_t
{
	bool handleEvent(const LLSD& userdata)
	{
		bool new_value = enable_toggle_hacked_godmode(NULL);
		return new_value;
	}
};
#endif


//
////-------------------------------------------------------------------
//// Advanced menu
////-------------------------------------------------------------------

//////////////////
// ADMIN MENU   //
//////////////////

// Admin > Object
class LLAdminForceTakeCopy : public view_listener_t
{
	bool handleEvent(const LLSD& userdata)
	{
		force_take_copy(NULL);
		return true;
	}
};

class LLAdminHandleObjectOwnerSelf : public view_listener_t
{
	bool handleEvent(const LLSD& userdata)
	{
		handle_object_owner_self(NULL);
		return true;
	}
};
class LLAdminHandleObjectOwnerPermissive : public view_listener_t
{
	bool handleEvent(const LLSD& userdata)
	{
		handle_object_owner_permissive(NULL);
		return true;
	}
};

class LLAdminHandleForceDelete : public view_listener_t
{
	bool handleEvent(const LLSD& userdata)
	{
		handle_force_delete(NULL);
		return true;
	}
};

class LLAdminHandleObjectLock : public view_listener_t
{
	bool handleEvent(const LLSD& userdata)
	{
		handle_object_lock(NULL);
		return true;
	}
};

class LLAdminHandleObjectAssetIDs: public view_listener_t
{
	bool handleEvent(const LLSD& userdata)
	{
		handle_object_asset_ids(NULL);
		return true;
	}	
};

//Admin >Parcel
class LLAdminHandleForceParcelOwnerToMe: public view_listener_t
{
	bool handleEvent(const LLSD& userdata)
	{
		handle_force_parcel_owner_to_me(NULL);
		return true;
	}
};
class LLAdminHandleForceParcelToContent: public view_listener_t
{
	bool handleEvent(const LLSD& userdata)
	{
		handle_force_parcel_to_content(NULL);
		return true;
	}
};
class LLAdminHandleClaimPublicLand: public view_listener_t
{
	bool handleEvent(const LLSD& userdata)
	{
		handle_claim_public_land(NULL);
		return true;
	}
};

// Admin > Region
class LLAdminHandleRegionDumpTempAssetData: public view_listener_t
{
	bool handleEvent(const LLSD& userdata)
	{
		handle_region_dump_temp_asset_data(NULL);
		return true;
	}
};
//Admin (Top Level)

class LLAdminOnSaveState: public view_listener_t
{
	bool handleEvent(const LLSD& userdata)
	{
		LLPanelRegionTools::onSaveState(NULL);
		return true;
}
};


//-----------------------------------------------------------------------------
// cleanup_menus()
//-----------------------------------------------------------------------------
void cleanup_menus()
{
	delete gMenuParcelObserver;
	gMenuParcelObserver = NULL;

	delete gMenuAvatarSelf;
	gMenuAvatarSelf = NULL;

	delete gMenuAvatarOther;
	gMenuAvatarOther = NULL;

	delete gMenuObject;
	gMenuObject = NULL;

	delete gMenuAttachmentSelf;
	gMenuAttachmentSelf = NULL;

	delete gMenuAttachmentOther;
	gMenuAttachmentSelf = NULL;

	delete gMenuLand;
	gMenuLand = NULL;

	delete gMenuBarView;
	gMenuBarView = NULL;

	delete gPopupMenuView;
	gPopupMenuView = NULL;

	delete gMenuHolder;
	gMenuHolder = NULL;
}

//-----------------------------------------------------------------------------
// Object pie menu
//-----------------------------------------------------------------------------

class LLObjectReportAbuse : public view_listener_t
{
	bool handleEvent(const LLSD& userdata)
	{
		LLViewerObject* objectp = LLSelectMgr::getInstance()->getSelection()->getPrimaryObject();
		if (objectp)
		{
			LLFloaterReporter::showFromObject(objectp->getID());
		}
		return true;
	}
};

// Enabled it you clicked an object
class LLObjectEnableReportAbuse : public view_listener_t
{
	bool handleEvent(const LLSD& userdata)
	{
		bool new_value = LLSelectMgr::getInstance()->getSelection()->getObjectCount() != 0;
		return new_value;
	}
};

void handle_object_touch()
{
		LLViewerObject* object = LLSelectMgr::getInstance()->getSelection()->getPrimaryObject();
		if (!object) return;

		LLPickInfo pick = LLToolPie::getInstance()->getPick();

		LLMessageSystem	*msg = gMessageSystem;

		msg->newMessageFast(_PREHASH_ObjectGrab);
		msg->nextBlockFast( _PREHASH_AgentData);
		msg->addUUIDFast(_PREHASH_AgentID, gAgent.getID());
		msg->addUUIDFast(_PREHASH_SessionID, gAgent.getSessionID());
		msg->nextBlockFast( _PREHASH_ObjectData);
		msg->addU32Fast(    _PREHASH_LocalID, object->mLocalID);
		msg->addVector3Fast(_PREHASH_GrabOffset, LLVector3::zero );
		msg->nextBlock("SurfaceInfo");
		msg->addVector3("UVCoord", LLVector3(pick.mUVCoords));
		msg->addVector3("STCoord", LLVector3(pick.mSTCoords));
		msg->addS32Fast(_PREHASH_FaceIndex, pick.mObjectFace);
		msg->addVector3("Position", pick.mIntersection);
		msg->addVector3("Normal", pick.mNormal);
		msg->addVector3("Binormal", pick.mBinormal);
		msg->sendMessage( object->getRegion()->getHost());

		// *NOTE: Hope the packets arrive safely and in order or else
		// there will be some problems.
		// *TODO: Just fix this bad assumption.
		msg->newMessageFast(_PREHASH_ObjectDeGrab);
		msg->nextBlockFast(_PREHASH_AgentData);
		msg->addUUIDFast(_PREHASH_AgentID, gAgent.getID());
		msg->addUUIDFast(_PREHASH_SessionID, gAgent.getSessionID());
		msg->nextBlockFast(_PREHASH_ObjectData);
		msg->addU32Fast(_PREHASH_LocalID, object->mLocalID);
		msg->nextBlock("SurfaceInfo");
		msg->addVector3("UVCoord", LLVector3(pick.mUVCoords));
		msg->addVector3("STCoord", LLVector3(pick.mSTCoords));
		msg->addS32Fast(_PREHASH_FaceIndex, pick.mObjectFace);
		msg->addVector3("Position", pick.mIntersection);
		msg->addVector3("Normal", pick.mNormal);
		msg->addVector3("Binormal", pick.mBinormal);
		msg->sendMessage(object->getRegion()->getHost());
}

static void init_default_item_label(const std::string& item_name)
{
	boost::unordered_map<std::string, LLStringExplicit>::iterator it = sDefaultItemLabels.find(item_name);
	if (it == sDefaultItemLabels.end())
	{
		// *NOTE: This will not work for items of type LLMenuItemCheckGL because they return boolean value
		//       (doesn't seem to matter much ATM).
		LLStringExplicit default_label = gMenuHolder->childGetValue(item_name).asString();
		if (!default_label.empty())
		{
			sDefaultItemLabels.insert(std::pair<std::string, LLStringExplicit>(item_name, default_label));
		}
	}
}

static LLStringExplicit get_default_item_label(const std::string& item_name)
{
	LLStringExplicit res("");
	boost::unordered_map<std::string, LLStringExplicit>::iterator it = sDefaultItemLabels.find(item_name);
	if (it != sDefaultItemLabels.end())
	{
		res = it->second;
	}

	return res;
}


bool enable_object_touch(LLUICtrl* ctrl)
{
	LLViewerObject* obj = LLSelectMgr::getInstance()->getSelection()->getPrimaryObject();

	bool new_value = obj && obj->flagHandleTouch();

	std::string item_name = ctrl->getName();
	init_default_item_label(item_name);

	// Update label based on the node touch name if available.
	LLSelectNode* node = LLSelectMgr::getInstance()->getSelection()->getFirstRootNode();
	if (node && node->mValid && !node->mTouchName.empty())
	{
		gMenuHolder->childSetText(item_name, node->mTouchName);
	}
	else
	{
		gMenuHolder->childSetText(item_name, get_default_item_label(item_name));
	}

	return new_value;
};

//void label_touch(std::string& label, void*)
//{
//	LLSelectNode* node = LLSelectMgr::getInstance()->getSelection()->getFirstRootNode();
//	if (node && node->mValid && !node->mTouchName.empty())
//	{
//		label.assign(node->mTouchName);
//	}
//	else
//	{
//		label.assign("Touch");
//	}
//}

void handle_object_open()
{
	LLFloaterReg::showInstance("openobject");
}

bool enable_object_open()
{
	// Look for contents in root object, which is all the LLFloaterOpenObject
	// understands.
	LLViewerObject* obj = LLSelectMgr::getInstance()->getSelection()->getPrimaryObject();
	if (!obj) return false;

	LLViewerObject* root = obj->getRootEdit();
	if (!root) return false;

	return root->allowOpen();
}


class LLViewJoystickFlycam : public view_listener_t
{
	bool handleEvent(const LLSD& userdata)
	{
		handle_toggle_flycam();
		return true;
	}
};

class LLViewCheckJoystickFlycam : public view_listener_t
{
	bool handleEvent(const LLSD& userdata)
	{
		bool new_value = LLViewerJoystick::getInstance()->getOverrideCamera();
		return new_value;
	}
};

void handle_toggle_flycam()
{
	LLViewerJoystick::getInstance()->toggleFlycam();
}

class LLObjectBuild : public view_listener_t
{
	bool handleEvent(const LLSD& userdata)
	{
		if (gAgentCamera.getFocusOnAvatar() && !LLToolMgr::getInstance()->inEdit() && gSavedSettings.getBOOL("EditCameraMovement") )
		{
			// zoom in if we're looking at the avatar
			gAgentCamera.setFocusOnAvatar(FALSE, ANIMATE);
			gAgentCamera.setFocusGlobal(LLToolPie::getInstance()->getPick());
			gAgentCamera.cameraZoomIn(0.666f);
			gAgentCamera.cameraOrbitOver( 30.f * DEG_TO_RAD );
			gViewerWindow->moveCursorToCenter();
		}
		else if ( gSavedSettings.getBOOL("EditCameraMovement") )
		{
			gAgentCamera.setFocusGlobal(LLToolPie::getInstance()->getPick());
			gViewerWindow->moveCursorToCenter();
		}

		LLToolMgr::getInstance()->setCurrentToolset(gBasicToolset);
		LLToolMgr::getInstance()->getCurrentToolset()->selectTool( LLToolCompCreate::getInstance() );

		// Could be first use
		//LLFirstUse::useBuild();
		return true;
	}
};


void handle_object_edit()
{
	LLViewerParcelMgr::getInstance()->deselectLand();

	if (gAgentCamera.getFocusOnAvatar() && !LLToolMgr::getInstance()->inEdit())
	{
		LLObjectSelectionHandle selection = LLSelectMgr::getInstance()->getSelection();

		if (selection->getSelectType() == SELECT_TYPE_HUD || !gSavedSettings.getBOOL("EditCameraMovement"))
		{
			// always freeze camera in space, even if camera doesn't move
			// so, for example, follow cam scripts can't affect you when in build mode
			gAgentCamera.setFocusGlobal(gAgentCamera.calcFocusPositionTargetGlobal(), LLUUID::null);
			gAgentCamera.setFocusOnAvatar(FALSE, ANIMATE);
		}
		else
		{
			gAgentCamera.setFocusOnAvatar(FALSE, ANIMATE);
			LLViewerObject* selected_objectp = selection->getFirstRootObject();
			if (selected_objectp)
			{
			  // zoom in on object center instead of where we clicked, as we need to see the manipulator handles
			  gAgentCamera.setFocusGlobal(selected_objectp->getPositionGlobal(), selected_objectp->getID());
			  gAgentCamera.cameraZoomIn(0.666f);
			  gAgentCamera.cameraOrbitOver( 30.f * DEG_TO_RAD );
			  gViewerWindow->moveCursorToCenter();
			}
		}
	}
	
	LLFloaterReg::showInstance("build");
	
	LLToolMgr::getInstance()->setCurrentToolset(gBasicToolset);
	gFloaterTools->setEditTool( LLToolCompTranslate::getInstance() );
	
	LLViewerJoystick::getInstance()->moveObjects(true);
	LLViewerJoystick::getInstance()->setNeedsReset(true);
	
	// Could be first use
	//LLFirstUse::useBuild();
	return;
}

void handle_object_inspect()
{
	LLObjectSelectionHandle selection = LLSelectMgr::getInstance()->getSelection();
	LLViewerObject* selected_objectp = selection->getFirstRootObject();
	if (selected_objectp)
	{
		LLSD key;
		key["task"] = "task";
		LLSideTray::getInstance()->showPanel("sidepanel_inventory", key);
	}
	
	/*
	// Old floater properties
	LLFloaterReg::showInstance("inspect", LLSD());
	*/
}

//---------------------------------------------------------------------------
// Land pie menu
//---------------------------------------------------------------------------
class LLLandBuild : public view_listener_t
{
	bool handleEvent(const LLSD& userdata)
	{
		LLViewerParcelMgr::getInstance()->deselectLand();

		if (gAgentCamera.getFocusOnAvatar() && !LLToolMgr::getInstance()->inEdit() && gSavedSettings.getBOOL("EditCameraMovement") )
		{
			// zoom in if we're looking at the avatar
			gAgentCamera.setFocusOnAvatar(FALSE, ANIMATE);
			gAgentCamera.setFocusGlobal(LLToolPie::getInstance()->getPick());
			gAgentCamera.cameraZoomIn(0.666f);
			gAgentCamera.cameraOrbitOver( 30.f * DEG_TO_RAD );
			gViewerWindow->moveCursorToCenter();
		}
		else if ( gSavedSettings.getBOOL("EditCameraMovement")  )
		{
			// otherwise just move focus
			gAgentCamera.setFocusGlobal(LLToolPie::getInstance()->getPick());
			gViewerWindow->moveCursorToCenter();
		}


		LLToolMgr::getInstance()->setCurrentToolset(gBasicToolset);
		LLToolMgr::getInstance()->getCurrentToolset()->selectTool( LLToolCompCreate::getInstance() );

		// Could be first use
		//LLFirstUse::useBuild();
		return true;
	}
};

class LLLandBuyPass : public view_listener_t
{
	bool handleEvent(const LLSD& userdata)
	{
		LLPanelLandGeneral::onClickBuyPass((void *)FALSE);
		return true;
	}
};

class LLLandEnableBuyPass : public view_listener_t
{
	bool handleEvent(const LLSD& userdata)
	{
		bool new_value = LLPanelLandGeneral::enableBuyPass(NULL);
		return new_value;
	}
};

// BUG: Should really check if CLICK POINT is in a parcel where you can build.
BOOL enable_land_build(void*)
{
	if (gAgent.isGodlike()) return TRUE;
	if (gAgent.inPrelude()) return FALSE;

	BOOL can_build = FALSE;
	LLParcel* agent_parcel = LLViewerParcelMgr::getInstance()->getAgentParcel();
	if (agent_parcel)
	{
		can_build = agent_parcel->getAllowModify();
	}
	return can_build;
}

// BUG: Should really check if OBJECT is in a parcel where you can build.
BOOL enable_object_build(void*)
{
	if (gAgent.isGodlike()) return TRUE;
	if (gAgent.inPrelude()) return FALSE;

	BOOL can_build = FALSE;
	LLParcel* agent_parcel = LLViewerParcelMgr::getInstance()->getAgentParcel();
	if (agent_parcel)
	{
		can_build = agent_parcel->getAllowModify();
	}
	return can_build;
}

bool enable_object_edit()
{
	// *HACK:  The new "prelude" Help Islands have a build sandbox area,
	// so users need the Edit and Create pie menu options when they are
	// there.  Eventually this needs to be replaced with code that only 
	// lets you edit objects if you have permission to do so (edit perms,
	// group edit, god).  See also lltoolbar.cpp.  JC
	bool enable = false;
	if (gAgent.inPrelude())
	{
		enable = LLViewerParcelMgr::getInstance()->allowAgentBuild()
			|| LLSelectMgr::getInstance()->getSelection()->isAttachment();
	} 
	else if (LLSelectMgr::getInstance()->selectGetAllValidAndObjectsFound())
	{
		enable = true;
	}

	return enable;
}

// mutually exclusive - show either edit option or build in menu
bool enable_object_build()
{
	return !enable_object_edit();
}

class LLSelfRemoveAllAttachments : public view_listener_t
{
	bool handleEvent(const LLSD& userdata)
	{
		LLAgentWearables::userRemoveAllAttachments();
		return true;
	}
};

class LLSelfEnableRemoveAllAttachments : public view_listener_t
{
	bool handleEvent(const LLSD& userdata)
	{
		bool new_value = false;
		if (isAgentAvatarValid())
		{
			for (LLVOAvatar::attachment_map_t::iterator iter = gAgentAvatarp->mAttachmentPoints.begin(); 
				 iter != gAgentAvatarp->mAttachmentPoints.end(); )
			{
				LLVOAvatar::attachment_map_t::iterator curiter = iter++;
				LLViewerJointAttachment* attachment = curiter->second;
				if (attachment->getNumObjects() > 0)
				{
					new_value = true;
					break;
				}
			}
		}
		return new_value;
	}
};

BOOL enable_has_attachments(void*)
{

	return FALSE;
}

//---------------------------------------------------------------------------
// Avatar pie menu
//---------------------------------------------------------------------------
//void handle_follow(void *userdata)
//{
//	// follow a given avatar by ID
//	LLViewerObject* objectp = LLSelectMgr::getInstance()->getSelection()->getPrimaryObject();
//	if (objectp)
//	{
//		gAgent.startFollowPilot(objectp->getID());
//	}
//}

bool enable_object_mute()
{
	LLViewerObject* object = LLSelectMgr::getInstance()->getSelection()->getPrimaryObject();
	if (!object) return false;

	LLVOAvatar* avatar = find_avatar_from_object(object); 
	if (avatar)
	{
		// It's an avatar
		LLNameValue *lastname = avatar->getNVPair("LastName");
		bool is_linden =
			lastname && !LLStringUtil::compareStrings(lastname->getString(), "Linden");
		bool is_self = avatar->isSelf();
		return !is_linden && !is_self;
	}
	else
	{
		// Just a regular object
		return LLSelectMgr::getInstance()->getSelection()->
			contains( object, SELECT_ALL_TES );
	}
}

class LLObjectMute : public view_listener_t
{
	bool handleEvent(const LLSD& userdata)
	{
		LLViewerObject* object = LLSelectMgr::getInstance()->getSelection()->getPrimaryObject();
		if (!object) return true;
		
		LLUUID id;
		std::string name;
		LLMute::EType type;
		LLVOAvatar* avatar = find_avatar_from_object(object); 
		if (avatar)
		{
			id = avatar->getID();

			LLNameValue *firstname = avatar->getNVPair("FirstName");
			LLNameValue *lastname = avatar->getNVPair("LastName");
			if (firstname && lastname)
			{
				name = firstname->getString();
				name += " ";
				name += lastname->getString();
			}
			
			type = LLMute::AGENT;
		}
		else
		{
			// it's an object
			id = object->getID();

			LLSelectNode* node = LLSelectMgr::getInstance()->getSelection()->getFirstRootNode();
			if (node)
			{
				name = node->mName;
			}
			
			type = LLMute::OBJECT;
		}
		
		LLMute mute(id, name, type);
		if (LLMuteList::getInstance()->isMuted(mute.mID, mute.mName))
		{
			LLMuteList::getInstance()->remove(mute);
		}
		else
		{
			LLMuteList::getInstance()->add(mute);
			LLPanelBlockedList::showPanelAndSelect(mute.mID);
		}
		
		return true;
	}
};

bool handle_go_to()
{
	// try simulator autopilot
	std::vector<std::string> strings;
	std::string val;
	LLVector3d pos = LLToolPie::getInstance()->getPick().mPosGlobal;
	val = llformat("%g", pos.mdV[VX]);
	strings.push_back(val);
	val = llformat("%g", pos.mdV[VY]);
	strings.push_back(val);
	val = llformat("%g", pos.mdV[VZ]);
	strings.push_back(val);
	send_generic_message("autopilot", strings);

	LLViewerParcelMgr::getInstance()->deselectLand();

	if (isAgentAvatarValid() && !gSavedSettings.getBOOL("AutoPilotLocksCamera"))
	{
		gAgentCamera.setFocusGlobal(gAgentCamera.getFocusTargetGlobal(), gAgentAvatarp->getID());
	}
	else 
	{
		// Snap camera back to behind avatar
		gAgentCamera.setFocusOnAvatar(TRUE, ANIMATE);
	}

	// Could be first use
	//LLFirstUse::useGoTo();
	return true;
}

class LLGoToObject : public view_listener_t
{
	bool handleEvent(const LLSD& userdata)
	{
		return handle_go_to();
	}
};

class LLAvatarReportAbuse : public view_listener_t
{
	bool handleEvent(const LLSD& userdata)
	{
		LLVOAvatar* avatar = find_avatar_from_object( LLSelectMgr::getInstance()->getSelection()->getPrimaryObject() );
		if(avatar)
		{
			LLFloaterReporter::showFromObject(avatar->getID());
		}
		return true;
	}
};


//---------------------------------------------------------------------------
// Parcel freeze, eject, etc.
//---------------------------------------------------------------------------
bool callback_freeze(const LLSD& notification, const LLSD& response)
{
	LLUUID avatar_id = notification["payload"]["avatar_id"].asUUID();
	S32 option = LLNotificationsUtil::getSelectedOption(notification, response);

	if (0 == option || 1 == option)
	{
		U32 flags = 0x0;
		if (1 == option)
		{
			// unfreeze
			flags |= 0x1;
		}

		LLMessageSystem* msg = gMessageSystem;
		LLViewerObject* avatar = gObjectList.findObject(avatar_id);

		if (avatar)
		{
			msg->newMessage("FreezeUser");
			msg->nextBlock("AgentData");
			msg->addUUID("AgentID", gAgent.getID());
			msg->addUUID("SessionID", gAgent.getSessionID());
			msg->nextBlock("Data");
			msg->addUUID("TargetID", avatar_id );
			msg->addU32("Flags", flags );
			msg->sendReliable( avatar->getRegion()->getHost() );
		}
	}
	return false;
}


void handle_avatar_freeze(const LLSD& avatar_id)
{
		// Use avatar_id if available, otherwise default to right-click avatar
		LLVOAvatar* avatar = NULL;
		if (avatar_id.asUUID().notNull())
		{
			avatar = find_avatar_from_object(avatar_id.asUUID());
		}
		else
		{
			avatar = find_avatar_from_object(
				LLSelectMgr::getInstance()->getSelection()->getPrimaryObject());
		}

		if( avatar )
		{
			std::string fullname = avatar->getFullname();
			LLSD payload;
			payload["avatar_id"] = avatar->getID();

			if (!fullname.empty())
			{
				LLSD args;
				args["AVATAR_NAME"] = fullname;
				LLNotificationsUtil::add("FreezeAvatarFullname",
							args,
							payload,
							callback_freeze);
			}
			else
			{
				LLNotificationsUtil::add("FreezeAvatar",
							LLSD(),
							payload,
							callback_freeze);
			}
		}
}

class LLAvatarVisibleDebug : public view_listener_t
{
	bool handleEvent(const LLSD& userdata)
	{
		return gAgent.isGodlike();
	}
};

class LLAvatarDebug : public view_listener_t
{
	bool handleEvent(const LLSD& userdata)
	{
		LLVOAvatar* avatar = find_avatar_from_object( LLSelectMgr::getInstance()->getSelection()->getPrimaryObject() );
		if( avatar )
		{
			if (avatar->isSelf())
			{
				((LLVOAvatarSelf *)avatar)->dumpLocalTextures();
			}
			llinfos << "Dumping temporary asset data to simulator logs for avatar " << avatar->getID() << llendl;
			std::vector<std::string> strings;
			strings.push_back(avatar->getID().asString());
			LLUUID invoice;
			send_generic_message("dumptempassetdata", strings, invoice);
			LLFloaterReg::showInstance( "avatar_textures", LLSD(avatar->getID()) );
		}
		return true;
	}
};

bool callback_eject(const LLSD& notification, const LLSD& response)
{
	S32 option = LLNotificationsUtil::getSelectedOption(notification, response);
	if (2 == option)
	{
		// Cancel button.
		return false;
	}
	LLUUID avatar_id = notification["payload"]["avatar_id"].asUUID();
	bool ban_enabled = notification["payload"]["ban_enabled"].asBoolean();

	if (0 == option)
	{
		// Eject button
		LLMessageSystem* msg = gMessageSystem;
		LLViewerObject* avatar = gObjectList.findObject(avatar_id);

		if (avatar)
		{
			U32 flags = 0x0;
			msg->newMessage("EjectUser");
			msg->nextBlock("AgentData");
			msg->addUUID("AgentID", gAgent.getID() );
			msg->addUUID("SessionID", gAgent.getSessionID() );
			msg->nextBlock("Data");
			msg->addUUID("TargetID", avatar_id );
			msg->addU32("Flags", flags );
			msg->sendReliable( avatar->getRegion()->getHost() );
		}
	}
	else if (ban_enabled)
	{
		// This is tricky. It is similar to say if it is not an 'Eject' button,
		// and it is also not an 'Cancle' button, and ban_enabled==ture, 
		// it should be the 'Eject and Ban' button.
		LLMessageSystem* msg = gMessageSystem;
		LLViewerObject* avatar = gObjectList.findObject(avatar_id);

		if (avatar)
		{
			U32 flags = 0x1;
			msg->newMessage("EjectUser");
			msg->nextBlock("AgentData");
			msg->addUUID("AgentID", gAgent.getID() );
			msg->addUUID("SessionID", gAgent.getSessionID() );
			msg->nextBlock("Data");
			msg->addUUID("TargetID", avatar_id );
			msg->addU32("Flags", flags );
			msg->sendReliable( avatar->getRegion()->getHost() );
		}
	}
	return false;
}

void handle_avatar_eject(const LLSD& avatar_id)
{
		// Use avatar_id if available, otherwise default to right-click avatar
		LLVOAvatar* avatar = NULL;
		if (avatar_id.asUUID().notNull())
		{
			avatar = find_avatar_from_object(avatar_id.asUUID());
		}
		else
		{
			avatar = find_avatar_from_object(
				LLSelectMgr::getInstance()->getSelection()->getPrimaryObject());
		}

		if( avatar )
		{
			LLSD payload;
			payload["avatar_id"] = avatar->getID();
			std::string fullname = avatar->getFullname();

			const LLVector3d& pos = avatar->getPositionGlobal();
			LLParcel* parcel = LLViewerParcelMgr::getInstance()->selectParcelAt(pos)->getParcel();
			
			if (LLViewerParcelMgr::getInstance()->isParcelOwnedByAgent(parcel,GP_LAND_MANAGE_BANNED))
			{
                payload["ban_enabled"] = true;
				if (!fullname.empty())
				{
    				LLSD args;
    				args["AVATAR_NAME"] = fullname;
    				LLNotificationsUtil::add("EjectAvatarFullname",
    							args,
    							payload,
    							callback_eject);
				}
				else
				{
    				LLNotificationsUtil::add("EjectAvatarFullname",
    							LLSD(),
    							payload,
    							callback_eject);
				}
			}
			else
			{
                payload["ban_enabled"] = false;
				if (!fullname.empty())
				{
    				LLSD args;
    				args["AVATAR_NAME"] = fullname;
    				LLNotificationsUtil::add("EjectAvatarFullnameNoBan",
    							args,
    							payload,
    							callback_eject);
				}
				else
				{
    				LLNotificationsUtil::add("EjectAvatarNoBan",
    							LLSD(),
    							payload,
    							callback_eject);
				}
			}
		}
}

bool enable_freeze_eject(const LLSD& avatar_id)
{
	// Use avatar_id if available, otherwise default to right-click avatar
	LLVOAvatar* avatar = NULL;
	if (avatar_id.asUUID().notNull())
	{
		avatar = find_avatar_from_object(avatar_id.asUUID());
	}
	else
	{
		avatar = find_avatar_from_object(
			LLSelectMgr::getInstance()->getSelection()->getPrimaryObject());
	}
	if (!avatar) return false;

	// Gods can always freeze
	if (gAgent.isGodlike()) return true;

	// Estate owners / managers can freeze
	// Parcel owners can also freeze
	const LLVector3& pos = avatar->getPositionRegion();
	const LLVector3d& pos_global = avatar->getPositionGlobal();
	LLParcel* parcel = LLViewerParcelMgr::getInstance()->selectParcelAt(pos_global)->getParcel();
	LLViewerRegion* region = avatar->getRegion();
	if (!region) return false;
				
	bool new_value = region->isOwnedSelf(pos);
	if (!new_value || region->isOwnedGroup(pos))
	{
		new_value = LLViewerParcelMgr::getInstance()->isParcelOwnedByAgent(parcel,GP_LAND_ADMIN);
	}
	return new_value;
}

class LLAvatarGiveCard : public view_listener_t
{
	bool handleEvent(const LLSD& userdata)
	{
		llinfos << "handle_give_card()" << llendl;
		LLViewerObject* dest = LLSelectMgr::getInstance()->getSelection()->getPrimaryObject();
		if(dest && dest->isAvatar())
		{
			bool found_name = false;
			LLSD args;
			LLSD old_args;
			LLNameValue* nvfirst = dest->getNVPair("FirstName");
			LLNameValue* nvlast = dest->getNVPair("LastName");
			if(nvfirst && nvlast)
			{
				args["FIRST"] = nvfirst->getString();
				args["LAST"] = nvlast->getString();
				old_args["FIRST"] = nvfirst->getString();
				old_args["LAST"] = nvlast->getString();
				found_name = true;
			}
			LLViewerRegion* region = dest->getRegion();
			LLHost dest_host;
			if(region)
			{
				dest_host = region->getHost();
			}
			if(found_name && dest_host.isOk())
			{
				LLMessageSystem* msg = gMessageSystem;
				msg->newMessage("OfferCallingCard");
				msg->nextBlockFast(_PREHASH_AgentData);
				msg->addUUIDFast(_PREHASH_AgentID, gAgent.getID());
				msg->addUUIDFast(_PREHASH_SessionID, gAgent.getSessionID());
				msg->nextBlockFast(_PREHASH_AgentBlock);
				msg->addUUIDFast(_PREHASH_DestID, dest->getID());
				LLUUID transaction_id;
				transaction_id.generate();
				msg->addUUIDFast(_PREHASH_TransactionID, transaction_id);
				msg->sendReliable(dest_host);
				LLNotificationsUtil::add("OfferedCard", args);
			}
			else
			{
				LLNotificationsUtil::add("CantOfferCallingCard", old_args);
			}
		}
		return true;
	}
};



void login_done(S32 which, void *user)
{
	llinfos << "Login done " << which << llendl;

	LLPanelLogin::closePanel();
}


bool callback_leave_group(const LLSD& notification, const LLSD& response)
{
	S32 option = LLNotificationsUtil::getSelectedOption(notification, response);
	if (option == 0)
	{
		LLMessageSystem *msg = gMessageSystem;

		msg->newMessageFast(_PREHASH_LeaveGroupRequest);
		msg->nextBlockFast(_PREHASH_AgentData);
		msg->addUUIDFast(_PREHASH_AgentID, gAgent.getID() );
		msg->addUUIDFast(_PREHASH_SessionID, gAgent.getSessionID());
		msg->nextBlockFast(_PREHASH_GroupData);
		msg->addUUIDFast(_PREHASH_GroupID, gAgent.getGroupID() );
		gAgent.sendReliableMessage();
	}
	return false;
}

void append_aggregate(std::string& string, const LLAggregatePermissions& ag_perm, PermissionBit bit, const char* txt)
{
	LLAggregatePermissions::EValue val = ag_perm.getValue(bit);
	std::string buffer;
	switch(val)
	{
	  case LLAggregatePermissions::AP_NONE:
		buffer = llformat( "* %s None\n", txt);
		break;
	  case LLAggregatePermissions::AP_SOME:
		buffer = llformat( "* %s Some\n", txt);
		break;
	  case LLAggregatePermissions::AP_ALL:
		buffer = llformat( "* %s All\n", txt);
		break;
	  case LLAggregatePermissions::AP_EMPTY:
	  default:
		break;
	}
	string.append(buffer);
}

bool enable_buy_object()
{
    // In order to buy, there must only be 1 purchaseable object in
    // the selection manger.
	if(LLSelectMgr::getInstance()->getSelection()->getRootObjectCount() != 1) return false;
    LLViewerObject* obj = NULL;
    LLSelectNode* node = LLSelectMgr::getInstance()->getSelection()->getFirstRootNode();
	if(node)
    {
        obj = node->getObject();
        if(!obj) return false;

		if( for_sale_selection(node) )
		{
			// *NOTE: Is this needed?  This checks to see if anyone owns the
			// object, dating back to when we had "public" objects owned by
			// no one.  JC
			if(obj->permAnyOwner()) return true;
		}
    }
	return false;
}

// Note: This will only work if the selected object's data has been
// received by the viewer and cached in the selection manager.
void handle_buy_object(LLSaleInfo sale_info)
{
	if(!LLSelectMgr::getInstance()->selectGetAllRootsValid())
	{
		LLNotificationsUtil::add("UnableToBuyWhileDownloading");
		return;
	}

	LLUUID owner_id;
	std::string owner_name;
	BOOL owners_identical = LLSelectMgr::getInstance()->selectGetOwner(owner_id, owner_name);
	if (!owners_identical)
	{
		LLNotificationsUtil::add("CannotBuyObjectsFromDifferentOwners");
		return;
	}

	LLPermissions perm;
	BOOL valid = LLSelectMgr::getInstance()->selectGetPermissions(perm);
	LLAggregatePermissions ag_perm;
	valid &= LLSelectMgr::getInstance()->selectGetAggregatePermissions(ag_perm);
	if(!valid || !sale_info.isForSale() || !perm.allowTransferTo(gAgent.getID()))
	{
		LLNotificationsUtil::add("ObjectNotForSale");
		return;
	}

	LLFloaterBuy::show(sale_info);
}


void handle_buy_contents(LLSaleInfo sale_info)
{
	LLFloaterBuyContents::show(sale_info);
}

void handle_region_dump_temp_asset_data(void*)
{
	llinfos << "Dumping temporary asset data to simulator logs" << llendl;
	std::vector<std::string> strings;
	LLUUID invoice;
	send_generic_message("dumptempassetdata", strings, invoice);
}

void handle_region_clear_temp_asset_data(void*)
{
	llinfos << "Clearing temporary asset data" << llendl;
	std::vector<std::string> strings;
	LLUUID invoice;
	send_generic_message("cleartempassetdata", strings, invoice);
}

void handle_region_dump_settings(void*)
{
	LLViewerRegion* regionp = gAgent.getRegion();
	if (regionp)
	{
		llinfos << "Damage:    " << (regionp->getAllowDamage() ? "on" : "off") << llendl;
		llinfos << "Landmark:  " << (regionp->getAllowLandmark() ? "on" : "off") << llendl;
		llinfos << "SetHome:   " << (regionp->getAllowSetHome() ? "on" : "off") << llendl;
		llinfos << "ResetHome: " << (regionp->getResetHomeOnTeleport() ? "on" : "off") << llendl;
		llinfos << "SunFixed:  " << (regionp->getSunFixed() ? "on" : "off") << llendl;
		llinfos << "BlockFly:  " << (regionp->getBlockFly() ? "on" : "off") << llendl;
		llinfos << "AllowP2P:  " << (regionp->getAllowDirectTeleport() ? "on" : "off") << llendl;
		llinfos << "Water:     " << (regionp->getWaterHeight()) << llendl;
	}
}

void handle_dump_group_info(void *)
{
	gAgent.dumpGroupInfo();
}

void handle_dump_capabilities_info(void *)
{
	LLViewerRegion* regionp = gAgent.getRegion();
	if (regionp)
	{
		regionp->logActiveCapabilities();
	}
}

void handle_dump_region_object_cache(void*)
{
	LLViewerRegion* regionp = gAgent.getRegion();
	if (regionp)
	{
		regionp->dumpCache();
	}
}

void handle_dump_focus()
{
	LLUICtrl *ctrl = dynamic_cast<LLUICtrl*>(gFocusMgr.getKeyboardFocus());

	llinfos << "Keyboard focus " << (ctrl ? ctrl->getName() : "(none)") << llendl;
}

class LLSelfStandUp : public view_listener_t
{
	bool handleEvent(const LLSD& userdata)
	{
		gAgent.standUp();
		return true;
	}
};

bool enable_standup_self()
{
    return isAgentAvatarValid() && gAgentAvatarp->isSitting();
}

class LLSelfSitDown : public view_listener_t
    {
        bool handleEvent(const LLSD& userdata)
        {
            gAgent.sitDown();
            return true;
        }
    };

bool enable_sitdown_self()
{
    return isAgentAvatarValid() && !gAgentAvatarp->isSitting() && !gAgent.getFlying();
}

// Used from the login screen to aid in UI work on side tray
void handle_show_side_tray()
{
	LLSideTray* side_tray = LLSideTray::getInstance();
	LLView* root = gViewerWindow->getRootView();
	// automatically removes and re-adds if there already
	root->addChild(side_tray);
}

// Toggle one of "People" panel tabs in side tray.
class LLTogglePanelPeopleTab : public view_listener_t
{
	bool handleEvent(const LLSD& userdata)
	{
		std::string panel_name = userdata.asString();

		LLSD param;
		param["people_panel_tab_name"] = panel_name;

		static LLPanel* friends_panel = NULL;
		static LLPanel* groups_panel = NULL;
		static LLPanel* nearby_panel = NULL;

		if (panel_name == "friends_panel")
		{
			return togglePeoplePanel(friends_panel, panel_name, param);
		}
		else if (panel_name == "groups_panel")
		{
			return togglePeoplePanel(groups_panel, panel_name, param);
		}
		else if (panel_name == "nearby_panel")
		{
			return togglePeoplePanel(nearby_panel, panel_name, param);
		}
		else
		{
			return false;
		}
	}

	static bool togglePeoplePanel(LLPanel* &panel, const std::string& panel_name, const LLSD& param)
	{
		if(!panel)
		{
			panel = LLSideTray::getInstance()->getPanel(panel_name);
			if(!panel)
				return false;
		}

		LLSideTray::getInstance()->togglePanel(panel, "panel_people", param);

		return true;
	}
};

BOOL check_admin_override(void*)
{
	return gAgent.getAdminOverride();
}

void handle_admin_override_toggle(void*)
{
	gAgent.setAdminOverride(!gAgent.getAdminOverride());

	// The above may have affected which debug menus are visible
	show_debug_menus();
}

void handle_god_mode(void*)
{
	gAgent.requestEnterGodMode();
}

void handle_leave_god_mode(void*)
{
	gAgent.requestLeaveGodMode();
}

void set_god_level(U8 god_level)
{
	U8 old_god_level = gAgent.getGodLevel();
	gAgent.setGodLevel( god_level );
	LLViewerParcelMgr::getInstance()->notifyObservers();

	// God mode changes region visibility
	LLWorldMap::getInstance()->reloadItems(true);

	// inventory in items may change in god mode
	gObjectList.dirtyAllObjectInventory();

        if(gViewerWindow)
        {
            gViewerWindow->setMenuBackgroundColor(god_level > GOD_NOT,
            LLGridManager::getInstance()->isInProductionGrid());
        }
    
        LLSD args;
	if(god_level > GOD_NOT)
	{
		args["LEVEL"] = llformat("%d",(S32)god_level);
		LLNotificationsUtil::add("EnteringGodMode", args);
	}
	else
	{
		args["LEVEL"] = llformat("%d",(S32)old_god_level);
		LLNotificationsUtil::add("LeavingGodMode", args);
	}

	// changing god-level can affect which menus we see
	show_debug_menus();

	// changing god-level can invalidate search results
	LLFloaterSearch *search = dynamic_cast<LLFloaterSearch*>(LLFloaterReg::getInstance("search"));
	if (search)
	{
		search->godLevelChanged(god_level);
	}
}

#ifdef TOGGLE_HACKED_GODLIKE_VIEWER
void handle_toggle_hacked_godmode(void*)
{
	gHackGodmode = !gHackGodmode;
	set_god_level(gHackGodmode ? GOD_MAINTENANCE : GOD_NOT);
}

BOOL check_toggle_hacked_godmode(void*)
{
	return gHackGodmode;
}

bool enable_toggle_hacked_godmode(void*)
{
  return !LLGridManager::getInstance()->isInProductionGrid();
}
#endif

void process_grant_godlike_powers(LLMessageSystem* msg, void**)
{
	LLUUID agent_id;
	msg->getUUIDFast(_PREHASH_AgentData, _PREHASH_AgentID, agent_id);
	LLUUID session_id;
	msg->getUUIDFast(_PREHASH_AgentData, _PREHASH_SessionID, session_id);
	if((agent_id == gAgent.getID()) && (session_id == gAgent.getSessionID()))
	{
		U8 god_level;
		msg->getU8Fast(_PREHASH_GrantData, _PREHASH_GodLevel, god_level);
		set_god_level(god_level);
	}
	else
	{
		llwarns << "Grant godlike for wrong agent " << agent_id << llendl;
	}
}

/*
class LLHaveCallingcard : public LLInventoryCollectFunctor
{
public:
	LLHaveCallingcard(const LLUUID& agent_id);
	virtual ~LLHaveCallingcard() {}
	virtual bool operator()(LLInventoryCategory* cat,
							LLInventoryItem* item);
	BOOL isThere() const { return mIsThere;}
protected:
	LLUUID mID;
	BOOL mIsThere;
};

LLHaveCallingcard::LLHaveCallingcard(const LLUUID& agent_id) :
	mID(agent_id),
	mIsThere(FALSE)
{
}

bool LLHaveCallingcard::operator()(LLInventoryCategory* cat,
								   LLInventoryItem* item)
{
	if(item)
	{
		if((item->getType() == LLAssetType::AT_CALLINGCARD)
		   && (item->getCreatorUUID() == mID))
		{
			mIsThere = TRUE;
		}
	}
	return FALSE;
}
*/

BOOL is_agent_mappable(const LLUUID& agent_id)
{
	const LLRelationship* buddy_info = NULL;
	bool is_friend = LLAvatarActions::isFriend(agent_id);

	if (is_friend)
		buddy_info = LLAvatarTracker::instance().getBuddyInfo(agent_id);

	return (buddy_info &&
		buddy_info->isOnline() &&
		buddy_info->isRightGrantedFrom(LLRelationship::GRANT_MAP_LOCATION)
		);
}


// Enable a menu item when you don't have someone's card.
class LLAvatarEnableAddFriend : public view_listener_t
{
	bool handleEvent(const LLSD& userdata)
	{
		LLVOAvatar* avatar = find_avatar_from_object(LLSelectMgr::getInstance()->getSelection()->getPrimaryObject());
		bool new_value = avatar && !LLAvatarActions::isFriend(avatar->getID());
		return new_value;
	}
};

void request_friendship(const LLUUID& dest_id)
{
	LLViewerObject* dest = gObjectList.findObject(dest_id);
	if(dest && dest->isAvatar())
	{
		std::string fullname;
		LLSD args;
		LLNameValue* nvfirst = dest->getNVPair("FirstName");
		LLNameValue* nvlast = dest->getNVPair("LastName");
		if(nvfirst && nvlast)
		{
			args["FIRST"] = nvfirst->getString();
			args["LAST"] = nvlast->getString();
			fullname = nvfirst->getString();
			fullname += " ";
			fullname += nvlast->getString();
		}
		if (!fullname.empty())
		{
			LLAvatarActions::requestFriendshipDialog(dest_id, fullname);
		}
		else
		{
			LLNotificationsUtil::add("CantOfferFriendship");
		}
	}
}


class LLEditEnableCustomizeAvatar : public view_listener_t
{
	bool handleEvent(const LLSD& userdata)
	{
		bool new_value = gAgentWearables.areWearablesLoaded();
		return new_value;
	}
};

class LLEnableEditShape : public view_listener_t
{
	bool handleEvent(const LLSD& userdata)
	{
		return gAgentWearables.isWearableModifiable(LLWearableType::WT_SHAPE, 0);
	}
};

bool is_object_sittable()
{
	LLViewerObject* object = LLSelectMgr::getInstance()->getSelection()->getPrimaryObject();

	if (object && object->getPCode() == LL_PCODE_VOLUME)
	{
		return true;
	}
	else
	{
		return false;
	}
}


// only works on pie menu
void handle_object_sit_or_stand()
{
	LLPickInfo pick = LLToolPie::getInstance()->getPick();
	LLViewerObject *object = pick.getObject();;
	if (!object || pick.mPickType == LLPickInfo::PICK_FLORA)
	{
		return;
	}

	if (sitting_on_selection())
	{
		gAgent.standUp();
		return;
	}

	// get object selection offset 

	if (object && object->getPCode() == LL_PCODE_VOLUME)
	{

		gMessageSystem->newMessageFast(_PREHASH_AgentRequestSit);
		gMessageSystem->nextBlockFast(_PREHASH_AgentData);
		gMessageSystem->addUUIDFast(_PREHASH_AgentID, gAgent.getID());
		gMessageSystem->addUUIDFast(_PREHASH_SessionID, gAgent.getSessionID());
		gMessageSystem->nextBlockFast(_PREHASH_TargetObject);
		gMessageSystem->addUUIDFast(_PREHASH_TargetID, object->mID);
		gMessageSystem->addVector3Fast(_PREHASH_Offset, pick.mObjectOffset);

		object->getRegion()->sendReliableMessage();
	}
}

void near_sit_down_point(BOOL success, void *)
{
	if (success)
	{
		gAgent.setFlying(FALSE);
		gAgent.setControlFlags(AGENT_CONTROL_SIT_ON_GROUND);

		// Might be first sit
		//LLFirstUse::useSit();
	}
}

class LLLandSit : public view_listener_t
{
	bool handleEvent(const LLSD& userdata)
	{
		gAgent.standUp();
		LLViewerParcelMgr::getInstance()->deselectLand();

		LLVector3d posGlobal = LLToolPie::getInstance()->getPick().mPosGlobal;
		
		LLQuaternion target_rot;
		if (isAgentAvatarValid())
		{
			target_rot = gAgentAvatarp->getRotation();
		}
		else
		{
			target_rot = gAgent.getFrameAgent().getQuaternion();
		}
		gAgent.startAutoPilotGlobal(posGlobal, "Sit", &target_rot, near_sit_down_point, NULL, 0.7f);
		return true;
	}
};

//-------------------------------------------------------------------
// Help menu functions
//-------------------------------------------------------------------

//
// Major mode switching
//
void reset_view_final( BOOL proceed );

void handle_reset_view()
{
	if (gAgentCamera.cameraCustomizeAvatar())
	{
		// switching to outfit selector should automagically save any currently edited wearable
		LLSideTray::getInstance()->showPanel("sidepanel_appearance", LLSD().with("type", "my_outfits"));
	}

	gAgentCamera.switchCameraPreset(CAMERA_PRESET_REAR_VIEW);
	reset_view_final( TRUE );
	LLFloaterCamera::resetCameraMode();
}

class LLViewResetView : public view_listener_t
{
	bool handleEvent(const LLSD& userdata)
	{
		handle_reset_view();
		return true;
	}
};

// Note: extra parameters allow this function to be called from dialog.
void reset_view_final( BOOL proceed ) 
{
	if( !proceed )
	{
		return;
	}

	gAgentCamera.resetView(TRUE, TRUE);
	gAgentCamera.setLookAt(LOOKAT_TARGET_CLEAR);
}

class LLViewLookAtLastChatter : public view_listener_t
{
	bool handleEvent(const LLSD& userdata)
	{
		gAgentCamera.lookAtLastChat();
		return true;
	}
};

class LLViewMouselook : public view_listener_t
{
	bool handleEvent(const LLSD& userdata)
	{
		if (!gAgentCamera.cameraMouselook())
		{
			gAgentCamera.changeCameraToMouselook();
		}
		else
		{
			gAgentCamera.changeCameraToDefault();
		}
		return true;
	}
};

class LLViewDefaultUISize : public view_listener_t
{
	bool handleEvent(const LLSD& userdata)
	{
		gSavedSettings.setF32("UIScaleFactor", 1.0f);
		gSavedSettings.setBOOL("UIAutoScale", FALSE);	
		gViewerWindow->reshape(gViewerWindow->getWindowWidthRaw(), gViewerWindow->getWindowHeightRaw());
		return true;
	}
};

class LLEditDuplicate : public view_listener_t
{
	bool handleEvent(const LLSD& userdata)
	{
		if(LLEditMenuHandler::gEditMenuHandler)
		{
			LLEditMenuHandler::gEditMenuHandler->duplicate();
		}
		return true;
	}
};

class LLEditEnableDuplicate : public view_listener_t
{
	bool handleEvent(const LLSD& userdata)
	{
		bool new_value = LLEditMenuHandler::gEditMenuHandler && LLEditMenuHandler::gEditMenuHandler->canDuplicate();
		return new_value;
	}
};

void handle_duplicate_in_place(void*)
{
	llinfos << "handle_duplicate_in_place" << llendl;

	LLVector3 offset(0.f, 0.f, 0.f);
	LLSelectMgr::getInstance()->selectDuplicate(offset, TRUE);
}

/* dead code 30-apr-2008
void handle_deed_object_to_group(void*)
{
	LLUUID group_id;
	
	LLSelectMgr::getInstance()->selectGetGroup(group_id);
	LLSelectMgr::getInstance()->sendOwner(LLUUID::null, group_id, FALSE);
	LLViewerStats::getInstance()->incStat(LLViewerStats::ST_RELEASE_COUNT);
}

BOOL enable_deed_object_to_group(void*)
{
	if(LLSelectMgr::getInstance()->getSelection()->isEmpty()) return FALSE;
	LLPermissions perm;
	LLUUID group_id;

	if (LLSelectMgr::getInstance()->selectGetGroup(group_id) &&
		gAgent.hasPowerInGroup(group_id, GP_OBJECT_DEED) &&
		LLSelectMgr::getInstance()->selectGetPermissions(perm) &&
		perm.deedToGroup(gAgent.getID(), group_id))
	{
		return TRUE;
	}
	return FALSE;
}

*/


/*
 * No longer able to support viewer side manipulations in this way
 *
void god_force_inv_owner_permissive(LLViewerObject* object,
									LLInventoryObject::object_list_t* inventory,
									S32 serial_num,
									void*)
{
	typedef std::vector<LLPointer<LLViewerInventoryItem> > item_array_t;
	item_array_t items;

	LLInventoryObject::object_list_t::const_iterator inv_it = inventory->begin();
	LLInventoryObject::object_list_t::const_iterator inv_end = inventory->end();
	for ( ; inv_it != inv_end; ++inv_it)
	{
		if(((*inv_it)->getType() != LLAssetType::AT_CATEGORY))
		{
			LLInventoryObject* obj = *inv_it;
			LLPointer<LLViewerInventoryItem> new_item = new LLViewerInventoryItem((LLViewerInventoryItem*)obj);
			LLPermissions perm(new_item->getPermissions());
			perm.setMaskBase(PERM_ALL);
			perm.setMaskOwner(PERM_ALL);
			new_item->setPermissions(perm);
			items.push_back(new_item);
		}
	}
	item_array_t::iterator end = items.end();
	item_array_t::iterator it;
	for(it = items.begin(); it != end; ++it)
	{
		// since we have the inventory item in the callback, it should not
		// invalidate iteration through the selection manager.
		object->updateInventory((*it), TASK_INVENTORY_ITEM_KEY, false);
	}
}
*/

void handle_object_owner_permissive(void*)
{
	// only send this if they're a god.
	if(gAgent.isGodlike())
	{
		// do the objects.
		LLSelectMgr::getInstance()->selectionSetObjectPermissions(PERM_BASE, TRUE, PERM_ALL, TRUE);
		LLSelectMgr::getInstance()->selectionSetObjectPermissions(PERM_OWNER, TRUE, PERM_ALL, TRUE);
	}
}

void handle_object_owner_self(void*)
{
	// only send this if they're a god.
	if(gAgent.isGodlike())
	{
		LLSelectMgr::getInstance()->sendOwner(gAgent.getID(), gAgent.getGroupID(), TRUE);
	}
}

// Shortcut to set owner permissions to not editable.
void handle_object_lock(void*)
{
	LLSelectMgr::getInstance()->selectionSetObjectPermissions(PERM_OWNER, FALSE, PERM_MODIFY);
}

void handle_object_asset_ids(void*)
{
	// only send this if they're a god.
	if (gAgent.isGodlike())
	{
		LLSelectMgr::getInstance()->sendGodlikeRequest("objectinfo", "assetids");
	}
}

void handle_force_parcel_owner_to_me(void*)
{
	LLViewerParcelMgr::getInstance()->sendParcelGodForceOwner( gAgent.getID() );
}

void handle_force_parcel_to_content(void*)
{
	LLViewerParcelMgr::getInstance()->sendParcelGodForceToContent();
}

void handle_claim_public_land(void*)
{
	if (LLViewerParcelMgr::getInstance()->getSelectionRegion() != gAgent.getRegion())
	{
		LLNotificationsUtil::add("ClaimPublicLand");
		return;
	}

	LLVector3d west_south_global;
	LLVector3d east_north_global;
	LLViewerParcelMgr::getInstance()->getSelection(west_south_global, east_north_global);
	LLVector3 west_south = gAgent.getPosAgentFromGlobal(west_south_global);
	LLVector3 east_north = gAgent.getPosAgentFromGlobal(east_north_global);

	LLMessageSystem* msg = gMessageSystem;
	msg->newMessage("GodlikeMessage");
	msg->nextBlock("AgentData");
	msg->addUUID("AgentID", gAgent.getID());
	msg->addUUID("SessionID", gAgent.getSessionID());
	msg->addUUIDFast(_PREHASH_TransactionID, LLUUID::null); //not used
	msg->nextBlock("MethodData");
	msg->addString("Method", "claimpublicland");
	msg->addUUID("Invoice", LLUUID::null);
	std::string buffer;
	buffer = llformat( "%f", west_south.mV[VX]);
	msg->nextBlock("ParamList");
	msg->addString("Parameter", buffer);
	buffer = llformat( "%f", west_south.mV[VY]);
	msg->nextBlock("ParamList");
	msg->addString("Parameter", buffer);
	buffer = llformat( "%f", east_north.mV[VX]);
	msg->nextBlock("ParamList");
	msg->addString("Parameter", buffer);
	buffer = llformat( "%f", east_north.mV[VY]);
	msg->nextBlock("ParamList");
	msg->addString("Parameter", buffer);
	gAgent.sendReliableMessage();
}



// HACK for easily testing new avatar geometry
void handle_god_request_avatar_geometry(void *)
{
	if (gAgent.isGodlike())
	{
		LLSelectMgr::getInstance()->sendGodlikeRequest("avatar toggle", "");
	}
}


void derez_objects(EDeRezDestination dest, const LLUUID& dest_id)
{
	if(gAgentCamera.cameraMouselook())
	{
		gAgentCamera.changeCameraToDefault();
	}
	//gInventoryView->setPanelOpen(TRUE);

	std::string error;
	LLDynamicArray<LLViewerObject*> derez_objects;
	
	// Check conditions that we can't deal with, building a list of
	// everything that we'll actually be derezzing.
	LLViewerRegion* first_region = NULL;
	for (LLObjectSelection::valid_root_iterator iter = LLSelectMgr::getInstance()->getSelection()->valid_root_begin();
		 iter != LLSelectMgr::getInstance()->getSelection()->valid_root_end(); iter++)
	{
		LLSelectNode* node = *iter;
		LLViewerObject* object = node->getObject();
		LLViewerRegion* region = object->getRegion();
		if (!first_region)
		{
			first_region = region;
		}
		else
		{
			if(region != first_region)
			{
				// Derez doesn't work at all if the some of the objects
				// are in regions besides the first object selected.
				
				// ...crosses region boundaries
				error = "AcquireErrorObjectSpan";
				break;
			}
		}
		if (object->isAvatar())
		{
			// ...don't acquire avatars
			continue;
		}

		// If AssetContainers are being sent back, they will appear as 
		// boxes in the owner's inventory.
		if (object->getNVPair("AssetContainer")
			&& dest != DRD_RETURN_TO_OWNER)
		{
			// this object is an asset container, derez its contents, not it
			llwarns << "Attempt to derez deprecated AssetContainer object type not supported." << llendl;
			/*
			object->requestInventory(container_inventory_arrived, 
				(void *)(BOOL)(DRD_TAKE_INTO_AGENT_INVENTORY == dest));
			*/
			continue;
		}
		BOOL can_derez_current = FALSE;
		switch(dest)
		{
		case DRD_TAKE_INTO_AGENT_INVENTORY:
		case DRD_TRASH:
			if( (node->mPermissions->allowTransferTo(gAgent.getID()) && object->permModify())
				|| (node->allowOperationOnNode(PERM_OWNER, GP_OBJECT_MANIPULATE)) )
			{
				can_derez_current = TRUE;
			}
			break;

		case DRD_RETURN_TO_OWNER:
			can_derez_current = TRUE;
			break;

		default:
			if((node->mPermissions->allowTransferTo(gAgent.getID())
				&& object->permCopy())
			   || gAgent.isGodlike())
			{
				can_derez_current = TRUE;
			}
			break;
		}
		if(can_derez_current)
		{
			derez_objects.put(object);
		}
	}

	// This constant is based on (1200 - HEADER_SIZE) / 4 bytes per
	// root.  I lopped off a few (33) to provide a bit
	// pad. HEADER_SIZE is currently 67 bytes, most of which is UUIDs.
	// This gives us a maximum of 63500 root objects - which should
	// satisfy anybody.
	const S32 MAX_ROOTS_PER_PACKET = 250;
	const S32 MAX_PACKET_COUNT = 254;
	F32 packets = ceil((F32)derez_objects.count() / (F32)MAX_ROOTS_PER_PACKET);
	if(packets > (F32)MAX_PACKET_COUNT)
	{
		error = "AcquireErrorTooManyObjects";
	}

	if(error.empty() && derez_objects.count() > 0)
	{
		U8 d = (U8)dest;
		LLUUID tid;
		tid.generate();
		U8 packet_count = (U8)packets;
		S32 object_index = 0;
		S32 objects_in_packet = 0;
		LLMessageSystem* msg = gMessageSystem;
		for(U8 packet_number = 0;
			packet_number < packet_count;
			++packet_number)
		{
			msg->newMessageFast(_PREHASH_DeRezObject);
			msg->nextBlockFast(_PREHASH_AgentData);
			msg->addUUIDFast(_PREHASH_AgentID, gAgent.getID());
			msg->addUUIDFast(_PREHASH_SessionID, gAgent.getSessionID());
			msg->nextBlockFast(_PREHASH_AgentBlock);
			msg->addUUIDFast(_PREHASH_GroupID, gAgent.getGroupID());
			msg->addU8Fast(_PREHASH_Destination, d);	
			msg->addUUIDFast(_PREHASH_DestinationID, dest_id);
			msg->addUUIDFast(_PREHASH_TransactionID, tid);
			msg->addU8Fast(_PREHASH_PacketCount, packet_count);
			msg->addU8Fast(_PREHASH_PacketNumber, packet_number);
			objects_in_packet = 0;
			while((object_index < derez_objects.count())
				  && (objects_in_packet++ < MAX_ROOTS_PER_PACKET))

			{
				LLViewerObject* object = derez_objects.get(object_index++);
				msg->nextBlockFast(_PREHASH_ObjectData);
				msg->addU32Fast(_PREHASH_ObjectLocalID, object->getLocalID());
				// VEFFECT: DerezObject
				LLHUDEffectSpiral* effectp = (LLHUDEffectSpiral*)LLHUDManager::getInstance()->createViewerEffect(LLHUDObject::LL_HUD_EFFECT_POINT, TRUE);
				effectp->setPositionGlobal(object->getPositionGlobal());
				effectp->setColor(LLColor4U(gAgent.getEffectColor()));
			}
			msg->sendReliable(first_region->getHost());
		}
		make_ui_sound("UISndObjectRezOut");

		// Busy count decremented by inventory update, so only increment
		// if will be causing an update.
		if (dest != DRD_RETURN_TO_OWNER)
		{
			gViewerWindow->getWindow()->incBusyCount();
		}
	}
	else if(!error.empty())
	{
		LLNotificationsUtil::add(error);
	}
}

void handle_take_copy()
{
	if (LLSelectMgr::getInstance()->getSelection()->isEmpty()) return;

	const LLUUID category_id = gInventory.findCategoryUUIDForType(LLFolderType::FT_OBJECT);
	derez_objects(DRD_ACQUIRE_TO_AGENT_INVENTORY, category_id);
}

// You can return an object to its owner if it is on your land.
class LLObjectReturn : public view_listener_t
{
	bool handleEvent(const LLSD& userdata)
	{
		if (LLSelectMgr::getInstance()->getSelection()->isEmpty()) return true;
		
		mObjectSelection = LLSelectMgr::getInstance()->getEditSelection();

		LLNotificationsUtil::add("ReturnToOwner", LLSD(), LLSD(), boost::bind(&LLObjectReturn::onReturnToOwner, this, _1, _2));
		return true;
	}

	bool onReturnToOwner(const LLSD& notification, const LLSD& response)
	{
		S32 option = LLNotificationsUtil::getSelectedOption(notification, response);
		if (0 == option)
		{
			// Ignore category ID for this derez destination.
			derez_objects(DRD_RETURN_TO_OWNER, LLUUID::null);
		}

		// drop reference to current selection
		mObjectSelection = NULL;
		return false;
	}

protected:
	LLObjectSelectionHandle mObjectSelection;
};


// Allow return to owner if one or more of the selected items is
// over land you own.
class LLObjectEnableReturn : public view_listener_t
{
	bool handleEvent(const LLSD& userdata)
	{
#ifdef HACKED_GODLIKE_VIEWER
		bool new_value = true;
#else
		bool new_value = false;
		if (gAgent.isGodlike())
		{
			new_value = true;
		}
		else
		{
			LLViewerRegion* region = gAgent.getRegion();
			if (region)
			{
				// Estate owners and managers can always return objects.
				if (region->canManageEstate())
				{
					new_value = true;
				}
				else
				{
					struct f : public LLSelectedObjectFunctor
					{
						virtual bool apply(LLViewerObject* obj)
						{
							return (obj->isOverAgentOwnedLand() ||
									obj->isOverGroupOwnedLand() ||
									obj->permModify());
						}
					} func;
					const bool firstonly = true;
					new_value = LLSelectMgr::getInstance()->getSelection()->applyToRootObjects(&func, firstonly);
				}
			}
		}
#endif
		return new_value;
	}
};

void force_take_copy(void*)
{
	if (LLSelectMgr::getInstance()->getSelection()->isEmpty()) return;
	const LLUUID category_id = gInventory.findCategoryUUIDForType(LLFolderType::FT_OBJECT);
	derez_objects(DRD_FORCE_TO_GOD_INVENTORY, category_id);
}

void handle_take()
{
	// we want to use the folder this was derezzed from if it's
	// available. Otherwise, derez to the normal place.
	if(LLSelectMgr::getInstance()->getSelection()->isEmpty())
	{
		return;
	}
	
	BOOL you_own_everything = TRUE;
	BOOL locked_but_takeable_object = FALSE;
	LLUUID category_id;
	
	for (LLObjectSelection::root_iterator iter = LLSelectMgr::getInstance()->getSelection()->root_begin();
		 iter != LLSelectMgr::getInstance()->getSelection()->root_end(); iter++)
	{
		LLSelectNode* node = *iter;
		LLViewerObject* object = node->getObject();
		if(object)
		{
			if(!object->permYouOwner())
			{
				you_own_everything = FALSE;
			}

			if(!object->permMove())
			{
				locked_but_takeable_object = TRUE;
			}
		}
		if(node->mFolderID.notNull())
		{
			if(category_id.isNull())
			{
				category_id = node->mFolderID;
			}
			else if(category_id != node->mFolderID)
			{
				// we have found two potential destinations. break out
				// now and send to the default location.
				category_id.setNull();
				break;
			}
		}
	}
	if(category_id.notNull())
	{
		// there is an unambiguous destination. See if this agent has
		// such a location and it is not in the trash or library
		if(!gInventory.getCategory(category_id))
		{
			// nope, set to NULL.
			category_id.setNull();
		}
		if(category_id.notNull())
		{
		        // check trash
			const LLUUID trash = gInventory.findCategoryUUIDForType(LLFolderType::FT_TRASH);
			if(category_id == trash || gInventory.isObjectDescendentOf(category_id, trash))
			{
				category_id.setNull();
			}

			// check library
			if(gInventory.isObjectDescendentOf(category_id, gInventory.getLibraryRootFolderID()))
			{
				category_id.setNull();
			}

		}
	}
	if(category_id.isNull())
	{
		category_id = gInventory.findCategoryUUIDForType(LLFolderType::FT_OBJECT);
	}
	LLSD payload;
	payload["folder_id"] = category_id;

	LLNotification::Params params("ConfirmObjectTakeLock");
	params.payload(payload);
	params.functor.function(confirm_take);

	if(locked_but_takeable_object ||
	   !you_own_everything)
	{
		if(locked_but_takeable_object && you_own_everything)
		{
			params.name("ConfirmObjectTakeLock");
		}
		else if(!locked_but_takeable_object && !you_own_everything)
		{
			params.name("ConfirmObjectTakeNoOwn");
		}
		else
		{
			params.name("ConfirmObjectTakeLockNoOwn");
		}
	
		LLNotifications::instance().add(params);
	}
	else
	{
		LLNotifications::instance().forceResponse(params, 0);
	}
}

bool confirm_take(const LLSD& notification, const LLSD& response)
{
	S32 option = LLNotificationsUtil::getSelectedOption(notification, response);
	if(enable_take() && (option == 0))
	{
		derez_objects(DRD_TAKE_INTO_AGENT_INVENTORY, notification["payload"]["folder_id"].asUUID());
	}
	return false;
}

// You can take an item when it is public and transferrable, or when
// you own it. We err on the side of enabling the item when at least
// one item selected can be copied to inventory.
BOOL enable_take()
{
	if (sitting_on_selection())
	{
		return FALSE;
	}

	for (LLObjectSelection::valid_root_iterator iter = LLSelectMgr::getInstance()->getSelection()->valid_root_begin();
		 iter != LLSelectMgr::getInstance()->getSelection()->valid_root_end(); iter++)
	{
		LLSelectNode* node = *iter;
		LLViewerObject* object = node->getObject();
		if (object->isAvatar())
		{
			// ...don't acquire avatars
			continue;
		}

#ifdef HACKED_GODLIKE_VIEWER
		return TRUE;
#else
# ifdef TOGGLE_HACKED_GODLIKE_VIEWER
		if (!LLGridManager::getInstance()->isInProductionGrid() 
            && gAgent.isGodlike())
		{
			return TRUE;
		}
# endif
		if((node->mPermissions->allowTransferTo(gAgent.getID())
			&& object->permModify())
		   || (node->mPermissions->getOwner() == gAgent.getID()))
		{
			return TRUE;
		}
#endif
	}
	return FALSE;
}


void handle_buy_or_take()
{
	if (LLSelectMgr::getInstance()->getSelection()->isEmpty())
	{
		return;
	}

	if (is_selection_buy_not_take())
	{
		S32 total_price = selection_price();

		if (total_price <= gStatusBar->getBalance() || total_price == 0)
		{
			handle_buy();
		}
		else
		{
			LLStringUtil::format_map_t args;
			args["AMOUNT"] = llformat("%d", total_price);
			LLBuyCurrencyHTML::openCurrencyFloater( LLTrans::getString( "BuyingCosts", args ), total_price );
		}
	}
	else
	{
		handle_take();
	}
}

bool visible_buy_object()
{
	return is_selection_buy_not_take() && enable_buy_object();
}

bool visible_take_object()
{
	return !is_selection_buy_not_take() && enable_take();
}

bool tools_visible_buy_object()
{
	return is_selection_buy_not_take();
}

bool tools_visible_take_object()
{
	return !is_selection_buy_not_take();
}

class LLToolsEnableBuyOrTake : public view_listener_t
{
	bool handleEvent(const LLSD& userdata)
	{
		bool is_buy = is_selection_buy_not_take();
		bool new_value = is_buy ? enable_buy_object() : enable_take();
		return new_value;
	}
};

// This is a small helper function to determine if we have a buy or a
// take in the selection. This method is to help with the aliasing
// problems of putting buy and take in the same pie menu space. After
// a fair amont of discussion, it was determined to prefer buy over
// take. The reasoning follows from the fact that when users walk up
// to buy something, they will click on one or more items. Thus, if
// anything is for sale, it becomes a buy operation, and the server
// will group all of the buy items, and copyable/modifiable items into
// one package and give the end user as much as the permissions will
// allow. If the user wanted to take something, they will select fewer
// and fewer items until only 'takeable' items are left. The one
// exception is if you own everything in the selection that is for
// sale, in this case, you can't buy stuff from yourself, so you can
// take it.
// return value = TRUE if selection is a 'buy'.
//                FALSE if selection is a 'take'
BOOL is_selection_buy_not_take()
{
	for (LLObjectSelection::root_iterator iter = LLSelectMgr::getInstance()->getSelection()->root_begin();
		 iter != LLSelectMgr::getInstance()->getSelection()->root_end(); iter++)
	{
		LLSelectNode* node = *iter;
		LLViewerObject* obj = node->getObject();
		if(obj && !(obj->permYouOwner()) && (node->mSaleInfo.isForSale()))
		{
			// you do not own the object and it is for sale, thus,
			// it's a buy
			return TRUE;
		}
	}
	return FALSE;
}

S32 selection_price()
{
	S32 total_price = 0;
	for (LLObjectSelection::root_iterator iter = LLSelectMgr::getInstance()->getSelection()->root_begin();
		 iter != LLSelectMgr::getInstance()->getSelection()->root_end(); iter++)
	{
		LLSelectNode* node = *iter;
		LLViewerObject* obj = node->getObject();
		if(obj && !(obj->permYouOwner()) && (node->mSaleInfo.isForSale()))
		{
			// you do not own the object and it is for sale.
			// Add its price.
			total_price += node->mSaleInfo.getSalePrice();
		}
	}

	return total_price;
}
/*
bool callback_show_buy_currency(const LLSD& notification, const LLSD& response)
{
	S32 option = LLNotificationsUtil::getSelectedOption(notification, response);
	if (0 == option)
	{
		llinfos << "Loading page " << LLNotifications::instance().getGlobalString("BUY_CURRENCY_URL") << llendl;
		LLWeb::loadURL(LLNotifications::instance().getGlobalString("BUY_CURRENCY_URL"));
	}
	return false;
}
*/

void show_buy_currency(const char* extra)
{
	// Don't show currency web page for branded clients.
/*
	std::ostringstream mesg;
	if (extra != NULL)
	{	
		mesg << extra << "\n \n";
	}
	mesg << "Go to " << LLNotifications::instance().getGlobalString("BUY_CURRENCY_URL")<< "\nfor information on purchasing currency?";
*/
	LLSD args;
	if (extra != NULL)
	{
		args["EXTRA"] = extra;
	}
	LLNotificationsUtil::add("PromptGoToCurrencyPage", args);//, LLSD(), callback_show_buy_currency);
}

void handle_buy()
{
	if (LLSelectMgr::getInstance()->getSelection()->isEmpty()) return;

	LLSaleInfo sale_info;
	BOOL valid = LLSelectMgr::getInstance()->selectGetSaleInfo(sale_info);
	if (!valid) return;

	S32 price = sale_info.getSalePrice();
	
	if (price > 0 && price > gStatusBar->getBalance())
	{
		LLStringUtil::format_map_t args;
		args["AMOUNT"] = llformat("%d", price);
		LLBuyCurrencyHTML::openCurrencyFloater( LLTrans::getString("this_object_costs", args), price );
		return;
	}

	if (sale_info.getSaleType() == LLSaleInfo::FS_CONTENTS)
	{
		handle_buy_contents(sale_info);
	}
	else
	{
		handle_buy_object(sale_info);
	}
}

bool anyone_copy_selection(LLSelectNode* nodep)
{
	bool perm_copy = (bool)(nodep->getObject()->permCopy());
	bool all_copy = (bool)(nodep->mPermissions->getMaskEveryone() & PERM_COPY);
	return perm_copy && all_copy;
}

bool for_sale_selection(LLSelectNode* nodep)
{
	return nodep->mSaleInfo.isForSale()
		&& nodep->mPermissions->getMaskOwner() & PERM_TRANSFER
		&& (nodep->mPermissions->getMaskOwner() & PERM_COPY
			|| nodep->mSaleInfo.getSaleType() != LLSaleInfo::FS_COPY);
}

BOOL sitting_on_selection()
{
	LLSelectNode* node = LLSelectMgr::getInstance()->getSelection()->getFirstRootNode();
	if (!node)
	{
		return FALSE;
	}

	if (!node->mValid)
	{
		return FALSE;
	}

	LLViewerObject* root_object = node->getObject();
	if (!root_object)
	{
		return FALSE;
	}

	// Need to determine if avatar is sitting on this object
	if (!isAgentAvatarValid()) return FALSE;

	return (gAgentAvatarp->isSitting() && gAgentAvatarp->getRoot() == root_object);
}

class LLToolsSaveToInventory : public view_listener_t
{
	bool handleEvent(const LLSD& userdata)
	{
		if(enable_save_into_inventory(NULL))
		{
			derez_objects(DRD_SAVE_INTO_AGENT_INVENTORY, LLUUID::null);
		}
		return true;
	}
};

class LLToolsSaveToObjectInventory : public view_listener_t
{
	bool handleEvent(const LLSD& userdata)
	{
		LLSelectNode* node = LLSelectMgr::getInstance()->getSelection()->getFirstRootNode();
		if(node && (node->mValid) && (!node->mFromTaskID.isNull()))
		{
			// *TODO: check to see if the fromtaskid object exists.
			derez_objects(DRD_SAVE_INTO_TASK_INVENTORY, node->mFromTaskID);
		}
		return true;
	}
};

// Round the position of all root objects to the grid
class LLToolsSnapObjectXY : public view_listener_t
{
	bool handleEvent(const LLSD& userdata)
	{
		F64 snap_size = (F64)gSavedSettings.getF32("GridResolution");

		for (LLObjectSelection::root_iterator iter = LLSelectMgr::getInstance()->getSelection()->root_begin();
			 iter != LLSelectMgr::getInstance()->getSelection()->root_end(); iter++)
		{
			LLSelectNode* node = *iter;
			LLViewerObject* obj = node->getObject();
			if (obj->permModify())
			{
				LLVector3d pos_global = obj->getPositionGlobal();
				F64 round_x = fmod(pos_global.mdV[VX], snap_size);
				if (round_x < snap_size * 0.5)
				{
					// closer to round down
					pos_global.mdV[VX] -= round_x;
				}
				else
				{
					// closer to round up
					pos_global.mdV[VX] -= round_x;
					pos_global.mdV[VX] += snap_size;
				}

				F64 round_y = fmod(pos_global.mdV[VY], snap_size);
				if (round_y < snap_size * 0.5)
				{
					pos_global.mdV[VY] -= round_y;
				}
				else
				{
					pos_global.mdV[VY] -= round_y;
					pos_global.mdV[VY] += snap_size;
				}

				obj->setPositionGlobal(pos_global, FALSE);
			}
		}
		LLSelectMgr::getInstance()->sendMultipleUpdate(UPD_POSITION);
		return true;
	}
};

// Determine if the option to cycle between linked prims is shown
class LLToolsEnableSelectNextPart : public view_listener_t
{
	bool handleEvent(const LLSD& userdata)
	{
		bool new_value = (gSavedSettings.getBOOL("EditLinkedParts") &&
				 !LLSelectMgr::getInstance()->getSelection()->isEmpty());
		return new_value;
	}
};

// Cycle selection through linked children in selected object.
// FIXME: Order of children list is not always the same as sim's idea of link order. This may confuse
// resis. Need link position added to sim messages to address this.
class LLToolsSelectNextPart : public view_listener_t
{
	bool handleEvent(const LLSD& userdata)
	{
		S32 object_count = LLSelectMgr::getInstance()->getSelection()->getObjectCount();
		if (gSavedSettings.getBOOL("EditLinkedParts") && object_count)
		{
			LLViewerObject* selected = LLSelectMgr::getInstance()->getSelection()->getFirstObject();
			if (selected && selected->getRootEdit())
			{
				bool fwd = (userdata.asString() == "next");
				bool prev = (userdata.asString() == "previous");
				bool ifwd = (userdata.asString() == "includenext");
				bool iprev = (userdata.asString() == "includeprevious");
				LLViewerObject* to_select = NULL;
				LLViewerObject::child_list_t children = selected->getRootEdit()->getChildren();
				children.push_front(selected->getRootEdit());	// need root in the list too

				for (LLViewerObject::child_list_t::iterator iter = children.begin(); iter != children.end(); ++iter)
				{
					if ((*iter)->isSelected())
					{
						if (object_count > 1 && (fwd || prev))	// multiple selection, find first or last selected if not include
						{
							to_select = *iter;
							if (fwd)
							{
								// stop searching if going forward; repeat to get last hit if backward
								break;
							}
						}
						else if ((object_count == 1) || (ifwd || iprev))	// single selection or include
						{
							if (fwd || ifwd)
							{
								++iter;
								while (iter != children.end() && ((*iter)->isAvatar() || (ifwd && (*iter)->isSelected())))
								{
									++iter;	// skip sitting avatars and selected if include
								}
							}
							else // backward
							{
								iter = (iter == children.begin() ? children.end() : iter);
								--iter;
								while (iter != children.begin() && ((*iter)->isAvatar() || (iprev && (*iter)->isSelected())))
								{
									--iter;	// skip sitting avatars and selected if include
								}
							}
							iter = (iter == children.end() ? children.begin() : iter);
							to_select = *iter;
							break;
						}
					}
				}

				if (to_select)
				{
					if (gFocusMgr.childHasKeyboardFocus(gFloaterTools))
					{
						gFocusMgr.setKeyboardFocus(NULL);	// force edit toolbox to commit any changes
					}
					if (fwd || prev)
					{
						LLSelectMgr::getInstance()->deselectAll();
					}
					LLSelectMgr::getInstance()->selectObjectOnly(to_select);
					return true;
				}
			}
		}
		return true;
	}
};

// in order to link, all objects must have the same owner, and the
// agent must have the ability to modify all of the objects. However,
// we're not answering that question with this method. The question
// we're answering is: does the user have a reasonable expectation
// that a link operation should work? If so, return true, false
// otherwise. this allows the handle_link method to more finely check
// the selection and give an error message when the uer has a
// reasonable expectation for the link to work, but it will fail.
class LLToolsEnableLink : public view_listener_t
{
	bool handleEvent(const LLSD& userdata)
	{
		bool new_value = false;
		// check if there are at least 2 objects selected, and that the
		// user can modify at least one of the selected objects.

		// in component mode, can't link
		if (!gSavedSettings.getBOOL("EditLinkedParts"))
		{
			if(LLSelectMgr::getInstance()->selectGetAllRootsValid() && LLSelectMgr::getInstance()->getSelection()->getRootObjectCount() >= 2)
			{
				struct f : public LLSelectedObjectFunctor
				{
					virtual bool apply(LLViewerObject* object)
					{
						return object->permModify();
					}
				} func;
				const bool firstonly = true;
				new_value = LLSelectMgr::getInstance()->getSelection()->applyToRootObjects(&func, firstonly);
			}
		}
		return new_value;
	}
};

class LLToolsLink : public view_listener_t
{
	bool handleEvent(const LLSD& userdata)
	{
		if(!LLSelectMgr::getInstance()->selectGetAllRootsValid())
		{
			LLNotificationsUtil::add("UnableToLinkWhileDownloading");
			return true;
		}

		S32 object_count = LLSelectMgr::getInstance()->getSelection()->getObjectCount();
		if (object_count > MAX_CHILDREN_PER_TASK + 1)
		{
			LLSD args;
			args["COUNT"] = llformat("%d", object_count);
			int max = MAX_CHILDREN_PER_TASK+1;
			args["MAX"] = llformat("%d", max);
			LLNotificationsUtil::add("UnableToLinkObjects", args);
			return true;
		}

		if(LLSelectMgr::getInstance()->getSelection()->getRootObjectCount() < 2)
		{
			LLNotificationsUtil::add("CannotLinkIncompleteSet");
			return true;
		}
		if(!LLSelectMgr::getInstance()->selectGetRootsModify())
		{
			LLNotificationsUtil::add("CannotLinkModify");
			return true;
		}
		LLUUID owner_id;
		std::string owner_name;
		if(!LLSelectMgr::getInstance()->selectGetOwner(owner_id, owner_name))
		{
			// we don't actually care if you're the owner, but novices are
			// the most likely to be stumped by this one, so offer the
			// easiest and most likely solution.
			LLNotificationsUtil::add("CannotLinkDifferentOwners");
			return true;
		}
		LLSelectMgr::getInstance()->sendLink();
		return true;
	}
};

class LLToolsEnableUnlink : public view_listener_t
{
	bool handleEvent(const LLSD& userdata)
	{
		LLViewerObject* first_editable_object = LLSelectMgr::getInstance()->getSelection()->getFirstEditableObject();
		bool new_value = LLSelectMgr::getInstance()->selectGetAllRootsValid() &&
			first_editable_object &&
			!first_editable_object->isAttachment();
		return new_value;
	}
};

class LLToolsUnlink : public view_listener_t
{
	bool handleEvent(const LLSD& userdata)
	{
		LLSelectMgr::getInstance()->sendDelink();
		return true;
	}
};


class LLToolsStopAllAnimations : public view_listener_t
{
	bool handleEvent(const LLSD& userdata)
	{
		gAgent.stopCurrentAnimations();
		return true;
	}
};

class LLToolsReleaseKeys : public view_listener_t
{
	bool handleEvent(const LLSD& userdata)
	{
		gAgent.forceReleaseControls();

		return true;
	}
};

class LLToolsEnableReleaseKeys : public view_listener_t
{
	bool handleEvent(const LLSD& userdata)
	{
		return gAgent.anyControlGrabbed();
	}
};


class LLEditEnableCut : public view_listener_t
{
	bool handleEvent(const LLSD& userdata)
	{
		bool new_value = LLEditMenuHandler::gEditMenuHandler && LLEditMenuHandler::gEditMenuHandler->canCut();
		return new_value;
	}
};

class LLEditCut : public view_listener_t
{
	bool handleEvent(const LLSD& userdata)
	{
		if( LLEditMenuHandler::gEditMenuHandler )
		{
			LLEditMenuHandler::gEditMenuHandler->cut();
		}
		return true;
	}
};

class LLEditEnableCopy : public view_listener_t
{
	bool handleEvent(const LLSD& userdata)
	{
		bool new_value = LLEditMenuHandler::gEditMenuHandler && LLEditMenuHandler::gEditMenuHandler->canCopy();
		return new_value;
	}
};

class LLEditCopy : public view_listener_t
{
	bool handleEvent(const LLSD& userdata)
	{
		if( LLEditMenuHandler::gEditMenuHandler )
		{
			LLEditMenuHandler::gEditMenuHandler->copy();
		}
		return true;
	}
};

class LLEditEnablePaste : public view_listener_t
{
	bool handleEvent(const LLSD& userdata)
	{
		bool new_value = LLEditMenuHandler::gEditMenuHandler && LLEditMenuHandler::gEditMenuHandler->canPaste();
		return new_value;
	}
};

class LLEditPaste : public view_listener_t
{
	bool handleEvent(const LLSD& userdata)
	{
		if( LLEditMenuHandler::gEditMenuHandler )
		{
			LLEditMenuHandler::gEditMenuHandler->paste();
		}
		return true;
	}
};

class LLEditEnableDelete : public view_listener_t
{
	bool handleEvent(const LLSD& userdata)
	{
		bool new_value = LLEditMenuHandler::gEditMenuHandler && LLEditMenuHandler::gEditMenuHandler->canDoDelete();
		return new_value;
	}
};

class LLEditDelete : public view_listener_t
{
	bool handleEvent(const LLSD& userdata)
	{
		// If a text field can do a deletion, it gets precedence over deleting
		// an object in the world.
		if( LLEditMenuHandler::gEditMenuHandler && LLEditMenuHandler::gEditMenuHandler->canDoDelete())
		{
			LLEditMenuHandler::gEditMenuHandler->doDelete();
		}

		// and close any pie/context menus when done
		gMenuHolder->hideMenus();

		// When deleting an object we may not actually be done
		// Keep selection so we know what to delete when confirmation is needed about the delete
		gMenuObject->hide();
		return true;
	}
};

bool enable_object_delete()
{
	bool new_value = 
#ifdef HACKED_GODLIKE_VIEWER
	TRUE;
#else
# ifdef TOGGLE_HACKED_GODLIKE_VIEWER
	(!LLGridManager::getInstance()->isInProductionGrid()
     && gAgent.isGodlike()) ||
# endif
	LLSelectMgr::getInstance()->canDoDelete();
#endif
	return new_value;
}

void handle_object_delete()
{

		if (LLSelectMgr::getInstance())
		{
			LLSelectMgr::getInstance()->doDelete();
		}

		// and close any pie/context menus when done
		gMenuHolder->hideMenus();

		// When deleting an object we may not actually be done
		// Keep selection so we know what to delete when confirmation is needed about the delete
		gMenuObject->hide();
		return;
}

void handle_force_delete(void*)
{
	LLSelectMgr::getInstance()->selectForceDelete();
}

class LLViewEnableJoystickFlycam : public view_listener_t
{
	bool handleEvent(const LLSD& userdata)
	{
		bool new_value = (gSavedSettings.getBOOL("JoystickEnabled") && gSavedSettings.getBOOL("JoystickFlycamEnabled"));
		return new_value;
	}
};

class LLViewEnableLastChatter : public view_listener_t
{
	bool handleEvent(const LLSD& userdata)
	{
		// *TODO: add check that last chatter is in range
		bool new_value = (gAgentCamera.cameraThirdPerson() && gAgent.getLastChatter().notNull());
		return new_value;
	}
};

class LLEditEnableDeselect : public view_listener_t
{
	bool handleEvent(const LLSD& userdata)
	{
		bool new_value = LLEditMenuHandler::gEditMenuHandler && LLEditMenuHandler::gEditMenuHandler->canDeselect();
		return new_value;
	}
};

class LLEditDeselect : public view_listener_t
{
	bool handleEvent(const LLSD& userdata)
	{
		if( LLEditMenuHandler::gEditMenuHandler )
		{
			LLEditMenuHandler::gEditMenuHandler->deselect();
		}
		return true;
	}
};

class LLEditEnableSelectAll : public view_listener_t
{
	bool handleEvent(const LLSD& userdata)
	{
		bool new_value = LLEditMenuHandler::gEditMenuHandler && LLEditMenuHandler::gEditMenuHandler->canSelectAll();
		return new_value;
	}
};


class LLEditSelectAll : public view_listener_t
{
	bool handleEvent(const LLSD& userdata)
	{
		if( LLEditMenuHandler::gEditMenuHandler )
		{
			LLEditMenuHandler::gEditMenuHandler->selectAll();
		}
		return true;
	}
};


class LLEditEnableUndo : public view_listener_t
{
	bool handleEvent(const LLSD& userdata)
	{
		bool new_value = LLEditMenuHandler::gEditMenuHandler && LLEditMenuHandler::gEditMenuHandler->canUndo();
		return new_value;
	}
};

class LLEditUndo : public view_listener_t
{
	bool handleEvent(const LLSD& userdata)
	{
		if( LLEditMenuHandler::gEditMenuHandler && LLEditMenuHandler::gEditMenuHandler->canUndo() )
		{
			LLEditMenuHandler::gEditMenuHandler->undo();
		}
		return true;
	}
};

class LLEditEnableRedo : public view_listener_t
{
	bool handleEvent(const LLSD& userdata)
	{
		bool new_value = LLEditMenuHandler::gEditMenuHandler && LLEditMenuHandler::gEditMenuHandler->canRedo();
		return new_value;
	}
};

class LLEditRedo : public view_listener_t
{
	bool handleEvent(const LLSD& userdata)
	{
		if( LLEditMenuHandler::gEditMenuHandler && LLEditMenuHandler::gEditMenuHandler->canRedo() )
		{
			LLEditMenuHandler::gEditMenuHandler->redo();
		}
		return true;
	}
};



void print_object_info(void*)
{
	LLSelectMgr::getInstance()->selectionDump();
}

void print_agent_nvpairs(void*)
{
	LLViewerObject *objectp;

	llinfos << "Agent Name Value Pairs" << llendl;

	objectp = gObjectList.findObject(gAgentID);
	if (objectp)
	{
		objectp->printNameValuePairs();
	}
	else
	{
		llinfos << "Can't find agent object" << llendl;
	}

	llinfos << "Camera at " << gAgentCamera.getCameraPositionGlobal() << llendl;
}

void show_debug_menus()
{
	// this might get called at login screen where there is no menu so only toggle it if one exists
	if ( gMenuBarView )
	{
		BOOL debug = gSavedSettings.getBOOL("UseDebugMenus");
		BOOL qamode = gSavedSettings.getBOOL("QAMode");

		gMenuBarView->setItemVisible("Advanced", debug);
// 		gMenuBarView->setItemEnabled("Advanced", debug); // Don't disable Advanced keyboard shortcuts when hidden
		
		gMenuBarView->setItemVisible("Debug", qamode);
		gMenuBarView->setItemEnabled("Debug", qamode);

		gMenuBarView->setItemVisible("Develop", qamode);
		gMenuBarView->setItemEnabled("Develop", qamode);

		// Server ('Admin') menu hidden when not in godmode.
		const bool show_server_menu = (gAgent.getGodLevel() > GOD_NOT || (debug && gAgent.getAdminOverride()));
		gMenuBarView->setItemVisible("Admin", show_server_menu);
		gMenuBarView->setItemEnabled("Admin", show_server_menu);
	}
	if (gLoginMenuBarView)
	{
		BOOL debug = gSavedSettings.getBOOL("UseDebugMenus");
		gLoginMenuBarView->setItemVisible("Debug", debug);
		gLoginMenuBarView->setItemEnabled("Debug", debug);
	}
}

void toggle_debug_menus(void*)
{
	BOOL visible = ! gSavedSettings.getBOOL("UseDebugMenus");
	gSavedSettings.setBOOL("UseDebugMenus", visible);
	show_debug_menus();
}


// LLUUID gExporterRequestID;
// std::string gExportDirectory;

// LLUploadDialog *gExportDialog = NULL;

// void handle_export_selected( void * )
// {
// 	LLObjectSelectionHandle selection = LLSelectMgr::getInstance()->getSelection();
// 	if (selection->isEmpty())
// 	{
// 		return;
// 	}
// 	llinfos << "Exporting selected objects:" << llendl;

// 	gExporterRequestID.generate();
// 	gExportDirectory = "";

// 	LLMessageSystem* msg = gMessageSystem;
// 	msg->newMessageFast(_PREHASH_ObjectExportSelected);
// 	msg->nextBlockFast(_PREHASH_AgentData);
// 	msg->addUUIDFast(_PREHASH_AgentID, gAgent.getID());
// 	msg->addUUIDFast(_PREHASH_RequestID, gExporterRequestID);
// 	msg->addS16Fast(_PREHASH_VolumeDetail, 4);

// 	for (LLObjectSelection::root_iterator iter = selection->root_begin();
// 		 iter != selection->root_end(); iter++)
// 	{
// 		LLSelectNode* node = *iter;
// 		LLViewerObject* object = node->getObject();
// 		msg->nextBlockFast(_PREHASH_ObjectData);
// 		msg->addUUIDFast(_PREHASH_ObjectID, object->getID());
// 		llinfos << "Object: " << object->getID() << llendl;
// 	}
// 	msg->sendReliable(gAgent.getRegion()->getHost());

// 	gExportDialog = LLUploadDialog::modalUploadDialog("Exporting selected objects...");
// }
//


class LLWorldSetHomeLocation : public view_listener_t
{
	bool handleEvent(const LLSD& userdata)
	{
		// we just send the message and let the server check for failure cases
		// server will echo back a "Home position set." alert if it succeeds
		// and the home location screencapture happens when that alert is recieved
		gAgent.setStartPosition(START_LOCATION_ID_HOME);
		return true;
	}
};

class LLWorldTeleportHome : public view_listener_t
{
	bool handleEvent(const LLSD& userdata)
	{
		gAgent.teleportHome();
		return true;
	}
};

class LLWorldAlwaysRun : public view_listener_t
{
	bool handleEvent(const LLSD& userdata)
	{
		// as well as altering the default walk-vs-run state,
		// we also change the *current* walk-vs-run state.
		if (gAgent.getAlwaysRun())
		{
			gAgent.clearAlwaysRun();
			gAgent.clearRunning();
		}
		else
		{
			gAgent.setAlwaysRun();
			gAgent.setRunning();
		}

		// tell the simulator.
		gAgent.sendWalkRun(gAgent.getAlwaysRun());

		// Update Movement Controls according to AlwaysRun mode
		LLFloaterMove::setAlwaysRunMode(gAgent.getAlwaysRun());

		return true;
	}
};

class LLWorldCheckAlwaysRun : public view_listener_t
{
	bool handleEvent(const LLSD& userdata)
	{
		bool new_value = gAgent.getAlwaysRun();
		return new_value;
	}
};

class LLWorldSetAway : public view_listener_t
{
	bool handleEvent(const LLSD& userdata)
	{
		if (gAgent.getAFK())
		{
			gAgent.clearAFK();
		}
		else
		{
			gAgent.setAFK();
		}
		return true;
	}
};

class LLWorldSetBusy : public view_listener_t
{
	bool handleEvent(const LLSD& userdata)
	{
		if (gAgent.getBusy())
		{
			gAgent.clearBusy();
		}
		else
		{
			gAgent.setBusy();
			LLNotificationsUtil::add("BusyModeSet");
		}
		return true;
	}
};

class LLWorldCreateLandmark : public view_listener_t
{
	bool handleEvent(const LLSD& userdata)
	{
		LLSideTray::getInstance()->showPanel("panel_places", LLSD().with("type", "create_landmark"));

		return true;
	}
};

class LLWorldPlaceProfile : public view_listener_t
{
	bool handleEvent(const LLSD& userdata)
	{
		LLSideTray::getInstance()->showPanel("panel_places", LLSD().with("type", "agent"));

		return true;
	}
};

void handle_look_at_selection(const LLSD& param)
{
	const F32 PADDING_FACTOR = 1.75f;
	BOOL zoom = (param.asString() == "zoom");
	if (!LLSelectMgr::getInstance()->getSelection()->isEmpty())
	{
		gAgentCamera.setFocusOnAvatar(FALSE, ANIMATE);

		LLBBox selection_bbox = LLSelectMgr::getInstance()->getBBoxOfSelection();
		F32 angle_of_view = llmax(0.1f, LLViewerCamera::getInstance()->getAspect() > 1.f ? LLViewerCamera::getInstance()->getView() * LLViewerCamera::getInstance()->getAspect() : LLViewerCamera::getInstance()->getView());
		F32 distance = selection_bbox.getExtentLocal().magVec() * PADDING_FACTOR / atan(angle_of_view);

		LLVector3 obj_to_cam = LLViewerCamera::getInstance()->getOrigin() - selection_bbox.getCenterAgent();
		obj_to_cam.normVec();

		LLUUID object_id;
		if (LLSelectMgr::getInstance()->getSelection()->getPrimaryObject())
		{
			object_id = LLSelectMgr::getInstance()->getSelection()->getPrimaryObject()->mID;
		}
		if (zoom)
		{
			// Make sure we are not increasing the distance between the camera and object
			LLVector3d orig_distance = gAgentCamera.getCameraPositionGlobal() - LLSelectMgr::getInstance()->getSelectionCenterGlobal();
			distance = llmin(distance, (F32) orig_distance.length());
				
			gAgentCamera.setCameraPosAndFocusGlobal(LLSelectMgr::getInstance()->getSelectionCenterGlobal() + LLVector3d(obj_to_cam * distance), 
										LLSelectMgr::getInstance()->getSelectionCenterGlobal(), 
										object_id );
			
		}
		else
		{
			gAgentCamera.setFocusGlobal( LLSelectMgr::getInstance()->getSelectionCenterGlobal(), object_id );
		}	
	}
}

void handle_zoom_to_object(LLUUID object_id)
{
	const F32 PADDING_FACTOR = 2.f;

	LLViewerObject* object = gObjectList.findObject(object_id);

	if (object)
	{
		gAgentCamera.setFocusOnAvatar(FALSE, ANIMATE);

		LLBBox bbox = object->getBoundingBoxAgent() ;
		F32 angle_of_view = llmax(0.1f, LLViewerCamera::getInstance()->getAspect() > 1.f ? LLViewerCamera::getInstance()->getView() * LLViewerCamera::getInstance()->getAspect() : LLViewerCamera::getInstance()->getView());
		F32 distance = bbox.getExtentLocal().magVec() * PADDING_FACTOR / atan(angle_of_view);

		LLVector3 obj_to_cam = LLViewerCamera::getInstance()->getOrigin() - bbox.getCenterAgent();
		obj_to_cam.normVec();


			LLVector3d object_center_global = gAgent.getPosGlobalFromAgent(bbox.getCenterAgent());

			gAgentCamera.setCameraPosAndFocusGlobal(object_center_global + LLVector3d(obj_to_cam * distance), 
											object_center_global, 
											object_id );
	}
}

class LLAvatarInviteToGroup : public view_listener_t
{
	bool handleEvent(const LLSD& userdata)
	{
		LLVOAvatar* avatar = find_avatar_from_object( LLSelectMgr::getInstance()->getSelection()->getPrimaryObject() );
		if(avatar)
		{
			LLAvatarActions::inviteToGroup(avatar->getID());
		}
		return true;
	}
};

class LLAvatarAddFriend : public view_listener_t
{
	bool handleEvent(const LLSD& userdata)
	{
		LLVOAvatar* avatar = find_avatar_from_object( LLSelectMgr::getInstance()->getSelection()->getPrimaryObject() );
		if(avatar && !LLAvatarActions::isFriend(avatar->getID()))
		{
			request_friendship(avatar->getID());
		}
		return true;
	}
};

class LLAvatarAddContact : public view_listener_t
{
	bool handleEvent(const LLSD& userdata)
	{
		LLVOAvatar* avatar = find_avatar_from_object( LLSelectMgr::getInstance()->getSelection()->getPrimaryObject() );
		if(avatar)
		{
			create_inventory_callingcard(avatar->getID());
		}
		return true;
	}
};

bool complete_give_money(const LLSD& notification, const LLSD& response, LLObjectSelectionHandle selection)
{
	S32 option = LLNotificationsUtil::getSelectedOption(notification, response);
	if (option == 0)
	{
		gAgent.clearBusy();
	}

	LLViewerObject* objectp = selection->getPrimaryObject();

	// Show avatar's name if paying attachment
	if (objectp && objectp->isAttachment())
	{
		while (objectp && !objectp->isAvatar())
		{
			objectp = (LLViewerObject*)objectp->getParent();
		}
	}

	if (objectp)
	{
		if (objectp->isAvatar())
		{
			const bool is_group = false;
			LLFloaterPayUtil::payDirectly(&give_money,
									  objectp->getID(),
									  is_group);
		}
		else
		{
			LLFloaterPayUtil::payViaObject(&give_money, selection);
		}
	}
	return false;
}

void handle_give_money_dialog()
{
	LLNotification::Params params("BusyModePay");
	params.functor.function(boost::bind(complete_give_money, _1, _2, LLSelectMgr::getInstance()->getSelection()));

	if (gAgent.getBusy())
	{
		// warn users of being in busy mode during a transaction
		LLNotifications::instance().add(params);
	}
	else
	{
		LLNotifications::instance().forceResponse(params, 1);
	}
}

bool enable_pay_avatar()
{
	LLViewerObject* obj = LLSelectMgr::getInstance()->getSelection()->getPrimaryObject();
	LLVOAvatar* avatar = find_avatar_from_object(obj);
	return (avatar != NULL);
}

bool enable_pay_object()
{
	LLViewerObject* object = LLSelectMgr::getInstance()->getSelection()->getPrimaryObject();
	if( object )
	{
		LLViewerObject *parent = (LLViewerObject *)object->getParent();
		if((object->flagTakesMoney()) || (parent && parent->flagTakesMoney()))
		{
			return true;
		}
	}
	return false;
}

bool enable_object_stand_up()
{
	// 'Object Stand Up' menu item is enabled when agent is sitting on selection
	return sitting_on_selection();
}

bool enable_object_sit(LLUICtrl* ctrl)
{
	// 'Object Sit' menu item is enabled when agent is not sitting on selection
	bool sitting_on_sel = sitting_on_selection();
	if (!sitting_on_sel)
	{
		std::string item_name = ctrl->getName();

		// init default labels
		init_default_item_label(item_name);

		// Update label
		LLSelectNode* node = LLSelectMgr::getInstance()->getSelection()->getFirstRootNode();
		if (node && node->mValid && !node->mSitName.empty())
		{
			gMenuHolder->childSetText(item_name, node->mSitName);
		}
		else
		{
			gMenuHolder->childSetText(item_name, get_default_item_label(item_name));
		}
	}
	return !sitting_on_sel && is_object_sittable();
}

void dump_select_mgr(void*)
{
	LLSelectMgr::getInstance()->dump();
}

void dump_inventory(void*)
{
	gInventory.dumpInventory();
}


void handle_dump_followcam(void*)
{
	LLFollowCamMgr::dump();
}

void handle_viewer_enable_message_log(void*)
{
	gMessageSystem->startLogging();
}

void handle_viewer_disable_message_log(void*)
{
	gMessageSystem->stopLogging();
}

void handle_customize_avatar()
{
	LLSideTray::getInstance()->showPanel("sidepanel_appearance", LLSD().with("type", "my_outfits"));
}

void handle_edit_outfit()
{
	LLSideTray::getInstance()->showPanel("sidepanel_appearance", LLSD().with("type", "edit_outfit"));
}

void handle_edit_shape()
{
	LLSideTray::getInstance()->showPanel("sidepanel_appearance", LLSD().with("type", "edit_shape"));
}

void handle_report_abuse()
{
	// Prevent menu from appearing in screen shot.
	gMenuHolder->hideMenus();
	LLFloaterReporter::showFromMenu(COMPLAINT_REPORT);
}

void handle_buy_currency()
{
	LLBuyCurrencyHTML::openCurrencyFloater();
}

class LLFloaterVisible : public view_listener_t
{
	bool handleEvent(const LLSD& userdata)
	{
		std::string floater_name = userdata.asString();
		bool new_value = false;
		{
			new_value = LLFloaterReg::instanceVisible(floater_name);
		}
		return new_value;
	}
};

class LLShowHelp : public view_listener_t
{
	bool handleEvent(const LLSD& userdata)
	{
		std::string help_topic = userdata.asString();
		LLViewerHelp* vhelp = LLViewerHelp::getInstance();
		vhelp->showTopic(help_topic);
		return true;
	}
};

class LLShowSidetrayPanel : public view_listener_t
{
	bool handleEvent(const LLSD& userdata)
	{
		std::string panel_name = userdata.asString();
		// Toggle the panel
		if (!LLSideTray::getInstance()->isPanelActive(panel_name))
		{
			// LLFloaterInventory::showAgentInventory();
			LLSideTray::getInstance()->showPanel(panel_name, LLSD());
		}
		else
		{
			LLSideTray::getInstance()->collapseSideBar();
		}
		return true;
	}
};

class LLSidetrayPanelVisible : public view_listener_t
{
	bool handleEvent(const LLSD& userdata)
	{
		std::string panel_name = userdata.asString();
		// Toggle the panel
		if (LLSideTray::getInstance()->isPanelActive(panel_name))
		{
			return true;
		}
		else
		{
			return false;
		}
		
	}
};


bool callback_show_url(const LLSD& notification, const LLSD& response)
{
	S32 option = LLNotificationsUtil::getSelectedOption(notification, response);
	if (0 == option)
	{
		LLWeb::loadURL(notification["payload"]["url"].asString());
	}
	return false;
}

class LLPromptShowURL : public view_listener_t
{
	bool handleEvent(const LLSD& userdata)
	{
		std::string param = userdata.asString();
		std::string::size_type offset = param.find(",");
		if (offset != param.npos)
		{
			std::string alert = param.substr(0, offset);
			std::string url = param.substr(offset+1);

			if(gSavedSettings.getBOOL("UseExternalBrowser"))
			{ 
    			LLSD payload;
    			payload["url"] = url;
    			LLNotificationsUtil::add(alert, LLSD(), payload, callback_show_url);
			}
			else
			{
		        LLWeb::loadURL(url);
			}
		}
		else
		{
			llinfos << "PromptShowURL invalid parameters! Expecting \"ALERT,URL\"." << llendl;
		}
		return true;
	}
};

bool callback_show_file(const LLSD& notification, const LLSD& response)
{
	S32 option = LLNotificationsUtil::getSelectedOption(notification, response);
	if (0 == option)
	{
		LLWeb::loadURL(notification["payload"]["url"]);
	}
	return false;
}

class LLPromptShowFile : public view_listener_t
{
	bool handleEvent(const LLSD& userdata)
	{
		std::string param = userdata.asString();
		std::string::size_type offset = param.find(",");
		if (offset != param.npos)
		{
			std::string alert = param.substr(0, offset);
			std::string file = param.substr(offset+1);

			LLSD payload;
			payload["url"] = file;
			LLNotificationsUtil::add(alert, LLSD(), payload, callback_show_file);
		}
		else
		{
			llinfos << "PromptShowFile invalid parameters! Expecting \"ALERT,FILE\"." << llendl;
		}
		return true;
	}
};

class LLShowAgentProfile : public view_listener_t
{
	bool handleEvent(const LLSD& userdata)
	{
		LLUUID agent_id;
		if (userdata.asString() == "agent")
		{
			agent_id = gAgent.getID();
		}
		else if (userdata.asString() == "hit object")
		{
			LLViewerObject* objectp = LLSelectMgr::getInstance()->getSelection()->getPrimaryObject();
			if (objectp)
			{
				agent_id = objectp->getID();
			}
		}
		else
		{
			agent_id = userdata.asUUID();
		}

		LLVOAvatar* avatar = find_avatar_from_object(agent_id);
		if (avatar)
		{
			LLAvatarActions::showProfile(avatar->getID());
		}
		return true;
	}
};

class LLLandEdit : public view_listener_t
{
	bool handleEvent(const LLSD& userdata)
	{
		if (gAgentCamera.getFocusOnAvatar() && gSavedSettings.getBOOL("EditCameraMovement") )
		{
			// zoom in if we're looking at the avatar
			gAgentCamera.setFocusOnAvatar(FALSE, ANIMATE);
			gAgentCamera.setFocusGlobal(LLToolPie::getInstance()->getPick());

			gAgentCamera.cameraOrbitOver( F_PI * 0.25f );
			gViewerWindow->moveCursorToCenter();
		}
		else if ( gSavedSettings.getBOOL("EditCameraMovement") )
		{
			gAgentCamera.setFocusGlobal(LLToolPie::getInstance()->getPick());
			gViewerWindow->moveCursorToCenter();
		}


		LLViewerParcelMgr::getInstance()->selectParcelAt( LLToolPie::getInstance()->getPick().mPosGlobal );

		LLFloaterReg::showInstance("build");

		// Switch to land edit toolset
		LLToolMgr::getInstance()->getCurrentToolset()->selectTool( LLToolSelectLand::getInstance() );
		return true;
	}
};

class LLWorldEnableBuyLand : public view_listener_t
{
	bool handleEvent(const LLSD& userdata)
	{
		bool new_value = LLViewerParcelMgr::getInstance()->canAgentBuyParcel(
								LLViewerParcelMgr::getInstance()->selectionEmpty()
									? LLViewerParcelMgr::getInstance()->getAgentParcel()
									: LLViewerParcelMgr::getInstance()->getParcelSelection()->getParcel(),
								false);
		return new_value;
	}
};

BOOL enable_buy_land(void*)
{
	return LLViewerParcelMgr::getInstance()->canAgentBuyParcel(
				LLViewerParcelMgr::getInstance()->getParcelSelection()->getParcel(), false);
}

void handle_buy_land()
{
	LLViewerParcelMgr* vpm = LLViewerParcelMgr::getInstance();
	if (vpm->selectionEmpty())
	{
		vpm->selectParcelAt(gAgent.getPositionGlobal());
	}
	vpm->startBuyLand();
}

class LLObjectAttachToAvatar : public view_listener_t
{
public:
	LLObjectAttachToAvatar(bool replace) : mReplace(replace) {}
	static void setObjectSelection(LLObjectSelectionHandle selection) { sObjectSelection = selection; }

private:
	bool handleEvent(const LLSD& userdata)
	{
		setObjectSelection(LLSelectMgr::getInstance()->getSelection());
		LLViewerObject* selectedObject = sObjectSelection->getFirstRootObject();
		if (selectedObject)
		{
			S32 index = userdata.asInteger();
			LLViewerJointAttachment* attachment_point = NULL;
			if (index > 0)
				attachment_point = get_if_there(gAgentAvatarp->mAttachmentPoints, index, (LLViewerJointAttachment*)NULL);
			confirmReplaceAttachment(0, attachment_point);
		}
		return true;
	}

	static void onNearAttachObject(BOOL success, void *user_data);
	void confirmReplaceAttachment(S32 option, LLViewerJointAttachment* attachment_point);

	struct CallbackData
	{
		CallbackData(LLViewerJointAttachment* point, bool replace) : mAttachmentPoint(point), mReplace(replace) {}

		LLViewerJointAttachment*	mAttachmentPoint;
		bool						mReplace;
	};

protected:
	static LLObjectSelectionHandle sObjectSelection;
	bool mReplace;
};

LLObjectSelectionHandle LLObjectAttachToAvatar::sObjectSelection;

// static
void LLObjectAttachToAvatar::onNearAttachObject(BOOL success, void *user_data)
{
	if (!user_data) return;
	CallbackData* cb_data = static_cast<CallbackData*>(user_data);

	if (success)
	{
		const LLViewerJointAttachment *attachment = cb_data->mAttachmentPoint;
		
		U8 attachment_id = 0;
		if (attachment)
		{
			for (LLVOAvatar::attachment_map_t::const_iterator iter = gAgentAvatarp->mAttachmentPoints.begin();
				 iter != gAgentAvatarp->mAttachmentPoints.end(); ++iter)
			{
				if (iter->second == attachment)
				{
					attachment_id = iter->first;
					break;
				}
			}
		}
		else
		{
			// interpret 0 as "default location"
			attachment_id = 0;
		}
		LLSelectMgr::getInstance()->sendAttach(attachment_id, cb_data->mReplace);
	}		
	LLObjectAttachToAvatar::setObjectSelection(NULL);

	delete cb_data;
}

// static
void LLObjectAttachToAvatar::confirmReplaceAttachment(S32 option, LLViewerJointAttachment* attachment_point)
{
	if (option == 0/*YES*/)
	{
		LLViewerObject* selectedObject = LLSelectMgr::getInstance()->getSelection()->getFirstRootObject();
		if (selectedObject)
		{
			const F32 MIN_STOP_DISTANCE = 1.f;	// meters
			const F32 ARM_LENGTH = 0.5f;		// meters
			const F32 SCALE_FUDGE = 1.5f;

			F32 stop_distance = SCALE_FUDGE * selectedObject->getMaxScale() + ARM_LENGTH;
			if (stop_distance < MIN_STOP_DISTANCE)
			{
				stop_distance = MIN_STOP_DISTANCE;
			}

			LLVector3 walkToSpot = selectedObject->getPositionAgent();
			
			// make sure we stop in front of the object
			LLVector3 delta = walkToSpot - gAgent.getPositionAgent();
			delta.normVec();
			delta = delta * 0.5f;
			walkToSpot -= delta;

			// The callback will be called even if avatar fails to get close enough to the object, so we won't get a memory leak.
			CallbackData* user_data = new CallbackData(attachment_point, mReplace);
			gAgent.startAutoPilotGlobal(gAgent.getPosGlobalFromAgent(walkToSpot), "Attach", NULL, onNearAttachObject, user_data, stop_distance);
			gAgentCamera.clearFocusObject();
		}
	}
}

void callback_attachment_drop(const LLSD& notification, const LLSD& response)
{
	// Ensure user confirmed the drop
	S32 option = LLNotificationsUtil::getSelectedOption(notification, response);
	if (option != 0) return;

	// Called when the user clicked on an object attached to them
	// and selected "Drop".
	LLUUID object_id = notification["payload"]["object_id"].asUUID();
	LLViewerObject *object = gObjectList.findObject(object_id);
	
	if (!object)
	{
		llwarns << "handle_drop_attachment() - no object to drop" << llendl;
		return;
	}

	LLViewerObject *parent = (LLViewerObject*)object->getParent();
	while (parent)
	{
		if(parent->isAvatar())
		{
			break;
		}
		object = parent;
		parent = (LLViewerObject*)parent->getParent();
	}

	if (!object)
	{
		llwarns << "handle_detach() - no object to detach" << llendl;
		return;
	}

	if (object->isAvatar())
	{
		llwarns << "Trying to detach avatar from avatar." << llendl;
		return;
	}
	
	// reselect the object
	LLSelectMgr::getInstance()->selectObjectAndFamily(object);

	LLSelectMgr::getInstance()->sendDropAttachment();

	return;
}

class LLAttachmentDrop : public view_listener_t
{
	bool handleEvent(const LLSD& userdata)
	{
		LLSD payload;
		LLViewerObject *object = LLSelectMgr::getInstance()->getSelection()->getPrimaryObject();

		if (object) 
		{
			payload["object_id"] = object->getID();
		}
		else
		{
			llwarns << "Drop object not found" << llendl;
			return true;
		}

		LLNotificationsUtil::add("AttachmentDrop", LLSD(), payload, &callback_attachment_drop);
		return true;
	}
};

// called from avatar pie menu
class LLAttachmentDetachFromPoint : public view_listener_t
{
	bool handleEvent(const LLSD& user_data)
	{
		const LLViewerJointAttachment *attachment = get_if_there(gAgentAvatarp->mAttachmentPoints, user_data.asInteger(), (LLViewerJointAttachment*)NULL);
		if (attachment->getNumObjects() > 0)
		{
			gMessageSystem->newMessage("ObjectDetach");
			gMessageSystem->nextBlockFast(_PREHASH_AgentData);
			gMessageSystem->addUUIDFast(_PREHASH_AgentID, gAgent.getID() );
			gMessageSystem->addUUIDFast(_PREHASH_SessionID, gAgent.getSessionID());
			
			for (LLViewerJointAttachment::attachedobjs_vec_t::const_iterator iter = attachment->mAttachedObjects.begin();
				 iter != attachment->mAttachedObjects.end();
				 iter++)
			{
				LLViewerObject *attached_object = (*iter);
				gMessageSystem->nextBlockFast(_PREHASH_ObjectData);
				gMessageSystem->addU32Fast(_PREHASH_ObjectLocalID, attached_object->getLocalID());
			}
			gMessageSystem->sendReliable( gAgent.getRegionHost() );
		}
		return true;
	}
};

static bool onEnableAttachmentLabel(LLUICtrl* ctrl, const LLSD& data)
{
	std::string label;
	LLMenuItemGL* menu = dynamic_cast<LLMenuItemGL*>(ctrl);
	if (menu)
	{
		const LLViewerJointAttachment *attachment = get_if_there(gAgentAvatarp->mAttachmentPoints, data["index"].asInteger(), (LLViewerJointAttachment*)NULL);
		if (attachment)
		{
			label = data["label"].asString();
			for (LLViewerJointAttachment::attachedobjs_vec_t::const_iterator attachment_iter = attachment->mAttachedObjects.begin();
				 attachment_iter != attachment->mAttachedObjects.end();
				 ++attachment_iter)
			{
				const LLViewerObject* attached_object = (*attachment_iter);
				if (attached_object)
				{
					LLViewerInventoryItem* itemp = gInventory.getItem(attached_object->getAttachmentItemID());
					if (itemp)
					{
						label += std::string(" (") + itemp->getName() + std::string(")");
						break;
					}
				}
			}
		}
		menu->setLabel(label);
	}
	return true;
}

class LLAttachmentDetach : public view_listener_t
{
	bool handleEvent(const LLSD& userdata)
	{
		// Called when the user clicked on an object attached to them
		// and selected "Detach".
		LLViewerObject *object = LLSelectMgr::getInstance()->getSelection()->getPrimaryObject();
		if (!object)
		{
			llwarns << "handle_detach() - no object to detach" << llendl;
			return true;
		}

		LLViewerObject *parent = (LLViewerObject*)object->getParent();
		while (parent)
		{
			if(parent->isAvatar())
			{
				break;
			}
			object = parent;
			parent = (LLViewerObject*)parent->getParent();
		}

		if (!object)
		{
			llwarns << "handle_detach() - no object to detach" << llendl;
			return true;
		}

		if (object->isAvatar())
		{
			llwarns << "Trying to detach avatar from avatar." << llendl;
			return true;
		}

		// The sendDetach() method works on the list of selected
		// objects.  Thus we need to clear the list, make sure it only
		// contains the object the user clicked, send the message,
		// then clear the list.
		// We use deselectAll to update the simulator's notion of what's
		// selected, and removeAll just to change things locally.
		//RN: I thought it was more useful to detach everything that was selected
		if (LLSelectMgr::getInstance()->getSelection()->isAttachment())
		{
			LLSelectMgr::getInstance()->sendDetach();
		}
		return true;
	}
};

//Adding an observer for a Jira 2422 and needs to be a fetch observer
//for Jira 3119
class LLWornItemFetchedObserver : public LLInventoryFetchItemsObserver
{
public:
	LLWornItemFetchedObserver(const LLUUID& worn_item_id) :
		LLInventoryFetchItemsObserver(worn_item_id)
	{}
	virtual ~LLWornItemFetchedObserver() {}

protected:
	virtual void done()
	{
		gMenuAttachmentSelf->buildDrawLabels();
		gInventory.removeObserver(this);
		delete this;
	}
};

// You can only drop items on parcels where you can build.
class LLAttachmentEnableDrop : public view_listener_t
{
	bool handleEvent(const LLSD& userdata)
	{
		BOOL can_build   = gAgent.isGodlike() || (LLViewerParcelMgr::getInstance()->allowAgentBuild());

		//Add an inventory observer to only allow dropping the newly attached item
		//once it exists in your inventory.  Look at Jira 2422.
		//-jwolk

		// A bug occurs when you wear/drop an item before it actively is added to your inventory
		// if this is the case (you're on a slow sim, etc.) a copy of the object,
		// well, a newly created object with the same properties, is placed
		// in your inventory.  Therefore, we disable the drop option until the
		// item is in your inventory

		LLViewerObject*              object         = LLSelectMgr::getInstance()->getSelection()->getPrimaryObject();
		LLViewerJointAttachment*     attachment     = NULL;
		LLInventoryItem*             item           = NULL;

		// Do not enable drop if all faces of object are not enabled
		if (object && LLSelectMgr::getInstance()->getSelection()->contains(object,SELECT_ALL_TES ))
		{
    		S32 attachmentID  = ATTACHMENT_ID_FROM_STATE(object->getState());
			attachment = get_if_there(gAgentAvatarp->mAttachmentPoints, attachmentID, (LLViewerJointAttachment*)NULL);

			if (attachment)
			{
				for (LLViewerJointAttachment::attachedobjs_vec_t::iterator attachment_iter = attachment->mAttachedObjects.begin();
					 attachment_iter != attachment->mAttachedObjects.end();
					 ++attachment_iter)
				{
					// make sure item is in your inventory (it could be a delayed attach message being sent from the sim)
					// so check to see if the item is in the inventory already
					item = gInventory.getItem((*attachment_iter)->getAttachmentItemID());
					if (!item)
					{
						// Item does not exist, make an observer to enable the pie menu 
						// when the item finishes fetching worst case scenario 
						// if a fetch is already out there (being sent from a slow sim)
						// we refetch and there are 2 fetches
						LLWornItemFetchedObserver* worn_item_fetched = new LLWornItemFetchedObserver((*attachment_iter)->getAttachmentItemID());		
						worn_item_fetched->startFetch();
						gInventory.addObserver(worn_item_fetched);
					}
				}
			}
		}
		
		//now check to make sure that the item is actually in the inventory before we enable dropping it
		bool new_value = enable_detach() && can_build && item;

		return new_value;
	}
};

BOOL enable_detach(const LLSD&)
{
	LLViewerObject* object = LLSelectMgr::getInstance()->getSelection()->getPrimaryObject();
	
	// Only enable detach if all faces of object are selected
	if (!object ||
		!object->isAttachment() ||
		!LLSelectMgr::getInstance()->getSelection()->contains(object,SELECT_ALL_TES ))
	{
		return FALSE;
	}

	// Find the avatar who owns this attachment
	LLViewerObject* avatar = object;
	while (avatar)
	{
		// ...if it's you, good to detach
		if (avatar->getID() == gAgent.getID())
		{
			return TRUE;
		}

		avatar = (LLViewerObject*)avatar->getParent();
	}

	return FALSE;
}

class LLAttachmentEnableDetach : public view_listener_t
{
	bool handleEvent(const LLSD& userdata)
	{
		bool new_value = enable_detach();
		return new_value;
	}
};

// Used to tell if the selected object can be attached to your avatar.
BOOL object_selected_and_point_valid()
{
	LLObjectSelectionHandle selection = LLSelectMgr::getInstance()->getSelection();
	for (LLObjectSelection::root_iterator iter = selection->root_begin();
		 iter != selection->root_end(); iter++)
	{
		LLSelectNode* node = *iter;
		LLViewerObject* object = node->getObject();
		LLViewerObject::const_child_list_t& child_list = object->getChildren();
		for (LLViewerObject::child_list_t::const_iterator iter = child_list.begin();
			 iter != child_list.end(); iter++)
		{
			LLViewerObject* child = *iter;
			if (child->isAvatar())
			{
				return FALSE;
			}
		}
	}

	return (selection->getRootObjectCount() == 1) && 
		(selection->getFirstRootObject()->getPCode() == LL_PCODE_VOLUME) && 
		selection->getFirstRootObject()->permYouOwner() &&
		selection->getFirstRootObject()->flagObjectMove() &&
		!((LLViewerObject*)selection->getFirstRootObject()->getRoot())->isAvatar() && 
		(selection->getFirstRootObject()->getNVPair("AssetContainer") == NULL);
}


BOOL object_is_wearable()
{
	if (!object_selected_and_point_valid())
	{
		return FALSE;
	}
	if (sitting_on_selection())
	{
		return FALSE;
	}
	LLObjectSelectionHandle selection = LLSelectMgr::getInstance()->getSelection();
	for (LLObjectSelection::valid_root_iterator iter = LLSelectMgr::getInstance()->getSelection()->valid_root_begin();
		 iter != LLSelectMgr::getInstance()->getSelection()->valid_root_end(); iter++)
	{
		LLSelectNode* node = *iter;		
		if (node->mPermissions->getOwner() == gAgent.getID())
		{
			return TRUE;
		}
	}
	return FALSE;
}


class LLAttachmentPointFilled : public view_listener_t
{
	bool handleEvent(const LLSD& user_data)
	{
		bool enable = false;
		LLVOAvatar::attachment_map_t::iterator found_it = gAgentAvatarp->mAttachmentPoints.find(user_data.asInteger());
		if (found_it != gAgentAvatarp->mAttachmentPoints.end())
		{
			enable = found_it->second->getNumObjects() > 0;
		}
		return enable;
	}
};

class LLAvatarSendIM : public view_listener_t
{
	bool handleEvent(const LLSD& userdata)
	{
		LLVOAvatar* avatar = find_avatar_from_object( LLSelectMgr::getInstance()->getSelection()->getPrimaryObject() );
		if(avatar)
		{
			LLAvatarActions::startIM(avatar->getID());
		}
		return true;
	}
};

class LLAvatarCall : public view_listener_t
{
	bool handleEvent(const LLSD& userdata)
	{
		LLVOAvatar* avatar = find_avatar_from_object( LLSelectMgr::getInstance()->getSelection()->getPrimaryObject() );
		if(avatar)
		{
			LLAvatarActions::startCall(avatar->getID());
		}
		return true;
	}
};

namespace
{
	struct QueueObjects : public LLSelectedObjectFunctor
	{
		BOOL scripted;
		BOOL modifiable;
		LLFloaterScriptQueue* mQueue;
		QueueObjects(LLFloaterScriptQueue* q) : mQueue(q), scripted(FALSE), modifiable(FALSE) {}
		virtual bool apply(LLViewerObject* obj)
		{
			scripted = obj->flagScripted();
			modifiable = obj->permModify();

			if( scripted && modifiable )
			{
				mQueue->addObject(obj->getID());
				return false;
			}
			else
			{
				return true; // fail: stop applying
			}
		}
	};
}

void queue_actions(LLFloaterScriptQueue* q, const std::string& msg)
{
	QueueObjects func(q);
	LLSelectMgr *mgr = LLSelectMgr::getInstance();
	LLObjectSelectionHandle selectHandle = mgr->getSelection();
	bool fail = selectHandle->applyToObjects(&func);
	if(fail)
	{
		if ( !func.scripted )
		{
			std::string noscriptmsg = std::string("Cannot") + msg + "SelectObjectsNoScripts";
			LLNotificationsUtil::add(noscriptmsg);
		}
		else if ( !func.modifiable )
		{
			std::string nomodmsg = std::string("Cannot") + msg + "SelectObjectsNoPermission";
			LLNotificationsUtil::add(nomodmsg);
		}
		else
		{
			llerrs << "Bad logic." << llendl;
		}
	}
	else
	{
		if (!q->start())
		{
			llwarns << "Unexpected script compile failure." << llendl;
		}
	}
}

class LLToolsSelectedScriptAction : public view_listener_t
{
	bool handleEvent(const LLSD& userdata)
	{
		std::string action = userdata.asString();
		bool mono = false;
		std::string msg, name;
		if (action == "compile mono")
		{
			name = "compile_queue";
			mono = true;
			msg = "Recompile";
		}
		if (action == "compile lsl")
		{
			name = "compile_queue";
			msg = "Recompile";
		}
		else if (action == "reset")
		{
			name = "reset_queue";
			msg = "Reset";
		}
		else if (action == "start")
		{
			name = "start_queue";
			msg = "Running";
		}
		else if (action == "stop")
		{
			name = "stop_queue";
			msg = "RunningNot";
		}
		LLUUID id; id.generate();
		
		LLFloaterScriptQueue* queue =LLFloaterReg::getTypedInstance<LLFloaterScriptQueue>(name, LLSD(id));
		if (queue)
		{
			queue->setMono(mono);
			queue_actions(queue, msg);
		}
		else
		{
			llwarns << "Failed to generate LLFloaterScriptQueue with action: " << action << llendl;
		}
		return true;
	}
};

void handle_selected_texture_info(void*)
{
	for (LLObjectSelection::valid_iterator iter = LLSelectMgr::getInstance()->getSelection()->valid_begin();
   		iter != LLSelectMgr::getInstance()->getSelection()->valid_end(); iter++)
	{
		LLSelectNode* node = *iter;
	   	
   		std::string msg;
   		msg.assign("Texture info for: ");
   		msg.append(node->mName);

		LLSD args;
		args["MESSAGE"] = msg;
		LLNotificationsUtil::add("SystemMessage", args);
	   
   		U8 te_count = node->getObject()->getNumTEs();
   		// map from texture ID to list of faces using it
   		typedef std::map< LLUUID, std::vector<U8> > map_t;
   		map_t faces_per_texture;
   		for (U8 i = 0; i < te_count; i++)
   		{
   			if (!node->isTESelected(i)) continue;
	   
   			LLViewerTexture* img = node->getObject()->getTEImage(i);
   			LLUUID image_id = img->getID();
   			faces_per_texture[image_id].push_back(i);
   		}
   		// Per-texture, dump which faces are using it.
   		map_t::iterator it;
   		for (it = faces_per_texture.begin(); it != faces_per_texture.end(); ++it)
   		{
   			LLUUID image_id = it->first;
   			U8 te = it->second[0];
   			LLViewerTexture* img = node->getObject()->getTEImage(te);
   			S32 height = img->getHeight();
   			S32 width = img->getWidth();
   			S32 components = img->getComponents();
   			msg = llformat("%dx%d %s on face ",
   								width,
   								height,
   								(components == 4 ? "alpha" : "opaque"));
   			for (U8 i = 0; i < it->second.size(); ++i)
   			{
   				msg.append( llformat("%d ", (S32)(it->second[i])));
   			}

			LLSD args;
			args["MESSAGE"] = msg;
			LLNotificationsUtil::add("SystemMessage", args);
   		}
	}
}

void handle_test_male(void*)
{
	LLAppearanceMgr::instance().wearOutfitByName("Male Shape & Outfit");
	//gGestureList.requestResetFromServer( TRUE );
}

void handle_test_female(void*)
{
	LLAppearanceMgr::instance().wearOutfitByName("Female Shape & Outfit");
	//gGestureList.requestResetFromServer( FALSE );
}

void handle_toggle_pg(void*)
{
	gAgent.setTeen( !gAgent.isTeen() );

	LLFloaterWorldMap::reloadIcons(NULL);

	llinfos << "PG status set to " << (S32)gAgent.isTeen() << llendl;
}

void handle_dump_attachments(void*)
{
	if(!isAgentAvatarValid()) return;

	for (LLVOAvatar::attachment_map_t::iterator iter = gAgentAvatarp->mAttachmentPoints.begin(); 
		 iter != gAgentAvatarp->mAttachmentPoints.end(); )
	{
		LLVOAvatar::attachment_map_t::iterator curiter = iter++;
		LLViewerJointAttachment* attachment = curiter->second;
		S32 key = curiter->first;
		for (LLViewerJointAttachment::attachedobjs_vec_t::iterator attachment_iter = attachment->mAttachedObjects.begin();
			 attachment_iter != attachment->mAttachedObjects.end();
			 ++attachment_iter)
		{
			LLViewerObject *attached_object = (*attachment_iter);
			BOOL visible = (attached_object != NULL &&
							attached_object->mDrawable.notNull() && 
							!attached_object->mDrawable->isRenderType(0));
			LLVector3 pos;
			if (visible) pos = attached_object->mDrawable->getPosition();
			llinfos << "ATTACHMENT " << key << ": item_id=" << attached_object->getAttachmentItemID()
					<< (attached_object ? " present " : " absent ")
					<< (visible ? "visible " : "invisible ")
					<<  " at " << pos
					<< " and " << (visible ? attached_object->getPosition() : LLVector3::zero)
					<< llendl;
		}
	}
}


// these are used in the gl menus to set control values, generically.
class LLToggleControl : public view_listener_t
{
	bool handleEvent(const LLSD& userdata)
	{
		std::string control_name = userdata.asString();
		BOOL checked = gSavedSettings.getBOOL( control_name );
		gSavedSettings.setBOOL( control_name, !checked );
		return true;
	}
};

class LLCheckControl : public view_listener_t
{
	bool handleEvent( const LLSD& userdata)
	{
		std::string callback_data = userdata.asString();
		bool new_value = gSavedSettings.getBOOL(callback_data);
		return new_value;
	}
};

// not so generic
<<<<<<< HEAD

class LLAdvancedCheckRenderShadowOption: public view_listener_t
{
	bool handleEvent(const LLSD& userdata)
	{
		std::string control_name = userdata.asString();
		S32 current_shadow_level = gSavedSettings.getS32(control_name);
		if (current_shadow_level == 0) // is off
		{
			return false;
		}
		else // is on
		{
			return true;
		}
	}
};

=======

class LLAdvancedCheckRenderShadowOption: public view_listener_t
{
	bool handleEvent(const LLSD& userdata)
	{
		std::string control_name = userdata.asString();
		S32 current_shadow_level = gSavedSettings.getS32(control_name);
		if (current_shadow_level == 0) // is off
		{
			return false;
		}
		else // is on
		{
			return true;
		}
	}
};

>>>>>>> 77119586
class LLAdvancedClickRenderShadowOption: public view_listener_t
{
	bool handleEvent(const LLSD& userdata)
	{
		std::string control_name = userdata.asString();
		S32 current_shadow_level = gSavedSettings.getS32(control_name);
		if (current_shadow_level == 0) // upgrade to level 2
		{
			gSavedSettings.setS32(control_name, 2);
		}
		else // downgrade to level 0
		{
			gSavedSettings.setS32(control_name, 0);
		}
		return true;
	}
};

void menu_toggle_attached_lights(void* user_data)
{
	LLPipeline::sRenderAttachedLights = gSavedSettings.getBOOL("RenderAttachedLights");
}

void menu_toggle_attached_particles(void* user_data)
{
	LLPipeline::sRenderAttachedParticles = gSavedSettings.getBOOL("RenderAttachedParticles");
}

class LLAdvancedHandleAttachedLightParticles: public view_listener_t
{
	bool handleEvent(const LLSD& userdata)
	{
		std::string control_name = userdata.asString();

		// toggle the control
		gSavedSettings.setBOOL(control_name,
				       !gSavedSettings.getBOOL(control_name));

		// update internal flags
		if (control_name == "RenderAttachedLights")
		{
			menu_toggle_attached_lights(NULL);
		}
		else if (control_name == "RenderAttachedParticles")
		{
			menu_toggle_attached_particles(NULL);
		}
		return true;
	}
};

class LLSomethingSelected : public view_listener_t
{
	bool handleEvent(const LLSD& userdata)
	{
		bool new_value = !(LLSelectMgr::getInstance()->getSelection()->isEmpty());
		return new_value;
	}
};

class LLSomethingSelectedNoHUD : public view_listener_t
{
	bool handleEvent(const LLSD& userdata)
	{
		LLObjectSelectionHandle selection = LLSelectMgr::getInstance()->getSelection();
		bool new_value = !(selection->isEmpty()) && !(selection->getSelectType() == SELECT_TYPE_HUD);
		return new_value;
	}
};

static bool is_editable_selected()
{
	return (LLSelectMgr::getInstance()->getSelection()->getFirstEditableObject() != NULL);
}

class LLEditableSelected : public view_listener_t
{
	bool handleEvent(const LLSD& userdata)
	{
		return is_editable_selected();
	}
};

class LLEditableSelectedMono : public view_listener_t
{
	bool handleEvent(const LLSD& userdata)
	{
		bool new_value = false;
		LLViewerRegion* region = gAgent.getRegion();
		if(region && gMenuHolder)
		{
			bool have_cap = (! region->getCapability("UpdateScriptTask").empty());
			new_value = is_editable_selected() && have_cap;
		}
		return new_value;
	}
};

bool enable_object_take_copy()
{
	bool all_valid = false;
	if (LLSelectMgr::getInstance())
	{
		if (!LLSelectMgr::getInstance()->getSelection()->isEmpty())
		{
		all_valid = true;
#ifndef HACKED_GODLIKE_VIEWER
# ifdef TOGGLE_HACKED_GODLIKE_VIEWER
		if (LLGridManager::getInstance()->isInProductionGrid()
            || !gAgent.isGodlike())
# endif
		{
			struct f : public LLSelectedObjectFunctor
			{
				virtual bool apply(LLViewerObject* obj)
				{
					return (!obj->permCopy() || obj->isAttachment());
				}
			} func;
			const bool firstonly = true;
			bool any_invalid = LLSelectMgr::getInstance()->getSelection()->applyToRootObjects(&func, firstonly);
			all_valid = !any_invalid;
		}
#endif // HACKED_GODLIKE_VIEWER
		}
	}

	return all_valid;
}


class LLHasAsset : public LLInventoryCollectFunctor
{
public:
	LLHasAsset(const LLUUID& id) : mAssetID(id), mHasAsset(FALSE) {}
	virtual ~LLHasAsset() {}
	virtual bool operator()(LLInventoryCategory* cat,
							LLInventoryItem* item);
	BOOL hasAsset() const { return mHasAsset; }

protected:
	LLUUID mAssetID;
	BOOL mHasAsset;
};

bool LLHasAsset::operator()(LLInventoryCategory* cat,
							LLInventoryItem* item)
{
	if(item && item->getAssetUUID() == mAssetID)
	{
		mHasAsset = TRUE;
	}
	return FALSE;
}

BOOL enable_save_into_inventory(void*)
{
	// *TODO: clean this up
	// find the last root
	LLSelectNode* last_node = NULL;
	for (LLObjectSelection::root_iterator iter = LLSelectMgr::getInstance()->getSelection()->root_begin();
		 iter != LLSelectMgr::getInstance()->getSelection()->root_end(); iter++)
	{
		last_node = *iter;
	}

#ifdef HACKED_GODLIKE_VIEWER
	return TRUE;
#else
# ifdef TOGGLE_HACKED_GODLIKE_VIEWER
	if (!LLGridManager::getInstance()->isInProductionGrid()
        && gAgent.isGodlike())
	{
		return TRUE;
	}
# endif
	// check all pre-req's for save into inventory.
	if(last_node && last_node->mValid && !last_node->mItemID.isNull()
	   && (last_node->mPermissions->getOwner() == gAgent.getID())
	   && (gInventory.getItem(last_node->mItemID) != NULL))
	{
		LLViewerObject* obj = last_node->getObject();
		if( obj && !obj->isAttachment() )
		{
			return TRUE;
		}
	}
#endif
	return FALSE;
}

class LLToolsEnableSaveToInventory : public view_listener_t
{
	bool handleEvent(const LLSD& userdata)
	{
		bool new_value = enable_save_into_inventory(NULL);
		return new_value;
	}
};

BOOL enable_save_into_task_inventory(void*)
{
	LLSelectNode* node = LLSelectMgr::getInstance()->getSelection()->getFirstRootNode();
	if(node && (node->mValid) && (!node->mFromTaskID.isNull()))
	{
		// *TODO: check to see if the fromtaskid object exists.
		LLViewerObject* obj = node->getObject();
		if( obj && !obj->isAttachment() )
		{
			return TRUE;
		}
	}
	return FALSE;
}

class LLToolsEnableSaveToObjectInventory : public view_listener_t
{
	bool handleEvent(const LLSD& userdata)
	{
		bool new_value = enable_save_into_task_inventory(NULL);
		return new_value;
	}
};


class LLViewEnableMouselook : public view_listener_t
{
	bool handleEvent(const LLSD& userdata)
	{
		// You can't go directly from customize avatar to mouselook.
		// TODO: write code with appropriate dialogs to handle this transition.
		bool new_value = (CAMERA_MODE_CUSTOMIZE_AVATAR != gAgentCamera.getCameraMode() && !gSavedSettings.getBOOL("FreezeTime"));
		return new_value;
	}
};

class LLToolsEnableToolNotPie : public view_listener_t
{
	bool handleEvent(const LLSD& userdata)
	{
		bool new_value = ( LLToolMgr::getInstance()->getBaseTool() != LLToolPie::getInstance() );
		return new_value;
	}
};

class LLWorldEnableCreateLandmark : public view_listener_t
{
	bool handleEvent(const LLSD& userdata)
	{
		return !LLLandmarkActions::landmarkAlreadyExists();
	}
};

class LLWorldEnableSetHomeLocation : public view_listener_t
{
	bool handleEvent(const LLSD& userdata)
	{
		bool new_value = gAgent.isGodlike() || 
			(gAgent.getRegion() && gAgent.getRegion()->getAllowSetHome());
		return new_value;
	}
};

class LLWorldEnableTeleportHome : public view_listener_t
{
	bool handleEvent(const LLSD& userdata)
	{
		LLViewerRegion* regionp = gAgent.getRegion();
		bool agent_on_prelude = (regionp && regionp->isPrelude());
		bool enable_teleport_home = gAgent.isGodlike() || !agent_on_prelude;
		return enable_teleport_home;
	}
};

BOOL enable_god_full(void*)
{
	return gAgent.getGodLevel() >= GOD_FULL;
}

BOOL enable_god_liaison(void*)
{
	return gAgent.getGodLevel() >= GOD_LIAISON;
}

bool is_god_customer_service()
{
	return gAgent.getGodLevel() >= GOD_CUSTOMER_SERVICE;
}

BOOL enable_god_basic(void*)
{
	return gAgent.getGodLevel() > GOD_NOT;
}


void toggle_show_xui_names(void *)
{
	gSavedSettings.setBOOL("DebugShowXUINames", !gSavedSettings.getBOOL("DebugShowXUINames"));
}

BOOL check_show_xui_names(void *)
{
	return gSavedSettings.getBOOL("DebugShowXUINames");
}

class LLToolsSelectOnlyMyObjects : public view_listener_t
{
	bool handleEvent(const LLSD& userdata)
	{
		BOOL cur_val = gSavedSettings.getBOOL("SelectOwnedOnly");

		gSavedSettings.setBOOL("SelectOwnedOnly", ! cur_val );

		return true;
	}
};

class LLToolsSelectOnlyMovableObjects : public view_listener_t
{
	bool handleEvent(const LLSD& userdata)
	{
		BOOL cur_val = gSavedSettings.getBOOL("SelectMovableOnly");

		gSavedSettings.setBOOL("SelectMovableOnly", ! cur_val );

		return true;
	}
};

class LLToolsSelectBySurrounding : public view_listener_t
{
	bool handleEvent(const LLSD& userdata)
	{
		LLSelectMgr::sRectSelectInclusive = !LLSelectMgr::sRectSelectInclusive;

		gSavedSettings.setBOOL("RectangleSelectInclusive", LLSelectMgr::sRectSelectInclusive);
		return true;
	}
};

class LLToolsShowHiddenSelection : public view_listener_t
{
	bool handleEvent(const LLSD& userdata)
	{
		// TomY TODO Merge these
		LLSelectMgr::sRenderHiddenSelections = !LLSelectMgr::sRenderHiddenSelections;

		gSavedSettings.setBOOL("RenderHiddenSelections", LLSelectMgr::sRenderHiddenSelections);
		return true;
	}
};

class LLToolsShowSelectionLightRadius : public view_listener_t
{
	bool handleEvent(const LLSD& userdata)
	{
		// TomY TODO merge these
		LLSelectMgr::sRenderLightRadius = !LLSelectMgr::sRenderLightRadius;

		gSavedSettings.setBOOL("RenderLightRadius", LLSelectMgr::sRenderLightRadius);
		return true;
	}
};

class LLToolsEditLinkedParts : public view_listener_t
{
	bool handleEvent(const LLSD& userdata)
	{
		BOOL select_individuals = !gSavedSettings.getBOOL("EditLinkedParts");
		gSavedSettings.setBOOL( "EditLinkedParts", select_individuals );
		if (select_individuals)
		{
			LLSelectMgr::getInstance()->demoteSelectionToIndividuals();
		}
		else
		{
			LLSelectMgr::getInstance()->promoteSelectionToRoot();
		}
		return true;
	}
};

void reload_vertex_shader(void *)
{
	//THIS WOULD BE AN AWESOME PLACE TO RELOAD SHADERS... just a thought	- DaveP
}

void handle_dump_avatar_local_textures(void*)
{
	gAgentAvatarp->dumpLocalTextures();
}

void handle_dump_timers()
{
	LLFastTimer::dumpCurTimes();
}

void handle_debug_avatar_textures(void*)
{
	LLViewerObject* objectp = LLSelectMgr::getInstance()->getSelection()->getPrimaryObject();
	if (objectp)
	{
		LLFloaterReg::showInstance( "avatar_textures", LLSD(objectp->getID()) );
	}
}

void handle_grab_baked_texture(void* data)
{
	EBakedTextureIndex baked_tex_index = (EBakedTextureIndex)((intptr_t)data);
	if (!isAgentAvatarValid()) return;

	const LLUUID& asset_id = gAgentAvatarp->grabBakedTexture(baked_tex_index);
	LL_INFOS("texture") << "Adding baked texture " << asset_id << " to inventory." << llendl;
	LLAssetType::EType asset_type = LLAssetType::AT_TEXTURE;
	LLInventoryType::EType inv_type = LLInventoryType::IT_TEXTURE;
	const LLUUID folder_id = gInventory.findCategoryUUIDForType(LLFolderType::assetTypeToFolderType(asset_type));
	if(folder_id.notNull())
	{
		std::string name;
		name = "Baked " + LLVOAvatarDictionary::getInstance()->getBakedTexture(baked_tex_index)->mNameCapitalized + " Texture";

		LLUUID item_id;
		item_id.generate();
		LLPermissions perm;
		perm.init(gAgentID,
				  gAgentID,
				  LLUUID::null,
				  LLUUID::null);
		U32 next_owner_perm = PERM_MOVE | PERM_TRANSFER;
		perm.initMasks(PERM_ALL,
					   PERM_ALL,
					   PERM_NONE,
					   PERM_NONE,
					   next_owner_perm);
		time_t creation_date_now = time_corrected();
		LLPointer<LLViewerInventoryItem> item
			= new LLViewerInventoryItem(item_id,
										folder_id,
										perm,
										asset_id,
										asset_type,
										inv_type,
										name,
										LLStringUtil::null,
										LLSaleInfo::DEFAULT,
										LLInventoryItemFlags::II_FLAGS_NONE,
										creation_date_now);

		item->updateServer(TRUE);
		gInventory.updateItem(item);
		gInventory.notifyObservers();

		// Show the preview panel for textures to let
		// user know that the image is now in inventory.
		LLInventoryPanel *active_panel = LLInventoryPanel::getActiveInventoryPanel();
		if(active_panel)
		{
			LLFocusableElement* focus_ctrl = gFocusMgr.getKeyboardFocus();

			active_panel->setSelection(item_id, TAKE_FOCUS_NO);
			active_panel->openSelected();
			//LLFloaterInventory::dumpSelectionInformation((void*)view);
			// restore keyboard focus
			gFocusMgr.setKeyboardFocus(focus_ctrl);
		}
	}
	else
	{
		llwarns << "Can't find a folder to put it in" << llendl;
	}
}

BOOL enable_grab_baked_texture(void* data)
{
	EBakedTextureIndex index = (EBakedTextureIndex)((intptr_t)data);
	if (isAgentAvatarValid())
	{
		return gAgentAvatarp->canGrabBakedTexture(index);
	}
	return FALSE;
}

// Returns a pointer to the avatar give the UUID of the avatar OR of an attachment the avatar is wearing.
// Returns NULL on failure.
LLVOAvatar* find_avatar_from_object( LLViewerObject* object )
{
	if (object)
	{
		if( object->isAttachment() )
		{
			do
			{
				object = (LLViewerObject*) object->getParent();
			}
			while( object && !object->isAvatar() );
		}
		else if( !object->isAvatar() )
		{
			object = NULL;
		}
	}

	return (LLVOAvatar*) object;
}


// Returns a pointer to the avatar give the UUID of the avatar OR of an attachment the avatar is wearing.
// Returns NULL on failure.
LLVOAvatar* find_avatar_from_object( const LLUUID& object_id )
{
	return find_avatar_from_object( gObjectList.findObject(object_id) );
}


void handle_disconnect_viewer(void *)
{
	LLAppViewer::instance()->forceDisconnect(LLTrans::getString("TestingDisconnect"));
}

void force_error_breakpoint(void *)
{
    LLAppViewer::instance()->forceErrorBreakpoint();
}

void force_error_llerror(void *)
{
    LLAppViewer::instance()->forceErrorLLError();
}

void force_error_bad_memory_access(void *)
{
    LLAppViewer::instance()->forceErrorBadMemoryAccess();
}

void force_error_infinite_loop(void *)
{
    LLAppViewer::instance()->forceErrorInfiniteLoop();
}

void force_error_software_exception(void *)
{
    LLAppViewer::instance()->forceErrorSoftwareException();
}

void force_error_driver_crash(void *)
{
    LLAppViewer::instance()->forceErrorDriverCrash();
}

class LLToolsUseSelectionForGrid : public view_listener_t
{
	bool handleEvent(const LLSD& userdata)
	{
		LLSelectMgr::getInstance()->clearGridObjects();
		struct f : public LLSelectedObjectFunctor
		{
			virtual bool apply(LLViewerObject* objectp)
			{
				LLSelectMgr::getInstance()->addGridObject(objectp);
				return true;
			}
		} func;
		LLSelectMgr::getInstance()->getSelection()->applyToRootObjects(&func);
		LLSelectMgr::getInstance()->setGridMode(GRID_MODE_REF_OBJECT);
		if (gFloaterTools)
		{
			gFloaterTools->mComboGridMode->setCurrentByIndex((S32)GRID_MODE_REF_OBJECT);
		}
		return true;
	}
};

void handle_test_load_url(void*)
{
	LLWeb::loadURL("");
	LLWeb::loadURL("hacker://www.google.com/");
	LLWeb::loadURL("http");
	LLWeb::loadURL("http://www.google.com/");
}

//
// LLViewerMenuHolderGL
//
static LLDefaultChildRegistry::Register<LLViewerMenuHolderGL> r("menu_holder");

LLViewerMenuHolderGL::LLViewerMenuHolderGL(const LLViewerMenuHolderGL::Params& p)
: LLMenuHolderGL(p)
{}

BOOL LLViewerMenuHolderGL::hideMenus()
{
	BOOL handled = LLMenuHolderGL::hideMenus();

	// drop pie menu selection
	mParcelSelection = NULL;
	mObjectSelection = NULL;

	if (gMenuBarView)
	{
		gMenuBarView->clearHoverItem();
		gMenuBarView->resetMenuTrigger();
	}

	return handled;
}

void LLViewerMenuHolderGL::setParcelSelection(LLSafeHandle<LLParcelSelection> selection) 
{ 
	mParcelSelection = selection; 
}

void LLViewerMenuHolderGL::setObjectSelection(LLSafeHandle<LLObjectSelection> selection) 
{ 
	mObjectSelection = selection; 
}


const LLRect LLViewerMenuHolderGL::getMenuRect() const
{
	return LLRect(0, getRect().getHeight() - MENU_BAR_HEIGHT, getRect().getWidth(), STATUS_BAR_HEIGHT);
}

void handle_save_to_xml(void*)
{
	LLFloater* frontmost = gFloaterView->getFrontmost();
	if (!frontmost)
	{
        LLNotificationsUtil::add("NoFrontmostFloater");
		return;
	}

	std::string default_name = "floater_";
	default_name += frontmost->getTitle();
	default_name += ".xml";

	LLStringUtil::toLower(default_name);
	LLStringUtil::replaceChar(default_name, ' ', '_');
	LLStringUtil::replaceChar(default_name, '/', '_');
	LLStringUtil::replaceChar(default_name, ':', '_');
	LLStringUtil::replaceChar(default_name, '"', '_');

	LLFilePicker& picker = LLFilePicker::instance();
	if (picker.getSaveFile(LLFilePicker::FFSAVE_XML, default_name))
	{
		std::string filename = picker.getFirstFile();
		LLUICtrlFactory::getInstance()->saveToXML(frontmost, filename);
	}
}

void handle_load_from_xml(void*)
{
	LLFilePicker& picker = LLFilePicker::instance();
	if (picker.getOpenFile(LLFilePicker::FFLOAD_XML))
	{
		std::string filename = picker.getFirstFile();
		LLFloater* floater = new LLFloater(LLSD());
		LLUICtrlFactory::getInstance()->buildFloater(floater, filename, NULL);
	}
}

void handle_web_browser_test(const LLSD& param)
{
	std::string url = param.asString();
	if (url.empty())
	{
		url = "about:blank";
	}
	LLWeb::loadURLInternal(url);
}

void handle_buy_currency_test(void*)
{
	std::string url =
		"http://sarahd-sl-13041.webdev.lindenlab.com/app/lindex/index.php?agent_id=[AGENT_ID]&secure_session_id=[SESSION_ID]&lang=[LANGUAGE]";

	LLStringUtil::format_map_t replace;
	replace["[AGENT_ID]"] = gAgent.getID().asString();
	replace["[SESSION_ID]"] = gAgent.getSecureSessionID().asString();
	replace["[LANGUAGE]"] = LLUI::getLanguage();
	LLStringUtil::format(url, replace);

	llinfos << "buy currency url " << url << llendl;

	LLFloaterReg::showInstance("buy_currency_html", LLSD(url));
}

void handle_rebake_textures(void*)
{
	if (!isAgentAvatarValid()) return;

	// Slam pending upload count to "unstick" things
	bool slam_for_debug = true;
	gAgentAvatarp->forceBakeAllTextures(slam_for_debug);
}

void toggle_visibility(void* user_data)
{
	LLView* viewp = (LLView*)user_data;
	viewp->setVisible(!viewp->getVisible());
}

BOOL get_visibility(void* user_data)
{
	LLView* viewp = (LLView*)user_data;
	return viewp->getVisible();
}

// TomY TODO: Get rid of these?
class LLViewShowHoverTips : public view_listener_t
{
	bool handleEvent(const LLSD& userdata)
	{
		gSavedSettings.setBOOL("ShowHoverTips", !gSavedSettings.getBOOL("ShowHoverTips"));
		return true;
	}
};

class LLViewCheckShowHoverTips : public view_listener_t
{
	bool handleEvent(const LLSD& userdata)
	{
		bool new_value = gSavedSettings.getBOOL("ShowHoverTips");
		return new_value;
	}
};

// TomY TODO: Get rid of these?
class LLViewHighlightTransparent : public view_listener_t
{
	bool handleEvent(const LLSD& userdata)
	{
		LLDrawPoolAlpha::sShowDebugAlpha = !LLDrawPoolAlpha::sShowDebugAlpha;
		return true;
	}
};

class LLViewCheckHighlightTransparent : public view_listener_t
{
	bool handleEvent(const LLSD& userdata)
	{
		bool new_value = LLDrawPoolAlpha::sShowDebugAlpha;
		return new_value;
	}
};

class LLViewBeaconWidth : public view_listener_t
{
	bool handleEvent(const LLSD& userdata)
	{
		std::string width = userdata.asString();
		if(width == "1")
		{
			gSavedSettings.setS32("DebugBeaconLineWidth", 1);
		}
		else if(width == "4")
		{
			gSavedSettings.setS32("DebugBeaconLineWidth", 4);
		}
		else if(width == "16")
		{
			gSavedSettings.setS32("DebugBeaconLineWidth", 16);
		}
		else if(width == "32")
		{
			gSavedSettings.setS32("DebugBeaconLineWidth", 32);
		}

		return true;
	}
};


class LLViewToggleBeacon : public view_listener_t
{
	bool handleEvent(const LLSD& userdata)
	{
		std::string beacon = userdata.asString();
		if (beacon == "scriptsbeacon")
		{
			LLPipeline::toggleRenderScriptedBeacons(NULL);
			gSavedSettings.setBOOL( "scriptsbeacon", LLPipeline::getRenderScriptedBeacons(NULL) );
			// toggle the other one off if it's on
			if (LLPipeline::getRenderScriptedBeacons(NULL) && LLPipeline::getRenderScriptedTouchBeacons(NULL))
			{
				LLPipeline::toggleRenderScriptedTouchBeacons(NULL);
				gSavedSettings.setBOOL( "scripttouchbeacon", LLPipeline::getRenderScriptedTouchBeacons(NULL) );
			}
		}
		else if (beacon == "physicalbeacon")
		{
			LLPipeline::toggleRenderPhysicalBeacons(NULL);
			gSavedSettings.setBOOL( "physicalbeacon", LLPipeline::getRenderPhysicalBeacons(NULL) );
		}
		else if (beacon == "soundsbeacon")
		{
			LLPipeline::toggleRenderSoundBeacons(NULL);
			gSavedSettings.setBOOL( "soundsbeacon", LLPipeline::getRenderSoundBeacons(NULL) );
		}
		else if (beacon == "particlesbeacon")
		{
			LLPipeline::toggleRenderParticleBeacons(NULL);
			gSavedSettings.setBOOL( "particlesbeacon", LLPipeline::getRenderParticleBeacons(NULL) );
		}
		else if (beacon == "scripttouchbeacon")
		{
			LLPipeline::toggleRenderScriptedTouchBeacons(NULL);
			gSavedSettings.setBOOL( "scripttouchbeacon", LLPipeline::getRenderScriptedTouchBeacons(NULL) );
			// toggle the other one off if it's on
			if (LLPipeline::getRenderScriptedBeacons(NULL) && LLPipeline::getRenderScriptedTouchBeacons(NULL))
			{
				LLPipeline::toggleRenderScriptedBeacons(NULL);
				gSavedSettings.setBOOL( "scriptsbeacon", LLPipeline::getRenderScriptedBeacons(NULL) );
			}
		}
		else if (beacon == "renderbeacons")
		{
			LLPipeline::toggleRenderBeacons(NULL);
			gSavedSettings.setBOOL( "renderbeacons", LLPipeline::getRenderBeacons(NULL) );
			// toggle the other one on if it's not
			if (!LLPipeline::getRenderBeacons(NULL) && !LLPipeline::getRenderHighlights(NULL))
			{
				LLPipeline::toggleRenderHighlights(NULL);
				gSavedSettings.setBOOL( "renderhighlights", LLPipeline::getRenderHighlights(NULL) );
			}
		}
		else if (beacon == "renderhighlights")
		{
			LLPipeline::toggleRenderHighlights(NULL);
			gSavedSettings.setBOOL( "renderhighlights", LLPipeline::getRenderHighlights(NULL) );
			// toggle the other one on if it's not
			if (!LLPipeline::getRenderBeacons(NULL) && !LLPipeline::getRenderHighlights(NULL))
			{
				LLPipeline::toggleRenderBeacons(NULL);
				gSavedSettings.setBOOL( "renderbeacons", LLPipeline::getRenderBeacons(NULL) );
			}
		}

		return true;
	}
};

class LLViewCheckBeaconEnabled : public view_listener_t
{
	bool handleEvent(const LLSD& userdata)
	{
		std::string beacon = userdata.asString();
		bool new_value = false;
		if (beacon == "scriptsbeacon")
		{
			new_value = gSavedSettings.getBOOL( "scriptsbeacon");
			LLPipeline::setRenderScriptedBeacons(new_value);
		}
		else if (beacon == "physicalbeacon")
		{
			new_value = gSavedSettings.getBOOL( "physicalbeacon");
			LLPipeline::setRenderPhysicalBeacons(new_value);
		}
		else if (beacon == "soundsbeacon")
		{
			new_value = gSavedSettings.getBOOL( "soundsbeacon");
			LLPipeline::setRenderSoundBeacons(new_value);
		}
		else if (beacon == "particlesbeacon")
		{
			new_value = gSavedSettings.getBOOL( "particlesbeacon");
			LLPipeline::setRenderParticleBeacons(new_value);
		}
		else if (beacon == "scripttouchbeacon")
		{
			new_value = gSavedSettings.getBOOL( "scripttouchbeacon");
			LLPipeline::setRenderScriptedTouchBeacons(new_value);
		}
		else if (beacon == "renderbeacons")
		{
			new_value = gSavedSettings.getBOOL( "renderbeacons");
			LLPipeline::setRenderBeacons(new_value);
		}
		else if (beacon == "renderhighlights")
		{
			new_value = gSavedSettings.getBOOL( "renderhighlights");
			LLPipeline::setRenderHighlights(new_value);
		}
		return new_value;
	}
};

class LLViewToggleRenderType : public view_listener_t
{
	bool handleEvent(const LLSD& userdata)
	{
		std::string type = userdata.asString();
		if (type == "hideparticles")
		{
			LLPipeline::toggleRenderType(LLPipeline::RENDER_TYPE_PARTICLES);
		}
		return true;
	}
};

class LLViewCheckRenderType : public view_listener_t
{
	bool handleEvent(const LLSD& userdata)
	{
		std::string type = userdata.asString();
		bool new_value = false;
		if (type == "hideparticles")
		{
			new_value = LLPipeline::toggleRenderTypeControlNegated((void *)LLPipeline::RENDER_TYPE_PARTICLES);
		}
		return new_value;
	}
};

class LLViewShowHUDAttachments : public view_listener_t
{
	bool handleEvent(const LLSD& userdata)
	{
		LLPipeline::sShowHUDAttachments = !LLPipeline::sShowHUDAttachments;
		return true;
	}
};

class LLViewCheckHUDAttachments : public view_listener_t
{
	bool handleEvent(const LLSD& userdata)
	{
		bool new_value = LLPipeline::sShowHUDAttachments;
		return new_value;
	}
};

class LLEditEnableTakeOff : public view_listener_t
{
	bool handleEvent(const LLSD& userdata)
	{
		std::string clothing = userdata.asString();
		LLWearableType::EType type = LLWearableType::typeNameToType(clothing);
		if (type >= LLWearableType::WT_SHAPE && type < LLWearableType::WT_COUNT)
			return LLAgentWearables::selfHasWearable(type);
		return false;
	}
};

class LLEditTakeOff : public view_listener_t
{
	bool handleEvent(const LLSD& userdata)
	{
		std::string clothing = userdata.asString();
		if (clothing == "all")
			LLWearableBridge::removeAllClothesFromAvatar();
		else
		{
			LLWearableType::EType type = LLWearableType::typeNameToType(clothing);
			if (type >= LLWearableType::WT_SHAPE 
				&& type < LLWearableType::WT_COUNT
				&& (gAgentWearables.getWearableCount(type) > 0))
			{
				// MULTI-WEARABLES: assuming user wanted to remove top shirt.
				U32 wearable_index = gAgentWearables.getWearableCount(type) - 1;
				LLViewerInventoryItem *item = dynamic_cast<LLViewerInventoryItem*>(gAgentWearables.getWearableInventoryItem(type,wearable_index));
				LLWearableBridge::removeItemFromAvatar(item);
			}
				
		}
		return true;
	}
};

class LLToolsSelectTool : public view_listener_t
{
	bool handleEvent(const LLSD& userdata)
	{
		std::string tool_name = userdata.asString();
		if (tool_name == "focus")
		{
			LLToolMgr::getInstance()->getCurrentToolset()->selectToolByIndex(1);
		}
		else if (tool_name == "move")
		{
			LLToolMgr::getInstance()->getCurrentToolset()->selectToolByIndex(2);
		}
		else if (tool_name == "edit")
		{
			LLToolMgr::getInstance()->getCurrentToolset()->selectToolByIndex(3);
		}
		else if (tool_name == "create")
		{
			LLToolMgr::getInstance()->getCurrentToolset()->selectToolByIndex(4);
		}
		else if (tool_name == "land")
		{
			LLToolMgr::getInstance()->getCurrentToolset()->selectToolByIndex(5);
		}
		return true;
	}
};

/// WINDLIGHT callbacks
class LLWorldEnvSettings : public view_listener_t
{	
	bool handleEvent(const LLSD& userdata)
	{
		std::string tod = userdata.asString();
		LLVector3 sun_direction;
		
		if (tod == "editor")
		{
			// if not there or is hidden, show it
			LLFloaterReg::toggleInstance("env_settings");
			return true;
		}
		
		if (tod == "sunrise")
		{
			// set the value, turn off animation
			LLWLParamManager::instance()->mAnimator.setDayTime(0.25);
			LLWLParamManager::instance()->mAnimator.mIsRunning = false;
			LLWLParamManager::instance()->mAnimator.mUseLindenTime = false;

			// then call update once
			LLWLParamManager::instance()->mAnimator.update(
				LLWLParamManager::instance()->mCurParams);
		}
		else if (tod == "noon")
		{
			// set the value, turn off animation
			LLWLParamManager::instance()->mAnimator.setDayTime(0.567);
			LLWLParamManager::instance()->mAnimator.mIsRunning = false;
			LLWLParamManager::instance()->mAnimator.mUseLindenTime = false;

			// then call update once
			LLWLParamManager::instance()->mAnimator.update(
				LLWLParamManager::instance()->mCurParams);
		}
		else if (tod == "sunset")
		{
			// set the value, turn off animation
			LLWLParamManager::instance()->mAnimator.setDayTime(0.75);
			LLWLParamManager::instance()->mAnimator.mIsRunning = false;
			LLWLParamManager::instance()->mAnimator.mUseLindenTime = false;

			// then call update once
			LLWLParamManager::instance()->mAnimator.update(
				LLWLParamManager::instance()->mCurParams);
		}
		else if (tod == "midnight")
		{
			// set the value, turn off animation
			LLWLParamManager::instance()->mAnimator.setDayTime(0.0);
			LLWLParamManager::instance()->mAnimator.mIsRunning = false;
			LLWLParamManager::instance()->mAnimator.mUseLindenTime = false;

			// then call update once
			LLWLParamManager::instance()->mAnimator.update(
				LLWLParamManager::instance()->mCurParams);
		}
		else
		{
			LLWLParamManager::instance()->mAnimator.mIsRunning = true;
			LLWLParamManager::instance()->mAnimator.mUseLindenTime = true;	
		}
		return true;
	}
};

/// Water Menu callbacks
class LLWorldWaterSettings : public view_listener_t
{	
	bool handleEvent(const LLSD& userdata)
	{
		LLFloaterReg::toggleInstance("env_water");
		return true;
	}
};

/// Post-Process callbacks
class LLWorldPostProcess : public view_listener_t
{
	bool handleEvent(const LLSD& userdata)
	{
		LLFloaterReg::showInstance("env_post_process");
		return true;
	}
};

/// Day Cycle callbacks
class LLWorldDayCycle : public view_listener_t
{
	bool handleEvent(const LLSD& userdata)
	{
		LLFloaterReg::showInstance("env_day_cycle");
		return true;
	}
};

class LLWorldToggleMovementControls : public view_listener_t
{
	bool handleEvent(const LLSD& userdata)
	{
		LLBottomTray::getInstance()->toggleMovementControls();
		return true;
	}
};

class LLWorldToggleCameraControls : public view_listener_t
{
	bool handleEvent(const LLSD& userdata)
	{
		LLBottomTray::getInstance()->toggleCameraControls();
		return true;
	}
};

class LLUploadCostCalculator : public view_listener_t
{
	std::string mCostStr;

	bool handleEvent(const LLSD& userdata)
	{
		std::string menu_name = userdata.asString();
		gMenuHolder->childSetLabelArg(menu_name, "[COST]", mCostStr);

		return true;
	}

	void calculateCost();

public:
	LLUploadCostCalculator()
	{
		calculateCost();
	}
};

void LLUploadCostCalculator::calculateCost()
{
	S32 upload_cost = LLGlobalEconomy::Singleton::getInstance()->getPriceUpload();

	// getPriceUpload() returns -1 if no data available yet.
	if(upload_cost >= 0)
	{
		mCostStr = llformat("%d", upload_cost);
	}
	else
	{
		mCostStr = llformat("%d", gSavedSettings.getU32("DefaultUploadCost"));
	}
}

void show_navbar_context_menu(LLView* ctrl, S32 x, S32 y)
{
	static LLMenuGL*	show_navbar_context_menu = LLUICtrlFactory::getInstance()->createFromFile<LLMenuGL>("menu_hide_navbar.xml",
			gMenuHolder, LLViewerMenuHolderGL::child_registry_t::instance());
	if(gMenuHolder->hasVisibleMenu())
	{
		gMenuHolder->hideMenus();
	}
	show_navbar_context_menu->buildDrawLabels();
	show_navbar_context_menu->updateParent(LLMenuGL::sMenuContainer);
	LLMenuGL::showPopup(ctrl, show_navbar_context_menu, x, y);
}

void show_topinfobar_context_menu(LLView* ctrl, S32 x, S32 y)
{
	static LLMenuGL* show_topbarinfo_context_menu = LLUICtrlFactory::getInstance()->createFromFile<LLMenuGL>("menu_topinfobar.xml",
			gMenuHolder, LLViewerMenuHolderGL::child_registry_t::instance());

	LLMenuItemGL* landmark_item = show_topbarinfo_context_menu->getChild<LLMenuItemGL>("Landmark");
	if (!LLLandmarkActions::landmarkAlreadyExists())
	{
		landmark_item->setLabel(LLTrans::getString("AddLandmarkNavBarMenu"));
	}
	else
	{
		landmark_item->setLabel(LLTrans::getString("EditLandmarkNavBarMenu"));
	}

	if(gMenuHolder->hasVisibleMenu())
	{
		gMenuHolder->hideMenus();
	}

	show_topbarinfo_context_menu->buildDrawLabels();
	show_topbarinfo_context_menu->updateParent(LLMenuGL::sMenuContainer);
	LLMenuGL::showPopup(ctrl, show_topbarinfo_context_menu, x, y);
}

void initialize_edit_menu()
{
	view_listener_t::addMenu(new LLEditUndo(), "Edit.Undo");
	view_listener_t::addMenu(new LLEditRedo(), "Edit.Redo");
	view_listener_t::addMenu(new LLEditCut(), "Edit.Cut");
	view_listener_t::addMenu(new LLEditCopy(), "Edit.Copy");
	view_listener_t::addMenu(new LLEditPaste(), "Edit.Paste");
	view_listener_t::addMenu(new LLEditDelete(), "Edit.Delete");
	view_listener_t::addMenu(new LLEditSelectAll(), "Edit.SelectAll");
	view_listener_t::addMenu(new LLEditDeselect(), "Edit.Deselect");
	view_listener_t::addMenu(new LLEditDuplicate(), "Edit.Duplicate");
	view_listener_t::addMenu(new LLEditTakeOff(), "Edit.TakeOff");
	view_listener_t::addMenu(new LLEditEnableUndo(), "Edit.EnableUndo");
	view_listener_t::addMenu(new LLEditEnableRedo(), "Edit.EnableRedo");
	view_listener_t::addMenu(new LLEditEnableCut(), "Edit.EnableCut");
	view_listener_t::addMenu(new LLEditEnableCopy(), "Edit.EnableCopy");
	view_listener_t::addMenu(new LLEditEnablePaste(), "Edit.EnablePaste");
	view_listener_t::addMenu(new LLEditEnableDelete(), "Edit.EnableDelete");
	view_listener_t::addMenu(new LLEditEnableSelectAll(), "Edit.EnableSelectAll");
	view_listener_t::addMenu(new LLEditEnableDeselect(), "Edit.EnableDeselect");
	view_listener_t::addMenu(new LLEditEnableDuplicate(), "Edit.EnableDuplicate");

}

void initialize_menus()
{
	// A parameterized event handler used as ctrl-8/9/0 zoom controls below.
	class LLZoomer : public view_listener_t
	{
	public:
		// The "mult" parameter says whether "val" is a multiplier or used to set the value.
		LLZoomer(F32 val, bool mult=true) : mVal(val), mMult(mult) {}
		bool handleEvent(const LLSD& userdata)
		{
			F32 new_fov_rad = mMult ? LLViewerCamera::getInstance()->getDefaultFOV() * mVal : mVal;
			LLViewerCamera::getInstance()->setDefaultFOV(new_fov_rad);
			gSavedSettings.setF32("CameraAngle", LLViewerCamera::getInstance()->getView()); // setView may have clamped it.
			return true;
		}
	private:
		F32 mVal;
		bool mMult;
	};
	
	LLUICtrl::EnableCallbackRegistry::Registrar& enable = LLUICtrl::EnableCallbackRegistry::currentRegistrar();
	LLUICtrl::CommitCallbackRegistry::Registrar& commit = LLUICtrl::CommitCallbackRegistry::currentRegistrar();
	
	// Generic enable and visible
	// Don't prepend MenuName.Foo because these can be used in any menu.
	enable.add("IsGodCustomerService", boost::bind(&is_god_customer_service));

	view_listener_t::addEnable(new LLUploadCostCalculator(), "Upload.CalculateCosts");

	// Agent
	commit.add("Agent.toggleFlying", boost::bind(&LLAgent::toggleFlying));
	enable.add("Agent.enableFlying", boost::bind(&LLAgent::enableFlying));

	// File menu
	init_menu_file();

	view_listener_t::addMenu(new LLEditEnableTakeOff(), "Edit.EnableTakeOff");
	view_listener_t::addMenu(new LLEditEnableCustomizeAvatar(), "Edit.EnableCustomizeAvatar");
	view_listener_t::addMenu(new LLEnableEditShape(), "Edit.EnableEditShape");
	commit.add("CustomizeAvatar", boost::bind(&handle_customize_avatar));
	commit.add("EditOutfit", boost::bind(&handle_edit_outfit));
	commit.add("EditShape", boost::bind(&handle_edit_shape));

	// View menu
	view_listener_t::addMenu(new LLViewMouselook(), "View.Mouselook");
	view_listener_t::addMenu(new LLViewJoystickFlycam(), "View.JoystickFlycam");
	view_listener_t::addMenu(new LLViewResetView(), "View.ResetView");
	view_listener_t::addMenu(new LLViewLookAtLastChatter(), "View.LookAtLastChatter");
	view_listener_t::addMenu(new LLViewShowHoverTips(), "View.ShowHoverTips");
	view_listener_t::addMenu(new LLViewHighlightTransparent(), "View.HighlightTransparent");
	view_listener_t::addMenu(new LLViewToggleRenderType(), "View.ToggleRenderType");
	view_listener_t::addMenu(new LLViewShowHUDAttachments(), "View.ShowHUDAttachments");
	view_listener_t::addMenu(new LLZoomer(1.2f), "View.ZoomOut");
	view_listener_t::addMenu(new LLZoomer(1/1.2f), "View.ZoomIn");
	view_listener_t::addMenu(new LLZoomer(DEFAULT_FIELD_OF_VIEW, false), "View.ZoomDefault");
	view_listener_t::addMenu(new LLViewDefaultUISize(), "View.DefaultUISize");

	view_listener_t::addMenu(new LLViewEnableMouselook(), "View.EnableMouselook");
	view_listener_t::addMenu(new LLViewEnableJoystickFlycam(), "View.EnableJoystickFlycam");
	view_listener_t::addMenu(new LLViewEnableLastChatter(), "View.EnableLastChatter");

	view_listener_t::addMenu(new LLViewCheckJoystickFlycam(), "View.CheckJoystickFlycam");
	view_listener_t::addMenu(new LLViewCheckShowHoverTips(), "View.CheckShowHoverTips");
	view_listener_t::addMenu(new LLViewCheckHighlightTransparent(), "View.CheckHighlightTransparent");
	view_listener_t::addMenu(new LLViewCheckRenderType(), "View.CheckRenderType");
	view_listener_t::addMenu(new LLViewCheckHUDAttachments(), "View.CheckHUDAttachments");

	// World menu
	commit.add("World.Chat", boost::bind(&handle_chat, (void*)NULL));
	view_listener_t::addMenu(new LLWorldAlwaysRun(), "World.AlwaysRun");
	view_listener_t::addMenu(new LLWorldCreateLandmark(), "World.CreateLandmark");
	view_listener_t::addMenu(new LLWorldPlaceProfile(), "World.PlaceProfile");
	view_listener_t::addMenu(new LLWorldSetHomeLocation(), "World.SetHomeLocation");
	view_listener_t::addMenu(new LLWorldTeleportHome(), "World.TeleportHome");
	view_listener_t::addMenu(new LLWorldSetAway(), "World.SetAway");
	view_listener_t::addMenu(new LLWorldSetBusy(), "World.SetBusy");

	view_listener_t::addMenu(new LLWorldEnableCreateLandmark(), "World.EnableCreateLandmark");
	view_listener_t::addMenu(new LLWorldEnableSetHomeLocation(), "World.EnableSetHomeLocation");
	view_listener_t::addMenu(new LLWorldEnableTeleportHome(), "World.EnableTeleportHome");
	view_listener_t::addMenu(new LLWorldEnableBuyLand(), "World.EnableBuyLand");

	view_listener_t::addMenu(new LLWorldCheckAlwaysRun(), "World.CheckAlwaysRun");
	
	view_listener_t::addMenu(new LLWorldEnvSettings(), "World.EnvSettings");
	view_listener_t::addMenu(new LLWorldWaterSettings(), "World.WaterSettings");
	view_listener_t::addMenu(new LLWorldPostProcess(), "World.PostProcess");
	view_listener_t::addMenu(new LLWorldDayCycle(), "World.DayCycle");

	view_listener_t::addMenu(new LLWorldToggleMovementControls(), "World.Toggle.MovementControls");
	view_listener_t::addMenu(new LLWorldToggleCameraControls(), "World.Toggle.CameraControls");

	// Tools menu
	view_listener_t::addMenu(new LLToolsSelectTool(), "Tools.SelectTool");
	view_listener_t::addMenu(new LLToolsSelectOnlyMyObjects(), "Tools.SelectOnlyMyObjects");
	view_listener_t::addMenu(new LLToolsSelectOnlyMovableObjects(), "Tools.SelectOnlyMovableObjects");
	view_listener_t::addMenu(new LLToolsSelectBySurrounding(), "Tools.SelectBySurrounding");
	view_listener_t::addMenu(new LLToolsShowHiddenSelection(), "Tools.ShowHiddenSelection");
	view_listener_t::addMenu(new LLToolsShowSelectionLightRadius(), "Tools.ShowSelectionLightRadius");
	view_listener_t::addMenu(new LLToolsEditLinkedParts(), "Tools.EditLinkedParts");
	view_listener_t::addMenu(new LLToolsSnapObjectXY(), "Tools.SnapObjectXY");
	view_listener_t::addMenu(new LLToolsUseSelectionForGrid(), "Tools.UseSelectionForGrid");
	view_listener_t::addMenu(new LLToolsSelectNextPart(), "Tools.SelectNextPart");
	view_listener_t::addMenu(new LLToolsLink(), "Tools.Link");
	view_listener_t::addMenu(new LLToolsUnlink(), "Tools.Unlink");
	view_listener_t::addMenu(new LLToolsStopAllAnimations(), "Tools.StopAllAnimations");
	view_listener_t::addMenu(new LLToolsReleaseKeys(), "Tools.ReleaseKeys");
	view_listener_t::addMenu(new LLToolsEnableReleaseKeys(), "Tools.EnableReleaseKeys");	
	commit.add("Tools.LookAtSelection", boost::bind(&handle_look_at_selection, _2));
	commit.add("Tools.BuyOrTake", boost::bind(&handle_buy_or_take));
	commit.add("Tools.TakeCopy", boost::bind(&handle_take_copy));
	view_listener_t::addMenu(new LLToolsSaveToInventory(), "Tools.SaveToInventory");
	view_listener_t::addMenu(new LLToolsSaveToObjectInventory(), "Tools.SaveToObjectInventory");
	view_listener_t::addMenu(new LLToolsSelectedScriptAction(), "Tools.SelectedScriptAction");

	view_listener_t::addMenu(new LLToolsEnableToolNotPie(), "Tools.EnableToolNotPie");
	view_listener_t::addMenu(new LLToolsEnableSelectNextPart(), "Tools.EnableSelectNextPart");
	view_listener_t::addMenu(new LLToolsEnableLink(), "Tools.EnableLink");
	view_listener_t::addMenu(new LLToolsEnableUnlink(), "Tools.EnableUnlink");
	view_listener_t::addMenu(new LLToolsEnableBuyOrTake(), "Tools.EnableBuyOrTake");
	enable.add("Tools.EnableTakeCopy", boost::bind(&enable_object_take_copy));
	enable.add("Tools.VisibleBuyObject", boost::bind(&tools_visible_buy_object));
	enable.add("Tools.VisibleTakeObject", boost::bind(&tools_visible_take_object));
	view_listener_t::addMenu(new LLToolsEnableSaveToInventory(), "Tools.EnableSaveToInventory");
	view_listener_t::addMenu(new LLToolsEnableSaveToObjectInventory(), "Tools.EnableSaveToObjectInventory");

	// Help menu
	// most items use the ShowFloater method

	// Advanced menu
	view_listener_t::addMenu(new LLAdvancedToggleConsole(), "Advanced.ToggleConsole");
	view_listener_t::addMenu(new LLAdvancedCheckConsole(), "Advanced.CheckConsole");
	view_listener_t::addMenu(new LLAdvancedDumpInfoToConsole(), "Advanced.DumpInfoToConsole");
	// Advanced > HUD Info
	view_listener_t::addMenu(new LLAdvancedToggleHUDInfo(), "Advanced.ToggleHUDInfo");
	view_listener_t::addMenu(new LLAdvancedCheckHUDInfo(), "Advanced.CheckHUDInfo");

	// Advanced Other Settings	
	view_listener_t::addMenu(new LLAdvancedClearGroupCache(), "Advanced.ClearGroupCache");

	// Advanced > Shortcuts
	view_listener_t::addMenu(new LLAdvancedAgentFlyingInfo(), "Agent.getFlying");
	
	// Advanced > Render > Types
	view_listener_t::addMenu(new LLAdvancedToggleRenderType(), "Advanced.ToggleRenderType");
	view_listener_t::addMenu(new LLAdvancedCheckRenderType(), "Advanced.CheckRenderType");

	//// Advanced > Render > Features
	view_listener_t::addMenu(new LLAdvancedToggleFeature(), "Advanced.ToggleFeature");
	view_listener_t::addMenu(new LLAdvancedCheckFeature(), "Advanced.CheckFeature");
	// Advanced > Render > Info Displays
	view_listener_t::addMenu(new LLAdvancedToggleInfoDisplay(), "Advanced.ToggleInfoDisplay");
	view_listener_t::addMenu(new LLAdvancedCheckInfoDisplay(), "Advanced.CheckInfoDisplay");
	view_listener_t::addMenu(new LLAdvancedSelectedTextureInfo(), "Advanced.SelectedTextureInfo");
	view_listener_t::addMenu(new LLAdvancedToggleWireframe(), "Advanced.ToggleWireframe");
	view_listener_t::addMenu(new LLAdvancedCheckWireframe(), "Advanced.CheckWireframe");
	// Develop > Render
	view_listener_t::addMenu(new LLAdvancedToggleTextureAtlas(), "Advanced.ToggleTextureAtlas");
	view_listener_t::addMenu(new LLAdvancedCheckTextureAtlas(), "Advanced.CheckTextureAtlas");
	view_listener_t::addMenu(new LLAdvancedEnableObjectObjectOcclusion(), "Advanced.EnableObjectObjectOcclusion");
	view_listener_t::addMenu(new LLAdvancedEnableRenderFBO(), "Advanced.EnableRenderFBO");
	view_listener_t::addMenu(new LLAdvancedEnableRenderDeferred(), "Advanced.EnableRenderDeferred");
	view_listener_t::addMenu(new LLAdvancedEnableRenderDeferredOptions(), "Advanced.EnableRenderDeferredOptions");
	view_listener_t::addMenu(new LLAdvancedToggleRandomizeFramerate(), "Advanced.ToggleRandomizeFramerate");
	view_listener_t::addMenu(new LLAdvancedCheckRandomizeFramerate(), "Advanced.CheckRandomizeFramerate");
	view_listener_t::addMenu(new LLAdvancedTogglePeriodicSlowFrame(), "Advanced.TogglePeriodicSlowFrame");
	view_listener_t::addMenu(new LLAdvancedCheckPeriodicSlowFrame(), "Advanced.CheckPeriodicSlowFrame");
	view_listener_t::addMenu(new LLAdvancedVectorizePerfTest(), "Advanced.VectorizePerfTest");
	view_listener_t::addMenu(new LLAdvancedToggleFrameTest(), "Advanced.ToggleFrameTest");
	view_listener_t::addMenu(new LLAdvancedCheckFrameTest(), "Advanced.CheckFrameTest");
	view_listener_t::addMenu(new LLAdvancedHandleAttachedLightParticles(), "Advanced.HandleAttachedLightParticles");
	view_listener_t::addMenu(new LLAdvancedCheckRenderShadowOption(), "Advanced.CheckRenderShadowOption");
	view_listener_t::addMenu(new LLAdvancedClickRenderShadowOption(), "Advanced.ClickRenderShadowOption");
	

	#ifdef TOGGLE_HACKED_GODLIKE_VIEWER
	view_listener_t::addMenu(new LLAdvancedHandleToggleHackedGodmode(), "Advanced.HandleToggleHackedGodmode");
	view_listener_t::addMenu(new LLAdvancedCheckToggleHackedGodmode(), "Advanced.CheckToggleHackedGodmode");
	view_listener_t::addMenu(new LLAdvancedEnableToggleHackedGodmode(), "Advanced.EnableToggleHackedGodmode");
	#endif

	// Advanced > World
	view_listener_t::addMenu(new LLAdvancedDumpScriptedCamera(), "Advanced.DumpScriptedCamera");
	view_listener_t::addMenu(new LLAdvancedDumpRegionObjectCache(), "Advanced.DumpRegionObjectCache");

	// Advanced > UI
	commit.add("Advanced.WebBrowserTest", boost::bind(&handle_web_browser_test, _2));
	view_listener_t::addMenu(new LLAdvancedBuyCurrencyTest(), "Advanced.BuyCurrencyTest");
	view_listener_t::addMenu(new LLAdvancedDumpSelectMgr(), "Advanced.DumpSelectMgr");
	view_listener_t::addMenu(new LLAdvancedDumpInventory(), "Advanced.DumpInventory");
	commit.add("Advanced.DumpTimers", boost::bind(&handle_dump_timers) );
	commit.add("Advanced.DumpFocusHolder", boost::bind(&handle_dump_focus) );
	view_listener_t::addMenu(new LLAdvancedPrintSelectedObjectInfo(), "Advanced.PrintSelectedObjectInfo");
	view_listener_t::addMenu(new LLAdvancedPrintAgentInfo(), "Advanced.PrintAgentInfo");
	view_listener_t::addMenu(new LLAdvancedPrintTextureMemoryStats(), "Advanced.PrintTextureMemoryStats");
	view_listener_t::addMenu(new LLAdvancedToggleDebugClicks(), "Advanced.ToggleDebugClicks");
	view_listener_t::addMenu(new LLAdvancedCheckDebugClicks(), "Advanced.CheckDebugClicks");
	view_listener_t::addMenu(new LLAdvancedCheckDebugViews(), "Advanced.CheckDebugViews");
	view_listener_t::addMenu(new LLAdvancedToggleDebugViews(), "Advanced.ToggleDebugViews");
	view_listener_t::addMenu(new LLAdvancedToggleXUINameTooltips(), "Advanced.ToggleXUINameTooltips");
	view_listener_t::addMenu(new LLAdvancedCheckXUINameTooltips(), "Advanced.CheckXUINameTooltips");
	view_listener_t::addMenu(new LLAdvancedToggleDebugMouseEvents(), "Advanced.ToggleDebugMouseEvents");
	view_listener_t::addMenu(new LLAdvancedCheckDebugMouseEvents(), "Advanced.CheckDebugMouseEvents");
	view_listener_t::addMenu(new LLAdvancedToggleDebugKeys(), "Advanced.ToggleDebugKeys");
	view_listener_t::addMenu(new LLAdvancedCheckDebugKeys(), "Advanced.CheckDebugKeys");
	view_listener_t::addMenu(new LLAdvancedToggleDebugWindowProc(), "Advanced.ToggleDebugWindowProc");
	view_listener_t::addMenu(new LLAdvancedCheckDebugWindowProc(), "Advanced.CheckDebugWindowProc");
	commit.add("Advanced.ShowSideTray", boost::bind(&handle_show_side_tray));

	// Advanced > XUI
	commit.add("Advanced.ReloadColorSettings", boost::bind(&LLUIColorTable::loadFromSettings, LLUIColorTable::getInstance()));
	view_listener_t::addMenu(new LLAdvancedLoadUIFromXML(), "Advanced.LoadUIFromXML");
	view_listener_t::addMenu(new LLAdvancedSaveUIToXML(), "Advanced.SaveUIToXML");
	view_listener_t::addMenu(new LLAdvancedToggleXUINames(), "Advanced.ToggleXUINames");
	view_listener_t::addMenu(new LLAdvancedCheckXUINames(), "Advanced.CheckXUINames");
	view_listener_t::addMenu(new LLAdvancedSendTestIms(), "Advanced.SendTestIMs");

	// Advanced > Character > Grab Baked Texture
	view_listener_t::addMenu(new LLAdvancedGrabBakedTexture(), "Advanced.GrabBakedTexture");
	view_listener_t::addMenu(new LLAdvancedEnableGrabBakedTexture(), "Advanced.EnableGrabBakedTexture");

	// Advanced > Character > Character Tests
	view_listener_t::addMenu(new LLAdvancedAppearanceToXML(), "Advanced.AppearanceToXML");
	view_listener_t::addMenu(new LLAdvancedToggleCharacterGeometry(), "Advanced.ToggleCharacterGeometry");

	view_listener_t::addMenu(new LLAdvancedTestMale(), "Advanced.TestMale");
	view_listener_t::addMenu(new LLAdvancedTestFemale(), "Advanced.TestFemale");
	view_listener_t::addMenu(new LLAdvancedTogglePG(), "Advanced.TogglePG");
	
	// Advanced > Character (toplevel)
	view_listener_t::addMenu(new LLAdvancedForceParamsToDefault(), "Advanced.ForceParamsToDefault");
	view_listener_t::addMenu(new LLAdvancedReloadVertexShader(), "Advanced.ReloadVertexShader");
	view_listener_t::addMenu(new LLAdvancedToggleAnimationInfo(), "Advanced.ToggleAnimationInfo");
	view_listener_t::addMenu(new LLAdvancedCheckAnimationInfo(), "Advanced.CheckAnimationInfo");
	view_listener_t::addMenu(new LLAdvancedToggleShowLookAt(), "Advanced.ToggleShowLookAt");
	view_listener_t::addMenu(new LLAdvancedCheckShowLookAt(), "Advanced.CheckShowLookAt");
	view_listener_t::addMenu(new LLAdvancedToggleShowPointAt(), "Advanced.ToggleShowPointAt");
	view_listener_t::addMenu(new LLAdvancedCheckShowPointAt(), "Advanced.CheckShowPointAt");
	view_listener_t::addMenu(new LLAdvancedToggleDebugJointUpdates(), "Advanced.ToggleDebugJointUpdates");
	view_listener_t::addMenu(new LLAdvancedCheckDebugJointUpdates(), "Advanced.CheckDebugJointUpdates");
	view_listener_t::addMenu(new LLAdvancedToggleDisableLOD(), "Advanced.ToggleDisableLOD");
	view_listener_t::addMenu(new LLAdvancedCheckDisableLOD(), "Advanced.CheckDisableLOD");
	view_listener_t::addMenu(new LLAdvancedToggleDebugCharacterVis(), "Advanced.ToggleDebugCharacterVis");
	view_listener_t::addMenu(new LLAdvancedCheckDebugCharacterVis(), "Advanced.CheckDebugCharacterVis");
	view_listener_t::addMenu(new LLAdvancedDumpAttachments(), "Advanced.DumpAttachments");
	view_listener_t::addMenu(new LLAdvancedRebakeTextures(), "Advanced.RebakeTextures");
	view_listener_t::addMenu(new LLAdvancedDebugAvatarTextures(), "Advanced.DebugAvatarTextures");
	view_listener_t::addMenu(new LLAdvancedDumpAvatarLocalTextures(), "Advanced.DumpAvatarLocalTextures");
	// Advanced > Network
	view_listener_t::addMenu(new LLAdvancedEnableMessageLog(), "Advanced.EnableMessageLog");
	view_listener_t::addMenu(new LLAdvancedDisableMessageLog(), "Advanced.DisableMessageLog");
	view_listener_t::addMenu(new LLAdvancedDropPacket(), "Advanced.DropPacket");

	// Advanced > Recorder
	view_listener_t::addMenu(new LLAdvancedAgentPilot(), "Advanced.AgentPilot");
	view_listener_t::addMenu(new LLAdvancedToggleAgentPilotLoop(), "Advanced.ToggleAgentPilotLoop");
	view_listener_t::addMenu(new LLAdvancedCheckAgentPilotLoop(), "Advanced.CheckAgentPilotLoop");

	// Advanced > Debugging
	view_listener_t::addMenu(new LLAdvancedForceErrorBreakpoint(), "Advanced.ForceErrorBreakpoint");
	view_listener_t::addMenu(new LLAdvancedForceErrorLlerror(), "Advanced.ForceErrorLlerror");
	view_listener_t::addMenu(new LLAdvancedForceErrorBadMemoryAccess(), "Advanced.ForceErrorBadMemoryAccess");
	view_listener_t::addMenu(new LLAdvancedForceErrorInfiniteLoop(), "Advanced.ForceErrorInfiniteLoop");
	view_listener_t::addMenu(new LLAdvancedForceErrorSoftwareException(), "Advanced.ForceErrorSoftwareException");
	view_listener_t::addMenu(new LLAdvancedForceErrorDriverCrash(), "Advanced.ForceErrorDriverCrash");
	view_listener_t::addMenu(new LLAdvancedForceErrorDisconnectViewer(), "Advanced.ForceErrorDisconnectViewer");

	// Advanced (toplevel)
	view_listener_t::addMenu(new LLAdvancedToggleShowObjectUpdates(), "Advanced.ToggleShowObjectUpdates");
	view_listener_t::addMenu(new LLAdvancedCheckShowObjectUpdates(), "Advanced.CheckShowObjectUpdates");
	view_listener_t::addMenu(new LLAdvancedCompressImage(), "Advanced.CompressImage");
	view_listener_t::addMenu(new LLAdvancedShowDebugSettings(), "Advanced.ShowDebugSettings");
	view_listener_t::addMenu(new LLAdvancedToggleViewAdminOptions(), "Advanced.ToggleViewAdminOptions");
	view_listener_t::addMenu(new LLAdvancedCheckViewAdminOptions(), "Advanced.CheckViewAdminOptions");
	view_listener_t::addMenu(new LLAdvancedRequestAdminStatus(), "Advanced.RequestAdminStatus");
	view_listener_t::addMenu(new LLAdvancedLeaveAdminStatus(), "Advanced.LeaveAdminStatus");


	// Admin >Object
	view_listener_t::addMenu(new LLAdminForceTakeCopy(), "Admin.ForceTakeCopy");
	view_listener_t::addMenu(new LLAdminHandleObjectOwnerSelf(), "Admin.HandleObjectOwnerSelf");
	view_listener_t::addMenu(new LLAdminHandleObjectOwnerPermissive(), "Admin.HandleObjectOwnerPermissive");
	view_listener_t::addMenu(new LLAdminHandleForceDelete(), "Admin.HandleForceDelete");
	view_listener_t::addMenu(new LLAdminHandleObjectLock(), "Admin.HandleObjectLock");
	view_listener_t::addMenu(new LLAdminHandleObjectAssetIDs(), "Admin.HandleObjectAssetIDs");

	// Admin >Parcel 
	view_listener_t::addMenu(new LLAdminHandleForceParcelOwnerToMe(), "Admin.HandleForceParcelOwnerToMe");
	view_listener_t::addMenu(new LLAdminHandleForceParcelToContent(), "Admin.HandleForceParcelToContent");
	view_listener_t::addMenu(new LLAdminHandleClaimPublicLand(), "Admin.HandleClaimPublicLand");

	// Admin >Region
	view_listener_t::addMenu(new LLAdminHandleRegionDumpTempAssetData(), "Admin.HandleRegionDumpTempAssetData");
	// Admin top level
	view_listener_t::addMenu(new LLAdminOnSaveState(), "Admin.OnSaveState");

	// Self context menu
	view_listener_t::addMenu(new LLSelfStandUp(), "Self.StandUp");
	enable.add("Self.EnableStandUp", boost::bind(&enable_standup_self));
	view_listener_t::addMenu(new LLSelfSitDown(), "Self.SitDown");
	enable.add("Self.EnableSitDown", boost::bind(&enable_sitdown_self));
	view_listener_t::addMenu(new LLSelfRemoveAllAttachments(), "Self.RemoveAllAttachments");

	view_listener_t::addMenu(new LLSelfEnableRemoveAllAttachments(), "Self.EnableRemoveAllAttachments");

	// we don't use boost::bind directly to delay side tray construction
	view_listener_t::addMenu( new LLTogglePanelPeopleTab(), "SideTray.PanelPeopleTab");

	 // Avatar pie menu
	view_listener_t::addMenu(new LLObjectMute(), "Avatar.Mute");
	view_listener_t::addMenu(new LLAvatarAddFriend(), "Avatar.AddFriend");
	view_listener_t::addMenu(new LLAvatarAddContact(), "Avatar.AddContact");
	commit.add("Avatar.Freeze", boost::bind(&handle_avatar_freeze, LLSD()));
	view_listener_t::addMenu(new LLAvatarDebug(), "Avatar.Debug");
	view_listener_t::addMenu(new LLAvatarVisibleDebug(), "Avatar.VisibleDebug");
	view_listener_t::addMenu(new LLAvatarInviteToGroup(), "Avatar.InviteToGroup");
	view_listener_t::addMenu(new LLAvatarGiveCard(), "Avatar.GiveCard");
	commit.add("Avatar.Eject", boost::bind(&handle_avatar_eject, LLSD()));
	view_listener_t::addMenu(new LLAvatarSendIM(), "Avatar.SendIM");
	view_listener_t::addMenu(new LLAvatarCall(), "Avatar.Call");
	enable.add("Avatar.EnableCall", boost::bind(&LLAvatarActions::canCall));
	view_listener_t::addMenu(new LLAvatarReportAbuse(), "Avatar.ReportAbuse");
	
	view_listener_t::addMenu(new LLAvatarEnableAddFriend(), "Avatar.EnableAddFriend");
	enable.add("Avatar.EnableFreezeEject", boost::bind(&enable_freeze_eject, _2));

	// Object pie menu
	view_listener_t::addMenu(new LLObjectBuild(), "Object.Build");
	commit.add("Object.Touch", boost::bind(&handle_object_touch));
	commit.add("Object.SitOrStand", boost::bind(&handle_object_sit_or_stand));
	commit.add("Object.Delete", boost::bind(&handle_object_delete));
	view_listener_t::addMenu(new LLObjectAttachToAvatar(true), "Object.AttachToAvatar");
	view_listener_t::addMenu(new LLObjectAttachToAvatar(false), "Object.AttachAddToAvatar");
	view_listener_t::addMenu(new LLObjectReturn(), "Object.Return");
	view_listener_t::addMenu(new LLObjectReportAbuse(), "Object.ReportAbuse");
	view_listener_t::addMenu(new LLObjectMute(), "Object.Mute");

	enable.add("Object.VisibleTake", boost::bind(&visible_take_object));
	enable.add("Object.VisibleBuy", boost::bind(&visible_buy_object));

	commit.add("Object.Buy", boost::bind(&handle_buy));
	commit.add("Object.Edit", boost::bind(&handle_object_edit));
	commit.add("Object.Inspect", boost::bind(&handle_object_inspect));
	commit.add("Object.Open", boost::bind(&handle_object_open));
	commit.add("Object.Take", boost::bind(&handle_take));
	enable.add("Object.EnableOpen", boost::bind(&enable_object_open));
	enable.add("Object.EnableTouch", boost::bind(&enable_object_touch, _1));
	enable.add("Object.EnableDelete", boost::bind(&enable_object_delete));
	enable.add("Object.EnableWear", boost::bind(&object_selected_and_point_valid));

	enable.add("Object.EnableStandUp", boost::bind(&enable_object_stand_up));
	enable.add("Object.EnableSit", boost::bind(&enable_object_sit, _1));

	view_listener_t::addMenu(new LLObjectEnableReturn(), "Object.EnableReturn");
	view_listener_t::addMenu(new LLObjectEnableReportAbuse(), "Object.EnableReportAbuse");

	enable.add("Avatar.EnableMute", boost::bind(&enable_object_mute));
	enable.add("Object.EnableMute", boost::bind(&enable_object_mute));
	enable.add("Object.EnableBuy", boost::bind(&enable_buy_object));
	commit.add("Object.ZoomIn", boost::bind(&handle_look_at_selection, "zoom"));

	// Attachment pie menu
	enable.add("Attachment.Label", boost::bind(&onEnableAttachmentLabel, _1, _2));
	view_listener_t::addMenu(new LLAttachmentDrop(), "Attachment.Drop");
	view_listener_t::addMenu(new LLAttachmentDetachFromPoint(), "Attachment.DetachFromPoint");
	view_listener_t::addMenu(new LLAttachmentDetach(), "Attachment.Detach");
	view_listener_t::addMenu(new LLAttachmentPointFilled(), "Attachment.PointFilled");
	view_listener_t::addMenu(new LLAttachmentEnableDrop(), "Attachment.EnableDrop");
	view_listener_t::addMenu(new LLAttachmentEnableDetach(), "Attachment.EnableDetach");

	// Land pie menu
	view_listener_t::addMenu(new LLLandBuild(), "Land.Build");
	view_listener_t::addMenu(new LLLandSit(), "Land.Sit");
	view_listener_t::addMenu(new LLLandBuyPass(), "Land.BuyPass");
	view_listener_t::addMenu(new LLLandEdit(), "Land.Edit");

	view_listener_t::addMenu(new LLLandEnableBuyPass(), "Land.EnableBuyPass");
	commit.add("Land.Buy", boost::bind(&handle_buy_land));

	// Generic actions
	commit.add("ReportAbuse", boost::bind(&handle_report_abuse));
	commit.add("BuyCurrency", boost::bind(&handle_buy_currency));
	view_listener_t::addMenu(new LLShowHelp(), "ShowHelp");
	view_listener_t::addMenu(new LLPromptShowURL(), "PromptShowURL");
	view_listener_t::addMenu(new LLShowAgentProfile(), "ShowAgentProfile");
	view_listener_t::addMenu(new LLToggleControl(), "ToggleControl");
	view_listener_t::addMenu(new LLCheckControl(), "CheckControl");
	view_listener_t::addMenu(new LLGoToObject(), "GoToObject");
	commit.add("PayObject", boost::bind(&handle_give_money_dialog));

	enable.add("EnablePayObject", boost::bind(&enable_pay_object));
	enable.add("EnablePayAvatar", boost::bind(&enable_pay_avatar));
	enable.add("EnableEdit", boost::bind(&enable_object_edit));
	enable.add("VisibleBuild", boost::bind(&enable_object_build));

	view_listener_t::addMenu(new LLFloaterVisible(), "FloaterVisible");
	view_listener_t::addMenu(new LLShowSidetrayPanel(), "ShowSidetrayPanel");
	view_listener_t::addMenu(new LLSidetrayPanelVisible(), "SidetrayPanelVisible");
	view_listener_t::addMenu(new LLSomethingSelected(), "SomethingSelected");
	view_listener_t::addMenu(new LLSomethingSelectedNoHUD(), "SomethingSelectedNoHUD");
	view_listener_t::addMenu(new LLEditableSelected(), "EditableSelected");
	view_listener_t::addMenu(new LLEditableSelectedMono(), "EditableSelectedMono");

}<|MERGE_RESOLUTION|>--- conflicted
+++ resolved
@@ -6601,7 +6601,6 @@
 };
 
 // not so generic
-<<<<<<< HEAD
 
 class LLAdvancedCheckRenderShadowOption: public view_listener_t
 {
@@ -6620,26 +6619,6 @@
 	}
 };
 
-=======
-
-class LLAdvancedCheckRenderShadowOption: public view_listener_t
-{
-	bool handleEvent(const LLSD& userdata)
-	{
-		std::string control_name = userdata.asString();
-		S32 current_shadow_level = gSavedSettings.getS32(control_name);
-		if (current_shadow_level == 0) // is off
-		{
-			return false;
-		}
-		else // is on
-		{
-			return true;
-		}
-	}
-};
-
->>>>>>> 77119586
 class LLAdvancedClickRenderShadowOption: public view_listener_t
 {
 	bool handleEvent(const LLSD& userdata)
