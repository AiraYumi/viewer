/**
 * @file llhudview.h
 * @brief 2D HUD overlay
 *
 * $LicenseInfo:firstyear=2003&license=viewerlgpl$
 * Second Life Viewer Source Code
 * Copyright (C) 2010, Linden Research, Inc.
 *
 * This library is free software; you can redistribute it and/or
 * modify it under the terms of the GNU Lesser General Public
 * License as published by the Free Software Foundation;
 * version 2.1 of the License only.
 *
 * This library is distributed in the hope that it will be useful,
 * but WITHOUT ANY WARRANTY; without even the implied warranty of
 * MERCHANTABILITY or FITNESS FOR A PARTICULAR PURPOSE.  See the GNU
 * Lesser General Public License for more details.
 *
 * You should have received a copy of the GNU Lesser General Public
 * License along with this library; if not, write to the Free Software
 * Foundation, Inc., 51 Franklin Street, Fifth Floor, Boston, MA  02110-1301  USA
 *
 * Linden Research, Inc., 945 Battery Street, San Francisco, CA  94111  USA
 * $/LicenseInfo$
 */

#ifndef LL_LLHUDVIEW_H
#define LL_LLHUDVIEW_H

#include "llpanel.h"
#include "v4color.h"

class LLVector3d;

class LLHUDView
: public LLPanel
{
public:
    LLHUDView(const LLRect& rect);
    virtual ~LLHUDView();

    virtual void draw();

protected:
<<<<<<< HEAD
	/*virtual*/ bool handleMouseDown(S32 x, S32 y, MASK mask);
=======
    /*virtual*/ BOOL handleMouseDown(S32 x, S32 y, MASK mask);
>>>>>>> e1623bb2
};

extern LLHUDView *gHUDView;

#endif<|MERGE_RESOLUTION|>--- conflicted
+++ resolved
@@ -1,54 +1,50 @@
-/**
- * @file llhudview.h
- * @brief 2D HUD overlay
- *
- * $LicenseInfo:firstyear=2003&license=viewerlgpl$
- * Second Life Viewer Source Code
- * Copyright (C) 2010, Linden Research, Inc.
- *
- * This library is free software; you can redistribute it and/or
- * modify it under the terms of the GNU Lesser General Public
- * License as published by the Free Software Foundation;
- * version 2.1 of the License only.
- *
- * This library is distributed in the hope that it will be useful,
- * but WITHOUT ANY WARRANTY; without even the implied warranty of
- * MERCHANTABILITY or FITNESS FOR A PARTICULAR PURPOSE.  See the GNU
- * Lesser General Public License for more details.
- *
- * You should have received a copy of the GNU Lesser General Public
- * License along with this library; if not, write to the Free Software
- * Foundation, Inc., 51 Franklin Street, Fifth Floor, Boston, MA  02110-1301  USA
- *
- * Linden Research, Inc., 945 Battery Street, San Francisco, CA  94111  USA
- * $/LicenseInfo$
- */
-
-#ifndef LL_LLHUDVIEW_H
-#define LL_LLHUDVIEW_H
-
-#include "llpanel.h"
-#include "v4color.h"
-
-class LLVector3d;
-
-class LLHUDView
-: public LLPanel
-{
-public:
-    LLHUDView(const LLRect& rect);
-    virtual ~LLHUDView();
-
-    virtual void draw();
-
-protected:
-<<<<<<< HEAD
-	/*virtual*/ bool handleMouseDown(S32 x, S32 y, MASK mask);
-=======
-    /*virtual*/ BOOL handleMouseDown(S32 x, S32 y, MASK mask);
->>>>>>> e1623bb2
-};
-
-extern LLHUDView *gHUDView;
-
-#endif+/**
+ * @file llhudview.h
+ * @brief 2D HUD overlay
+ *
+ * $LicenseInfo:firstyear=2003&license=viewerlgpl$
+ * Second Life Viewer Source Code
+ * Copyright (C) 2010, Linden Research, Inc.
+ *
+ * This library is free software; you can redistribute it and/or
+ * modify it under the terms of the GNU Lesser General Public
+ * License as published by the Free Software Foundation;
+ * version 2.1 of the License only.
+ *
+ * This library is distributed in the hope that it will be useful,
+ * but WITHOUT ANY WARRANTY; without even the implied warranty of
+ * MERCHANTABILITY or FITNESS FOR A PARTICULAR PURPOSE.  See the GNU
+ * Lesser General Public License for more details.
+ *
+ * You should have received a copy of the GNU Lesser General Public
+ * License along with this library; if not, write to the Free Software
+ * Foundation, Inc., 51 Franklin Street, Fifth Floor, Boston, MA  02110-1301  USA
+ *
+ * Linden Research, Inc., 945 Battery Street, San Francisco, CA  94111  USA
+ * $/LicenseInfo$
+ */
+
+#ifndef LL_LLHUDVIEW_H
+#define LL_LLHUDVIEW_H
+
+#include "llpanel.h"
+#include "v4color.h"
+
+class LLVector3d;
+
+class LLHUDView
+: public LLPanel
+{
+public:
+    LLHUDView(const LLRect& rect);
+    virtual ~LLHUDView();
+
+    virtual void draw();
+
+protected:
+    /*virtual*/ bool handleMouseDown(S32 x, S32 y, MASK mask);
+};
+
+extern LLHUDView *gHUDView;
+
+#endif