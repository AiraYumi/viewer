--- conflicted
+++ resolved
@@ -1,59 +1,53 @@
-/**
- * @file lltransientdockablefloater.h
- * @brief Creates a panel of a specific kind for a toast.
- *
- * $LicenseInfo:firstyear=2003&license=viewerlgpl$
- * Second Life Viewer Source Code
- * Copyright (C) 2010, Linden Research, Inc.
- *
- * This library is free software; you can redistribute it and/or
- * modify it under the terms of the GNU Lesser General Public
- * License as published by the Free Software Foundation;
- * version 2.1 of the License only.
- *
- * This library is distributed in the hope that it will be useful,
- * but WITHOUT ANY WARRANTY; without even the implied warranty of
- * MERCHANTABILITY or FITNESS FOR A PARTICULAR PURPOSE.  See the GNU
- * Lesser General Public License for more details.
- *
- * You should have received a copy of the GNU Lesser General Public
- * License along with this library; if not, write to the Free Software
- * Foundation, Inc., 51 Franklin Street, Fifth Floor, Boston, MA  02110-1301  USA
- *
- * Linden Research, Inc., 945 Battery Street, San Francisco, CA  94111  USA
- * $/LicenseInfo$
- */
-
-#ifndef LL_TRANSIENTDOCKABLEFLOATER_H
-#define LL_TRANSIENTDOCKABLEFLOATER_H
-
-#include "llerror.h"
-#include "llfloater.h"
-#include "lldockcontrol.h"
-#include "lldockablefloater.h"
-#include "lltransientfloatermgr.h"
-
-/**
- * Represents floater that can dock and managed by transient floater manager.
- * Transient floaters should be hidden if user click anywhere except defined view list.
- */
-class LLTransientDockableFloater : public LLDockableFloater, LLTransientFloater
-{
-public:
-    LOG_CLASS(LLTransientDockableFloater);
-    LLTransientDockableFloater(LLDockControl* dockControl, bool uniqueDocking,
-            const LLSD& key, const Params& params = getDefaultParams());
-    virtual ~LLTransientDockableFloater();
-
-<<<<<<< HEAD
-	void setVisible(bool visible) override;
-	void setDocked(bool docked, bool pop_on_undock = true) override;
-	virtual LLTransientFloaterMgr::ETransientGroup getGroup() override { return LLTransientFloaterMgr::GLOBAL; }
-=======
-    /*virtual*/ void setVisible(BOOL visible);
-    /* virtual */void setDocked(bool docked, bool pop_on_undock = true);
-    virtual LLTransientFloaterMgr::ETransientGroup getGroup() { return LLTransientFloaterMgr::GLOBAL; }
->>>>>>> e1623bb2
-};
-
-#endif /* LL_TRANSIENTDOCKABLEFLOATER_H */+/**
+ * @file lltransientdockablefloater.h
+ * @brief Creates a panel of a specific kind for a toast.
+ *
+ * $LicenseInfo:firstyear=2003&license=viewerlgpl$
+ * Second Life Viewer Source Code
+ * Copyright (C) 2010, Linden Research, Inc.
+ *
+ * This library is free software; you can redistribute it and/or
+ * modify it under the terms of the GNU Lesser General Public
+ * License as published by the Free Software Foundation;
+ * version 2.1 of the License only.
+ *
+ * This library is distributed in the hope that it will be useful,
+ * but WITHOUT ANY WARRANTY; without even the implied warranty of
+ * MERCHANTABILITY or FITNESS FOR A PARTICULAR PURPOSE.  See the GNU
+ * Lesser General Public License for more details.
+ *
+ * You should have received a copy of the GNU Lesser General Public
+ * License along with this library; if not, write to the Free Software
+ * Foundation, Inc., 51 Franklin Street, Fifth Floor, Boston, MA  02110-1301  USA
+ *
+ * Linden Research, Inc., 945 Battery Street, San Francisco, CA  94111  USA
+ * $/LicenseInfo$
+ */
+
+#ifndef LL_TRANSIENTDOCKABLEFLOATER_H
+#define LL_TRANSIENTDOCKABLEFLOATER_H
+
+#include "llerror.h"
+#include "llfloater.h"
+#include "lldockcontrol.h"
+#include "lldockablefloater.h"
+#include "lltransientfloatermgr.h"
+
+/**
+ * Represents floater that can dock and managed by transient floater manager.
+ * Transient floaters should be hidden if user click anywhere except defined view list.
+ */
+class LLTransientDockableFloater : public LLDockableFloater, LLTransientFloater
+{
+public:
+    LOG_CLASS(LLTransientDockableFloater);
+    LLTransientDockableFloater(LLDockControl* dockControl, bool uniqueDocking,
+            const LLSD& key, const Params& params = getDefaultParams());
+    virtual ~LLTransientDockableFloater();
+
+    void setVisible(bool visible) override;
+    void setDocked(bool docked, bool pop_on_undock = true) override;
+    virtual LLTransientFloaterMgr::ETransientGroup getGroup() override { return LLTransientFloaterMgr::GLOBAL; }
+};
+
+#endif /* LL_TRANSIENTDOCKABLEFLOATER_H */