/**
 * @file llinventorygallery.h
 * @brief LLInventoryGallery class definition
 *
 * $LicenseInfo:firstyear=2023&license=viewerlgpl$
 * Second Life Viewer Source Code
 * Copyright (C) 2023, Linden Research, Inc.
 *
 * This library is free software; you can redistribute it and/or
 * modify it under the terms of the GNU Lesser General Public
 * License as published by the Free Software Foundation;
 * version 2.1 of the License only.
 *
 * This library is distributed in the hope that it will be useful,
 * but WITHOUT ANY WARRANTY; without even the implied warranty of
 * MERCHANTABILITY or FITNESS FOR A PARTICULAR PURPOSE.  See the GNU
 * Lesser General Public License for more details.
 *
 * You should have received a copy of the GNU Lesser General Public
 * License along with this library; if not, write to the Free Software
 * Foundation, Inc., 51 Franklin Street, Fifth Floor, Boston, MA  02110-1301  USA
 *
 * Linden Research, Inc., 945 Battery Street, San Francisco, CA  94111  USA
 * $/LicenseInfo$
 */

#ifndef LL_LLINVENTORYGALLERY_H
#define LL_LLINVENTORYGALLERY_H

#include "llgesturemgr.h"
#include "lllistcontextmenu.h"
#include "llpanel.h"
#include "llinventoryfilter.h"
#include "llinventoryobserver.h"
#include "llinventorymodel.h"

class LLInventoryCategoriesObserver;
class LLInventoryGalleryItem;
class LLScrollContainer;
class LLTextBox;
class LLThumbnailsObserver;
class LLThumbnailCtrl;
class LLGalleryGestureObserver;

class LLInventoryGalleryContextMenu;

typedef boost::function<void()> callback_t;

class LLInventoryGallery : public LLPanel, public LLEditMenuHandler
{
public:

    typedef boost::signals2::signal<void(const LLUUID&)> selection_change_signal_t;
    typedef boost::function<void(const LLUUID&)> selection_change_callback_t;
    typedef std::deque<LLUUID> selection_deque;

    struct Params
        : public LLInitParam::Block<Params, LLPanel::Params>
    {
        Optional<S32>   row_panel_height;
        Optional<S32>   row_panel_width_factor;
        Optional<S32>   gallery_width_factor;
        Optional<S32>   vertical_gap;
        Optional<S32>   horizontal_gap;
        Optional<S32>   item_width;
        Optional<S32>   item_height;
        Optional<S32>   item_horizontal_gap;
        Optional<S32>   items_in_row;

        Params();
    };

    static const LLInventoryGallery::Params& getDefaultParams();

    LLInventoryGallery(const LLInventoryGallery::Params& params = getDefaultParams());
    ~LLInventoryGallery();

    bool postBuild() override;
    void initGallery();
    void draw() override;
    void onVisibilityChange(bool new_visibility) override;
    bool handleDragAndDrop(S32 x, S32 y, MASK mask, bool drop, EDragAndDropType cargo_type,
                           void* cargo_data, EAcceptance* accept, std::string& tooltip_msg) override;
    void startDrag();
    bool handleRightMouseDown(S32 x, S32 y, MASK mask) override;
    bool handleKeyHere(KEY key, MASK mask) override;
    void moveUp(MASK mask);
    void moveDown(MASK mask);
    void moveLeft(MASK mask);
    void moveRight(MASK mask);
    void toggleSelectionRange(S32 start_idx, S32 end_idx);
    void toggleSelectionRangeFromLast(const LLUUID target);

    void onFocusLost() override;
    void onFocusReceived() override;

    void setFilterSubString(const std::string& string);
    std::string getFilterSubString() { return mFilterSubString; }
    LLInventoryFilter& getFilter() const { return *mFilter; }
    bool checkAgainstFilterType(const LLUUID& object_id);

    void getCurrentCategories(uuid_vec_t& vcur);
    bool updateAddedItem(LLUUID item_id); // returns true if added item is visible
    void updateRemovedItem(LLUUID item_id);
    void updateChangedItemData(LLUUID item_id, std::string name, bool is_favorite);
    void updateItemThumbnail(LLUUID item_id);
    void updateWornItem(LLUUID item_id, bool is_worn);

    void updateMessageVisibility();

    void setRootFolder(const LLUUID cat_id);
    void updateRootFolder();
    LLUUID getRootFolder() { return mFolderID; }
    bool isRootDirty() { return mRootDirty; }
    boost::signals2::connection setRootChangedCallback(callback_t cb);
    void onForwardFolder();
    void onBackwardFolder();
    void clearNavigationHistory();
    bool isBackwardAvailable();
    bool isForwardAvailable();

    void setNavBackwardList(std::list<LLUUID> backward_list) { mBackwardFolders = backward_list; }
    void setNavForwardList(std::list<LLUUID> forward_list) { mForwardFolders = forward_list; }
    std::list<LLUUID> getNavBackwardList() { return mBackwardFolders; }
    std::list<LLUUID> getNavForwardList() { return mForwardFolders; }

    LLUUID getOutfitImageID(LLUUID outfit_id);

    void refreshList(const LLUUID& category_id);
    void onCOFChanged();
    void onGesturesChanged();
    void computeDifference(const LLInventoryModel::cat_array_t vcats, const LLInventoryModel::item_array_t vitems, uuid_vec_t& vadded, uuid_vec_t& vremoved);

    void deselectItem(const LLUUID& category_id);
    void clearSelection();
    void changeItemSelection(const LLUUID& item_id, bool scroll_to_selection = false);
    void addItemSelection(const LLUUID& item_id, bool scroll_to_selection = false);
    bool toggleItemSelection(const LLUUID& item_id, bool scroll_to_selection = false);
    void scrollToShowItem(const LLUUID& item_id);
    void signalSelectionItemID(const LLUUID& category_id);
    boost::signals2::connection setSelectionChangeCallback(selection_change_callback_t cb);
    LLUUID getFirstSelectedItemID();

    void setSearchType(LLInventoryFilter::ESearchType type);
    LLInventoryFilter::ESearchType getSearchType() { return mSearchType; }

    bool areViewsInitialized();
    bool hasDescendents(const LLUUID& cat_id);
    bool hasVisibleItems();
    void handleModifiedFilter();
    LLScrollContainer* getScrollableContainer() { return mScrollPanel; }
    LLInventoryGalleryItem* getFirstSelectedItem();

    // Copy & paste (LLEditMenuHandler)
    void    copy() override;
    bool    canCopy() const override;

    void    cut() override;
    bool    canCut() const override;

    void paste() override;
    bool canPaste() const override;

    // Copy & paste & delete
    static void onDelete(const LLSD& notification, const LLSD& response, const selection_deque selected_ids);
    void deleteSelection();
    bool canDeleteSelection();
    void pasteAsLink();
    void doCreate(const LLUUID& dest, const LLSD& userdata);

    void setSortOrder(U32 order, bool update = false);
    U32 getSortOrder() { return mSortOrder; };

    void claimEditHandler();
    void resetEditHandler();
    static bool isItemCopyable(const LLUUID & item_id);

    bool baseHandleDragAndDrop(LLUUID dest_id, bool drop, EDragAndDropType cargo_type,
                               void* cargo_data, EAcceptance* accept, std::string& tooltip_msg);

    void showContextMenu(LLUICtrl* ctrl, S32 x, S32 y, const LLUUID& item_id);

protected:
    void paste(const LLUUID& dest,
               std::vector<LLUUID>& objects,
               bool is_cut_mode,
               const LLUUID& marketplacelistings_id);
    void pasteAsLink(const LLUUID& dest,
                     std::vector<LLUUID>& objects,
                     const LLUUID& current_outfit_id,
                     const LLUUID& marketplacelistings_id,
                     const LLUUID& my_outifts_id);

    bool applyFilter(LLInventoryGalleryItem* item, const std::string& filter_substring);
    bool checkAgainstFilters(LLInventoryGalleryItem* item, const std::string& filter_substring);
    static void onIdle(void* userdata);
    void dirtyRootFolder();

    LLInventoryCategoriesObserver*     mCategoriesObserver;
    LLThumbnailsObserver*              mThumbnailsObserver;
    LLGalleryGestureObserver*          mGestureObserver;
    LLInventoryObserver*               mInventoryObserver;
    selection_deque                    mSelectedItemIDs;
    selection_deque                    mItemsToSelect;
    LLUUID                             mLastInteractedUUID;
    bool                               mIsInitialized;
    bool                               mRootDirty;

    selection_change_signal_t        mSelectionChangeSignal;
    boost::signals2::signal<void()>  mRootChangedSignal;
    LLUUID mFolderID;
    std::list<LLUUID> mBackwardFolders;
    std::list<LLUUID> mForwardFolders;

private:
    void addToGallery(LLInventoryGalleryItem* item);
    void removeFromGalleryLast(LLInventoryGalleryItem* item, bool needs_reshape = true);
    void removeFromGalleryMiddle(LLInventoryGalleryItem* item);
    LLPanel* addLastRow();
    void removeLastRow();
    void moveRowUp(int row);
    void moveRowDown(int row);
    void moveRow(int row, int pos);
    LLPanel* addToRow(LLPanel* row_stack, LLInventoryGalleryItem* item, int pos, int hgap);
    void removeFromLastRow(LLInventoryGalleryItem* item);
    void reArrangeRows(S32 row_diff = 0);
    bool updateRowsIfNeeded();
    void updateGalleryWidth();

<<<<<<< HEAD
    LLInventoryGalleryItem* buildGalleryItem(std::string name, LLUUID item_id, LLAssetType::EType type, LLUUID thumbnail_id, LLInventoryType::EType inventory_type, U32 flags, time_t creation_date, bool is_link, bool is_worn);
    LLInventoryGalleryItem* getItem(const LLUUID& id) const;
=======
    LLInventoryGalleryItem* buildGalleryItem(std::string name, LLUUID item_id, LLAssetType::EType type, LLUUID thumbnail_id, LLInventoryType::EType inventory_type, U32 flags, time_t creation_date, bool is_link, bool is_worn, bool is_favorite);
>>>>>>> 738cf84c

    void buildGalleryPanel(int row_count);
    void reshapeGalleryPanel(int row_count);
    LLPanel* buildItemPanel(int left);
    LLPanel* buildRowPanel(int left, int bottom);
    void moveRowPanel(LLPanel* stack, int left, int bottom);

    std::vector<LLPanel*> mRowPanels;
    std::vector<LLPanel*> mItemPanels;
    std::vector<LLPanel*> mUnusedRowPanels;
    std::vector<LLPanel*> mUnusedItemPanels;
    std::vector<LLInventoryGalleryItem*> mItems;
    std::vector<LLInventoryGalleryItem*> mHiddenItems;
    LLScrollContainer* mScrollPanel;
    LLPanel* mGalleryPanel;
    LLPanel* mLastRowPanel;
    LLTextBox* mMessageTextBox;
    int mRowCount;
    int mItemsAddedCount;
    bool mGalleryCreated;
    bool mLoadThumbnailsImmediately;
    bool mNeedsArrange;

    /* Params */
    int mRowPanelHeight;
    int mVerticalGap;
    int mHorizontalGap;
    int mItemWidth;
    int mItemHeight;
    int mItemHorizontalGap;
    int mItemsInRow;
    int mRowPanelWidth;
    int mGalleryWidth;
    int mRowPanWidthFactor;
    int mGalleryWidthFactor;

    LLInventoryGalleryContextMenu* mInventoryGalleryMenu;
    LLInventoryGalleryContextMenu* mRootGalleryMenu;
    std::string mFilterSubString;
    LLInventoryFilter* mFilter;
    U32 mSortOrder;

    typedef std::map<LLUUID, LLInventoryGalleryItem*> gallery_item_map_t;
    gallery_item_map_t mItemMap;
    uuid_vec_t mCOFLinkedItems;
    uuid_vec_t mActiveGestures;
    uuid_set_t mItemBuildQuery;
    std::map<LLInventoryGalleryItem*, S32> mItemIndexMap;
    std::map<S32, LLInventoryGalleryItem*> mIndexToItemMap;

    LLInventoryFilter::ESearchType mSearchType;
    std::string mUsername;
};

class LLInventoryGalleryItem : public LLPanel
{
public:
    struct Params : public LLInitParam::Block<Params, LLPanel::Params>
    {};

    enum EInventorySortGroup
    {
        SG_SYSTEM_FOLDER,
        SG_TRASH_FOLDER,
        SG_NORMAL_FOLDER,
        SG_ITEM
    };

    LLInventoryGalleryItem(const Params& p);
    virtual ~LLInventoryGalleryItem();

    bool postBuild();
    void draw();
    bool handleMouseDown(S32 x, S32 y, MASK mask);
    bool handleRightMouseDown(S32 x, S32 y, MASK mask);
    bool handleDoubleClick(S32 x, S32 y, MASK mask);
    bool handleMouseUp(S32 x, S32 y, MASK mask);
    bool handleHover(S32 x, S32 y, MASK mask);
    bool handleDragAndDrop(S32 x, S32 y, MASK mask, bool drop,
                                   EDragAndDropType cargo_type,
                                   void* cargo_data,
                                   EAcceptance* accept,
                                   std::string& tooltip_msg);
    bool handleKeyHere(KEY key, MASK mask);

    void onFocusLost();
    void onFocusReceived();

    LLFontGL* getTextFont();

    void setItemName(std::string name);
    bool isSelected() { return mSelected; }
    void setSelected(bool value);
    void setWorn(bool value);
    void setUUID(LLUUID id) {mUUID = id;}
    LLUUID getUUID() { return mUUID;}

    void setAssetIDStr(std::string asset_id) {mAssetIDStr = asset_id;}
    std::string getAssetIDStr() { return mAssetIDStr;}
    void setDescription(std::string desc) {mDesc = desc;}
    std::string getDescription() { return mDesc;}
    void setCreatorName(std::string name) {mCreatorName = name;}
    std::string getCreatorName() { return mCreatorName;}
    void setCreationDate(time_t date) {mCreationDate = date;}
    time_t getCreationDate() { return mCreationDate;}

    std::string getItemName() {return mItemName;}
    std::string getItemNameSuffix() {return mPermSuffix + mWornSuffix;}
    bool isDefaultImage() {return mDefaultImage;}

    bool isHidden() {return mHidden;}
    void setHidden(bool hidden) {mHidden = hidden;}

    void setType(LLAssetType::EType type, LLInventoryType::EType inventory_type, U32 flags, bool is_link);
    void setFavorite(bool is_favorite);
    LLAssetType::EType getAssetType() { return mType; }
    void setThumbnail(LLUUID id);
    void setGallery(LLInventoryGallery* gallery) { mGallery = gallery; }
    void setLoadImmediately(bool val);
    bool isFolder() { return mIsFolder; }
    bool isLink() { return mIsLink; }
    EInventorySortGroup getSortGroup() { return mSortGroup; }

    void updateNameText();

private:
    bool isFadeItem();

    LLUUID mUUID;
    LLTextBox* mNameText;
    LLPanel* mTextBgPanel;
    LLThumbnailCtrl* mThumbnailCtrl;
    bool     mSelected;
    bool     mWorn;
    bool     mDefaultImage;
    bool     mHidden;
    bool     mIsFolder;
    bool     mIsLink;
    S32      mCutGeneration;
    bool     mSelectedForCut;

    std::string mAssetIDStr;
    std::string mDesc;
    std::string mCreatorName;
    time_t mCreationDate;

    EInventorySortGroup mSortGroup;
    LLAssetType::EType mType;
    std::string mItemName;
    std::string mWornSuffix;
    std::string mPermSuffix;
    LLInventoryGallery* mGallery;
};

class LLThumbnailsObserver : public LLInventoryObserver
{
public:
    LLThumbnailsObserver(){};

    virtual void changed(U32 mask);
    bool addItem(const LLUUID& obj_id, callback_t cb);
    void removeItem(const LLUUID& obj_id);

protected:

    struct LLItemData
    {
        LLItemData(const LLUUID& obj_id, const LLUUID& thumbnail_id, callback_t cb)
            : mItemID(obj_id)
            , mCallback(cb)
            , mThumbnailID(thumbnail_id)
        {}

        callback_t mCallback;
        LLUUID mItemID;
        LLUUID mThumbnailID;
    };

    typedef std::map<LLUUID, LLItemData> item_map_t;
    typedef item_map_t::value_type item_map_value_t;
    item_map_t mItemMap;
};

class LLGalleryGestureObserver : public LLGestureManagerObserver
{
public:
    LLGalleryGestureObserver(LLInventoryGallery* gallery) : mGallery(gallery) {}
    virtual ~LLGalleryGestureObserver() {}
    virtual void changed() { mGallery->onGesturesChanged(); }

private:
    LLInventoryGallery* mGallery;
};

#endif<|MERGE_RESOLUTION|>--- conflicted
+++ resolved
@@ -227,12 +227,8 @@
     bool updateRowsIfNeeded();
     void updateGalleryWidth();
 
-<<<<<<< HEAD
-    LLInventoryGalleryItem* buildGalleryItem(std::string name, LLUUID item_id, LLAssetType::EType type, LLUUID thumbnail_id, LLInventoryType::EType inventory_type, U32 flags, time_t creation_date, bool is_link, bool is_worn);
+    LLInventoryGalleryItem* buildGalleryItem(std::string name, LLUUID item_id, LLAssetType::EType type, LLUUID thumbnail_id, LLInventoryType::EType inventory_type, U32 flags, time_t creation_date, bool is_link, bool is_worn, bool is_favorite);
     LLInventoryGalleryItem* getItem(const LLUUID& id) const;
-=======
-    LLInventoryGalleryItem* buildGalleryItem(std::string name, LLUUID item_id, LLAssetType::EType type, LLUUID thumbnail_id, LLInventoryType::EType inventory_type, U32 flags, time_t creation_date, bool is_link, bool is_worn, bool is_favorite);
->>>>>>> 738cf84c
 
     void buildGalleryPanel(int row_count);
     void reshapeGalleryPanel(int row_count);
