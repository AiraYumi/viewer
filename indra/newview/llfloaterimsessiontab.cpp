--- conflicted
+++ resolved
@@ -78,11 +78,7 @@
 	mInputPanels(NULL),
 	mChatLayoutPanelHeight(0)
 {
-<<<<<<< HEAD
-    setAutoFocus(false);
-=======
-	setAutoFocus(FALSE);
->>>>>>> afc943ac
+	setAutoFocus(false);
 	mSession = LLIMModel::getInstance()->findIMSession(mSessionID);
 
 	mCommitCallbackRegistrar.add("IMSession.Menu.Action",
@@ -164,12 +160,8 @@
 
 };
 
-<<<<<<< HEAD
+// virtual
 void LLFloaterIMSessionTab::setVisible(bool visible)
-=======
-// virtual
-void LLFloaterIMSessionTab::setVisible(BOOL visible)
->>>>>>> afc943ac
 {
 	if (visible && !mHasVisibleBeenInitialized)
 	{
@@ -191,13 +183,8 @@
 	super::setVisible(visible);
 }
 
-<<<<<<< HEAD
-/*virtual*/
+// virtual
 void LLFloaterIMSessionTab::setFocus(bool focus)
-=======
-// virtual
-void LLFloaterIMSessionTab::setFocus(BOOL focus)
->>>>>>> afc943ac
 {
 	super::setFocus(focus);
 
@@ -206,17 +193,10 @@
 	{
 		updateMessages();
 
-<<<<<<< HEAD
-        if (mInputEditor)
-        {
-    	    mInputEditor->setFocus(true);
-        }
-=======
 		if (mInputEditor)
 		{
-			mInputEditor->setFocus(TRUE);
-		}
->>>>>>> afc943ac
+			mInputEditor->setFocus(true);
+		}
 	}
 }
 
@@ -277,12 +257,8 @@
 	this->mParticipantListAndHistoryStack->updateLayout();
 }
 
-<<<<<<< HEAD
+// virtual
 bool LLFloaterIMSessionTab::postBuild()
-=======
-// virtual
-BOOL LLFloaterIMSessionTab::postBuild()
->>>>>>> afc943ac
 {
 	bool result;
 
@@ -497,19 +473,19 @@
 
 void LLFloaterIMSessionTab::onEmojiRecentPanelToggleBtnClicked()
 {
-    BOOL show = mEmojiRecentPanel->getVisible() ? FALSE : TRUE;
+	bool show = mEmojiRecentPanel->getVisible() ? false : true;
     if (show)
     {
         initEmojiRecentPanel();
     }
 
     mEmojiRecentPanel->setVisible(show);
-    mInputEditor->setFocus(TRUE);
+    mInputEditor->setFocus(true);
 }
 
 void LLFloaterIMSessionTab::onEmojiPickerShowBtnClicked()
 {
-    mInputEditor->setFocus(TRUE);
+    mInputEditor->setFocus(true);
     mInputEditor->showEmojiHelper();
 }
 
@@ -518,8 +494,8 @@
     std::list<llwchar>& recentlyUsed = LLFloaterEmojiPicker::getRecentlyUsed();
     if (recentlyUsed.empty())
     {
-        mEmojiRecentEmptyText->setVisible(TRUE);
-        mEmojiRecentIconsCtrl->setVisible(FALSE);
+        mEmojiRecentEmptyText->setVisible(true);
+        mEmojiRecentIconsCtrl->setVisible(false);
     }
     else
     {
@@ -529,8 +505,8 @@
             emojis += emoji;
         }
         mEmojiRecentIconsCtrl->setEmojis(emojis);
-        mEmojiRecentEmptyText->setVisible(FALSE);
-        mEmojiRecentIconsCtrl->setVisible(TRUE);
+        mEmojiRecentEmptyText->setVisible(false);
+        mEmojiRecentIconsCtrl->setVisible(true);
     }
 }
 
@@ -577,11 +553,6 @@
 	{
 		im_box->setTimeNow(mSessionID, chat.mFromID);
 	}
-<<<<<<< HEAD
-
-=======
-	
->>>>>>> afc943ac
 	LLChat& tmp_chat = const_cast<LLChat&>(chat);
 
 	if (tmp_chat.mTimeStr.empty())
@@ -749,19 +720,11 @@
 		{
 			participants_uuids.push_back(widget_it->first);
 		}
-<<<<<<< HEAD
-        if (widget_it->second->getViewModelItem())
-        {
-            widget_it->second->refresh();
-            widget_it->second->setVisible(true);
-        }
-=======
 		if (widget_it->second->getViewModelItem())
 		{
 			widget_it->second->refresh();
-			widget_it->second->setVisible(TRUE);
-		}
->>>>>>> afc943ac
+			widget_it->second->setVisible(true);
+		}
 		++widget_it;
 	}
 	if (is_ad_hoc || mIsP2PChat)
