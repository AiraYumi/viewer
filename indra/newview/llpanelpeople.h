--- conflicted
+++ resolved
@@ -50,21 +50,12 @@
     LLPanelPeople();
     virtual ~LLPanelPeople();
 
-<<<<<<< HEAD
-	/*virtual*/ BOOL 	postBuild();
-	/*virtual*/ void	onOpen(const LLSD& key);
-	/*virtual*/ bool	notifyChildren(const LLSD& info);
-	// Implements LLVoiceClientStatusObserver::onChange() to enable call buttons
-	// when voice is available
-	/*virtual*/ void onChange(EStatusType status, const LLSD& channelInfo, bool proximal);
-=======
     /*virtual*/ BOOL    postBuild();
     /*virtual*/ void    onOpen(const LLSD& key);
     /*virtual*/ bool    notifyChildren(const LLSD& info);
     // Implements LLVoiceClientStatusObserver::onChange() to enable call buttons
     // when voice is available
-    /*virtual*/ void onChange(EStatusType status, const std::string &channelURI, bool proximal);
->>>>>>> e1623bb2
+    /*virtual*/ void onChange(EStatusType status, const LLSD& channelInfo, bool proximal);
 
     // internals
     class Updater;
