--- conflicted
+++ resolved
@@ -54,14 +54,10 @@
 Disregard96DefaultDrawDistance	1	1
 RenderTextureMemoryMultiple		1	1.0
 RenderShaderLightingMaxLevel	1	3
-<<<<<<< HEAD
 SkyUseClassicClouds			1	1
-=======
 RenderDeferred				1	1
 RenderDeferredSSAO			1	1
 RenderShadowDetail			1	2
-
->>>>>>> 94bddd2b
 
 //
 // Low Graphics Settings
@@ -75,35 +71,22 @@
 RenderFarClip				1	64
 RenderFlexTimeFactor		1	0
 RenderGlowResolutionPow		1	8
-<<<<<<< HEAD
-RenderLightingDetail		1	0
 RenderMaxPartCount			1	0
-=======
-RenderMaxPartCount			1	1024
->>>>>>> 94bddd2b
 RenderObjectBump			1	0
 RenderReflectionDetail		1	0
 RenderTerrainDetail			1	0
 RenderTerrainLODFactor		1	1
 RenderTreeLODFactor			1	0
 RenderUseImpostors			1	1
-<<<<<<< HEAD
 RenderVolumeLODFactor		1	0
-RenderWaterReflections		1	0
 VertexShaderEnable			1	0
 WindLightUseAtmosShaders	1	0
 WLSkyDetail					1	48
 SkyUseClassicClouds			1	0
-=======
-RenderVolumeLODFactor		1	1.125
-VertexShaderEnable			1	0
-WindLightUseAtmosShaders	1	0
-WLSkyDetail					1	48
 RenderDeferred				1	0
 RenderDeferredSSAO			1	0
 RenderShadowDetail			1	0
 
->>>>>>> 94bddd2b
 
 //
 // Mid Graphics Settings
