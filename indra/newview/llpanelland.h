/**
 * @file llpanelland.h
 * @brief Land information in the tool floater, NOT the "About Land" floater
 *
 * $LicenseInfo:firstyear=2002&license=viewerlgpl$
 * Second Life Viewer Source Code
 * Copyright (C) 2010, Linden Research, Inc.
 *
 * This library is free software; you can redistribute it and/or
 * modify it under the terms of the GNU Lesser General Public
 * License as published by the Free Software Foundation;
 * version 2.1 of the License only.
 *
 * This library is distributed in the hope that it will be useful,
 * but WITHOUT ANY WARRANTY; without even the implied warranty of
 * MERCHANTABILITY or FITNESS FOR A PARTICULAR PURPOSE.  See the GNU
 * Lesser General Public License for more details.
 *
 * You should have received a copy of the GNU Lesser General Public
 * License along with this library; if not, write to the Free Software
 * Foundation, Inc., 51 Franklin Street, Fifth Floor, Boston, MA  02110-1301  USA
 *
 * Linden Research, Inc., 945 Battery Street, San Francisco, CA  94111  USA
 * $/LicenseInfo$
 */

#ifndef LL_LLPANELLAND_H
#define LL_LLPANELLAND_H

#include "llpanel.h"

class LLTextBox;
class LLCheckBoxCtrl;
class LLButton;
class LLSpinCtrl;
class LLLineEditor;
class LLPanelLandSelectObserver;

class LLPanelLandInfo
:   public LLPanel
{
public:
    LLPanelLandInfo();
    virtual ~LLPanelLandInfo();

    void refresh();
    static void refreshAll();

<<<<<<< HEAD
	void refresh() override;
	static void refreshAll();
	
	LLCheckBoxCtrl	*mCheckShowOwners;
=======
    LLCheckBoxCtrl  *mCheckShowOwners;
>>>>>>> e1623bb2

protected:
    static void onClickClaim();
    static void onClickRelease();
    static void onClickDivide();
    static void onClickJoin();
    static void onClickAbout();

protected:
<<<<<<< HEAD
	bool postBuild() override;
=======
    virtual BOOL    postBuild();
>>>>>>> e1623bb2

    static LLPanelLandSelectObserver* sObserver;
    static LLPanelLandInfo* sInstance;
};

#endif<|MERGE_RESOLUTION|>--- conflicted
+++ resolved
@@ -1,76 +1,65 @@
-/**
- * @file llpanelland.h
- * @brief Land information in the tool floater, NOT the "About Land" floater
- *
- * $LicenseInfo:firstyear=2002&license=viewerlgpl$
- * Second Life Viewer Source Code
- * Copyright (C) 2010, Linden Research, Inc.
- *
- * This library is free software; you can redistribute it and/or
- * modify it under the terms of the GNU Lesser General Public
- * License as published by the Free Software Foundation;
- * version 2.1 of the License only.
- *
- * This library is distributed in the hope that it will be useful,
- * but WITHOUT ANY WARRANTY; without even the implied warranty of
- * MERCHANTABILITY or FITNESS FOR A PARTICULAR PURPOSE.  See the GNU
- * Lesser General Public License for more details.
- *
- * You should have received a copy of the GNU Lesser General Public
- * License along with this library; if not, write to the Free Software
- * Foundation, Inc., 51 Franklin Street, Fifth Floor, Boston, MA  02110-1301  USA
- *
- * Linden Research, Inc., 945 Battery Street, San Francisco, CA  94111  USA
- * $/LicenseInfo$
- */
-
-#ifndef LL_LLPANELLAND_H
-#define LL_LLPANELLAND_H
-
-#include "llpanel.h"
-
-class LLTextBox;
-class LLCheckBoxCtrl;
-class LLButton;
-class LLSpinCtrl;
-class LLLineEditor;
-class LLPanelLandSelectObserver;
-
-class LLPanelLandInfo
-:   public LLPanel
-{
-public:
-    LLPanelLandInfo();
-    virtual ~LLPanelLandInfo();
-
-    void refresh();
-    static void refreshAll();
-
-<<<<<<< HEAD
-	void refresh() override;
-	static void refreshAll();
-	
-	LLCheckBoxCtrl	*mCheckShowOwners;
-=======
-    LLCheckBoxCtrl  *mCheckShowOwners;
->>>>>>> e1623bb2
-
-protected:
-    static void onClickClaim();
-    static void onClickRelease();
-    static void onClickDivide();
-    static void onClickJoin();
-    static void onClickAbout();
-
-protected:
-<<<<<<< HEAD
-	bool postBuild() override;
-=======
-    virtual BOOL    postBuild();
->>>>>>> e1623bb2
-
-    static LLPanelLandSelectObserver* sObserver;
-    static LLPanelLandInfo* sInstance;
-};
-
-#endif+/**
+ * @file llpanelland.h
+ * @brief Land information in the tool floater, NOT the "About Land" floater
+ *
+ * $LicenseInfo:firstyear=2002&license=viewerlgpl$
+ * Second Life Viewer Source Code
+ * Copyright (C) 2010, Linden Research, Inc.
+ *
+ * This library is free software; you can redistribute it and/or
+ * modify it under the terms of the GNU Lesser General Public
+ * License as published by the Free Software Foundation;
+ * version 2.1 of the License only.
+ *
+ * This library is distributed in the hope that it will be useful,
+ * but WITHOUT ANY WARRANTY; without even the implied warranty of
+ * MERCHANTABILITY or FITNESS FOR A PARTICULAR PURPOSE.  See the GNU
+ * Lesser General Public License for more details.
+ *
+ * You should have received a copy of the GNU Lesser General Public
+ * License along with this library; if not, write to the Free Software
+ * Foundation, Inc., 51 Franklin Street, Fifth Floor, Boston, MA  02110-1301  USA
+ *
+ * Linden Research, Inc., 945 Battery Street, San Francisco, CA  94111  USA
+ * $/LicenseInfo$
+ */
+
+#ifndef LL_LLPANELLAND_H
+#define LL_LLPANELLAND_H
+
+#include "llpanel.h"
+
+class LLTextBox;
+class LLCheckBoxCtrl;
+class LLButton;
+class LLSpinCtrl;
+class LLLineEditor;
+class LLPanelLandSelectObserver;
+
+class LLPanelLandInfo
+:   public LLPanel
+{
+public:
+    LLPanelLandInfo();
+    virtual ~LLPanelLandInfo();
+
+    void refresh() override;
+    static void refreshAll();
+
+    LLCheckBoxCtrl  *mCheckShowOwners;
+
+protected:
+    static void onClickClaim();
+    static void onClickRelease();
+    static void onClickDivide();
+    static void onClickJoin();
+    static void onClickAbout();
+
+protected:
+    bool postBuild() override;
+
+    static LLPanelLandSelectObserver* sObserver;
+    static LLPanelLandInfo* sInstance;
+};
+
+#endif