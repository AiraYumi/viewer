/**
 * @file llexpandabletextbox.cpp
 * @brief LLExpandableTextBox and related class implementations
 *
 * $LicenseInfo:firstyear=2004&license=viewerlgpl$
 * Second Life Viewer Source Code
 * Copyright (C) 2010, Linden Research, Inc.
 *
 * This library is free software; you can redistribute it and/or
 * modify it under the terms of the GNU Lesser General Public
 * License as published by the Free Software Foundation;
 * version 2.1 of the License only.
 *
 * This library is distributed in the hope that it will be useful,
 * but WITHOUT ANY WARRANTY; without even the implied warranty of
 * MERCHANTABILITY or FITNESS FOR A PARTICULAR PURPOSE.  See the GNU
 * Lesser General Public License for more details.
 *
 * You should have received a copy of the GNU Lesser General Public
 * License along with this library; if not, write to the Free Software
 * Foundation, Inc., 51 Franklin Street, Fifth Floor, Boston, MA  02110-1301  USA
 *
 * Linden Research, Inc., 945 Battery Street, San Francisco, CA  94111  USA
 * $/LicenseInfo$
 */

#include "llviewerprecompiledheaders.h"
#include "llexpandabletextbox.h"

#include "llscrollcontainer.h"
#include "lltrans.h"
#include "llwindow.h"
#include "llviewerwindow.h"

static LLDefaultChildRegistry::Register<LLExpandableTextBox> t1("expandable_text");

class LLExpanderSegment : public LLTextSegment
{
public:
    LLExpanderSegment(const LLStyleSP& style, S32 start, S32 end, const std::string& more_text, LLTextBase& editor )
    :   LLTextSegment(start, end),
        mEditor(editor),
        mStyle(style),
        mExpanderLabel(more_text)
    {}

    /*virtual*/ bool    getDimensionsF32(S32 first_char, S32 num_chars, F32& width, S32& height) const
    {
        // more label always spans width of text box
        if (num_chars == 0)
        {
            width = 0;
            height = 0;
        }
        else
        {
            width = mEditor.getDocumentView()->getRect().getWidth() - mEditor.getHPad();
            height = mStyle->getFont()->getLineHeight();
        }
        return true;
    }
    /*virtual*/ S32     getOffset(S32 segment_local_x_coord, S32 start_offset, S32 num_chars, bool round) const
    {
        return start_offset;
    }
    /*virtual*/ S32     getNumChars(S32 num_pixels, S32 segment_offset, S32 line_offset, S32 max_chars, S32 line_ind) const
    {
        // require full line to ourselves
        if (line_offset == 0)
        {
            // print all our text
            return getEnd() - getStart();
        }
        else
        {
            // wait for next line
            return 0;
        }
    }
    /*virtual*/ F32     draw(S32 start, S32 end, S32 selection_start, S32 selection_end, const LLRectf& draw_rect)
    {
        F32 right_x;
        mStyle->getFont()->renderUTF8(mExpanderLabel, start,
                                    draw_rect.mRight, draw_rect.mTop,
                                    mStyle->getColor(),
                                    LLFontGL::RIGHT, LLFontGL::TOP,
                                    0,
                                    mStyle->getShadowType(),
                                    end - start, draw_rect.getWidth(),
                                    &right_x,
                                    mEditor.getUseEllipses(), mEditor.getUseColor());
        return right_x;
    }
    /*virtual*/ bool    canEdit() const { return false; }
    // eat handleMouseDown event so we get the mouseup event
    /*virtual*/ BOOL    handleMouseDown(S32 x, S32 y, MASK mask) { return TRUE; }
    /*virtual*/ BOOL    handleMouseUp(S32 x, S32 y, MASK mask) { mEditor.onCommit(); return TRUE; }
    /*virtual*/ BOOL    handleHover(S32 x, S32 y, MASK mask)
    {
        LLUI::getInstance()->getWindow()->setCursor(UI_CURSOR_HAND);
        return TRUE;
    }
private:
    LLTextBase& mEditor;
    LLStyleSP   mStyle;
    std::string mExpanderLabel;
};

LLExpandableTextBox::LLTextBoxEx::Params::Params()
{
}

LLExpandableTextBox::LLTextBoxEx::LLTextBoxEx(const Params& p)
:   LLTextEditor(p),
    mExpanderLabel(p.label.isProvided() ? p.label : LLTrans::getString("More")),
    mExpanderVisible(false)
{
    setIsChrome(TRUE);
    setMaxTextLength(p.max_text_length);
}

void LLExpandableTextBox::LLTextBoxEx::reshape(S32 width, S32 height, BOOL called_from_parent)
{
    LLTextEditor::reshape(width, height, called_from_parent);
}

void LLExpandableTextBox::LLTextBoxEx::setText(const LLStringExplicit& text,const LLStyle::Params& input_params)
{
    // LLTextBox::setText will obliterate the expander segment, so make sure
    // we generate it again by clearing mExpanderVisible
    mExpanderVisible = false;
    LLTextEditor::setText(text, input_params);

    hideOrShowExpandTextAsNeeded();
}


void LLExpandableTextBox::LLTextBoxEx::showExpandText()
{
    if (!mExpanderVisible)
    {
        // make sure we're scrolled to top when collapsing
        if (mScroller)
        {
            mScroller->goToTop();
        }
        // get fully visible lines
        std::pair<S32, S32> visible_lines = getVisibleLines(true);
        S32 last_line = visible_lines.second - 1;

        LLStyle::Params expander_style(getStyleParams());
        expander_style.font.style = "UNDERLINE";
        expander_style.color = LLUIColorTable::instance().getColor("HTMLLinkColor");
        LLExpanderSegment* expanderp = new LLExpanderSegment(new LLStyle(expander_style), getLineStart(last_line), getLength() + 1, mExpanderLabel, *this);
        insertSegment(expanderp);
        mExpanderVisible = true;
    }

}

//NOTE: obliterates existing styles (including hyperlinks)
void LLExpandableTextBox::LLTextBoxEx::hideExpandText()
{
    if (mExpanderVisible)
    {
        // this will overwrite the expander segment and all text styling with a single style
        LLStyleConstSP sp(new LLStyle(getStyleParams()));
        LLNormalTextSegment* segmentp = new LLNormalTextSegment(sp, 0, getLength() + 1, *this);
        insertSegment(segmentp);

        mExpanderVisible = false;
    }
}

S32 LLExpandableTextBox::LLTextBoxEx::getVerticalTextDelta()
{
    S32 text_height = getTextPixelHeight();
    S32 textbox_height = getRect().getHeight();

    return text_height - textbox_height;
}

S32 LLExpandableTextBox::LLTextBoxEx::getTextPixelHeight()
{
    return getTextBoundingRect().getHeight();
}

void LLExpandableTextBox::LLTextBoxEx::hideOrShowExpandTextAsNeeded()
{
    // Restore the text box contents to calculate the text height properly,
    // otherwise if a part of the text is hidden under "More" link
    // getTextPixelHeight() returns only the height of currently visible text
    // including the "More" link. See STORM-250.
    hideExpandText();

    // Show the expander a.k.a. "More" link if we need it, depending on text
    // contents height. If not, keep it hidden.
    if (getTextPixelHeight() > getRect().getHeight())
    {
        showExpandText();
    }
}

//////////////////////////////////////////////////////////////////////////
//////////////////////////////////////////////////////////////////////////
//////////////////////////////////////////////////////////////////////////

LLExpandableTextBox::Params::Params()
:   textbox("textbox"),
    scroll("scroll"),
    max_height("max_height", 0),
    bg_visible("bg_visible", false),
    expanded_bg_visible("expanded_bg_visible", true),
    bg_color("bg_color", LLColor4::black),
    expanded_bg_color("expanded_bg_color", LLColor4::black)
{
}

LLExpandableTextBox::LLExpandableTextBox(const Params& p)
:   LLUICtrl(p),
    mMaxHeight(p.max_height),
    mBGVisible(p.bg_visible),
    mExpandedBGVisible(p.expanded_bg_visible),
    mBGColor(p.bg_color),
    mExpandedBGColor(p.expanded_bg_color),
    mExpanded(false)
{
    LLRect rc = getLocalRect();

    LLScrollContainer::Params scroll_params = p.scroll;
    scroll_params.rect(rc);
    mScroll = LLUICtrlFactory::create<LLScrollContainer>(scroll_params);
    addChild(mScroll);

    LLTextBoxEx::Params textbox_params = p.textbox;
    textbox_params.rect(rc);
    mTextBox = LLUICtrlFactory::create<LLTextBoxEx>(textbox_params);
    mTextBox->setContentTrusted(false);
    mScroll->addChild(mTextBox);

    updateTextBoxRect();

    mTextBox->setCommitCallback(boost::bind(&LLExpandableTextBox::onExpandClicked, this));
<<<<<<< HEAD
=======
}


LLExpandableTextBox::~LLExpandableTextBox()
{
    gViewerWindow->removePopup(this);
>>>>>>> 33ad8db7
}

void LLExpandableTextBox::draw()
{
    if(mBGVisible && !mExpanded)
    {
        gl_rect_2d(getLocalRect(), mBGColor.get(), TRUE);
    }
    if(mExpandedBGVisible && mExpanded)
    {
        gl_rect_2d(getLocalRect(), mExpandedBGColor.get(), TRUE);
    }

    collapseIfPosChanged();

    LLUICtrl::draw();
}

void LLExpandableTextBox::setContentTrusted(bool trusted_content)
{
    mTextBox->setContentTrusted(trusted_content);
}

void LLExpandableTextBox::collapseIfPosChanged()
{
    if(mExpanded)
    {
        LLView* parentp = getParent();
        LLRect parent_rect = parentp->getRect();
        parentp->localRectToOtherView(parent_rect, &parent_rect, getRootView());

        if(parent_rect.mLeft != mParentRect.mLeft
            || parent_rect.mTop != mParentRect.mTop)
        {
            collapseTextBox();
        }
    }
}

void LLExpandableTextBox::onExpandClicked()
{
    expandTextBox();
}

void LLExpandableTextBox::updateTextBoxRect()
{
    LLRect rc = getLocalRect();

    rc.mLeft += mScroll->getBorderWidth();
    rc.mRight -= mScroll->getBorderWidth();
    rc.mTop -= mScroll->getBorderWidth();
    rc.mBottom += mScroll->getBorderWidth();

    mTextBox->reshape(rc.getWidth(), rc.getHeight());
    mTextBox->setRect(rc);
    // *HACK
    // hideExpandText brakes text styles (replaces hyper-links with plain text), see ticket EXT-3290
    // Also text segments are not removed properly. Same issue at expandTextBox().
    // So set text again to make text box re-apply styles and clear segments.
    // *TODO Find a solution that does not involve text segment.
    mTextBox->setText(mText);
}

S32 LLExpandableTextBox::recalculateTextDelta(S32 text_delta)
{
    LLRect expanded_rect = getLocalRect();
    LLView* root_view = getRootView();
    LLRect window_rect = root_view->getRect();

    LLRect expanded_screen_rect;
    localRectToOtherView(expanded_rect, &expanded_screen_rect, root_view);

    // don't allow expanded text box bottom go off screen
    if(expanded_screen_rect.mBottom - text_delta < window_rect.mBottom)
    {
        text_delta = expanded_screen_rect.mBottom - window_rect.mBottom;
    }
    // show scroll bar if max_height is valid
    // and expanded size is greater that max_height
    else if(mMaxHeight > 0 && expanded_rect.getHeight() + text_delta > mMaxHeight)
    {
        text_delta = mMaxHeight - expanded_rect.getHeight();
    }

    return text_delta;
}

void LLExpandableTextBox::expandTextBox()
{
    // hide "more" link, and show full text contents
    mTextBox->hideExpandText();

    // *HACK dz
    // hideExpandText brakes text styles (replaces hyper-links with plain text), see ticket EXT-3290
    // Set text again to make text box re-apply styles.
    // *TODO Find proper solution to fix this issue.
    // Maybe add removeSegment to LLTextBase
    mTextBox->setTextBase(mText);

    S32 text_delta = mTextBox->getVerticalTextDelta();
    text_delta += mTextBox->getVPad() * 2;
    text_delta += mScroll->getBorderWidth() * 2;
    // no need to expand
    if(text_delta <= 0)
    {
        return;
    }

    saveCollapsedState();

    LLRect expanded_rect = getLocalRect();
    LLRect expanded_screen_rect;

    S32 updated_text_delta = recalculateTextDelta(text_delta);
    // actual expand
    expanded_rect.mBottom -= updated_text_delta;

    LLRect text_box_rect = mTextBox->getRect();

    // check if we need to show scrollbar
    if(text_delta != updated_text_delta)
    {
        static LLUICachedControl<S32> scrollbar_size ("UIScrollbarSize", 0);

        // disable horizontal scrollbar
        text_box_rect.mRight -= scrollbar_size;

        // text box size has changed - redo text wrap
        // Should be handled automatically in reshape() below. JC
        //mTextBox->setWrappedText(mText, text_box_rect.getWidth());

        // recalculate text delta since text wrap changed text height
        text_delta = mTextBox->getVerticalTextDelta() + mTextBox->getVPad() * 2;
    }

    // expand text
    text_box_rect.mBottom -= text_delta;
    mTextBox->reshape(text_box_rect.getWidth(), text_box_rect.getHeight());
    mTextBox->setRect(text_box_rect);

    // expand text box
    localRectToOtherView(expanded_rect, &expanded_screen_rect, getParent());
    reshape(expanded_screen_rect.getWidth(), expanded_screen_rect.getHeight(), FALSE);
    setRect(expanded_screen_rect);

    setFocus(TRUE);
    // this lets us receive top_lost event(needed to collapse text box)
    // it also draws text box above all other ui elements
    gViewerWindow->addPopup(this);

    mExpanded = true;
}

void LLExpandableTextBox::collapseTextBox()
{
    if(!mExpanded)
    {
        return;
    }

    mExpanded = false;

    reshape(mCollapsedRect.getWidth(), mCollapsedRect.getHeight(), FALSE);
    setRect(mCollapsedRect);

    updateTextBoxRect();
    gViewerWindow->removePopup(this);
}

void LLExpandableTextBox::onFocusLost()
{
    collapseTextBox();

    LLUICtrl::onFocusLost();
}

void LLExpandableTextBox::onTopLost()
{
    collapseTextBox();

    LLUICtrl::onTopLost();
}

void LLExpandableTextBox::updateTextShape()
{
    llassert(!mExpanded);
    updateTextBoxRect();
}

void LLExpandableTextBox::reshape(S32 width, S32 height, BOOL called_from_parent)
{
    mExpanded = false;
    LLUICtrl::reshape(width, height, called_from_parent);
    updateTextBoxRect();
}

void LLExpandableTextBox::setValue(const LLSD& value)
{
    collapseTextBox();
    mText = value.asString();
    mTextBox->setValue(value);
}

void LLExpandableTextBox::setText(const std::string& str)
{
    collapseTextBox();
    mText = str;
    mTextBox->setText(str);
}

void LLExpandableTextBox::saveCollapsedState()
{
    mCollapsedRect = getRect();

    mParentRect = getParent()->getRect();
    // convert parent rect to screen coordinates,
    // this will allow to track parent's position change
    getParent()->localRectToOtherView(mParentRect, &mParentRect, getRootView());
}<|MERGE_RESOLUTION|>--- conflicted
+++ resolved
@@ -241,15 +241,12 @@
     updateTextBoxRect();
 
     mTextBox->setCommitCallback(boost::bind(&LLExpandableTextBox::onExpandClicked, this));
-<<<<<<< HEAD
-=======
 }
 
 
 LLExpandableTextBox::~LLExpandableTextBox()
 {
     gViewerWindow->removePopup(this);
->>>>>>> 33ad8db7
 }
 
 void LLExpandableTextBox::draw()
