--- conflicted
+++ resolved
@@ -162,11 +162,7 @@
 	getChildView("ok_btn")->setEnabled(FALSE); // don't allow inadvertent extra uploads
 	
 	LLAssetStorage::LLStoreAssetCallback callback = NULL;
-<<<<<<< HEAD
-	S32 expected_upload_cost = LLGlobalEconomy::Singleton::getInstance()->getPriceUpload(); // kinda hack - assumes that unsubclassed LLFloaterNameDesc is only used for uploading chargeable assets, which it is right now (it's only used unsubclassed for the sound upload dialog, and THAT should be a subclass).
-=======
 	S32 expected_upload_cost = LLGlobalEconomy::getInstance()->getPriceUpload(); // kinda hack - assumes that unsubclassed LLFloaterNameDesc is only used for uploading chargeable assets, which it is right now (it's only used unsubclassed for the sound upload dialog, and THAT should be a subclass).
->>>>>>> f0b256b1
 
     if (can_afford_transaction(expected_upload_cost))
     {
