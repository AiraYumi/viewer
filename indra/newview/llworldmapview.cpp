/** 
 * @file llworldmapview.cpp
 * @brief LLWorldMapView class implementation
 *
 * $LicenseInfo:firstyear=2001&license=viewerlgpl$
 * Second Life Viewer Source Code
 * Copyright (C) 2010, Linden Research, Inc.
 * 
 * This library is free software; you can redistribute it and/or
 * modify it under the terms of the GNU Lesser General Public
 * License as published by the Free Software Foundation;
 * version 2.1 of the License only.
 * 
 * This library is distributed in the hope that it will be useful,
 * but WITHOUT ANY WARRANTY; without even the implied warranty of
 * MERCHANTABILITY or FITNESS FOR A PARTICULAR PURPOSE.  See the GNU
 * Lesser General Public License for more details.
 * 
 * You should have received a copy of the GNU Lesser General Public
 * License along with this library; if not, write to the Free Software
 * Foundation, Inc., 51 Franklin Street, Fifth Floor, Boston, MA  02110-1301  USA
 * 
 * Linden Research, Inc., 945 Battery Street, San Francisco, CA  94111  USA
 * $/LicenseInfo$
 */

#include "llviewerprecompiledheaders.h"

#include "llworldmapview.h"

#include "indra_constants.h"
#include "llui.h"
#include "llmath.h"		// clampf()
#include "llregionhandle.h"
#include "lleventflags.h"
#include "llfloaterreg.h"
#include "llrender.h"
#include "lltooltip.h"

#include "llagent.h"
#include "llagentcamera.h"
#include "llcallingcard.h"
#include "llcommandhandler.h"
#include "llviewercontrol.h"
#include "llfloatermap.h"
#include "llfloaterworldmap.h"
#include "llfocusmgr.h"
#include "lllocalcliprect.h"
#include "lltextbox.h"
#include "lltextureview.h"
#include "lltracker.h"
#include "llviewercamera.h"
#include "llviewertexture.h"
#include "llviewertexturelist.h"
#include "llviewerregion.h"
#include "llviewerwindow.h"
#include "lltrans.h"

#include "llglheaders.h"

// Basically a C++ implementation of the OCEAN_COLOR defined in mapstitcher.py 
// Please ensure consistency between those 2 files (TODO: would be better to get that color from an asset source...)
// # Constants
// OCEAN_COLOR = "#1D475F"
const F32 OCEAN_RED   = (F32)(0x1D)/255.f;
const F32 OCEAN_GREEN = (F32)(0x47)/255.f;
const F32 OCEAN_BLUE  = (F32)(0x5F)/255.f;

const F32 GODLY_TELEPORT_HEIGHT = 200.f;
const S32 SCROLL_HINT_WIDTH = 65;
const F32 BIG_DOT_RADIUS = 5.f;
BOOL LLWorldMapView::sHandledLastClick = FALSE;

LLUIImagePtr LLWorldMapView::sAvatarSmallImage = NULL;
LLUIImagePtr LLWorldMapView::sAvatarYouImage = NULL;
LLUIImagePtr LLWorldMapView::sAvatarYouLargeImage = NULL;
LLUIImagePtr LLWorldMapView::sAvatarLevelImage = NULL;
LLUIImagePtr LLWorldMapView::sAvatarAboveImage = NULL;
LLUIImagePtr LLWorldMapView::sAvatarBelowImage = NULL;
LLUIImagePtr LLWorldMapView::sAvatarUnknownImage = NULL;

LLUIImagePtr LLWorldMapView::sTelehubImage = NULL;
LLUIImagePtr LLWorldMapView::sInfohubImage = NULL;
LLUIImagePtr LLWorldMapView::sHomeImage = NULL;
LLUIImagePtr LLWorldMapView::sEventImage = NULL;
LLUIImagePtr LLWorldMapView::sEventMatureImage = NULL;
LLUIImagePtr LLWorldMapView::sEventAdultImage = NULL;

LLUIImagePtr LLWorldMapView::sTrackCircleImage = NULL;
LLUIImagePtr LLWorldMapView::sTrackArrowImage = NULL;

LLUIImagePtr LLWorldMapView::sClassifiedsImage = NULL;
LLUIImagePtr LLWorldMapView::sForSaleImage = NULL;
LLUIImagePtr LLWorldMapView::sForSaleAdultImage = NULL;

F32 LLWorldMapView::sPanX = 0.f;
F32 LLWorldMapView::sPanY = 0.f;
F32 LLWorldMapView::sTargetPanX = 0.f;
F32 LLWorldMapView::sTargetPanY = 0.f;
S32 LLWorldMapView::sTrackingArrowX = 0;
S32 LLWorldMapView::sTrackingArrowY = 0;
bool LLWorldMapView::sVisibleTilesLoaded = false;
F32 LLWorldMapView::sMapScale = 128.f;

std::map<std::string,std::string> LLWorldMapView::sStringsMap;

// Fetch and draw info thresholds
const F32 DRAW_TEXT_THRESHOLD = 96.f;		// Don't draw text under that resolution value (res = width region in meters)
const S32 DRAW_SIMINFO_THRESHOLD = 3;		// Max level for which we load or display sim level information (level in LLWorldMipmap sense)
const S32 DRAW_LANDFORSALE_THRESHOLD = 2;	// Max level for which we load or display land for sale picture data (level in LLWorldMipmap sense)

// When on, draw an outline for each mipmap tile gotten from S3
#define DEBUG_DRAW_TILE 0


void LLWorldMapView::initClass()
{
	sAvatarSmallImage =		LLUI::getUIImage("map_avatar_8.tga");
	sAvatarYouImage =		LLUI::getUIImage("map_avatar_16.tga");
	sAvatarYouLargeImage =	LLUI::getUIImage("map_avatar_you_32.tga");
	sAvatarLevelImage =		LLUI::getUIImage("map_avatar_32.tga");
	sAvatarAboveImage =		LLUI::getUIImage("map_avatar_above_32.tga");
	sAvatarBelowImage =		LLUI::getUIImage("map_avatar_below_32.tga");
	sAvatarUnknownImage =	LLUI::getUIImage("map_avatar_unknown_32.tga");

	sHomeImage =			LLUI::getUIImage("map_home.tga");
	sTelehubImage = 		LLUI::getUIImage("map_telehub.tga");
	sInfohubImage = 		LLUI::getUIImage("map_infohub.tga");
	sEventImage =			LLUI::getUIImage("Parcel_PG_Dark");
	sEventMatureImage =		LLUI::getUIImage("Parcel_M_Dark");
	// To Do: update the image resource for adult events.
	sEventAdultImage =		LLUI::getUIImage("Parcel_R_Dark");

	sTrackCircleImage =		LLUI::getUIImage("map_track_16.tga");
	sTrackArrowImage =		LLUI::getUIImage("direction_arrow.tga");
	sClassifiedsImage =		LLUI::getUIImage("icon_top_pick.tga");
	sForSaleImage =			LLUI::getUIImage("icon_for_sale.tga");
	// To Do: update the image resource for adult lands on sale.
	sForSaleAdultImage =    LLUI::getUIImage("icon_for_sale_adult.tga");
	
	sStringsMap["loading"] = LLTrans::getString("texture_loading");
	sStringsMap["offline"] = LLTrans::getString("worldmap_offline");
}

// static
void LLWorldMapView::cleanupClass()
{
	sAvatarSmallImage = NULL;
	sAvatarYouImage = NULL;
	sAvatarYouLargeImage = NULL;
	sAvatarLevelImage = NULL;
	sAvatarAboveImage = NULL;
	sAvatarBelowImage = NULL;
	sAvatarUnknownImage = NULL;

	sTelehubImage = NULL;
	sInfohubImage = NULL;
	sHomeImage = NULL;
	sEventImage = NULL;
	sEventMatureImage = NULL;
	sEventAdultImage = NULL;

	sTrackCircleImage = NULL;
	sTrackArrowImage = NULL;
	sClassifiedsImage = NULL;
	sForSaleImage = NULL;
	sForSaleAdultImage = NULL;
}

LLWorldMapView::LLWorldMapView()
:	LLPanel(),
	mBackgroundColor( LLColor4( OCEAN_RED, OCEAN_GREEN, OCEAN_BLUE, 1.f ) ),
	mItemPicked(FALSE),
	mPanning( FALSE ),
	mMouseDownPanX( 0 ),
	mMouseDownPanY( 0 ),
	mMouseDownX( 0 ),
	mMouseDownY( 0 ),
	mSelectIDStart(0)
{
	//LL_INFOS("World Map") << "Creating the Map -> LLWorldMapView::LLWorldMapView()" << LL_ENDL;

	clearLastClick();
}

BOOL LLWorldMapView::postBuild()
{
	mTextBoxNorth = getChild<LLTextBox> ("floater_map_north");
	mTextBoxEast = getChild<LLTextBox> ("floater_map_east");
	mTextBoxWest = getChild<LLTextBox> ("floater_map_west");
	mTextBoxSouth = getChild<LLTextBox> ("floater_map_south");
	mTextBoxSouthEast = getChild<LLTextBox> ("floater_map_southeast");
	mTextBoxNorthEast = getChild<LLTextBox> ("floater_map_northeast");
	mTextBoxSouthWest = getChild<LLTextBox> ("floater_map_southwest");
	mTextBoxNorthWest = getChild<LLTextBox> ("floater_map_northwest");
	
	mTextBoxNorth->setText(getString("world_map_north"));
	mTextBoxEast->setText(getString ("world_map_east"));
	mTextBoxWest->setText(getString("world_map_west"));
	mTextBoxSouth->setText(getString ("world_map_south"));
	mTextBoxSouthEast ->setText(getString ("world_map_southeast"));
	mTextBoxNorthEast ->setText(getString ("world_map_northeast"));
	mTextBoxSouthWest->setText(getString ("world_map_southwest"));
	mTextBoxNorthWest ->setText(getString("world_map_northwest"));
	
	mTextBoxNorth->reshapeToFitText();
	mTextBoxEast->reshapeToFitText();
	mTextBoxWest->reshapeToFitText();
	mTextBoxSouth->reshapeToFitText();
	mTextBoxSouthEast ->reshapeToFitText();
	mTextBoxNorthEast ->reshapeToFitText();
	mTextBoxSouthWest->reshapeToFitText();
	mTextBoxNorthWest ->reshapeToFitText();

	return true;
}


LLWorldMapView::~LLWorldMapView()
{
	//LL_INFOS("World Map") << "Destroying the map -> LLWorldMapView::~LLWorldMapView()" << LL_ENDL;
	cleanupTextures();
}


// static
void LLWorldMapView::cleanupTextures()
{
}


// static
void LLWorldMapView::setScale( F32 scale )
{
	if (scale != sMapScale)
	{
		F32 old_scale = sMapScale;

		sMapScale = scale;
		if (sMapScale <= 0.f)
		{
			sMapScale = 0.1f;
		}

		F32 ratio = (scale / old_scale);
		sPanX *= ratio;
		sPanY *= ratio;
		sTargetPanX = sPanX;
		sTargetPanY = sPanY;
		sVisibleTilesLoaded = false;
	}
}


// static
void LLWorldMapView::translatePan( S32 delta_x, S32 delta_y )
{
	sPanX += delta_x;
	sPanY += delta_y;
	sTargetPanX = sPanX;
	sTargetPanY = sPanY;
	sVisibleTilesLoaded = false;
}


// static
void LLWorldMapView::setPan( S32 x, S32 y, BOOL snap )
{
	sTargetPanX = (F32)x;
	sTargetPanY = (F32)y;
	if (snap)
	{
		sPanX = sTargetPanX;
		sPanY = sTargetPanY;
	}
	sVisibleTilesLoaded = false;
}

bool LLWorldMapView::showRegionInfo()
{
	return (LLWorldMipmap::scaleToLevel(sMapScale) <= DRAW_SIMINFO_THRESHOLD ? true : false);
}

///////////////////////////////////////////////////////////////////////////////////
// HELPERS

BOOL is_agent_in_region(LLViewerRegion* region, LLSimInfo* info)
{
	return (region && info && info->isName(region->getName()));
}

///////////////////////////////////////////////////////////////////////////////////

void LLWorldMapView::draw()
{
	static LLUIColor map_track_color = LLUIColorTable::instance().getColor("MapTrackColor", LLColor4::white);
	
	LLTextureView::clearDebugImages();

	F64 current_time = LLTimer::getElapsedSeconds();

	mVisibleRegions.clear();

	// animate pan if necessary
	sPanX = lerp(sPanX, sTargetPanX, LLCriticalDamp::getInterpolant(0.1f));
	sPanY = lerp(sPanY, sTargetPanY, LLCriticalDamp::getInterpolant(0.1f));

	const S32 width = getRect().getWidth();
	const S32 height = getRect().getHeight();
	const F32 half_width = F32(width) / 2.0f;
	const F32 half_height = F32(height) / 2.0f;
	LLVector3d camera_global = gAgentCamera.getCameraPositionGlobal();

	S32 level = LLWorldMipmap::scaleToLevel(sMapScale);

	LLLocalClipRect clip(getLocalRect());
	{
		gGL.getTexUnit(0)->unbind(LLTexUnit::TT_TEXTURE);

		gGL.matrixMode(LLRender::MM_MODELVIEW);

		// Clear the background alpha to 0
		gGL.flush();
		gGL.setColorMask(false, true);
		gGL.setAlphaRejectSettings(LLRender::CF_GREATER_EQUAL, 0.f);
		gGL.setSceneBlendType(LLRender::BT_REPLACE);
		gGL.color4f(0.0f, 0.0f, 0.0f, 0.0f);
		gl_rect_2d(0, height, width, 0);
	}

	gGL.flush();

	gGL.setAlphaRejectSettings(LLRender::CF_DEFAULT);
	gGL.setColorMask(true, true);

	// Draw the image tiles
	drawMipmap(width, height);
	gGL.flush();

	gGL.setAlphaRejectSettings(LLRender::CF_DEFAULT);
	gGL.setColorMask(true, true);

	// Draw per sim overlayed information (names, mature, offline...)
	for (LLWorldMap::sim_info_map_t::const_iterator it = LLWorldMap::getInstance()->getRegionMap().begin();
		 it != LLWorldMap::getInstance()->getRegionMap().end(); ++it)
	{
		U64 handle = it->first;
		LLSimInfo* info = it->second;

		LLVector3d origin_global = from_region_handle(handle);

		// Find x and y position relative to camera's center.
		LLVector3d rel_region_pos = origin_global - camera_global;
		F32 relative_x = (rel_region_pos.mdV[0] / REGION_WIDTH_METERS) * sMapScale;
		F32 relative_y = (rel_region_pos.mdV[1] / REGION_WIDTH_METERS) * sMapScale;

		// Coordinates of the sim in pixels in the UI panel
		// When the view isn't panned, 0,0 = center of rectangle
		F32 bottom =    sPanY + half_height + relative_y;
		F32 left =      sPanX + half_width + relative_x;
		F32 top =       bottom + sMapScale ;
		F32 right =     left + sMapScale ;

		// Discard if region is outside the screen rectangle (not visible on screen)
		if ((top < 0.f)   || (bottom > height) ||
			(right < 0.f) || (left > width)       )
		{
			// Drop the "land for sale" fetching priority since it's outside the view rectangle
			info->dropImagePriority();
			continue;
		}

		// This list is used by other methods to know which regions are indeed displayed on screen

		mVisibleRegions.push_back(handle);

		// Update the agent count for that region if we're not too zoomed out already
		if (level <= DRAW_SIMINFO_THRESHOLD)
		{
			info->updateAgentCount(current_time);
		}

		if (info->isDown())
		{
			// Draw a transparent red square over down sims
			gGL.blendFunc(LLRender::BF_DEST_ALPHA, LLRender::BF_SOURCE_ALPHA);
			gGL.color4f(0.2f, 0.0f, 0.0f, 0.4f);

			gGL.getTexUnit(0)->unbind(LLTexUnit::TT_TEXTURE);
			gGL.begin(LLRender::QUADS);
				gGL.vertex2f(left, top);
				gGL.vertex2f(left, bottom);
				gGL.vertex2f(right, bottom);
				gGL.vertex2f(right, top);
			gGL.end();
		}
        // As part of the AO project, we no longer want to draw access indicators;
		// it's too complicated to get all the rules straight and will only
		// cause confusion.
		/**********************
        else if (!info->isPG() && gAgent.isTeen())
		{
			// If this is a mature region, and you are not, draw a line across it
			gGL.blendFunc(LLRender::BF_DEST_ALPHA, LLRender::BF_ZERO);

			gGL.getTexUnit(0)->unbind(LLTexUnit::TT_TEXTURE);
			gGL.color3f(1.f, 0.f, 0.f);
			gGL.begin(LLRender::LINES);
				gGL.vertex2f(left, top);
				gGL.vertex2f(right, bottom);
				gGL.vertex2f(left, bottom);
				gGL.vertex2f(right, top);
			gGL.end();
		}
		 **********************/
		else if (gSavedSettings.getBOOL("MapShowLandForSale") && (level <= DRAW_LANDFORSALE_THRESHOLD))
		{
			// Draw the overlay image "Land for Sale / Land for Auction"
			LLViewerFetchedTexture* overlayimage = info->getLandForSaleImage();
			if (overlayimage)
			{
				// Inform the fetch mechanism of the size we need
				S32 draw_size = llround(sMapScale);
				overlayimage->setKnownDrawSize(llround(draw_size * LLUI::getScaleFactor().mV[VX]), llround(draw_size * LLUI::getScaleFactor().mV[VY]));
				// Draw something whenever we have enough info
				if (overlayimage->hasGLTexture())
				{
					gGL.blendFunc(LLRender::BF_SOURCE_ALPHA, LLRender::BF_ONE_MINUS_SOURCE_ALPHA);	
					gGL.getTexUnit(0)->bind(overlayimage);
					gGL.color4f(1.f, 1.f, 1.f, 1.f);
					gGL.begin(LLRender::QUADS);
						gGL.texCoord2f(0.f, 1.f);
						gGL.vertex3f(left, top, -0.5f);
						gGL.texCoord2f(0.f, 0.f);
						gGL.vertex3f(left, bottom, -0.5f);
						gGL.texCoord2f(1.f, 0.f);
						gGL.vertex3f(right, bottom, -0.5f);
						gGL.texCoord2f(1.f, 1.f);
						gGL.vertex3f(right, top, -0.5f);
					gGL.end();
				}
			}
		}
		else
		{
			// If we're not displaying the "land for sale", drop its fetching priority
			info->dropImagePriority();
		}

		// Draw the region name in the lower left corner
		if (sMapScale >= DRAW_TEXT_THRESHOLD)
		{
			LLFontGL* font = LLFontGL::getFont(LLFontDescriptor("SansSerif", "Small", LLFontGL::BOLD));
			std::string mesg;
			if (info->isDown())
			{
				mesg = llformat( "%s (%s)", info->getName().c_str(), sStringsMap["offline"].c_str());
			}
			else
			{
				mesg = info->getName();
			}
			if (!mesg.empty())
			{
				font->renderUTF8(
					mesg, 0,
					llfloor(left + 3), llfloor(bottom + 2),
					LLColor4::white,
					LLFontGL::LEFT, LLFontGL::BASELINE, LLFontGL::NORMAL, LLFontGL::DROP_SHADOW);
			}
		}
	}



	// Draw background rectangle
	LLGLSUIDefault gls_ui;
	{
		gGL.getTexUnit(0)->unbind(LLTexUnit::TT_TEXTURE);
		gGL.setAlphaRejectSettings(LLRender::CF_GREATER_EQUAL, 0.f);
		gGL.blendFunc(LLRender::BF_ONE_MINUS_DEST_ALPHA, LLRender::BF_DEST_ALPHA);
		gGL.color4fv( mBackgroundColor.mV );
		gl_rect_2d(0, height, width, 0);
	}

	gGL.setAlphaRejectSettings(LLRender::CF_DEFAULT);
	gGL.setSceneBlendType(LLRender::BT_ALPHA);

	// Draw item infos if we're not zoomed out too much and there's something to draw
	if ((level <= DRAW_SIMINFO_THRESHOLD) && (gSavedSettings.getBOOL("MapShowInfohubs") || 
											  gSavedSettings.getBOOL("MapShowTelehubs") ||
											  gSavedSettings.getBOOL("MapShowLandForSale") || 
											  gSavedSettings.getBOOL("MapShowEvents") || 
											  gSavedSettings.getBOOL("ShowMatureEvents") ||
											  gSavedSettings.getBOOL("ShowAdultEvents")))
	{
		drawItems();
	}

	// Draw the Home location (always)
	LLVector3d home;
	if (gAgent.getHomePosGlobal(&home))
	{
		drawImage(home, sHomeImage);
	}

	// Draw the current agent after all that other stuff.
	LLVector3d pos_global = gAgent.getPositionGlobal();
	drawImage(pos_global, sAvatarYouImage);

	LLVector3 pos_map = globalPosToView(pos_global);
	if (!pointInView(llround(pos_map.mV[VX]), llround(pos_map.mV[VY])))
	{
		drawTracking(pos_global,
					 lerp(LLColor4::yellow, LLColor4::orange, 0.4f),
					 TRUE,
					 "You are here",
					 "",
					 LLFontGL::getFontSansSerifSmall()->getLineHeight()); // offset vertically by one line, to avoid overlap with target tracking
	}

	// Draw the current agent viewing angle
	drawFrustum();

	// Draw icons for the avatars in each region.
	// Drawn this after the current agent avatar so one can see nearby people
	if (gSavedSettings.getBOOL("MapShowPeople") && (level <= DRAW_SIMINFO_THRESHOLD))
	{
		drawAgents();
	}

	// Always draw tracking information
	LLTracker::ETrackingStatus tracking_status = LLTracker::getTrackingStatus();
	if ( LLTracker::TRACKING_AVATAR == tracking_status )
	{
		drawTracking( LLAvatarTracker::instance().getGlobalPos(), map_track_color, TRUE, LLTracker::getLabel(), "" );
	}
	else if ( LLTracker::TRACKING_LANDMARK == tracking_status
			  || LLTracker::TRACKING_LOCATION == tracking_status )
	{
		// While fetching landmarks, will have 0,0,0 location for a while,
		// so don't draw. JC
		LLVector3d pos_global = LLTracker::getTrackedPositionGlobal();
		if (!pos_global.isExactlyZero())
		{
			drawTracking( pos_global, map_track_color, TRUE, LLTracker::getLabel(), LLTracker::getToolTip() );
		}
	}
	else if (LLWorldMap::getInstance()->isTracking())
	{
		if (LLWorldMap::getInstance()->isTrackingInvalidLocation())
		{
			// We know this location to be invalid, draw a blue circle
			LLColor4 loading_color(0.0, 0.5, 1.0, 1.0);
			drawTracking( LLWorldMap::getInstance()->getTrackedPositionGlobal(), loading_color, TRUE, getString("InvalidLocation"), "");
		}
		else
		{
			// We don't know yet what that location is, draw a throbing blue circle
			double value = fmod(current_time, 2);
			value = 0.5 + 0.5*cos(value * F_PI);
			LLColor4 loading_color(0.0, F32(value/2), F32(value), 1.0);
			drawTracking( LLWorldMap::getInstance()->getTrackedPositionGlobal(), loading_color, TRUE, getString("Loading"), "");
		}
	}


	// turn off the scissor
	LLGLDisable no_scissor(GL_SCISSOR_TEST);

	updateDirections();

	LLView::draw();

	// Get sim info for all sims in view
	updateVisibleBlocks();
} // end draw()


//virtual
void LLWorldMapView::setVisible(BOOL visible)
{
	LLPanel::setVisible(visible);
	if (!visible)
	{
		// Drop the download of tiles and images priority to nil if we hide the map
		LLWorldMap::getInstance()->dropImagePriorities();
	}
}

void LLWorldMapView::drawMipmap(S32 width, S32 height)
{
	// Compute the level of the mipmap to use for the current scale level
	S32 level = LLWorldMipmap::scaleToLevel(sMapScale);
	// Set the tile boost level so that unused tiles get to 0
	LLWorldMap::getInstance()->equalizeBoostLevels();

	// Render whatever we already have loaded if we haven't the current level
	// complete and use it as a background (scaled up or scaled down)
	if (!sVisibleTilesLoaded)
	{
		// Note: the (load = false) parameter avoids missing tiles to be fetched (i.e. we render what we have, no more)
		// Check all the lower res levels and render them in reverse order (worse to best)
		// We need to traverse all the levels as the user can zoom in very fast
		for (S32 l = LLWorldMipmap::MAP_LEVELS; l > level; l--)
		{
			drawMipmapLevel(width, height, l, false);
		}
		// Skip the current level, as we'll do it anyway here under...

		// Just go one level down in res as it can really get too much stuff 
		// when zooming out and too small to see anyway...
		if (level > 1)
		{
			drawMipmapLevel(width, height, level - 1, false);
		}
	}
	else
	{
		//LL_INFOS("World Map") << "Render complete, don't draw background..." << LL_ENDL;
	}

	// Render the current level
	sVisibleTilesLoaded = drawMipmapLevel(width, height, level);

	return;
}

// Return true if all the tiles required to render that level have been fetched or are truly missing
bool LLWorldMapView::drawMipmapLevel(S32 width, S32 height, S32 level, bool load)
{
	// Check input level
	llassert (level > 0);
	if (level <= 0)
		return false;

	// Count tiles hit and completed
	S32 completed_tiles = 0;
	S32 total_tiles = 0;

	// Size in meters (global) of each tile of that level
	S32 tile_width = LLWorldMipmap::MAP_TILE_SIZE * (1 << (level - 1));
	// Dimension of the screen in meter at that scale
	LLVector3d pos_SW = viewPosToGlobal(0, 0);
	LLVector3d pos_NE = viewPosToGlobal(width, height);
	// Add external band of tiles on the outskirt so to hit the partially displayed tiles right and top
	pos_NE[VX] += tile_width;
	pos_NE[VY] += tile_width;

	// Iterate through the tiles on screen: we just need to ask for one tile every tile_width meters
	U32 grid_x, grid_y;
	for (F64 index_y = pos_SW[VY]; index_y < pos_NE[VY]; index_y += tile_width)
	{
		for (F64 index_x = pos_SW[VX]; index_x < pos_NE[VX]; index_x += tile_width)
		{
			// Compute the world coordinates of the current point
			LLVector3d pos_global(index_x, index_y, pos_SW[VZ]);
			// Convert to the mipmap level coordinates for that point (i.e. which tile to we hit)
			LLWorldMipmap::globalToMipmap(pos_global[VX], pos_global[VY], level, &grid_x, &grid_y);
			// Get the tile. Note: NULL means that the image does not exist (so it's considered "complete" as far as fetching is concerned)
			LLPointer<LLViewerFetchedTexture> simimage = LLWorldMap::getInstance()->getObjectsTile(grid_x, grid_y, level, load);
			if (simimage)
			{
				// Checks that the image has a valid texture
				if (simimage->hasGLTexture())
				{
					// Increment the number of completly fetched tiles
					completed_tiles++;

					// Convert those coordinates (SW corner of the mipmap tile) into world (meters) coordinates
					pos_global[VX] = grid_x * REGION_WIDTH_METERS;
					pos_global[VY] = grid_y * REGION_WIDTH_METERS;
					// Now to screen coordinates for SW corner of that tile
					LLVector3 pos_screen = globalPosToView (pos_global);
					F32 left   = pos_screen[VX];
					F32 bottom = pos_screen[VY];
					// Compute the NE corner coordinates of the tile now
					pos_global[VX] += tile_width;
					pos_global[VY] += tile_width;
					pos_screen = globalPosToView (pos_global);
					F32 right  = pos_screen[VX];
					F32 top    = pos_screen[VY];

					// Draw the tile
					LLGLSUIDefault gls_ui;
					gGL.getTexUnit(0)->bind(simimage.get());
					simimage->setAddressMode(LLTexUnit::TAM_CLAMP);

					gGL.setSceneBlendType(LLRender::BT_ALPHA);
					gGL.color4f(1.f, 1.0f, 1.0f, 1.0f);

					gGL.begin(LLRender::QUADS);
						gGL.texCoord2f(0.f, 1.f);
						gGL.vertex3f(left, top, 0.f);
						gGL.texCoord2f(0.f, 0.f);
						gGL.vertex3f(left, bottom, 0.f);
						gGL.texCoord2f(1.f, 0.f);
						gGL.vertex3f(right, bottom, 0.f);
						gGL.texCoord2f(1.f, 1.f);
						gGL.vertex3f(right, top, 0.f);
					gGL.end();
#if DEBUG_DRAW_TILE
					drawTileOutline(level, top, left, bottom, right);
#endif // DEBUG_DRAW_TILE
				}
				//else
				//{
				//	Waiting for a tile -> the level is not complete
				//	LL_INFOS("World Map") << "Unfetched tile. level = " << level << LL_ENDL;
				//}
			}
			else
			{
				// Unexistent tiles are counted as "completed"
				completed_tiles++;
			}
			// Increment the number of tiles in that level / screen
			total_tiles++;
		}
	}
	return (completed_tiles == total_tiles);
}

// Draw lines (rectangle outline and cross) to visualize the position of the tile
// Used for debug only
void LLWorldMapView::drawTileOutline(S32 level, F32 top, F32 left, F32 bottom, F32 right)
{
	gGL.blendFunc(LLRender::BF_DEST_ALPHA, LLRender::BF_ZERO);
	
	gGL.getTexUnit(0)->unbind(LLTexUnit::TT_TEXTURE);
	if (level == 1)
		gGL.color3f(1.f, 0.f, 0.f);		// red
	else if (level == 2)
		gGL.color3f(0.f, 1.f, 0.f);		// green
	else if (level == 3)
		gGL.color3f(0.f, 0.f, 1.f);		// blue
	else if (level == 4)
		gGL.color3f(1.f, 1.f, 0.f);		// yellow
	else if (level == 5)
		gGL.color3f(1.f, 0.f, 1.f);		// magenta
	else if (level == 6)
		gGL.color3f(0.f, 1.f, 1.f);		// cyan
	else if (level == 7)
		gGL.color3f(1.f, 1.f, 1.f);		// white
	else
		gGL.color3f(0.f, 0.f, 0.f);		// black
	gGL.begin(LLRender::LINE_STRIP);
		gGL.vertex2f(left, top);
		gGL.vertex2f(right, bottom);
		gGL.vertex2f(left, bottom);
		gGL.vertex2f(right, top);
		gGL.vertex2f(left, top);
		gGL.vertex2f(left, bottom);
		gGL.vertex2f(right, bottom);
		gGL.vertex2f(right, top);
	gGL.end();
}

void LLWorldMapView::drawGenericItems(const LLSimInfo::item_info_list_t& items, LLUIImagePtr image)
{
	LLSimInfo::item_info_list_t::const_iterator e;
	for (e = items.begin(); e != items.end(); ++e)
	{
		drawGenericItem(*e, image);
	}
}

void LLWorldMapView::drawGenericItem(const LLItemInfo& item, LLUIImagePtr image)
{
	drawImage(item.getGlobalPosition(), image);
}


void LLWorldMapView::drawImage(const LLVector3d& global_pos, LLUIImagePtr image, const LLColor4& color)
{
	LLVector3 pos_map = globalPosToView( global_pos );
	image->draw(llround(pos_map.mV[VX] - image->getWidth() /2.f),
				llround(pos_map.mV[VY] - image->getHeight()/2.f),
				color);
}

void LLWorldMapView::drawImageStack(const LLVector3d& global_pos, LLUIImagePtr image, U32 count, F32 offset, const LLColor4& color)
{
	LLVector3 pos_map = globalPosToView( global_pos );
	for(U32 i=0; i<count; i++)
	{
		image->draw(llround(pos_map.mV[VX] - image->getWidth() /2.f),
					llround(pos_map.mV[VY] - image->getHeight()/2.f + i*offset),
					color);
	}
}

void LLWorldMapView::drawItems()
{
	bool mature_enabled = gAgent.canAccessMature();
	bool adult_enabled = gAgent.canAccessAdult();

    BOOL show_mature = mature_enabled && gSavedSettings.getBOOL("ShowMatureEvents");
	BOOL show_adult = adult_enabled && gSavedSettings.getBOOL("ShowAdultEvents");

	for (handle_list_t::iterator iter = mVisibleRegions.begin(); iter != mVisibleRegions.end(); ++iter)
	{
		U64 handle = *iter;
		LLSimInfo* info = LLWorldMap::getInstance()->simInfoFromHandle(handle);
		if ((info == NULL) || (info->isDown()))
		{
			continue;
		}
		// Infohubs
		if (gSavedSettings.getBOOL("MapShowInfohubs"))
		{
			drawGenericItems(info->getInfoHub(), sInfohubImage);
		}
		// Telehubs
		if (gSavedSettings.getBOOL("MapShowTelehubs"))
		{
			drawGenericItems(info->getTeleHub(), sTelehubImage);
		}
		// Land for sale
		if (gSavedSettings.getBOOL("MapShowLandForSale"))
		{
			drawGenericItems(info->getLandForSale(), sForSaleImage);
			// for 1.23, we're showing normal land and adult land in the same UI; you don't
			// get a choice about which ones you want. If you're currently asking for adult
			// content and land you'll get the adult land.
			if (gAgent.canAccessAdult())
			{
				drawGenericItems(info->getLandForSaleAdult(), sForSaleAdultImage);
			}
		}
		// PG Events
		if (gSavedSettings.getBOOL("MapShowEvents"))
		{
			drawGenericItems(info->getPGEvent(), sEventImage);
		}
		// Mature Events
		if (show_mature)
		{
			drawGenericItems(info->getMatureEvent(), sEventMatureImage);
		}
		// Adult Events
		if (show_adult)
		{
			drawGenericItems(info->getAdultEvent(), sEventAdultImage);
		}
	}
}

void LLWorldMapView::drawAgents()
{
	static LLUIColor map_avatar_color = LLUIColorTable::instance().getColor("MapAvatarColor", LLColor4::white);

	for (handle_list_t::iterator iter = mVisibleRegions.begin(); iter != mVisibleRegions.end(); ++iter)
	{
		U64 handle = *iter;
		LLSimInfo* siminfo = LLWorldMap::getInstance()->simInfoFromHandle(handle);
		if ((siminfo == NULL) || (siminfo->isDown()))
		{
			continue;
		}
		LLSimInfo::item_info_list_t::const_iterator it = siminfo->getAgentLocation().begin();
		while (it != siminfo->getAgentLocation().end())
		{
			// Show Individual agents (or little stacks where real agents are)

			// Here's how we'd choose the color if info.mID were available but it's not being sent:
			// LLColor4 color = (agent_count == 1 && is_agent_friend(info.mID)) ? friend_color : avatar_color;
			drawImageStack(it->getGlobalPosition(), sAvatarSmallImage, it->getCount(), 3.f, map_avatar_color);
			++it;
		}
	}
}

void LLWorldMapView::drawFrustum()
{
	// Draw frustum
	F32 meters_to_pixels = sMapScale/ REGION_WIDTH_METERS;

	F32 horiz_fov = LLViewerCamera::getInstance()->getView() * LLViewerCamera::getInstance()->getAspect();
	F32 far_clip_meters = LLViewerCamera::getInstance()->getFar();
	F32 far_clip_pixels = far_clip_meters * meters_to_pixels;

	F32 half_width_meters = far_clip_meters * tan( horiz_fov / 2 );
	F32 half_width_pixels = half_width_meters * meters_to_pixels;
	
	// Compute the frustum coordinates. Take the UI scale into account.
	F32 ui_scale_factor = gSavedSettings.getF32("UIScaleFactor");
	F32 ctr_x = (getLocalRect().getWidth() * 0.5f + sPanX)  * ui_scale_factor;
	F32 ctr_y = (getLocalRect().getHeight() * 0.5f + sPanY) * ui_scale_factor;

	gGL.getTexUnit(0)->unbind(LLTexUnit::TT_TEXTURE);

	// Since we don't rotate the map, we have to rotate the frustum.
	gGL.pushMatrix();
	{
		gGL.translatef( ctr_x, ctr_y, 0 );

		// Draw triangle with more alpha in far pixels to make it 
		// fade out in distance.
		gGL.begin( LLRender::TRIANGLES  );
		{
			// get camera look at and left axes
			LLVector3 at_axis = LLViewerCamera::instance().getAtAxis();
			LLVector3 left_axis = LLViewerCamera::instance().getLeftAxis();

			// grab components along XY plane
			LLVector2 cam_lookat(at_axis.mV[VX], at_axis.mV[VY]);
			LLVector2 cam_left(left_axis.mV[VX], left_axis.mV[VY]);

			// but, when looking near straight up or down...
			if (is_approx_zero(cam_lookat.magVecSquared()))
			{
				//...just fall back to looking down the x axis
				cam_lookat = LLVector2(1.f, 0.f); // x axis
				cam_left = LLVector2(0.f, 1.f); // y axis
			}

			// normalize to unit length
			cam_lookat.normVec();
			cam_left.normVec();

			gGL.color4f(1.f, 1.f, 1.f, 0.25f);
			gGL.vertex2f( 0, 0 );

			gGL.color4f(1.f, 1.f, 1.f, 0.02f);
			
			// use 2d camera vectors to render frustum triangle
			LLVector2 vert = cam_lookat * far_clip_pixels + cam_left * half_width_pixels;
			gGL.vertex2f(vert.mV[VX], vert.mV[VY]);

			vert = cam_lookat * far_clip_pixels - cam_left * half_width_pixels;
			gGL.vertex2f(vert.mV[VX], vert.mV[VY]);
		}
		gGL.end();
	}
	gGL.popMatrix();
}


LLVector3 LLWorldMapView::globalPosToView( const LLVector3d& global_pos )
{
	LLVector3d relative_pos_global = global_pos - gAgentCamera.getCameraPositionGlobal();
	LLVector3 pos_local;
	pos_local.setVec(relative_pos_global);  // convert to floats from doubles

	pos_local.mV[VX] *= sMapScale / REGION_WIDTH_METERS;
	pos_local.mV[VY] *= sMapScale / REGION_WIDTH_METERS;
	// leave Z component in meters


	pos_local.mV[VX] += getRect().getWidth() / 2 + sPanX;
	pos_local.mV[VY] += getRect().getHeight() / 2 + sPanY;

	return pos_local;
}


void LLWorldMapView::drawTracking(const LLVector3d& pos_global, const LLColor4& color, BOOL draw_arrow,
								  const std::string& label, const std::string& tooltip, S32 vert_offset )
{
	LLVector3 pos_local = globalPosToView( pos_global );
	S32 x = llround( pos_local.mV[VX] );
	S32 y = llround( pos_local.mV[VY] );
	LLFontGL* font = LLFontGL::getFontSansSerifSmall();
	S32 text_x = x;
	S32 text_y = (S32)(y - sTrackCircleImage->getHeight()/2 - font->getLineHeight());

<<<<<<< HEAD
	//BOOL is_in_window = true;

=======
>>>>>>> 4a2fb4c6
	if(    x < 0 
		|| y < 0 
		|| x >= getRect().getWidth() 
		|| y >= getRect().getHeight() )
	{
		if (draw_arrow)
		{
			drawTrackingCircle( getRect(), x, y, color, 3, 15 );
			drawTrackingArrow( getRect(), x, y, color );
			text_x = sTrackingArrowX;
			text_y = sTrackingArrowY;
		}
<<<<<<< HEAD
		//is_in_window = false;
=======
>>>>>>> 4a2fb4c6
	}
	else if (LLTracker::getTrackingStatus() == LLTracker::TRACKING_LOCATION &&
		LLTracker::getTrackedLocationType() != LLTracker::LOCATION_NOTHING)
	{
		drawTrackingCircle( getRect(), x, y, color, 3, 15 );
	}
	else
	{
		drawImage(pos_global, sTrackCircleImage, color);
	}

	// clamp text position to on-screen
	const S32 TEXT_PADDING = DEFAULT_TRACKING_ARROW_SIZE + 2;
	S32 half_text_width = llfloor(font->getWidthF32(label) * 0.5f);
	text_x = llclamp(text_x, half_text_width + TEXT_PADDING, getRect().getWidth() - half_text_width - TEXT_PADDING);
	text_y = llclamp(text_y + vert_offset, TEXT_PADDING + vert_offset, getRect().getHeight() - font->getLineHeight() - TEXT_PADDING - vert_offset);

	if (label != "")
	{
		font->renderUTF8(
			label, 0,
			text_x, 
			text_y,
			LLColor4::white, LLFontGL::HCENTER,
			LLFontGL::BASELINE, LLFontGL::NORMAL, LLFontGL::DROP_SHADOW);

		if (tooltip != "")
		{
			text_y -= font->getLineHeight();

			font->renderUTF8(
				tooltip, 0,
				text_x, 
				text_y,
				LLColor4::white, LLFontGL::HCENTER,
				LLFontGL::BASELINE, LLFontGL::NORMAL, LLFontGL::DROP_SHADOW);
		}
	}
}

// If you change this, then you need to change LLTracker::getTrackedPositionGlobal() as well
LLVector3d LLWorldMapView::viewPosToGlobal( S32 x, S32 y )
{
	x -= llfloor((getRect().getWidth() / 2 + sPanX));
	y -= llfloor((getRect().getHeight() / 2 + sPanY));

	LLVector3 pos_local( (F32)x, (F32)y, 0.f );

	pos_local *= ( REGION_WIDTH_METERS / sMapScale );
	
	LLVector3d pos_global;
	pos_global.setVec( pos_local );
	pos_global += gAgentCamera.getCameraPositionGlobal();
	if(gAgent.isGodlike())
	{
		pos_global.mdV[VZ] = GODLY_TELEPORT_HEIGHT; // Godly height should always be 200.
	}
	else
	{
		pos_global.mdV[VZ] = gAgent.getPositionAgent().mV[VZ]; // Want agent's height, not camera's
	}

	return pos_global;
}


BOOL LLWorldMapView::handleToolTip( S32 x, S32 y, MASK mask )
{
	LLVector3d pos_global = viewPosToGlobal(x, y);
	U64 handle = to_region_handle(pos_global);
	std::string tooltip_msg;

	LLSimInfo* info = LLWorldMap::getInstance()->simInfoFromHandle(handle);
	if (info)
	{
		LLViewerRegion *region = gAgent.getRegion();

		std::string message = llformat("%s (%s)", info->getName().c_str(), info->getAccessString().c_str());

		if (!info->isDown())
		{
			S32 agent_count = info->getAgentCount();			
			if (region && (region->getHandle() == handle))
			{
				++agent_count; // Bump by 1 if we're here
			}

			// We may not have an agent count when the map is really
			// zoomed out, so don't display anything about the count. JC
			if (agent_count > 0)
			{
				LLStringUtil::format_map_t string_args;
				string_args["[NUMBER]"] = llformat("%d", agent_count);
				message += '\n';
				message += getString((agent_count == 1 ? "world_map_person" : "world_map_people") , string_args);
			}
		}
		tooltip_msg.assign( message );

		// Optionally show region flags
		std::string region_flags = info->getFlagsString();

		if (!region_flags.empty())
		{
			tooltip_msg += '\n';
			tooltip_msg += region_flags;
		}
					
		const S32 SLOP = 9;
		S32 screen_x, screen_y;

		localPointToScreen(x, y, &screen_x, &screen_y);
		LLRect sticky_rect_screen;
		sticky_rect_screen.setCenterAndSize(screen_x, screen_y, SLOP, SLOP);

		LLToolTipMgr::instance().show(LLToolTip::Params()
			.message(tooltip_msg)
			.sticky_rect(sticky_rect_screen));
	}
	return TRUE;
}

// Pass relative Z of 0 to draw at same level.
// static
static void drawDot(F32 x_pixels, F32 y_pixels,
			 const LLColor4& color,
			 F32 relative_z,
			 F32 dot_radius,
			 LLUIImagePtr dot_image)
{
	const F32 HEIGHT_THRESHOLD = 7.f;

	if(-HEIGHT_THRESHOLD <= relative_z && relative_z <= HEIGHT_THRESHOLD)
	{
		dot_image->draw(llround(x_pixels) - dot_image->getWidth()/2,
						llround(y_pixels) - dot_image->getHeight()/2, 
						color);
	}
	else
	{
		// Draw V indicator for above or below
		// *TODO: Replace this vector drawing with icons
		
		F32 left =		x_pixels - dot_radius;
		F32 right =		x_pixels + dot_radius;
		F32 center = (left + right) * 0.5f;
		F32 top =		y_pixels + dot_radius;
		F32 bottom =	y_pixels - dot_radius;

		gGL.getTexUnit(0)->unbind(LLTexUnit::TT_TEXTURE);
		gGL.color4fv( color.mV );
		LLUI::setLineWidth(3.0f);
		F32 point = relative_z > HEIGHT_THRESHOLD ? top : bottom; // Y pos of the point of the V
		F32 back = relative_z > HEIGHT_THRESHOLD ? bottom : top; // Y pos of the ends of the V
		gGL.begin( LLRender::LINES );
			gGL.vertex2f(left, back);
			gGL.vertex2f(center, point);
			gGL.vertex2f(center, point);
			gGL.vertex2f(right, back);
		gGL.end();
		LLUI::setLineWidth(1.0f);
	}
}

// Pass relative Z of 0 to draw at same level.
// static
void LLWorldMapView::drawAvatar(F32 x_pixels, 
								F32 y_pixels,
								const LLColor4& color,
								F32 relative_z,
								F32 dot_radius,
								bool unknown_relative_z)
{
	const F32 HEIGHT_THRESHOLD = 7.f;
	LLUIImagePtr dot_image = sAvatarLevelImage;
	if (unknown_relative_z)
	{
		dot_image = sAvatarUnknownImage;
	}
	else
	{
		if(relative_z < -HEIGHT_THRESHOLD)
		{
			dot_image = sAvatarBelowImage; 
		}
		else if(relative_z > HEIGHT_THRESHOLD) 
		{ 
			dot_image = sAvatarAboveImage;
		}
	}
	S32 dot_width = llround(dot_radius * 2.f);
	dot_image->draw(llround(x_pixels - dot_radius),
					llround(y_pixels - dot_radius),
					dot_width,
					dot_width,
					color);
}

// Pass relative Z of 0 to draw at same level.
// static
void LLWorldMapView::drawTrackingDot( F32 x_pixels, 
									  F32 y_pixels,
									  const LLColor4& color,
									  F32 relative_z,
									  F32 dot_radius)
{
	drawDot(x_pixels, y_pixels, color, relative_z, dot_radius, sTrackCircleImage);
}


// Pass relative Z of 0 to draw at same level.
// static
void LLWorldMapView::drawIconName(F32 x_pixels, 
								  F32 y_pixels,
								  const LLColor4& color,
								  const std::string& first_line,
								  const std::string& second_line)
{
	const S32 VERT_PAD = 8;
	S32 text_x = llround(x_pixels);
	S32 text_y = llround(y_pixels
						 - BIG_DOT_RADIUS
						 - VERT_PAD);

	// render text
	LLFontGL::getFontSansSerif()->renderUTF8(first_line, 0,
		text_x,
		text_y,
		color,
		LLFontGL::HCENTER,
		LLFontGL::TOP,
		LLFontGL::NORMAL, 
		LLFontGL::DROP_SHADOW);

	text_y -= LLFontGL::getFontSansSerif()->getLineHeight();

	// render text
	LLFontGL::getFontSansSerif()->renderUTF8(second_line, 0,
		text_x,
		text_y,
		color,
		LLFontGL::HCENTER,
		LLFontGL::TOP,
		LLFontGL::NORMAL, 
		LLFontGL::DROP_SHADOW);
}


//static 
void LLWorldMapView::drawTrackingCircle( const LLRect& rect, S32 x, S32 y, const LLColor4& color, S32 min_thickness, S32 overlap )
{
	F32 start_theta = 0.f;
	F32 end_theta = F_TWO_PI;
	F32 x_delta = 0.f;
	F32 y_delta = 0.f;

	if (x < 0)
	{
		x_delta = 0.f - (F32)x;
		start_theta = F_PI + F_PI_BY_TWO;
		end_theta = F_TWO_PI + F_PI_BY_TWO;
	}
	else if (x > rect.getWidth())
	{
		x_delta = (F32)(x - rect.getWidth());
		start_theta = F_PI_BY_TWO;
		end_theta = F_PI + F_PI_BY_TWO;
	}

	if (y < 0)
	{
		y_delta = 0.f - (F32)y;
		if (x < 0)
		{
			start_theta = 0.f;
			end_theta = F_PI_BY_TWO;
		}
		else if (x > rect.getWidth())
		{
			start_theta = F_PI_BY_TWO;
			end_theta = F_PI;
		}
		else
		{
			start_theta = 0.f;
			end_theta = F_PI;
		}
	}
	else if (y > rect.getHeight())
	{
		y_delta = (F32)(y - rect.getHeight());
		if (x < 0)
		{
			start_theta = F_PI + F_PI_BY_TWO;
			end_theta = F_TWO_PI;
		}
		else if (x > rect.getWidth())
		{
			start_theta = F_PI;
			end_theta = F_PI + F_PI_BY_TWO;
		}
		else
		{
			start_theta = F_PI;
			end_theta = F_TWO_PI;
		}
	}

	F32 distance = sqrtf(x_delta * x_delta + y_delta * y_delta);

	distance = llmax(0.1f, distance);

	F32 outer_radius = distance + (1.f + (9.f * sqrtf(x_delta * y_delta) / distance)) * (F32)overlap;
	F32 inner_radius = outer_radius - (F32)min_thickness;
	
	F32 angle_adjust_x = asin(x_delta / outer_radius);
	F32 angle_adjust_y = asin(y_delta / outer_radius);

	if (angle_adjust_x)
	{
		if (angle_adjust_y)
		{
			F32 angle_adjust = llmin(angle_adjust_x, angle_adjust_y);
			start_theta += angle_adjust;
			end_theta -= angle_adjust;
		}
		else
		{
			start_theta += angle_adjust_x;
			end_theta -= angle_adjust_x;
		}
	}
	else if (angle_adjust_y)
	{
		start_theta += angle_adjust_y;
		end_theta -= angle_adjust_y;
	}

	gGL.matrixMode(LLRender::MM_MODELVIEW);
	gGL.pushMatrix();
	gGL.translatef((F32)x * LLUI::getScaleFactor().mV[VX], (F32)y * LLUI::getScaleFactor().mV[VY], 0.f);
	gl_washer_segment_2d(inner_radius, outer_radius, start_theta, end_theta, 40, color, color);
	gGL.popMatrix();

}

// static
void LLWorldMapView::drawTrackingArrow(const LLRect& rect, S32 x, S32 y, 
									   const LLColor4& color,
									   S32 arrow_size)
{
	F32 x_center = (F32)rect.getWidth() / 2.f;
	F32 y_center = (F32)rect.getHeight() / 2.f;

	F32 x_clamped = (F32)llclamp( x, 0, rect.getWidth() - arrow_size );
	F32 y_clamped = (F32)llclamp( y, 0, rect.getHeight() - arrow_size );

	F32 slope = (F32)(y - y_center) / (F32)(x - x_center);
	F32 window_ratio = (F32)rect.getHeight() / (F32)rect.getWidth();

	if (llabs(slope) > window_ratio && y_clamped != (F32)y)
	{
		// clamp by y 
		x_clamped = (y_clamped - y_center) / slope + x_center;
		// adjust for arrow size
		x_clamped  = llclamp(x_clamped , 0.f, (F32)(rect.getWidth() - arrow_size) );
	}
	else if (x_clamped != (F32)x)
	{
		// clamp by x
		y_clamped = (x_clamped - x_center) * slope + y_center;
		// adjust for arrow size 
		y_clamped = llclamp( y_clamped, 0.f, (F32)(rect.getHeight() - arrow_size) );
	}

	// *FIX: deal with non-square window properly.
	// I do not understand what this comment means -- is it actually
	// broken or is it correctly dealing with non-square
	// windows. Phoenix 2007-01-03.
	S32 half_arrow_size = (S32) (0.5f * arrow_size);

	F32 angle = atan2( y + half_arrow_size - y_center, x + half_arrow_size - x_center);

	sTrackingArrowX = llfloor(x_clamped);
	sTrackingArrowY = llfloor(y_clamped);

	gl_draw_scaled_rotated_image(
		sTrackingArrowX,
		sTrackingArrowY,
		arrow_size, arrow_size, 
		RAD_TO_DEG * angle, 
		sTrackArrowImage->getImage(), 
		color);
}

void LLWorldMapView::setDirectionPos( LLTextBox* text_box, F32 rotation )
{
	// Rotation is in radians.
	// Rotation of 0 means x = 1, y = 0 on the unit circle.


	F32 map_half_height = getRect().getHeight() * 0.5f;
	F32 map_half_width = getRect().getWidth() * 0.5f;
	F32 text_half_height = text_box->getRect().getHeight() * 0.5f;
	F32 text_half_width = text_box->getRect().getWidth() * 0.5f;
	F32 radius = llmin( map_half_height - text_half_height, map_half_width - text_half_width );

	text_box->setOrigin( 
		llround(map_half_width - text_half_width + radius * cos( rotation )),
		llround(map_half_height - text_half_height + radius * sin( rotation )) );
}


void LLWorldMapView::updateDirections()
{
	S32 width = getRect().getWidth();
	S32 height = getRect().getHeight();

	S32 text_height = mTextBoxNorth->getRect().getHeight();
	S32 text_width = mTextBoxNorth->getRect().getWidth();

	const S32 PAD = 2;
	S32 top = height - text_height - PAD;
	S32 left = PAD*2;
	S32 bottom = PAD;
	S32 right = width - text_width - PAD;
	S32 center_x = width/2 - text_width/2;
	S32 center_y = height/2 - text_height/2;

	mTextBoxNorth->setOrigin( center_x, top );
	mTextBoxEast->setOrigin( right, center_y );
	mTextBoxSouth->setOrigin( center_x, bottom );
	mTextBoxWest->setOrigin( left, center_y );

	// These have wider text boxes
	text_width = mTextBoxNorthWest->getRect().getWidth();
	right = width - text_width - PAD;

	mTextBoxNorthWest->setOrigin(left, top);
	mTextBoxNorthEast->setOrigin(right, top);
	mTextBoxSouthWest->setOrigin(left, bottom);
	mTextBoxSouthEast->setOrigin(right, bottom);

// 	S32 hint_width = mTextBoxScrollHint->getRect().getWidth();
// 	mTextBoxScrollHint->setOrigin( width - hint_width - text_width - 2 * PAD, 
// 			PAD * 2 + text_height );
}


void LLWorldMapView::reshape( S32 width, S32 height, BOOL called_from_parent )
{
	LLView::reshape( width, height, called_from_parent );
}

bool LLWorldMapView::checkItemHit(S32 x, S32 y, LLItemInfo& item, LLUUID* id, bool track)
{
	LLVector3 pos_view = globalPosToView(item.getGlobalPosition());
	S32 item_x = llround(pos_view.mV[VX]);
	S32 item_y = llround(pos_view.mV[VY]);

	if (x < item_x - BIG_DOT_RADIUS) return false;
	if (x > item_x + BIG_DOT_RADIUS) return false;
	if (y < item_y - BIG_DOT_RADIUS) return false;
	if (y > item_y + BIG_DOT_RADIUS) return false;

	LLSimInfo* sim_info = LLWorldMap::getInstance()->simInfoFromHandle(item.getRegionHandle());
	if (sim_info)
	{
		if (track)
		{
			gFloaterWorldMap->trackLocation(item.getGlobalPosition());
		}
	}

	if (track)
	{
		gFloaterWorldMap->trackGenericItem(item);
	}

//	item.setSelected(true);
	*id = item.getUUID();

	return true;
}

// Handle a click, which might be on a dot
void LLWorldMapView::handleClick(S32 x, S32 y, MASK mask,
								 S32* hit_type,
								 LLUUID* id)
{
	LLVector3d pos_global = viewPosToGlobal(x, y);

	// *HACK: Adjust Z values automatically for liaisons & gods so
	// we swoop down when they click on the map. Sadly, the P2P
	// branch does not pay attention to this value; however, the
	// Distributed Messaging branch honors it.
	if(gAgent.isGodlike())
	{
		pos_global.mdV[VZ] = 200.0;
	}

	*hit_type = 0; // hit nothing

	LLWorldMap::getInstance()->cancelTracking();

	S32 level = LLWorldMipmap::scaleToLevel(sMapScale);
	// If the zoom level is not too far out already, test hits
	if (level <= DRAW_SIMINFO_THRESHOLD)
	{
		bool show_mature = gAgent.canAccessMature() && gSavedSettings.getBOOL("ShowMatureEvents");
		bool show_adult = gAgent.canAccessAdult() && gSavedSettings.getBOOL("ShowAdultEvents");

		// Test hits if trackable data are displayed, otherwise, we don't even bother
		if (gSavedSettings.getBOOL("MapShowEvents") || show_mature || show_adult || gSavedSettings.getBOOL("MapShowLandForSale"))
		{
			// Iterate through the visible regions
			for (handle_list_t::iterator iter = mVisibleRegions.begin(); iter != mVisibleRegions.end(); ++iter)
			{
				U64 handle = *iter;
				LLSimInfo* siminfo = LLWorldMap::getInstance()->simInfoFromHandle(handle);
				if ((siminfo == NULL) || (siminfo->isDown()))
				{
					continue;
				}
				// If on screen check hits with the visible item lists
				if (gSavedSettings.getBOOL("MapShowEvents"))
				{
					LLSimInfo::item_info_list_t::const_iterator it = siminfo->getPGEvent().begin();
					while (it != siminfo->getPGEvent().end())
					{
						LLItemInfo event = *it;
						if (checkItemHit(x, y, event, id, false))
						{
							*hit_type = MAP_ITEM_PG_EVENT;
							mItemPicked = TRUE;
							gFloaterWorldMap->trackEvent(event);
							return;
						}
						++it;
					}
				}
				if (show_mature)
				{
					LLSimInfo::item_info_list_t::const_iterator it = siminfo->getMatureEvent().begin();
					while (it != siminfo->getMatureEvent().end())
					{
						LLItemInfo event = *it;
						if (checkItemHit(x, y, event, id, false))
						{
							*hit_type = MAP_ITEM_MATURE_EVENT;
							mItemPicked = TRUE;
							gFloaterWorldMap->trackEvent(event);
							return;
						}
						++it;
					}
				}
				if (show_adult)
				{
					LLSimInfo::item_info_list_t::const_iterator it = siminfo->getAdultEvent().begin();
					while (it != siminfo->getAdultEvent().end())
					{
						LLItemInfo event = *it;
						if (checkItemHit(x, y, event, id, false))
						{
							*hit_type = MAP_ITEM_ADULT_EVENT;
							mItemPicked = TRUE;
							gFloaterWorldMap->trackEvent(event);
							return;
						}
						++it;
					}
				}
				if (gSavedSettings.getBOOL("MapShowLandForSale"))
				{
					LLSimInfo::item_info_list_t::const_iterator it = siminfo->getLandForSale().begin();
					while (it != siminfo->getLandForSale().end())
					{
						LLItemInfo event = *it;
						if (checkItemHit(x, y, event, id, true))
						{
							*hit_type = MAP_ITEM_LAND_FOR_SALE;
							mItemPicked = TRUE;
							return;
						}
						++it;
					}
					// for 1.23, we're showing normal land and adult land in the same UI; you don't
					// get a choice about which ones you want. If you're currently asking for adult
					// content and land you'll get the adult land.
					if (gAgent.canAccessAdult())
					{
						LLSimInfo::item_info_list_t::const_iterator it = siminfo->getLandForSaleAdult().begin();
						while (it != siminfo->getLandForSaleAdult().end())
						{
							LLItemInfo event = *it;
							if (checkItemHit(x, y, event, id, true))
							{
								*hit_type = MAP_ITEM_LAND_FOR_SALE_ADULT;
								mItemPicked = TRUE;
								return;
							}
							++it;
						}
					}
				}
			}
		}
	}

	// If we get here, we haven't clicked on anything
	gFloaterWorldMap->trackLocation(pos_global);
	mItemPicked = FALSE;
	*id = LLUUID::null;
	return;
}


BOOL outside_slop(S32 x, S32 y, S32 start_x, S32 start_y)
{
	S32 dx = x - start_x;
	S32 dy = y - start_y;

	return (dx <= -2 || 2 <= dx || dy <= -2 || 2 <= dy);
}

BOOL LLWorldMapView::handleMouseDown( S32 x, S32 y, MASK mask )
{
	gFocusMgr.setMouseCapture( this );

	mMouseDownPanX = llround(sPanX);
	mMouseDownPanY = llround(sPanY);
	mMouseDownX = x;
	mMouseDownY = y;
	sHandledLastClick = TRUE;
	return TRUE;
}

BOOL LLWorldMapView::handleMouseUp( S32 x, S32 y, MASK mask )
{
	if (hasMouseCapture())
	{
		if (mPanning)
		{
			// restore mouse cursor
			S32 local_x, local_y;
			local_x = mMouseDownX + llfloor(sPanX - mMouseDownPanX);
			local_y = mMouseDownY + llfloor(sPanY - mMouseDownPanY);
			LLRect clip_rect = getRect();
			clip_rect.stretch(-8);
			clip_rect.clipPointToRect(mMouseDownX, mMouseDownY, local_x, local_y);
			LLUI::setMousePositionLocal(this, local_x, local_y);

			// finish the pan
			mPanning = FALSE;
			
			mMouseDownX = 0;
			mMouseDownY = 0;
		}
		else
		{
			// ignore whether we hit an event or not
			S32 hit_type;
			LLUUID id;
			handleClick(x, y, mask, &hit_type, &id);
		}
		gViewerWindow->showCursor();
		gFocusMgr.setMouseCapture( NULL );
		return TRUE;
	}
	return FALSE;
}

void LLWorldMapView::updateVisibleBlocks()
{
	if (LLWorldMipmap::scaleToLevel(sMapScale) > DRAW_SIMINFO_THRESHOLD)
	{
		// If we're zoomed out too much, we just don't load all those sim info: too much!
		return;
	}

	// Load the blocks visible in the current World Map view

	// Get the World Map view coordinates and boundaries
	LLVector3d camera_global = gAgentCamera.getCameraPositionGlobal();
	const S32 width = getRect().getWidth();
	const S32 height = getRect().getHeight();
	const F32 half_width = F32(width) / 2.0f;
	const F32 half_height = F32(height) / 2.0f;

	// Compute center into sim grid coordinates
	S32 world_center_x = S32((-sPanX / sMapScale) + (camera_global.mdV[0] / REGION_WIDTH_METERS));
	S32 world_center_y = S32((-sPanY / sMapScale) + (camera_global.mdV[1] / REGION_WIDTH_METERS));

	// Compute the boundaries into sim grid coordinates
	S32 world_left   = world_center_x - S32(half_width  / sMapScale) - 1;
	S32 world_right  = world_center_x + S32(half_width  / sMapScale) + 1;
	S32 world_bottom = world_center_y - S32(half_height / sMapScale) - 1;
	S32 world_top    = world_center_y + S32(half_height / sMapScale) + 1;

	//LL_INFOS("World Map") << "LLWorldMapView::updateVisibleBlocks() : sMapScale = " << sMapScale << ", left = " << world_left << ", right = " << world_right << ", bottom  = " << world_bottom << ", top = " << world_top << LL_ENDL;
	LLWorldMap::getInstance()->updateRegions(world_left, world_bottom, world_right, world_top);
}

BOOL LLWorldMapView::handleHover( S32 x, S32 y, MASK mask )
{
	if (hasMouseCapture())
	{
		if (mPanning || outside_slop(x, y, mMouseDownX, mMouseDownY))
		{
			// just started panning, so hide cursor
			if (!mPanning)
			{
				mPanning = TRUE;
				gViewerWindow->hideCursor();
			}

			F32 delta_x = (F32)(gViewerWindow->getCurrentMouseDX());
			F32 delta_y = (F32)(gViewerWindow->getCurrentMouseDY());

			// Set pan to value at start of drag + offset
			sPanX += delta_x;
			sPanY += delta_y;
			sTargetPanX = sPanX;
			sTargetPanY = sPanY;

			gViewerWindow->moveCursorToCenter();
		}

		// doesn't matter, cursor should be hidden
		gViewerWindow->setCursor(UI_CURSOR_CROSS );
		return TRUE;
	}
	else
	{
		// While we're waiting for data from the tracker, we're busy. JC
		LLVector3d pos_global = LLTracker::getTrackedPositionGlobal();
		if (LLTracker::isTracking(NULL)
			&& pos_global.isExactlyZero())
		{
			gViewerWindow->setCursor( UI_CURSOR_WAIT );
		}
		else
		{
			gViewerWindow->setCursor( UI_CURSOR_CROSS );
		}
		lldebugst(LLERR_USER_INPUT) << "hover handled by LLWorldMapView" << llendl;		
		return TRUE;
	}
}


BOOL LLWorldMapView::handleDoubleClick( S32 x, S32 y, MASK mask )
{
	if( sHandledLastClick )
	{
		S32 hit_type;
		LLUUID id;
		handleClick(x, y, mask, &hit_type, &id);

		switch (hit_type)
		{
		case MAP_ITEM_PG_EVENT:
		case MAP_ITEM_MATURE_EVENT:
		case MAP_ITEM_ADULT_EVENT:
			{
				LLFloaterReg::hideInstance("world_map");
				// This is an ungainly hack
				std::string uuid_str;
				S32 event_id;
				id.toString(uuid_str);
				uuid_str = uuid_str.substr(28);
				sscanf(uuid_str.c_str(), "%X", &event_id);
				// Invoke the event details floater if someone is clicking on an event.
				LLSD params(LLSD::emptyArray());
				params.append(event_id);
				LLCommandDispatcher::dispatch("event", params, LLSD(), NULL, "clicked", true);
				break;
			}
		case MAP_ITEM_LAND_FOR_SALE:
		case MAP_ITEM_LAND_FOR_SALE_ADULT:
			{
				LLFloaterReg::hideInstance("world_map");
				LLFloaterReg::showInstance("search", LLSD().with("category", "destinations").with("query", id));
				break;
			}
		case MAP_ITEM_CLASSIFIED:
			{
				LLFloaterReg::hideInstance("world_map");
				LLFloaterReg::showInstance("search", LLSD().with("category", "classifieds").with("query", id));
				break;
			}
		default:
			{
				if (LLWorldMap::getInstance()->isTracking())
				{
					LLWorldMap::getInstance()->setTrackingDoubleClick();
				}
				else
				{
					// Teleport if we got a valid location
					LLVector3d pos_global = viewPosToGlobal(x,y);
					LLSimInfo* sim_info = LLWorldMap::getInstance()->simInfoFromPosGlobal(pos_global);
					if (sim_info && !sim_info->isDown())
					{
						gAgent.teleportViaLocation( pos_global );
					}
				}
			}
		};

		return TRUE;
	}
	return FALSE;
}<|MERGE_RESOLUTION|>--- conflicted
+++ resolved
@@ -965,11 +965,6 @@
 	S32 text_x = x;
 	S32 text_y = (S32)(y - sTrackCircleImage->getHeight()/2 - font->getLineHeight());
 
-<<<<<<< HEAD
-	//BOOL is_in_window = true;
-
-=======
->>>>>>> 4a2fb4c6
 	if(    x < 0 
 		|| y < 0 
 		|| x >= getRect().getWidth() 
@@ -982,10 +977,6 @@
 			text_x = sTrackingArrowX;
 			text_y = sTrackingArrowY;
 		}
-<<<<<<< HEAD
-		//is_in_window = false;
-=======
->>>>>>> 4a2fb4c6
 	}
 	else if (LLTracker::getTrackingStatus() == LLTracker::TRACKING_LOCATION &&
 		LLTracker::getTrackedLocationType() != LLTracker::LOCATION_NOTHING)
