/**
 * @file llconversationlog.h
 *
 * $LicenseInfo:firstyear=2002&license=viewerlgpl$
 * Second Life Viewer Source Code
 * Copyright (C) 2012, Linden Research, Inc.
 *
 * This library is free software; you can redistribute it and/or
 * modify it under the terms of the GNU Lesser General Public
 * License as published by the Free Software Foundation;
 * version 2.1 of the License only.
 *
 * This library is distributed in the hope that it will be useful,
 * but WITHOUT ANY WARRANTY; without even the implied warranty of
 * MERCHANTABILITY or FITNESS FOR A PARTICULAR PURPOSE.  See the GNU
 * Lesser General Public License for more details.
 *
 * You should have received a copy of the GNU Lesser General Public
 * License along with this library; if not, write to the Free Software
 * Foundation, Inc., 51 Franklin Street, Fifth Floor, Boston, MA  02110-1301  USA
 *
 * Linden Research, Inc., 945 Battery Street, San Francisco, CA  94111  USA
 * $/LicenseInfo$
 */

#ifndef LLCONVERSATIONLOG_H_
#define LLCONVERSATIONLOG_H_

#include "llcallingcard.h"
#include "llfloaterimsession.h"
#include "llimview.h"

class LLConversationLogObserver;
struct ConversationParams;

typedef LLIMModel::LLIMSession::SType SessionType;

/*
 * This class represents a particular session(conversation) of any type(im/voice/p2p/group/...) by storing some of session's data.
 * Each LLConversation object has a corresponding visual representation in a form of LLConversationLogListItem.
 */
class LLConversation
{
public:

	LLConversation(const ConversationParams& params);
	LLConversation(const LLIMModel::LLIMSession& session);
	LLConversation(const LLConversation& conversation);

	~LLConversation();

	const SessionType&	getConversationType()	const	{ return mConversationType; }
	const std::string&	getConversationName()	const	{ return mConversationName; }
	const std::string&	getHistoryFileName()	const	{ return mHistoryFileName; }
	const LLUUID&		getSessionID()			const	{ return mSessionID; }
	const LLUUID&		getParticipantID()		const	{ return mParticipantID; }
	const std::string&	getTimestamp()			const	{ return mTimestamp; }
	const U64Seconds&
						getTime()				const	{ return mTime; }
	bool				hasOfflineMessages()	const	{ return mHasOfflineIMs; }

	void setConversationName(const std::string &conv_name) { mConversationName = conv_name; }
	void setOfflineMessages(bool new_messages) { mHasOfflineIMs = new_messages; }
	bool isOlderThan(U32Days days) const;

	/*
	 * updates last interaction time
	 */
	void updateTimestamp();

    void updateHistoryFileName(const std::string &new_name) { mHistoryFileName = new_name; }

	/*
	 * Resets flag of unread offline message to false when im floater with this conversation is opened.
	 */
	void onIMFloaterShown(const LLUUID& session_id);

	/*
	 * returns string representation(in form of: mm/dd/yyyy hh:mm) of time when conversation was started
	 */
	static const std::string createTimestamp(const U64Seconds& utc_time);

private:

	/*
	 * If conversation has unread offline messages sets callback for opening LLFloaterIMSession
	 * with this conversation.
	 */
	void setListenIMFloaterOpened();

	boost::signals2::connection mIMFloaterShowedConnection;

	U64Seconds mTime; // last interaction time
	SessionType		mConversationType;
	std::string		mConversationName;
	std::string		mHistoryFileName;
	LLUUID			mSessionID;
	LLUUID			mParticipantID;
	bool			mHasOfflineIMs;
	std::string		mTimestamp; // last interaction time in form of: mm/dd/yyyy hh:mm
};

/**
 * LLConversationLog stores all agent's conversations.
 * This class is responsible for creating and storing LLConversation objects when im or voice session starts.
 * Also this class saves/retrieves conversations to/from file.
 *
 * Also please note that it may be several conversations with the same sessionID stored in the conversation log.
 * To distinguish two conversations with the same sessionID it's also needed to compare their creation date.
 */

class LLConversationLog : public LLSingleton<LLConversationLog>, LLIMSessionObserver
{
	LLSINGLETON(LLConversationLog);
public:
	void removeConversation(const LLConversation& conversation);

	/**
	 * Returns first conversation with matched session_id
	 */
	const LLConversation*				getConversation(const LLUUID& session_id);
	const std::vector<LLConversation>&	getConversations() { return mConversations; }

	void addObserver(LLConversationLogObserver* observer);
	void removeObserver(LLConversationLogObserver* observer);

	// LLIMSessionObserver triggers
<<<<<<< HEAD
	virtual void sessionAdded(const LLUUID& session_id, const std::string& name, const LLUUID& other_participant_id, bool has_offline_msg);
    virtual void sessionActivated(const LLUUID& session_id, const std::string& name, const LLUUID& other_participant_id) {}; // Stub
	virtual void sessionRemoved(const LLUUID& session_id){}											// Stub
	virtual void sessionVoiceOrIMStarted(const LLUUID& session_id){};								// Stub
	virtual void sessionIDUpdated(const LLUUID& old_session_id, const LLUUID& new_session_id){};	// Stub
=======
	virtual void sessionAdded(const LLUUID& session_id, const std::string& name, const LLUUID& other_participant_id, BOOL has_offline_msg) override;
    virtual void sessionActivated(const LLUUID& session_id, const std::string& name, const LLUUID& other_participant_id) override {}; // Stub
	virtual void sessionRemoved(const LLUUID& session_id) override{}											// Stub
	virtual void sessionVoiceOrIMStarted(const LLUUID& session_id) override{};								// Stub
	virtual void sessionIDUpdated(const LLUUID& old_session_id, const LLUUID& new_session_id) override{};	// Stub
>>>>>>> afc943ac

	void notifyObservers();

	void onNewMessageReceived(const LLSD& data);

	/**
	 * public method which is called on viewer exit to save conversation log
	 */
	void cache();
    // will check if current name is edentical with the one on disk and will rename the one on disk if it isn't
	void verifyFilename(const LLUUID& session_id, const std::string &expected_filename, const std::string &new_session_name);
	bool moveLog(const std::string &originDirectory, const std::string &targetDirectory);
	void getListOfBackupLogs(std::vector<std::string>& list_of_backup_logs);
	void deleteBackupLogs();

	void onClearLog();
	void onClearLogResponse(const LLSD& notification, const LLSD& response);

	bool getIsLoggingEnabled() { return mLoggingEnabled; }
	bool isLogEmpty() { return mConversations.empty(); }

	/**
	 * inits connection to per account settings,
	 * loads saved file and inits enabled state
	 */
	void initLoggingState();

	/**
	 * constructs file name in which conversations log will be saved
	 * file name is conversation.log
	 */
	std::string getFileName();
	LLConversation* findConversation(const LLIMModel::LLIMSession* session);

private:

	virtual ~LLConversationLog()
	{
		if (mAvatarNameCacheConnection.connected())
		{
			mAvatarNameCacheConnection.disconnect();
		}
	}
	
	void enableLogging(S32 log_mode);

	/**
	 * adds conversation to the conversation list and notifies observers
	 */
	void logConversation(const LLUUID& session_id, bool has_offline_msg);

	void notifyParticularConversationObservers(const LLUUID& session_id, U32 mask);

	bool saveToFile(const std::string& filename);
	bool loadFromFile(const std::string& filename);

	void onAvatarNameCache(const LLUUID& participant_id, const LLAvatarName& av_name, const LLIMModel::LLIMSession* session);

	void createConversation(const LLIMModel::LLIMSession* session);
	void updateConversationTimestamp(LLConversation* conversation);
	void updateConversationName(const LLIMModel::LLIMSession* session, const std::string& name);
	void updateOfflineIMs(const LLIMModel::LLIMSession* session, bool new_messages);



	typedef std::vector<LLConversation> conversations_vec_t;
	std::vector<LLConversation>				mConversations;
	std::set<LLConversationLogObserver*>	mObservers;

	LLFriendObserver* mFriendObserver;		// Observer of the LLAvatarTracker instance

	boost::signals2::connection mNewMessageSignalConnection;
	boost::signals2::connection mAvatarNameCacheConnection;

	bool mLoggingEnabled;
};

class LLConversationLogObserver
{
public:

	enum EConversationChange
		{
			CHANGED_TIME = 1, // last interaction time changed
			CHANGED_NAME = 2,  // conversation name changed
			CHANGED_OfflineIMs = 3
		};

	virtual ~LLConversationLogObserver(){}
	virtual void changed() = 0;
	virtual void changed(const LLUUID& session_id, U32 mask){};
};

#endif /* LLCONVERSATIONLOG_H_ */<|MERGE_RESOLUTION|>--- conflicted
+++ resolved
@@ -125,19 +125,11 @@
 	void removeObserver(LLConversationLogObserver* observer);
 
 	// LLIMSessionObserver triggers
-<<<<<<< HEAD
-	virtual void sessionAdded(const LLUUID& session_id, const std::string& name, const LLUUID& other_participant_id, bool has_offline_msg);
-    virtual void sessionActivated(const LLUUID& session_id, const std::string& name, const LLUUID& other_participant_id) {}; // Stub
-	virtual void sessionRemoved(const LLUUID& session_id){}											// Stub
-	virtual void sessionVoiceOrIMStarted(const LLUUID& session_id){};								// Stub
-	virtual void sessionIDUpdated(const LLUUID& old_session_id, const LLUUID& new_session_id){};	// Stub
-=======
-	virtual void sessionAdded(const LLUUID& session_id, const std::string& name, const LLUUID& other_participant_id, BOOL has_offline_msg) override;
+	virtual void sessionAdded(const LLUUID& session_id, const std::string& name, const LLUUID& other_participant_id, bool has_offline_msg) override;
     virtual void sessionActivated(const LLUUID& session_id, const std::string& name, const LLUUID& other_participant_id) override {}; // Stub
 	virtual void sessionRemoved(const LLUUID& session_id) override{}											// Stub
 	virtual void sessionVoiceOrIMStarted(const LLUUID& session_id) override{};								// Stub
 	virtual void sessionIDUpdated(const LLUUID& old_session_id, const LLUUID& new_session_id) override{};	// Stub
->>>>>>> afc943ac
 
 	void notifyObservers();
 
