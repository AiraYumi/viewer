--- conflicted
+++ resolved
@@ -1,245 +1,226 @@
-/**
- * @file llconversationlog.h
- *
- * $LicenseInfo:firstyear=2002&license=viewerlgpl$
- * Second Life Viewer Source Code
- * Copyright (C) 2012, Linden Research, Inc.
- *
- * This library is free software; you can redistribute it and/or
- * modify it under the terms of the GNU Lesser General Public
- * License as published by the Free Software Foundation;
- * version 2.1 of the License only.
- *
- * This library is distributed in the hope that it will be useful,
- * but WITHOUT ANY WARRANTY; without even the implied warranty of
- * MERCHANTABILITY or FITNESS FOR A PARTICULAR PURPOSE.  See the GNU
- * Lesser General Public License for more details.
- *
- * You should have received a copy of the GNU Lesser General Public
- * License along with this library; if not, write to the Free Software
- * Foundation, Inc., 51 Franklin Street, Fifth Floor, Boston, MA  02110-1301  USA
- *
- * Linden Research, Inc., 945 Battery Street, San Francisco, CA  94111  USA
- * $/LicenseInfo$
- */
-
-#ifndef LLCONVERSATIONLOG_H_
-#define LLCONVERSATIONLOG_H_
-
-#include "llcallingcard.h"
-#include "llfloaterimsession.h"
-#include "llimview.h"
-
-class LLConversationLogObserver;
-struct ConversationParams;
-
-typedef LLIMModel::LLIMSession::SType SessionType;
-
-/*
- * This class represents a particular session(conversation) of any type(im/voice/p2p/group/...) by storing some of session's data.
- * Each LLConversation object has a corresponding visual representation in a form of LLConversationLogListItem.
- */
-class LLConversation
-{
-public:
-
-    LLConversation(const ConversationParams& params);
-    LLConversation(const LLIMModel::LLIMSession& session);
-    LLConversation(const LLConversation& conversation);
-
-    ~LLConversation();
-
-    const SessionType&  getConversationType()   const   { return mConversationType; }
-    const std::string&  getConversationName()   const   { return mConversationName; }
-    const std::string&  getHistoryFileName()    const   { return mHistoryFileName; }
-    const LLUUID&       getSessionID()          const   { return mSessionID; }
-    const LLUUID&       getParticipantID()      const   { return mParticipantID; }
-    const std::string&  getTimestamp()          const   { return mTimestamp; }
-    const U64Seconds&
-                        getTime()               const   { return mTime; }
-    bool                hasOfflineMessages()    const   { return mHasOfflineIMs; }
-
-    void setConversationName(const std::string &conv_name) { mConversationName = conv_name; }
-    void setOfflineMessages(bool new_messages) { mHasOfflineIMs = new_messages; }
-    bool isOlderThan(U32Days days) const;
-
-    /*
-     * updates last interaction time
-     */
-    void updateTimestamp();
-
-    void updateHistoryFileName(const std::string &new_name) { mHistoryFileName = new_name; }
-
-    /*
-     * Resets flag of unread offline message to false when im floater with this conversation is opened.
-     */
-    void onIMFloaterShown(const LLUUID& session_id);
-
-    /*
-     * returns string representation(in form of: mm/dd/yyyy hh:mm) of time when conversation was started
-     */
-    static const std::string createTimestamp(const U64Seconds& utc_time);
-
-private:
-
-    /*
-     * If conversation has unread offline messages sets callback for opening LLFloaterIMSession
-     * with this conversation.
-     */
-    void setListenIMFloaterOpened();
-
-    boost::signals2::connection mIMFloaterShowedConnection;
-
-    U64Seconds mTime; // last interaction time
-    SessionType     mConversationType;
-    std::string     mConversationName;
-    std::string     mHistoryFileName;
-    LLUUID          mSessionID;
-    LLUUID          mParticipantID;
-    bool            mHasOfflineIMs;
-    std::string     mTimestamp; // last interaction time in form of: mm/dd/yyyy hh:mm
-};
-
-/**
- * LLConversationLog stores all agent's conversations.
- * This class is responsible for creating and storing LLConversation objects when im or voice session starts.
- * Also this class saves/retrieves conversations to/from file.
- *
- * Also please note that it may be several conversations with the same sessionID stored in the conversation log.
- * To distinguish two conversations with the same sessionID it's also needed to compare their creation date.
- */
-
-class LLConversationLog : public LLSingleton<LLConversationLog>, LLIMSessionObserver
-{
-    LLSINGLETON(LLConversationLog);
-public:
-    void removeConversation(const LLConversation& conversation);
-
-    /**
-     * Returns first conversation with matched session_id
-     */
-    const LLConversation*               getConversation(const LLUUID& session_id);
-    const std::vector<LLConversation>&  getConversations() { return mConversations; }
-
-    void addObserver(LLConversationLogObserver* observer);
-    void removeObserver(LLConversationLogObserver* observer);
-
-<<<<<<< HEAD
-	// LLIMSessionObserver triggers
-	virtual void sessionAdded(const LLUUID& session_id, const std::string& name, const LLUUID& other_participant_id, bool has_offline_msg) override;
-=======
-    // LLIMSessionObserver triggers
-    virtual void sessionAdded(const LLUUID& session_id, const std::string& name, const LLUUID& other_participant_id, BOOL has_offline_msg) override;
->>>>>>> e1623bb2
-    virtual void sessionActivated(const LLUUID& session_id, const std::string& name, const LLUUID& other_participant_id) override {}; // Stub
-    virtual void sessionRemoved(const LLUUID& session_id) override{}                                            // Stub
-    virtual void sessionVoiceOrIMStarted(const LLUUID& session_id) override{};                              // Stub
-    virtual void sessionIDUpdated(const LLUUID& old_session_id, const LLUUID& new_session_id) override{};   // Stub
-
-    void notifyObservers();
-
-    void onNewMessageReceived(const LLSD& data);
-
-    /**
-     * public method which is called on viewer exit to save conversation log
-     */
-    void cache();
-    // will check if current name is edentical with the one on disk and will rename the one on disk if it isn't
-    void verifyFilename(const LLUUID& session_id, const std::string &expected_filename, const std::string &new_session_name);
-    bool moveLog(const std::string &originDirectory, const std::string &targetDirectory);
-    void getListOfBackupLogs(std::vector<std::string>& list_of_backup_logs);
-    void deleteBackupLogs();
-
-    void onClearLog();
-    void onClearLogResponse(const LLSD& notification, const LLSD& response);
-
-    bool getIsLoggingEnabled() { return mLoggingEnabled; }
-    bool isLogEmpty() { return mConversations.empty(); }
-
-    /**
-     * inits connection to per account settings,
-     * loads saved file and inits enabled state
-     */
-    void initLoggingState();
-
-    /**
-     * constructs file name in which conversations log will be saved
-     * file name is conversation.log
-     */
-    std::string getFileName();
-    LLConversation* findConversation(const LLIMModel::LLIMSession* session);
-
-private:
-
-    virtual ~LLConversationLog()
-    {
-        if (mAvatarNameCacheConnection.connected())
-        {
-            mAvatarNameCacheConnection.disconnect();
-        }
-    }
-
-<<<<<<< HEAD
-	/**
-	 * adds conversation to the conversation list and notifies observers
-	 */
-	void logConversation(const LLUUID& session_id, bool has_offline_msg);
-=======
-    void enableLogging(S32 log_mode);
->>>>>>> e1623bb2
-
-    /**
-     * adds conversation to the conversation list and notifies observers
-     */
-    void logConversation(const LLUUID& session_id, BOOL has_offline_msg);
-
-    void notifyParticularConversationObservers(const LLUUID& session_id, U32 mask);
-
-    bool saveToFile(const std::string& filename);
-    bool loadFromFile(const std::string& filename);
-
-<<<<<<< HEAD
-	void createConversation(const LLIMModel::LLIMSession* session);
-	void updateConversationTimestamp(LLConversation* conversation);
-	void updateConversationName(const LLIMModel::LLIMSession* session, const std::string& name);
-	void updateOfflineIMs(const LLIMModel::LLIMSession* session, bool new_messages);
-=======
-    void onAvatarNameCache(const LLUUID& participant_id, const LLAvatarName& av_name, const LLIMModel::LLIMSession* session);
->>>>>>> e1623bb2
-
-    void createConversation(const LLIMModel::LLIMSession* session);
-    void updateConversationTimestamp(LLConversation* conversation);
-    void updateConversationName(const LLIMModel::LLIMSession* session, const std::string& name);
-    void updateOfflineIMs(const LLIMModel::LLIMSession* session, BOOL new_messages);
-
-
-
-    typedef std::vector<LLConversation> conversations_vec_t;
-    std::vector<LLConversation>             mConversations;
-    std::set<LLConversationLogObserver*>    mObservers;
-
-    LLFriendObserver* mFriendObserver;      // Observer of the LLAvatarTracker instance
-
-    boost::signals2::connection mNewMessageSignalConnection;
-    boost::signals2::connection mAvatarNameCacheConnection;
-
-    bool mLoggingEnabled;
-};
-
-class LLConversationLogObserver
-{
-public:
-
-    enum EConversationChange
-        {
-            CHANGED_TIME = 1, // last interaction time changed
-            CHANGED_NAME = 2,  // conversation name changed
-            CHANGED_OfflineIMs = 3
-        };
-
-    virtual ~LLConversationLogObserver(){}
-    virtual void changed() = 0;
-    virtual void changed(const LLUUID& session_id, U32 mask){};
-};
-
-#endif /* LLCONVERSATIONLOG_H_ */+/**
+ * @file llconversationlog.h
+ *
+ * $LicenseInfo:firstyear=2002&license=viewerlgpl$
+ * Second Life Viewer Source Code
+ * Copyright (C) 2012, Linden Research, Inc.
+ *
+ * This library is free software; you can redistribute it and/or
+ * modify it under the terms of the GNU Lesser General Public
+ * License as published by the Free Software Foundation;
+ * version 2.1 of the License only.
+ *
+ * This library is distributed in the hope that it will be useful,
+ * but WITHOUT ANY WARRANTY; without even the implied warranty of
+ * MERCHANTABILITY or FITNESS FOR A PARTICULAR PURPOSE.  See the GNU
+ * Lesser General Public License for more details.
+ *
+ * You should have received a copy of the GNU Lesser General Public
+ * License along with this library; if not, write to the Free Software
+ * Foundation, Inc., 51 Franklin Street, Fifth Floor, Boston, MA  02110-1301  USA
+ *
+ * Linden Research, Inc., 945 Battery Street, San Francisco, CA  94111  USA
+ * $/LicenseInfo$
+ */
+
+#ifndef LLCONVERSATIONLOG_H_
+#define LLCONVERSATIONLOG_H_
+
+#include "llcallingcard.h"
+#include "llfloaterimsession.h"
+#include "llimview.h"
+
+class LLConversationLogObserver;
+struct ConversationParams;
+
+typedef LLIMModel::LLIMSession::SType SessionType;
+
+/*
+ * This class represents a particular session(conversation) of any type(im/voice/p2p/group/...) by storing some of session's data.
+ * Each LLConversation object has a corresponding visual representation in a form of LLConversationLogListItem.
+ */
+class LLConversation
+{
+public:
+
+    LLConversation(const ConversationParams& params);
+    LLConversation(const LLIMModel::LLIMSession& session);
+    LLConversation(const LLConversation& conversation);
+
+    ~LLConversation();
+
+    const SessionType&  getConversationType()   const   { return mConversationType; }
+    const std::string&  getConversationName()   const   { return mConversationName; }
+    const std::string&  getHistoryFileName()    const   { return mHistoryFileName; }
+    const LLUUID&       getSessionID()          const   { return mSessionID; }
+    const LLUUID&       getParticipantID()      const   { return mParticipantID; }
+    const std::string&  getTimestamp()          const   { return mTimestamp; }
+    const U64Seconds&
+                        getTime()               const   { return mTime; }
+    bool                hasOfflineMessages()    const   { return mHasOfflineIMs; }
+
+    void setConversationName(const std::string &conv_name) { mConversationName = conv_name; }
+    void setOfflineMessages(bool new_messages) { mHasOfflineIMs = new_messages; }
+    bool isOlderThan(U32Days days) const;
+
+    /*
+     * updates last interaction time
+     */
+    void updateTimestamp();
+
+    void updateHistoryFileName(const std::string &new_name) { mHistoryFileName = new_name; }
+
+    /*
+     * Resets flag of unread offline message to false when im floater with this conversation is opened.
+     */
+    void onIMFloaterShown(const LLUUID& session_id);
+
+    /*
+     * returns string representation(in form of: mm/dd/yyyy hh:mm) of time when conversation was started
+     */
+    static const std::string createTimestamp(const U64Seconds& utc_time);
+
+private:
+
+    /*
+     * If conversation has unread offline messages sets callback for opening LLFloaterIMSession
+     * with this conversation.
+     */
+    void setListenIMFloaterOpened();
+
+    boost::signals2::connection mIMFloaterShowedConnection;
+
+    U64Seconds mTime; // last interaction time
+    SessionType     mConversationType;
+    std::string     mConversationName;
+    std::string     mHistoryFileName;
+    LLUUID          mSessionID;
+    LLUUID          mParticipantID;
+    bool            mHasOfflineIMs;
+    std::string     mTimestamp; // last interaction time in form of: mm/dd/yyyy hh:mm
+};
+
+/**
+ * LLConversationLog stores all agent's conversations.
+ * This class is responsible for creating and storing LLConversation objects when im or voice session starts.
+ * Also this class saves/retrieves conversations to/from file.
+ *
+ * Also please note that it may be several conversations with the same sessionID stored in the conversation log.
+ * To distinguish two conversations with the same sessionID it's also needed to compare their creation date.
+ */
+
+class LLConversationLog : public LLSingleton<LLConversationLog>, LLIMSessionObserver
+{
+    LLSINGLETON(LLConversationLog);
+public:
+    void removeConversation(const LLConversation& conversation);
+
+    /**
+     * Returns first conversation with matched session_id
+     */
+    const LLConversation*               getConversation(const LLUUID& session_id);
+    const std::vector<LLConversation>&  getConversations() { return mConversations; }
+
+    void addObserver(LLConversationLogObserver* observer);
+    void removeObserver(LLConversationLogObserver* observer);
+
+    // LLIMSessionObserver triggers
+    virtual void sessionAdded(const LLUUID& session_id, const std::string& name, const LLUUID& other_participant_id, bool has_offline_msg) override;
+    virtual void sessionActivated(const LLUUID& session_id, const std::string& name, const LLUUID& other_participant_id) override {}; // Stub
+    virtual void sessionRemoved(const LLUUID& session_id) override{}                                            // Stub
+    virtual void sessionVoiceOrIMStarted(const LLUUID& session_id) override{};                              // Stub
+    virtual void sessionIDUpdated(const LLUUID& old_session_id, const LLUUID& new_session_id) override{};   // Stub
+
+    void notifyObservers();
+
+    void onNewMessageReceived(const LLSD& data);
+
+    /**
+     * public method which is called on viewer exit to save conversation log
+     */
+    void cache();
+    // will check if current name is edentical with the one on disk and will rename the one on disk if it isn't
+    void verifyFilename(const LLUUID& session_id, const std::string &expected_filename, const std::string &new_session_name);
+    bool moveLog(const std::string &originDirectory, const std::string &targetDirectory);
+    void getListOfBackupLogs(std::vector<std::string>& list_of_backup_logs);
+    void deleteBackupLogs();
+
+    void onClearLog();
+    void onClearLogResponse(const LLSD& notification, const LLSD& response);
+
+    bool getIsLoggingEnabled() { return mLoggingEnabled; }
+    bool isLogEmpty() { return mConversations.empty(); }
+
+    /**
+     * inits connection to per account settings,
+     * loads saved file and inits enabled state
+     */
+    void initLoggingState();
+
+    /**
+     * constructs file name in which conversations log will be saved
+     * file name is conversation.log
+     */
+    std::string getFileName();
+    LLConversation* findConversation(const LLIMModel::LLIMSession* session);
+
+private:
+
+    virtual ~LLConversationLog()
+    {
+        if (mAvatarNameCacheConnection.connected())
+        {
+            mAvatarNameCacheConnection.disconnect();
+        }
+    }
+
+    void enableLogging(S32 log_mode);
+
+    /**
+     * adds conversation to the conversation list and notifies observers
+     */
+    void logConversation(const LLUUID& session_id, bool has_offline_msg);
+
+    void notifyParticularConversationObservers(const LLUUID& session_id, U32 mask);
+
+    bool saveToFile(const std::string& filename);
+    bool loadFromFile(const std::string& filename);
+
+    void onAvatarNameCache(const LLUUID& participant_id, const LLAvatarName& av_name, const LLIMModel::LLIMSession* session);
+
+    void createConversation(const LLIMModel::LLIMSession* session);
+    void updateConversationTimestamp(LLConversation* conversation);
+    void updateConversationName(const LLIMModel::LLIMSession* session, const std::string& name);
+    void updateOfflineIMs(const LLIMModel::LLIMSession* session, bool new_messages);
+
+
+
+    typedef std::vector<LLConversation> conversations_vec_t;
+    std::vector<LLConversation>             mConversations;
+    std::set<LLConversationLogObserver*>    mObservers;
+
+    LLFriendObserver* mFriendObserver;      // Observer of the LLAvatarTracker instance
+
+    boost::signals2::connection mNewMessageSignalConnection;
+    boost::signals2::connection mAvatarNameCacheConnection;
+
+    bool mLoggingEnabled;
+};
+
+class LLConversationLogObserver
+{
+public:
+
+    enum EConversationChange
+        {
+            CHANGED_TIME = 1, // last interaction time changed
+            CHANGED_NAME = 2,  // conversation name changed
+            CHANGED_OfflineIMs = 3
+        };
+
+    virtual ~LLConversationLogObserver(){}
+    virtual void changed() = 0;
+    virtual void changed(const LLUUID& session_id, U32 mask){};
+};
+
+#endif /* LLCONVERSATIONLOG_H_ */