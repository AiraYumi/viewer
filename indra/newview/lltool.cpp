/**
 * @file lltool.cpp
 * @brief LLTool class implementation
 *
 * $LicenseInfo:firstyear=2001&license=viewerlgpl$
 * Second Life Viewer Source Code
 * Copyright (C) 2010, Linden Research, Inc.
 *
 * This library is free software; you can redistribute it and/or
 * modify it under the terms of the GNU Lesser General Public
 * License as published by the Free Software Foundation;
 * version 2.1 of the License only.
 *
 * This library is distributed in the hope that it will be useful,
 * but WITHOUT ANY WARRANTY; without even the implied warranty of
 * MERCHANTABILITY or FITNESS FOR A PARTICULAR PURPOSE.  See the GNU
 * Lesser General Public License for more details.
 *
 * You should have received a copy of the GNU Lesser General Public
 * License along with this library; if not, write to the Free Software
 * Foundation, Inc., 51 Franklin Street, Fifth Floor, Boston, MA  02110-1301  USA
 *
 * Linden Research, Inc., 945 Battery Street, San Francisco, CA  94111  USA
 * $/LicenseInfo$
 */

#include "llviewerprecompiledheaders.h"

#include "lltool.h"

#include "indra_constants.h"
#include "llerror.h"
#include "llview.h"

#include "llviewerwindow.h"
#include "llviewercontrol.h"
#include "lltoolcomp.h"
#include "lltoolfocus.h"
#include "llfocusmgr.h"
#include "llagent.h"
#include "llviewerjoystick.h"

extern bool gDebugClicks;

//static
const std::string LLTool::sNameNull("null");

LLTool::LLTool( const std::string& name, LLToolComposite* composite ) :
    mComposite( composite ),
    mName(name)
{
}

LLTool::~LLTool()
{
    if( hasMouseCapture() )
    {
        LL_WARNS() << "Tool deleted holding mouse capture.  Mouse capture removed." << LL_ENDL;
        gFocusMgr.removeMouseCaptureWithoutCallback( this );
    }
}

bool LLTool::handleAnyMouseClick(S32 x, S32 y, MASK mask, EMouseClickType clicktype, bool down)
{
<<<<<<< HEAD
	bool result = LLMouseHandler::handleAnyMouseClick(x, y, mask, clicktype, down);
	
	// This behavior was moved here from LLViewerWindow::handleAnyMouseClick, so it can be selectively overridden by LLTool subclasses.
	if(down && result)
	{
		// This is necessary to force clicks in the world to cause edit
		// boxes that might have keyboard focus to relinquish it, and hence
		// cause a commit to update their value.  JC
		gFocusMgr.setKeyboardFocus(NULL);
	}
	
	return result;
=======
    BOOL result = LLMouseHandler::handleAnyMouseClick(x, y, mask, clicktype, down);

    // This behavior was moved here from LLViewerWindow::handleAnyMouseClick, so it can be selectively overridden by LLTool subclasses.
    if(down && result)
    {
        // This is necessary to force clicks in the world to cause edit
        // boxes that might have keyboard focus to relinquish it, and hence
        // cause a commit to update their value.  JC
        gFocusMgr.setKeyboardFocus(NULL);
    }

    return result;
>>>>>>> e1623bb2
}

bool LLTool::handleMouseDown(S32 x, S32 y, MASK mask)
{
<<<<<<< HEAD
	if (gDebugClicks)
	{
		LL_INFOS() << "LLTool left mouse down" << LL_ENDL;
	}
	// by default, didn't handle it
	// AGENT_CONTROL_LBUTTON_DOWN is handled by scanMouse() and scanKey()
	// LL_INFOS() << "LLTool::handleMouseDown" << LL_ENDL;
	return false;
=======
    if (gDebugClicks)
    {
        LL_INFOS() << "LLTool left mouse down" << LL_ENDL;
    }
    // by default, didn't handle it
    // AGENT_CONTROL_LBUTTON_DOWN is handled by scanMouse() and scanKey()
    // LL_INFOS() << "LLTool::handleMouseDown" << LL_ENDL;
    return FALSE;
>>>>>>> e1623bb2
}

bool LLTool::handleMouseUp(S32 x, S32 y, MASK mask)
{
<<<<<<< HEAD
	if (gDebugClicks) 
	{
		LL_INFOS() << "LLTool left mouse up" << LL_ENDL;
	}
	// by default, didn't handle it
	// AGENT_CONTROL_LBUTTON_UP is handled by scanMouse() and scanKey()
	// LL_INFOS() << "LLTool::handleMouseUp" << LL_ENDL;
	return true;
=======
    if (gDebugClicks)
    {
        LL_INFOS() << "LLTool left mouse up" << LL_ENDL;
    }
    // by default, didn't handle it
    // AGENT_CONTROL_LBUTTON_UP is handled by scanMouse() and scanKey()
    // LL_INFOS() << "LLTool::handleMouseUp" << LL_ENDL;
    return TRUE;
>>>>>>> e1623bb2
}

bool LLTool::handleHover(S32 x, S32 y, MASK mask)
{
<<<<<<< HEAD
	gViewerWindow->setCursor(UI_CURSOR_ARROW);
	LL_DEBUGS("UserInput") << "hover handled by a tool" << LL_ENDL;		
	// by default, do nothing, say we handled it
	return true;
=======
    gViewerWindow->setCursor(UI_CURSOR_ARROW);
    LL_DEBUGS("UserInput") << "hover handled by a tool" << LL_ENDL;
    // by default, do nothing, say we handled it
    return TRUE;
>>>>>>> e1623bb2
}

bool LLTool::handleScrollWheel(S32 x, S32 y, S32 clicks)
{
<<<<<<< HEAD
	// by default, didn't handle it
	// LL_INFOS() << "LLTool::handleScrollWheel" << LL_ENDL;
	return false;
=======
    // by default, didn't handle it
    // LL_INFOS() << "LLTool::handleScrollWheel" << LL_ENDL;
    return FALSE;
>>>>>>> e1623bb2
}

bool LLTool::handleScrollHWheel(S32 x, S32 y, S32 clicks)
{
    // by default, didn't handle it
    return false;
}

bool LLTool::handleDoubleClick(S32 x,S32 y,MASK mask)
{
<<<<<<< HEAD
	// LL_INFOS() << "LLTool::handleDoubleClick" << LL_ENDL;
	// by default, pretend it's a left click
	return false;
=======
    // LL_INFOS() << "LLTool::handleDoubleClick" << LL_ENDL;
    // by default, pretend it's a left click
    return FALSE;
>>>>>>> e1623bb2
}

bool LLTool::handleRightMouseDown(S32 x,S32 y,MASK mask)
{
<<<<<<< HEAD
	// by default, didn't handle it
	// LL_INFOS() << "LLTool::handleRightMouseDown" << LL_ENDL;
	return false;
=======
    // by default, didn't handle it
    // LL_INFOS() << "LLTool::handleRightMouseDown" << LL_ENDL;
    return FALSE;
>>>>>>> e1623bb2
}

bool LLTool::handleRightMouseUp(S32 x, S32 y, MASK mask)
{
<<<<<<< HEAD
	// by default, didn't handle it
	// LL_INFOS() << "LLTool::handleRightMouseDown" << LL_ENDL;
	return false;
}
 
bool LLTool::handleMiddleMouseDown(S32 x,S32 y,MASK mask)
{
	// by default, didn't handle it
	// LL_INFOS() << "LLTool::handleMiddleMouseDown" << LL_ENDL;
	return false;
=======
    // by default, didn't handle it
    // LL_INFOS() << "LLTool::handleRightMouseDown" << LL_ENDL;
    return FALSE;
}

BOOL LLTool::handleMiddleMouseDown(S32 x,S32 y,MASK mask)
{
    // by default, didn't handle it
    // LL_INFOS() << "LLTool::handleMiddleMouseDown" << LL_ENDL;
    return FALSE;
>>>>>>> e1623bb2
}

bool LLTool::handleMiddleMouseUp(S32 x, S32 y, MASK mask)
{
<<<<<<< HEAD
	// by default, didn't handle it
	// LL_INFOS() << "LLTool::handleMiddleMouseUp" << LL_ENDL;
	return false;
=======
    // by default, didn't handle it
    // LL_INFOS() << "LLTool::handleMiddleMouseUp" << LL_ENDL;
    return FALSE;
>>>>>>> e1623bb2
}

bool LLTool::handleToolTip(S32 x, S32 y, MASK mask)
{
<<<<<<< HEAD
	// by default, didn't handle it
	// LL_INFOS() << "LLTool::handleToolTip" << LL_ENDL;
	return false;
=======
    // by default, didn't handle it
    // LL_INFOS() << "LLTool::handleToolTip" << LL_ENDL;
    return FALSE;
>>>>>>> e1623bb2
}

void LLTool::setMouseCapture( bool b )
{
    if( b )
    {
        gFocusMgr.setMouseCapture(mComposite ? mComposite : this );
    }
    else
    if( hasMouseCapture() )
    {
        gFocusMgr.setMouseCapture( NULL );
    }
}

// virtual
void LLTool::draw()
{ }

bool LLTool::hasMouseCapture()
{
    return gFocusMgr.getMouseCapture() == (mComposite ? mComposite : this);
}

bool LLTool::handleKey(KEY key, MASK mask)
{
<<<<<<< HEAD
	return false;
=======
    return FALSE;
>>>>>>> e1623bb2
}

LLTool* LLTool::getOverrideTool(MASK mask)
{
    // NOTE: if in flycam mode, ALT-ZOOM camera should be disabled
    if (LLViewerJoystick::getInstance()->getOverrideCamera())
    {
        return NULL;
    }

    static LLCachedControl<bool> alt_zoom(gSavedSettings, "EnableAltZoom", true);
    if (alt_zoom)
    {
        if (mask & MASK_ALT)
        {
            return LLToolCamera::getInstance();
        }
    }
    return NULL;
}<|MERGE_RESOLUTION|>--- conflicted
+++ resolved
@@ -1,301 +1,210 @@
-/**
- * @file lltool.cpp
- * @brief LLTool class implementation
- *
- * $LicenseInfo:firstyear=2001&license=viewerlgpl$
- * Second Life Viewer Source Code
- * Copyright (C) 2010, Linden Research, Inc.
- *
- * This library is free software; you can redistribute it and/or
- * modify it under the terms of the GNU Lesser General Public
- * License as published by the Free Software Foundation;
- * version 2.1 of the License only.
- *
- * This library is distributed in the hope that it will be useful,
- * but WITHOUT ANY WARRANTY; without even the implied warranty of
- * MERCHANTABILITY or FITNESS FOR A PARTICULAR PURPOSE.  See the GNU
- * Lesser General Public License for more details.
- *
- * You should have received a copy of the GNU Lesser General Public
- * License along with this library; if not, write to the Free Software
- * Foundation, Inc., 51 Franklin Street, Fifth Floor, Boston, MA  02110-1301  USA
- *
- * Linden Research, Inc., 945 Battery Street, San Francisco, CA  94111  USA
- * $/LicenseInfo$
- */
-
-#include "llviewerprecompiledheaders.h"
-
-#include "lltool.h"
-
-#include "indra_constants.h"
-#include "llerror.h"
-#include "llview.h"
-
-#include "llviewerwindow.h"
-#include "llviewercontrol.h"
-#include "lltoolcomp.h"
-#include "lltoolfocus.h"
-#include "llfocusmgr.h"
-#include "llagent.h"
-#include "llviewerjoystick.h"
-
-extern bool gDebugClicks;
-
-//static
-const std::string LLTool::sNameNull("null");
-
-LLTool::LLTool( const std::string& name, LLToolComposite* composite ) :
-    mComposite( composite ),
-    mName(name)
-{
-}
-
-LLTool::~LLTool()
-{
-    if( hasMouseCapture() )
-    {
-        LL_WARNS() << "Tool deleted holding mouse capture.  Mouse capture removed." << LL_ENDL;
-        gFocusMgr.removeMouseCaptureWithoutCallback( this );
-    }
-}
-
-bool LLTool::handleAnyMouseClick(S32 x, S32 y, MASK mask, EMouseClickType clicktype, bool down)
-{
-<<<<<<< HEAD
-	bool result = LLMouseHandler::handleAnyMouseClick(x, y, mask, clicktype, down);
-	
-	// This behavior was moved here from LLViewerWindow::handleAnyMouseClick, so it can be selectively overridden by LLTool subclasses.
-	if(down && result)
-	{
-		// This is necessary to force clicks in the world to cause edit
-		// boxes that might have keyboard focus to relinquish it, and hence
-		// cause a commit to update their value.  JC
-		gFocusMgr.setKeyboardFocus(NULL);
-	}
-	
-	return result;
-=======
-    BOOL result = LLMouseHandler::handleAnyMouseClick(x, y, mask, clicktype, down);
-
-    // This behavior was moved here from LLViewerWindow::handleAnyMouseClick, so it can be selectively overridden by LLTool subclasses.
-    if(down && result)
-    {
-        // This is necessary to force clicks in the world to cause edit
-        // boxes that might have keyboard focus to relinquish it, and hence
-        // cause a commit to update their value.  JC
-        gFocusMgr.setKeyboardFocus(NULL);
-    }
-
-    return result;
->>>>>>> e1623bb2
-}
-
-bool LLTool::handleMouseDown(S32 x, S32 y, MASK mask)
-{
-<<<<<<< HEAD
-	if (gDebugClicks)
-	{
-		LL_INFOS() << "LLTool left mouse down" << LL_ENDL;
-	}
-	// by default, didn't handle it
-	// AGENT_CONTROL_LBUTTON_DOWN is handled by scanMouse() and scanKey()
-	// LL_INFOS() << "LLTool::handleMouseDown" << LL_ENDL;
-	return false;
-=======
-    if (gDebugClicks)
-    {
-        LL_INFOS() << "LLTool left mouse down" << LL_ENDL;
-    }
-    // by default, didn't handle it
-    // AGENT_CONTROL_LBUTTON_DOWN is handled by scanMouse() and scanKey()
-    // LL_INFOS() << "LLTool::handleMouseDown" << LL_ENDL;
-    return FALSE;
->>>>>>> e1623bb2
-}
-
-bool LLTool::handleMouseUp(S32 x, S32 y, MASK mask)
-{
-<<<<<<< HEAD
-	if (gDebugClicks) 
-	{
-		LL_INFOS() << "LLTool left mouse up" << LL_ENDL;
-	}
-	// by default, didn't handle it
-	// AGENT_CONTROL_LBUTTON_UP is handled by scanMouse() and scanKey()
-	// LL_INFOS() << "LLTool::handleMouseUp" << LL_ENDL;
-	return true;
-=======
-    if (gDebugClicks)
-    {
-        LL_INFOS() << "LLTool left mouse up" << LL_ENDL;
-    }
-    // by default, didn't handle it
-    // AGENT_CONTROL_LBUTTON_UP is handled by scanMouse() and scanKey()
-    // LL_INFOS() << "LLTool::handleMouseUp" << LL_ENDL;
-    return TRUE;
->>>>>>> e1623bb2
-}
-
-bool LLTool::handleHover(S32 x, S32 y, MASK mask)
-{
-<<<<<<< HEAD
-	gViewerWindow->setCursor(UI_CURSOR_ARROW);
-	LL_DEBUGS("UserInput") << "hover handled by a tool" << LL_ENDL;		
-	// by default, do nothing, say we handled it
-	return true;
-=======
-    gViewerWindow->setCursor(UI_CURSOR_ARROW);
-    LL_DEBUGS("UserInput") << "hover handled by a tool" << LL_ENDL;
-    // by default, do nothing, say we handled it
-    return TRUE;
->>>>>>> e1623bb2
-}
-
-bool LLTool::handleScrollWheel(S32 x, S32 y, S32 clicks)
-{
-<<<<<<< HEAD
-	// by default, didn't handle it
-	// LL_INFOS() << "LLTool::handleScrollWheel" << LL_ENDL;
-	return false;
-=======
-    // by default, didn't handle it
-    // LL_INFOS() << "LLTool::handleScrollWheel" << LL_ENDL;
-    return FALSE;
->>>>>>> e1623bb2
-}
-
-bool LLTool::handleScrollHWheel(S32 x, S32 y, S32 clicks)
-{
-    // by default, didn't handle it
-    return false;
-}
-
-bool LLTool::handleDoubleClick(S32 x,S32 y,MASK mask)
-{
-<<<<<<< HEAD
-	// LL_INFOS() << "LLTool::handleDoubleClick" << LL_ENDL;
-	// by default, pretend it's a left click
-	return false;
-=======
-    // LL_INFOS() << "LLTool::handleDoubleClick" << LL_ENDL;
-    // by default, pretend it's a left click
-    return FALSE;
->>>>>>> e1623bb2
-}
-
-bool LLTool::handleRightMouseDown(S32 x,S32 y,MASK mask)
-{
-<<<<<<< HEAD
-	// by default, didn't handle it
-	// LL_INFOS() << "LLTool::handleRightMouseDown" << LL_ENDL;
-	return false;
-=======
-    // by default, didn't handle it
-    // LL_INFOS() << "LLTool::handleRightMouseDown" << LL_ENDL;
-    return FALSE;
->>>>>>> e1623bb2
-}
-
-bool LLTool::handleRightMouseUp(S32 x, S32 y, MASK mask)
-{
-<<<<<<< HEAD
-	// by default, didn't handle it
-	// LL_INFOS() << "LLTool::handleRightMouseDown" << LL_ENDL;
-	return false;
-}
- 
-bool LLTool::handleMiddleMouseDown(S32 x,S32 y,MASK mask)
-{
-	// by default, didn't handle it
-	// LL_INFOS() << "LLTool::handleMiddleMouseDown" << LL_ENDL;
-	return false;
-=======
-    // by default, didn't handle it
-    // LL_INFOS() << "LLTool::handleRightMouseDown" << LL_ENDL;
-    return FALSE;
-}
-
-BOOL LLTool::handleMiddleMouseDown(S32 x,S32 y,MASK mask)
-{
-    // by default, didn't handle it
-    // LL_INFOS() << "LLTool::handleMiddleMouseDown" << LL_ENDL;
-    return FALSE;
->>>>>>> e1623bb2
-}
-
-bool LLTool::handleMiddleMouseUp(S32 x, S32 y, MASK mask)
-{
-<<<<<<< HEAD
-	// by default, didn't handle it
-	// LL_INFOS() << "LLTool::handleMiddleMouseUp" << LL_ENDL;
-	return false;
-=======
-    // by default, didn't handle it
-    // LL_INFOS() << "LLTool::handleMiddleMouseUp" << LL_ENDL;
-    return FALSE;
->>>>>>> e1623bb2
-}
-
-bool LLTool::handleToolTip(S32 x, S32 y, MASK mask)
-{
-<<<<<<< HEAD
-	// by default, didn't handle it
-	// LL_INFOS() << "LLTool::handleToolTip" << LL_ENDL;
-	return false;
-=======
-    // by default, didn't handle it
-    // LL_INFOS() << "LLTool::handleToolTip" << LL_ENDL;
-    return FALSE;
->>>>>>> e1623bb2
-}
-
-void LLTool::setMouseCapture( bool b )
-{
-    if( b )
-    {
-        gFocusMgr.setMouseCapture(mComposite ? mComposite : this );
-    }
-    else
-    if( hasMouseCapture() )
-    {
-        gFocusMgr.setMouseCapture( NULL );
-    }
-}
-
-// virtual
-void LLTool::draw()
-{ }
-
-bool LLTool::hasMouseCapture()
-{
-    return gFocusMgr.getMouseCapture() == (mComposite ? mComposite : this);
-}
-
-bool LLTool::handleKey(KEY key, MASK mask)
-{
-<<<<<<< HEAD
-	return false;
-=======
-    return FALSE;
->>>>>>> e1623bb2
-}
-
-LLTool* LLTool::getOverrideTool(MASK mask)
-{
-    // NOTE: if in flycam mode, ALT-ZOOM camera should be disabled
-    if (LLViewerJoystick::getInstance()->getOverrideCamera())
-    {
-        return NULL;
-    }
-
-    static LLCachedControl<bool> alt_zoom(gSavedSettings, "EnableAltZoom", true);
-    if (alt_zoom)
-    {
-        if (mask & MASK_ALT)
-        {
-            return LLToolCamera::getInstance();
-        }
-    }
-    return NULL;
-}+/**
+ * @file lltool.cpp
+ * @brief LLTool class implementation
+ *
+ * $LicenseInfo:firstyear=2001&license=viewerlgpl$
+ * Second Life Viewer Source Code
+ * Copyright (C) 2010, Linden Research, Inc.
+ *
+ * This library is free software; you can redistribute it and/or
+ * modify it under the terms of the GNU Lesser General Public
+ * License as published by the Free Software Foundation;
+ * version 2.1 of the License only.
+ *
+ * This library is distributed in the hope that it will be useful,
+ * but WITHOUT ANY WARRANTY; without even the implied warranty of
+ * MERCHANTABILITY or FITNESS FOR A PARTICULAR PURPOSE.  See the GNU
+ * Lesser General Public License for more details.
+ *
+ * You should have received a copy of the GNU Lesser General Public
+ * License along with this library; if not, write to the Free Software
+ * Foundation, Inc., 51 Franklin Street, Fifth Floor, Boston, MA  02110-1301  USA
+ *
+ * Linden Research, Inc., 945 Battery Street, San Francisco, CA  94111  USA
+ * $/LicenseInfo$
+ */
+
+#include "llviewerprecompiledheaders.h"
+
+#include "lltool.h"
+
+#include "indra_constants.h"
+#include "llerror.h"
+#include "llview.h"
+
+#include "llviewerwindow.h"
+#include "llviewercontrol.h"
+#include "lltoolcomp.h"
+#include "lltoolfocus.h"
+#include "llfocusmgr.h"
+#include "llagent.h"
+#include "llviewerjoystick.h"
+
+extern bool gDebugClicks;
+
+//static
+const std::string LLTool::sNameNull("null");
+
+LLTool::LLTool( const std::string& name, LLToolComposite* composite ) :
+    mComposite( composite ),
+    mName(name)
+{
+}
+
+LLTool::~LLTool()
+{
+    if( hasMouseCapture() )
+    {
+        LL_WARNS() << "Tool deleted holding mouse capture.  Mouse capture removed." << LL_ENDL;
+        gFocusMgr.removeMouseCaptureWithoutCallback( this );
+    }
+}
+
+bool LLTool::handleAnyMouseClick(S32 x, S32 y, MASK mask, EMouseClickType clicktype, bool down)
+{
+    bool result = LLMouseHandler::handleAnyMouseClick(x, y, mask, clicktype, down);
+
+    // This behavior was moved here from LLViewerWindow::handleAnyMouseClick, so it can be selectively overridden by LLTool subclasses.
+    if(down && result)
+    {
+        // This is necessary to force clicks in the world to cause edit
+        // boxes that might have keyboard focus to relinquish it, and hence
+        // cause a commit to update their value.  JC
+        gFocusMgr.setKeyboardFocus(NULL);
+    }
+
+    return result;
+}
+
+bool LLTool::handleMouseDown(S32 x, S32 y, MASK mask)
+{
+    if (gDebugClicks)
+    {
+        LL_INFOS() << "LLTool left mouse down" << LL_ENDL;
+    }
+    // by default, didn't handle it
+    // AGENT_CONTROL_LBUTTON_DOWN is handled by scanMouse() and scanKey()
+    // LL_INFOS() << "LLTool::handleMouseDown" << LL_ENDL;
+    return false;
+}
+
+bool LLTool::handleMouseUp(S32 x, S32 y, MASK mask)
+{
+    if (gDebugClicks)
+    {
+        LL_INFOS() << "LLTool left mouse up" << LL_ENDL;
+    }
+    // by default, didn't handle it
+    // AGENT_CONTROL_LBUTTON_UP is handled by scanMouse() and scanKey()
+    // LL_INFOS() << "LLTool::handleMouseUp" << LL_ENDL;
+    return true;
+}
+
+bool LLTool::handleHover(S32 x, S32 y, MASK mask)
+{
+    gViewerWindow->setCursor(UI_CURSOR_ARROW);
+    LL_DEBUGS("UserInput") << "hover handled by a tool" << LL_ENDL;
+    // by default, do nothing, say we handled it
+    return true;
+}
+
+bool LLTool::handleScrollWheel(S32 x, S32 y, S32 clicks)
+{
+    // by default, didn't handle it
+    // LL_INFOS() << "LLTool::handleScrollWheel" << LL_ENDL;
+    return false;
+}
+
+bool LLTool::handleScrollHWheel(S32 x, S32 y, S32 clicks)
+{
+    // by default, didn't handle it
+    return false;
+}
+
+bool LLTool::handleDoubleClick(S32 x,S32 y,MASK mask)
+{
+    // LL_INFOS() << "LLTool::handleDoubleClick" << LL_ENDL;
+    // by default, pretend it's a left click
+    return false;
+}
+
+bool LLTool::handleRightMouseDown(S32 x,S32 y,MASK mask)
+{
+    // by default, didn't handle it
+    // LL_INFOS() << "LLTool::handleRightMouseDown" << LL_ENDL;
+    return false;
+}
+
+bool LLTool::handleRightMouseUp(S32 x, S32 y, MASK mask)
+{
+    // by default, didn't handle it
+    // LL_INFOS() << "LLTool::handleRightMouseDown" << LL_ENDL;
+    return false;
+}
+
+bool LLTool::handleMiddleMouseDown(S32 x,S32 y,MASK mask)
+{
+    // by default, didn't handle it
+    // LL_INFOS() << "LLTool::handleMiddleMouseDown" << LL_ENDL;
+    return false;
+}
+
+bool LLTool::handleMiddleMouseUp(S32 x, S32 y, MASK mask)
+{
+    // by default, didn't handle it
+    // LL_INFOS() << "LLTool::handleMiddleMouseUp" << LL_ENDL;
+    return false;
+}
+
+bool LLTool::handleToolTip(S32 x, S32 y, MASK mask)
+{
+    // by default, didn't handle it
+    // LL_INFOS() << "LLTool::handleToolTip" << LL_ENDL;
+    return false;
+}
+
+void LLTool::setMouseCapture( bool b )
+{
+    if( b )
+    {
+        gFocusMgr.setMouseCapture(mComposite ? mComposite : this );
+    }
+    else
+    if( hasMouseCapture() )
+    {
+        gFocusMgr.setMouseCapture( NULL );
+    }
+}
+
+// virtual
+void LLTool::draw()
+{ }
+
+bool LLTool::hasMouseCapture()
+{
+    return gFocusMgr.getMouseCapture() == (mComposite ? mComposite : this);
+}
+
+bool LLTool::handleKey(KEY key, MASK mask)
+{
+    return false;
+}
+
+LLTool* LLTool::getOverrideTool(MASK mask)
+{
+    // NOTE: if in flycam mode, ALT-ZOOM camera should be disabled
+    if (LLViewerJoystick::getInstance()->getOverrideCamera())
+    {
+        return NULL;
+    }
+
+    static LLCachedControl<bool> alt_zoom(gSavedSettings, "EnableAltZoom", true);
+    if (alt_zoom)
+    {
+        if (mask & MASK_ALT)
+        {
+            return LLToolCamera::getInstance();
+        }
+    }
+    return NULL;
+}