/**
 * @file llchicletbar.cpp
 * @brief LLChicletBar class implementation
 *
 * $LicenseInfo:firstyear=2011&license=viewerlgpl$
 * Second Life Viewer Source Code
 * Copyright (C) 2011, Linden Research, Inc.
 *
 * This library is free software; you can redistribute it and/or
 * modify it under the terms of the GNU Lesser General Public
 * License as published by the Free Software Foundation;
 * version 2.1 of the License only.
 *
 * This library is distributed in the hope that it will be useful,
 * but WITHOUT ANY WARRANTY; without even the implied warranty of
 * MERCHANTABILITY or FITNESS FOR A PARTICULAR PURPOSE.  See the GNU
 * Lesser General Public License for more details.
 *
 * You should have received a copy of the GNU Lesser General Public
 * License along with this library; if not, write to the Free Software
 * Foundation, Inc., 51 Franklin Street, Fifth Floor, Boston, MA  02110-1301  USA
 *
 * Linden Research, Inc., 945 Battery Street, San Francisco, CA  94111  USA
 * $/LicenseInfo$
 */

#include "llviewerprecompiledheaders.h" // must be first include
#include "llchicletbar.h"

#include "llchiclet.h"
#include "lllayoutstack.h"
#include "llpaneltopinfobar.h"
#include "llsyswellwindow.h"
#include "llfloaternotificationstabbed.h"

namespace
{
    const std::string& PANEL_CHICLET_NAME   = "chiclet_list_panel";
}

LLChicletBar::LLChicletBar()
:   mChicletPanel(NULL),
    mToolbarStack(NULL)
{
    buildFromFile("panel_chiclet_bar.xml");
}

bool LLChicletBar::postBuild()
{
    mToolbarStack = getChild<LLLayoutStack>("toolbar_stack");
    mChicletPanel = getChild<LLChicletPanel>("chiclet_list");

    showWellButton("notification_well", !LLFloaterNotificationsTabbed::getInstance()->isWindowEmpty());

    LLPanelTopInfoBar::instance().setResizeCallback(boost::bind(&LLChicletBar::fitWithTopInfoBar, this));
    LLPanelTopInfoBar::instance().setVisibleCallback(boost::bind(&LLChicletBar::fitWithTopInfoBar, this));

<<<<<<< HEAD
	return true;
=======
    return TRUE;
>>>>>>> e1623bb2
}

void LLChicletBar::showWellButton(const std::string& well_name, bool visible)
{
    LLView * panel = findChild<LLView>(well_name + "_panel");
    if (!panel) return;

    panel->setVisible(visible);
}

void LLChicletBar::log(LLView* panel, const std::string& descr)
{
    if (NULL == panel) return;
    LLView* layout = panel->getParent();
    LL_DEBUGS("ChicletBarRects") << descr << ": "
        << "panel: " << panel->getName()
        << ", rect: " << panel->getRect()
        << " layout: " << layout->getName()
        << ", rect: " << layout->getRect()
        << LL_ENDL;
}

void LLChicletBar::reshape(S32 width, S32 height, bool called_from_parent)
{
    static S32 debug_calling_number = 0;
    LL_DEBUGS() << "**************************************** " << ++debug_calling_number << LL_ENDL;

    S32 current_width = getRect().getWidth();
    S32 delta_width = width - current_width;
    LL_DEBUGS() << "Reshaping: "
        << ", width: " << width
        << ", cur width: " << current_width
        << ", delta_width: " << delta_width
        << ", called_from_parent: " << called_from_parent
        << LL_ENDL;

    if (mChicletPanel)          log(mChicletPanel, "before");

    // Difference between chiclet bar width required to fit its children and the actual width. (see EXT-991)
    // Positive value means that chiclet bar is not wide enough.
    // Negative value means that there is free space.
    static S32 extra_shrink_width = 0;
    bool should_be_reshaped = true;

    if (mChicletPanel && mToolbarStack)
    {
        // Firstly, update layout stack to ensure we deal with correct panel sizes.
        {
            // Force the updating of layout to reset panels collapse factor.
            mToolbarStack->updateLayout();
        }

        // chiclet bar is narrowed
        if (delta_width < 0)
        {
            if (extra_shrink_width > 0) // not enough space
            {
                extra_shrink_width += llabs(delta_width);
                should_be_reshaped = false;
            }
            else
            {
                extra_shrink_width = processWidthDecreased(delta_width);

                // increase new width to extra_shrink_width value to not reshape less than chiclet bar minimum
                width += extra_shrink_width;
            }
        }
        // chiclet bar is widened
        else
        {
            if (extra_shrink_width > delta_width)
            {
                // Still not enough space.
                // Only subtract the delta from the required delta and don't reshape.
                extra_shrink_width -= delta_width;
                should_be_reshaped = false;
            }
            else if (extra_shrink_width > 0)
            {
                // If we have some extra shrink width let's reduce delta_width & width
                delta_width -= extra_shrink_width;
                width -= extra_shrink_width;
                extra_shrink_width = 0;
            }
        }
    }

    if (should_be_reshaped)
    {
        LL_DEBUGS() << "Reshape all children with width: " << width << LL_ENDL;
        LLPanel::reshape(width, height, called_from_parent);
    }

    if (mChicletPanel)          log(mChicletPanel, "after");
}

S32 LLChicletBar::processWidthDecreased(S32 delta_width)
{
    bool still_should_be_processed = true;

    const S32 chiclet_panel_shrink_headroom = getChicletPanelShrinkHeadroom();

    // Decreasing width of chiclet panel.
    if (chiclet_panel_shrink_headroom > 0)
    {
        // we have some space to decrease chiclet panel
        S32 shrink_by = llmin(-delta_width, chiclet_panel_shrink_headroom);

        LL_DEBUGS() << "delta_width: " << delta_width
            << ", panel_delta_min: " << chiclet_panel_shrink_headroom
            << ", shrink_by: " << shrink_by
            << LL_ENDL;

        // is chiclet panel wide enough to process resizing?
        delta_width += chiclet_panel_shrink_headroom;

        still_should_be_processed = delta_width < 0;

        LL_DEBUGS() << "Shrinking chiclet panel by " << shrink_by << " px" << LL_ENDL;
        mChicletPanel->getParent()->reshape(mChicletPanel->getParent()->getRect().getWidth() - shrink_by, mChicletPanel->getParent()->getRect().getHeight());
        log(mChicletPanel, "after processing panel decreasing via chiclet panel");

        LL_DEBUGS() << "RS_CHICLET_PANEL"
            << ", delta_width: " << delta_width
            << LL_ENDL;
    }

    S32 extra_shrink_width = 0;

    if (still_should_be_processed)
    {
        extra_shrink_width = -delta_width;
        LL_WARNS() << "There is no enough width to reshape all children: "
            << extra_shrink_width << LL_ENDL;
    }

    return extra_shrink_width;
}

S32 LLChicletBar::getChicletPanelShrinkHeadroom() const
{
    static const S32 min_width = mChicletPanel->getMinWidth();
    const S32 cur_width = mChicletPanel->getParent()->getRect().getWidth();

    S32 shrink_headroom = cur_width - min_width;
    llassert(shrink_headroom >= 0); // the panel cannot get narrower than the minimum
    return shrink_headroom;
}

void LLChicletBar::fitWithTopInfoBar()
{
    LLPanelTopInfoBar& top_info_bar = LLPanelTopInfoBar::instance();

    LLRect rect = getRect();
    S32 width = rect.getWidth();

    if (top_info_bar.getVisible())
    {
        S32 delta = top_info_bar.calcScreenRect().mRight - calcScreenRect().mLeft;
        if (delta < 0 && rect.mLeft < llabs(delta))
            delta = -rect.mLeft;
        rect.setLeftTopAndSize(rect.mLeft + delta, rect.mTop, rect.getWidth(), rect.getHeight());
        width = rect.getWidth() - delta;
    }
    else
    {
        LLView* parent = getParent();
        if (parent)
        {
            LLRect parent_rect = parent->getRect();
            rect.setLeftTopAndSize(0, rect.mTop, rect.getWidth(), rect.getHeight());
            width = parent_rect.getWidth();
        }
    }

    setRect(rect);
    LLPanel::reshape(width, rect.getHeight(), false);
}<|MERGE_RESOLUTION|>--- conflicted
+++ resolved
@@ -1,241 +1,237 @@
-/**
- * @file llchicletbar.cpp
- * @brief LLChicletBar class implementation
- *
- * $LicenseInfo:firstyear=2011&license=viewerlgpl$
- * Second Life Viewer Source Code
- * Copyright (C) 2011, Linden Research, Inc.
- *
- * This library is free software; you can redistribute it and/or
- * modify it under the terms of the GNU Lesser General Public
- * License as published by the Free Software Foundation;
- * version 2.1 of the License only.
- *
- * This library is distributed in the hope that it will be useful,
- * but WITHOUT ANY WARRANTY; without even the implied warranty of
- * MERCHANTABILITY or FITNESS FOR A PARTICULAR PURPOSE.  See the GNU
- * Lesser General Public License for more details.
- *
- * You should have received a copy of the GNU Lesser General Public
- * License along with this library; if not, write to the Free Software
- * Foundation, Inc., 51 Franklin Street, Fifth Floor, Boston, MA  02110-1301  USA
- *
- * Linden Research, Inc., 945 Battery Street, San Francisco, CA  94111  USA
- * $/LicenseInfo$
- */
-
-#include "llviewerprecompiledheaders.h" // must be first include
-#include "llchicletbar.h"
-
-#include "llchiclet.h"
-#include "lllayoutstack.h"
-#include "llpaneltopinfobar.h"
-#include "llsyswellwindow.h"
-#include "llfloaternotificationstabbed.h"
-
-namespace
-{
-    const std::string& PANEL_CHICLET_NAME   = "chiclet_list_panel";
-}
-
-LLChicletBar::LLChicletBar()
-:   mChicletPanel(NULL),
-    mToolbarStack(NULL)
-{
-    buildFromFile("panel_chiclet_bar.xml");
-}
-
-bool LLChicletBar::postBuild()
-{
-    mToolbarStack = getChild<LLLayoutStack>("toolbar_stack");
-    mChicletPanel = getChild<LLChicletPanel>("chiclet_list");
-
-    showWellButton("notification_well", !LLFloaterNotificationsTabbed::getInstance()->isWindowEmpty());
-
-    LLPanelTopInfoBar::instance().setResizeCallback(boost::bind(&LLChicletBar::fitWithTopInfoBar, this));
-    LLPanelTopInfoBar::instance().setVisibleCallback(boost::bind(&LLChicletBar::fitWithTopInfoBar, this));
-
-<<<<<<< HEAD
-	return true;
-=======
-    return TRUE;
->>>>>>> e1623bb2
-}
-
-void LLChicletBar::showWellButton(const std::string& well_name, bool visible)
-{
-    LLView * panel = findChild<LLView>(well_name + "_panel");
-    if (!panel) return;
-
-    panel->setVisible(visible);
-}
-
-void LLChicletBar::log(LLView* panel, const std::string& descr)
-{
-    if (NULL == panel) return;
-    LLView* layout = panel->getParent();
-    LL_DEBUGS("ChicletBarRects") << descr << ": "
-        << "panel: " << panel->getName()
-        << ", rect: " << panel->getRect()
-        << " layout: " << layout->getName()
-        << ", rect: " << layout->getRect()
-        << LL_ENDL;
-}
-
-void LLChicletBar::reshape(S32 width, S32 height, bool called_from_parent)
-{
-    static S32 debug_calling_number = 0;
-    LL_DEBUGS() << "**************************************** " << ++debug_calling_number << LL_ENDL;
-
-    S32 current_width = getRect().getWidth();
-    S32 delta_width = width - current_width;
-    LL_DEBUGS() << "Reshaping: "
-        << ", width: " << width
-        << ", cur width: " << current_width
-        << ", delta_width: " << delta_width
-        << ", called_from_parent: " << called_from_parent
-        << LL_ENDL;
-
-    if (mChicletPanel)          log(mChicletPanel, "before");
-
-    // Difference between chiclet bar width required to fit its children and the actual width. (see EXT-991)
-    // Positive value means that chiclet bar is not wide enough.
-    // Negative value means that there is free space.
-    static S32 extra_shrink_width = 0;
-    bool should_be_reshaped = true;
-
-    if (mChicletPanel && mToolbarStack)
-    {
-        // Firstly, update layout stack to ensure we deal with correct panel sizes.
-        {
-            // Force the updating of layout to reset panels collapse factor.
-            mToolbarStack->updateLayout();
-        }
-
-        // chiclet bar is narrowed
-        if (delta_width < 0)
-        {
-            if (extra_shrink_width > 0) // not enough space
-            {
-                extra_shrink_width += llabs(delta_width);
-                should_be_reshaped = false;
-            }
-            else
-            {
-                extra_shrink_width = processWidthDecreased(delta_width);
-
-                // increase new width to extra_shrink_width value to not reshape less than chiclet bar minimum
-                width += extra_shrink_width;
-            }
-        }
-        // chiclet bar is widened
-        else
-        {
-            if (extra_shrink_width > delta_width)
-            {
-                // Still not enough space.
-                // Only subtract the delta from the required delta and don't reshape.
-                extra_shrink_width -= delta_width;
-                should_be_reshaped = false;
-            }
-            else if (extra_shrink_width > 0)
-            {
-                // If we have some extra shrink width let's reduce delta_width & width
-                delta_width -= extra_shrink_width;
-                width -= extra_shrink_width;
-                extra_shrink_width = 0;
-            }
-        }
-    }
-
-    if (should_be_reshaped)
-    {
-        LL_DEBUGS() << "Reshape all children with width: " << width << LL_ENDL;
-        LLPanel::reshape(width, height, called_from_parent);
-    }
-
-    if (mChicletPanel)          log(mChicletPanel, "after");
-}
-
-S32 LLChicletBar::processWidthDecreased(S32 delta_width)
-{
-    bool still_should_be_processed = true;
-
-    const S32 chiclet_panel_shrink_headroom = getChicletPanelShrinkHeadroom();
-
-    // Decreasing width of chiclet panel.
-    if (chiclet_panel_shrink_headroom > 0)
-    {
-        // we have some space to decrease chiclet panel
-        S32 shrink_by = llmin(-delta_width, chiclet_panel_shrink_headroom);
-
-        LL_DEBUGS() << "delta_width: " << delta_width
-            << ", panel_delta_min: " << chiclet_panel_shrink_headroom
-            << ", shrink_by: " << shrink_by
-            << LL_ENDL;
-
-        // is chiclet panel wide enough to process resizing?
-        delta_width += chiclet_panel_shrink_headroom;
-
-        still_should_be_processed = delta_width < 0;
-
-        LL_DEBUGS() << "Shrinking chiclet panel by " << shrink_by << " px" << LL_ENDL;
-        mChicletPanel->getParent()->reshape(mChicletPanel->getParent()->getRect().getWidth() - shrink_by, mChicletPanel->getParent()->getRect().getHeight());
-        log(mChicletPanel, "after processing panel decreasing via chiclet panel");
-
-        LL_DEBUGS() << "RS_CHICLET_PANEL"
-            << ", delta_width: " << delta_width
-            << LL_ENDL;
-    }
-
-    S32 extra_shrink_width = 0;
-
-    if (still_should_be_processed)
-    {
-        extra_shrink_width = -delta_width;
-        LL_WARNS() << "There is no enough width to reshape all children: "
-            << extra_shrink_width << LL_ENDL;
-    }
-
-    return extra_shrink_width;
-}
-
-S32 LLChicletBar::getChicletPanelShrinkHeadroom() const
-{
-    static const S32 min_width = mChicletPanel->getMinWidth();
-    const S32 cur_width = mChicletPanel->getParent()->getRect().getWidth();
-
-    S32 shrink_headroom = cur_width - min_width;
-    llassert(shrink_headroom >= 0); // the panel cannot get narrower than the minimum
-    return shrink_headroom;
-}
-
-void LLChicletBar::fitWithTopInfoBar()
-{
-    LLPanelTopInfoBar& top_info_bar = LLPanelTopInfoBar::instance();
-
-    LLRect rect = getRect();
-    S32 width = rect.getWidth();
-
-    if (top_info_bar.getVisible())
-    {
-        S32 delta = top_info_bar.calcScreenRect().mRight - calcScreenRect().mLeft;
-        if (delta < 0 && rect.mLeft < llabs(delta))
-            delta = -rect.mLeft;
-        rect.setLeftTopAndSize(rect.mLeft + delta, rect.mTop, rect.getWidth(), rect.getHeight());
-        width = rect.getWidth() - delta;
-    }
-    else
-    {
-        LLView* parent = getParent();
-        if (parent)
-        {
-            LLRect parent_rect = parent->getRect();
-            rect.setLeftTopAndSize(0, rect.mTop, rect.getWidth(), rect.getHeight());
-            width = parent_rect.getWidth();
-        }
-    }
-
-    setRect(rect);
-    LLPanel::reshape(width, rect.getHeight(), false);
-}+/**
+ * @file llchicletbar.cpp
+ * @brief LLChicletBar class implementation
+ *
+ * $LicenseInfo:firstyear=2011&license=viewerlgpl$
+ * Second Life Viewer Source Code
+ * Copyright (C) 2011, Linden Research, Inc.
+ *
+ * This library is free software; you can redistribute it and/or
+ * modify it under the terms of the GNU Lesser General Public
+ * License as published by the Free Software Foundation;
+ * version 2.1 of the License only.
+ *
+ * This library is distributed in the hope that it will be useful,
+ * but WITHOUT ANY WARRANTY; without even the implied warranty of
+ * MERCHANTABILITY or FITNESS FOR A PARTICULAR PURPOSE.  See the GNU
+ * Lesser General Public License for more details.
+ *
+ * You should have received a copy of the GNU Lesser General Public
+ * License along with this library; if not, write to the Free Software
+ * Foundation, Inc., 51 Franklin Street, Fifth Floor, Boston, MA  02110-1301  USA
+ *
+ * Linden Research, Inc., 945 Battery Street, San Francisco, CA  94111  USA
+ * $/LicenseInfo$
+ */
+
+#include "llviewerprecompiledheaders.h" // must be first include
+#include "llchicletbar.h"
+
+#include "llchiclet.h"
+#include "lllayoutstack.h"
+#include "llpaneltopinfobar.h"
+#include "llsyswellwindow.h"
+#include "llfloaternotificationstabbed.h"
+
+namespace
+{
+    const std::string& PANEL_CHICLET_NAME   = "chiclet_list_panel";
+}
+
+LLChicletBar::LLChicletBar()
+:   mChicletPanel(NULL),
+    mToolbarStack(NULL)
+{
+    buildFromFile("panel_chiclet_bar.xml");
+}
+
+bool LLChicletBar::postBuild()
+{
+    mToolbarStack = getChild<LLLayoutStack>("toolbar_stack");
+    mChicletPanel = getChild<LLChicletPanel>("chiclet_list");
+
+    showWellButton("notification_well", !LLFloaterNotificationsTabbed::getInstance()->isWindowEmpty());
+
+    LLPanelTopInfoBar::instance().setResizeCallback(boost::bind(&LLChicletBar::fitWithTopInfoBar, this));
+    LLPanelTopInfoBar::instance().setVisibleCallback(boost::bind(&LLChicletBar::fitWithTopInfoBar, this));
+
+    return true;
+}
+
+void LLChicletBar::showWellButton(const std::string& well_name, bool visible)
+{
+    LLView * panel = findChild<LLView>(well_name + "_panel");
+    if (!panel) return;
+
+    panel->setVisible(visible);
+}
+
+void LLChicletBar::log(LLView* panel, const std::string& descr)
+{
+    if (NULL == panel) return;
+    LLView* layout = panel->getParent();
+    LL_DEBUGS("ChicletBarRects") << descr << ": "
+        << "panel: " << panel->getName()
+        << ", rect: " << panel->getRect()
+        << " layout: " << layout->getName()
+        << ", rect: " << layout->getRect()
+        << LL_ENDL;
+}
+
+void LLChicletBar::reshape(S32 width, S32 height, bool called_from_parent)
+{
+    static S32 debug_calling_number = 0;
+    LL_DEBUGS() << "**************************************** " << ++debug_calling_number << LL_ENDL;
+
+    S32 current_width = getRect().getWidth();
+    S32 delta_width = width - current_width;
+    LL_DEBUGS() << "Reshaping: "
+        << ", width: " << width
+        << ", cur width: " << current_width
+        << ", delta_width: " << delta_width
+        << ", called_from_parent: " << called_from_parent
+        << LL_ENDL;
+
+    if (mChicletPanel)          log(mChicletPanel, "before");
+
+    // Difference between chiclet bar width required to fit its children and the actual width. (see EXT-991)
+    // Positive value means that chiclet bar is not wide enough.
+    // Negative value means that there is free space.
+    static S32 extra_shrink_width = 0;
+    bool should_be_reshaped = true;
+
+    if (mChicletPanel && mToolbarStack)
+    {
+        // Firstly, update layout stack to ensure we deal with correct panel sizes.
+        {
+            // Force the updating of layout to reset panels collapse factor.
+            mToolbarStack->updateLayout();
+        }
+
+        // chiclet bar is narrowed
+        if (delta_width < 0)
+        {
+            if (extra_shrink_width > 0) // not enough space
+            {
+                extra_shrink_width += llabs(delta_width);
+                should_be_reshaped = false;
+            }
+            else
+            {
+                extra_shrink_width = processWidthDecreased(delta_width);
+
+                // increase new width to extra_shrink_width value to not reshape less than chiclet bar minimum
+                width += extra_shrink_width;
+            }
+        }
+        // chiclet bar is widened
+        else
+        {
+            if (extra_shrink_width > delta_width)
+            {
+                // Still not enough space.
+                // Only subtract the delta from the required delta and don't reshape.
+                extra_shrink_width -= delta_width;
+                should_be_reshaped = false;
+            }
+            else if (extra_shrink_width > 0)
+            {
+                // If we have some extra shrink width let's reduce delta_width & width
+                delta_width -= extra_shrink_width;
+                width -= extra_shrink_width;
+                extra_shrink_width = 0;
+            }
+        }
+    }
+
+    if (should_be_reshaped)
+    {
+        LL_DEBUGS() << "Reshape all children with width: " << width << LL_ENDL;
+        LLPanel::reshape(width, height, called_from_parent);
+    }
+
+    if (mChicletPanel)          log(mChicletPanel, "after");
+}
+
+S32 LLChicletBar::processWidthDecreased(S32 delta_width)
+{
+    bool still_should_be_processed = true;
+
+    const S32 chiclet_panel_shrink_headroom = getChicletPanelShrinkHeadroom();
+
+    // Decreasing width of chiclet panel.
+    if (chiclet_panel_shrink_headroom > 0)
+    {
+        // we have some space to decrease chiclet panel
+        S32 shrink_by = llmin(-delta_width, chiclet_panel_shrink_headroom);
+
+        LL_DEBUGS() << "delta_width: " << delta_width
+            << ", panel_delta_min: " << chiclet_panel_shrink_headroom
+            << ", shrink_by: " << shrink_by
+            << LL_ENDL;
+
+        // is chiclet panel wide enough to process resizing?
+        delta_width += chiclet_panel_shrink_headroom;
+
+        still_should_be_processed = delta_width < 0;
+
+        LL_DEBUGS() << "Shrinking chiclet panel by " << shrink_by << " px" << LL_ENDL;
+        mChicletPanel->getParent()->reshape(mChicletPanel->getParent()->getRect().getWidth() - shrink_by, mChicletPanel->getParent()->getRect().getHeight());
+        log(mChicletPanel, "after processing panel decreasing via chiclet panel");
+
+        LL_DEBUGS() << "RS_CHICLET_PANEL"
+            << ", delta_width: " << delta_width
+            << LL_ENDL;
+    }
+
+    S32 extra_shrink_width = 0;
+
+    if (still_should_be_processed)
+    {
+        extra_shrink_width = -delta_width;
+        LL_WARNS() << "There is no enough width to reshape all children: "
+            << extra_shrink_width << LL_ENDL;
+    }
+
+    return extra_shrink_width;
+}
+
+S32 LLChicletBar::getChicletPanelShrinkHeadroom() const
+{
+    static const S32 min_width = mChicletPanel->getMinWidth();
+    const S32 cur_width = mChicletPanel->getParent()->getRect().getWidth();
+
+    S32 shrink_headroom = cur_width - min_width;
+    llassert(shrink_headroom >= 0); // the panel cannot get narrower than the minimum
+    return shrink_headroom;
+}
+
+void LLChicletBar::fitWithTopInfoBar()
+{
+    LLPanelTopInfoBar& top_info_bar = LLPanelTopInfoBar::instance();
+
+    LLRect rect = getRect();
+    S32 width = rect.getWidth();
+
+    if (top_info_bar.getVisible())
+    {
+        S32 delta = top_info_bar.calcScreenRect().mRight - calcScreenRect().mLeft;
+        if (delta < 0 && rect.mLeft < llabs(delta))
+            delta = -rect.mLeft;
+        rect.setLeftTopAndSize(rect.mLeft + delta, rect.mTop, rect.getWidth(), rect.getHeight());
+        width = rect.getWidth() - delta;
+    }
+    else
+    {
+        LLView* parent = getParent();
+        if (parent)
+        {
+            LLRect parent_rect = parent->getRect();
+            rect.setLeftTopAndSize(0, rect.mTop, rect.getWidth(), rect.getHeight());
+            width = parent_rect.getWidth();
+        }
+    }
+
+    setRect(rect);
+    LLPanel::reshape(width, rect.getHeight(), false);
+}