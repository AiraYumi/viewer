--- conflicted
+++ resolved
@@ -650,28 +650,10 @@
 
 void LLFloaterIMSession::setDocked(bool docked, bool pop_on_undock)
 {
-<<<<<<< HEAD
-	// update notification channel state
-	LLNotificationsUI::LLScreenChannel* channel = static_cast<LLNotificationsUI::LLScreenChannel*>
-		(LLNotificationsUI::LLChannelManager::getInstance()->
-											findChannelByID(LLNotificationsUI::NOTIFICATION_CHANNEL_UUID));
-	
-	if(!isChatMultiTab())
-	{
-		LLTransientDockableFloater::setDocked(docked, pop_on_undock);
-	}
-
-	// update notification channel state
-	if(channel)
-	{
-		channel->updateShowToastsState();
-		channel->redrawToasts();
-	}
-=======
     // update notification channel state
     LLNotificationsUI::LLScreenChannel* channel = static_cast<LLNotificationsUI::LLScreenChannel*>
         (LLNotificationsUI::LLChannelManager::getInstance()->
-                                            findChannelByID(LLUUID(gSavedSettings.getString("NotificationChannelUUID"))));
+                                            findChannelByID(LLNotificationsUI::NOTIFICATION_CHANNEL_UUID));
 
     if(!isChatMultiTab())
     {
@@ -684,7 +666,6 @@
         channel->updateShowToastsState();
         channel->redrawToasts();
     }
->>>>>>> e7eced3c
 }
 
 void LLFloaterIMSession::setMinimized(BOOL b)
@@ -706,40 +687,9 @@
 
 void LLFloaterIMSession::setVisible(BOOL visible)
 {
-<<<<<<< HEAD
-	LLNotificationsUI::LLScreenChannel* channel = static_cast<LLNotificationsUI::LLScreenChannel*>
-		(LLNotificationsUI::LLChannelManager::getInstance()->
-											findChannelByID(LLNotificationsUI::NOTIFICATION_CHANNEL_UUID));
-
-	LLFloaterIMSessionTab::setVisible(visible);
-
-	// update notification channel state
-	if(channel)
-	{
-		channel->updateShowToastsState();
-		channel->redrawToasts();
-	}
-
-	if(!visible)
-	{
-		LLChicletPanel * chiclet_panelp = LLChicletBar::getInstance()->getChicletPanel();
-		if (NULL != chiclet_panelp)
-		{
-			LLIMChiclet * chicletp = chiclet_panelp->findChiclet<LLIMChiclet>(mSessionID);
-			if(NULL != chicletp)
-			{
-				chicletp->setToggleState(false);
-			}
-		}
-	}
-
-	if (visible && isInVisibleChain())
-	{
-		sIMFloaterShowedSignal(mSessionID);
-=======
     LLNotificationsUI::LLScreenChannel* channel = static_cast<LLNotificationsUI::LLScreenChannel*>
         (LLNotificationsUI::LLChannelManager::getInstance()->
-                                            findChannelByID(LLUUID(gSavedSettings.getString("NotificationChannelUUID"))));
+                                            findChannelByID(LLNotificationsUI::NOTIFICATION_CHANNEL_UUID));
 
     LLFloaterIMSessionTab::setVisible(visible);
 
@@ -766,7 +716,6 @@
     if (visible && isInVisibleChain())
     {
         sIMFloaterShowedSignal(mSessionID);
->>>>>>> e7eced3c
         updateMessages();
     }
 
@@ -908,55 +857,6 @@
                 chat.mSourceType = CHAT_SOURCE_REGION;
             }
 
-<<<<<<< HEAD
-			// process offer notification
-			if (msg.has("notification_id"))
-			{
-				chat.mNotifId = msg["notification_id"].asUUID();
-				// if notification exists - embed it
-				if (LLNotificationsUtil::find(chat.mNotifId) != NULL)
-				{
-					// remove embedded notification from channel
-					LLNotificationsUI::LLScreenChannel* channel = static_cast<LLNotificationsUI::LLScreenChannel*>
-							(LLNotificationsUI::LLChannelManager::getInstance()->
-																findChannelByID(LLNotificationsUI::NOTIFICATION_CHANNEL_UUID));
-					if (getVisible())
-					{
-						// toast will be automatically closed since it is not storable toast
-						channel->hideToast(chat.mNotifId);
-					}
-				}
-				// if notification doesn't exist - try to use next message which should be log entry
-				else
-				{
-					continue;
-				}
-			}
-			//process text message
-			else
-			{
-				chat.mText = message;
-			}
-			
-			// Add the message to the chat log
-			appendMessage(chat);
-			mLastMessageIndex = msg["index"].asInteger();
-
-			// if it is a notification - next message is a notification history log, so skip it
-			if (chat.mNotifId.notNull() && LLNotificationsUtil::find(chat.mNotifId) != NULL)
-			{
-				if (++iter == iter_end)
-				{
-					break;
-				}
-				else
-				{
-					mLastMessageIndex++;
-				}
-			}
-		}
-	}
-=======
             // process offer notification
             if (msg.has("notification_id"))
             {
@@ -967,7 +867,7 @@
                     // remove embedded notification from channel
                     LLNotificationsUI::LLScreenChannel* channel = static_cast<LLNotificationsUI::LLScreenChannel*>
                             (LLNotificationsUI::LLChannelManager::getInstance()->
-                                                                findChannelByID(LLUUID(gSavedSettings.getString("NotificationChannelUUID"))));
+                                                                findChannelByID(LLNotificationsUI::NOTIFICATION_CHANNEL_UUID));
                     if (getVisible())
                     {
                         // toast will be automatically closed since it is not storable toast
@@ -1004,7 +904,6 @@
             }
         }
     }
->>>>>>> e7eced3c
 }
 
 void LLFloaterIMSession::reloadMessages(bool clean_messages/* = false*/)
