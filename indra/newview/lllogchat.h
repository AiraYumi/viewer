/**
 * @file lllogchat.h
 * @brief LLFloaterChat class definition
 *
 * $LicenseInfo:firstyear=2002&license=viewerlgpl$
 * Second Life Viewer Source Code
 * Copyright (C) 2010, Linden Research, Inc.
 *
 * This library is free software; you can redistribute it and/or
 * modify it under the terms of the GNU Lesser General Public
 * License as published by the Free Software Foundation;
 * version 2.1 of the License only.
 *
 * This library is distributed in the hope that it will be useful,
 * but WITHOUT ANY WARRANTY; without even the implied warranty of
 * MERCHANTABILITY or FITNESS FOR A PARTICULAR PURPOSE.  See the GNU
 * Lesser General Public License for more details.
 *
 * You should have received a copy of the GNU Lesser General Public
 * License along with this library; if not, write to the Free Software
 * Foundation, Inc., 51 Franklin Street, Fifth Floor, Boston, MA  02110-1301  USA
 *
 * Linden Research, Inc., 945 Battery Street, San Francisco, CA  94111  USA
 * $/LicenseInfo$
 */

#ifndef LL_LLLOGCHAT_H
#define LL_LLLOGCHAT_H
#include "llthread.h"

class LLChat;

class LLActionThread : public LLThread
{
public:
    LLActionThread(const std::string& name);
    ~LLActionThread();

    void waitFinished();
    bool isFinished() { return mFinished; }
protected:
    void setFinished();
private:
    bool mFinished;
    LLMutex mMutex;
    LLCondition mRunCondition;
};

class LLLoadHistoryThread : public LLActionThread
{
private:
    const std::string& mFileName;
    std::list<LLSD>* mMessages;
    LLSD mLoadParams;
    bool mNewLoad;
public:
    LLLoadHistoryThread(const std::string& file_name, std::list<LLSD>* messages, const LLSD& load_params);
    ~LLLoadHistoryThread();
    //void setHistoryParams(const std::string& file_name, const LLSD& load_params);
    virtual void loadHistory(const std::string& file_name, std::list<LLSD>* messages, const LLSD& load_params);
    virtual void run();

    typedef boost::signals2::signal<void (std::list<LLSD>* messages,const std::string& file_name)> load_end_signal_t;
    load_end_signal_t * mLoadEndSignal;
    boost::signals2::connection setLoadEndSignal(const load_end_signal_t::slot_type& cb);
    void removeLoadEndSignal(const load_end_signal_t::slot_type& cb);
};

class LLDeleteHistoryThread : public LLActionThread
{
private:
    std::list<LLSD>* mMessages;
    LLLoadHistoryThread* mLoadThread;
public:
    LLDeleteHistoryThread(std::list<LLSD>* messages, LLLoadHistoryThread* loadThread);
    ~LLDeleteHistoryThread();

    virtual void run();
    static void deleteHistory();
};

class LLLogChat : public LLSingleton<LLLogChat>
{
    LLSINGLETON(LLLogChat);
    ~LLLogChat();
public:
    // status values for callback function
    enum ELogLineType {
        LOG_EMPTY,
        LOG_LINE,
        LOG_LLSD,
        LOG_END
    };

    static std::string timestamp2LogString(U32 timestamp, bool withdate);
    static std::string makeLogFileName(std::string(filename));
    static void renameLogFile(const std::string& old_filename, const std::string& new_filename);
    /**
    *Add functions to get old and non date stamped file names when needed
    */
    static std::string oldLogFileName(std::string(filename));
    static void saveHistory(const std::string& filename,
                const std::string& from,
                const LLUUID& from_id,
                const std::string& line);
<<<<<<< HEAD
=======
    static bool transcriptFilesExist();
>>>>>>> bb3c36f5
    static void findTranscriptFiles(std::string pattern, std::vector<std::string>& list_of_transcriptions);
    static void getListOfTranscriptFiles(std::vector<std::string>& list);
    static void getListOfTranscriptBackupFiles(std::vector<std::string>& list_of_transcriptions);

    static void loadChatHistory(const std::string& file_name, std::list<LLSD>& messages, const LLSD& load_params = LLSD(), bool is_group = false);

    typedef boost::signals2::signal<void ()> save_history_signal_t;
    boost::signals2::connection setSaveHistorySignal(const save_history_signal_t::slot_type& cb);

    static bool moveTranscripts(const std::string currentDirectory,
                                    const std::string newDirectory,
                                    std::vector<std::string>& listOfFilesToMove,
                                    std::vector<std::string>& listOfFilesMoved);
    static bool moveTranscripts(const std::string currentDirectory,
        const std::string newDirectory,
        std::vector<std::string>& listOfFilesToMove);

    static void deleteTranscripts();
    static bool isTranscriptExist(const LLUUID& avatar_id, bool is_group=false);
    static bool isNearbyTranscriptExist();
    static bool isAdHocTranscriptExist(std::string file_name);
    static bool isTranscriptFileFound(std::string fullname);

    bool historyThreadsFinished(LLUUID session_id);
    LLLoadHistoryThread* getLoadHistoryThread(LLUUID session_id);
    LLDeleteHistoryThread* getDeleteHistoryThread(LLUUID session_id);
    bool addLoadHistoryThread(LLUUID& session_id, LLLoadHistoryThread* lthread);
    bool addDeleteHistoryThread(LLUUID& session_id, LLDeleteHistoryThread* dthread);
    void cleanupHistoryThreads();

private:
    static std::string cleanFileName(std::string filename);

    LLMutex* historyThreadsMutex();
    void triggerHistorySignal();

    save_history_signal_t * mSaveHistorySignal;
    std::map<LLUUID,LLLoadHistoryThread *> mLoadHistoryThreads;
    std::map<LLUUID,LLDeleteHistoryThread *> mDeleteHistoryThreads;
    LLMutex* mHistoryThreadsMutex;
};

/**
 * Formatter for the plain text chat log files
 */
class LLChatLogFormatter
{
public:
    LLChatLogFormatter(const LLSD& im) : mIM(im) {}
    virtual ~LLChatLogFormatter() {};

    friend std::ostream& operator<<(std::ostream& str, const LLChatLogFormatter& formatter)
    {
        formatter.format(formatter.mIM, str);
        return str;
    }

protected:

    /**
     * Format an instant message to a stream
     * Timestamps and sender names are required
     * New lines of multilined messages are prepended with a space
     */
    void format(const LLSD& im, std::ostream& ostr) const;

    LLSD mIM;
};

/**
 * Parser for the plain text chat log files
 */
class LLChatLogParser
{
public:

     /**
     * Parse a line from the plain text chat log file
     * General plain text log format is like: "[timestamp]  [name]: [message]"
     * [timestamp] and [name] are optional
     * Examples of plain text chat log lines:
     * "[2009/11/20 2:53]  Igor ProductEngine: howdy"
     * "Igor ProductEngine: howdy"
     * "Dserduk ProductEngine is Online"
     *
     * @return false if failed to parse mandatory data - message text
     */
    static bool parse(std::string& raw, LLSD& im, const LLSD& parse_params = LLSD());

protected:
    LLChatLogParser();
    virtual ~LLChatLogParser() {};
};

extern const std::string GROUP_CHAT_SUFFIX;

// LLSD map lookup constants
extern const std::string LL_IM_TIME; //("time");
extern const std::string LL_IM_DATE_TIME; //("datetime");
extern const std::string LL_IM_TEXT; //("message");
extern const std::string LL_IM_FROM; //("from");
extern const std::string LL_IM_FROM_ID; //("from_id");
extern const std::string LL_TRANSCRIPT_FILE_EXTENSION; //("txt");

#endif<|MERGE_RESOLUTION|>--- conflicted
+++ resolved
@@ -103,10 +103,7 @@
                 const std::string& from,
                 const LLUUID& from_id,
                 const std::string& line);
-<<<<<<< HEAD
-=======
     static bool transcriptFilesExist();
->>>>>>> bb3c36f5
     static void findTranscriptFiles(std::string pattern, std::vector<std::string>& list_of_transcriptions);
     static void getListOfTranscriptFiles(std::vector<std::string>& list);
     static void getListOfTranscriptBackupFiles(std::vector<std::string>& list_of_transcriptions);
