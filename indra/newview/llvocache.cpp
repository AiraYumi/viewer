--- conflicted
+++ resolved
@@ -1877,21 +1877,13 @@
     auto* entry = mHandleEntryMap[handle];
     if (entry)
     {
-<<<<<<< HEAD
-=======
         LL_WARNS("GLTF", "VOCache") << "Removing generic extras for handle " << entry->mHandle << "Filename: " << getObjectCacheExtrasFilename(handle) << LL_ENDL;
->>>>>>> 08705392
         removeEntry(entry);
     }
     else
     {
         //shouldn't happen, but if it does, we should remove the extras file since it's orphaned
-<<<<<<< HEAD
-        LL_WARNS("GLTF", "VOCache") << "Removing generic extras for handle " << entry->mHandle << "Filename: " << getObjectCacheExtrasFilename(handle) << LL_ENDL;
-        LLFile::remove(getObjectCacheExtrasFilename(entry->mHandle));
-=======
         LLFile::remove(getObjectCacheExtrasFilename(handle));
->>>>>>> 08705392
     }
 }
 
@@ -1910,13 +1902,7 @@
         return;
     }
 
-<<<<<<< HEAD
-    // <FS:Beq> FIRE-33808 - Material Override Cache causes long delays
     std::string filename = getObjectCacheExtrasFilename(handle);
-    // </FS:Beq>
-=======
-    std::string filename = getObjectCacheExtrasFilename(handle);
->>>>>>> 08705392
     llofstream out(filename, std::ios::out | std::ios::binary);
     if(!out.good())
     {
@@ -1949,14 +1935,8 @@
     LLViewerRegion* pRegion = LLWorld::getInstance()->getRegionFromHandle(handle);
 
     U32 num_entries = 0;
-<<<<<<< HEAD
     U32 skipped = 0;
     size_t inmem_entries = cache_extras_entry_map.size();
-=======
-    U32 inmem_entries = 0;
-    U32 skipped = 0;
-    inmem_entries = (U32)cache_extras_entry_map.size();
->>>>>>> 08705392
     for (auto [local_id, entry] : cache_extras_entry_map)
     {
         // Only write out GLTFOverrides that we can actually apply again on import.
