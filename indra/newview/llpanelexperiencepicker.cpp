--- conflicted
+++ resolved
@@ -1,623 +1,449 @@
-/**
-* @file llpanelexperiencepicker.cpp
-* @brief Implementation of llpanelexperiencepicker
-* @author dolphin@lindenlab.com
-*
-* $LicenseInfo:firstyear=2014&license=viewerlgpl$
-* Second Life Viewer Source Code
-* Copyright (C) 2014, Linden Research, Inc.
-*
-* This library is free software; you can redistribute it and/or
-* modify it under the terms of the GNU Lesser General Public
-* License as published by the Free Software Foundation;
-* version 2.1 of the License only.
-*
-* This library is distributed in the hope that it will be useful,
-* but WITHOUT ANY WARRANTY; without even the implied warranty of
-* MERCHANTABILITY or FITNESS FOR A PARTICULAR PURPOSE.  See the GNU
-* Lesser General Public License for more details.
-*
-* You should have received a copy of the GNU Lesser General Public
-* License along with this library; if not, write to the Free Software
-* Foundation, Inc., 51 Franklin Street, Fifth Floor, Boston, MA  02110-1301  USA
-*
-* Linden Research, Inc., 945 Battery Street, San Francisco, CA  94111  USA
-* $/LicenseInfo$
-*/
-
-#include "llviewerprecompiledheaders.h"
-
-#include "llpanelexperiencepicker.h"
-
-
-#include "lllineeditor.h"
-#include "llfloaterreg.h"
-#include "llscrolllistctrl.h"
-#include "llviewerregion.h"
-#include "llagent.h"
-#include "llexperiencecache.h"
-#include "llslurl.h"
-#include "llavatarnamecache.h"
-#include "llcombobox.h"
-#include "llviewercontrol.h"
-#include "llfloater.h"
-#include "llregex.h"
-#include "lltrans.h"
-
-#define BTN_FIND        "find"
-#define BTN_OK          "ok_btn"
-#define BTN_CANCEL      "cancel_btn"
-#define BTN_PROFILE     "profile_btn"
-#define BTN_LEFT        "left_btn"
-#define BTN_RIGHT       "right_btn"
-#define TEXT_EDIT       "edit"
-#define TEXT_MATURITY   "maturity"
-#define LIST_RESULTS    "search_results"
-#define PANEL_SEARCH    "search_panel"
-
-const static std::string columnSpace = " ";
-
-static LLPanelInjector<LLPanelExperiencePicker> t_panel_status("llpanelexperiencepicker");
-
-LLPanelExperiencePicker::LLPanelExperiencePicker()
-    :LLPanel()
-{
-    buildFromFile("panel_experience_search.xml");
-    setDefaultFilters();
-}
-
-LLPanelExperiencePicker::~LLPanelExperiencePicker()
-{
-}
-
-bool LLPanelExperiencePicker::postBuild()
-{
-<<<<<<< HEAD
-	getChild<LLLineEditor>(TEXT_EDIT)->setKeystrokeCallback( boost::bind(&LLPanelExperiencePicker::editKeystroke, this, _1, _2),NULL);
-
-	childSetAction(BTN_FIND, boost::bind(&LLPanelExperiencePicker::onBtnFind, this));
-	getChildView(BTN_FIND)->setEnabled(true);
-
-	LLScrollListCtrl* searchresults = getChild<LLScrollListCtrl>(LIST_RESULTS);
-	searchresults->setDoubleClickCallback( boost::bind(&LLPanelExperiencePicker::onBtnSelect, this));
-	searchresults->setCommitCallback(boost::bind(&LLPanelExperiencePicker::onList, this));
-	getChildView(LIST_RESULTS)->setEnabled(false);
-	getChild<LLScrollListCtrl>(LIST_RESULTS)->setCommentText(getString("no_results"));
-
-	childSetAction(BTN_OK, boost::bind(&LLPanelExperiencePicker::onBtnSelect, this));
-	getChildView(BTN_OK)->setEnabled(false);
-	childSetAction(BTN_CANCEL, boost::bind(&LLPanelExperiencePicker::onBtnClose, this));
-	childSetAction(BTN_PROFILE, boost::bind(&LLPanelExperiencePicker::onBtnProfile, this));
-	getChildView(BTN_PROFILE)->setEnabled(false);
-
-	getChild<LLComboBox>(TEXT_MATURITY)->setCurrentByIndex(gSavedPerAccountSettings.getU32("ExperienceSearchMaturity"));
-	getChild<LLComboBox>(TEXT_MATURITY)->setCommitCallback(boost::bind(&LLPanelExperiencePicker::onMaturity, this));
-	getChild<LLUICtrl>(TEXT_EDIT)->setFocus(true);
-
-	childSetAction(BTN_LEFT, boost::bind(&LLPanelExperiencePicker::onPage, this, -1));
-	childSetAction(BTN_RIGHT, boost::bind(&LLPanelExperiencePicker::onPage, this, 1));
-
-	LLPanel* search_panel = getChild<LLPanel>(PANEL_SEARCH);
-	if (search_panel)
-	{
-		// Start searching when Return is pressed in the line editor.
-		search_panel->setDefaultBtn(BTN_FIND);
-	}
-	return true;
-=======
-    getChild<LLLineEditor>(TEXT_EDIT)->setKeystrokeCallback( boost::bind(&LLPanelExperiencePicker::editKeystroke, this, _1, _2),NULL);
-
-    childSetAction(BTN_FIND, boost::bind(&LLPanelExperiencePicker::onBtnFind, this));
-    getChildView(BTN_FIND)->setEnabled(TRUE);
-
-    LLScrollListCtrl* searchresults = getChild<LLScrollListCtrl>(LIST_RESULTS);
-    searchresults->setDoubleClickCallback( boost::bind(&LLPanelExperiencePicker::onBtnSelect, this));
-    searchresults->setCommitCallback(boost::bind(&LLPanelExperiencePicker::onList, this));
-    getChildView(LIST_RESULTS)->setEnabled(FALSE);
-    getChild<LLScrollListCtrl>(LIST_RESULTS)->setCommentText(getString("no_results"));
-
-    childSetAction(BTN_OK, boost::bind(&LLPanelExperiencePicker::onBtnSelect, this));
-    getChildView(BTN_OK)->setEnabled(FALSE);
-    childSetAction(BTN_CANCEL, boost::bind(&LLPanelExperiencePicker::onBtnClose, this));
-    childSetAction(BTN_PROFILE, boost::bind(&LLPanelExperiencePicker::onBtnProfile, this));
-    getChildView(BTN_PROFILE)->setEnabled(FALSE);
-
-    getChild<LLComboBox>(TEXT_MATURITY)->setCurrentByIndex(gSavedPerAccountSettings.getU32("ExperienceSearchMaturity"));
-    getChild<LLComboBox>(TEXT_MATURITY)->setCommitCallback(boost::bind(&LLPanelExperiencePicker::onMaturity, this));
-    getChild<LLUICtrl>(TEXT_EDIT)->setFocus(TRUE);
-
-    childSetAction(BTN_LEFT, boost::bind(&LLPanelExperiencePicker::onPage, this, -1));
-    childSetAction(BTN_RIGHT, boost::bind(&LLPanelExperiencePicker::onPage, this, 1));
-
-    LLPanel* search_panel = getChild<LLPanel>(PANEL_SEARCH);
-    if (search_panel)
-    {
-        // Start searching when Return is pressed in the line editor.
-        search_panel->setDefaultBtn(BTN_FIND);
-    }
-    return TRUE;
->>>>>>> e1623bb2
-}
-
-void LLPanelExperiencePicker::editKeystroke( class LLLineEditor* caller, void* user_data )
-{
-    getChildView(BTN_FIND)->setEnabled(true);
-}
-
-void LLPanelExperiencePicker::onBtnFind()
-{
-<<<<<<< HEAD
-	mCurrentPage=1;
-	boost::cmatch what;
-	std::string text = getChild<LLUICtrl>(TEXT_EDIT)->getValue().asString();
-	const boost::regex expression("secondlife:///app/experience/[\\da-f-]+/profile");
-	if (ll_regex_match(text.c_str(), what, expression))
-	{
-		LLURI uri(text);
-		LLSD path_array = uri.pathArray();
-		if (path_array.size() == 4)
-		{
-			std::string exp_id = path_array.get(2).asString();
-			LLUUID experience_id(exp_id);
-			if (!experience_id.isNull())
-			{
-				const LLSD& experience_details = LLExperienceCache::instance().get(experience_id);
-				if(!experience_details.isUndefined())
-				{
-					std::string experience_name_string = experience_details[LLExperienceCache::NAME].asString();
-					if(!experience_name_string.empty())
-					{
-						getChild<LLUICtrl>(TEXT_EDIT)->setValue(experience_name_string);
-					}
-				}
-				else
-				{
-					getChild<LLScrollListCtrl>(LIST_RESULTS)->deleteAllItems();
-					getChild<LLScrollListCtrl>(LIST_RESULTS)->setCommentText(getString("searching"));
-
-					getChildView(BTN_OK)->setEnabled(false);
-					getChildView(BTN_PROFILE)->setEnabled(false);
-
-					getChildView(BTN_RIGHT)->setEnabled(false);
-					getChildView(BTN_LEFT)->setEnabled(false);
-=======
-    mCurrentPage=1;
-    boost::cmatch what;
-    std::string text = getChild<LLUICtrl>(TEXT_EDIT)->getValue().asString();
-    const boost::regex expression("secondlife:///app/experience/[\\da-f-]+/profile");
-    if (ll_regex_match(text.c_str(), what, expression))
-    {
-        LLURI uri(text);
-        LLSD path_array = uri.pathArray();
-        if (path_array.size() == 4)
-        {
-            std::string exp_id = path_array.get(2).asString();
-            LLUUID experience_id(exp_id);
-            if (!experience_id.isNull())
-            {
-                const LLSD& experience_details = LLExperienceCache::instance().get(experience_id);
-                if(!experience_details.isUndefined())
-                {
-                    std::string experience_name_string = experience_details[LLExperienceCache::NAME].asString();
-                    if(!experience_name_string.empty())
-                    {
-                        getChild<LLUICtrl>(TEXT_EDIT)->setValue(experience_name_string);
-                    }
-                }
-                else
-                {
-                    getChild<LLScrollListCtrl>(LIST_RESULTS)->deleteAllItems();
-                    getChild<LLScrollListCtrl>(LIST_RESULTS)->setCommentText(getString("searching"));
-
-                    getChildView(BTN_OK)->setEnabled(FALSE);
-                    getChildView(BTN_PROFILE)->setEnabled(FALSE);
-
-                    getChildView(BTN_RIGHT)->setEnabled(FALSE);
-                    getChildView(BTN_LEFT)->setEnabled(FALSE);
->>>>>>> e1623bb2
-                    LLExperienceCache::instance().get(experience_id, boost::bind(&LLPanelExperiencePicker::onBtnFind, this));
-                    return;
-                }
-            }
-        }
-    }
-
-
-    find();
-}
-
-void LLPanelExperiencePicker::onList()
-{
-    bool enabled = isSelectButtonEnabled();
-    getChildView(BTN_OK)->setEnabled(enabled);
-
-    enabled = enabled && getChild<LLScrollListCtrl>(LIST_RESULTS)->getNumSelected() == 1;
-    getChildView(BTN_PROFILE)->setEnabled(enabled);
-}
-
-void LLPanelExperiencePicker::find()
-{
-    std::string text = getChild<LLUICtrl>(TEXT_EDIT)->getValue().asString();
-    mQueryID.generate();
-
-    LLExperienceCache::instance().findExperienceByName(text, mCurrentPage,
-        boost::bind(&LLPanelExperiencePicker::findResults, getDerivedHandle<LLPanelExperiencePicker>(), mQueryID, _1));
-
-    getChild<LLScrollListCtrl>(LIST_RESULTS)->deleteAllItems();
-<<<<<<< HEAD
-	getChild<LLScrollListCtrl>(LIST_RESULTS)->setCommentText(getString("searching"));
-	
-	getChildView(BTN_OK)->setEnabled(false);
-	getChildView(BTN_PROFILE)->setEnabled(false);
-
-	getChildView(BTN_RIGHT)->setEnabled(false);
-	getChildView(BTN_LEFT)->setEnabled(false);
-=======
-    getChild<LLScrollListCtrl>(LIST_RESULTS)->setCommentText(getString("searching"));
-
-    getChildView(BTN_OK)->setEnabled(FALSE);
-    getChildView(BTN_PROFILE)->setEnabled(FALSE);
-
-    getChildView(BTN_RIGHT)->setEnabled(FALSE);
-    getChildView(BTN_LEFT)->setEnabled(FALSE);
->>>>>>> e1623bb2
-}
-
-/*static*/
-void LLPanelExperiencePicker::findResults(LLHandle<LLPanelExperiencePicker> hparent, LLUUID queryId, LLSD foundResult)
-{
-    if (hparent.isDead())
-        return;
-
-    LLPanelExperiencePicker* panel = hparent.get();
-    if (panel)
-    {
-        panel->processResponse(queryId, foundResult);
-    }
-}
-
-bool LLPanelExperiencePicker::isSelectButtonEnabled()
-{
-    LLScrollListCtrl* list=getChild<LLScrollListCtrl>(LIST_RESULTS);
-    return list->getFirstSelectedIndex() >=0;
-}
-
-void LLPanelExperiencePicker::getSelectedExperienceIds( const LLScrollListCtrl* results, uuid_vec_t &experience_ids )
-{
-    std::vector<LLScrollListItem*> items = results->getAllSelected();
-    for(std::vector<LLScrollListItem*>::iterator it = items.begin(); it != items.end(); ++it)
-    {
-        LLScrollListItem* item = *it;
-        if (item->getUUID().notNull())
-        {
-            experience_ids.push_back(item->getUUID());
-        }
-    }
-}
-
-void LLPanelExperiencePicker::setAllowMultiple( bool allow_multiple )
-{
-    getChild<LLScrollListCtrl>(LIST_RESULTS)->setAllowMultipleSelection(allow_multiple);
-}
-
-
-void name_callback(const LLHandle<LLPanelExperiencePicker>& floater, const LLUUID& experience_id, const LLUUID& agent_id, const LLAvatarName& av_name)
-{
-    if(floater.isDead())
-        return;
-    LLPanelExperiencePicker* picker = floater.get();
-    LLScrollListCtrl* search_results = picker->getChild<LLScrollListCtrl>(LIST_RESULTS);
-
-    LLScrollListItem* item = search_results->getItem(experience_id);
-    if(!item)
-        return;
-
-    item->getColumn(2)->setValue(columnSpace+av_name.getDisplayName());
-
-}
-
-void LLPanelExperiencePicker::processResponse( const LLUUID& query_id, const LLSD& content )
-{
-    if(query_id != mQueryID)
-    {
-        return;
-    }
-
-    mResponse = content;
-
-    getChildView(BTN_RIGHT)->setEnabled(content.has("next_page_url"));
-    getChildView(BTN_LEFT)->setEnabled(content.has("previous_page_url"));
-
-    filterContent();
-
-}
-
-void LLPanelExperiencePicker::onBtnSelect()
-{
-<<<<<<< HEAD
-	if(!isSelectButtonEnabled())
-	{
-		return;
-	}
-
-	if(mSelectionCallback)
-	{
-		const LLScrollListCtrl* results = getChild<LLScrollListCtrl>(LIST_RESULTS);
-		uuid_vec_t experience_ids;
-		
-		getSelectedExperienceIds(results, experience_ids);
-		mSelectionCallback(experience_ids);
-		getChild<LLScrollListCtrl>(LIST_RESULTS)->deselectAllItems(true);
-		if(mCloseOnSelect)
-		{
-			mCloseOnSelect = false;
-			onBtnClose();
-		}
-	}
-	else 
-	{
-		onBtnProfile();
-	}
-=======
-    if(!isSelectButtonEnabled())
-    {
-        return;
-    }
-
-    if(mSelectionCallback)
-    {
-        const LLScrollListCtrl* results = getChild<LLScrollListCtrl>(LIST_RESULTS);
-        uuid_vec_t experience_ids;
-
-        getSelectedExperienceIds(results, experience_ids);
-        mSelectionCallback(experience_ids);
-        getChild<LLScrollListCtrl>(LIST_RESULTS)->deselectAllItems(TRUE);
-        if(mCloseOnSelect)
-        {
-            mCloseOnSelect = FALSE;
-            onBtnClose();
-        }
-    }
-    else
-    {
-        onBtnProfile();
-    }
->>>>>>> e1623bb2
-}
-
-void LLPanelExperiencePicker::onBtnClose()
-{
-    LLFloater* floater = getParentByType<LLFloater>();
-    if (floater)
-    {
-        floater->closeFloater();
-    }
-}
-
-void LLPanelExperiencePicker::onBtnProfile()
-{
-    LLScrollListItem* item = getChild<LLScrollListCtrl>(LIST_RESULTS)->getFirstSelected();
-    if(item)
-    {
-        LLFloaterReg::showInstance("experience_profile", item->getUUID(), true);
-    }
-}
-
-std::string LLPanelExperiencePicker::getMaturityString(int maturity)
-{
-    if(maturity <= SIM_ACCESS_PG)
-    {
-        return getString("maturity_icon_general");
-    }
-    else if(maturity <= SIM_ACCESS_MATURE)
-    {
-        return getString("maturity_icon_moderate");
-    }
-    return getString("maturity_icon_adult");
-}
-
-void LLPanelExperiencePicker::filterContent()
-{
-<<<<<<< HEAD
-	LLScrollListCtrl* search_results = getChild<LLScrollListCtrl>(LIST_RESULTS);
-
-	const LLSD& experiences=mResponse["experience_keys"];
-
-	search_results->deleteAllItems();
-
-	LLSD item;
-	LLSD::array_const_iterator it = experiences.beginArray();
-	for ( ; it != experiences.endArray(); ++it)
-	{
-		const LLSD& experience = *it;
-
-		if(isExperienceHidden(experience))
-			continue;
-
-		std::string experience_name_string = experience[LLExperienceCache::NAME].asString();
-		if (experience_name_string.empty())
-		{
-			experience_name_string = LLTrans::getString("ExperienceNameUntitled");
-		}
-
-		item["id"]=experience[LLExperienceCache::EXPERIENCE_ID];
-		LLSD& columns = item["columns"];
-		columns[0]["column"] = "maturity";
-		columns[0]["value"] = getMaturityString(experience[LLExperienceCache::MATURITY].asInteger());
-		columns[0]["type"]="icon";
-		columns[0]["halign"]="right";
-		columns[1]["column"] = "experience_name";
-		columns[1]["value"] = columnSpace+experience_name_string;
-		columns[2]["column"] = "owner";
-		columns[2]["value"] = columnSpace+getString("loading");
-		search_results->addElement(item);
-		LLAvatarNameCache::get(experience[LLExperienceCache::AGENT_ID], boost::bind(name_callback, getDerivedHandle<LLPanelExperiencePicker>(), experience[LLExperienceCache::EXPERIENCE_ID], _1, _2));
-	}
-	
-	if (search_results->isEmpty())
-	{
-		LLStringUtil::format_map_t map;
-		std::string search_text = getChild<LLUICtrl>(TEXT_EDIT)->getValue().asString();
-		map["[TEXT]"] = search_text;
-		if (search_text.empty())
-		{
-			getChild<LLScrollListCtrl>(LIST_RESULTS)->setCommentText(getString("no_results"));
-		}
-		else
-		{
-			getChild<LLScrollListCtrl>(LIST_RESULTS)->setCommentText(getString("not_found", map));
-		}
-		search_results->setEnabled(false);
-		getChildView(BTN_OK)->setEnabled(false);
-		getChildView(BTN_PROFILE)->setEnabled(false);
-	}
-	else
-	{
-		getChildView(BTN_OK)->setEnabled(true);
-		search_results->setEnabled(true);
-		search_results->sortByColumnIndex(1, true);
-		std::string text = getChild<LLUICtrl>(TEXT_EDIT)->getValue().asString();
-		if (!search_results->selectItemByLabel(text, true, 1))
-		{
-			search_results->selectFirstItem();
-		}			
-		onList();
-		search_results->setFocus(true);
-	}
-=======
-    LLScrollListCtrl* search_results = getChild<LLScrollListCtrl>(LIST_RESULTS);
-
-    const LLSD& experiences=mResponse["experience_keys"];
-
-    search_results->deleteAllItems();
-
-    LLSD item;
-    LLSD::array_const_iterator it = experiences.beginArray();
-    for ( ; it != experiences.endArray(); ++it)
-    {
-        const LLSD& experience = *it;
-
-        if(isExperienceHidden(experience))
-            continue;
-
-        std::string experience_name_string = experience[LLExperienceCache::NAME].asString();
-        if (experience_name_string.empty())
-        {
-            experience_name_string = LLTrans::getString("ExperienceNameUntitled");
-        }
-
-        item["id"]=experience[LLExperienceCache::EXPERIENCE_ID];
-        LLSD& columns = item["columns"];
-        columns[0]["column"] = "maturity";
-        columns[0]["value"] = getMaturityString(experience[LLExperienceCache::MATURITY].asInteger());
-        columns[0]["type"]="icon";
-        columns[0]["halign"]="right";
-        columns[1]["column"] = "experience_name";
-        columns[1]["value"] = columnSpace+experience_name_string;
-        columns[2]["column"] = "owner";
-        columns[2]["value"] = columnSpace+getString("loading");
-        search_results->addElement(item);
-        LLAvatarNameCache::get(experience[LLExperienceCache::AGENT_ID], boost::bind(name_callback, getDerivedHandle<LLPanelExperiencePicker>(), experience[LLExperienceCache::EXPERIENCE_ID], _1, _2));
-    }
-
-    if (search_results->isEmpty())
-    {
-        LLStringUtil::format_map_t map;
-        std::string search_text = getChild<LLUICtrl>(TEXT_EDIT)->getValue().asString();
-        map["[TEXT]"] = search_text;
-        if (search_text.empty())
-        {
-            getChild<LLScrollListCtrl>(LIST_RESULTS)->setCommentText(getString("no_results"));
-        }
-        else
-        {
-            getChild<LLScrollListCtrl>(LIST_RESULTS)->setCommentText(getString("not_found", map));
-        }
-        search_results->setEnabled(false);
-        getChildView(BTN_OK)->setEnabled(false);
-        getChildView(BTN_PROFILE)->setEnabled(false);
-    }
-    else
-    {
-        getChildView(BTN_OK)->setEnabled(true);
-        search_results->setEnabled(true);
-        search_results->sortByColumnIndex(1, TRUE);
-        std::string text = getChild<LLUICtrl>(TEXT_EDIT)->getValue().asString();
-        if (!search_results->selectItemByLabel(text, TRUE, 1))
-        {
-            search_results->selectFirstItem();
-        }
-        onList();
-        search_results->setFocus(TRUE);
-    }
->>>>>>> e1623bb2
-}
-
-void LLPanelExperiencePicker::onMaturity()
-{
-    gSavedPerAccountSettings.setU32("ExperienceSearchMaturity", getChild<LLComboBox>(TEXT_MATURITY)->getCurrentIndex());
-    if(mResponse.has("experience_keys") && mResponse["experience_keys"].beginArray() != mResponse["experience_keys"].endArray())
-    {
-        filterContent();
-    }
-}
-
-bool LLPanelExperiencePicker::isExperienceHidden( const LLSD& experience) const
-{
-    bool hide=false;
-    filter_list::const_iterator it = mFilters.begin();
-    for(/**/;it != mFilters.end(); ++it)
-    {
-        if((*it)(experience)){
-            return true;
-        }
-    }
-
-    return hide;
-}
-
-bool LLPanelExperiencePicker::FilterOverRating( const LLSD& experience )
-{
-    int maturity = getChild<LLComboBox>(TEXT_MATURITY)->getSelectedValue().asInteger();
-    return experience[LLExperienceCache::MATURITY].asInteger() > maturity;
-}
-
-bool LLPanelExperiencePicker::FilterWithProperty( const LLSD& experience, S32 prop)
-{
-    return (experience[LLExperienceCache::PROPERTIES].asInteger() & prop) != 0;
-}
-
-bool LLPanelExperiencePicker::FilterWithoutProperties( const LLSD& experience, S32 prop)
-{
-    return ((experience[LLExperienceCache::PROPERTIES].asInteger() & prop) == prop);
-}
-
-bool LLPanelExperiencePicker::FilterWithoutProperty( const LLSD& experience, S32 prop )
-{
-    return (experience[LLExperienceCache::PROPERTIES].asInteger() & prop) == 0;
-}
-
-void LLPanelExperiencePicker::setDefaultFilters()
-{
-    mFilters.clear();
-    addFilter(boost::bind(&LLPanelExperiencePicker::FilterOverRating, this, _1));
-}
-
-bool LLPanelExperiencePicker::FilterMatching( const LLSD& experience, const LLUUID& id )
-{
-    if(experience.isUUID())
-    {
-        return experience.asUUID() == id;
-    }
-    return experience[LLExperienceCache::EXPERIENCE_ID].asUUID() == id;
-}
-
-void LLPanelExperiencePicker::onPage( S32 direction )
-{
-    mCurrentPage += direction;
-    if(mCurrentPage < 1)
-    {
-        mCurrentPage = 1;
-    }
-    find();
-}+/**
+* @file llpanelexperiencepicker.cpp
+* @brief Implementation of llpanelexperiencepicker
+* @author dolphin@lindenlab.com
+*
+* $LicenseInfo:firstyear=2014&license=viewerlgpl$
+* Second Life Viewer Source Code
+* Copyright (C) 2014, Linden Research, Inc.
+*
+* This library is free software; you can redistribute it and/or
+* modify it under the terms of the GNU Lesser General Public
+* License as published by the Free Software Foundation;
+* version 2.1 of the License only.
+*
+* This library is distributed in the hope that it will be useful,
+* but WITHOUT ANY WARRANTY; without even the implied warranty of
+* MERCHANTABILITY or FITNESS FOR A PARTICULAR PURPOSE.  See the GNU
+* Lesser General Public License for more details.
+*
+* You should have received a copy of the GNU Lesser General Public
+* License along with this library; if not, write to the Free Software
+* Foundation, Inc., 51 Franklin Street, Fifth Floor, Boston, MA  02110-1301  USA
+*
+* Linden Research, Inc., 945 Battery Street, San Francisco, CA  94111  USA
+* $/LicenseInfo$
+*/
+
+#include "llviewerprecompiledheaders.h"
+
+#include "llpanelexperiencepicker.h"
+
+
+#include "lllineeditor.h"
+#include "llfloaterreg.h"
+#include "llscrolllistctrl.h"
+#include "llviewerregion.h"
+#include "llagent.h"
+#include "llexperiencecache.h"
+#include "llslurl.h"
+#include "llavatarnamecache.h"
+#include "llcombobox.h"
+#include "llviewercontrol.h"
+#include "llfloater.h"
+#include "llregex.h"
+#include "lltrans.h"
+
+#define BTN_FIND        "find"
+#define BTN_OK          "ok_btn"
+#define BTN_CANCEL      "cancel_btn"
+#define BTN_PROFILE     "profile_btn"
+#define BTN_LEFT        "left_btn"
+#define BTN_RIGHT       "right_btn"
+#define TEXT_EDIT       "edit"
+#define TEXT_MATURITY   "maturity"
+#define LIST_RESULTS    "search_results"
+#define PANEL_SEARCH    "search_panel"
+
+const static std::string columnSpace = " ";
+
+static LLPanelInjector<LLPanelExperiencePicker> t_panel_status("llpanelexperiencepicker");
+
+LLPanelExperiencePicker::LLPanelExperiencePicker()
+    :LLPanel()
+{
+    buildFromFile("panel_experience_search.xml");
+    setDefaultFilters();
+}
+
+LLPanelExperiencePicker::~LLPanelExperiencePicker()
+{
+}
+
+bool LLPanelExperiencePicker::postBuild()
+{
+    getChild<LLLineEditor>(TEXT_EDIT)->setKeystrokeCallback( boost::bind(&LLPanelExperiencePicker::editKeystroke, this, _1, _2),NULL);
+
+    childSetAction(BTN_FIND, boost::bind(&LLPanelExperiencePicker::onBtnFind, this));
+    getChildView(BTN_FIND)->setEnabled(true);
+
+    LLScrollListCtrl* searchresults = getChild<LLScrollListCtrl>(LIST_RESULTS);
+    searchresults->setDoubleClickCallback( boost::bind(&LLPanelExperiencePicker::onBtnSelect, this));
+    searchresults->setCommitCallback(boost::bind(&LLPanelExperiencePicker::onList, this));
+    getChildView(LIST_RESULTS)->setEnabled(false);
+    getChild<LLScrollListCtrl>(LIST_RESULTS)->setCommentText(getString("no_results"));
+
+    childSetAction(BTN_OK, boost::bind(&LLPanelExperiencePicker::onBtnSelect, this));
+    getChildView(BTN_OK)->setEnabled(false);
+    childSetAction(BTN_CANCEL, boost::bind(&LLPanelExperiencePicker::onBtnClose, this));
+    childSetAction(BTN_PROFILE, boost::bind(&LLPanelExperiencePicker::onBtnProfile, this));
+    getChildView(BTN_PROFILE)->setEnabled(false);
+
+    getChild<LLComboBox>(TEXT_MATURITY)->setCurrentByIndex(gSavedPerAccountSettings.getU32("ExperienceSearchMaturity"));
+    getChild<LLComboBox>(TEXT_MATURITY)->setCommitCallback(boost::bind(&LLPanelExperiencePicker::onMaturity, this));
+    getChild<LLUICtrl>(TEXT_EDIT)->setFocus(true);
+
+    childSetAction(BTN_LEFT, boost::bind(&LLPanelExperiencePicker::onPage, this, -1));
+    childSetAction(BTN_RIGHT, boost::bind(&LLPanelExperiencePicker::onPage, this, 1));
+
+    LLPanel* search_panel = getChild<LLPanel>(PANEL_SEARCH);
+    if (search_panel)
+    {
+        // Start searching when Return is pressed in the line editor.
+        search_panel->setDefaultBtn(BTN_FIND);
+    }
+    return true;
+}
+
+void LLPanelExperiencePicker::editKeystroke( class LLLineEditor* caller, void* user_data )
+{
+    getChildView(BTN_FIND)->setEnabled(true);
+}
+
+void LLPanelExperiencePicker::onBtnFind()
+{
+    mCurrentPage=1;
+    boost::cmatch what;
+    std::string text = getChild<LLUICtrl>(TEXT_EDIT)->getValue().asString();
+    const boost::regex expression("secondlife:///app/experience/[\\da-f-]+/profile");
+    if (ll_regex_match(text.c_str(), what, expression))
+    {
+        LLURI uri(text);
+        LLSD path_array = uri.pathArray();
+        if (path_array.size() == 4)
+        {
+            std::string exp_id = path_array.get(2).asString();
+            LLUUID experience_id(exp_id);
+            if (!experience_id.isNull())
+            {
+                const LLSD& experience_details = LLExperienceCache::instance().get(experience_id);
+                if(!experience_details.isUndefined())
+                {
+                    std::string experience_name_string = experience_details[LLExperienceCache::NAME].asString();
+                    if(!experience_name_string.empty())
+                    {
+                        getChild<LLUICtrl>(TEXT_EDIT)->setValue(experience_name_string);
+                    }
+                }
+                else
+                {
+                    getChild<LLScrollListCtrl>(LIST_RESULTS)->deleteAllItems();
+                    getChild<LLScrollListCtrl>(LIST_RESULTS)->setCommentText(getString("searching"));
+
+                    getChildView(BTN_OK)->setEnabled(false);
+                    getChildView(BTN_PROFILE)->setEnabled(false);
+
+                    getChildView(BTN_RIGHT)->setEnabled(false);
+                    getChildView(BTN_LEFT)->setEnabled(false);
+                    LLExperienceCache::instance().get(experience_id, boost::bind(&LLPanelExperiencePicker::onBtnFind, this));
+                    return;
+                }
+            }
+        }
+    }
+
+
+    find();
+}
+
+void LLPanelExperiencePicker::onList()
+{
+    bool enabled = isSelectButtonEnabled();
+    getChildView(BTN_OK)->setEnabled(enabled);
+
+    enabled = enabled && getChild<LLScrollListCtrl>(LIST_RESULTS)->getNumSelected() == 1;
+    getChildView(BTN_PROFILE)->setEnabled(enabled);
+}
+
+void LLPanelExperiencePicker::find()
+{
+    std::string text = getChild<LLUICtrl>(TEXT_EDIT)->getValue().asString();
+    mQueryID.generate();
+
+    LLExperienceCache::instance().findExperienceByName(text, mCurrentPage,
+        boost::bind(&LLPanelExperiencePicker::findResults, getDerivedHandle<LLPanelExperiencePicker>(), mQueryID, _1));
+
+    getChild<LLScrollListCtrl>(LIST_RESULTS)->deleteAllItems();
+    getChild<LLScrollListCtrl>(LIST_RESULTS)->setCommentText(getString("searching"));
+
+    getChildView(BTN_OK)->setEnabled(false);
+    getChildView(BTN_PROFILE)->setEnabled(false);
+
+    getChildView(BTN_RIGHT)->setEnabled(false);
+    getChildView(BTN_LEFT)->setEnabled(false);
+}
+
+/*static*/
+void LLPanelExperiencePicker::findResults(LLHandle<LLPanelExperiencePicker> hparent, LLUUID queryId, LLSD foundResult)
+{
+    if (hparent.isDead())
+        return;
+
+    LLPanelExperiencePicker* panel = hparent.get();
+    if (panel)
+    {
+        panel->processResponse(queryId, foundResult);
+    }
+}
+
+bool LLPanelExperiencePicker::isSelectButtonEnabled()
+{
+    LLScrollListCtrl* list=getChild<LLScrollListCtrl>(LIST_RESULTS);
+    return list->getFirstSelectedIndex() >=0;
+}
+
+void LLPanelExperiencePicker::getSelectedExperienceIds( const LLScrollListCtrl* results, uuid_vec_t &experience_ids )
+{
+    std::vector<LLScrollListItem*> items = results->getAllSelected();
+    for(std::vector<LLScrollListItem*>::iterator it = items.begin(); it != items.end(); ++it)
+    {
+        LLScrollListItem* item = *it;
+        if (item->getUUID().notNull())
+        {
+            experience_ids.push_back(item->getUUID());
+        }
+    }
+}
+
+void LLPanelExperiencePicker::setAllowMultiple( bool allow_multiple )
+{
+    getChild<LLScrollListCtrl>(LIST_RESULTS)->setAllowMultipleSelection(allow_multiple);
+}
+
+
+void name_callback(const LLHandle<LLPanelExperiencePicker>& floater, const LLUUID& experience_id, const LLUUID& agent_id, const LLAvatarName& av_name)
+{
+    if(floater.isDead())
+        return;
+    LLPanelExperiencePicker* picker = floater.get();
+    LLScrollListCtrl* search_results = picker->getChild<LLScrollListCtrl>(LIST_RESULTS);
+
+    LLScrollListItem* item = search_results->getItem(experience_id);
+    if(!item)
+        return;
+
+    item->getColumn(2)->setValue(columnSpace+av_name.getDisplayName());
+
+}
+
+void LLPanelExperiencePicker::processResponse( const LLUUID& query_id, const LLSD& content )
+{
+    if(query_id != mQueryID)
+    {
+        return;
+    }
+
+    mResponse = content;
+
+    getChildView(BTN_RIGHT)->setEnabled(content.has("next_page_url"));
+    getChildView(BTN_LEFT)->setEnabled(content.has("previous_page_url"));
+
+    filterContent();
+
+}
+
+void LLPanelExperiencePicker::onBtnSelect()
+{
+    if(!isSelectButtonEnabled())
+    {
+        return;
+    }
+
+    if(mSelectionCallback)
+    {
+        const LLScrollListCtrl* results = getChild<LLScrollListCtrl>(LIST_RESULTS);
+        uuid_vec_t experience_ids;
+
+        getSelectedExperienceIds(results, experience_ids);
+        mSelectionCallback(experience_ids);
+        getChild<LLScrollListCtrl>(LIST_RESULTS)->deselectAllItems(true);
+        if(mCloseOnSelect)
+        {
+            mCloseOnSelect = false;
+            onBtnClose();
+        }
+    }
+    else
+    {
+        onBtnProfile();
+    }
+}
+
+void LLPanelExperiencePicker::onBtnClose()
+{
+    LLFloater* floater = getParentByType<LLFloater>();
+    if (floater)
+    {
+        floater->closeFloater();
+    }
+}
+
+void LLPanelExperiencePicker::onBtnProfile()
+{
+    LLScrollListItem* item = getChild<LLScrollListCtrl>(LIST_RESULTS)->getFirstSelected();
+    if(item)
+    {
+        LLFloaterReg::showInstance("experience_profile", item->getUUID(), true);
+    }
+}
+
+std::string LLPanelExperiencePicker::getMaturityString(int maturity)
+{
+    if(maturity <= SIM_ACCESS_PG)
+    {
+        return getString("maturity_icon_general");
+    }
+    else if(maturity <= SIM_ACCESS_MATURE)
+    {
+        return getString("maturity_icon_moderate");
+    }
+    return getString("maturity_icon_adult");
+}
+
+void LLPanelExperiencePicker::filterContent()
+{
+    LLScrollListCtrl* search_results = getChild<LLScrollListCtrl>(LIST_RESULTS);
+
+    const LLSD& experiences=mResponse["experience_keys"];
+
+    search_results->deleteAllItems();
+
+    LLSD item;
+    LLSD::array_const_iterator it = experiences.beginArray();
+    for ( ; it != experiences.endArray(); ++it)
+    {
+        const LLSD& experience = *it;
+
+        if(isExperienceHidden(experience))
+            continue;
+
+        std::string experience_name_string = experience[LLExperienceCache::NAME].asString();
+        if (experience_name_string.empty())
+        {
+            experience_name_string = LLTrans::getString("ExperienceNameUntitled");
+        }
+
+        item["id"]=experience[LLExperienceCache::EXPERIENCE_ID];
+        LLSD& columns = item["columns"];
+        columns[0]["column"] = "maturity";
+        columns[0]["value"] = getMaturityString(experience[LLExperienceCache::MATURITY].asInteger());
+        columns[0]["type"]="icon";
+        columns[0]["halign"]="right";
+        columns[1]["column"] = "experience_name";
+        columns[1]["value"] = columnSpace+experience_name_string;
+        columns[2]["column"] = "owner";
+        columns[2]["value"] = columnSpace+getString("loading");
+        search_results->addElement(item);
+        LLAvatarNameCache::get(experience[LLExperienceCache::AGENT_ID], boost::bind(name_callback, getDerivedHandle<LLPanelExperiencePicker>(), experience[LLExperienceCache::EXPERIENCE_ID], _1, _2));
+    }
+
+    if (search_results->isEmpty())
+    {
+        LLStringUtil::format_map_t map;
+        std::string search_text = getChild<LLUICtrl>(TEXT_EDIT)->getValue().asString();
+        map["[TEXT]"] = search_text;
+        if (search_text.empty())
+        {
+            getChild<LLScrollListCtrl>(LIST_RESULTS)->setCommentText(getString("no_results"));
+        }
+        else
+        {
+            getChild<LLScrollListCtrl>(LIST_RESULTS)->setCommentText(getString("not_found", map));
+        }
+        search_results->setEnabled(false);
+        getChildView(BTN_OK)->setEnabled(false);
+        getChildView(BTN_PROFILE)->setEnabled(false);
+    }
+    else
+    {
+        getChildView(BTN_OK)->setEnabled(true);
+        search_results->setEnabled(true);
+        search_results->sortByColumnIndex(1, true);
+        std::string text = getChild<LLUICtrl>(TEXT_EDIT)->getValue().asString();
+        if (!search_results->selectItemByLabel(text, true, 1))
+        {
+            search_results->selectFirstItem();
+        }
+        onList();
+        search_results->setFocus(true);
+    }
+}
+
+void LLPanelExperiencePicker::onMaturity()
+{
+    gSavedPerAccountSettings.setU32("ExperienceSearchMaturity", getChild<LLComboBox>(TEXT_MATURITY)->getCurrentIndex());
+    if(mResponse.has("experience_keys") && mResponse["experience_keys"].beginArray() != mResponse["experience_keys"].endArray())
+    {
+        filterContent();
+    }
+}
+
+bool LLPanelExperiencePicker::isExperienceHidden( const LLSD& experience) const
+{
+    bool hide=false;
+    filter_list::const_iterator it = mFilters.begin();
+    for(/**/;it != mFilters.end(); ++it)
+    {
+        if((*it)(experience)){
+            return true;
+        }
+    }
+
+    return hide;
+}
+
+bool LLPanelExperiencePicker::FilterOverRating( const LLSD& experience )
+{
+    int maturity = getChild<LLComboBox>(TEXT_MATURITY)->getSelectedValue().asInteger();
+    return experience[LLExperienceCache::MATURITY].asInteger() > maturity;
+}
+
+bool LLPanelExperiencePicker::FilterWithProperty( const LLSD& experience, S32 prop)
+{
+    return (experience[LLExperienceCache::PROPERTIES].asInteger() & prop) != 0;
+}
+
+bool LLPanelExperiencePicker::FilterWithoutProperties( const LLSD& experience, S32 prop)
+{
+    return ((experience[LLExperienceCache::PROPERTIES].asInteger() & prop) == prop);
+}
+
+bool LLPanelExperiencePicker::FilterWithoutProperty( const LLSD& experience, S32 prop )
+{
+    return (experience[LLExperienceCache::PROPERTIES].asInteger() & prop) == 0;
+}
+
+void LLPanelExperiencePicker::setDefaultFilters()
+{
+    mFilters.clear();
+    addFilter(boost::bind(&LLPanelExperiencePicker::FilterOverRating, this, _1));
+}
+
+bool LLPanelExperiencePicker::FilterMatching( const LLSD& experience, const LLUUID& id )
+{
+    if(experience.isUUID())
+    {
+        return experience.asUUID() == id;
+    }
+    return experience[LLExperienceCache::EXPERIENCE_ID].asUUID() == id;
+}
+
+void LLPanelExperiencePicker::onPage( S32 direction )
+{
+    mCurrentPage += direction;
+    if(mCurrentPage < 1)
+    {
+        mCurrentPage = 1;
+    }
+    find();
+}