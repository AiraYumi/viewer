/**
 * @file llworldmapmessage.cpp
 * @brief Handling of the messages to the DB made by and for the world map.
 *
 * $LicenseInfo:firstyear=2003&license=viewerlgpl$
 * Second Life Viewer Source Code
 * Copyright (C) 2010, Linden Research, Inc.
 *
 * This library is free software; you can redistribute it and/or
 * modify it under the terms of the GNU Lesser General Public
 * License as published by the Free Software Foundation;
 * version 2.1 of the License only.
 *
 * This library is distributed in the hope that it will be useful,
 * but WITHOUT ANY WARRANTY; without even the implied warranty of
 * MERCHANTABILITY or FITNESS FOR A PARTICULAR PURPOSE.  See the GNU
 * Lesser General Public License for more details.
 *
 * You should have received a copy of the GNU Lesser General Public
 * License along with this library; if not, write to the Free Software
 * Foundation, Inc., 51 Franklin Street, Fifth Floor, Boston, MA  02110-1301  USA
 *
 * Linden Research, Inc., 945 Battery Street, San Francisco, CA  94111  USA
 * $/LicenseInfo$
 */

#include "llviewerprecompiledheaders.h"

#include "llworldmapmessage.h"
#include "message.h"

#include "llworldmap.h"
#include "llagent.h"
#include "llfloaterworldmap.h"

const U32 LAYER_FLAG = 2;

//---------------------------------------------------------------------------
// World Map Message Handling
//---------------------------------------------------------------------------

LLWorldMapMessage::LLWorldMapMessage() :
    mSLURLRegionName(),
    mSLURLRegionHandle(0),
    mSLURL(),
    mSLURLCallback(0),
    mSLURLTeleport(false)
{
}

LLWorldMapMessage::~LLWorldMapMessage()
{
}

void LLWorldMapMessage::sendItemRequest(U32 type, U64 handle)
{
<<<<<<< HEAD
	//LL_INFOS("WorldMap") << "Send item request : type = " << type << LL_ENDL;
	LLMessageSystem* msg = gMessageSystem;

	msg->newMessageFast(_PREHASH_MapItemRequest);
	msg->nextBlockFast(_PREHASH_AgentData);
	msg->addUUIDFast(_PREHASH_AgentID, gAgent.getID());
	msg->addUUIDFast(_PREHASH_SessionID, gAgent.getSessionID());
	msg->addU32Fast(_PREHASH_Flags, LAYER_FLAG);
	msg->addU32Fast(_PREHASH_EstateID, 0); // Filled in on sim
	msg->addBOOLFast(_PREHASH_Godlike, false); // Filled in on sim

	msg->nextBlockFast(_PREHASH_RequestData);
	msg->addU32Fast(_PREHASH_ItemType, type);
	msg->addU64Fast(_PREHASH_RegionHandle, handle); // If zero, filled in on sim

	gAgent.sendReliableMessage();
=======
    //LL_INFOS("WorldMap") << "Send item request : type = " << type << LL_ENDL;
    LLMessageSystem* msg = gMessageSystem;

    msg->newMessageFast(_PREHASH_MapItemRequest);
    msg->nextBlockFast(_PREHASH_AgentData);
    msg->addUUIDFast(_PREHASH_AgentID, gAgent.getID());
    msg->addUUIDFast(_PREHASH_SessionID, gAgent.getSessionID());
    msg->addU32Fast(_PREHASH_Flags, LAYER_FLAG);
    msg->addU32Fast(_PREHASH_EstateID, 0); // Filled in on sim
    msg->addBOOLFast(_PREHASH_Godlike, FALSE); // Filled in on sim

    msg->nextBlockFast(_PREHASH_RequestData);
    msg->addU32Fast(_PREHASH_ItemType, type);
    msg->addU64Fast(_PREHASH_RegionHandle, handle); // If zero, filled in on sim

    gAgent.sendReliableMessage();
>>>>>>> e1623bb2
}

void LLWorldMapMessage::sendNamedRegionRequest(std::string region_name)
{
<<<<<<< HEAD
	//LL_INFOS("WorldMap") << LL_ENDL;
	LLMessageSystem* msg = gMessageSystem;

	// Request for region data
	msg->newMessageFast(_PREHASH_MapNameRequest);
	msg->nextBlockFast(_PREHASH_AgentData);
	msg->addUUIDFast(_PREHASH_AgentID, gAgent.getID());
	msg->addUUIDFast(_PREHASH_SessionID, gAgent.getSessionID());
	msg->addU32Fast(_PREHASH_Flags, LAYER_FLAG);
	msg->addU32Fast(_PREHASH_EstateID, 0); // Filled in on sim
	msg->addBOOLFast(_PREHASH_Godlike, false); // Filled in on sim
	msg->nextBlockFast(_PREHASH_NameData);
	msg->addStringFast(_PREHASH_Name, region_name);
	gAgent.sendReliableMessage();
=======
    //LL_INFOS("WorldMap") << LL_ENDL;
    LLMessageSystem* msg = gMessageSystem;

    // Request for region data
    msg->newMessageFast(_PREHASH_MapNameRequest);
    msg->nextBlockFast(_PREHASH_AgentData);
    msg->addUUIDFast(_PREHASH_AgentID, gAgent.getID());
    msg->addUUIDFast(_PREHASH_SessionID, gAgent.getSessionID());
    msg->addU32Fast(_PREHASH_Flags, LAYER_FLAG);
    msg->addU32Fast(_PREHASH_EstateID, 0); // Filled in on sim
    msg->addBOOLFast(_PREHASH_Godlike, FALSE); // Filled in on sim
    msg->nextBlockFast(_PREHASH_NameData);
    msg->addStringFast(_PREHASH_Name, region_name);
    gAgent.sendReliableMessage();
>>>>>>> e1623bb2
}

void LLWorldMapMessage::sendNamedRegionRequest(std::string region_name,
        url_callback_t callback,
        const std::string& callback_url,
        bool teleport)  // immediately teleport when result returned
{
    //LL_INFOS("WorldMap") << LL_ENDL;
    mSLURLRegionName = region_name;
    mSLURLRegionHandle = 0;
    mSLURL = callback_url;
    mSLURLCallback = callback;
    mSLURLTeleport = teleport;

    sendNamedRegionRequest(region_name);
}

void LLWorldMapMessage::sendHandleRegionRequest(U64 region_handle,
        url_callback_t callback,
        const std::string& callback_url,
        bool teleport)  // immediately teleport when result returned
{
    //LL_INFOS("WorldMap") << LL_ENDL;
    mSLURLRegionName.clear();
    mSLURLRegionHandle = region_handle;
    mSLURL = callback_url;
    mSLURLCallback = callback;
    mSLURLTeleport = teleport;

    U32 global_x;
    U32 global_y;
    from_region_handle(region_handle, &global_x, &global_y);
    U16 grid_x = (U16)(global_x / REGION_WIDTH_UNITS);
    U16 grid_y = (U16)(global_y / REGION_WIDTH_UNITS);

    sendMapBlockRequest(grid_x, grid_y, grid_x, grid_y, true);
}

void LLWorldMapMessage::sendMapBlockRequest(U16 min_x, U16 min_y, U16 max_x, U16 max_y, bool return_nonexistent)
{
<<<<<<< HEAD
	//LL_INFOS("WorldMap" << " min = (" << min_x << ", " << min_y << "), max = (" << max_x << ", " << max_y << ", nonexistent = " << return_nonexistent << LL_ENDL;
	LLMessageSystem* msg = gMessageSystem;
	msg->newMessageFast(_PREHASH_MapBlockRequest);
	msg->nextBlockFast(_PREHASH_AgentData);
	msg->addUUIDFast(_PREHASH_AgentID, gAgent.getID());
	msg->addUUIDFast(_PREHASH_SessionID, gAgent.getSessionID());
	U32 flags = LAYER_FLAG;
	flags |= (return_nonexistent ? 0x10000 : 0);
	msg->addU32Fast(_PREHASH_Flags, flags);
	msg->addU32Fast(_PREHASH_EstateID, 0); // Filled in on sim
	msg->addBOOLFast(_PREHASH_Godlike, false); // Filled in on sim
	msg->nextBlockFast(_PREHASH_PositionData);
	msg->addU16Fast(_PREHASH_MinX, min_x);
	msg->addU16Fast(_PREHASH_MinY, min_y);
	msg->addU16Fast(_PREHASH_MaxX, max_x);
	msg->addU16Fast(_PREHASH_MaxY, max_y);
	gAgent.sendReliableMessage();
=======
    //LL_INFOS("WorldMap" << " min = (" << min_x << ", " << min_y << "), max = (" << max_x << ", " << max_y << ", nonexistent = " << return_nonexistent << LL_ENDL;
    LLMessageSystem* msg = gMessageSystem;
    msg->newMessageFast(_PREHASH_MapBlockRequest);
    msg->nextBlockFast(_PREHASH_AgentData);
    msg->addUUIDFast(_PREHASH_AgentID, gAgent.getID());
    msg->addUUIDFast(_PREHASH_SessionID, gAgent.getSessionID());
    U32 flags = LAYER_FLAG;
    flags |= (return_nonexistent ? 0x10000 : 0);
    msg->addU32Fast(_PREHASH_Flags, flags);
    msg->addU32Fast(_PREHASH_EstateID, 0); // Filled in on sim
    msg->addBOOLFast(_PREHASH_Godlike, FALSE); // Filled in on sim
    msg->nextBlockFast(_PREHASH_PositionData);
    msg->addU16Fast(_PREHASH_MinX, min_x);
    msg->addU16Fast(_PREHASH_MinY, min_y);
    msg->addU16Fast(_PREHASH_MaxX, max_x);
    msg->addU16Fast(_PREHASH_MaxY, max_y);
    gAgent.sendReliableMessage();
>>>>>>> e1623bb2
}

// public static
void LLWorldMapMessage::processMapBlockReply(LLMessageSystem* msg, void**)
{
    if (gNonInteractive)
    {
        return;
    }
    U32 agent_flags;
    msg->getU32Fast(_PREHASH_AgentData, _PREHASH_Flags, agent_flags);

    // There's only one flag that we ever use here
    if (agent_flags != LAYER_FLAG)
    {
        LL_WARNS() << "Invalid map image type returned! layer = " << agent_flags << LL_ENDL;
        return;
    }

    S32 num_blocks = msg->getNumberOfBlocksFast(_PREHASH_Data);
    //LL_INFOS("WorldMap") << "num_blocks = " << num_blocks << LL_ENDL;

    bool found_null_sim = false;

    for (S32 block=0; block<num_blocks; ++block)
    {
        U16 x_regions;
        U16 y_regions;
        std::string name;
        U8 accesscode;
        U32 region_flags;
//      U8 water_height;
//      U8 agents;
        LLUUID image_id;
        msg->getU16Fast(_PREHASH_Data, _PREHASH_X, x_regions, block);
        msg->getU16Fast(_PREHASH_Data, _PREHASH_Y, y_regions, block);
        msg->getStringFast(_PREHASH_Data, _PREHASH_Name, name, block);
        msg->getU8Fast(_PREHASH_Data, _PREHASH_Access, accesscode, block);
        msg->getU32Fast(_PREHASH_Data, _PREHASH_RegionFlags, region_flags, block);
//      msg->getU8Fast(_PREHASH_Data, _PREHASH_WaterHeight, water_height, block);
//      msg->getU8Fast(_PREHASH_Data, _PREHASH_Agents, agents, block);
        msg->getUUIDFast(_PREHASH_Data, _PREHASH_MapImageID, image_id, block);

        U32 x_world = (U32)(x_regions) * REGION_WIDTH_UNITS;
        U32 y_world = (U32)(y_regions) * REGION_WIDTH_UNITS;

        // name shouldn't be empty, see EXT-4568
        llassert(!name.empty());

        // Insert that region in the world map, if failure, flag it as a "null_sim"
        if (!(LLWorldMap::getInstance()->insertRegion(x_world, y_world, name, image_id, (U32)accesscode, region_flags)))
        {
            found_null_sim = true;
        }

        // If we hit a valid tracking location, do what needs to be done app level wise
        if (LLWorldMap::getInstance()->isTrackingValidLocation())
        {
            LLVector3d pos_global = LLWorldMap::getInstance()->getTrackedPositionGlobal();
            if (LLWorldMap::getInstance()->isTrackingDoubleClick())
            {
                // Teleport if the user double clicked
                gAgent.teleportViaLocation(pos_global);
            }
            // Update the "real" tracker information
            gFloaterWorldMap->trackLocation(pos_global);
        }

        // Handle the SLURL callback if any
        url_callback_t callback = LLWorldMapMessage::getInstance()->mSLURLCallback;
        if(callback != NULL)
        {
            U64 handle = to_region_handle(x_world, y_world);
            // Check if we reached the requested region
            if ((LLStringUtil::compareInsensitive(LLWorldMapMessage::getInstance()->mSLURLRegionName, name)==0)
                || (LLWorldMapMessage::getInstance()->mSLURLRegionHandle == handle))
            {
                LLWorldMapMessage::getInstance()->mSLURLCallback = NULL;
                LLWorldMapMessage::getInstance()->mSLURLRegionName.clear();
                LLWorldMapMessage::getInstance()->mSLURLRegionHandle = 0;

                callback(handle, LLWorldMapMessage::getInstance()->mSLURL, image_id, LLWorldMapMessage::getInstance()->mSLURLTeleport);
            }
        }
    }
    // Tell the UI to update itself
    gFloaterWorldMap->updateSims(found_null_sim);
}

// public static
void LLWorldMapMessage::processMapItemReply(LLMessageSystem* msg, void**)
{
    //LL_INFOS("WorldMap") << LL_ENDL;
    U32 type;
    msg->getU32Fast(_PREHASH_RequestData, _PREHASH_ItemType, type);

    S32 num_blocks = msg->getNumberOfBlocks("Data");

    for (S32 block=0; block<num_blocks; ++block)
    {
        U32 X, Y;
        std::string name;
        S32 extra, extra2;
        LLUUID uuid;
        msg->getU32Fast(_PREHASH_Data, _PREHASH_X, X, block);
        msg->getU32Fast(_PREHASH_Data, _PREHASH_Y, Y, block);
        msg->getStringFast(_PREHASH_Data, _PREHASH_Name, name, block);
        msg->getUUIDFast(_PREHASH_Data, _PREHASH_ID, uuid, block);
        msg->getS32Fast(_PREHASH_Data, _PREHASH_Extra, extra, block);
        msg->getS32Fast(_PREHASH_Data, _PREHASH_Extra2, extra2, block);

        LLWorldMap::getInstance()->insertItem(X, Y, name, uuid, type, extra, extra2);
    }
}
<|MERGE_RESOLUTION|>--- conflicted
+++ resolved
@@ -1,317 +1,262 @@
-/**
- * @file llworldmapmessage.cpp
- * @brief Handling of the messages to the DB made by and for the world map.
- *
- * $LicenseInfo:firstyear=2003&license=viewerlgpl$
- * Second Life Viewer Source Code
- * Copyright (C) 2010, Linden Research, Inc.
- *
- * This library is free software; you can redistribute it and/or
- * modify it under the terms of the GNU Lesser General Public
- * License as published by the Free Software Foundation;
- * version 2.1 of the License only.
- *
- * This library is distributed in the hope that it will be useful,
- * but WITHOUT ANY WARRANTY; without even the implied warranty of
- * MERCHANTABILITY or FITNESS FOR A PARTICULAR PURPOSE.  See the GNU
- * Lesser General Public License for more details.
- *
- * You should have received a copy of the GNU Lesser General Public
- * License along with this library; if not, write to the Free Software
- * Foundation, Inc., 51 Franklin Street, Fifth Floor, Boston, MA  02110-1301  USA
- *
- * Linden Research, Inc., 945 Battery Street, San Francisco, CA  94111  USA
- * $/LicenseInfo$
- */
-
-#include "llviewerprecompiledheaders.h"
-
-#include "llworldmapmessage.h"
-#include "message.h"
-
-#include "llworldmap.h"
-#include "llagent.h"
-#include "llfloaterworldmap.h"
-
-const U32 LAYER_FLAG = 2;
-
-//---------------------------------------------------------------------------
-// World Map Message Handling
-//---------------------------------------------------------------------------
-
-LLWorldMapMessage::LLWorldMapMessage() :
-    mSLURLRegionName(),
-    mSLURLRegionHandle(0),
-    mSLURL(),
-    mSLURLCallback(0),
-    mSLURLTeleport(false)
-{
-}
-
-LLWorldMapMessage::~LLWorldMapMessage()
-{
-}
-
-void LLWorldMapMessage::sendItemRequest(U32 type, U64 handle)
-{
-<<<<<<< HEAD
-	//LL_INFOS("WorldMap") << "Send item request : type = " << type << LL_ENDL;
-	LLMessageSystem* msg = gMessageSystem;
-
-	msg->newMessageFast(_PREHASH_MapItemRequest);
-	msg->nextBlockFast(_PREHASH_AgentData);
-	msg->addUUIDFast(_PREHASH_AgentID, gAgent.getID());
-	msg->addUUIDFast(_PREHASH_SessionID, gAgent.getSessionID());
-	msg->addU32Fast(_PREHASH_Flags, LAYER_FLAG);
-	msg->addU32Fast(_PREHASH_EstateID, 0); // Filled in on sim
-	msg->addBOOLFast(_PREHASH_Godlike, false); // Filled in on sim
-
-	msg->nextBlockFast(_PREHASH_RequestData);
-	msg->addU32Fast(_PREHASH_ItemType, type);
-	msg->addU64Fast(_PREHASH_RegionHandle, handle); // If zero, filled in on sim
-
-	gAgent.sendReliableMessage();
-=======
-    //LL_INFOS("WorldMap") << "Send item request : type = " << type << LL_ENDL;
-    LLMessageSystem* msg = gMessageSystem;
-
-    msg->newMessageFast(_PREHASH_MapItemRequest);
-    msg->nextBlockFast(_PREHASH_AgentData);
-    msg->addUUIDFast(_PREHASH_AgentID, gAgent.getID());
-    msg->addUUIDFast(_PREHASH_SessionID, gAgent.getSessionID());
-    msg->addU32Fast(_PREHASH_Flags, LAYER_FLAG);
-    msg->addU32Fast(_PREHASH_EstateID, 0); // Filled in on sim
-    msg->addBOOLFast(_PREHASH_Godlike, FALSE); // Filled in on sim
-
-    msg->nextBlockFast(_PREHASH_RequestData);
-    msg->addU32Fast(_PREHASH_ItemType, type);
-    msg->addU64Fast(_PREHASH_RegionHandle, handle); // If zero, filled in on sim
-
-    gAgent.sendReliableMessage();
->>>>>>> e1623bb2
-}
-
-void LLWorldMapMessage::sendNamedRegionRequest(std::string region_name)
-{
-<<<<<<< HEAD
-	//LL_INFOS("WorldMap") << LL_ENDL;
-	LLMessageSystem* msg = gMessageSystem;
-
-	// Request for region data
-	msg->newMessageFast(_PREHASH_MapNameRequest);
-	msg->nextBlockFast(_PREHASH_AgentData);
-	msg->addUUIDFast(_PREHASH_AgentID, gAgent.getID());
-	msg->addUUIDFast(_PREHASH_SessionID, gAgent.getSessionID());
-	msg->addU32Fast(_PREHASH_Flags, LAYER_FLAG);
-	msg->addU32Fast(_PREHASH_EstateID, 0); // Filled in on sim
-	msg->addBOOLFast(_PREHASH_Godlike, false); // Filled in on sim
-	msg->nextBlockFast(_PREHASH_NameData);
-	msg->addStringFast(_PREHASH_Name, region_name);
-	gAgent.sendReliableMessage();
-=======
-    //LL_INFOS("WorldMap") << LL_ENDL;
-    LLMessageSystem* msg = gMessageSystem;
-
-    // Request for region data
-    msg->newMessageFast(_PREHASH_MapNameRequest);
-    msg->nextBlockFast(_PREHASH_AgentData);
-    msg->addUUIDFast(_PREHASH_AgentID, gAgent.getID());
-    msg->addUUIDFast(_PREHASH_SessionID, gAgent.getSessionID());
-    msg->addU32Fast(_PREHASH_Flags, LAYER_FLAG);
-    msg->addU32Fast(_PREHASH_EstateID, 0); // Filled in on sim
-    msg->addBOOLFast(_PREHASH_Godlike, FALSE); // Filled in on sim
-    msg->nextBlockFast(_PREHASH_NameData);
-    msg->addStringFast(_PREHASH_Name, region_name);
-    gAgent.sendReliableMessage();
->>>>>>> e1623bb2
-}
-
-void LLWorldMapMessage::sendNamedRegionRequest(std::string region_name,
-        url_callback_t callback,
-        const std::string& callback_url,
-        bool teleport)  // immediately teleport when result returned
-{
-    //LL_INFOS("WorldMap") << LL_ENDL;
-    mSLURLRegionName = region_name;
-    mSLURLRegionHandle = 0;
-    mSLURL = callback_url;
-    mSLURLCallback = callback;
-    mSLURLTeleport = teleport;
-
-    sendNamedRegionRequest(region_name);
-}
-
-void LLWorldMapMessage::sendHandleRegionRequest(U64 region_handle,
-        url_callback_t callback,
-        const std::string& callback_url,
-        bool teleport)  // immediately teleport when result returned
-{
-    //LL_INFOS("WorldMap") << LL_ENDL;
-    mSLURLRegionName.clear();
-    mSLURLRegionHandle = region_handle;
-    mSLURL = callback_url;
-    mSLURLCallback = callback;
-    mSLURLTeleport = teleport;
-
-    U32 global_x;
-    U32 global_y;
-    from_region_handle(region_handle, &global_x, &global_y);
-    U16 grid_x = (U16)(global_x / REGION_WIDTH_UNITS);
-    U16 grid_y = (U16)(global_y / REGION_WIDTH_UNITS);
-
-    sendMapBlockRequest(grid_x, grid_y, grid_x, grid_y, true);
-}
-
-void LLWorldMapMessage::sendMapBlockRequest(U16 min_x, U16 min_y, U16 max_x, U16 max_y, bool return_nonexistent)
-{
-<<<<<<< HEAD
-	//LL_INFOS("WorldMap" << " min = (" << min_x << ", " << min_y << "), max = (" << max_x << ", " << max_y << ", nonexistent = " << return_nonexistent << LL_ENDL;
-	LLMessageSystem* msg = gMessageSystem;
-	msg->newMessageFast(_PREHASH_MapBlockRequest);
-	msg->nextBlockFast(_PREHASH_AgentData);
-	msg->addUUIDFast(_PREHASH_AgentID, gAgent.getID());
-	msg->addUUIDFast(_PREHASH_SessionID, gAgent.getSessionID());
-	U32 flags = LAYER_FLAG;
-	flags |= (return_nonexistent ? 0x10000 : 0);
-	msg->addU32Fast(_PREHASH_Flags, flags);
-	msg->addU32Fast(_PREHASH_EstateID, 0); // Filled in on sim
-	msg->addBOOLFast(_PREHASH_Godlike, false); // Filled in on sim
-	msg->nextBlockFast(_PREHASH_PositionData);
-	msg->addU16Fast(_PREHASH_MinX, min_x);
-	msg->addU16Fast(_PREHASH_MinY, min_y);
-	msg->addU16Fast(_PREHASH_MaxX, max_x);
-	msg->addU16Fast(_PREHASH_MaxY, max_y);
-	gAgent.sendReliableMessage();
-=======
-    //LL_INFOS("WorldMap" << " min = (" << min_x << ", " << min_y << "), max = (" << max_x << ", " << max_y << ", nonexistent = " << return_nonexistent << LL_ENDL;
-    LLMessageSystem* msg = gMessageSystem;
-    msg->newMessageFast(_PREHASH_MapBlockRequest);
-    msg->nextBlockFast(_PREHASH_AgentData);
-    msg->addUUIDFast(_PREHASH_AgentID, gAgent.getID());
-    msg->addUUIDFast(_PREHASH_SessionID, gAgent.getSessionID());
-    U32 flags = LAYER_FLAG;
-    flags |= (return_nonexistent ? 0x10000 : 0);
-    msg->addU32Fast(_PREHASH_Flags, flags);
-    msg->addU32Fast(_PREHASH_EstateID, 0); // Filled in on sim
-    msg->addBOOLFast(_PREHASH_Godlike, FALSE); // Filled in on sim
-    msg->nextBlockFast(_PREHASH_PositionData);
-    msg->addU16Fast(_PREHASH_MinX, min_x);
-    msg->addU16Fast(_PREHASH_MinY, min_y);
-    msg->addU16Fast(_PREHASH_MaxX, max_x);
-    msg->addU16Fast(_PREHASH_MaxY, max_y);
-    gAgent.sendReliableMessage();
->>>>>>> e1623bb2
-}
-
-// public static
-void LLWorldMapMessage::processMapBlockReply(LLMessageSystem* msg, void**)
-{
-    if (gNonInteractive)
-    {
-        return;
-    }
-    U32 agent_flags;
-    msg->getU32Fast(_PREHASH_AgentData, _PREHASH_Flags, agent_flags);
-
-    // There's only one flag that we ever use here
-    if (agent_flags != LAYER_FLAG)
-    {
-        LL_WARNS() << "Invalid map image type returned! layer = " << agent_flags << LL_ENDL;
-        return;
-    }
-
-    S32 num_blocks = msg->getNumberOfBlocksFast(_PREHASH_Data);
-    //LL_INFOS("WorldMap") << "num_blocks = " << num_blocks << LL_ENDL;
-
-    bool found_null_sim = false;
-
-    for (S32 block=0; block<num_blocks; ++block)
-    {
-        U16 x_regions;
-        U16 y_regions;
-        std::string name;
-        U8 accesscode;
-        U32 region_flags;
-//      U8 water_height;
-//      U8 agents;
-        LLUUID image_id;
-        msg->getU16Fast(_PREHASH_Data, _PREHASH_X, x_regions, block);
-        msg->getU16Fast(_PREHASH_Data, _PREHASH_Y, y_regions, block);
-        msg->getStringFast(_PREHASH_Data, _PREHASH_Name, name, block);
-        msg->getU8Fast(_PREHASH_Data, _PREHASH_Access, accesscode, block);
-        msg->getU32Fast(_PREHASH_Data, _PREHASH_RegionFlags, region_flags, block);
-//      msg->getU8Fast(_PREHASH_Data, _PREHASH_WaterHeight, water_height, block);
-//      msg->getU8Fast(_PREHASH_Data, _PREHASH_Agents, agents, block);
-        msg->getUUIDFast(_PREHASH_Data, _PREHASH_MapImageID, image_id, block);
-
-        U32 x_world = (U32)(x_regions) * REGION_WIDTH_UNITS;
-        U32 y_world = (U32)(y_regions) * REGION_WIDTH_UNITS;
-
-        // name shouldn't be empty, see EXT-4568
-        llassert(!name.empty());
-
-        // Insert that region in the world map, if failure, flag it as a "null_sim"
-        if (!(LLWorldMap::getInstance()->insertRegion(x_world, y_world, name, image_id, (U32)accesscode, region_flags)))
-        {
-            found_null_sim = true;
-        }
-
-        // If we hit a valid tracking location, do what needs to be done app level wise
-        if (LLWorldMap::getInstance()->isTrackingValidLocation())
-        {
-            LLVector3d pos_global = LLWorldMap::getInstance()->getTrackedPositionGlobal();
-            if (LLWorldMap::getInstance()->isTrackingDoubleClick())
-            {
-                // Teleport if the user double clicked
-                gAgent.teleportViaLocation(pos_global);
-            }
-            // Update the "real" tracker information
-            gFloaterWorldMap->trackLocation(pos_global);
-        }
-
-        // Handle the SLURL callback if any
-        url_callback_t callback = LLWorldMapMessage::getInstance()->mSLURLCallback;
-        if(callback != NULL)
-        {
-            U64 handle = to_region_handle(x_world, y_world);
-            // Check if we reached the requested region
-            if ((LLStringUtil::compareInsensitive(LLWorldMapMessage::getInstance()->mSLURLRegionName, name)==0)
-                || (LLWorldMapMessage::getInstance()->mSLURLRegionHandle == handle))
-            {
-                LLWorldMapMessage::getInstance()->mSLURLCallback = NULL;
-                LLWorldMapMessage::getInstance()->mSLURLRegionName.clear();
-                LLWorldMapMessage::getInstance()->mSLURLRegionHandle = 0;
-
-                callback(handle, LLWorldMapMessage::getInstance()->mSLURL, image_id, LLWorldMapMessage::getInstance()->mSLURLTeleport);
-            }
-        }
-    }
-    // Tell the UI to update itself
-    gFloaterWorldMap->updateSims(found_null_sim);
-}
-
-// public static
-void LLWorldMapMessage::processMapItemReply(LLMessageSystem* msg, void**)
-{
-    //LL_INFOS("WorldMap") << LL_ENDL;
-    U32 type;
-    msg->getU32Fast(_PREHASH_RequestData, _PREHASH_ItemType, type);
-
-    S32 num_blocks = msg->getNumberOfBlocks("Data");
-
-    for (S32 block=0; block<num_blocks; ++block)
-    {
-        U32 X, Y;
-        std::string name;
-        S32 extra, extra2;
-        LLUUID uuid;
-        msg->getU32Fast(_PREHASH_Data, _PREHASH_X, X, block);
-        msg->getU32Fast(_PREHASH_Data, _PREHASH_Y, Y, block);
-        msg->getStringFast(_PREHASH_Data, _PREHASH_Name, name, block);
-        msg->getUUIDFast(_PREHASH_Data, _PREHASH_ID, uuid, block);
-        msg->getS32Fast(_PREHASH_Data, _PREHASH_Extra, extra, block);
-        msg->getS32Fast(_PREHASH_Data, _PREHASH_Extra2, extra2, block);
-
-        LLWorldMap::getInstance()->insertItem(X, Y, name, uuid, type, extra, extra2);
-    }
-}
+/**
+ * @file llworldmapmessage.cpp
+ * @brief Handling of the messages to the DB made by and for the world map.
+ *
+ * $LicenseInfo:firstyear=2003&license=viewerlgpl$
+ * Second Life Viewer Source Code
+ * Copyright (C) 2010, Linden Research, Inc.
+ *
+ * This library is free software; you can redistribute it and/or
+ * modify it under the terms of the GNU Lesser General Public
+ * License as published by the Free Software Foundation;
+ * version 2.1 of the License only.
+ *
+ * This library is distributed in the hope that it will be useful,
+ * but WITHOUT ANY WARRANTY; without even the implied warranty of
+ * MERCHANTABILITY or FITNESS FOR A PARTICULAR PURPOSE.  See the GNU
+ * Lesser General Public License for more details.
+ *
+ * You should have received a copy of the GNU Lesser General Public
+ * License along with this library; if not, write to the Free Software
+ * Foundation, Inc., 51 Franklin Street, Fifth Floor, Boston, MA  02110-1301  USA
+ *
+ * Linden Research, Inc., 945 Battery Street, San Francisco, CA  94111  USA
+ * $/LicenseInfo$
+ */
+
+#include "llviewerprecompiledheaders.h"
+
+#include "llworldmapmessage.h"
+#include "message.h"
+
+#include "llworldmap.h"
+#include "llagent.h"
+#include "llfloaterworldmap.h"
+
+const U32 LAYER_FLAG = 2;
+
+//---------------------------------------------------------------------------
+// World Map Message Handling
+//---------------------------------------------------------------------------
+
+LLWorldMapMessage::LLWorldMapMessage() :
+    mSLURLRegionName(),
+    mSLURLRegionHandle(0),
+    mSLURL(),
+    mSLURLCallback(0),
+    mSLURLTeleport(false)
+{
+}
+
+LLWorldMapMessage::~LLWorldMapMessage()
+{
+}
+
+void LLWorldMapMessage::sendItemRequest(U32 type, U64 handle)
+{
+    //LL_INFOS("WorldMap") << "Send item request : type = " << type << LL_ENDL;
+    LLMessageSystem* msg = gMessageSystem;
+
+    msg->newMessageFast(_PREHASH_MapItemRequest);
+    msg->nextBlockFast(_PREHASH_AgentData);
+    msg->addUUIDFast(_PREHASH_AgentID, gAgent.getID());
+    msg->addUUIDFast(_PREHASH_SessionID, gAgent.getSessionID());
+    msg->addU32Fast(_PREHASH_Flags, LAYER_FLAG);
+    msg->addU32Fast(_PREHASH_EstateID, 0); // Filled in on sim
+    msg->addBOOLFast(_PREHASH_Godlike, false); // Filled in on sim
+
+    msg->nextBlockFast(_PREHASH_RequestData);
+    msg->addU32Fast(_PREHASH_ItemType, type);
+    msg->addU64Fast(_PREHASH_RegionHandle, handle); // If zero, filled in on sim
+
+    gAgent.sendReliableMessage();
+}
+
+void LLWorldMapMessage::sendNamedRegionRequest(std::string region_name)
+{
+    //LL_INFOS("WorldMap") << LL_ENDL;
+    LLMessageSystem* msg = gMessageSystem;
+
+    // Request for region data
+    msg->newMessageFast(_PREHASH_MapNameRequest);
+    msg->nextBlockFast(_PREHASH_AgentData);
+    msg->addUUIDFast(_PREHASH_AgentID, gAgent.getID());
+    msg->addUUIDFast(_PREHASH_SessionID, gAgent.getSessionID());
+    msg->addU32Fast(_PREHASH_Flags, LAYER_FLAG);
+    msg->addU32Fast(_PREHASH_EstateID, 0); // Filled in on sim
+    msg->addBOOLFast(_PREHASH_Godlike, false); // Filled in on sim
+    msg->nextBlockFast(_PREHASH_NameData);
+    msg->addStringFast(_PREHASH_Name, region_name);
+    gAgent.sendReliableMessage();
+}
+
+void LLWorldMapMessage::sendNamedRegionRequest(std::string region_name,
+        url_callback_t callback,
+        const std::string& callback_url,
+        bool teleport)  // immediately teleport when result returned
+{
+    //LL_INFOS("WorldMap") << LL_ENDL;
+    mSLURLRegionName = region_name;
+    mSLURLRegionHandle = 0;
+    mSLURL = callback_url;
+    mSLURLCallback = callback;
+    mSLURLTeleport = teleport;
+
+    sendNamedRegionRequest(region_name);
+}
+
+void LLWorldMapMessage::sendHandleRegionRequest(U64 region_handle,
+        url_callback_t callback,
+        const std::string& callback_url,
+        bool teleport)  // immediately teleport when result returned
+{
+    //LL_INFOS("WorldMap") << LL_ENDL;
+    mSLURLRegionName.clear();
+    mSLURLRegionHandle = region_handle;
+    mSLURL = callback_url;
+    mSLURLCallback = callback;
+    mSLURLTeleport = teleport;
+
+    U32 global_x;
+    U32 global_y;
+    from_region_handle(region_handle, &global_x, &global_y);
+    U16 grid_x = (U16)(global_x / REGION_WIDTH_UNITS);
+    U16 grid_y = (U16)(global_y / REGION_WIDTH_UNITS);
+
+    sendMapBlockRequest(grid_x, grid_y, grid_x, grid_y, true);
+}
+
+void LLWorldMapMessage::sendMapBlockRequest(U16 min_x, U16 min_y, U16 max_x, U16 max_y, bool return_nonexistent)
+{
+    //LL_INFOS("WorldMap" << " min = (" << min_x << ", " << min_y << "), max = (" << max_x << ", " << max_y << ", nonexistent = " << return_nonexistent << LL_ENDL;
+    LLMessageSystem* msg = gMessageSystem;
+    msg->newMessageFast(_PREHASH_MapBlockRequest);
+    msg->nextBlockFast(_PREHASH_AgentData);
+    msg->addUUIDFast(_PREHASH_AgentID, gAgent.getID());
+    msg->addUUIDFast(_PREHASH_SessionID, gAgent.getSessionID());
+    U32 flags = LAYER_FLAG;
+    flags |= (return_nonexistent ? 0x10000 : 0);
+    msg->addU32Fast(_PREHASH_Flags, flags);
+    msg->addU32Fast(_PREHASH_EstateID, 0); // Filled in on sim
+    msg->addBOOLFast(_PREHASH_Godlike, false); // Filled in on sim
+    msg->nextBlockFast(_PREHASH_PositionData);
+    msg->addU16Fast(_PREHASH_MinX, min_x);
+    msg->addU16Fast(_PREHASH_MinY, min_y);
+    msg->addU16Fast(_PREHASH_MaxX, max_x);
+    msg->addU16Fast(_PREHASH_MaxY, max_y);
+    gAgent.sendReliableMessage();
+}
+
+// public static
+void LLWorldMapMessage::processMapBlockReply(LLMessageSystem* msg, void**)
+{
+    if (gNonInteractive)
+    {
+        return;
+    }
+    U32 agent_flags;
+    msg->getU32Fast(_PREHASH_AgentData, _PREHASH_Flags, agent_flags);
+
+    // There's only one flag that we ever use here
+    if (agent_flags != LAYER_FLAG)
+    {
+        LL_WARNS() << "Invalid map image type returned! layer = " << agent_flags << LL_ENDL;
+        return;
+    }
+
+    S32 num_blocks = msg->getNumberOfBlocksFast(_PREHASH_Data);
+    //LL_INFOS("WorldMap") << "num_blocks = " << num_blocks << LL_ENDL;
+
+    bool found_null_sim = false;
+
+    for (S32 block=0; block<num_blocks; ++block)
+    {
+        U16 x_regions;
+        U16 y_regions;
+        std::string name;
+        U8 accesscode;
+        U32 region_flags;
+//      U8 water_height;
+//      U8 agents;
+        LLUUID image_id;
+        msg->getU16Fast(_PREHASH_Data, _PREHASH_X, x_regions, block);
+        msg->getU16Fast(_PREHASH_Data, _PREHASH_Y, y_regions, block);
+        msg->getStringFast(_PREHASH_Data, _PREHASH_Name, name, block);
+        msg->getU8Fast(_PREHASH_Data, _PREHASH_Access, accesscode, block);
+        msg->getU32Fast(_PREHASH_Data, _PREHASH_RegionFlags, region_flags, block);
+//      msg->getU8Fast(_PREHASH_Data, _PREHASH_WaterHeight, water_height, block);
+//      msg->getU8Fast(_PREHASH_Data, _PREHASH_Agents, agents, block);
+        msg->getUUIDFast(_PREHASH_Data, _PREHASH_MapImageID, image_id, block);
+
+        U32 x_world = (U32)(x_regions) * REGION_WIDTH_UNITS;
+        U32 y_world = (U32)(y_regions) * REGION_WIDTH_UNITS;
+
+        // name shouldn't be empty, see EXT-4568
+        llassert(!name.empty());
+
+        // Insert that region in the world map, if failure, flag it as a "null_sim"
+        if (!(LLWorldMap::getInstance()->insertRegion(x_world, y_world, name, image_id, (U32)accesscode, region_flags)))
+        {
+            found_null_sim = true;
+        }
+
+        // If we hit a valid tracking location, do what needs to be done app level wise
+        if (LLWorldMap::getInstance()->isTrackingValidLocation())
+        {
+            LLVector3d pos_global = LLWorldMap::getInstance()->getTrackedPositionGlobal();
+            if (LLWorldMap::getInstance()->isTrackingDoubleClick())
+            {
+                // Teleport if the user double clicked
+                gAgent.teleportViaLocation(pos_global);
+            }
+            // Update the "real" tracker information
+            gFloaterWorldMap->trackLocation(pos_global);
+        }
+
+        // Handle the SLURL callback if any
+        url_callback_t callback = LLWorldMapMessage::getInstance()->mSLURLCallback;
+        if(callback != NULL)
+        {
+            U64 handle = to_region_handle(x_world, y_world);
+            // Check if we reached the requested region
+            if ((LLStringUtil::compareInsensitive(LLWorldMapMessage::getInstance()->mSLURLRegionName, name)==0)
+                || (LLWorldMapMessage::getInstance()->mSLURLRegionHandle == handle))
+            {
+                LLWorldMapMessage::getInstance()->mSLURLCallback = NULL;
+                LLWorldMapMessage::getInstance()->mSLURLRegionName.clear();
+                LLWorldMapMessage::getInstance()->mSLURLRegionHandle = 0;
+
+                callback(handle, LLWorldMapMessage::getInstance()->mSLURL, image_id, LLWorldMapMessage::getInstance()->mSLURLTeleport);
+            }
+        }
+    }
+    // Tell the UI to update itself
+    gFloaterWorldMap->updateSims(found_null_sim);
+}
+
+// public static
+void LLWorldMapMessage::processMapItemReply(LLMessageSystem* msg, void**)
+{
+    //LL_INFOS("WorldMap") << LL_ENDL;
+    U32 type;
+    msg->getU32Fast(_PREHASH_RequestData, _PREHASH_ItemType, type);
+
+    S32 num_blocks = msg->getNumberOfBlocks("Data");
+
+    for (S32 block=0; block<num_blocks; ++block)
+    {
+        U32 X, Y;
+        std::string name;
+        S32 extra, extra2;
+        LLUUID uuid;
+        msg->getU32Fast(_PREHASH_Data, _PREHASH_X, X, block);
+        msg->getU32Fast(_PREHASH_Data, _PREHASH_Y, Y, block);
+        msg->getStringFast(_PREHASH_Data, _PREHASH_Name, name, block);
+        msg->getUUIDFast(_PREHASH_Data, _PREHASH_ID, uuid, block);
+        msg->getS32Fast(_PREHASH_Data, _PREHASH_Extra, extra, block);
+        msg->getS32Fast(_PREHASH_Data, _PREHASH_Extra2, extra2, block);
+
+        LLWorldMap::getInstance()->insertItem(X, Y, name, uuid, type, extra, extra2);
+    }
+}
+