--- conflicted
+++ resolved
@@ -60,37 +60,8 @@
 
         if (!LLGridManager::getInstance()->isInProductionGrid())
         {
-<<<<<<< HEAD
-            log_SLM_infos("Get /merchant", getStatus(), "Merchant is not migrated");
-            LLMarketplaceData::instance().setSLMStatus(MarketplaceStatusCodes::MARKET_PLACE_NOT_MIGRATED_MERCHANT);
-        }
-        else if (HTTP_INTERNAL_ERROR == getStatus())
-        {
-            // 499 includes timeout and ssl error - marketplace is down or having issues, we do not show it in this request according to MAINT-5938
-            LL_WARNS("SLM") << "SLM Merchant Request failed with status: " << getStatus()
-                                    << ", reason : " << getReason()
-                                    << ", code : " << getContent().get("error_code")
-                                    << ", description : " << getContent().get("error_description") << LL_ENDL;
-            LLMarketplaceData::instance().setSLMStatus(MarketplaceStatusCodes::MARKET_PLACE_CONNECTION_FAILURE);
-        }
-        else
-        {
-            log_SLM_warning("Get /merchant", getStatus(), getReason(), getContent().get("error_code"), getContent().get("error_description"));
-            LLMarketplaceData::instance().setSLMStatus(MarketplaceStatusCodes::MARKET_PLACE_CONNECTION_FAILURE);
-		}
-    }
-    
-    virtual void httpSuccess()
-    {
-        log_SLM_infos("Get /merchant", getStatus(), "User is a merchant");
-        LLMarketplaceData::instance().setSLMStatus(MarketplaceStatusCodes::MARKET_PLACE_MERCHANT);
-    }
-    
-};
-=======
             const std::string& grid_id = LLGridManager::getInstance()->getGridId();
             const std::string& grid_id_lower = utf8str_tolower(grid_id);
->>>>>>> 18928ea6
 
             if (grid_id_lower == "damballah")
             {
