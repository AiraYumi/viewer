--- conflicted
+++ resolved
@@ -41,16 +41,12 @@
 #include "llviewerinventory.h"
 #include "llviewermedia.h"
 #include "llviewernetwork.h"
-<<<<<<< HEAD
+#include "llviewerregion.h"
+#include "reader.h" // JSON
+#include "writer.h" // JSON
 #include "lleventcoro.h"
 #include "llcoros.h"
 #include "llcorehttputil.h"
-=======
-#include "llviewerregion.h"
-
-#include "reader.h" // JSON
-#include "writer.h" // JSON
->>>>>>> 310ec101
 
 //
 // Helpers
