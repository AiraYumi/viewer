/**
 * @file llthumbnailctrl.h
 * @brief LLThumbnailCtrl base class
 *
 * $LicenseInfo:firstyear=2023&license=viewerlgpl$
 * Second Life Viewer Source Code
 * Copyright (C) 2023 Linden Research, Inc.
 *
 * This library is free software; you can redistribute it and/or
 * modify it under the terms of the GNU Lesser General Public
 * License as published by the Free Software Foundation;
 * version 2.1 of the License only.
 *
 * This library is distributed in the hope that it will be useful,
 * but WITHOUT ANY WARRANTY; without even the implied warranty of
 * MERCHANTABILITY or FITNESS FOR A PARTICULAR PURPOSE.  See the GNU
 * Lesser General Public License for more details.
 *
 * You should have received a copy of the GNU Lesser General Public
 * License along with this library; if not, write to the Free Software
 * Foundation, Inc., 51 Franklin Street, Fifth Floor, Boston, MA  02110-1301  USA
 *
 * Linden Research, Inc., 945 Battery Street, San Francisco, CA  94111  USA
 * $/LicenseInfo$
 */

#ifndef LL_LLTHUMBNAILCTRL_H
#define LL_LLTHUMBNAILCTRL_H

#include "llui.h"
#include "lluictrl.h"
#include "llviewborder.h" // for params

class LLUICtrlFactory;
class LLUUID;
class LLViewerFetchedTexture;

//
// Classes
//

//
class LLThumbnailCtrl
: public LLUICtrl
{
public:
    struct Params : public LLInitParam::Block<Params, LLUICtrl::Params>
    {
        Optional<LLViewBorder::Params> border;
        Optional<LLUIColor>        border_color;
        Optional<std::string>      image_name;
        Optional<LLUIImage*>       fallback_image;
        Optional<bool>             border_visible;
        Optional<bool>             interactable;
        Optional<bool>             show_loading;

        Params();
    };
protected:
    LLThumbnailCtrl(const Params&);
    friend class LLUICtrlFactory;

public:
    virtual ~LLThumbnailCtrl();

<<<<<<< HEAD
	virtual void draw() override;
    void setVisible(bool visible) override;
=======
    virtual void draw() override;
    void setVisible(BOOL visible) override;
>>>>>>> e1623bb2

    virtual void setValue(const LLSD& value ) override;
    void setInitImmediately(bool val) { mInitImmediately = val; }
    void clearTexture();
<<<<<<< HEAD
    
    virtual bool handleHover(S32 x, S32 y, MASK mask) override;
=======

    virtual BOOL handleHover(S32 x, S32 y, MASK mask) override;
>>>>>>> e1623bb2

protected:
    void initImage();
    void unloadImage();

private:
    bool mBorderVisible;
    bool mInteractable;
    bool mShowLoadingPlaceholder;
    bool mInited;
    bool mInitImmediately;
    std::string mLoadingPlaceholderString;
    LLUUID mImageAssetID;
    LLViewBorder* mBorder;
    LLUIColor mBorderColor;

    LLPointer<LLViewerFetchedTexture> mTexturep;
    LLPointer<LLUIImage> mImagep;
    LLPointer<LLUIImage> mFallbackImagep;
};

#endif<|MERGE_RESOLUTION|>--- conflicted
+++ resolved
@@ -1,105 +1,95 @@
-/**
- * @file llthumbnailctrl.h
- * @brief LLThumbnailCtrl base class
- *
- * $LicenseInfo:firstyear=2023&license=viewerlgpl$
- * Second Life Viewer Source Code
- * Copyright (C) 2023 Linden Research, Inc.
- *
- * This library is free software; you can redistribute it and/or
- * modify it under the terms of the GNU Lesser General Public
- * License as published by the Free Software Foundation;
- * version 2.1 of the License only.
- *
- * This library is distributed in the hope that it will be useful,
- * but WITHOUT ANY WARRANTY; without even the implied warranty of
- * MERCHANTABILITY or FITNESS FOR A PARTICULAR PURPOSE.  See the GNU
- * Lesser General Public License for more details.
- *
- * You should have received a copy of the GNU Lesser General Public
- * License along with this library; if not, write to the Free Software
- * Foundation, Inc., 51 Franklin Street, Fifth Floor, Boston, MA  02110-1301  USA
- *
- * Linden Research, Inc., 945 Battery Street, San Francisco, CA  94111  USA
- * $/LicenseInfo$
- */
-
-#ifndef LL_LLTHUMBNAILCTRL_H
-#define LL_LLTHUMBNAILCTRL_H
-
-#include "llui.h"
-#include "lluictrl.h"
-#include "llviewborder.h" // for params
-
-class LLUICtrlFactory;
-class LLUUID;
-class LLViewerFetchedTexture;
-
-//
-// Classes
-//
-
-//
-class LLThumbnailCtrl
-: public LLUICtrl
-{
-public:
-    struct Params : public LLInitParam::Block<Params, LLUICtrl::Params>
-    {
-        Optional<LLViewBorder::Params> border;
-        Optional<LLUIColor>        border_color;
-        Optional<std::string>      image_name;
-        Optional<LLUIImage*>       fallback_image;
-        Optional<bool>             border_visible;
-        Optional<bool>             interactable;
-        Optional<bool>             show_loading;
-
-        Params();
-    };
-protected:
-    LLThumbnailCtrl(const Params&);
-    friend class LLUICtrlFactory;
-
-public:
-    virtual ~LLThumbnailCtrl();
-
-<<<<<<< HEAD
-	virtual void draw() override;
-    void setVisible(bool visible) override;
-=======
-    virtual void draw() override;
-    void setVisible(BOOL visible) override;
->>>>>>> e1623bb2
-
-    virtual void setValue(const LLSD& value ) override;
-    void setInitImmediately(bool val) { mInitImmediately = val; }
-    void clearTexture();
-<<<<<<< HEAD
-    
-    virtual bool handleHover(S32 x, S32 y, MASK mask) override;
-=======
-
-    virtual BOOL handleHover(S32 x, S32 y, MASK mask) override;
->>>>>>> e1623bb2
-
-protected:
-    void initImage();
-    void unloadImage();
-
-private:
-    bool mBorderVisible;
-    bool mInteractable;
-    bool mShowLoadingPlaceholder;
-    bool mInited;
-    bool mInitImmediately;
-    std::string mLoadingPlaceholderString;
-    LLUUID mImageAssetID;
-    LLViewBorder* mBorder;
-    LLUIColor mBorderColor;
-
-    LLPointer<LLViewerFetchedTexture> mTexturep;
-    LLPointer<LLUIImage> mImagep;
-    LLPointer<LLUIImage> mFallbackImagep;
-};
-
-#endif+/**
+ * @file llthumbnailctrl.h
+ * @brief LLThumbnailCtrl base class
+ *
+ * $LicenseInfo:firstyear=2023&license=viewerlgpl$
+ * Second Life Viewer Source Code
+ * Copyright (C) 2023 Linden Research, Inc.
+ *
+ * This library is free software; you can redistribute it and/or
+ * modify it under the terms of the GNU Lesser General Public
+ * License as published by the Free Software Foundation;
+ * version 2.1 of the License only.
+ *
+ * This library is distributed in the hope that it will be useful,
+ * but WITHOUT ANY WARRANTY; without even the implied warranty of
+ * MERCHANTABILITY or FITNESS FOR A PARTICULAR PURPOSE.  See the GNU
+ * Lesser General Public License for more details.
+ *
+ * You should have received a copy of the GNU Lesser General Public
+ * License along with this library; if not, write to the Free Software
+ * Foundation, Inc., 51 Franklin Street, Fifth Floor, Boston, MA  02110-1301  USA
+ *
+ * Linden Research, Inc., 945 Battery Street, San Francisco, CA  94111  USA
+ * $/LicenseInfo$
+ */
+
+#ifndef LL_LLTHUMBNAILCTRL_H
+#define LL_LLTHUMBNAILCTRL_H
+
+#include "llui.h"
+#include "lluictrl.h"
+#include "llviewborder.h" // for params
+
+class LLUICtrlFactory;
+class LLUUID;
+class LLViewerFetchedTexture;
+
+//
+// Classes
+//
+
+//
+class LLThumbnailCtrl
+: public LLUICtrl
+{
+public:
+    struct Params : public LLInitParam::Block<Params, LLUICtrl::Params>
+    {
+        Optional<LLViewBorder::Params> border;
+        Optional<LLUIColor>        border_color;
+        Optional<std::string>      image_name;
+        Optional<LLUIImage*>       fallback_image;
+        Optional<bool>             border_visible;
+        Optional<bool>             interactable;
+        Optional<bool>             show_loading;
+
+        Params();
+    };
+protected:
+    LLThumbnailCtrl(const Params&);
+    friend class LLUICtrlFactory;
+
+public:
+    virtual ~LLThumbnailCtrl();
+
+    virtual void draw() override;
+    void setVisible(bool visible) override;
+
+    virtual void setValue(const LLSD& value ) override;
+    void setInitImmediately(bool val) { mInitImmediately = val; }
+    void clearTexture();
+
+    virtual bool handleHover(S32 x, S32 y, MASK mask) override;
+
+protected:
+    void initImage();
+    void unloadImage();
+
+private:
+    bool mBorderVisible;
+    bool mInteractable;
+    bool mShowLoadingPlaceholder;
+    bool mInited;
+    bool mInitImmediately;
+    std::string mLoadingPlaceholderString;
+    LLUUID mImageAssetID;
+    LLViewBorder* mBorder;
+    LLUIColor mBorderColor;
+
+    LLPointer<LLViewerFetchedTexture> mTexturep;
+    LLPointer<LLUIImage> mImagep;
+    LLPointer<LLUIImage> mFallbackImagep;
+};
+
+#endif