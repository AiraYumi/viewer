--- conflicted
+++ resolved
@@ -164,7 +164,6 @@
 		if (getStatus() == HTTP_SEE_OTHER)
 		{
 			LLSD headers = LLViewerMedia::getHeaders();
-<<<<<<< HEAD
 			headers[HTTP_OUT_HEADER_COOKIE] = LLWebProfile::getAuthCookie();
 			const std::string& redir_url = getResponseHeader(HTTP_IN_HEADER_LOCATION);
 			if (redir_url.empty())
@@ -178,12 +177,6 @@
 				LL_DEBUGS("Snapshots") << "Got redirection URL: " << redir_url << llendl;
 				LLHTTPClient::get(redir_url, new LLWebProfileResponders::PostImageRedirectResponder, headers);
 			}
-=======
-			headers["Cookie"] = LLWebProfile::getAuthCookie();
-			const std::string& redir_url = content["location"];
-			LL_DEBUGS("Snapshots") << "Got redirection URL: " << redir_url << llendl;
-			LLHTTPClient::get(redir_url, new LLWebProfileResponders::PostImageRedirectResponder(), headers);
->>>>>>> ea1e1b09
 		}
 		else
 		{
