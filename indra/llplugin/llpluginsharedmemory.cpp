--- conflicted
+++ resolved
@@ -1,517 +1,502 @@
-/**
- * @file llpluginsharedmemory.cpp
- * LLPluginSharedMemory manages a shared memory segment for use by the LLPlugin API.
- *
- * @cond
- * $LicenseInfo:firstyear=2008&license=viewerlgpl$
- * Second Life Viewer Source Code
- * Copyright (C) 2010, Linden Research, Inc.
- *
- * This library is free software; you can redistribute it and/or
- * modify it under the terms of the GNU Lesser General Public
- * License as published by the Free Software Foundation;
- * version 2.1 of the License only.
- *
- * This library is distributed in the hope that it will be useful,
- * but WITHOUT ANY WARRANTY; without even the implied warranty of
- * MERCHANTABILITY or FITNESS FOR A PARTICULAR PURPOSE.  See the GNU
- * Lesser General Public License for more details.
- *
- * You should have received a copy of the GNU Lesser General Public
- * License along with this library; if not, write to the Free Software
- * Foundation, Inc., 51 Franklin Street, Fifth Floor, Boston, MA  02110-1301  USA
- *
- * Linden Research, Inc., 945 Battery Street, San Francisco, CA  94111  USA
- * $/LicenseInfo$
- * @endcond
- */
-
-#include "linden_common.h"
-
-#include "llpluginsharedmemory.h"
-
-// on Mac and Linux, we use the native shm_open/mmap interface by using
-//  #define USE_SHM_OPEN_SHARED_MEMORY 1
-// in the appropriate sections below.
-
-// For Windows, use:
-//  #define USE_WIN32_SHARED_MEMORY 1
-
-// If we ever want to fall back to the apr implementation for a platform, use:
-//  #define USE_APR_SHARED_MEMORY 1
-
-#if LL_WINDOWS
-//  #define USE_APR_SHARED_MEMORY 1
-    #define USE_WIN32_SHARED_MEMORY 1
-#elif LL_DARWIN
-    #define USE_SHM_OPEN_SHARED_MEMORY 1
-#elif LL_LINUX
-    #define USE_SHM_OPEN_SHARED_MEMORY 1
-#endif
-
-
-// FIXME: This path thing is evil and unacceptable.
-#if LL_WINDOWS
-    #define APR_SHARED_MEMORY_PREFIX_STRING "C:\\LLPlugin_"
-    // Apparnently using the "Global\\" prefix here only works from administrative accounts under Vista.
-    // Other options I've seen referenced are "Local\\" and "Session\\".
-    #define WIN32_SHARED_MEMORY_PREFIX_STRING "Local\\LL_"
-#else
-    // mac and linux
-    #define APR_SHARED_MEMORY_PREFIX_STRING "/tmp/LLPlugin_"
-    #define SHM_OPEN_SHARED_MEMORY_PREFIX_STRING "/LL"
-#endif
-
-#if USE_APR_SHARED_MEMORY
-    #include "llapr.h"
-    #include "apr_shm.h"
-#elif USE_SHM_OPEN_SHARED_MEMORY
-    #include <sys/fcntl.h>
-    #include <sys/mman.h>
-    #include <errno.h>
-#elif USE_WIN32_SHARED_MEMORY
-#include <windows.h>
-#endif // USE_APR_SHARED_MEMORY
-
-
-int LLPluginSharedMemory::sSegmentNumber = 0;
-
-std::string LLPluginSharedMemory::createName(void)
-{
-    std::stringstream newname;
-
-#if LL_WINDOWS
-    newname << GetCurrentProcessId();
-#else // LL_WINDOWS
-    newname << getpid();
-#endif // LL_WINDOWS
-
-    newname << "_" << sSegmentNumber++;
-
-    return newname.str();
-}
-
-/**
- * @brief LLPluginSharedMemoryImpl is the platform-dependent implementation of LLPluginSharedMemory. TODO:DOC is this necessary/sufficient? kinda obvious.
- *
- */
-class LLPluginSharedMemoryPlatformImpl
-{
-public:
-    LLPluginSharedMemoryPlatformImpl();
-    ~LLPluginSharedMemoryPlatformImpl();
-
-#if USE_APR_SHARED_MEMORY
-    apr_shm_t* mAprSharedMemory;
-#elif USE_SHM_OPEN_SHARED_MEMORY
-    int mSharedMemoryFD;
-#elif USE_WIN32_SHARED_MEMORY
-    HANDLE mMapFile;
-#endif
-
-};
-
-/**
- * Constructor. Creates a shared memory segment.
- */
-LLPluginSharedMemory::LLPluginSharedMemory()
-{
-    mSize = 0;
-    mMappedAddress = NULL;
-    mNeedsDestroy = false;
-
-    mImpl = new LLPluginSharedMemoryPlatformImpl;
-}
-
-/**
- * Destructor. Uses destroy() and detach() to ensure shared memory segment is cleaned up.
- */
-LLPluginSharedMemory::~LLPluginSharedMemory()
-{
-    if(mNeedsDestroy)
-        destroy();
-    else
-        detach();
-
-    unlink();
-
-    delete mImpl;
-}
-
-#if USE_APR_SHARED_MEMORY
-// MARK: apr implementation
-
-LLPluginSharedMemoryPlatformImpl::LLPluginSharedMemoryPlatformImpl()
-{
-    mAprSharedMemory = NULL;
-}
-
-LLPluginSharedMemoryPlatformImpl::~LLPluginSharedMemoryPlatformImpl()
-{
-
-}
-
-bool LLPluginSharedMemory::map(void)
-{
-    mMappedAddress = apr_shm_baseaddr_get(mImpl->mAprSharedMemory);
-    if(mMappedAddress == NULL)
-    {
-        return false;
-    }
-
-    return true;
-}
-
-bool LLPluginSharedMemory::unmap(void)
-{
-    // This is a no-op under apr.
-    return true;
-}
-
-bool LLPluginSharedMemory::close(void)
-{
-    // This is a no-op under apr.
-    return true;
-}
-
-bool LLPluginSharedMemory::unlink(void)
-{
-    // This is a no-op under apr.
-    return true;
-}
-
-
-bool LLPluginSharedMemory::create(size_t size)
-{
-    mName = APR_SHARED_MEMORY_PREFIX_STRING;
-    mName += createName();
-    mSize = size;
-
-    apr_status_t status = apr_shm_create( &(mImpl->mAprSharedMemory), mSize, mName.c_str(), gAPRPoolp );
-
-    if(ll_apr_warn_status(status))
-    {
-        return false;
-    }
-
-    mNeedsDestroy = true;
-
-    return map();
-}
-
-bool LLPluginSharedMemory::destroy(void)
-{
-    if(mImpl->mAprSharedMemory)
-    {
-        apr_status_t status = apr_shm_destroy(mImpl->mAprSharedMemory);
-        if(ll_apr_warn_status(status))
-        {
-            // TODO: Is this a fatal error?  I think not...
-        }
-        mImpl->mAprSharedMemory = NULL;
-    }
-
-    return true;
-}
-
-bool LLPluginSharedMemory::attach(const std::string &name, size_t size)
-{
-    mName = name;
-    mSize = size;
-
-    apr_status_t status = apr_shm_attach( &(mImpl->mAprSharedMemory), mName.c_str(), gAPRPoolp );
-
-    if(ll_apr_warn_status(status))
-    {
-        return false;
-    }
-
-    return map();
-}
-
-
-bool LLPluginSharedMemory::detach(void)
-{
-    if(mImpl->mAprSharedMemory)
-    {
-        apr_status_t status = apr_shm_detach(mImpl->mAprSharedMemory);
-        if(ll_apr_warn_status(status))
-        {
-            // TODO: Is this a fatal error?  I think not...
-        }
-        mImpl->mAprSharedMemory = NULL;
-    }
-
-    return true;
-}
-
-
-#elif USE_SHM_OPEN_SHARED_MEMORY
-// MARK: shm_open/mmap implementation
-
-LLPluginSharedMemoryPlatformImpl::LLPluginSharedMemoryPlatformImpl()
-{
-    mSharedMemoryFD = -1;
-}
-
-LLPluginSharedMemoryPlatformImpl::~LLPluginSharedMemoryPlatformImpl()
-{
-}
-
-bool LLPluginSharedMemory::map(void)
-{
-    mMappedAddress = ::mmap(NULL, mSize, PROT_READ | PROT_WRITE, MAP_SHARED, mImpl->mSharedMemoryFD, 0);
-    if(mMappedAddress == NULL)
-    {
-        return false;
-    }
-
-    LL_DEBUGS("Plugin") << "memory mapped at " << mMappedAddress << LL_ENDL;
-
-    return true;
-}
-
-bool LLPluginSharedMemory::unmap(void)
-{
-    if(mMappedAddress != NULL)
-    {
-        LL_DEBUGS("Plugin") << "calling munmap(" << mMappedAddress << ", " << mSize << ")" << LL_ENDL;
-        if(::munmap(mMappedAddress, mSize) == -1)
-        {
-            // TODO: Is this a fatal error?  I think not...
-        }
-
-        mMappedAddress = NULL;
-    }
-
-    return true;
-}
-
-bool LLPluginSharedMemory::close(void)
-{
-    if(mImpl->mSharedMemoryFD != -1)
-    {
-        LL_DEBUGS("Plugin") << "calling close(" << mImpl->mSharedMemoryFD << ")" << LL_ENDL;
-        if(::close(mImpl->mSharedMemoryFD) == -1)
-        {
-            // TODO: Is this a fatal error?  I think not...
-        }
-
-        mImpl->mSharedMemoryFD = -1;
-    }
-    return true;
-}
-
-bool LLPluginSharedMemory::unlink(void)
-{
-    if(!mName.empty())
-    {
-        if(::shm_unlink(mName.c_str()) == -1)
-        {
-            return false;
-        }
-    }
-
-    return true;
-}
-
-
-bool LLPluginSharedMemory::create(size_t size)
-{
-    mName = SHM_OPEN_SHARED_MEMORY_PREFIX_STRING;
-    mName += createName();
-    mSize = size;
-
-    // Preemptive unlink, just in case something didn't get cleaned up.
-    unlink();
-
-    mImpl->mSharedMemoryFD = ::shm_open(mName.c_str(), O_CREAT | O_RDWR, S_IRUSR | S_IWUSR);
-    if(mImpl->mSharedMemoryFD == -1)
-    {
-        return false;
-    }
-
-    mNeedsDestroy = true;
-
-    if(::ftruncate(mImpl->mSharedMemoryFD, mSize) == -1)
-    {
-        return false;
-    }
-
-
-    return map();
-}
-
-bool LLPluginSharedMemory::destroy(void)
-{
-    unmap();
-    close();
-
-    return true;
-}
-
-
-bool LLPluginSharedMemory::attach(const std::string &name, size_t size)
-{
-    mName = name;
-    mSize = size;
-
-    mImpl->mSharedMemoryFD = ::shm_open(mName.c_str(), O_RDWR, S_IRUSR | S_IWUSR);
-    if(mImpl->mSharedMemoryFD == -1)
-    {
-        return false;
-    }
-
-    // unlink here so the segment will be cleaned up automatically after the last close.
-    unlink();
-
-    return map();
-}
-
-bool LLPluginSharedMemory::detach(void)
-{
-    unmap();
-    close();
-    return true;
-}
-
-#elif USE_WIN32_SHARED_MEMORY
-// MARK: Win32 CreateFileMapping-based implementation
-
-// Reference: http://msdn.microsoft.com/en-us/library/aa366551(VS.85).aspx
-
-LLPluginSharedMemoryPlatformImpl::LLPluginSharedMemoryPlatformImpl()
-{
-    mMapFile = NULL;
-}
-
-LLPluginSharedMemoryPlatformImpl::~LLPluginSharedMemoryPlatformImpl()
-{
-
-}
-
-bool LLPluginSharedMemory::map(void)
-{
-    mMappedAddress = MapViewOfFile(
-        mImpl->mMapFile,            // handle to map object
-        FILE_MAP_ALL_ACCESS,        // read/write permission
-        0,
-        0,
-        mSize);
-
-    if(mMappedAddress == NULL)
-    {
-        LL_WARNS("Plugin") << "MapViewOfFile failed: " << GetLastError() << LL_ENDL;
-        return false;
-    }
-
-    LL_DEBUGS("Plugin") << "memory mapped at " << mMappedAddress << LL_ENDL;
-
-    return true;
-}
-
-bool LLPluginSharedMemory::unmap(void)
-{
-    if(mMappedAddress != NULL)
-    {
-        UnmapViewOfFile(mMappedAddress);
-        mMappedAddress = NULL;
-    }
-
-    return true;
-}
-
-bool LLPluginSharedMemory::close(void)
-{
-    if(mImpl->mMapFile != NULL)
-    {
-        CloseHandle(mImpl->mMapFile);
-        mImpl->mMapFile = NULL;
-    }
-
-    return true;
-}
-
-bool LLPluginSharedMemory::unlink(void)
-{
-    // This is a no-op on Windows.
-    return true;
-}
-
-
-bool LLPluginSharedMemory::create(size_t size)
-{
-    mName = WIN32_SHARED_MEMORY_PREFIX_STRING;
-    mName += createName();
-    mSize = size;
-
-    mImpl->mMapFile = CreateFileMappingA(
-                 INVALID_HANDLE_VALUE,      // use paging file
-                 NULL,                      // default security
-                 PAGE_READWRITE,            // read/write access
-                 0,                         // max. object size
-                 mSize,                     // buffer size
-                 mName.c_str());            // name of mapping object
-
-    if(mImpl->mMapFile == NULL)
-    {
-        LL_WARNS("Plugin") << "CreateFileMapping failed: " << GetLastError() << LL_ENDL;
-        return false;
-    }
-
-    mNeedsDestroy = true;
-
-    return map();
-}
-
-bool LLPluginSharedMemory::destroy(void)
-{
-    unmap();
-    close();
-    return true;
-}
-
-bool LLPluginSharedMemory::attach(const std::string &name, size_t size)
-{
-    mName = name;
-    mSize = size;
-
-    mImpl->mMapFile = OpenFileMappingA(
-                FILE_MAP_ALL_ACCESS,        // read/write access
-                FALSE,                      // do not inherit the name
-                mName.c_str());             // name of mapping object
-
-    if(mImpl->mMapFile == NULL)
-    {
-        LL_WARNS("Plugin") << "OpenFileMapping failed: " << GetLastError() << LL_ENDL;
-        return false;
-    }
-
-<<<<<<< HEAD
-	mImpl->mMapFile = OpenFileMappingA(
-				FILE_MAP_ALL_ACCESS,		// read/write access
-				false,						// do not inherit the name
-				mName.c_str());				// name of mapping object
-	
-	if(mImpl->mMapFile == NULL)
-	{
-		LL_WARNS("Plugin") << "OpenFileMapping failed: " << GetLastError() << LL_ENDL;
-		return false;
-	}
-		
-	return map();
-=======
-    return map();
->>>>>>> e1623bb2
-}
-
-bool LLPluginSharedMemory::detach(void)
-{
-    unmap();
-    close();
-    return true;
-}
-
-
-
-#endif+/**
+ * @file llpluginsharedmemory.cpp
+ * LLPluginSharedMemory manages a shared memory segment for use by the LLPlugin API.
+ *
+ * @cond
+ * $LicenseInfo:firstyear=2008&license=viewerlgpl$
+ * Second Life Viewer Source Code
+ * Copyright (C) 2010, Linden Research, Inc.
+ *
+ * This library is free software; you can redistribute it and/or
+ * modify it under the terms of the GNU Lesser General Public
+ * License as published by the Free Software Foundation;
+ * version 2.1 of the License only.
+ *
+ * This library is distributed in the hope that it will be useful,
+ * but WITHOUT ANY WARRANTY; without even the implied warranty of
+ * MERCHANTABILITY or FITNESS FOR A PARTICULAR PURPOSE.  See the GNU
+ * Lesser General Public License for more details.
+ *
+ * You should have received a copy of the GNU Lesser General Public
+ * License along with this library; if not, write to the Free Software
+ * Foundation, Inc., 51 Franklin Street, Fifth Floor, Boston, MA  02110-1301  USA
+ *
+ * Linden Research, Inc., 945 Battery Street, San Francisco, CA  94111  USA
+ * $/LicenseInfo$
+ * @endcond
+ */
+
+#include "linden_common.h"
+
+#include "llpluginsharedmemory.h"
+
+// on Mac and Linux, we use the native shm_open/mmap interface by using
+//  #define USE_SHM_OPEN_SHARED_MEMORY 1
+// in the appropriate sections below.
+
+// For Windows, use:
+//  #define USE_WIN32_SHARED_MEMORY 1
+
+// If we ever want to fall back to the apr implementation for a platform, use:
+//  #define USE_APR_SHARED_MEMORY 1
+
+#if LL_WINDOWS
+//  #define USE_APR_SHARED_MEMORY 1
+    #define USE_WIN32_SHARED_MEMORY 1
+#elif LL_DARWIN
+    #define USE_SHM_OPEN_SHARED_MEMORY 1
+#elif LL_LINUX
+    #define USE_SHM_OPEN_SHARED_MEMORY 1
+#endif
+
+
+// FIXME: This path thing is evil and unacceptable.
+#if LL_WINDOWS
+    #define APR_SHARED_MEMORY_PREFIX_STRING "C:\\LLPlugin_"
+    // Apparnently using the "Global\\" prefix here only works from administrative accounts under Vista.
+    // Other options I've seen referenced are "Local\\" and "Session\\".
+    #define WIN32_SHARED_MEMORY_PREFIX_STRING "Local\\LL_"
+#else
+    // mac and linux
+    #define APR_SHARED_MEMORY_PREFIX_STRING "/tmp/LLPlugin_"
+    #define SHM_OPEN_SHARED_MEMORY_PREFIX_STRING "/LL"
+#endif
+
+#if USE_APR_SHARED_MEMORY
+    #include "llapr.h"
+    #include "apr_shm.h"
+#elif USE_SHM_OPEN_SHARED_MEMORY
+    #include <sys/fcntl.h>
+    #include <sys/mman.h>
+    #include <errno.h>
+#elif USE_WIN32_SHARED_MEMORY
+#include <windows.h>
+#endif // USE_APR_SHARED_MEMORY
+
+
+int LLPluginSharedMemory::sSegmentNumber = 0;
+
+std::string LLPluginSharedMemory::createName(void)
+{
+    std::stringstream newname;
+
+#if LL_WINDOWS
+    newname << GetCurrentProcessId();
+#else // LL_WINDOWS
+    newname << getpid();
+#endif // LL_WINDOWS
+
+    newname << "_" << sSegmentNumber++;
+
+    return newname.str();
+}
+
+/**
+ * @brief LLPluginSharedMemoryImpl is the platform-dependent implementation of LLPluginSharedMemory. TODO:DOC is this necessary/sufficient? kinda obvious.
+ *
+ */
+class LLPluginSharedMemoryPlatformImpl
+{
+public:
+    LLPluginSharedMemoryPlatformImpl();
+    ~LLPluginSharedMemoryPlatformImpl();
+
+#if USE_APR_SHARED_MEMORY
+    apr_shm_t* mAprSharedMemory;
+#elif USE_SHM_OPEN_SHARED_MEMORY
+    int mSharedMemoryFD;
+#elif USE_WIN32_SHARED_MEMORY
+    HANDLE mMapFile;
+#endif
+
+};
+
+/**
+ * Constructor. Creates a shared memory segment.
+ */
+LLPluginSharedMemory::LLPluginSharedMemory()
+{
+    mSize = 0;
+    mMappedAddress = NULL;
+    mNeedsDestroy = false;
+
+    mImpl = new LLPluginSharedMemoryPlatformImpl;
+}
+
+/**
+ * Destructor. Uses destroy() and detach() to ensure shared memory segment is cleaned up.
+ */
+LLPluginSharedMemory::~LLPluginSharedMemory()
+{
+    if(mNeedsDestroy)
+        destroy();
+    else
+        detach();
+
+    unlink();
+
+    delete mImpl;
+}
+
+#if USE_APR_SHARED_MEMORY
+// MARK: apr implementation
+
+LLPluginSharedMemoryPlatformImpl::LLPluginSharedMemoryPlatformImpl()
+{
+    mAprSharedMemory = NULL;
+}
+
+LLPluginSharedMemoryPlatformImpl::~LLPluginSharedMemoryPlatformImpl()
+{
+
+}
+
+bool LLPluginSharedMemory::map(void)
+{
+    mMappedAddress = apr_shm_baseaddr_get(mImpl->mAprSharedMemory);
+    if(mMappedAddress == NULL)
+    {
+        return false;
+    }
+
+    return true;
+}
+
+bool LLPluginSharedMemory::unmap(void)
+{
+    // This is a no-op under apr.
+    return true;
+}
+
+bool LLPluginSharedMemory::close(void)
+{
+    // This is a no-op under apr.
+    return true;
+}
+
+bool LLPluginSharedMemory::unlink(void)
+{
+    // This is a no-op under apr.
+    return true;
+}
+
+
+bool LLPluginSharedMemory::create(size_t size)
+{
+    mName = APR_SHARED_MEMORY_PREFIX_STRING;
+    mName += createName();
+    mSize = size;
+
+    apr_status_t status = apr_shm_create( &(mImpl->mAprSharedMemory), mSize, mName.c_str(), gAPRPoolp );
+
+    if(ll_apr_warn_status(status))
+    {
+        return false;
+    }
+
+    mNeedsDestroy = true;
+
+    return map();
+}
+
+bool LLPluginSharedMemory::destroy(void)
+{
+    if(mImpl->mAprSharedMemory)
+    {
+        apr_status_t status = apr_shm_destroy(mImpl->mAprSharedMemory);
+        if(ll_apr_warn_status(status))
+        {
+            // TODO: Is this a fatal error?  I think not...
+        }
+        mImpl->mAprSharedMemory = NULL;
+    }
+
+    return true;
+}
+
+bool LLPluginSharedMemory::attach(const std::string &name, size_t size)
+{
+    mName = name;
+    mSize = size;
+
+    apr_status_t status = apr_shm_attach( &(mImpl->mAprSharedMemory), mName.c_str(), gAPRPoolp );
+
+    if(ll_apr_warn_status(status))
+    {
+        return false;
+    }
+
+    return map();
+}
+
+
+bool LLPluginSharedMemory::detach(void)
+{
+    if(mImpl->mAprSharedMemory)
+    {
+        apr_status_t status = apr_shm_detach(mImpl->mAprSharedMemory);
+        if(ll_apr_warn_status(status))
+        {
+            // TODO: Is this a fatal error?  I think not...
+        }
+        mImpl->mAprSharedMemory = NULL;
+    }
+
+    return true;
+}
+
+
+#elif USE_SHM_OPEN_SHARED_MEMORY
+// MARK: shm_open/mmap implementation
+
+LLPluginSharedMemoryPlatformImpl::LLPluginSharedMemoryPlatformImpl()
+{
+    mSharedMemoryFD = -1;
+}
+
+LLPluginSharedMemoryPlatformImpl::~LLPluginSharedMemoryPlatformImpl()
+{
+}
+
+bool LLPluginSharedMemory::map(void)
+{
+    mMappedAddress = ::mmap(NULL, mSize, PROT_READ | PROT_WRITE, MAP_SHARED, mImpl->mSharedMemoryFD, 0);
+    if(mMappedAddress == NULL)
+    {
+        return false;
+    }
+
+    LL_DEBUGS("Plugin") << "memory mapped at " << mMappedAddress << LL_ENDL;
+
+    return true;
+}
+
+bool LLPluginSharedMemory::unmap(void)
+{
+    if(mMappedAddress != NULL)
+    {
+        LL_DEBUGS("Plugin") << "calling munmap(" << mMappedAddress << ", " << mSize << ")" << LL_ENDL;
+        if(::munmap(mMappedAddress, mSize) == -1)
+        {
+            // TODO: Is this a fatal error?  I think not...
+        }
+
+        mMappedAddress = NULL;
+    }
+
+    return true;
+}
+
+bool LLPluginSharedMemory::close(void)
+{
+    if(mImpl->mSharedMemoryFD != -1)
+    {
+        LL_DEBUGS("Plugin") << "calling close(" << mImpl->mSharedMemoryFD << ")" << LL_ENDL;
+        if(::close(mImpl->mSharedMemoryFD) == -1)
+        {
+            // TODO: Is this a fatal error?  I think not...
+        }
+
+        mImpl->mSharedMemoryFD = -1;
+    }
+    return true;
+}
+
+bool LLPluginSharedMemory::unlink(void)
+{
+    if(!mName.empty())
+    {
+        if(::shm_unlink(mName.c_str()) == -1)
+        {
+            return false;
+        }
+    }
+
+    return true;
+}
+
+
+bool LLPluginSharedMemory::create(size_t size)
+{
+    mName = SHM_OPEN_SHARED_MEMORY_PREFIX_STRING;
+    mName += createName();
+    mSize = size;
+
+    // Preemptive unlink, just in case something didn't get cleaned up.
+    unlink();
+
+    mImpl->mSharedMemoryFD = ::shm_open(mName.c_str(), O_CREAT | O_RDWR, S_IRUSR | S_IWUSR);
+    if(mImpl->mSharedMemoryFD == -1)
+    {
+        return false;
+    }
+
+    mNeedsDestroy = true;
+
+    if(::ftruncate(mImpl->mSharedMemoryFD, mSize) == -1)
+    {
+        return false;
+    }
+
+
+    return map();
+}
+
+bool LLPluginSharedMemory::destroy(void)
+{
+    unmap();
+    close();
+
+    return true;
+}
+
+
+bool LLPluginSharedMemory::attach(const std::string &name, size_t size)
+{
+    mName = name;
+    mSize = size;
+
+    mImpl->mSharedMemoryFD = ::shm_open(mName.c_str(), O_RDWR, S_IRUSR | S_IWUSR);
+    if(mImpl->mSharedMemoryFD == -1)
+    {
+        return false;
+    }
+
+    // unlink here so the segment will be cleaned up automatically after the last close.
+    unlink();
+
+    return map();
+}
+
+bool LLPluginSharedMemory::detach(void)
+{
+    unmap();
+    close();
+    return true;
+}
+
+#elif USE_WIN32_SHARED_MEMORY
+// MARK: Win32 CreateFileMapping-based implementation
+
+// Reference: http://msdn.microsoft.com/en-us/library/aa366551(VS.85).aspx
+
+LLPluginSharedMemoryPlatformImpl::LLPluginSharedMemoryPlatformImpl()
+{
+    mMapFile = NULL;
+}
+
+LLPluginSharedMemoryPlatformImpl::~LLPluginSharedMemoryPlatformImpl()
+{
+
+}
+
+bool LLPluginSharedMemory::map(void)
+{
+    mMappedAddress = MapViewOfFile(
+        mImpl->mMapFile,            // handle to map object
+        FILE_MAP_ALL_ACCESS,        // read/write permission
+        0,
+        0,
+        mSize);
+
+    if(mMappedAddress == NULL)
+    {
+        LL_WARNS("Plugin") << "MapViewOfFile failed: " << GetLastError() << LL_ENDL;
+        return false;
+    }
+
+    LL_DEBUGS("Plugin") << "memory mapped at " << mMappedAddress << LL_ENDL;
+
+    return true;
+}
+
+bool LLPluginSharedMemory::unmap(void)
+{
+    if(mMappedAddress != NULL)
+    {
+        UnmapViewOfFile(mMappedAddress);
+        mMappedAddress = NULL;
+    }
+
+    return true;
+}
+
+bool LLPluginSharedMemory::close(void)
+{
+    if(mImpl->mMapFile != NULL)
+    {
+        CloseHandle(mImpl->mMapFile);
+        mImpl->mMapFile = NULL;
+    }
+
+    return true;
+}
+
+bool LLPluginSharedMemory::unlink(void)
+{
+    // This is a no-op on Windows.
+    return true;
+}
+
+
+bool LLPluginSharedMemory::create(size_t size)
+{
+    mName = WIN32_SHARED_MEMORY_PREFIX_STRING;
+    mName += createName();
+    mSize = size;
+
+    mImpl->mMapFile = CreateFileMappingA(
+                 INVALID_HANDLE_VALUE,      // use paging file
+                 NULL,                      // default security
+                 PAGE_READWRITE,            // read/write access
+                 0,                         // max. object size
+                 mSize,                     // buffer size
+                 mName.c_str());            // name of mapping object
+
+    if(mImpl->mMapFile == NULL)
+    {
+        LL_WARNS("Plugin") << "CreateFileMapping failed: " << GetLastError() << LL_ENDL;
+        return false;
+    }
+
+    mNeedsDestroy = true;
+
+    return map();
+}
+
+bool LLPluginSharedMemory::destroy(void)
+{
+    unmap();
+    close();
+    return true;
+}
+
+bool LLPluginSharedMemory::attach(const std::string &name, size_t size)
+{
+    mName = name;
+    mSize = size;
+
+    mImpl->mMapFile = OpenFileMappingA(
+                FILE_MAP_ALL_ACCESS,        // read/write access
+                false,                      // do not inherit the name
+                mName.c_str());             // name of mapping object
+
+    if(mImpl->mMapFile == NULL)
+    {
+        LL_WARNS("Plugin") << "OpenFileMapping failed: " << GetLastError() << LL_ENDL;
+        return false;
+    }
+
+    return map();
+}
+
+bool LLPluginSharedMemory::detach(void)
+{
+    unmap();
+    close();
+    return true;
+}
+
+
+
+#endif