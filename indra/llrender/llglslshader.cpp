--- conflicted
+++ resolved
@@ -261,28 +261,16 @@
 
 void LLGLSLShader::readProfileQuery()
 {
-<<<<<<< HEAD
     if (sProfileEnabled)
     {
         glEndQuery(GL_TIME_ELAPSED);
         glEndQuery(GL_SAMPLES_PASSED);
         glEndQuery(GL_PRIMITIVES_GENERATED);
 
-        U64 time_elapsed = 0;
+        GLuint64 time_elapsed = 0;
         glGetQueryObjectui64v(mTimerQuery, GL_QUERY_RESULT, &time_elapsed);
-=======
-#if !LL_DARWIN
-    glEndQueryARB(GL_TIME_ELAPSED);
-    glEndQueryARB(GL_SAMPLES_PASSED);
-    
-    GLuint64 time_elapsed = 0;
-    glGetQueryObjectui64v(mTimerQuery, GL_QUERY_RESULT, &time_elapsed);
-
-    GLuint64 samples_passed = 0;
-    glGetQueryObjectui64v(mSamplesQuery, GL_QUERY_RESULT, &samples_passed);
->>>>>>> c7053a69
-
-        U64 samples_passed = 0;
+
+        GLuint64 samples_passed = 0;
         glGetQueryObjectui64v(mSamplesQuery, GL_QUERY_RESULT, &samples_passed);
 
         U64 primitives_generated = 0;
