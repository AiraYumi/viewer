/** 
 * @file llglslshader.cpp
 * @brief GLSL helper functions and state.
 *
 * $LicenseInfo:firstyear=2005&license=viewerlgpl$
 * Second Life Viewer Source Code
 * Copyright (C) 2010, Linden Research, Inc.
 * 
 * This library is free software; you can redistribute it and/or
 * modify it under the terms of the GNU Lesser General Public
 * License as published by the Free Software Foundation;
 * version 2.1 of the License only.
 * 
 * This library is distributed in the hope that it will be useful,
 * but WITHOUT ANY WARRANTY; without even the implied warranty of
 * MERCHANTABILITY or FITNESS FOR A PARTICULAR PURPOSE.  See the GNU
 * Lesser General Public License for more details.
 * 
 * You should have received a copy of the GNU Lesser General Public
 * License along with this library; if not, write to the Free Software
 * Foundation, Inc., 51 Franklin Street, Fifth Floor, Boston, MA  02110-1301  USA
 * 
 * Linden Research, Inc., 945 Battery Street, San Francisco, CA  94111  USA
 * $/LicenseInfo$
 */

#include "linden_common.h"

#include "llglslshader.h"

#include "llshadermgr.h"
#include "llfile.h"
#include "llrender.h"
#include "llvertexbuffer.h"

#if LL_DARWIN
#include "OpenGL/OpenGL.h"
#endif

#ifdef LL_RELEASE_FOR_DOWNLOAD
#define UNIFORM_ERRS LL_WARNS_ONCE("Shader")
#else
#define UNIFORM_ERRS LL_ERRS("Shader")
#endif

// Lots of STL stuff in here, using namespace std to keep things more readable
using std::vector;
using std::pair;
using std::make_pair;
using std::string;

GLhandleARB LLGLSLShader::sCurBoundShader = 0;
LLGLSLShader* LLGLSLShader::sCurBoundShaderPtr = NULL;
S32 LLGLSLShader::sIndexedTextureChannels = 0;
bool LLGLSLShader::sNoFixedFunction = false;
bool LLGLSLShader::sProfileEnabled = false;
std::set<LLGLSLShader*> LLGLSLShader::sInstances;
U64 LLGLSLShader::sTotalTimeElapsed = 0;
U32 LLGLSLShader::sTotalTrianglesDrawn = 0;
U64 LLGLSLShader::sTotalSamplesDrawn = 0;
U32 LLGLSLShader::sTotalDrawCalls = 0;

//UI shader -- declared here so llui_libtest will link properly
LLGLSLShader	gUIProgram;
LLGLSLShader	gSolidColorProgram;

BOOL shouldChange(const LLVector4& v1, const LLVector4& v2)
{
	return v1 != v2;
}

LLShaderFeatures::LLShaderFeatures()
	: atmosphericHelpers(false)
	, calculatesLighting(false)
	, calculatesAtmospherics(false)
	, hasLighting(false)
	, isAlphaLighting(false)
	, isShiny(false)
	, isFullbright(false)
	, isSpecular(false)
	, hasWaterFog(false)
	, hasTransport(false)
	, hasSkinning(false)
	, hasObjectSkinning(false)
	, hasAtmospherics(false)
	, hasGamma(false)
	, mIndexedTextureChannels(0)
	, disableTextureIndex(false)
	, hasAlphaMask(false)
{
}

//===============================
// LLGLSL Shader implementation
//===============================

//static
void LLGLSLShader::initProfile()
{
	sProfileEnabled = true;
	sTotalTimeElapsed = 0;
	sTotalTrianglesDrawn = 0;
	sTotalSamplesDrawn = 0;
	sTotalDrawCalls = 0;

	for (std::set<LLGLSLShader*>::iterator iter = sInstances.begin(); iter != sInstances.end(); ++iter)
	{
		(*iter)->clearStats();
	}
}


struct LLGLSLShaderCompareTimeElapsed
{
		bool operator()(const LLGLSLShader* const& lhs, const LLGLSLShader* const& rhs)
		{
			return lhs->mTimeElapsed < rhs->mTimeElapsed;
		}
};

//static
void LLGLSLShader::finishProfile()
{
	sProfileEnabled = false;

	std::vector<LLGLSLShader*> sorted;

	for (std::set<LLGLSLShader*>::iterator iter = sInstances.begin(); iter != sInstances.end(); ++iter)
	{
		sorted.push_back(*iter);
	}

	std::sort(sorted.begin(), sorted.end(), LLGLSLShaderCompareTimeElapsed());

	for (std::vector<LLGLSLShader*>::iterator iter = sorted.begin(); iter != sorted.end(); ++iter)
	{
		(*iter)->dumpStats();
	}

	llinfos << "-----------------------------------" << llendl;
	llinfos << "Total rendering time: " << llformat("%.4f ms", sTotalTimeElapsed/1000000.f) << llendl;
	llinfos << "Total samples drawn: " << llformat("%.4f million", sTotalSamplesDrawn/1000000.f) << llendl;
	llinfos << "Total triangles drawn: " << llformat("%.3f million", sTotalTrianglesDrawn/1000000.f) << llendl;
}

void LLGLSLShader::clearStats()
{
	mTrianglesDrawn = 0;
	mTimeElapsed = 0;
	mSamplesDrawn = 0;
	mDrawCalls = 0;
	mTextureStateFetched = false;
	mTextureMagFilter.clear();
	mTextureMinFilter.clear();
}

void LLGLSLShader::dumpStats()
{
	if (mDrawCalls > 0)
	{
		llinfos << "=============================================" << llendl;
		llinfos << mName << llendl;
		for (U32 i = 0; i < mShaderFiles.size(); ++i)
		{
			llinfos << mShaderFiles[i].first << llendl;
		}
		for (U32 i = 0; i < mTexture.size(); ++i)
		{
			GLint idx = mTexture[i];
			
			if (idx >= 0)
			{
				GLint uniform_idx = getUniformLocation(i);
				llinfos << mUniformNameMap[uniform_idx] << " - " << std::hex << mTextureMagFilter[i] << "/" << mTextureMinFilter[i] << std::dec << llendl;
			}
		}
		llinfos << "=============================================" << llendl;

		F32 ms = mTimeElapsed/1000000.f;
		F32 seconds = ms/1000.f;

		F32 pct_tris = (F32) mTrianglesDrawn/(F32)sTotalTrianglesDrawn*100.f;
		F32 tris_sec = (F32) (mTrianglesDrawn/1000000.0);
		tris_sec /= seconds;

		F32 pct_samples = (F32) ((F64)mSamplesDrawn/(F64)sTotalSamplesDrawn)*100.f;
		F32 samples_sec = (F32) mSamplesDrawn/1000000000.0;
		samples_sec /= seconds;

		F32 pct_calls = (F32) mDrawCalls/(F32)sTotalDrawCalls*100.f;
		U32 avg_batch = mTrianglesDrawn/mDrawCalls;

		llinfos << "Triangles Drawn: " << mTrianglesDrawn <<  " " << llformat("(%.2f pct of total, %.3f million/sec)", pct_tris, tris_sec ) << llendl;
		llinfos << "Draw Calls: " << mDrawCalls << " " << llformat("(%.2f pct of total, avg %d tris/call)", pct_calls, avg_batch) << llendl;
		llinfos << "SamplesDrawn: " << mSamplesDrawn << " " << llformat("(%.2f pct of total, %.3f billion/sec)", pct_samples, samples_sec) << llendl;
		llinfos << "Time Elapsed: " << mTimeElapsed << " " << llformat("(%.2f pct of total, %.5f ms)\n", (F32) ((F64)mTimeElapsed/(F64)sTotalTimeElapsed)*100.f, ms) << llendl;
	}
}

//static
void LLGLSLShader::startProfile()
{
	if (sProfileEnabled && sCurBoundShaderPtr)
	{
		sCurBoundShaderPtr->placeProfileQuery();
	}

}

//static
void LLGLSLShader::stopProfile(U32 count, U32 mode)
{
	if (sProfileEnabled)
	{
		sCurBoundShaderPtr->readProfileQuery(count, mode);
	}
}

void LLGLSLShader::placeProfileQuery()
{
#if !LL_DARWIN
	if (mTimerQuery == 0)
	{
		glGenQueriesARB(1, &mTimerQuery);
	}

	if (!mTextureStateFetched)
	{
		mTextureStateFetched = true;
		mTextureMagFilter.resize(mTexture.size());
		mTextureMinFilter.resize(mTexture.size());

		U32 cur_active = gGL.getCurrentTexUnitIndex();

		for (U32 i = 0; i < mTexture.size(); ++i)
		{
			GLint idx = mTexture[i];

			if (idx >= 0)
			{
				gGL.getTexUnit(idx)->activate();

				U32 mag = 0xFFFFFFFF;
				U32 min = 0xFFFFFFFF;

				U32 type = LLTexUnit::getInternalType(gGL.getTexUnit(idx)->getCurrType());

				glGetTexParameteriv(type, GL_TEXTURE_MAG_FILTER, (GLint*) &mag);
				glGetTexParameteriv(type, GL_TEXTURE_MIN_FILTER, (GLint*) &min);

				mTextureMagFilter[i] = mag;
				mTextureMinFilter[i] = min;
			}
		}

		gGL.getTexUnit(cur_active)->activate();
	}


	glBeginQueryARB(GL_SAMPLES_PASSED, 1);
	glBeginQueryARB(GL_TIME_ELAPSED, mTimerQuery);
#endif
}

void LLGLSLShader::readProfileQuery(U32 count, U32 mode)
{
#if !LL_DARWIN
	glEndQueryARB(GL_TIME_ELAPSED);
	glEndQueryARB(GL_SAMPLES_PASSED);
	
	U64 time_elapsed = 0;
	glGetQueryObjectui64v(mTimerQuery, GL_QUERY_RESULT, &time_elapsed);

	U64 samples_passed = 0;
	glGetQueryObjectui64v(1, GL_QUERY_RESULT, &samples_passed);

	sTotalTimeElapsed += time_elapsed;
	mTimeElapsed += time_elapsed;

	sTotalSamplesDrawn += samples_passed;
	mSamplesDrawn += samples_passed;

	U32 tri_count = 0;
	switch (mode)
	{
		case LLRender::TRIANGLES: tri_count = count/3; break;
		case LLRender::TRIANGLE_FAN: tri_count = count-2; break;
		case LLRender::TRIANGLE_STRIP: tri_count = count-2; break;
		default: tri_count = count; break; //points lines etc just use primitive count
	}

	mTrianglesDrawn += tri_count;
	sTotalTrianglesDrawn += tri_count;

	sTotalDrawCalls++;
	mDrawCalls++;
#endif
}



LLGLSLShader::LLGLSLShader()
	: mProgramObject(0), 
	  mAttributeMask(0),
	  mTotalUniformSize(0),
	  mActiveTextureChannels(0), 
	  mShaderLevel(0), 
	  mShaderGroup(SG_DEFAULT), 
	  mUniformsDirty(FALSE),
	  mTimerQuery(0)
{
	
}

LLGLSLShader::~LLGLSLShader()
{
	
}

void LLGLSLShader::unload()
{
	sInstances.erase(this);

	stop_glerror();
	mAttribute.clear();
	mTexture.clear();
	mUniform.clear();
	mShaderFiles.clear();
	mDefines.clear();

	if (mProgramObject)
	{
		GLhandleARB obj[1024];
		GLsizei count;

		glGetAttachedObjectsARB(mProgramObject, 1024, &count, obj);
		for (GLsizei i = 0; i < count; i++)
		{
#if !LL_DARWIN
			if (glIsProgramARB(obj[i]))
#endif
			{
				glDeleteObjectARB(obj[i]);
			}
		}

		glDeleteObjectARB(mProgramObject);

		mProgramObject = 0;
	}
	
	//hack to make apple not complain
	glGetError();
	
	stop_glerror();
}

BOOL LLGLSLShader::createShader(std::vector<LLStaticHashedString> * attributes,
								std::vector<LLStaticHashedString> * uniforms,
								U32 varying_count,
								const char** varyings)
{
	sInstances.insert(this);

	//reloading, reset matrix hash values
	for (U32 i = 0; i < LLRender::NUM_MATRIX_MODES; ++i)
	{
		mMatHash[i] = 0xFFFFFFFF;
	}
	mLightHash = 0xFFFFFFFF;

	llassert_always(!mShaderFiles.empty());
	BOOL success = TRUE;

	// Create program
	mProgramObject = glCreateProgramObjectARB();
	
	//compile new source
	vector< pair<string,GLenum> >::iterator fileIter = mShaderFiles.begin();
	for ( ; fileIter != mShaderFiles.end(); fileIter++ )
	{
		GLhandleARB shaderhandle = LLShaderMgr::instance()->loadShaderFile((*fileIter).first, mShaderLevel, (*fileIter).second, &mDefines, mFeatures.mIndexedTextureChannels);
		LL_DEBUGS("ShaderLoading") << "SHADER FILE: " << (*fileIter).first << " mShaderLevel=" << mShaderLevel << LL_ENDL;
		if (shaderhandle > 0)
		{
			attachObject(shaderhandle);
		}
		else
		{
			success = FALSE;
		}
	}

	// Attach existing objects
	if (!LLShaderMgr::instance()->attachShaderFeatures(this))
	{
		return FALSE;
	}

	if (gGLManager.mGLSLVersionMajor < 2 && gGLManager.mGLSLVersionMinor < 3)
	{ //indexed texture rendering requires GLSL 1.3 or later
		//attachShaderFeatures may have set the number of indexed texture channels, so set to 1 again
		mFeatures.mIndexedTextureChannels = llmin(mFeatures.mIndexedTextureChannels, 1);
	}

#ifdef GL_INTERLEAVED_ATTRIBS
	if (varying_count > 0 && varyings)
	{
		glTransformFeedbackVaryings(mProgramObject, varying_count, varyings, GL_INTERLEAVED_ATTRIBS);
	}
#endif

	// Map attributes and uniforms
	if (success)
	{
		success = mapAttributes(attributes);
	}
	if (success)
	{
		success = mapUniforms(uniforms);
	}
	if( !success )
	{
		LL_WARNS("ShaderLoading") << "Failed to link shader: " << mName << LL_ENDL;

		// Try again using a lower shader level;
		if (mShaderLevel > 0)
		{
			LL_WARNS("ShaderLoading") << "Failed to link using shader level " << mShaderLevel << " trying again using shader level " << (mShaderLevel - 1) << LL_ENDL;
			mShaderLevel--;
			return createShader(attributes,uniforms);
		}
	}
	else if (mFeatures.mIndexedTextureChannels > 0)
	{ //override texture channels for indexed texture rendering
		bind();
		S32 channel_count = mFeatures.mIndexedTextureChannels;

		for (S32 i = 0; i < channel_count; i++)
		{
			LLStaticHashedString uniName(llformat("tex%d", i));
			uniform1i(uniName, i);
		}

		S32 cur_tex = channel_count; //adjust any texture channels that might have been overwritten
		for (U32 i = 0; i < mTexture.size(); i++)
		{
			if (mTexture[i] > -1 && mTexture[i] < channel_count)
			{
				llassert(cur_tex < gGLManager.mNumTextureImageUnits);
				uniform1i(i, cur_tex);
				mTexture[i] = cur_tex++;
			}
		}
		unbind();
	}

	return success;
}

BOOL LLGLSLShader::attachObject(std::string object)
{
	if (LLShaderMgr::instance()->mShaderObjects.count(object) > 0)
	{
		stop_glerror();
		glAttachObjectARB(mProgramObject, LLShaderMgr::instance()->mShaderObjects[object]);
		stop_glerror();
		return TRUE;
	}
	else
	{
		LL_WARNS("ShaderLoading") << "Attempting to attach shader object that hasn't been compiled: " << object << LL_ENDL;
		return FALSE;
	}
}

void LLGLSLShader::attachObject(GLhandleARB object)
{
	if (object != 0)
	{
		stop_glerror();
		glAttachObjectARB(mProgramObject, object);
		stop_glerror();
	}
	else
	{
		LL_WARNS("ShaderLoading") << "Attempting to attach non existing shader object. " << LL_ENDL;
	}
}

void LLGLSLShader::attachObjects(GLhandleARB* objects, S32 count)
{
	for (S32 i = 0; i < count; i++)
	{
		attachObject(objects[i]);
	}
}

BOOL LLGLSLShader::mapAttributes(const std::vector<LLStaticHashedString> * attributes)
{
	//before linking, make sure reserved attributes always have consistent locations
	for (U32 i = 0; i < LLShaderMgr::instance()->mReservedAttribs.size(); i++)
	{
		const char* name = LLShaderMgr::instance()->mReservedAttribs[i].c_str();
		glBindAttribLocationARB(mProgramObject, i, (const GLcharARB *) name);
	}
	
	//link the program
	BOOL res = link();

	mAttribute.clear();
	U32 numAttributes = (attributes == NULL) ? 0 : attributes->size();
	mAttribute.resize(LLShaderMgr::instance()->mReservedAttribs.size() + numAttributes, -1);
	
	if (res)
	{ //read back channel locations

		mAttributeMask = 0;

		//read back reserved channels first
		for (U32 i = 0; i < LLShaderMgr::instance()->mReservedAttribs.size(); i++)
		{
			const char* name = LLShaderMgr::instance()->mReservedAttribs[i].c_str();
			S32 index = glGetAttribLocationARB(mProgramObject, (const GLcharARB *)name);
			if (index != -1)
			{
				mAttribute[i] = index;
				mAttributeMask |= 1 << i;
				LL_DEBUGS("ShaderLoading") << "Attribute " << name << " assigned to channel " << index << LL_ENDL;
			}
		}
		if (attributes != NULL)
		{
			for (U32 i = 0; i < numAttributes; i++)
			{
				const char* name = (*attributes)[i].String().c_str();
				S32 index = glGetAttribLocationARB(mProgramObject, name);
				if (index != -1)
				{
					mAttribute[LLShaderMgr::instance()->mReservedAttribs.size() + i] = index;
					LL_DEBUGS("ShaderLoading") << "Attribute " << name << " assigned to channel " << index << LL_ENDL;
				}
			}
		}

		return TRUE;
	}
	
	return FALSE;
}

void LLGLSLShader::mapUniform(GLint index, const vector<LLStaticHashedString> * uniforms)
{
	if (index == -1)
	{
		return;
	}

	GLenum type;
	GLsizei length;
	GLint size = -1;
	char name[1024];		/* Flawfinder: ignore */
	name[0] = 0;


	glGetActiveUniformARB(mProgramObject, index, 1024, &length, &size, &type, (GLcharARB *)name);
#if !LL_DARWIN
	if (size > 0)
	{
		switch(type)
		{
			case GL_FLOAT_VEC2: size *= 2; break;
			case GL_FLOAT_VEC3: size *= 3; break;
			case GL_FLOAT_VEC4: size *= 4; break;
			case GL_DOUBLE: size *= 2; break;
			case GL_DOUBLE_VEC2: size *= 2; break;
			case GL_DOUBLE_VEC3: size *= 6; break;
			case GL_DOUBLE_VEC4: size *= 8; break;
			case GL_INT_VEC2: size *= 2; break;
			case GL_INT_VEC3: size *= 3; break;
			case GL_INT_VEC4: size *= 4; break;
			case GL_UNSIGNED_INT_VEC2: size *= 2; break;
			case GL_UNSIGNED_INT_VEC3: size *= 3; break;
			case GL_UNSIGNED_INT_VEC4: size *= 4; break;
			case GL_BOOL_VEC2: size *= 2; break;
			case GL_BOOL_VEC3: size *= 3; break;
			case GL_BOOL_VEC4: size *= 4; break;
			case GL_FLOAT_MAT2: size *= 4; break;
			case GL_FLOAT_MAT3: size *= 9; break;
			case GL_FLOAT_MAT4: size *= 16; break;
			case GL_FLOAT_MAT2x3: size *= 6; break;
			case GL_FLOAT_MAT2x4: size *= 8; break;
			case GL_FLOAT_MAT3x2: size *= 6; break;
			case GL_FLOAT_MAT3x4: size *= 12; break;
			case GL_FLOAT_MAT4x2: size *= 8; break;
			case GL_FLOAT_MAT4x3: size *= 12; break;
			case GL_DOUBLE_MAT2: size *= 8; break;
			case GL_DOUBLE_MAT3: size *= 18; break;
			case GL_DOUBLE_MAT4: size *= 32; break;
			case GL_DOUBLE_MAT2x3: size *= 12; break;
			case GL_DOUBLE_MAT2x4: size *= 16; break;
			case GL_DOUBLE_MAT3x2: size *= 12; break;
			case GL_DOUBLE_MAT3x4: size *= 24; break;
			case GL_DOUBLE_MAT4x2: size *= 16; break;
			case GL_DOUBLE_MAT4x3: size *= 24; break;
		}
		mTotalUniformSize += size;
	}
#endif

	S32 location = glGetUniformLocationARB(mProgramObject, name);
	if (location != -1)
	{
		//chop off "[0]" so we can always access the first element
		//of an array by the array name
		char* is_array = strstr(name, "[0]");
		if (is_array)
		{
			is_array[0] = 0;
		}

<<<<<<< HEAD
		LLStaticHashedString hashedName(name);
		mUniformMap[hashedName] = location;
=======
		mUniformMap[name] = location;
		mUniformNameMap[location] = name;
>>>>>>> b6b4b591
		LL_DEBUGS("ShaderLoading") << "Uniform " << name << " is at location " << location << LL_ENDL;
	
		//find the index of this uniform
		for (S32 i = 0; i < (S32) LLShaderMgr::instance()->mReservedUniforms.size(); i++)
		{
			if ( (mUniform[i] == -1)
				&& (LLShaderMgr::instance()->mReservedUniforms[i] == name))
			{
				//found it
				mUniform[i] = location;
				mTexture[i] = mapUniformTextureChannel(location, type);
				return;
			}
		}

		if (uniforms != NULL)
		{
			for (U32 i = 0; i < uniforms->size(); i++)
			{
				if ( (mUniform[i+LLShaderMgr::instance()->mReservedUniforms.size()] == -1)
					&& ((*uniforms)[i].String() == name))
				{
					//found it
					mUniform[i+LLShaderMgr::instance()->mReservedUniforms.size()] = location;
					mTexture[i+LLShaderMgr::instance()->mReservedUniforms.size()] = mapUniformTextureChannel(location, type);
					return;
				}
			}
		}
	}
}

void LLGLSLShader::addPermutation(std::string name, std::string value)
{
	mDefines[name] = value;
}

void LLGLSLShader::removePermutation(std::string name)
{
	mDefines[name].erase();
}

GLint LLGLSLShader::mapUniformTextureChannel(GLint location, GLenum type)
{
	if ((type >= GL_SAMPLER_1D_ARB && type <= GL_SAMPLER_2D_RECT_SHADOW_ARB) ||
		type == GL_SAMPLER_2D_MULTISAMPLE)
	{	//this here is a texture
		glUniform1iARB(location, mActiveTextureChannels);
		LL_DEBUGS("ShaderLoading") << "Assigned to texture channel " << mActiveTextureChannels << LL_ENDL;
		return mActiveTextureChannels++;
	}
	return -1;
}

BOOL LLGLSLShader::mapUniforms(const vector<LLStaticHashedString> * uniforms)
{
	BOOL res = TRUE;
	
	mTotalUniformSize = 0;
	mActiveTextureChannels = 0;
	mUniform.clear();
	mUniformMap.clear();
	mUniformNameMap.clear();
	mTexture.clear();
	mValue.clear();
	//initialize arrays
	U32 numUniforms = (uniforms == NULL) ? 0 : uniforms->size();
	mUniform.resize(numUniforms + LLShaderMgr::instance()->mReservedUniforms.size(), -1);
	mTexture.resize(numUniforms + LLShaderMgr::instance()->mReservedUniforms.size(), -1);
	
	bind();

	//get the number of active uniforms
	GLint activeCount;
	glGetObjectParameterivARB(mProgramObject, GL_OBJECT_ACTIVE_UNIFORMS_ARB, &activeCount);

	for (S32 i = 0; i < activeCount; i++)
	{
		mapUniform(i, uniforms);
	}

	unbind();

	LL_DEBUGS("ShaderLoading") << "Total Uniform Size: " << mTotalUniformSize << llendl;
	return res;
}

BOOL LLGLSLShader::link(BOOL suppress_errors)
{
	return LLShaderMgr::instance()->linkProgramObject(mProgramObject, suppress_errors);
}

void LLGLSLShader::bind()
{
	gGL.flush();
	if (gGLManager.mHasShaderObjects)
	{
		LLVertexBuffer::unbind();
		glUseProgramObjectARB(mProgramObject);
		sCurBoundShader = mProgramObject;
		sCurBoundShaderPtr = this;
		if (mUniformsDirty)
		{
			LLShaderMgr::instance()->updateShaderUniforms(this);
			mUniformsDirty = FALSE;
		}
	}
}

void LLGLSLShader::unbind()
{
	gGL.flush();
	if (gGLManager.mHasShaderObjects)
	{
		stop_glerror();
		if (gGLManager.mIsNVIDIA)
		{
			for (U32 i = 0; i < mAttribute.size(); ++i)
			{
				vertexAttrib4f(i, 0,0,0,1);
				stop_glerror();
			}
		}
		LLVertexBuffer::unbind();
		glUseProgramObjectARB(0);
		sCurBoundShader = 0;
		sCurBoundShaderPtr = NULL;
		stop_glerror();
	}
}

void LLGLSLShader::bindNoShader(void)
{
	LLVertexBuffer::unbind();
	if (gGLManager.mHasShaderObjects)
	{
		glUseProgramObjectARB(0);
		sCurBoundShader = 0;
		sCurBoundShaderPtr = NULL;
	}
}

S32 LLGLSLShader::bindTexture(const std::string &uniform, LLTexture *texture, LLTexUnit::eTextureType mode)
{
	S32 channel = 0;
	channel = getUniformLocation(uniform);
	
	return bindTexture(channel, texture, mode);
}

S32 LLGLSLShader::bindTexture(S32 uniform, LLTexture *texture, LLTexUnit::eTextureType mode)
{
	if (uniform < 0 || uniform >= (S32)mTexture.size())
	{
		UNIFORM_ERRS << "Uniform out of range: " << uniform << LL_ENDL;
		return -1;
	}
	
	uniform = mTexture[uniform];
	
	if (uniform > -1)
	{
		gGL.getTexUnit(uniform)->bind(texture, mode);
	}
	
	return uniform;
}

S32 LLGLSLShader::unbindTexture(const std::string &uniform, LLTexUnit::eTextureType mode)
{
	S32 channel = 0;
	channel = getUniformLocation(uniform);
	
	return unbindTexture(channel);
}

S32 LLGLSLShader::unbindTexture(S32 uniform, LLTexUnit::eTextureType mode)
{
	if (uniform < 0 || uniform >= (S32)mTexture.size())
	{
		UNIFORM_ERRS << "Uniform out of range: " << uniform << LL_ENDL;
		return -1;
	}
	
	uniform = mTexture[uniform];
	
	if (uniform > -1)
	{
		gGL.getTexUnit(uniform)->unbind(mode);
	}
	
	return uniform;
}

S32 LLGLSLShader::enableTexture(S32 uniform, LLTexUnit::eTextureType mode)
{
	if (uniform < 0 || uniform >= (S32)mTexture.size())
	{
		UNIFORM_ERRS << "Uniform out of range: " << uniform << LL_ENDL;
		return -1;
	}
	S32 index = mTexture[uniform];
	if (index != -1)
	{
		gGL.getTexUnit(index)->activate();
		gGL.getTexUnit(index)->enable(mode);
	}
	return index;
}

S32 LLGLSLShader::disableTexture(S32 uniform, LLTexUnit::eTextureType mode)
{
	if (uniform < 0 || uniform >= (S32)mTexture.size())
	{
		UNIFORM_ERRS << "Uniform out of range: " << uniform << LL_ENDL;
		return -1;
	}
	S32 index = mTexture[uniform];
	if (index != -1 && gGL.getTexUnit(index)->getCurrType() != LLTexUnit::TT_NONE)
	{
		if (gDebugGL && gGL.getTexUnit(index)->getCurrType() != mode)
		{
			if (gDebugSession)
			{
				gFailLog << "Texture channel " << index << " texture type corrupted." << std::endl;
				ll_fail("LLGLSLShader::disableTexture failed");
			}
			else
			{
				llerrs << "Texture channel " << index << " texture type corrupted." << llendl;
			}
		}
		gGL.getTexUnit(index)->disable();
	}
	return index;
}

void LLGLSLShader::uniform1i(U32 index, GLint x)
{
	if (mProgramObject > 0)
	{	
		if (mUniform.size() <= index)
		{
			UNIFORM_ERRS << "Uniform index out of bounds." << LL_ENDL;
			return;
		}

		if (mUniform[index] >= 0)
		{
			std::map<GLint, LLVector4>::iterator iter = mValue.find(mUniform[index]);
			if (iter == mValue.end() || iter->second.mV[0] != x)
			{
				glUniform1iARB(mUniform[index], x);
				mValue[mUniform[index]] = LLVector4(x,0.f,0.f,0.f);
			}
		}
	}
}

void LLGLSLShader::uniform1f(U32 index, GLfloat x)
{
	if (mProgramObject > 0)
	{	
		if (mUniform.size() <= index)
		{
			UNIFORM_ERRS << "Uniform index out of bounds." << LL_ENDL;
			return;
		}

		if (mUniform[index] >= 0)
		{
			std::map<GLint, LLVector4>::iterator iter = mValue.find(mUniform[index]);
			if (iter == mValue.end() || iter->second.mV[0] != x)
			{
				glUniform1fARB(mUniform[index], x);
				mValue[mUniform[index]] = LLVector4(x,0.f,0.f,0.f);
			}
		}
	}
}

void LLGLSLShader::uniform2f(U32 index, GLfloat x, GLfloat y)
{
	if (mProgramObject > 0)
	{	
		if (mUniform.size() <= index)
		{
			UNIFORM_ERRS << "Uniform index out of bounds." << LL_ENDL;
			return;
		}

		if (mUniform[index] >= 0)
		{
			std::map<GLint, LLVector4>::iterator iter = mValue.find(mUniform[index]);
			LLVector4 vec(x,y,0.f,0.f);
			if (iter == mValue.end() || shouldChange(iter->second,vec))
			{
				glUniform2fARB(mUniform[index], x, y);
				mValue[mUniform[index]] = vec;
			}
		}
	}
}

void LLGLSLShader::uniform3f(U32 index, GLfloat x, GLfloat y, GLfloat z)
{
	if (mProgramObject > 0)
	{	
		if (mUniform.size() <= index)
		{
			UNIFORM_ERRS << "Uniform index out of bounds." << LL_ENDL;
			return;
		}

		if (mUniform[index] >= 0)
		{
			std::map<GLint, LLVector4>::iterator iter = mValue.find(mUniform[index]);
			LLVector4 vec(x,y,z,0.f);
			if (iter == mValue.end() || shouldChange(iter->second,vec))
			{
				glUniform3fARB(mUniform[index], x, y, z);
				mValue[mUniform[index]] = vec;
			}
		}
	}
}

void LLGLSLShader::uniform4f(U32 index, GLfloat x, GLfloat y, GLfloat z, GLfloat w)
{
	if (mProgramObject > 0)
	{	
		if (mUniform.size() <= index)
		{
			UNIFORM_ERRS << "Uniform index out of bounds." << LL_ENDL;
			return;
		}

		if (mUniform[index] >= 0)
		{
			std::map<GLint, LLVector4>::iterator iter = mValue.find(mUniform[index]);
			LLVector4 vec(x,y,z,w);
			if (iter == mValue.end() || shouldChange(iter->second,vec))
			{
				glUniform4fARB(mUniform[index], x, y, z, w);
				mValue[mUniform[index]] = vec;
			}
		}
	}
}

void LLGLSLShader::uniform1iv(U32 index, U32 count, const GLint* v)
{
	if (mProgramObject > 0)
	{	
		if (mUniform.size() <= index)
		{
			UNIFORM_ERRS << "Uniform index out of bounds." << LL_ENDL;
			return;
		}

		if (mUniform[index] >= 0)
		{
			std::map<GLint, LLVector4>::iterator iter = mValue.find(mUniform[index]);
			LLVector4 vec(v[0],0.f,0.f,0.f);
			if (iter == mValue.end() || shouldChange(iter->second,vec) || count != 1)
			{
				glUniform1ivARB(mUniform[index], count, v);
				mValue[mUniform[index]] = vec;
			}
		}
	}
}

void LLGLSLShader::uniform1fv(U32 index, U32 count, const GLfloat* v)
{
	if (mProgramObject > 0)
	{	
		if (mUniform.size() <= index)
		{
			UNIFORM_ERRS << "Uniform index out of bounds." << LL_ENDL;
			return;
		}

		if (mUniform[index] >= 0)
		{
			std::map<GLint, LLVector4>::iterator iter = mValue.find(mUniform[index]);
			LLVector4 vec(v[0],0.f,0.f,0.f);
			if (iter == mValue.end() || shouldChange(iter->second,vec) || count != 1)
			{
				glUniform1fvARB(mUniform[index], count, v);
				mValue[mUniform[index]] = vec;
			}
		}
	}
}

void LLGLSLShader::uniform2fv(U32 index, U32 count, const GLfloat* v)
{
	if (mProgramObject > 0)
	{	
		if (mUniform.size() <= index)
		{
			UNIFORM_ERRS << "Uniform index out of bounds." << LL_ENDL;
			return;
		}

		if (mUniform[index] >= 0)
		{
			std::map<GLint, LLVector4>::iterator iter = mValue.find(mUniform[index]);
			LLVector4 vec(v[0],v[1],0.f,0.f);
			if (iter == mValue.end() || shouldChange(iter->second,vec) || count != 1)
			{
				glUniform2fvARB(mUniform[index], count, v);
				mValue[mUniform[index]] = vec;
			}
		}
	}
}

void LLGLSLShader::uniform3fv(U32 index, U32 count, const GLfloat* v)
{
	if (mProgramObject > 0)
	{	
		if (mUniform.size() <= index)
		{
			UNIFORM_ERRS << "Uniform index out of bounds." << LL_ENDL;
			return;
		}

		if (mUniform[index] >= 0)
		{
			std::map<GLint, LLVector4>::iterator iter = mValue.find(mUniform[index]);
			LLVector4 vec(v[0],v[1],v[2],0.f);
			if (iter == mValue.end() || shouldChange(iter->second,vec) || count != 1)
			{
				glUniform3fvARB(mUniform[index], count, v);
				mValue[mUniform[index]] = vec;
			}
		}
	}
}

void LLGLSLShader::uniform4fv(U32 index, U32 count, const GLfloat* v)
{
	if (mProgramObject > 0)
	{	
		if (mUniform.size() <= index)
		{
			UNIFORM_ERRS << "Uniform index out of bounds." << LL_ENDL;
			return;
		}

		if (mUniform[index] >= 0)
		{
			std::map<GLint, LLVector4>::iterator iter = mValue.find(mUniform[index]);
			LLVector4 vec(v[0],v[1],v[2],v[3]);
			if (iter == mValue.end() || shouldChange(iter->second,vec) || count != 1)
			{
				glUniform4fvARB(mUniform[index], count, v);
				mValue[mUniform[index]] = vec;
			}
		}
	}
}

void LLGLSLShader::uniformMatrix2fv(U32 index, U32 count, GLboolean transpose, const GLfloat *v)
{
	if (mProgramObject > 0)
	{	
		if (mUniform.size() <= index)
		{
			UNIFORM_ERRS << "Uniform index out of bounds." << LL_ENDL;
			return;
		}

		if (mUniform[index] >= 0)
		{
			glUniformMatrix2fvARB(mUniform[index], count, transpose, v);
		}
	}
}

void LLGLSLShader::uniformMatrix3fv(U32 index, U32 count, GLboolean transpose, const GLfloat *v)
{
	if (mProgramObject > 0)
	{	
		if (mUniform.size() <= index)
		{
			UNIFORM_ERRS << "Uniform index out of bounds." << LL_ENDL;
			return;
		}

		if (mUniform[index] >= 0)
		{
			glUniformMatrix3fvARB(mUniform[index], count, transpose, v);
		}
	}
}

void LLGLSLShader::uniformMatrix4fv(U32 index, U32 count, GLboolean transpose, const GLfloat *v)
{
	if (mProgramObject > 0)
	{	
		if (mUniform.size() <= index)
		{
			UNIFORM_ERRS << "Uniform index out of bounds." << LL_ENDL;
			return;
		}

		if (mUniform[index] >= 0)
		{
			glUniformMatrix4fvARB(mUniform[index], count, transpose, v);
		}
	}
}

GLint LLGLSLShader::getUniformLocation(const LLStaticHashedString& uniform)
{
	GLint ret = -1;
	if (mProgramObject > 0)
	{
		LLStaticStringTable<GLint>::iterator iter = mUniformMap.find(uniform);
		if (iter != mUniformMap.end())
		{
			if (gDebugGL)
			{
				stop_glerror();
				if (iter->second != glGetUniformLocationARB(mProgramObject, uniform.String().c_str()))
				{
					llerrs << "Uniform does not match." << llendl;
				}
				stop_glerror();
			}
			ret = iter->second;
		}
	}

	return ret;
}

GLint LLGLSLShader::getUniformLocation(U32 index)
{
	GLint ret = -1;
	if (mProgramObject > 0)
	{
		llassert(index < mUniform.size());
		return mUniform[index];
	}

	return ret;
}

GLint LLGLSLShader::getAttribLocation(U32 attrib)
{
	if (attrib < mAttribute.size())
	{
		return mAttribute[attrib];
	}
	else
	{
		return -1;
	}
}

void LLGLSLShader::uniform1i(const LLStaticHashedString& uniform, GLint v)
{
	GLint location = getUniformLocation(uniform);

	if (location >= 0)
	{
		std::map<GLint, LLVector4>::iterator iter = mValue.find(location);
		LLVector4 vec(v,0.f,0.f,0.f);
		if (iter == mValue.end() || shouldChange(iter->second,vec))
		{
			glUniform1iARB(location, v);
			mValue[location] = vec;
		}
	}
}

<<<<<<< HEAD
void LLGLSLShader::uniform1f(const LLStaticHashedString& uniform, GLfloat v)
=======
void LLGLSLShader::uniform2i(const string& uniform, GLint i, GLint j)
{
	GLint location = getUniformLocation(uniform);
				
	if (location >= 0)
	{
		std::map<GLint, LLVector4>::iterator iter = mValue.find(location);
		LLVector4 vec(i,j,0.f,0.f);
		if (iter == mValue.end() || shouldChange(iter->second,vec))
		{
			glUniform2iARB(location, i, j);
			mValue[location] = vec;
		}
	}
}


void LLGLSLShader::uniform1f(const string& uniform, GLfloat v)
>>>>>>> b6b4b591
{
	GLint location = getUniformLocation(uniform);

	if (location >= 0)
	{
		std::map<GLint, LLVector4>::iterator iter = mValue.find(location);
		LLVector4 vec(v,0.f,0.f,0.f);
		if (iter == mValue.end() || shouldChange(iter->second,vec))
		{
			glUniform1fARB(location, v);
			mValue[location] = vec;
		}
	}
}

void LLGLSLShader::uniform2f(const LLStaticHashedString& uniform, GLfloat x, GLfloat y)
{
	GLint location = getUniformLocation(uniform);

	if (location >= 0)
	{
		std::map<GLint, LLVector4>::iterator iter = mValue.find(location);
		LLVector4 vec(x,y,0.f,0.f);
		if (iter == mValue.end() || shouldChange(iter->second,vec))
		{
			glUniform2fARB(location, x,y);
			mValue[location] = vec;
		}
	}

}

void LLGLSLShader::uniform3f(const LLStaticHashedString& uniform, GLfloat x, GLfloat y, GLfloat z)
{
	GLint location = getUniformLocation(uniform);

	if (location >= 0)
	{
		std::map<GLint, LLVector4>::iterator iter = mValue.find(location);
		LLVector4 vec(x,y,z,0.f);
		if (iter == mValue.end() || shouldChange(iter->second,vec))
		{
			glUniform3fARB(location, x,y,z);
			mValue[location] = vec;
		}
	}
}

void LLGLSLShader::uniform1fv(const LLStaticHashedString& uniform, U32 count, const GLfloat* v)
{
	GLint location = getUniformLocation(uniform);

	if (location >= 0)
	{
		std::map<GLint, LLVector4>::iterator iter = mValue.find(location);
		LLVector4 vec(v[0],0.f,0.f,0.f);
		if (iter == mValue.end() || shouldChange(iter->second,vec) || count != 1)
		{
			glUniform1fvARB(location, count, v);
			mValue[location] = vec;
		}
	}
}

void LLGLSLShader::uniform2fv(const LLStaticHashedString& uniform, U32 count, const GLfloat* v)
{
	GLint location = getUniformLocation(uniform);

	if (location >= 0)
	{
		std::map<GLint, LLVector4>::iterator iter = mValue.find(location);
		LLVector4 vec(v[0],v[1],0.f,0.f);
		if (iter == mValue.end() || shouldChange(iter->second,vec) || count != 1)
		{
			glUniform2fvARB(location, count, v);
			mValue[location] = vec;
		}
	}
}

void LLGLSLShader::uniform3fv(const LLStaticHashedString& uniform, U32 count, const GLfloat* v)
{
	GLint location = getUniformLocation(uniform);

	if (location >= 0)
	{
		std::map<GLint, LLVector4>::iterator iter = mValue.find(location);
		LLVector4 vec(v[0],v[1],v[2],0.f);
		if (iter == mValue.end() || shouldChange(iter->second,vec) || count != 1)
		{
			glUniform3fvARB(location, count, v);
			mValue[location] = vec;
		}
	}
}

void LLGLSLShader::uniform4fv(const LLStaticHashedString& uniform, U32 count, const GLfloat* v)
{
	GLint location = getUniformLocation(uniform);

	if (location >= 0)
	{
		LLVector4 vec(v);
		std::map<GLint, LLVector4>::iterator iter = mValue.find(location);
		if (iter == mValue.end() || shouldChange(iter->second,vec) || count != 1)
		{
			stop_glerror();
			glUniform4fvARB(location, count, v);
			stop_glerror();
			mValue[location] = vec;
		}
	}
}

void LLGLSLShader::uniformMatrix4fv(const LLStaticHashedString& uniform, U32 count, GLboolean transpose, const GLfloat* v)
{
	GLint location = getUniformLocation(uniform);
				
	if (location >= 0)
	{
		stop_glerror();
		glUniformMatrix4fvARB(location, count, transpose, v);
		stop_glerror();
	}
}


void LLGLSLShader::vertexAttrib4f(U32 index, GLfloat x, GLfloat y, GLfloat z, GLfloat w)
{
	if (mAttribute[index] > 0)
	{
		glVertexAttrib4fARB(mAttribute[index], x, y, z, w);
	}
}

void LLGLSLShader::vertexAttrib4fv(U32 index, GLfloat* v)
{
	if (mAttribute[index] > 0)
	{
		glVertexAttrib4fvARB(mAttribute[index], v);
	}
}

void LLGLSLShader::setMinimumAlpha(F32 minimum)
{
	gGL.flush();
	uniform1f(LLShaderMgr::MINIMUM_ALPHA, minimum);
}<|MERGE_RESOLUTION|>--- conflicted
+++ resolved
@@ -171,7 +171,7 @@
 			if (idx >= 0)
 			{
 				GLint uniform_idx = getUniformLocation(i);
-				llinfos << mUniformNameMap[uniform_idx] << " - " << std::hex << mTextureMagFilter[i] << "/" << mTextureMinFilter[i] << std::dec << llendl;
+				llinfos << std::hex << mTextureMagFilter[i] << "/" << mTextureMinFilter[i] << std::dec << llendl;
 			}
 		}
 		llinfos << "=============================================" << llendl;
@@ -619,13 +619,9 @@
 			is_array[0] = 0;
 		}
 
-<<<<<<< HEAD
 		LLStaticHashedString hashedName(name);
 		mUniformMap[hashedName] = location;
-=======
-		mUniformMap[name] = location;
-		mUniformNameMap[location] = name;
->>>>>>> b6b4b591
+
 		LL_DEBUGS("ShaderLoading") << "Uniform " << name << " is at location " << location << LL_ENDL;
 	
 		//find the index of this uniform
@@ -688,7 +684,6 @@
 	mActiveTextureChannels = 0;
 	mUniform.clear();
 	mUniformMap.clear();
-	mUniformNameMap.clear();
 	mTexture.clear();
 	mValue.clear();
 	//initialize arrays
@@ -1206,9 +1201,6 @@
 	}
 }
 
-<<<<<<< HEAD
-void LLGLSLShader::uniform1f(const LLStaticHashedString& uniform, GLfloat v)
-=======
 void LLGLSLShader::uniform2i(const string& uniform, GLint i, GLint j)
 {
 	GLint location = getUniformLocation(uniform);
@@ -1225,9 +1217,7 @@
 	}
 }
 
-
-void LLGLSLShader::uniform1f(const string& uniform, GLfloat v)
->>>>>>> b6b4b591
+void LLGLSLShader::uniform1f(const LLStaticHashedString& uniform, GLfloat v)
 {
 	GLint location = getUniformLocation(uniform);
 
