/** 
 * @file llglslshader.cpp
 * @brief GLSL helper functions and state.
 *
 * $LicenseInfo:firstyear=2005&license=viewerlgpl$
 * Second Life Viewer Source Code
 * Copyright (C) 2010, Linden Research, Inc.
 * 
 * This library is free software; you can redistribute it and/or
 * modify it under the terms of the GNU Lesser General Public
 * License as published by the Free Software Foundation;
 * version 2.1 of the License only.
 * 
 * This library is distributed in the hope that it will be useful,
 * but WITHOUT ANY WARRANTY; without even the implied warranty of
 * MERCHANTABILITY or FITNESS FOR A PARTICULAR PURPOSE.  See the GNU
 * Lesser General Public License for more details.
 * 
 * You should have received a copy of the GNU Lesser General Public
 * License along with this library; if not, write to the Free Software
 * Foundation, Inc., 51 Franklin Street, Fifth Floor, Boston, MA  02110-1301  USA
 * 
 * Linden Research, Inc., 945 Battery Street, San Francisco, CA  94111  USA
 * $/LicenseInfo$
 */

#include "linden_common.h"

#include "llglslshader.h"

#include "llshadermgr.h"
#include "llfile.h"
#include "llrender.h"
#include "llvertexbuffer.h"

#if LL_DARWIN
#include "OpenGL/OpenGL.h"
#endif

#ifdef LL_RELEASE_FOR_DOWNLOAD
#define UNIFORM_ERRS LL_WARNS_ONCE("Shader")
#else
#define UNIFORM_ERRS LL_ERRS("Shader")
#endif

// Lots of STL stuff in here, using namespace std to keep things more readable
using std::vector;
using std::pair;
using std::make_pair;
using std::string;

GLhandleARB LLGLSLShader::sCurBoundShader = 0;
LLGLSLShader* LLGLSLShader::sCurBoundShaderPtr = NULL;
S32 LLGLSLShader::sIndexedTextureChannels = 0;
bool LLGLSLShader::sNoFixedFunction = false;
bool LLGLSLShader::sProfileEnabled = false;
std::set<LLGLSLShader*> LLGLSLShader::sInstances;
U64 LLGLSLShader::sTotalTimeElapsed = 0;
U32 LLGLSLShader::sTotalTrianglesDrawn = 0;
U64 LLGLSLShader::sTotalSamplesDrawn = 0;
U32 LLGLSLShader::sTotalDrawCalls = 0;

//UI shader -- declared here so llui_libtest will link properly
LLGLSLShader	gUIProgram;
LLGLSLShader	gSolidColorProgram;

BOOL shouldChange(const LLVector4& v1, const LLVector4& v2)
{
	return v1 != v2;
}

LLShaderFeatures::LLShaderFeatures()
	: atmosphericHelpers(false)
	, calculatesLighting(false)
	, calculatesAtmospherics(false)
	, hasLighting(false)
	, isAlphaLighting(false)
	, isShiny(false)
	, isFullbright(false)
	, isSpecular(false)
	, hasWaterFog(false)
	, hasTransport(false)
	, hasSkinning(false)
	, hasObjectSkinning(false)
	, hasAtmospherics(false)
	, hasGamma(false)
	, mIndexedTextureChannels(0)
	, disableTextureIndex(false)
	, hasAlphaMask(false)
{
}

//===============================
// LLGLSL Shader implementation
//===============================

//static
void LLGLSLShader::initProfile()
{
	sProfileEnabled = true;
	sTotalTimeElapsed = 0;
	sTotalTrianglesDrawn = 0;
	sTotalSamplesDrawn = 0;
	sTotalDrawCalls = 0;

	for (std::set<LLGLSLShader*>::iterator iter = sInstances.begin(); iter != sInstances.end(); ++iter)
	{
		(*iter)->clearStats();
	}
}


struct LLGLSLShaderCompareTimeElapsed
{
		bool operator()(const LLGLSLShader* const& lhs, const LLGLSLShader* const& rhs)
		{
			return lhs->mTimeElapsed < rhs->mTimeElapsed;
		}
};

//static
void LLGLSLShader::finishProfile()
{
	sProfileEnabled = false;

	std::vector<LLGLSLShader*> sorted;

	for (std::set<LLGLSLShader*>::iterator iter = sInstances.begin(); iter != sInstances.end(); ++iter)
	{
		sorted.push_back(*iter);
	}

	std::sort(sorted.begin(), sorted.end(), LLGLSLShaderCompareTimeElapsed());

	for (std::vector<LLGLSLShader*>::iterator iter = sorted.begin(); iter != sorted.end(); ++iter)
	{
		(*iter)->dumpStats();
	}

	llinfos << "-----------------------------------" << llendl;
	llinfos << "Total rendering time: " << llformat("%.4f ms", sTotalTimeElapsed/1000000.f) << llendl;
	llinfos << "Total samples drawn: " << llformat("%.4f million", sTotalSamplesDrawn/1000000.f) << llendl;
	llinfos << "Total triangles drawn: " << llformat("%.3f million", sTotalTrianglesDrawn/1000000.f) << llendl;
}

void LLGLSLShader::clearStats()
{
	mTrianglesDrawn = 0;
	mTimeElapsed = 0;
	mSamplesDrawn = 0;
	mDrawCalls = 0;
	mTextureStateFetched = false;
	mTextureMagFilter.clear();
	mTextureMinFilter.clear();
}

void LLGLSLShader::dumpStats()
{
	if (mDrawCalls > 0)
	{
		llinfos << "=============================================" << llendl;
		llinfos << mName << llendl;
		for (U32 i = 0; i < mShaderFiles.size(); ++i)
		{
			llinfos << mShaderFiles[i].first << llendl;
		}
		for (U32 i = 0; i < mTexture.size(); ++i)
		{
			GLint idx = mTexture[i];
			
			if (idx >= 0)
			{
				GLint uniform_idx = getUniformLocation(i);
				llinfos << std::hex << mTextureMagFilter[i] << "/" << mTextureMinFilter[i] << std::dec << llendl;
			}
		}
		llinfos << "=============================================" << llendl;

		F32 ms = mTimeElapsed/1000000.f;
		F32 seconds = ms/1000.f;

		F32 pct_tris = (F32) mTrianglesDrawn/(F32)sTotalTrianglesDrawn*100.f;
		F32 tris_sec = (F32) (mTrianglesDrawn/1000000.0);
		tris_sec /= seconds;

		F32 pct_samples = (F32) ((F64)mSamplesDrawn/(F64)sTotalSamplesDrawn)*100.f;
		F32 samples_sec = (F32) mSamplesDrawn/1000000000.0;
		samples_sec /= seconds;

		F32 pct_calls = (F32) mDrawCalls/(F32)sTotalDrawCalls*100.f;
		U32 avg_batch = mTrianglesDrawn/mDrawCalls;

		llinfos << "Triangles Drawn: " << mTrianglesDrawn <<  " " << llformat("(%.2f pct of total, %.3f million/sec)", pct_tris, tris_sec ) << llendl;
		llinfos << "Draw Calls: " << mDrawCalls << " " << llformat("(%.2f pct of total, avg %d tris/call)", pct_calls, avg_batch) << llendl;
		llinfos << "SamplesDrawn: " << mSamplesDrawn << " " << llformat("(%.2f pct of total, %.3f billion/sec)", pct_samples, samples_sec) << llendl;
		llinfos << "Time Elapsed: " << mTimeElapsed << " " << llformat("(%.2f pct of total, %.5f ms)\n", (F32) ((F64)mTimeElapsed/(F64)sTotalTimeElapsed)*100.f, ms) << llendl;
	}
}

//static
void LLGLSLShader::startProfile()
{
	if (sProfileEnabled && sCurBoundShaderPtr)
	{
		sCurBoundShaderPtr->placeProfileQuery();
	}

}

//static
void LLGLSLShader::stopProfile(U32 count, U32 mode)
{
	if (sProfileEnabled)
	{
		sCurBoundShaderPtr->readProfileQuery(count, mode);
	}
}

void LLGLSLShader::placeProfileQuery()
{
#if !LL_DARWIN
	if (mTimerQuery == 0)
	{
		glGenQueriesARB(1, &mTimerQuery);
	}

	if (!mTextureStateFetched)
	{
		mTextureStateFetched = true;
		mTextureMagFilter.resize(mTexture.size());
		mTextureMinFilter.resize(mTexture.size());

		U32 cur_active = gGL.getCurrentTexUnitIndex();

		for (U32 i = 0; i < mTexture.size(); ++i)
		{
			GLint idx = mTexture[i];

			if (idx >= 0)
			{
				gGL.getTexUnit(idx)->activate();

				U32 mag = 0xFFFFFFFF;
				U32 min = 0xFFFFFFFF;

				U32 type = LLTexUnit::getInternalType(gGL.getTexUnit(idx)->getCurrType());

				glGetTexParameteriv(type, GL_TEXTURE_MAG_FILTER, (GLint*) &mag);
				glGetTexParameteriv(type, GL_TEXTURE_MIN_FILTER, (GLint*) &min);

				mTextureMagFilter[i] = mag;
				mTextureMinFilter[i] = min;
			}
		}

		gGL.getTexUnit(cur_active)->activate();
	}


	glBeginQueryARB(GL_SAMPLES_PASSED, 1);
	glBeginQueryARB(GL_TIME_ELAPSED, mTimerQuery);
#endif
}

void LLGLSLShader::readProfileQuery(U32 count, U32 mode)
{
#if !LL_DARWIN
	glEndQueryARB(GL_TIME_ELAPSED);
	glEndQueryARB(GL_SAMPLES_PASSED);
	
	U64 time_elapsed = 0;
	glGetQueryObjectui64v(mTimerQuery, GL_QUERY_RESULT, &time_elapsed);

	U64 samples_passed = 0;
	glGetQueryObjectui64v(1, GL_QUERY_RESULT, &samples_passed);

	sTotalTimeElapsed += time_elapsed;
	mTimeElapsed += time_elapsed;

	sTotalSamplesDrawn += samples_passed;
	mSamplesDrawn += samples_passed;

	U32 tri_count = 0;
	switch (mode)
	{
		case LLRender::TRIANGLES: tri_count = count/3; break;
		case LLRender::TRIANGLE_FAN: tri_count = count-2; break;
		case LLRender::TRIANGLE_STRIP: tri_count = count-2; break;
		default: tri_count = count; break; //points lines etc just use primitive count
	}

	mTrianglesDrawn += tri_count;
	sTotalTrianglesDrawn += tri_count;

	sTotalDrawCalls++;
	mDrawCalls++;
#endif
}



LLGLSLShader::LLGLSLShader()
	: mProgramObject(0), 
	  mAttributeMask(0),
	  mTotalUniformSize(0),
	  mActiveTextureChannels(0), 
	  mShaderLevel(0), 
	  mShaderGroup(SG_DEFAULT), 
	  mUniformsDirty(FALSE),
	  mTimerQuery(0)
{
	
}

LLGLSLShader::~LLGLSLShader()
{
	
}

void LLGLSLShader::unload()
{
	sInstances.erase(this);

	stop_glerror();
	mAttribute.clear();
	mTexture.clear();
	mUniform.clear();
	mShaderFiles.clear();
	mDefines.clear();

	if (mProgramObject)
	{
		GLhandleARB obj[1024];
		GLsizei count;

		glGetAttachedObjectsARB(mProgramObject, 1024, &count, obj);
		for (GLsizei i = 0; i < count; i++)
		{
#if !LL_DARWIN
			if (glIsProgramARB(obj[i]))
#endif
			{
				glDeleteObjectARB(obj[i]);
			}
		}

		glDeleteObjectARB(mProgramObject);

		mProgramObject = 0;
	}
	
	//hack to make apple not complain
	glGetError();
	
	stop_glerror();
}

BOOL LLGLSLShader::createShader(std::vector<LLStaticHashedString> * attributes,
								std::vector<LLStaticHashedString> * uniforms,
								U32 varying_count,
								const char** varyings)
{
	sInstances.insert(this);

	//reloading, reset matrix hash values
	for (U32 i = 0; i < LLRender::NUM_MATRIX_MODES; ++i)
	{
		mMatHash[i] = 0xFFFFFFFF;
	}
	mLightHash = 0xFFFFFFFF;

	llassert_always(!mShaderFiles.empty());
	BOOL success = TRUE;

	// Create program
	mProgramObject = glCreateProgramObjectARB();
	
	//compile new source
	vector< pair<string,GLenum> >::iterator fileIter = mShaderFiles.begin();
	for ( ; fileIter != mShaderFiles.end(); fileIter++ )
	{
		GLhandleARB shaderhandle = LLShaderMgr::instance()->loadShaderFile((*fileIter).first, mShaderLevel, (*fileIter).second, &mDefines, mFeatures.mIndexedTextureChannels);
		LL_DEBUGS("ShaderLoading") << "SHADER FILE: " << (*fileIter).first << " mShaderLevel=" << mShaderLevel << LL_ENDL;
		if (shaderhandle > 0)
		{
			attachObject(shaderhandle);
		}
		else
		{
			success = FALSE;
		}
	}

	// Attach existing objects
	if (!LLShaderMgr::instance()->attachShaderFeatures(this))
	{
		return FALSE;
	}

	if (gGLManager.mGLSLVersionMajor < 2 && gGLManager.mGLSLVersionMinor < 3)
	{ //indexed texture rendering requires GLSL 1.3 or later
		//attachShaderFeatures may have set the number of indexed texture channels, so set to 1 again
		mFeatures.mIndexedTextureChannels = llmin(mFeatures.mIndexedTextureChannels, 1);
	}

#ifdef GL_INTERLEAVED_ATTRIBS
	if (varying_count > 0 && varyings)
	{
		glTransformFeedbackVaryings(mProgramObject, varying_count, varyings, GL_INTERLEAVED_ATTRIBS);
	}
#endif

	// Map attributes and uniforms
	if (success)
	{
		success = mapAttributes(attributes);
	}
	if (success)
	{
		success = mapUniforms(uniforms);
	}
	if( !success )
	{
		LL_WARNS("ShaderLoading") << "Failed to link shader: " << mName << LL_ENDL;

		// Try again using a lower shader level;
		if (mShaderLevel > 0)
		{
			LL_WARNS("ShaderLoading") << "Failed to link using shader level " << mShaderLevel << " trying again using shader level " << (mShaderLevel - 1) << LL_ENDL;
			mShaderLevel--;
			return createShader(attributes,uniforms);
		}
	}
	else if (mFeatures.mIndexedTextureChannels > 0)
	{ //override texture channels for indexed texture rendering
		bind();
		S32 channel_count = mFeatures.mIndexedTextureChannels;

		for (S32 i = 0; i < channel_count; i++)
		{
			LLStaticHashedString uniName(llformat("tex%d", i));
			uniform1i(uniName, i);
		}

		S32 cur_tex = channel_count; //adjust any texture channels that might have been overwritten
		for (U32 i = 0; i < mTexture.size(); i++)
		{
			if (mTexture[i] > -1 && mTexture[i] < channel_count)
			{
				llassert(cur_tex < gGLManager.mNumTextureImageUnits);
				uniform1i(i, cur_tex);
				mTexture[i] = cur_tex++;
			}
		}
		unbind();
	}

	return success;
}

BOOL LLGLSLShader::attachObject(std::string object)
{
	if (LLShaderMgr::instance()->mShaderObjects.count(object) > 0)
	{
		stop_glerror();
		glAttachObjectARB(mProgramObject, LLShaderMgr::instance()->mShaderObjects[object]);
		stop_glerror();
		return TRUE;
	}
	else
	{
		LL_WARNS("ShaderLoading") << "Attempting to attach shader object that hasn't been compiled: " << object << LL_ENDL;
		return FALSE;
	}
}

void LLGLSLShader::attachObject(GLhandleARB object)
{
	if (object != 0)
	{
		stop_glerror();
		glAttachObjectARB(mProgramObject, object);
		stop_glerror();
	}
	else
	{
		LL_WARNS("ShaderLoading") << "Attempting to attach non existing shader object. " << LL_ENDL;
	}
}

void LLGLSLShader::attachObjects(GLhandleARB* objects, S32 count)
{
	for (S32 i = 0; i < count; i++)
	{
		attachObject(objects[i]);
	}
}

BOOL LLGLSLShader::mapAttributes(const std::vector<LLStaticHashedString> * attributes)
{
	//before linking, make sure reserved attributes always have consistent locations
	for (U32 i = 0; i < LLShaderMgr::instance()->mReservedAttribs.size(); i++)
	{
		const char* name = LLShaderMgr::instance()->mReservedAttribs[i].c_str();
		glBindAttribLocationARB(mProgramObject, i, (const GLcharARB *) name);
	}
	
	//link the program
	BOOL res = link();

	mAttribute.clear();
	U32 numAttributes = (attributes == NULL) ? 0 : attributes->size();
	mAttribute.resize(LLShaderMgr::instance()->mReservedAttribs.size() + numAttributes, -1);
	
	if (res)
	{ //read back channel locations

		mAttributeMask = 0;

		//read back reserved channels first
		for (U32 i = 0; i < LLShaderMgr::instance()->mReservedAttribs.size(); i++)
		{
			const char* name = LLShaderMgr::instance()->mReservedAttribs[i].c_str();
			S32 index = glGetAttribLocationARB(mProgramObject, (const GLcharARB *)name);
			if (index != -1)
			{
				mAttribute[i] = index;
				mAttributeMask |= 1 << i;
				LL_DEBUGS("ShaderLoading") << "Attribute " << name << " assigned to channel " << index << LL_ENDL;
			}
		}
		if (attributes != NULL)
		{
			for (U32 i = 0; i < numAttributes; i++)
			{
				const char* name = (*attributes)[i].String().c_str();
				S32 index = glGetAttribLocationARB(mProgramObject, name);
				if (index != -1)
				{
					mAttribute[LLShaderMgr::instance()->mReservedAttribs.size() + i] = index;
					LL_DEBUGS("ShaderLoading") << "Attribute " << name << " assigned to channel " << index << LL_ENDL;
				}
			}
		}

		return TRUE;
	}
	
	return FALSE;
}

void LLGLSLShader::mapUniform(GLint index, const vector<LLStaticHashedString> * uniforms)
{
	if (index == -1)
	{
		return;
	}

	GLenum type;
	GLsizei length;
	GLint size = -1;
	char name[1024];		/* Flawfinder: ignore */
	name[0] = 0;


	glGetActiveUniformARB(mProgramObject, index, 1024, &length, &size, &type, (GLcharARB *)name);
#if !LL_DARWIN
	if (size > 0)
	{
		switch(type)
		{
			case GL_FLOAT_VEC2: size *= 2; break;
			case GL_FLOAT_VEC3: size *= 3; break;
			case GL_FLOAT_VEC4: size *= 4; break;
			case GL_DOUBLE: size *= 2; break;
			case GL_DOUBLE_VEC2: size *= 2; break;
			case GL_DOUBLE_VEC3: size *= 6; break;
			case GL_DOUBLE_VEC4: size *= 8; break;
			case GL_INT_VEC2: size *= 2; break;
			case GL_INT_VEC3: size *= 3; break;
			case GL_INT_VEC4: size *= 4; break;
			case GL_UNSIGNED_INT_VEC2: size *= 2; break;
			case GL_UNSIGNED_INT_VEC3: size *= 3; break;
			case GL_UNSIGNED_INT_VEC4: size *= 4; break;
			case GL_BOOL_VEC2: size *= 2; break;
			case GL_BOOL_VEC3: size *= 3; break;
			case GL_BOOL_VEC4: size *= 4; break;
			case GL_FLOAT_MAT2: size *= 4; break;
			case GL_FLOAT_MAT3: size *= 9; break;
			case GL_FLOAT_MAT4: size *= 16; break;
			case GL_FLOAT_MAT2x3: size *= 6; break;
			case GL_FLOAT_MAT2x4: size *= 8; break;
			case GL_FLOAT_MAT3x2: size *= 6; break;
			case GL_FLOAT_MAT3x4: size *= 12; break;
			case GL_FLOAT_MAT4x2: size *= 8; break;
			case GL_FLOAT_MAT4x3: size *= 12; break;
			case GL_DOUBLE_MAT2: size *= 8; break;
			case GL_DOUBLE_MAT3: size *= 18; break;
			case GL_DOUBLE_MAT4: size *= 32; break;
			case GL_DOUBLE_MAT2x3: size *= 12; break;
			case GL_DOUBLE_MAT2x4: size *= 16; break;
			case GL_DOUBLE_MAT3x2: size *= 12; break;
			case GL_DOUBLE_MAT3x4: size *= 24; break;
			case GL_DOUBLE_MAT4x2: size *= 16; break;
			case GL_DOUBLE_MAT4x3: size *= 24; break;
		}
		mTotalUniformSize += size;
	}
#endif

	S32 location = glGetUniformLocationARB(mProgramObject, name);
	if (location != -1)
	{
		//chop off "[0]" so we can always access the first element
		//of an array by the array name
		char* is_array = strstr(name, "[0]");
		if (is_array)
		{
			is_array[0] = 0;
		}

		LLStaticHashedString hashedName(name);
<<<<<<< HEAD
		mUniformMap[hashedName] = location;

=======
		mUniformNameMap[location] = name;
		mUniformMap[hashedName] = location;
>>>>>>> 1c9a4fc0
		LL_DEBUGS("ShaderLoading") << "Uniform " << name << " is at location " << location << LL_ENDL;
	
		//find the index of this uniform
		for (S32 i = 0; i < (S32) LLShaderMgr::instance()->mReservedUniforms.size(); i++)
		{
			if ( (mUniform[i] == -1)
				&& (LLShaderMgr::instance()->mReservedUniforms[i] == name))
			{
				//found it
				mUniform[i] = location;
				mTexture[i] = mapUniformTextureChannel(location, type);
				return;
			}
		}

		if (uniforms != NULL)
		{
			for (U32 i = 0; i < uniforms->size(); i++)
			{
				if ( (mUniform[i+LLShaderMgr::instance()->mReservedUniforms.size()] == -1)
					&& ((*uniforms)[i].String() == name))
				{
					//found it
					mUniform[i+LLShaderMgr::instance()->mReservedUniforms.size()] = location;
					mTexture[i+LLShaderMgr::instance()->mReservedUniforms.size()] = mapUniformTextureChannel(location, type);
					return;
				}
			}
		}
	}
}

void LLGLSLShader::addPermutation(std::string name, std::string value)
{
	mDefines[name] = value;
}

void LLGLSLShader::removePermutation(std::string name)
{
	mDefines[name].erase();
}

GLint LLGLSLShader::mapUniformTextureChannel(GLint location, GLenum type)
{
	if ((type >= GL_SAMPLER_1D_ARB && type <= GL_SAMPLER_2D_RECT_SHADOW_ARB) ||
		type == GL_SAMPLER_2D_MULTISAMPLE)
	{	//this here is a texture
		glUniform1iARB(location, mActiveTextureChannels);
		LL_DEBUGS("ShaderLoading") << "Assigned to texture channel " << mActiveTextureChannels << LL_ENDL;
		return mActiveTextureChannels++;
	}
	return -1;
}

BOOL LLGLSLShader::mapUniforms(const vector<LLStaticHashedString> * uniforms)
{
	BOOL res = TRUE;
	
	mTotalUniformSize = 0;
	mActiveTextureChannels = 0;
	mUniform.clear();
	mUniformMap.clear();
	mTexture.clear();
	mValue.clear();
	//initialize arrays
	U32 numUniforms = (uniforms == NULL) ? 0 : uniforms->size();
	mUniform.resize(numUniforms + LLShaderMgr::instance()->mReservedUniforms.size(), -1);
	mTexture.resize(numUniforms + LLShaderMgr::instance()->mReservedUniforms.size(), -1);
	
	bind();

	//get the number of active uniforms
	GLint activeCount;
	glGetObjectParameterivARB(mProgramObject, GL_OBJECT_ACTIVE_UNIFORMS_ARB, &activeCount);

	for (S32 i = 0; i < activeCount; i++)
	{
		mapUniform(i, uniforms);
	}

	unbind();

	LL_DEBUGS("ShaderLoading") << "Total Uniform Size: " << mTotalUniformSize << llendl;
	return res;
}

BOOL LLGLSLShader::link(BOOL suppress_errors)
{
	return LLShaderMgr::instance()->linkProgramObject(mProgramObject, suppress_errors);
}

void LLGLSLShader::bind()
{
	gGL.flush();
	if (gGLManager.mHasShaderObjects)
	{
		LLVertexBuffer::unbind();
		glUseProgramObjectARB(mProgramObject);
		sCurBoundShader = mProgramObject;
		sCurBoundShaderPtr = this;
		if (mUniformsDirty)
		{
			LLShaderMgr::instance()->updateShaderUniforms(this);
			mUniformsDirty = FALSE;
		}
	}
}

void LLGLSLShader::unbind()
{
	gGL.flush();
	if (gGLManager.mHasShaderObjects)
	{
		stop_glerror();
		if (gGLManager.mIsNVIDIA)
		{
			for (U32 i = 0; i < mAttribute.size(); ++i)
			{
				vertexAttrib4f(i, 0,0,0,1);
				stop_glerror();
			}
		}
		LLVertexBuffer::unbind();
		glUseProgramObjectARB(0);
		sCurBoundShader = 0;
		sCurBoundShaderPtr = NULL;
		stop_glerror();
	}
}

void LLGLSLShader::bindNoShader(void)
{
	LLVertexBuffer::unbind();
	if (gGLManager.mHasShaderObjects)
	{
		glUseProgramObjectARB(0);
		sCurBoundShader = 0;
		sCurBoundShaderPtr = NULL;
	}
}

S32 LLGLSLShader::bindTexture(const std::string &uniform, LLTexture *texture, LLTexUnit::eTextureType mode)
{
	S32 channel = 0;
	channel = getUniformLocation(uniform);
	
	return bindTexture(channel, texture, mode);
}

S32 LLGLSLShader::bindTexture(S32 uniform, LLTexture *texture, LLTexUnit::eTextureType mode)
{
	if (uniform < 0 || uniform >= (S32)mTexture.size())
	{
		UNIFORM_ERRS << "Uniform out of range: " << uniform << LL_ENDL;
		return -1;
	}
	
	uniform = mTexture[uniform];
	
	if (uniform > -1)
	{
		gGL.getTexUnit(uniform)->bind(texture, mode);
	}
	
	return uniform;
}

S32 LLGLSLShader::unbindTexture(const std::string &uniform, LLTexUnit::eTextureType mode)
{
	S32 channel = 0;
	channel = getUniformLocation(uniform);
	
	return unbindTexture(channel);
}

S32 LLGLSLShader::unbindTexture(S32 uniform, LLTexUnit::eTextureType mode)
{
	if (uniform < 0 || uniform >= (S32)mTexture.size())
	{
		UNIFORM_ERRS << "Uniform out of range: " << uniform << LL_ENDL;
		return -1;
	}
	
	uniform = mTexture[uniform];
	
	if (uniform > -1)
	{
		gGL.getTexUnit(uniform)->unbind(mode);
	}
	
	return uniform;
}

S32 LLGLSLShader::enableTexture(S32 uniform, LLTexUnit::eTextureType mode)
{
	if (uniform < 0 || uniform >= (S32)mTexture.size())
	{
		UNIFORM_ERRS << "Uniform out of range: " << uniform << LL_ENDL;
		return -1;
	}
	S32 index = mTexture[uniform];
	if (index != -1)
	{
		gGL.getTexUnit(index)->activate();
		gGL.getTexUnit(index)->enable(mode);
	}
	return index;
}

S32 LLGLSLShader::disableTexture(S32 uniform, LLTexUnit::eTextureType mode)
{
	if (uniform < 0 || uniform >= (S32)mTexture.size())
	{
		UNIFORM_ERRS << "Uniform out of range: " << uniform << LL_ENDL;
		return -1;
	}
	S32 index = mTexture[uniform];
	if (index != -1 && gGL.getTexUnit(index)->getCurrType() != LLTexUnit::TT_NONE)
	{
		if (gDebugGL && gGL.getTexUnit(index)->getCurrType() != mode)
		{
			if (gDebugSession)
			{
				gFailLog << "Texture channel " << index << " texture type corrupted." << std::endl;
				ll_fail("LLGLSLShader::disableTexture failed");
			}
			else
			{
				llerrs << "Texture channel " << index << " texture type corrupted." << llendl;
			}
		}
		gGL.getTexUnit(index)->disable();
	}
	return index;
}

void LLGLSLShader::uniform1i(U32 index, GLint x)
{
	if (mProgramObject > 0)
	{	
		if (mUniform.size() <= index)
		{
			UNIFORM_ERRS << "Uniform index out of bounds." << LL_ENDL;
			return;
		}

		if (mUniform[index] >= 0)
		{
			std::map<GLint, LLVector4>::iterator iter = mValue.find(mUniform[index]);
			if (iter == mValue.end() || iter->second.mV[0] != x)
			{
				glUniform1iARB(mUniform[index], x);
				mValue[mUniform[index]] = LLVector4(x,0.f,0.f,0.f);
			}
		}
	}
}

void LLGLSLShader::uniform1f(U32 index, GLfloat x)
{
	if (mProgramObject > 0)
	{	
		if (mUniform.size() <= index)
		{
			UNIFORM_ERRS << "Uniform index out of bounds." << LL_ENDL;
			return;
		}

		if (mUniform[index] >= 0)
		{
			std::map<GLint, LLVector4>::iterator iter = mValue.find(mUniform[index]);
			if (iter == mValue.end() || iter->second.mV[0] != x)
			{
				glUniform1fARB(mUniform[index], x);
				mValue[mUniform[index]] = LLVector4(x,0.f,0.f,0.f);
			}
		}
	}
}

void LLGLSLShader::uniform2f(U32 index, GLfloat x, GLfloat y)
{
	if (mProgramObject > 0)
	{	
		if (mUniform.size() <= index)
		{
			UNIFORM_ERRS << "Uniform index out of bounds." << LL_ENDL;
			return;
		}

		if (mUniform[index] >= 0)
		{
			std::map<GLint, LLVector4>::iterator iter = mValue.find(mUniform[index]);
			LLVector4 vec(x,y,0.f,0.f);
			if (iter == mValue.end() || shouldChange(iter->second,vec))
			{
				glUniform2fARB(mUniform[index], x, y);
				mValue[mUniform[index]] = vec;
			}
		}
	}
}

void LLGLSLShader::uniform3f(U32 index, GLfloat x, GLfloat y, GLfloat z)
{
	if (mProgramObject > 0)
	{	
		if (mUniform.size() <= index)
		{
			UNIFORM_ERRS << "Uniform index out of bounds." << LL_ENDL;
			return;
		}

		if (mUniform[index] >= 0)
		{
			std::map<GLint, LLVector4>::iterator iter = mValue.find(mUniform[index]);
			LLVector4 vec(x,y,z,0.f);
			if (iter == mValue.end() || shouldChange(iter->second,vec))
			{
				glUniform3fARB(mUniform[index], x, y, z);
				mValue[mUniform[index]] = vec;
			}
		}
	}
}

void LLGLSLShader::uniform4f(U32 index, GLfloat x, GLfloat y, GLfloat z, GLfloat w)
{
	if (mProgramObject > 0)
	{	
		if (mUniform.size() <= index)
		{
			UNIFORM_ERRS << "Uniform index out of bounds." << LL_ENDL;
			return;
		}

		if (mUniform[index] >= 0)
		{
			std::map<GLint, LLVector4>::iterator iter = mValue.find(mUniform[index]);
			LLVector4 vec(x,y,z,w);
			if (iter == mValue.end() || shouldChange(iter->second,vec))
			{
				glUniform4fARB(mUniform[index], x, y, z, w);
				mValue[mUniform[index]] = vec;
			}
		}
	}
}

void LLGLSLShader::uniform1iv(U32 index, U32 count, const GLint* v)
{
	if (mProgramObject > 0)
	{	
		if (mUniform.size() <= index)
		{
			UNIFORM_ERRS << "Uniform index out of bounds." << LL_ENDL;
			return;
		}

		if (mUniform[index] >= 0)
		{
			std::map<GLint, LLVector4>::iterator iter = mValue.find(mUniform[index]);
			LLVector4 vec(v[0],0.f,0.f,0.f);
			if (iter == mValue.end() || shouldChange(iter->second,vec) || count != 1)
			{
				glUniform1ivARB(mUniform[index], count, v);
				mValue[mUniform[index]] = vec;
			}
		}
	}
}

void LLGLSLShader::uniform1fv(U32 index, U32 count, const GLfloat* v)
{
	if (mProgramObject > 0)
	{	
		if (mUniform.size() <= index)
		{
			UNIFORM_ERRS << "Uniform index out of bounds." << LL_ENDL;
			return;
		}

		if (mUniform[index] >= 0)
		{
			std::map<GLint, LLVector4>::iterator iter = mValue.find(mUniform[index]);
			LLVector4 vec(v[0],0.f,0.f,0.f);
			if (iter == mValue.end() || shouldChange(iter->second,vec) || count != 1)
			{
				glUniform1fvARB(mUniform[index], count, v);
				mValue[mUniform[index]] = vec;
			}
		}
	}
}

void LLGLSLShader::uniform2fv(U32 index, U32 count, const GLfloat* v)
{
	if (mProgramObject > 0)
	{	
		if (mUniform.size() <= index)
		{
			UNIFORM_ERRS << "Uniform index out of bounds." << LL_ENDL;
			return;
		}

		if (mUniform[index] >= 0)
		{
			std::map<GLint, LLVector4>::iterator iter = mValue.find(mUniform[index]);
			LLVector4 vec(v[0],v[1],0.f,0.f);
			if (iter == mValue.end() || shouldChange(iter->second,vec) || count != 1)
			{
				glUniform2fvARB(mUniform[index], count, v);
				mValue[mUniform[index]] = vec;
			}
		}
	}
}

void LLGLSLShader::uniform3fv(U32 index, U32 count, const GLfloat* v)
{
	if (mProgramObject > 0)
	{	
		if (mUniform.size() <= index)
		{
			UNIFORM_ERRS << "Uniform index out of bounds." << LL_ENDL;
			return;
		}

		if (mUniform[index] >= 0)
		{
			std::map<GLint, LLVector4>::iterator iter = mValue.find(mUniform[index]);
			LLVector4 vec(v[0],v[1],v[2],0.f);
			if (iter == mValue.end() || shouldChange(iter->second,vec) || count != 1)
			{
				glUniform3fvARB(mUniform[index], count, v);
				mValue[mUniform[index]] = vec;
			}
		}
	}
}

void LLGLSLShader::uniform4fv(U32 index, U32 count, const GLfloat* v)
{
	if (mProgramObject > 0)
	{	
		if (mUniform.size() <= index)
		{
			UNIFORM_ERRS << "Uniform index out of bounds." << LL_ENDL;
			return;
		}

		if (mUniform[index] >= 0)
		{
			std::map<GLint, LLVector4>::iterator iter = mValue.find(mUniform[index]);
			LLVector4 vec(v[0],v[1],v[2],v[3]);
			if (iter == mValue.end() || shouldChange(iter->second,vec) || count != 1)
			{
				glUniform4fvARB(mUniform[index], count, v);
				mValue[mUniform[index]] = vec;
			}
		}
	}
}

void LLGLSLShader::uniformMatrix2fv(U32 index, U32 count, GLboolean transpose, const GLfloat *v)
{
	if (mProgramObject > 0)
	{	
		if (mUniform.size() <= index)
		{
			UNIFORM_ERRS << "Uniform index out of bounds." << LL_ENDL;
			return;
		}

		if (mUniform[index] >= 0)
		{
			glUniformMatrix2fvARB(mUniform[index], count, transpose, v);
		}
	}
}

void LLGLSLShader::uniformMatrix3fv(U32 index, U32 count, GLboolean transpose, const GLfloat *v)
{
	if (mProgramObject > 0)
	{	
		if (mUniform.size() <= index)
		{
			UNIFORM_ERRS << "Uniform index out of bounds." << LL_ENDL;
			return;
		}

		if (mUniform[index] >= 0)
		{
			glUniformMatrix3fvARB(mUniform[index], count, transpose, v);
		}
	}
}

void LLGLSLShader::uniformMatrix4fv(U32 index, U32 count, GLboolean transpose, const GLfloat *v)
{
	if (mProgramObject > 0)
	{	
		if (mUniform.size() <= index)
		{
			UNIFORM_ERRS << "Uniform index out of bounds." << LL_ENDL;
			return;
		}

		if (mUniform[index] >= 0)
		{
			glUniformMatrix4fvARB(mUniform[index], count, transpose, v);
		}
	}
}

GLint LLGLSLShader::getUniformLocation(const LLStaticHashedString& uniform)
{
	GLint ret = -1;
	if (mProgramObject > 0)
	{
		LLStaticStringTable<GLint>::iterator iter = mUniformMap.find(uniform);
		if (iter != mUniformMap.end())
		{
			if (gDebugGL)
			{
				stop_glerror();
				if (iter->second != glGetUniformLocationARB(mProgramObject, uniform.String().c_str()))
				{
					llerrs << "Uniform does not match." << llendl;
				}
				stop_glerror();
			}
			ret = iter->second;
		}
	}

	return ret;
}

GLint LLGLSLShader::getUniformLocation(U32 index)
{
	GLint ret = -1;
	if (mProgramObject > 0)
	{
		llassert(index < mUniform.size());
		return mUniform[index];
	}

	return ret;
}

GLint LLGLSLShader::getAttribLocation(U32 attrib)
{
	if (attrib < mAttribute.size())
	{
		return mAttribute[attrib];
	}
	else
	{
		return -1;
	}
}

void LLGLSLShader::uniform1i(const LLStaticHashedString& uniform, GLint v)
{
	GLint location = getUniformLocation(uniform);

	if (location >= 0)
	{
		std::map<GLint, LLVector4>::iterator iter = mValue.find(location);
		LLVector4 vec(v,0.f,0.f,0.f);
		if (iter == mValue.end() || shouldChange(iter->second,vec))
		{
			glUniform1iARB(location, v);
			mValue[location] = vec;
		}
	}
}

void LLGLSLShader::uniform2i(const string& uniform, GLint i, GLint j)
{
	GLint location = getUniformLocation(uniform);
				
	if (location >= 0)
	{
		std::map<GLint, LLVector4>::iterator iter = mValue.find(location);
		LLVector4 vec(i,j,0.f,0.f);
		if (iter == mValue.end() || shouldChange(iter->second,vec))
		{
			glUniform2iARB(location, i, j);
			mValue[location] = vec;
		}
	}
}

<<<<<<< HEAD
=======

>>>>>>> 1c9a4fc0
void LLGLSLShader::uniform1f(const LLStaticHashedString& uniform, GLfloat v)
{
	GLint location = getUniformLocation(uniform);

	if (location >= 0)
	{
		std::map<GLint, LLVector4>::iterator iter = mValue.find(location);
		LLVector4 vec(v,0.f,0.f,0.f);
		if (iter == mValue.end() || shouldChange(iter->second,vec))
		{
			glUniform1fARB(location, v);
			mValue[location] = vec;
		}
	}
}

void LLGLSLShader::uniform2f(const LLStaticHashedString& uniform, GLfloat x, GLfloat y)
{
	GLint location = getUniformLocation(uniform);

	if (location >= 0)
	{
		std::map<GLint, LLVector4>::iterator iter = mValue.find(location);
		LLVector4 vec(x,y,0.f,0.f);
		if (iter == mValue.end() || shouldChange(iter->second,vec))
		{
			glUniform2fARB(location, x,y);
			mValue[location] = vec;
		}
	}

}

void LLGLSLShader::uniform3f(const LLStaticHashedString& uniform, GLfloat x, GLfloat y, GLfloat z)
{
	GLint location = getUniformLocation(uniform);

	if (location >= 0)
	{
		std::map<GLint, LLVector4>::iterator iter = mValue.find(location);
		LLVector4 vec(x,y,z,0.f);
		if (iter == mValue.end() || shouldChange(iter->second,vec))
		{
			glUniform3fARB(location, x,y,z);
			mValue[location] = vec;
		}
	}
}

void LLGLSLShader::uniform1fv(const LLStaticHashedString& uniform, U32 count, const GLfloat* v)
{
	GLint location = getUniformLocation(uniform);

	if (location >= 0)
	{
		std::map<GLint, LLVector4>::iterator iter = mValue.find(location);
		LLVector4 vec(v[0],0.f,0.f,0.f);
		if (iter == mValue.end() || shouldChange(iter->second,vec) || count != 1)
		{
			glUniform1fvARB(location, count, v);
			mValue[location] = vec;
		}
	}
}

void LLGLSLShader::uniform2fv(const LLStaticHashedString& uniform, U32 count, const GLfloat* v)
{
	GLint location = getUniformLocation(uniform);

	if (location >= 0)
	{
		std::map<GLint, LLVector4>::iterator iter = mValue.find(location);
		LLVector4 vec(v[0],v[1],0.f,0.f);
		if (iter == mValue.end() || shouldChange(iter->second,vec) || count != 1)
		{
			glUniform2fvARB(location, count, v);
			mValue[location] = vec;
		}
	}
}

void LLGLSLShader::uniform3fv(const LLStaticHashedString& uniform, U32 count, const GLfloat* v)
{
	GLint location = getUniformLocation(uniform);

	if (location >= 0)
	{
		std::map<GLint, LLVector4>::iterator iter = mValue.find(location);
		LLVector4 vec(v[0],v[1],v[2],0.f);
		if (iter == mValue.end() || shouldChange(iter->second,vec) || count != 1)
		{
			glUniform3fvARB(location, count, v);
			mValue[location] = vec;
		}
	}
}

void LLGLSLShader::uniform4fv(const LLStaticHashedString& uniform, U32 count, const GLfloat* v)
{
	GLint location = getUniformLocation(uniform);

	if (location >= 0)
	{
		LLVector4 vec(v);
		std::map<GLint, LLVector4>::iterator iter = mValue.find(location);
		if (iter == mValue.end() || shouldChange(iter->second,vec) || count != 1)
		{
			stop_glerror();
			glUniform4fvARB(location, count, v);
			stop_glerror();
			mValue[location] = vec;
		}
	}
}

void LLGLSLShader::uniformMatrix4fv(const LLStaticHashedString& uniform, U32 count, GLboolean transpose, const GLfloat* v)
{
	GLint location = getUniformLocation(uniform);
				
	if (location >= 0)
	{
		stop_glerror();
		glUniformMatrix4fvARB(location, count, transpose, v);
		stop_glerror();
	}
}


void LLGLSLShader::vertexAttrib4f(U32 index, GLfloat x, GLfloat y, GLfloat z, GLfloat w)
{
	if (mAttribute[index] > 0)
	{
		glVertexAttrib4fARB(mAttribute[index], x, y, z, w);
	}
}

void LLGLSLShader::vertexAttrib4fv(U32 index, GLfloat* v)
{
	if (mAttribute[index] > 0)
	{
		glVertexAttrib4fvARB(mAttribute[index], v);
	}
}

void LLGLSLShader::setMinimumAlpha(F32 minimum)
{
	gGL.flush();
	uniform1f(LLShaderMgr::MINIMUM_ALPHA, minimum);
}<|MERGE_RESOLUTION|>--- conflicted
+++ resolved
@@ -171,7 +171,7 @@
 			if (idx >= 0)
 			{
 				GLint uniform_idx = getUniformLocation(i);
-				llinfos << std::hex << mTextureMagFilter[i] << "/" << mTextureMinFilter[i] << std::dec << llendl;
+				llinfos << mUniformNameMap[uniform_idx] << " - " << std::hex << mTextureMagFilter[i] << "/" << mTextureMinFilter[i] << std::dec << llendl;
 			}
 		}
 		llinfos << "=============================================" << llendl;
@@ -620,13 +620,9 @@
 		}
 
 		LLStaticHashedString hashedName(name);
-<<<<<<< HEAD
-		mUniformMap[hashedName] = location;
-
-=======
 		mUniformNameMap[location] = name;
 		mUniformMap[hashedName] = location;
->>>>>>> 1c9a4fc0
+
 		LL_DEBUGS("ShaderLoading") << "Uniform " << name << " is at location " << location << LL_ENDL;
 	
 		//find the index of this uniform
@@ -689,6 +685,7 @@
 	mActiveTextureChannels = 0;
 	mUniform.clear();
 	mUniformMap.clear();
+	mUniformNameMap.clear();
 	mTexture.clear();
 	mValue.clear();
 	//initialize arrays
@@ -1222,10 +1219,23 @@
 	}
 }
 
-<<<<<<< HEAD
-=======
-
->>>>>>> 1c9a4fc0
+void LLGLSLShader::uniform2i(const string& uniform, GLint i, GLint j)
+{
+	GLint location = getUniformLocation(uniform);
+				
+	if (location >= 0)
+	{
+		std::map<GLint, LLVector4>::iterator iter = mValue.find(location);
+		LLVector4 vec(i,j,0.f,0.f);
+		if (iter == mValue.end() || shouldChange(iter->second,vec))
+		{
+			glUniform2iARB(location, i, j);
+			mValue[location] = vec;
+		}
+	}
+}
+
+
 void LLGLSLShader::uniform1f(const LLStaticHashedString& uniform, GLfloat v)
 {
 	GLint location = getUniformLocation(uniform);
