--- conflicted
+++ resolved
@@ -1,59 +1,54 @@
-/**
- * @file llfontfreetypesvg.h
- * @brief Freetype font library SVG glyph rendering
- *
- * $LicenseInfo:firstyear=2002&license=viewerlgpl$
- * Second Life Viewer Source Code
- * Copyright (C) 2010, Linden Research, Inc.
- *
- * This library is free software; you can redistribute it and/or
- * modify it under the terms of the GNU Lesser General Public
- * License as published by the Free Software Foundation;
- * version 2.1 of the License only.
- *
- * This library is distributed in the hope that it will be useful,
- * but WITHOUT ANY WARRANTY; without even the implied warranty of
- * MERCHANTABILITY or FITNESS FOR A PARTICULAR PURPOSE.  See the GNU
- * Lesser General Public License for more details.
- *
- * You should have received a copy of the GNU Lesser General Public
- * License along with this library; if not, write to the Free Software
- * Foundation, Inc., 51 Franklin Street, Fifth Floor, Boston, MA  02110-1301  USA
- *
- * Linden Research, Inc., 945 Battery Street, San Francisco, CA  94111  USA
- * $/LicenseInfo$
- */
-
-#pragma once
-
-#include <ft2build.h>
-#include FT_TYPES_H
-#include FT_MODULE_H
-#include FT_OTSVG_H
-
- // See https://freetype.org/freetype2/docs/reference/ft2-svg_fonts.html
-class LLFontFreeTypeSvgRenderer
-{
-public:
-    // Called when the very first OT-SVG glyph is rendered (across the entire lifetime of our FT_Library object)
-    static FT_Error OnInit(FT_Pointer* state);
-
-    // Called when the ot-svg module is being freed (but only called if the init hook was called previously)
-    static void     OnFree(FT_Pointer* state);
-
-    // Called to preset the glyph slot, twice per glyph:
-    //   - when FT_Load_Glyph needs to preset the glyph slot (with cache == false)
-    //   - right before the svg module calls the render callback hook. (with cache == true)
-    static FT_Error OnPresetGlypthSlot(FT_GlyphSlot glyph_slot, FT_Bool cache, FT_Pointer* state);
-
-<<<<<<< HEAD
-	// Called to render an OT-SVG glyph (right after the preset hook OnPresetGlypthSlot was called with cache set to true)
-	static FT_Error OnRender(FT_GlyphSlot glyph_slot, FT_Pointer* state);
-=======
-    // Called to render an OT-SVG glyph (right after the preset hook OnPresetGlypthSlot was called with cache set to TRUE)
-    static FT_Error OnRender(FT_GlyphSlot glyph_slot, FT_Pointer* state);
->>>>>>> e1623bb2
-
-    // Called to deallocate our per glyph slot data
-    static void OnDataFinalizer(void* objectp);
-};+/**
+ * @file llfontfreetypesvg.h
+ * @brief Freetype font library SVG glyph rendering
+ *
+ * $LicenseInfo:firstyear=2002&license=viewerlgpl$
+ * Second Life Viewer Source Code
+ * Copyright (C) 2010, Linden Research, Inc.
+ *
+ * This library is free software; you can redistribute it and/or
+ * modify it under the terms of the GNU Lesser General Public
+ * License as published by the Free Software Foundation;
+ * version 2.1 of the License only.
+ *
+ * This library is distributed in the hope that it will be useful,
+ * but WITHOUT ANY WARRANTY; without even the implied warranty of
+ * MERCHANTABILITY or FITNESS FOR A PARTICULAR PURPOSE.  See the GNU
+ * Lesser General Public License for more details.
+ *
+ * You should have received a copy of the GNU Lesser General Public
+ * License along with this library; if not, write to the Free Software
+ * Foundation, Inc., 51 Franklin Street, Fifth Floor, Boston, MA  02110-1301  USA
+ *
+ * Linden Research, Inc., 945 Battery Street, San Francisco, CA  94111  USA
+ * $/LicenseInfo$
+ */
+
+#pragma once
+
+#include <ft2build.h>
+#include FT_TYPES_H
+#include FT_MODULE_H
+#include FT_OTSVG_H
+
+ // See https://freetype.org/freetype2/docs/reference/ft2-svg_fonts.html
+class LLFontFreeTypeSvgRenderer
+{
+public:
+    // Called when the very first OT-SVG glyph is rendered (across the entire lifetime of our FT_Library object)
+    static FT_Error OnInit(FT_Pointer* state);
+
+    // Called when the ot-svg module is being freed (but only called if the init hook was called previously)
+    static void     OnFree(FT_Pointer* state);
+
+    // Called to preset the glyph slot, twice per glyph:
+    //   - when FT_Load_Glyph needs to preset the glyph slot (with cache == false)
+    //   - right before the svg module calls the render callback hook. (with cache == true)
+    static FT_Error OnPresetGlypthSlot(FT_GlyphSlot glyph_slot, FT_Bool cache, FT_Pointer* state);
+
+    // Called to render an OT-SVG glyph (right after the preset hook OnPresetGlypthSlot was called with cache set to true)
+    static FT_Error OnRender(FT_GlyphSlot glyph_slot, FT_Pointer* state);
+
+    // Called to deallocate our per glyph slot data
+    static void OnDataFinalizer(void* objectp);
+};