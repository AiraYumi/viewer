/**
 * @file llfontfreetypesvg.h
 * @brief Freetype font library SVG glyph rendering
 *
 * $LicenseInfo:firstyear=2002&license=viewerlgpl$
 * Second Life Viewer Source Code
 * Copyright (C) 2010, Linden Research, Inc.
 *
 * This library is free software; you can redistribute it and/or
 * modify it under the terms of the GNU Lesser General Public
 * License as published by the Free Software Foundation;
 * version 2.1 of the License only.
 *
 * This library is distributed in the hope that it will be useful,
 * but WITHOUT ANY WARRANTY; without even the implied warranty of
 * MERCHANTABILITY or FITNESS FOR A PARTICULAR PURPOSE.  See the GNU
 * Lesser General Public License for more details.
 *
 * You should have received a copy of the GNU Lesser General Public
 * License along with this library; if not, write to the Free Software
 * Foundation, Inc., 51 Franklin Street, Fifth Floor, Boston, MA  02110-1301  USA
 *
 * Linden Research, Inc., 945 Battery Street, San Francisco, CA  94111  USA
 * $/LicenseInfo$
 */

#pragma once

#include <ft2build.h>
#include FT_TYPES_H
#include FT_MODULE_H
#ifdef FT_OTSVG_H
<<<<<<< HEAD
	#include FT_OTSVG_H
=======
    #include FT_OTSVG_H
>>>>>>> b31789c1
#else
   #define LL_NO_OTSVG
#endif

 // See https://freetype.org/freetype2/docs/reference/ft2-svg_fonts.html
class LLFontFreeTypeSvgRenderer
{
public:
    // Called when the very first OT-SVG glyph is rendered (across the entire lifetime of our FT_Library object)
    static FT_Error OnInit(FT_Pointer* state);

    // Called when the ot-svg module is being freed (but only called if the init hook was called previously)
    static void     OnFree(FT_Pointer* state);

    // Called to preset the glyph slot, twice per glyph:
    //   - when FT_Load_Glyph needs to preset the glyph slot (with cache == false)
    //   - right before the svg module calls the render callback hook. (with cache == true)
    static FT_Error OnPresetGlypthSlot(FT_GlyphSlot glyph_slot, FT_Bool cache, FT_Pointer* state);

    // Called to render an OT-SVG glyph (right after the preset hook OnPresetGlypthSlot was called with cache set to TRUE)
    static FT_Error OnRender(FT_GlyphSlot glyph_slot, FT_Pointer* state);

    // Called to deallocate our per glyph slot data
    static void OnDataFinalizer(void* objectp);
};<|MERGE_RESOLUTION|>--- conflicted
+++ resolved
@@ -30,11 +30,7 @@
 #include FT_TYPES_H
 #include FT_MODULE_H
 #ifdef FT_OTSVG_H
-<<<<<<< HEAD
-	#include FT_OTSVG_H
-=======
     #include FT_OTSVG_H
->>>>>>> b31789c1
 #else
    #define LL_NO_OTSVG
 #endif
