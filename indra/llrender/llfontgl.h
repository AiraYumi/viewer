/**
 * @file llfontgl.h
 * @author Doug Soo
 * @brief Wrapper around FreeType
 *
 * $LicenseInfo:firstyear=2001&license=viewerlgpl$
 * Second Life Viewer Source Code
 * Copyright (C) 2010, Linden Research, Inc.
 *
 * This library is free software; you can redistribute it and/or
 * modify it under the terms of the GNU Lesser General Public
 * License as published by the Free Software Foundation;
 * version 2.1 of the License only.
 *
 * This library is distributed in the hope that it will be useful,
 * but WITHOUT ANY WARRANTY; without even the implied warranty of
 * MERCHANTABILITY or FITNESS FOR A PARTICULAR PURPOSE.  See the GNU
 * Lesser General Public License for more details.
 *
 * You should have received a copy of the GNU Lesser General Public
 * License along with this library; if not, write to the Free Software
 * Foundation, Inc., 51 Franklin Street, Fifth Floor, Boston, MA  02110-1301  USA
 *
 * Linden Research, Inc., 945 Battery Street, San Francisco, CA  94111  USA
 * $/LicenseInfo$
 */

#ifndef LL_LLFONTGL_H
#define LL_LLFONTGL_H

#include "llcoord.h"
#include "llfontregistry.h"
#include "llimagegl.h"
#include "llpointer.h"
#include "llrect.h"
#include "v2math.h"

class LLColor4;
// Key used to request a font.
class LLFontDescriptor;
class LLFontFreetype;

// Structure used to store previously requested fonts.
class LLFontRegistry;

class LLFontGL
{
public:
    enum HAlign
    {
        // Horizontal location of x,y coord to render.
        LEFT = 0,       // Left align
        RIGHT = 1,      // Right align
        HCENTER = 2,    // Center
    };

    enum VAlign
    {
        // Vertical location of x,y coord to render.
        TOP = 3,        // Top align
        VCENTER = 4,    // Center
        BASELINE = 5,   // Baseline
        BOTTOM = 6      // Bottom
    };

    enum StyleFlags
    {
        // text style to render.  May be combined (these are bit flags)
        NORMAL    = 0x00,
        BOLD      = 0x01,
        ITALIC    = 0x02,
        UNDERLINE = 0x04
    };

    enum ShadowType
    {
        NO_SHADOW,
        DROP_SHADOW,
        DROP_SHADOW_SOFT
    };

    LLFontGL();
    ~LLFontGL();


    void reset(); // Reset a font after GL cleanup.  ONLY works on an already loaded font.

    void destroyGL();

    BOOL loadFace(const std::string& filename, F32 point_size, const F32 vert_dpi, const F32 horz_dpi, bool is_fallback, S32 face_n);

    S32 getNumFaces(const std::string& filename);

    S32 render(const LLWString &text, S32 begin_offset,
                const LLRect& rect,
                const LLColor4 &color,
                HAlign halign = LEFT,  VAlign valign = BASELINE,
                U8 style = NORMAL, ShadowType shadow = NO_SHADOW,
                S32 max_chars = S32_MAX,
                F32* right_x=NULL,
                BOOL use_ellipses = FALSE,
                BOOL use_color = TRUE) const;

    S32 render(const LLWString &text, S32 begin_offset,
                const LLRectf& rect,
                const LLColor4 &color,
                HAlign halign = LEFT,  VAlign valign = BASELINE,
                U8 style = NORMAL, ShadowType shadow = NO_SHADOW,
                S32 max_chars = S32_MAX,
                F32* right_x=NULL,
                BOOL use_ellipses = FALSE,
                BOOL use_color = TRUE) const;

    S32 render(const LLWString &text, S32 begin_offset,
                F32 x, F32 y,
                const LLColor4 &color,
                HAlign halign = LEFT,  VAlign valign = BASELINE,
                U8 style = NORMAL, ShadowType shadow = NO_SHADOW,
                S32 max_chars = S32_MAX, S32 max_pixels = S32_MAX,
                F32* right_x=NULL,
                BOOL use_ellipses = FALSE,
                BOOL use_color = TRUE) const;

    S32 render(const LLWString &text, S32 begin_offset, F32 x, F32 y, const LLColor4 &color) const;

    // renderUTF8 does a conversion, so is slower!
    S32 renderUTF8(const std::string &text, S32 begin_offset, F32 x, F32 y, const LLColor4 &color, HAlign halign,  VAlign valign, U8 style, ShadowType shadow, S32 max_chars = S32_MAX, S32 max_pixels = S32_MAX,  F32* right_x = NULL, BOOL use_ellipses = FALSE, BOOL use_color = TRUE) const;
    S32 renderUTF8(const std::string &text, S32 begin_offset, S32 x, S32 y, const LLColor4 &color) const;
    S32 renderUTF8(const std::string &text, S32 begin_offset, S32 x, S32 y, const LLColor4 &color, HAlign halign, VAlign valign, U8 style = NORMAL, ShadowType shadow = NO_SHADOW) const;

    // font metrics - override for LLFontFreetype that returns units of virtual pixels
    F32 getAscenderHeight() const;
    F32 getDescenderHeight() const;
    S32 getLineHeight() const;

    S32 getWidth(const std::string& utf8text) const;
    S32 getWidth(const llwchar* wchars) const;
    S32 getWidth(const std::string& utf8text, S32 offset, S32 max_chars) const;
    S32 getWidth(const llwchar* wchars, S32 offset, S32 max_chars) const;

    F32 getWidthF32(const std::string& utf8text) const;
    F32 getWidthF32(const llwchar* wchars) const;
    F32 getWidthF32(const std::string& text, S32 offset, S32 max_chars) const;
    F32 getWidthF32(const llwchar* wchars, S32 offset, S32 max_chars, bool no_padding = false) const;

    // The following are called often, frequently with large buffers, so do not use a string interface

    // Returns the max number of complete characters from text (up to max_chars) that can be drawn in max_pixels
    typedef enum e_word_wrap_style
    {
        ONLY_WORD_BOUNDARIES,
        WORD_BOUNDARY_IF_POSSIBLE,
        ANYWHERE
    } EWordWrapStyle ;
    S32 maxDrawableChars(const llwchar* wchars, F32 max_pixels, S32 max_chars = S32_MAX, EWordWrapStyle end_on_word_boundary = ANYWHERE) const;

    // Returns the index of the first complete characters from text that can be drawn in max_pixels
    // given that the character at start_pos should be the last character (or as close to last as possible).
    S32 firstDrawableChar(const llwchar* wchars, F32 max_pixels, S32 text_len, S32 start_pos=S32_MAX, S32 max_chars = S32_MAX) const;

    // Returns the index of the character closest to pixel position x (ignoring text to the right of max_pixels and max_chars)
    S32 charFromPixelOffset(const llwchar* wchars, S32 char_offset, F32 x, F32 max_pixels=F32_MAX, S32 max_chars = S32_MAX, BOOL round = TRUE) const;

    const LLFontDescriptor& getFontDesc() const;

    void generateASCIIglyphs();


    static void initClass(F32 screen_dpi, F32 x_scale, F32 y_scale, const std::string& app_dir, bool create_gl_textures = true);

           void dumpTextures();
    static void dumpFonts();
    static void dumpFontTextures();

    // Load sans-serif, sans-serif-small, etc.
    // Slow, requires multiple seconds to load fonts.
    static bool loadDefaultFonts();
    static void loadCommonFonts();
    static void destroyDefaultFonts();
    static void destroyAllGL();

    // Takes a string with potentially several flags, i.e. "NORMAL|BOLD|ITALIC"
    static U8 getStyleFromString(const std::string &style);
    static std::string getStringFromStyle(U8 style);

    static std::string nameFromFont(const LLFontGL* fontp);
    static std::string sizeFromFont(const LLFontGL* fontp);

    static std::string nameFromHAlign(LLFontGL::HAlign align);
    static LLFontGL::HAlign hAlignFromName(const std::string& name);

    static std::string nameFromVAlign(LLFontGL::VAlign align);
    static LLFontGL::VAlign vAlignFromName(const std::string& name);

    static void setFontDisplay(BOOL flag) { sDisplayFont = flag; }

<<<<<<< HEAD
    static LLFontGL* getFontEmoji();
=======
    static LLFontGL* getFontEmojiSmall();
    static LLFontGL* getFontEmojiMedium();
    static LLFontGL* getFontEmojiLarge();
>>>>>>> b1098308
    static LLFontGL* getFontEmojiHuge();
    static LLFontGL* getFontMonospace();
    static LLFontGL* getFontSansSerifSmall();
    static LLFontGL* getFontSansSerifSmallBold();
    static LLFontGL* getFontSansSerifSmallItalic();
    static LLFontGL* getFontSansSerif();
    static LLFontGL* getFontSansSerifBig();
    static LLFontGL* getFontSansSerifHuge();
    static LLFontGL* getFontSansSerifBold();
    static LLFontGL* getFont(const LLFontDescriptor& desc);
    // Use with legacy names like "SANSSERIF_SMALL" or "OCRA"
    static LLFontGL* getFontByName(const std::string& name);
    static LLFontGL* getFontDefault(); // default fallback font

    static std::string getFontPathLocal();
    static std::string getFontPathSystem();

    static LLCoordGL sCurOrigin;
    static F32          sCurDepth;
    static std::vector<std::pair<LLCoordGL, F32> > sOriginStack;

    static LLColor4 sShadowColor;

    static F32 sVertDPI;
    static F32 sHorizDPI;
    static F32 sScaleX;
    static F32 sScaleY;
    static BOOL sDisplayFont ;
    static std::string sAppDir;         // For loading fonts

private:
    friend class LLFontRegistry;
    friend class LLTextBillboard;
    friend class LLHUDText;

    LLFontGL(const LLFontGL &source);
    LLFontGL &operator=(const LLFontGL &source);

    LLFontDescriptor mFontDescriptor;
    LLPointer<LLFontFreetype> mFontFreetype;

    void renderQuad(LLVector3* vertex_out, LLVector2* uv_out, LLColor4U* colors_out, const LLRectf& screen_rect, const LLRectf& uv_rect, const LLColor4U& color, F32 slant_amt) const;
    void drawGlyph(S32& glyph_count, LLVector3* vertex_out, LLVector2* uv_out, LLColor4U* colors_out, const LLRectf& screen_rect, const LLRectf& uv_rect, const LLColor4U& color, U8 style, ShadowType shadow, F32 drop_shadow_fade) const;

    // Registry holds all instantiated fonts.
    static LLFontRegistry* sFontRegistry;
};

#endif<|MERGE_RESOLUTION|>--- conflicted
+++ resolved
@@ -194,13 +194,9 @@
 
     static void setFontDisplay(BOOL flag) { sDisplayFont = flag; }
 
-<<<<<<< HEAD
-    static LLFontGL* getFontEmoji();
-=======
     static LLFontGL* getFontEmojiSmall();
     static LLFontGL* getFontEmojiMedium();
     static LLFontGL* getFontEmojiLarge();
->>>>>>> b1098308
     static LLFontGL* getFontEmojiHuge();
     static LLFontGL* getFontMonospace();
     static LLFontGL* getFontSansSerifSmall();
