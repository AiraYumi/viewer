--- conflicted
+++ resolved
@@ -68,8 +68,8 @@
 
 U32 vbo_block_size(U32 size)
 { //what block size will fit size?
-    U32 mod = size % LL_VBO_BLOCK_SIZE;
-    return mod == 0 ? size : size + (LL_VBO_BLOCK_SIZE-mod);
+	U32 mod = size % LL_VBO_BLOCK_SIZE;
+	return mod == 0 ? size : size + (LL_VBO_BLOCK_SIZE-mod);
 }
 
 U32 vbo_block_index(U32 size)
@@ -131,7 +131,7 @@
 		glGenBuffersARB(1024, sNamePool);
 		sNameIdx = 1024;
 	}
-
+	
 	return sNamePool[--sNameIdx];
 }
 
@@ -155,118 +155,110 @@
 : mUsage(vboUsage), mType(vboType), mMissCountDirty(true)
 {
     mFreeList.resize(LL_VBO_POOL_SEED_COUNT);
-    mMissCount.resize(LL_VBO_POOL_SEED_COUNT);
+	mMissCount.resize(LL_VBO_POOL_SEED_COUNT);
 	std::fill(mMissCount.begin(), mMissCount.end(), 0);
 }
 
-<<<<<<< HEAD
-volatile U8 *LLVBOPool::allocate(U32 &name, U32 size, bool for_seed)
-{
-    llassert(vbo_block_size(size) == size);
-=======
 U8* LLVBOPool::allocate(U32& name, U32 size, bool for_seed)
 {
 	LL_PROFILE_ZONE_SCOPED_CATEGORY_VERTEX
 	llassert(vbo_block_size(size) == size);
 	
 	U8* ret = NULL;
->>>>>>> cdbd06e8
-
-    volatile U8 *ret = NULL;
-
-    U32 i = vbo_block_index(size);
-
-    if (mFreeList.size() <= i)
-    {
-        mFreeList.resize(i + 1);
-    }
-
-    if (mFreeList[i].empty() || for_seed)
-    {
-        // make a new buffer
-        name = genBuffer();
-
-        glBindBufferARB(mType, name);
-
-        if (!for_seed && i < LL_VBO_POOL_SEED_COUNT)
-        {  // record this miss
-            mMissCount[i]++;
+
+	U32 i = vbo_block_index(size);
+
+	if (mFreeList.size() <= i)
+	{
+		mFreeList.resize(i+1);
+	}
+
+	if (mFreeList[i].empty() || for_seed)
+	{
+		//make a new buffer
+		name = genBuffer();
+		
+		glBindBufferARB(mType, name);
+
+		if (!for_seed && i < LL_VBO_POOL_SEED_COUNT)
+		{ //record this miss
+			mMissCount[i]++;	
             mMissCountDirty = true;  // signal to ::seedPool()
-        }
-
-        if (mType == GL_ARRAY_BUFFER_ARB)
-        {
-            LLVertexBuffer::sAllocatedBytes += size;
-        }
-        else
-        {
-            LLVertexBuffer::sAllocatedIndexBytes += size;
-        }
-
-        if (LLVertexBuffer::sDisableVBOMapping || mUsage != GL_DYNAMIC_DRAW_ARB)
-        {
-            glBufferDataARB(mType, size, 0, mUsage);
-            if (mUsage != GL_DYNAMIC_COPY_ARB)
-            {  // data will be provided by application
-                ret = (U8 *) ll_aligned_malloc<64>(size);
-                if (!ret)
-                {
+		}
+
+		if (mType == GL_ARRAY_BUFFER_ARB)
+		{
+			LLVertexBuffer::sAllocatedBytes += size;
+		}
+		else
+		{
+			LLVertexBuffer::sAllocatedIndexBytes += size;
+		}
+
+		if (LLVertexBuffer::sDisableVBOMapping || mUsage != GL_DYNAMIC_DRAW_ARB)
+		{
+			glBufferDataARB(mType, size, 0, mUsage);
+			if (mUsage != GL_DYNAMIC_COPY_ARB)
+			{ //data will be provided by application
+				ret = (U8*) ll_aligned_malloc<64>(size);
+				if (!ret)
+				{
                     LL_ERRS()
                         << "Failed to allocate " << size << " bytes for LLVBOPool buffer " << name << "." << LL_NEWLINE
                         << "Free list size: "
                         << mFreeList.size()  // this happens if we are out of memory so a solution might be to clear some from freelist
-                        << " Allocated Bytes: " << LLVertexBuffer::sAllocatedBytes
+							  << " Allocated Bytes: " << LLVertexBuffer::sAllocatedBytes
                         << " Allocated Index Bytes: " << LLVertexBuffer::sAllocatedIndexBytes << " Pooled Bytes: " << sBytesPooled
                         << " Pooled Index Bytes: " << sIndexBytesPooled << LL_ENDL;
-                }
-            }
-        }
-        else
-        {  // always use a true hint of static draw when allocating non-client-backed buffers
-            glBufferDataARB(mType, size, 0, GL_STATIC_DRAW_ARB);
-        }
-
-        glBindBufferARB(mType, 0);
-
-        if (for_seed)
-        {  // put into pool for future use
-            llassert(mFreeList.size() > i);
-
-            Record rec;
-            rec.mGLName     = name;
-            rec.mClientData = ret;
-
-            if (mType == GL_ARRAY_BUFFER_ARB)
-            {
-                sBytesPooled += size;
-            }
-            else
-            {
-                sIndexBytesPooled += size;
-            }
-            mFreeList[i].push_back(rec);
+				}
+			}
+		}
+		else
+		{ //always use a true hint of static draw when allocating non-client-backed buffers
+			glBufferDataARB(mType, size, 0, GL_STATIC_DRAW_ARB);
+		}
+
+		glBindBufferARB(mType, 0);
+
+		if (for_seed)
+		{ //put into pool for future use
+			llassert(mFreeList.size() > i);
+
+			Record rec;
+			rec.mGLName = name;
+			rec.mClientData = ret;
+	
+			if (mType == GL_ARRAY_BUFFER_ARB)
+			{
+				sBytesPooled += size;
+			}
+			else
+			{
+				sIndexBytesPooled += size;
+			}
+			mFreeList[i].push_back(rec);
             mMissCountDirty = true;  // signal to ::seedPool()
-        }
-    }
-    else
-    {
-        name = mFreeList[i].front().mGLName;
-        ret  = mFreeList[i].front().mClientData;
-
-        if (mType == GL_ARRAY_BUFFER_ARB)
-        {
-            sBytesPooled -= size;
-        }
-        else
-        {
-            sIndexBytesPooled -= size;
-        }
-
-        mFreeList[i].pop_front();
+		}
+	}
+	else
+	{
+		name = mFreeList[i].front().mGLName;
+		ret = mFreeList[i].front().mClientData;
+
+		if (mType == GL_ARRAY_BUFFER_ARB)
+		{
+			sBytesPooled -= size;
+		}
+		else
+		{
+			sIndexBytesPooled -= size;
+		}
+
+		mFreeList[i].pop_front();
         mMissCountDirty = true;  // signal to ::seedPool()
-    }
-
-    return ret;
+	}
+
+	return ret;
 }
 
 void LLVBOPool::release(U32 name, U8* buffer, U32 size)
@@ -288,50 +280,26 @@
 
 void LLVBOPool::seedPool()
 {
-<<<<<<< HEAD
+	LL_PROFILE_ZONE_SCOPED_CATEGORY_VERTEX
     if (mMissCountDirty)
     {
-        U32 dummy_name = 0;
+	U32 dummy_name = 0;
         U32 size       = LL_VBO_BLOCK_SIZE;
 
-        for (U32 i = 0; i < LL_VBO_POOL_SEED_COUNT; i++)
-        {
-            if (mMissCount[i] > mFreeList[i].size())
-            {
-                S32 count = mMissCount[i] - mFreeList[i].size();
-                for (U32 j = 0; j < count; ++j)
-                {
-                    allocate(dummy_name, size, true);
-                }
-            }
+	for (U32 i = 0; i < LL_VBO_POOL_SEED_COUNT; i++)
+	{
+		if (mMissCount[i] > mFreeList[i].size())
+		{ 
+			S32 count = mMissCount[i] - mFreeList[i].size();
+			for (U32 j = 0; j < count; ++j)
+			{
+				allocate(dummy_name, size, true);
+			}
+		}
             size += LL_VBO_BLOCK_SIZE;
         }
         mMissCountDirty = false;
-    }
-=======
-	LL_PROFILE_ZONE_SCOPED_CATEGORY_VERTEX
-	U32 dummy_name = 0;
-
-	if (mFreeList.size() < LL_VBO_POOL_SEED_COUNT)
-	{
-		LL_PROFILE_ZONE_NAMED_CATEGORY_VERTEX("VBOPool Resize");
-		mFreeList.resize(LL_VBO_POOL_SEED_COUNT);
-	}
-
-	for (U32 i = 0; i < LL_VBO_POOL_SEED_COUNT; i++)
-	{
-		if (mMissCount[i] > mFreeList[i].size())
-		{ 
-			U32 size = i*LL_VBO_BLOCK_SIZE;
-		
-			S32 count = mMissCount[i] - mFreeList[i].size();
-			for (U32 j = 0; j < count; ++j)
-			{
-				allocate(dummy_name, size, true);
-			}
-		}
-	}
->>>>>>> cdbd06e8
+	}
 }
 
 void LLVBOPool::cleanup()
@@ -474,27 +442,27 @@
 			data_mask = data_mask & ~MAP_TEXTURE_INDEX;
 		}
 
-		for (U32 i = 0; i < TYPE_MAX; ++i)
-		{
-			S32 loc = i;
+			for (U32 i = 0; i < TYPE_MAX; ++i)
+			{
+				S32 loc = i;
 										
-			U32 mask = 1 << i;
-
-			if (sLastMask & (1 << i))
-			{ //was enabled
-				if (!(data_mask & mask))
-				{ //needs to be disabled
-					glDisableVertexAttribArrayARB(loc);
+				U32 mask = 1 << i;
+
+				if (sLastMask & (1 << i))
+				{ //was enabled
+					if (!(data_mask & mask))
+					{ //needs to be disabled
+						glDisableVertexAttribArrayARB(loc);
+					}
 				}
-			}
-			else 
-			{	//was disabled
-				if (data_mask & mask)
-				{ //needs to be enabled
-					glEnableVertexAttribArrayARB(loc);
+				else 
+				{	//was disabled
+					if (data_mask & mask)
+					{ //needs to be enabled
+						glEnableVertexAttribArrayARB(loc);
+					}
 				}
 			}
-		}
 				
 		sLastMask = data_mask;
 	}
@@ -506,12 +474,12 @@
     LL_PROFILE_ZONE_SCOPED_CATEGORY_VERTEX;
     gGL.begin(mode);
     for (auto& v : pos)
-    {
+	{
         gGL.vertex3fv(v.mV);
-    }
+	}
     gGL.end();
     gGL.flush();
-}
+		}
 
 //static
 void LLVertexBuffer::drawElements(U32 mode, const LLVector4a* pos, const LLVector2* tc, S32 num_indices, const U16* indicesp)
@@ -532,22 +500,22 @@
     gGL.begin(mode);
 
     if (tc != nullptr)
-    {
+	{
         for (int i = 0; i < num_indices; ++i)
-        {
+		{
             U16 idx = indicesp[i];
             gGL.texCoord2fv(tc[idx].mV);
             gGL.vertex3fv(pos[idx].getF32ptr());
-        }
-    }
-    else
-    {
+		}
+	}
+	else
+	{
         for (int i = 0; i < num_indices; ++i)
         {
             U16 idx = indicesp[i];
             gGL.vertex3fv(pos[idx].getF32ptr());
-        }
-    }
+	}
+}
     gGL.end();
     gGL.flush();
 }
@@ -734,48 +702,48 @@
 {
     LL_PROFILE_ZONE_SCOPED_CATEGORY_VERTEX;
     llassert(LLGLSLShader::sCurBoundShaderPtr != NULL);
-    mMappable = false;
-    gGL.syncMatrices();
-
+	mMappable = false;
+	gGL.syncMatrices();
+	
 #ifndef LL_RELEASE_FOR_DOWNLOAD
-    llassert(mNumVerts >= 0);
-    if (first >= (U32)mNumVerts ||
-        first + count > (U32)mNumVerts)
-    {
-        LL_ERRS() << "Bad vertex buffer draw range: [" << first << ", " << first + count << "]" << LL_ENDL;
+	llassert(mNumVerts >= 0);
+	if (first >= (U32) mNumVerts ||
+	    first + count > (U32) mNumVerts)
+	{
+		LL_ERRS() << "Bad vertex buffer draw range: [" << first << ", " << first+count << "]" << LL_ENDL;
+	}
+
+	if (mGLArray)
+	{
+		if (mGLArray != sGLRenderArray)
+		{
+			LL_ERRS() << "Wrong vertex array bound." << LL_ENDL;
+		}
+	}
+	else
+	{
+		if (mGLBuffer != sGLRenderBuffer || useVBOs() != sVBOActive)
+		{
+			LL_ERRS() << "Wrong vertex buffer bound." << LL_ENDL;
+		}
+	}
+
+	if (mode >= LLRender::NUM_MODES)
+	{
+		LL_ERRS() << "Invalid draw mode: " << mode << LL_ENDL;
+		return;
+	}
+#endif
+
+    LLGLSLShader::startProfile();
+	{
+        LL_PROFILER_GPU_ZONEC("gl.DrawArrays", 0xFF4040)
+		glDrawArrays(sGLMode[mode], first, count);
     }
-
-    if (mGLArray)
-    {
-        if (mGLArray != sGLRenderArray)
-        {
-            LL_ERRS() << "Wrong vertex array bound." << LL_ENDL;
-        }
-    }
-    else
-    {
-        if (mGLBuffer != sGLRenderBuffer || useVBOs() != sVBOActive)
-        {
-            LL_ERRS() << "Wrong vertex buffer bound." << LL_ENDL;
-        }
-    }
-
-    if (mode >= LLRender::NUM_MODES)
-    {
-        LL_ERRS() << "Invalid draw mode: " << mode << LL_ENDL;
-        return;
-    }
-#endif
-
-    LLGLSLShader::startProfile();
-    {
-        LL_PROFILER_GPU_ZONEC("gl.DrawArrays", 0xFF4040)
-            glDrawArrays(sGLMode[mode], first, count);
-    }
-    LLGLSLShader::stopProfile(count, mode);
-
-    stop_glerror();
-    placeFence();
+		LLGLSLShader::stopProfile(count, mode);
+
+	stop_glerror();
+	placeFence();
 }
 
 //static
@@ -1879,7 +1847,7 @@
 #endif
 						}
 						else if (gGLManager.mHasFlushBufferRange)
-                        {
+						{
 #ifndef LL_MESA_HEADLESS
 							glFlushMappedBufferRangeAPPLE(GL_ARRAY_BUFFER_ARB, offset, length);
 #endif
@@ -1973,7 +1941,7 @@
 				}
 			}
 			
-            glUnmapBufferARB(GL_ELEMENT_ARRAY_BUFFER_ARB);
+			glUnmapBufferARB(GL_ELEMENT_ARRAY_BUFFER_ARB);
 
 			mMappedIndexData = NULL;
 		}
@@ -2430,145 +2398,145 @@
 		LL_ERRS() << "LLVertexBuffer::setupVertexBuffer missing required components for supplied data mask." << LL_ENDL;
 	}
 
-	if (data_mask & MAP_NORMAL)
-	{
-		S32 loc = TYPE_NORMAL;
-		void* ptr = (void*)(base + mOffsets[TYPE_NORMAL]);
-		glVertexAttribPointerARB(loc, 3, GL_FLOAT, GL_FALSE, LLVertexBuffer::sTypeSize[TYPE_NORMAL], ptr);
-	}
-	if (data_mask & MAP_TEXCOORD3)
-	{
-		S32 loc = TYPE_TEXCOORD3;
-		void* ptr = (void*)(base + mOffsets[TYPE_TEXCOORD3]);
-		glVertexAttribPointerARB(loc,2,GL_FLOAT, GL_FALSE, LLVertexBuffer::sTypeSize[TYPE_TEXCOORD3], ptr);
-	}
-	if (data_mask & MAP_TEXCOORD2)
-	{
-		S32 loc = TYPE_TEXCOORD2;
-		void* ptr = (void*)(base + mOffsets[TYPE_TEXCOORD2]);
-		glVertexAttribPointerARB(loc,2,GL_FLOAT, GL_FALSE, LLVertexBuffer::sTypeSize[TYPE_TEXCOORD2], ptr);
-	}
-	if (data_mask & MAP_TEXCOORD1)
-	{
-		S32 loc = TYPE_TEXCOORD1;
-		void* ptr = (void*)(base + mOffsets[TYPE_TEXCOORD1]);
-		glVertexAttribPointerARB(loc,2,GL_FLOAT, GL_FALSE, LLVertexBuffer::sTypeSize[TYPE_TEXCOORD1], ptr);
-	}
-	if (data_mask & MAP_TANGENT)
-	{
-		S32 loc = TYPE_TANGENT;
-		void* ptr = (void*)(base + mOffsets[TYPE_TANGENT]);
-		glVertexAttribPointerARB(loc, 4,GL_FLOAT, GL_FALSE, LLVertexBuffer::sTypeSize[TYPE_TANGENT], ptr);
-	}
-	if (data_mask & MAP_TEXCOORD0)
-	{
-		S32 loc = TYPE_TEXCOORD0;
-		void* ptr = (void*)(base + mOffsets[TYPE_TEXCOORD0]);
-		glVertexAttribPointerARB(loc,2,GL_FLOAT, GL_FALSE, LLVertexBuffer::sTypeSize[TYPE_TEXCOORD0], ptr);
-	}
-	if (data_mask & MAP_COLOR)
-	{
-		S32 loc = TYPE_COLOR;
-		//bind emissive instead of color pointer if emissive is present
-		void* ptr = (data_mask & MAP_EMISSIVE) ? (void*)(base + mOffsets[TYPE_EMISSIVE]) : (void*)(base + mOffsets[TYPE_COLOR]);
-		glVertexAttribPointerARB(loc, 4, GL_UNSIGNED_BYTE, GL_TRUE, LLVertexBuffer::sTypeSize[TYPE_COLOR], ptr);
-	}
-	if (data_mask & MAP_EMISSIVE)
-	{
-		S32 loc = TYPE_EMISSIVE;
-		void* ptr = (void*)(base + mOffsets[TYPE_EMISSIVE]);
-		glVertexAttribPointerARB(loc, 4, GL_UNSIGNED_BYTE, GL_TRUE, LLVertexBuffer::sTypeSize[TYPE_EMISSIVE], ptr);
-
-		if (!(data_mask & MAP_COLOR))
-		{ //map emissive to color channel when color is not also being bound to avoid unnecessary shader swaps
-			loc = TYPE_COLOR;
+		if (data_mask & MAP_NORMAL)
+		{
+			S32 loc = TYPE_NORMAL;
+			void* ptr = (void*)(base + mOffsets[TYPE_NORMAL]);
+			glVertexAttribPointerARB(loc, 3, GL_FLOAT, GL_FALSE, LLVertexBuffer::sTypeSize[TYPE_NORMAL], ptr);
+		}
+		if (data_mask & MAP_TEXCOORD3)
+		{
+			S32 loc = TYPE_TEXCOORD3;
+			void* ptr = (void*)(base + mOffsets[TYPE_TEXCOORD3]);
+			glVertexAttribPointerARB(loc,2,GL_FLOAT, GL_FALSE, LLVertexBuffer::sTypeSize[TYPE_TEXCOORD3], ptr);
+		}
+		if (data_mask & MAP_TEXCOORD2)
+		{
+			S32 loc = TYPE_TEXCOORD2;
+			void* ptr = (void*)(base + mOffsets[TYPE_TEXCOORD2]);
+			glVertexAttribPointerARB(loc,2,GL_FLOAT, GL_FALSE, LLVertexBuffer::sTypeSize[TYPE_TEXCOORD2], ptr);
+		}
+		if (data_mask & MAP_TEXCOORD1)
+		{
+			S32 loc = TYPE_TEXCOORD1;
+			void* ptr = (void*)(base + mOffsets[TYPE_TEXCOORD1]);
+			glVertexAttribPointerARB(loc,2,GL_FLOAT, GL_FALSE, LLVertexBuffer::sTypeSize[TYPE_TEXCOORD1], ptr);
+		}
+		if (data_mask & MAP_TANGENT)
+		{
+			S32 loc = TYPE_TANGENT;
+			void* ptr = (void*)(base + mOffsets[TYPE_TANGENT]);
+			glVertexAttribPointerARB(loc, 4,GL_FLOAT, GL_FALSE, LLVertexBuffer::sTypeSize[TYPE_TANGENT], ptr);
+		}
+		if (data_mask & MAP_TEXCOORD0)
+		{
+			S32 loc = TYPE_TEXCOORD0;
+			void* ptr = (void*)(base + mOffsets[TYPE_TEXCOORD0]);
+			glVertexAttribPointerARB(loc,2,GL_FLOAT, GL_FALSE, LLVertexBuffer::sTypeSize[TYPE_TEXCOORD0], ptr);
+		}
+		if (data_mask & MAP_COLOR)
+		{
+			S32 loc = TYPE_COLOR;
+			//bind emissive instead of color pointer if emissive is present
+			void* ptr = (data_mask & MAP_EMISSIVE) ? (void*)(base + mOffsets[TYPE_EMISSIVE]) : (void*)(base + mOffsets[TYPE_COLOR]);
+			glVertexAttribPointerARB(loc, 4, GL_UNSIGNED_BYTE, GL_TRUE, LLVertexBuffer::sTypeSize[TYPE_COLOR], ptr);
+		}
+		if (data_mask & MAP_EMISSIVE)
+		{
+			S32 loc = TYPE_EMISSIVE;
+			void* ptr = (void*)(base + mOffsets[TYPE_EMISSIVE]);
 			glVertexAttribPointerARB(loc, 4, GL_UNSIGNED_BYTE, GL_TRUE, LLVertexBuffer::sTypeSize[TYPE_EMISSIVE], ptr);
-		}
-	}
-	if (data_mask & MAP_WEIGHT)
-	{
-		S32 loc = TYPE_WEIGHT;
-		void* ptr = (void*)(base + mOffsets[TYPE_WEIGHT]);
-		glVertexAttribPointerARB(loc, 1, GL_FLOAT, GL_FALSE, LLVertexBuffer::sTypeSize[TYPE_WEIGHT], ptr);
-	}
-	if (data_mask & MAP_WEIGHT4)
-	{
-		S32 loc = TYPE_WEIGHT4;
-		void* ptr = (void*)(base+mOffsets[TYPE_WEIGHT4]);
-		glVertexAttribPointerARB(loc, 4, GL_FLOAT, GL_FALSE, LLVertexBuffer::sTypeSize[TYPE_WEIGHT4], ptr);
-	}
-	if (data_mask & MAP_CLOTHWEIGHT)
-	{
-		S32 loc = TYPE_CLOTHWEIGHT;
-		void* ptr = (void*)(base + mOffsets[TYPE_CLOTHWEIGHT]);
-		glVertexAttribPointerARB(loc, 4, GL_FLOAT, GL_TRUE,  LLVertexBuffer::sTypeSize[TYPE_CLOTHWEIGHT], ptr);
-	}
-	if (data_mask & MAP_TEXTURE_INDEX && 
-			(gGLManager.mGLSLVersionMajor >= 2 || gGLManager.mGLSLVersionMinor >= 30)) //indexed texture rendering requires GLSL 1.30 or later
-	{
+
+			if (!(data_mask & MAP_COLOR))
+			{ //map emissive to color channel when color is not also being bound to avoid unnecessary shader swaps
+				loc = TYPE_COLOR;
+				glVertexAttribPointerARB(loc, 4, GL_UNSIGNED_BYTE, GL_TRUE, LLVertexBuffer::sTypeSize[TYPE_EMISSIVE], ptr);
+			}
+		}
+		if (data_mask & MAP_WEIGHT)
+		{
+			S32 loc = TYPE_WEIGHT;
+			void* ptr = (void*)(base + mOffsets[TYPE_WEIGHT]);
+			glVertexAttribPointerARB(loc, 1, GL_FLOAT, GL_FALSE, LLVertexBuffer::sTypeSize[TYPE_WEIGHT], ptr);
+		}
+		if (data_mask & MAP_WEIGHT4)
+		{
+			S32 loc = TYPE_WEIGHT4;
+			void* ptr = (void*)(base+mOffsets[TYPE_WEIGHT4]);
+			glVertexAttribPointerARB(loc, 4, GL_FLOAT, GL_FALSE, LLVertexBuffer::sTypeSize[TYPE_WEIGHT4], ptr);
+		}
+		if (data_mask & MAP_CLOTHWEIGHT)
+		{
+			S32 loc = TYPE_CLOTHWEIGHT;
+			void* ptr = (void*)(base + mOffsets[TYPE_CLOTHWEIGHT]);
+			glVertexAttribPointerARB(loc, 4, GL_FLOAT, GL_TRUE,  LLVertexBuffer::sTypeSize[TYPE_CLOTHWEIGHT], ptr);
+		}
+		if (data_mask & MAP_TEXTURE_INDEX && 
+				(gGLManager.mGLSLVersionMajor >= 2 || gGLManager.mGLSLVersionMinor >= 30)) //indexed texture rendering requires GLSL 1.30 or later
+		{
 #if !LL_DARWIN
-		S32 loc = TYPE_TEXTURE_INDEX;
-		void *ptr = (void*) (base + mOffsets[TYPE_VERTEX] + 12);
-		glVertexAttribIPointer(loc, 1, GL_UNSIGNED_INT, LLVertexBuffer::sTypeSize[TYPE_VERTEX], ptr);
+			S32 loc = TYPE_TEXTURE_INDEX;
+			void *ptr = (void*) (base + mOffsets[TYPE_VERTEX] + 12);
+			glVertexAttribIPointer(loc, 1, GL_UNSIGNED_INT, LLVertexBuffer::sTypeSize[TYPE_VERTEX], ptr);
 #endif
-	}
-	if (data_mask & MAP_VERTEX)
-	{
-		S32 loc = TYPE_VERTEX;
-		void* ptr = (void*)(base + mOffsets[TYPE_VERTEX]);
-		glVertexAttribPointerARB(loc, 3,GL_FLOAT, GL_FALSE, LLVertexBuffer::sTypeSize[TYPE_VERTEX], ptr);
+		}
+		if (data_mask & MAP_VERTEX)
+		{
+			S32 loc = TYPE_VERTEX;
+			void* ptr = (void*)(base + mOffsets[TYPE_VERTEX]);
+			glVertexAttribPointerARB(loc, 3,GL_FLOAT, GL_FALSE, LLVertexBuffer::sTypeSize[TYPE_VERTEX], ptr);
+		}	
+
+	llglassertok();
 	}	
 
-	llglassertok();
-}
-
 void LLVertexBuffer::setupVertexBufferFast(U32 data_mask)
-{
+	{
     U8* base = (U8*)mAlignedOffset;
 
-    if (data_mask & MAP_NORMAL)
-    {
+		if (data_mask & MAP_NORMAL)
+		{
         S32 loc = TYPE_NORMAL;
         void* ptr = (void*)(base + mOffsets[TYPE_NORMAL]);
         glVertexAttribPointerARB(loc, 3, GL_FLOAT, GL_FALSE, LLVertexBuffer::sTypeSize[TYPE_NORMAL], ptr);
-    }
-    if (data_mask & MAP_TEXCOORD3)
-    {
+		}
+		if (data_mask & MAP_TEXCOORD3)
+		{
         S32 loc = TYPE_TEXCOORD3;
         void* ptr = (void*)(base + mOffsets[TYPE_TEXCOORD3]);
         glVertexAttribPointerARB(loc, 2, GL_FLOAT, GL_FALSE, LLVertexBuffer::sTypeSize[TYPE_TEXCOORD3], ptr);
-    }
-    if (data_mask & MAP_TEXCOORD2)
-    {
+		}
+		if (data_mask & MAP_TEXCOORD2)
+		{
         S32 loc = TYPE_TEXCOORD2;
         void* ptr = (void*)(base + mOffsets[TYPE_TEXCOORD2]);
         glVertexAttribPointerARB(loc, 2, GL_FLOAT, GL_FALSE, LLVertexBuffer::sTypeSize[TYPE_TEXCOORD2], ptr);
-    }
-    if (data_mask & MAP_TEXCOORD1)
-    {
+		}
+		if (data_mask & MAP_TEXCOORD1)
+		{
         S32 loc = TYPE_TEXCOORD1;
         void* ptr = (void*)(base + mOffsets[TYPE_TEXCOORD1]);
         glVertexAttribPointerARB(loc, 2, GL_FLOAT, GL_FALSE, LLVertexBuffer::sTypeSize[TYPE_TEXCOORD1], ptr);
-    }
-    if (data_mask & MAP_TANGENT)
-    {
+		}
+		if (data_mask & MAP_TANGENT)
+		{
         S32 loc = TYPE_TANGENT;
         void* ptr = (void*)(base + mOffsets[TYPE_TANGENT]);
         glVertexAttribPointerARB(loc, 4, GL_FLOAT, GL_FALSE, LLVertexBuffer::sTypeSize[TYPE_TANGENT], ptr);
-    }
-    if (data_mask & MAP_TEXCOORD0)
-    {
+		}
+		if (data_mask & MAP_TEXCOORD0)
+		{
         S32 loc = TYPE_TEXCOORD0;
         void* ptr = (void*)(base + mOffsets[TYPE_TEXCOORD0]);
         glVertexAttribPointerARB(loc, 2, GL_FLOAT, GL_FALSE, LLVertexBuffer::sTypeSize[TYPE_TEXCOORD0], ptr);
-    }
-    if (data_mask & MAP_COLOR)
-    {
+		}
+		if (data_mask & MAP_COLOR)
+		{
         S32 loc = TYPE_COLOR;
         //bind emissive instead of color pointer if emissive is present
         void* ptr = (data_mask & MAP_EMISSIVE) ? (void*)(base + mOffsets[TYPE_EMISSIVE]) : (void*)(base + mOffsets[TYPE_COLOR]);
         glVertexAttribPointerARB(loc, 4, GL_UNSIGNED_BYTE, GL_TRUE, LLVertexBuffer::sTypeSize[TYPE_COLOR], ptr);
-    }
+		}
     if (data_mask & MAP_EMISSIVE)
     {
         S32 loc = TYPE_EMISSIVE;
@@ -2607,13 +2575,13 @@
         glVertexAttribIPointer(loc, 1, GL_UNSIGNED_INT, LLVertexBuffer::sTypeSize[TYPE_VERTEX], ptr);
 #endif
     }
-    if (data_mask & MAP_VERTEX)
-    {
+		if (data_mask & MAP_VERTEX)
+		{
         S32 loc = TYPE_VERTEX;
         void* ptr = (void*)(base + mOffsets[TYPE_VERTEX]);
         glVertexAttribPointerARB(loc, 3, GL_FLOAT, GL_FALSE, LLVertexBuffer::sTypeSize[TYPE_VERTEX], ptr);
-    }
-}
+		}	
+	}
 
 LLVertexBuffer::MappedRegion::MappedRegion(S32 type, S32 index, S32 count)
 : mType(type), mIndex(index), mCount(count)
