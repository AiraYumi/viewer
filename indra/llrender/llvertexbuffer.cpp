/** 
 * @file llvertexbuffer.cpp
 * @brief LLVertexBuffer implementation
 *
 * $LicenseInfo:firstyear=2003&license=viewerlgpl$
 * Second Life Viewer Source Code
 * Copyright (C) 2010, Linden Research, Inc.
 * 
 * This library is free software; you can redistribute it and/or
 * modify it under the terms of the GNU Lesser General Public
 * License as published by the Free Software Foundation;
 * version 2.1 of the License only.
 * 
 * This library is distributed in the hope that it will be useful,
 * but WITHOUT ANY WARRANTY; without even the implied warranty of
 * MERCHANTABILITY or FITNESS FOR A PARTICULAR PURPOSE.  See the GNU
 * Lesser General Public License for more details.
 * 
 * You should have received a copy of the GNU Lesser General Public
 * License along with this library; if not, write to the Free Software
 * Foundation, Inc., 51 Franklin Street, Fifth Floor, Boston, MA  02110-1301  USA
 * 
 * Linden Research, Inc., 945 Battery Street, San Francisco, CA  94111  USA
 * $/LicenseInfo$
 */

#include "linden_common.h"

#include <boost/static_assert.hpp>
#include "llsys.h"
#include "llvertexbuffer.h"
// #include "llrender.h"
#include "llglheaders.h"
#include "llmemtype.h"
#include "llrender.h"
#include "llvector4a.h"
#include "llshadermgr.h"
#include "llglslshader.h"
#include "llmemory.h"

#if LL_DARWIN
#define LL_VBO_POOLING 1
#else
#define LL_VBO_POOLING 0
#endif

//Next Highest Power Of Two
//helper function, returns first number > v that is a power of 2, or v if v is already a power of 2
U32 nhpo2(U32 v)
{
	U32 r = 1;
	while (r < v) {
		r *= 2;
	}
	return r;
}

//which power of 2 is i?
//assumes i is a power of 2 > 0
U32 wpo2(U32 i)
{
	llassert(i > 0);
	llassert(nhpo2(i) == i);

	U32 r = 0;

	while (i >>= 1) ++r;

	return r;
}


const U32 LL_VBO_BLOCK_SIZE = 2048;
<<<<<<< HEAD
=======
const U32 LL_VBO_POOL_MAX_SEED_SIZE = 256*1024;
>>>>>>> defbd61d

U32 vbo_block_size(U32 size)
{ //what block size will fit size?
	U32 mod = size % LL_VBO_BLOCK_SIZE;
	return mod == 0 ? size : size + (LL_VBO_BLOCK_SIZE-mod);
}

U32 vbo_block_index(U32 size)
{
	return vbo_block_size(size)/LL_VBO_BLOCK_SIZE;
}

<<<<<<< HEAD
=======
const U32 LL_VBO_POOL_SEED_COUNT = vbo_block_index(LL_VBO_POOL_MAX_SEED_SIZE);
>>>>>>> defbd61d


//============================================================================

//static
LLVBOPool LLVertexBuffer::sStreamVBOPool(GL_STREAM_DRAW_ARB, GL_ARRAY_BUFFER_ARB);
LLVBOPool LLVertexBuffer::sDynamicVBOPool(GL_DYNAMIC_DRAW_ARB, GL_ARRAY_BUFFER_ARB);
LLVBOPool LLVertexBuffer::sStreamIBOPool(GL_STREAM_DRAW_ARB, GL_ELEMENT_ARRAY_BUFFER_ARB);
LLVBOPool LLVertexBuffer::sDynamicIBOPool(GL_DYNAMIC_DRAW_ARB, GL_ELEMENT_ARRAY_BUFFER_ARB);

U32 LLVBOPool::sBytesPooled = 0;
U32 LLVBOPool::sIndexBytesPooled = 0;
<<<<<<< HEAD
=======
U32 LLVBOPool::sCurGLName = 1;

std::list<U32> LLVertexBuffer::sAvailableVAOName;
U32 LLVertexBuffer::sCurVAOName = 1;

>>>>>>> defbd61d
U32 LLVertexBuffer::sAllocatedIndexBytes = 0;
U32 LLVertexBuffer::sIndexCount = 0;

LLPrivateMemoryPool* LLVertexBuffer::sPrivatePoolp = NULL;
U32 LLVertexBuffer::sBindCount = 0;
U32 LLVertexBuffer::sSetCount = 0;
S32 LLVertexBuffer::sCount = 0;
S32 LLVertexBuffer::sGLCount = 0;
S32 LLVertexBuffer::sMappedCount = 0;
bool LLVertexBuffer::sDisableVBOMapping = false;
bool LLVertexBuffer::sEnableVBOs = true;
U32 LLVertexBuffer::sGLRenderBuffer = 0;
U32 LLVertexBuffer::sGLRenderArray = 0;
U32 LLVertexBuffer::sGLRenderIndices = 0;
U32 LLVertexBuffer::sLastMask = 0;
bool LLVertexBuffer::sVBOActive = false;
bool LLVertexBuffer::sIBOActive = false;
U32 LLVertexBuffer::sAllocatedBytes = 0;
U32 LLVertexBuffer::sVertexCount = 0;
bool LLVertexBuffer::sMapped = false;
bool LLVertexBuffer::sUseStreamDraw = true;
bool LLVertexBuffer::sUseVAO = false;
bool LLVertexBuffer::sPreferStreamDraw = false;


U32 LLVBOPool::genBuffer()
{
	U32 ret = 0;

	if (mGLNamePool.empty())
	{
		ret = sCurGLName++;
	}
	else
	{
		ret = mGLNamePool.front();
		mGLNamePool.pop_front();
	}

	return ret;
}

void LLVBOPool::deleteBuffer(U32 name)
{
	if (gGLManager.mInited)
	{
		LLVertexBuffer::unbind();

		glBindBufferARB(mType, name);
		glBufferDataARB(mType, 0, NULL, mUsage);

		llassert(std::find(mGLNamePool.begin(), mGLNamePool.end(), name) == mGLNamePool.end());

<<<<<<< HEAD
volatile U8* LLVBOPool::allocate(U32& name, U32 size)
=======
		mGLNamePool.push_back(name);

		glBindBufferARB(mType, 0);
	}
}


LLVBOPool::LLVBOPool(U32 vboUsage, U32 vboType)
: mUsage(vboUsage), mType(vboType)
{
	mMissCount.resize(LL_VBO_POOL_SEED_COUNT);
	std::fill(mMissCount.begin(), mMissCount.end(), 0);
}

volatile U8* LLVBOPool::allocate(U32& name, U32 size, bool for_seed)
>>>>>>> defbd61d
{
	llassert(vbo_block_size(size) == size);
	
	volatile U8* ret = NULL;

<<<<<<< HEAD
#if LL_VBO_POOLING

=======
>>>>>>> defbd61d
	U32 i = vbo_block_index(size);

	if (mFreeList.size() <= i)
	{
		mFreeList.resize(i+1);
	}

<<<<<<< HEAD
	if (mFreeList[i].empty())
=======
	if (mFreeList[i].empty() || for_seed)
>>>>>>> defbd61d
	{
		//make a new buffer
		name = genBuffer();
		
		glBindBufferARB(mType, name);

<<<<<<< HEAD
=======
		if (!for_seed && i < LL_VBO_POOL_SEED_COUNT)
		{ //record this miss
			mMissCount[i]++;	
		}

>>>>>>> defbd61d
		if (mType == GL_ARRAY_BUFFER_ARB)
		{
			LLVertexBuffer::sAllocatedBytes += size;
		}
		else
		{
			LLVertexBuffer::sAllocatedIndexBytes += size;
		}

		if (LLVertexBuffer::sDisableVBOMapping || mUsage != GL_DYNAMIC_DRAW_ARB)
		{
			glBufferDataARB(mType, size, 0, mUsage);
			ret = (U8*) ll_aligned_malloc_16(size);
		}
		else
		{ //always use a true hint of static draw when allocating non-client-backed buffers
			glBufferDataARB(mType, size, 0, GL_STATIC_DRAW_ARB);
		}

		glBindBufferARB(mType, 0);

		if (for_seed)
		{ //put into pool for future use
			llassert(mFreeList.size() > i);

			Record rec;
			rec.mGLName = name;
			rec.mClientData = ret;
	
			if (mType == GL_ARRAY_BUFFER_ARB)
			{
				sBytesPooled += size;
			}
			else
			{
				sIndexBytesPooled += size;
			}
			mFreeList[i].push_back(rec);
		}
	}
	else
	{
		name = mFreeList[i].front().mGLName;
		ret = mFreeList[i].front().mClientData;

		if (mType == GL_ARRAY_BUFFER_ARB)
		{
			sBytesPooled -= size;
		}
		else
		{
			sIndexBytesPooled -= size;
		}

		mFreeList[i].pop_front();
	}
#else //no pooling

	glGenBuffersARB(1, &name);
	glBindBufferARB(mType, name);

	if (mType == GL_ARRAY_BUFFER_ARB)
	{
		LLVertexBuffer::sAllocatedBytes += size;
	}
	else
	{
		LLVertexBuffer::sAllocatedIndexBytes += size;
	}

	if (LLVertexBuffer::sDisableVBOMapping || mUsage != GL_DYNAMIC_DRAW_ARB)
	{
		glBufferDataARB(mType, size, 0, mUsage);
		ret = (U8*) ll_aligned_malloc_16(size);
	}
	else
	{ //always use a true hint of static draw when allocating non-client-backed buffers
		glBufferDataARB(mType, size, 0, GL_STATIC_DRAW_ARB);
	}

	glBindBufferARB(mType, 0);

#endif

	return ret;
}

void LLVBOPool::release(U32 name, volatile U8* buffer, U32 size)
{
	llassert(vbo_block_size(size) == size);
<<<<<<< HEAD

#if LL_VBO_POOLING

	U32 i = vbo_block_index(size);
=======
>>>>>>> defbd61d

	deleteBuffer(name);
	ll_aligned_free_16((U8*) buffer);

	if (mType == GL_ARRAY_BUFFER_ARB)
	{
		LLVertexBuffer::sAllocatedBytes -= size;
	}
	else
	{
<<<<<<< HEAD
		if (mType == GL_ARRAY_BUFFER_ARB)
		{
			sBytesPooled += size;
		}
		else
		{
			sIndexBytesPooled += size;
		}
		mFreeList[i].push_back(rec);
=======
		LLVertexBuffer::sAllocatedIndexBytes -= size;
	}
}

void LLVBOPool::seedPool()
{
	U32 dummy_name = 0;

	if (mFreeList.size() < LL_VBO_POOL_SEED_COUNT)
	{
		mFreeList.resize(LL_VBO_POOL_SEED_COUNT);
	}

	for (U32 i = 0; i < LL_VBO_POOL_SEED_COUNT; i++)
	{
		if (mMissCount[i] > mFreeList[i].size())
		{ 
			U32 size = i*LL_VBO_BLOCK_SIZE;
		
			S32 count = mMissCount[i] - mFreeList[i].size();
			for (U32 j = 0; j < count; ++j)
			{
				allocate(dummy_name, size, true);
			}
		}
>>>>>>> defbd61d
	}
#else //no pooling
	glDeleteBuffersARB(1, &name);
	ll_aligned_free_16((U8*) buffer);

	if (mType == GL_ARRAY_BUFFER_ARB)
	{
		LLVertexBuffer::sAllocatedBytes -= size;
	}
	else
	{
		LLVertexBuffer::sAllocatedIndexBytes -= size;
	}
#endif
}


void LLVBOPool::cleanup()
{
	U32 size = LL_VBO_BLOCK_SIZE;

	for (U32 i = 0; i < mFreeList.size(); ++i)
	{
		record_list_t& l = mFreeList[i];

		while (!l.empty())
		{
			Record& r = l.front();

			deleteBuffer(r.mGLName);
			
			if (r.mClientData)
			{
				ll_aligned_free_16((void*) r.mClientData);
			}

			l.pop_front();

			if (mType == GL_ARRAY_BUFFER_ARB)
			{
				sBytesPooled -= size;
				LLVertexBuffer::sAllocatedBytes -= size;
			}
			else
			{
				sIndexBytesPooled -= size;
				LLVertexBuffer::sAllocatedIndexBytes -= size;
			}
		}

		size += LL_VBO_BLOCK_SIZE;
	}

	//reset miss counts
	std::fill(mMissCount.begin(), mMissCount.end(), 0);
}


//NOTE: each component must be AT LEAST 4 bytes in size to avoid a performance penalty on AMD hardware
S32 LLVertexBuffer::sTypeSize[LLVertexBuffer::TYPE_MAX] =
{
	sizeof(LLVector4), // TYPE_VERTEX,
	sizeof(LLVector4), // TYPE_NORMAL,
	sizeof(LLVector2), // TYPE_TEXCOORD0,
	sizeof(LLVector2), // TYPE_TEXCOORD1,
	sizeof(LLVector2), // TYPE_TEXCOORD2,
	sizeof(LLVector2), // TYPE_TEXCOORD3,
	sizeof(LLColor4U), // TYPE_COLOR,
	sizeof(LLColor4U), // TYPE_EMISSIVE, only alpha is used currently
	sizeof(LLVector4), // TYPE_BINORMAL,
	sizeof(F32),	   // TYPE_WEIGHT,
	sizeof(LLVector4), // TYPE_WEIGHT4,
	sizeof(LLVector4), // TYPE_CLOTHWEIGHT,
	sizeof(LLVector4), // TYPE_TEXTURE_INDEX (actually exists as position.w), no extra data, but stride is 16 bytes
};

U32 LLVertexBuffer::sGLMode[LLRender::NUM_MODES] = 
{
	GL_TRIANGLES,
	GL_TRIANGLE_STRIP,
	GL_TRIANGLE_FAN,
	GL_POINTS,
	GL_LINES,
	GL_LINE_STRIP,
	GL_QUADS,
	GL_LINE_LOOP,
};

//static
U32 LLVertexBuffer::getVAOName()
{
	U32 ret = 0;

	if (!sAvailableVAOName.empty())
	{
		ret = sAvailableVAOName.front();
		sAvailableVAOName.pop_front();
	}
	else
	{
#ifdef GL_ARB_vertex_array_object
		glGenVertexArrays(1, &ret);
#endif
	}

	return ret;		
}

//static
void LLVertexBuffer::releaseVAOName(U32 name)
{
	sAvailableVAOName.push_back(name);
}


//static
void LLVertexBuffer::seedPools()
{
	sStreamVBOPool.seedPool();
	sDynamicVBOPool.seedPool();
	sStreamIBOPool.seedPool();
	sDynamicIBOPool.seedPool();
}

//static
void LLVertexBuffer::setupClientArrays(U32 data_mask)
{
	if (sLastMask != data_mask)
	{
		bool error = false;

		if (gGLManager.mGLSLVersionMajor < 2 && gGLManager.mGLSLVersionMinor < 30)
		{
			//make sure texture index is disabled
			data_mask = data_mask & ~MAP_TEXTURE_INDEX;
		}

		if (LLGLSLShader::sNoFixedFunction)
		{
			for (U32 i = 0; i < TYPE_MAX; ++i)
			{
				S32 loc = i;
										
				U32 mask = 1 << i;

				if (sLastMask & (1 << i))
				{ //was enabled
					if (!(data_mask & mask))
					{ //needs to be disabled
						glDisableVertexAttribArrayARB(loc);
					}
				}
				else 
				{	//was disabled
					if (data_mask & mask)
					{ //needs to be enabled
						glEnableVertexAttribArrayARB(loc);
					}
				}
			}
		}
		else
		{

			GLenum array[] =
			{
				GL_VERTEX_ARRAY,
				GL_NORMAL_ARRAY,
				GL_TEXTURE_COORD_ARRAY,
				GL_COLOR_ARRAY,
			};

			GLenum mask[] = 
			{
				MAP_VERTEX,
				MAP_NORMAL,
				MAP_TEXCOORD0,
				MAP_COLOR
			};



			for (U32 i = 0; i < 4; ++i)
			{
				if (sLastMask & mask[i])
				{ //was enabled
					if (!(data_mask & mask[i]))
					{ //needs to be disabled
						glDisableClientState(array[i]);
					}
					else if (gDebugGL)
					{ //needs to be enabled, make sure it was (DEBUG)
						if (!glIsEnabled(array[i]))
						{
							if (gDebugSession)
							{
								error = true;
								gFailLog << "Bad client state! " << array[i] << " disabled." << std::endl;
							}
							else
							{
								llerrs << "Bad client state! " << array[i] << " disabled." << llendl;
							}
						}
					}
				}
				else 
				{	//was disabled
					if (data_mask & mask[i])
					{ //needs to be enabled
						glEnableClientState(array[i]);
					}
					else if (gDebugGL && glIsEnabled(array[i]))
					{ //needs to be disabled, make sure it was (DEBUG TEMPORARY)
						if (gDebugSession)
						{
							error = true;
							gFailLog << "Bad client state! " << array[i] << " enabled." << std::endl;
						}
						else
						{
							llerrs << "Bad client state! " << array[i] << " enabled." << llendl;
						}
					}
				}
			}
		
			U32 map_tc[] = 
			{
				MAP_TEXCOORD1,
				MAP_TEXCOORD2,
				MAP_TEXCOORD3
			};

			for (U32 i = 0; i < 3; i++)
			{
				if (sLastMask & map_tc[i])
				{
					if (!(data_mask & map_tc[i]))
					{ //disable
						glClientActiveTextureARB(GL_TEXTURE1_ARB+i);
						glDisableClientState(GL_TEXTURE_COORD_ARRAY);
						glClientActiveTextureARB(GL_TEXTURE0_ARB);
					}
				}
				else if (data_mask & map_tc[i])
				{
					glClientActiveTextureARB(GL_TEXTURE1_ARB+i);
					glEnableClientState(GL_TEXTURE_COORD_ARRAY);
					glClientActiveTextureARB(GL_TEXTURE0_ARB);
				}
			}

			if (sLastMask & MAP_BINORMAL)
			{
				if (!(data_mask & MAP_BINORMAL))
				{
					glClientActiveTextureARB(GL_TEXTURE2_ARB);
					glDisableClientState(GL_TEXTURE_COORD_ARRAY);
					glClientActiveTextureARB(GL_TEXTURE0_ARB);
				}
			}
			else if (data_mask & MAP_BINORMAL)
			{
				glClientActiveTextureARB(GL_TEXTURE2_ARB);
				glEnableClientState(GL_TEXTURE_COORD_ARRAY);
				glClientActiveTextureARB(GL_TEXTURE0_ARB);
			}
		}
				
		sLastMask = data_mask;
	}
}

//static
void LLVertexBuffer::drawArrays(U32 mode, const std::vector<LLVector3>& pos, const std::vector<LLVector3>& norm)
{
	llassert(!LLGLSLShader::sNoFixedFunction || LLGLSLShader::sCurBoundShaderPtr != NULL);
	gGL.syncMatrices();

	U32 count = pos.size();
	llassert_always(norm.size() >= pos.size());
	llassert_always(count > 0);

	unbind();
	
	setupClientArrays(MAP_VERTEX | MAP_NORMAL);

	LLGLSLShader* shader = LLGLSLShader::sCurBoundShaderPtr;

	if (shader)
	{
		S32 loc = LLVertexBuffer::TYPE_VERTEX;
		if (loc > -1)
		{
			glVertexAttribPointerARB(loc, 3, GL_FLOAT, GL_FALSE, 0, pos[0].mV);
		}
		loc = LLVertexBuffer::TYPE_NORMAL;
		if (loc > -1)
		{
			glVertexAttribPointerARB(loc, 3, GL_FLOAT, GL_FALSE, 0, norm[0].mV);
		}
	}
	else
	{
		glVertexPointer(3, GL_FLOAT, 0, pos[0].mV);
		glNormalPointer(GL_FLOAT, 0, norm[0].mV);
	}

	glDrawArrays(sGLMode[mode], 0, count);
}

//static
void LLVertexBuffer::drawElements(U32 mode, const LLVector4a* pos, const LLVector2* tc, S32 num_indices, const U16* indicesp)
{
	llassert(!LLGLSLShader::sNoFixedFunction || LLGLSLShader::sCurBoundShaderPtr != NULL);

	gGL.syncMatrices();

	U32 mask = LLVertexBuffer::MAP_VERTEX;
	if (tc)
	{
		mask = mask | LLVertexBuffer::MAP_TEXCOORD0;
	}

	unbind();
	
	setupClientArrays(mask);

	if (LLGLSLShader::sNoFixedFunction)
	{
		S32 loc = LLVertexBuffer::TYPE_VERTEX;
		glVertexAttribPointerARB(loc, 3, GL_FLOAT, GL_FALSE, 16, pos);

		if (tc)
		{
			loc = LLVertexBuffer::TYPE_TEXCOORD0;
			glVertexAttribPointerARB(loc, 2, GL_FLOAT, GL_FALSE, 0, tc);
		}
	}
	else
	{
		glTexCoordPointer(2, GL_FLOAT, 0, tc);
		glVertexPointer(3, GL_FLOAT, 16, pos);
	}

	glDrawElements(sGLMode[mode], num_indices, GL_UNSIGNED_SHORT, indicesp);
}

void LLVertexBuffer::validateRange(U32 start, U32 end, U32 count, U32 indices_offset) const
{
	if (start >= (U32) mNumVerts ||
	    end >= (U32) mNumVerts)
	{
		llerrs << "Bad vertex buffer draw range: [" << start << ", " << end << "] vs " << mNumVerts << llendl;
	}

	llassert(mNumIndices >= 0);

	if (indices_offset >= (U32) mNumIndices ||
	    indices_offset + count > (U32) mNumIndices)
	{
		llerrs << "Bad index buffer draw range: [" << indices_offset << ", " << indices_offset+count << "]" << llendl;
	}

	if (gDebugGL && !useVBOs())
	{
		U16* idx = ((U16*) getIndicesPointer())+indices_offset;
		for (U32 i = 0; i < count; ++i)
		{
			if (idx[i] < start || idx[i] > end)
			{
				llerrs << "Index out of range: " << idx[i] << " not in [" << start << ", " << end << "]" << llendl;
			}
		}

		LLGLSLShader* shader = LLGLSLShader::sCurBoundShaderPtr;

		if (shader && shader->mFeatures.mIndexedTextureChannels > 1)
		{
			LLStrider<LLVector4a> v;
			//hack to get non-const reference
			LLVertexBuffer* vb = (LLVertexBuffer*) this;
			vb->getVertexStrider(v);

			for (U32 i = start; i < end; i++)
			{
				S32 idx = (S32) (v[i][3]+0.25f);
				if (idx < 0 || idx >= shader->mFeatures.mIndexedTextureChannels)
				{
					llerrs << "Bad texture index found in vertex data stream." << llendl;
				}
			}
		}
	}
}

void LLVertexBuffer::drawRange(U32 mode, U32 start, U32 end, U32 count, U32 indices_offset) const
{
	validateRange(start, end, count, indices_offset);
	mMappable = false;
	gGL.syncMatrices();

	llassert(mNumVerts >= 0);
	llassert(!LLGLSLShader::sNoFixedFunction || LLGLSLShader::sCurBoundShaderPtr != NULL);

	if (mGLArray)
	{
		if (mGLArray != sGLRenderArray)
		{
			llerrs << "Wrong vertex array bound." << llendl;
		}
	}
	else
	{
		if (mGLIndices != sGLRenderIndices)
		{
			llerrs << "Wrong index buffer bound." << llendl;
		}

		if (mGLBuffer != sGLRenderBuffer)
		{
			llerrs << "Wrong vertex buffer bound." << llendl;
		}
	}

	if (gDebugGL && !mGLArray && useVBOs())
	{
		GLint elem = 0;
		glGetIntegerv(GL_ELEMENT_ARRAY_BUFFER_BINDING_ARB, &elem);

		if (elem != mGLIndices)
		{
			llerrs << "Wrong index buffer bound!" << llendl;
		}
	}

	if (mode >= LLRender::NUM_MODES)
	{
		llerrs << "Invalid draw mode: " << mode << llendl;
		return;
	}

	U16* idx = ((U16*) getIndicesPointer())+indices_offset;

	stop_glerror();
	glDrawRangeElements(sGLMode[mode], start, end, count, GL_UNSIGNED_SHORT, 
		idx);
	stop_glerror();
	placeFence();
}

void LLVertexBuffer::draw(U32 mode, U32 count, U32 indices_offset) const
{
	llassert(!LLGLSLShader::sNoFixedFunction || LLGLSLShader::sCurBoundShaderPtr != NULL);
	mMappable = false;
	gGL.syncMatrices();

	llassert(mNumIndices >= 0);
	if (indices_offset >= (U32) mNumIndices ||
	    indices_offset + count > (U32) mNumIndices)
	{
		llerrs << "Bad index buffer draw range: [" << indices_offset << ", " << indices_offset+count << "]" << llendl;
	}

	if (mGLArray)
	{
		if (mGLArray != sGLRenderArray)
		{
			llerrs << "Wrong vertex array bound." << llendl;
		}
	}
	else
	{
		if (mGLIndices != sGLRenderIndices)
		{
			llerrs << "Wrong index buffer bound." << llendl;
		}

		if (mGLBuffer != sGLRenderBuffer)
		{
			llerrs << "Wrong vertex buffer bound." << llendl;
		}
	}

	if (mode >= LLRender::NUM_MODES)
	{
		llerrs << "Invalid draw mode: " << mode << llendl;
		return;
	}

	stop_glerror();
	glDrawElements(sGLMode[mode], count, GL_UNSIGNED_SHORT,
		((U16*) getIndicesPointer()) + indices_offset);
	stop_glerror();
	placeFence();
}

void LLVertexBuffer::drawArrays(U32 mode, U32 first, U32 count) const
{
	llassert(!LLGLSLShader::sNoFixedFunction || LLGLSLShader::sCurBoundShaderPtr != NULL);
	mMappable = false;
	gGL.syncMatrices();
	
	llassert(mNumVerts >= 0);
	if (first >= (U32) mNumVerts ||
	    first + count > (U32) mNumVerts)
	{
		llerrs << "Bad vertex buffer draw range: [" << first << ", " << first+count << "]" << llendl;
	}

	if (mGLArray)
	{
		if (mGLArray != sGLRenderArray)
		{
			llerrs << "Wrong vertex array bound." << llendl;
		}
	}
	else
	{
		if (mGLBuffer != sGLRenderBuffer || useVBOs() != sVBOActive)
		{
			llerrs << "Wrong vertex buffer bound." << llendl;
		}
	}

	if (mode >= LLRender::NUM_MODES)
	{
		llerrs << "Invalid draw mode: " << mode << llendl;
		return;
	}

	stop_glerror();
	glDrawArrays(sGLMode[mode], first, count);
	stop_glerror();
	placeFence();
}

//static
void LLVertexBuffer::initClass(bool use_vbo, bool no_vbo_mapping)
{
	sEnableVBOs = use_vbo && gGLManager.mHasVertexBufferObject;
	sDisableVBOMapping = sEnableVBOs && no_vbo_mapping;

	if (!sPrivatePoolp)
	{ 
		sPrivatePoolp = LLPrivateMemoryPoolManager::getInstance()->newPool(LLPrivateMemoryPool::STATIC);
	}
}

//static 
void LLVertexBuffer::unbind()
{
	if (sGLRenderArray)
	{
#if GL_ARB_vertex_array_object
		glBindVertexArray(0);
#endif
		sGLRenderArray = 0;
		sGLRenderIndices = 0;
		sIBOActive = false;
	}

	if (sVBOActive)
	{
		glBindBufferARB(GL_ARRAY_BUFFER_ARB, 0);
		sVBOActive = false;
	}
	if (sIBOActive)
	{
		glBindBufferARB(GL_ELEMENT_ARRAY_BUFFER_ARB, 0);
		sIBOActive = false;
	}

	sGLRenderBuffer = 0;
	sGLRenderIndices = 0;

	setupClientArrays(0);
}

//static
void LLVertexBuffer::cleanupClass()
{
	LLMemType mt2(LLMemType::MTYPE_VERTEX_CLEANUP_CLASS);
	unbind();
	
	sStreamIBOPool.cleanup();
	sDynamicIBOPool.cleanup();
	sStreamVBOPool.cleanup();
	sDynamicVBOPool.cleanup();

	if(sPrivatePoolp)
	{
		LLPrivateMemoryPoolManager::getInstance()->deletePool(sPrivatePoolp);
		sPrivatePoolp = NULL;
	}
}

//----------------------------------------------------------------------------

S32 LLVertexBuffer::determineUsage(S32 usage)
{
	S32 ret_usage = usage;

	if (!sEnableVBOs)
	{
		ret_usage = 0;
	}
	
	if (ret_usage == GL_STREAM_DRAW_ARB && !sUseStreamDraw)
	{
		ret_usage = 0;
	}
	
	if (ret_usage == GL_DYNAMIC_DRAW_ARB && sPreferStreamDraw)
	{
		ret_usage = GL_STREAM_DRAW_ARB;
	}
	
	if (ret_usage == 0 && LLRender::sGLCoreProfile)
	{ //MUST use VBOs for all rendering
		ret_usage = GL_STREAM_DRAW_ARB;
	}
	
	if (ret_usage && ret_usage != GL_STREAM_DRAW_ARB)
	{ //only stream_draw and dynamic_draw are supported when using VBOs, dynamic draw is the default
		if (sDisableVBOMapping)
		{ //always use stream draw if VBO mapping is disabled
			ret_usage = GL_STREAM_DRAW_ARB;
		}
		else
		{
			ret_usage = GL_DYNAMIC_DRAW_ARB;
		}
	}
	
	return ret_usage;
}

LLVertexBuffer::LLVertexBuffer(U32 typemask, S32 usage) :
	LLRefCount(),

	mNumVerts(0),
	mNumIndices(0),
	mAlignedOffset(0),
	mAlignedIndexOffset(0),
	mSize(0),
	mIndicesSize(0),
	mTypeMask(typemask),
	mUsage(LLVertexBuffer::determineUsage(usage)),
	mGLBuffer(0),
	mGLIndices(0),
	mGLArray(0),
	mMappedData(NULL),
	mMappedIndexData(NULL),
	mMappedDataUsingVBOs(false),
	mMappedIndexDataUsingVBOs(false),
	mVertexLocked(false),
	mIndexLocked(false),
	mFinal(false),
	mEmpty(true),
	mMappable(false),
	mFence(NULL)
{
	LLMemType mt2(LLMemType::MTYPE_VERTEX_CONSTRUCTOR);

	mMappable = (mUsage == GL_DYNAMIC_DRAW_ARB && !sDisableVBOMapping);

	//zero out offsets
	for (U32 i = 0; i < TYPE_MAX; i++)
	{
		mOffsets[i] = 0;
	}

	sCount++;
}

//static
S32 LLVertexBuffer::calcOffsets(const U32& typemask, S32* offsets, S32 num_vertices)
{
	S32 offset = 0;
	for (S32 i=0; i<TYPE_TEXTURE_INDEX; i++)
	{
		U32 mask = 1<<i;
		if (typemask & mask)
		{
			if (offsets && LLVertexBuffer::sTypeSize[i])
			{
				offsets[i] = offset;
				offset += LLVertexBuffer::sTypeSize[i]*num_vertices;
				offset = (offset + 0xF) & ~0xF;
			}
		}
	}

	offsets[TYPE_TEXTURE_INDEX] = offsets[TYPE_VERTEX] + 12;
	
	return offset+16;
}

//static 
S32 LLVertexBuffer::calcVertexSize(const U32& typemask)
{
	S32 size = 0;
	for (S32 i = 0; i < TYPE_TEXTURE_INDEX; i++)
	{
		U32 mask = 1<<i;
		if (typemask & mask)
		{
			size += LLVertexBuffer::sTypeSize[i];
		}
	}

	return size;
}

S32 LLVertexBuffer::getSize() const
{
	return mSize;
}

// protected, use unref()
//virtual
LLVertexBuffer::~LLVertexBuffer()
{
	LLMemType mt2(LLMemType::MTYPE_VERTEX_DESTRUCTOR);
	destroyGLBuffer();
	destroyGLIndices();

	if (mGLArray)
	{
#if GL_ARB_vertex_array_object
		releaseVAOName(mGLArray);
#endif
	}

	sCount--;

	if (mFence)
	{
		delete mFence;
	}
	
	mFence = NULL;

	sVertexCount -= mNumVerts;
	sIndexCount -= mNumIndices;

	llassert_always(!mMappedData && !mMappedIndexData);
};

void LLVertexBuffer::placeFence() const
{
	/*if (!mFence && useVBOs())
	{
		if (gGLManager.mHasSync)
		{
			mFence = new LLGLSyncFence();
		}
	}

	if (mFence)
	{
		mFence->placeFence();
	}*/
}

void LLVertexBuffer::waitFence() const
{
	/*if (mFence)
	{
		mFence->wait();
	}*/
}

//----------------------------------------------------------------------------

void LLVertexBuffer::genBuffer(U32 size)
{
	mSize = vbo_block_size(size);

	if (mUsage == GL_STREAM_DRAW_ARB)
	{
		mMappedData = sStreamVBOPool.allocate(mGLBuffer, mSize);
	}
	else
	{
		mMappedData = sDynamicVBOPool.allocate(mGLBuffer, mSize);
	}
	
	sGLCount++;
}

void LLVertexBuffer::genIndices(U32 size)
{
	mIndicesSize = vbo_block_size(size);

	if (mUsage == GL_STREAM_DRAW_ARB)
	{
		mMappedIndexData = sStreamIBOPool.allocate(mGLIndices, mIndicesSize);
	}
	else
	{
		mMappedIndexData = sDynamicIBOPool.allocate(mGLIndices, mIndicesSize);
	}
	
	sGLCount++;
}

void LLVertexBuffer::releaseBuffer()
{
	if (mUsage == GL_STREAM_DRAW_ARB)
	{
		sStreamVBOPool.release(mGLBuffer, mMappedData, mSize);
	}
	else
	{
		sDynamicVBOPool.release(mGLBuffer, mMappedData, mSize);
	}
	
	mGLBuffer = 0;
	mMappedData = NULL;

	sGLCount--;
}

void LLVertexBuffer::releaseIndices()
{
	if (mUsage == GL_STREAM_DRAW_ARB)
	{
		sStreamIBOPool.release(mGLIndices, mMappedIndexData, mIndicesSize);
	}
	else
	{
		sDynamicIBOPool.release(mGLIndices, mMappedIndexData, mIndicesSize);
	}

	mGLIndices = 0;
	mMappedIndexData = NULL;
	
	sGLCount--;
}

void LLVertexBuffer::createGLBuffer(U32 size)
{
	LLMemType mt2(LLMemType::MTYPE_VERTEX_CREATE_VERTICES);
	
	if (mGLBuffer)
	{
		destroyGLBuffer();
	}

	if (size == 0)
	{
		return;
	}

	mEmpty = true;

	mMappedDataUsingVBOs = useVBOs();
	
	if (mMappedDataUsingVBOs)
	{
		genBuffer(size);
	}
	else
	{
		static int gl_buffer_idx = 0;
		mGLBuffer = ++gl_buffer_idx;
		mMappedData = (U8*)ALLOCATE_MEM(sPrivatePoolp, size);
		mSize = size;
	}
}

void LLVertexBuffer::createGLIndices(U32 size)
{
	LLMemType mt2(LLMemType::MTYPE_VERTEX_CREATE_INDICES);
	
	if (mGLIndices)
	{
		destroyGLIndices();
	}
	
	if (size == 0)
	{
		return;
	}

	mEmpty = true;

	//pad by 16 bytes for aligned copies
	size += 16;

	mMappedIndexDataUsingVBOs = useVBOs();

	if (mMappedIndexDataUsingVBOs)
	{
		//pad by another 16 bytes for VBO pointer adjustment
		size += 16;
		genIndices(size);
	}
	else
	{
		mMappedIndexData = (U8*)ALLOCATE_MEM(sPrivatePoolp, size);
		static int gl_buffer_idx = 0;
		mGLIndices = ++gl_buffer_idx;
		mIndicesSize = size;
	}
}

void LLVertexBuffer::destroyGLBuffer()
{
	LLMemType mt2(LLMemType::MTYPE_VERTEX_DESTROY_BUFFER);
	if (mGLBuffer)
	{
		if (mMappedDataUsingVBOs)
		{
			releaseBuffer();
		}
		else
		{
			FREE_MEM(sPrivatePoolp, (void*) mMappedData);
			mMappedData = NULL;
			mEmpty = true;
		}
	}
	
	mGLBuffer = 0;
	//unbind();
}

void LLVertexBuffer::destroyGLIndices()
{
	LLMemType mt2(LLMemType::MTYPE_VERTEX_DESTROY_INDICES);
	if (mGLIndices)
	{
		if (mMappedIndexDataUsingVBOs)
		{
			releaseIndices();
		}
		else
		{
			FREE_MEM(sPrivatePoolp, (void*) mMappedIndexData);
			mMappedIndexData = NULL;
			mEmpty = true;
		}
	}

	mGLIndices = 0;
	//unbind();
}

void LLVertexBuffer::updateNumVerts(S32 nverts)
{
	LLMemType mt2(LLMemType::MTYPE_VERTEX_UPDATE_VERTS);

	llassert(nverts >= 0);

	if (nverts > 65536)
	{
		llwarns << "Vertex buffer overflow!" << llendl;
		nverts = 65536;
	}

	U32 needed_size = calcOffsets(mTypeMask, mOffsets, nverts);

	if (needed_size > mSize || needed_size <= mSize/2)
	{
		createGLBuffer(needed_size);
	}

	sVertexCount -= mNumVerts;
	mNumVerts = nverts;
	sVertexCount += mNumVerts;
}

void LLVertexBuffer::updateNumIndices(S32 nindices)
{
	LLMemType mt2(LLMemType::MTYPE_VERTEX_UPDATE_INDICES);

	llassert(nindices >= 0);

	U32 needed_size = sizeof(U16) * nindices;

	if (needed_size > mIndicesSize || needed_size <= mIndicesSize/2)
	{
		createGLIndices(needed_size);
	}

	sIndexCount -= mNumIndices;
	mNumIndices = nindices;
	sIndexCount += mNumIndices;
}

void LLVertexBuffer::allocateBuffer(S32 nverts, S32 nindices, bool create)
{
	LLMemType mt2(LLMemType::MTYPE_VERTEX_ALLOCATE_BUFFER);
	
	stop_glerror();

	if (nverts < 0 || nindices < 0 ||
		nverts > 65536)
	{
		llerrs << "Bad vertex buffer allocation: " << nverts << " : " << nindices << llendl;
	}

	updateNumVerts(nverts);
	updateNumIndices(nindices);
	
	if (create && (nverts || nindices))
	{
		//actually allocate space for the vertex buffer if using VBO mapping
		flush();

		if (gGLManager.mHasVertexArrayObject && useVBOs() && (LLRender::sGLCoreProfile || sUseVAO))
		{
#if GL_ARB_vertex_array_object
			mGLArray = getVAOName();
#endif
			setupVertexArray();
		}
	}
}

static LLFastTimer::DeclareTimer FTM_SETUP_VERTEX_ARRAY("Setup VAO");

void LLVertexBuffer::setupVertexArray()
{
	if (!mGLArray)
	{
		return;
	}

	LLFastTimer t(FTM_SETUP_VERTEX_ARRAY);
#if GL_ARB_vertex_array_object
	glBindVertexArray(mGLArray);
#endif
	sGLRenderArray = mGLArray;

	U32 attrib_size[] = 
	{
		3, //TYPE_VERTEX,
		3, //TYPE_NORMAL,
		2, //TYPE_TEXCOORD0,
		2, //TYPE_TEXCOORD1,
		2, //TYPE_TEXCOORD2,
		2, //TYPE_TEXCOORD3,
		4, //TYPE_COLOR,
		4, //TYPE_EMISSIVE,
		3, //TYPE_BINORMAL,
		1, //TYPE_WEIGHT,
		4, //TYPE_WEIGHT4,
		4, //TYPE_CLOTHWEIGHT,
		4, //TYPE_TEXTURE_INDEX
	};

	U32 attrib_type[] =
	{
		GL_FLOAT, //TYPE_VERTEX,
		GL_FLOAT, //TYPE_NORMAL,
		GL_FLOAT, //TYPE_TEXCOORD0,
		GL_FLOAT, //TYPE_TEXCOORD1,
		GL_FLOAT, //TYPE_TEXCOORD2,
		GL_FLOAT, //TYPE_TEXCOORD3,
		GL_UNSIGNED_BYTE, //TYPE_COLOR,
		GL_UNSIGNED_BYTE, //TYPE_EMISSIVE,
		GL_FLOAT,   //TYPE_BINORMAL,
		GL_FLOAT, //TYPE_WEIGHT,
		GL_FLOAT, //TYPE_WEIGHT4,
		GL_FLOAT, //TYPE_CLOTHWEIGHT,
		GL_UNSIGNED_BYTE, //TYPE_TEXTURE_INDEX
	};

	bool attrib_integer[] = 
	{
		false, //TYPE_VERTEX,
		false, //TYPE_NORMAL,
		false, //TYPE_TEXCOORD0,
		false, //TYPE_TEXCOORD1,
		false, //TYPE_TEXCOORD2,
		false, //TYPE_TEXCOORD3,
		false, //TYPE_COLOR,
		false, //TYPE_EMISSIVE,
		false, //TYPE_BINORMAL,
		false, //TYPE_WEIGHT,
		false, //TYPE_WEIGHT4,
		false, //TYPE_CLOTHWEIGHT,
		true, //TYPE_TEXTURE_INDEX
	};

	U32 attrib_normalized[] =
	{
		GL_FALSE, //TYPE_VERTEX,
		GL_FALSE, //TYPE_NORMAL,
		GL_FALSE, //TYPE_TEXCOORD0,
		GL_FALSE, //TYPE_TEXCOORD1,
		GL_FALSE, //TYPE_TEXCOORD2,
		GL_FALSE, //TYPE_TEXCOORD3,
		GL_TRUE, //TYPE_COLOR,
		GL_TRUE, //TYPE_EMISSIVE,
		GL_FALSE,   //TYPE_BINORMAL,
		GL_FALSE, //TYPE_WEIGHT,
		GL_FALSE, //TYPE_WEIGHT4,
		GL_FALSE, //TYPE_CLOTHWEIGHT,
		GL_FALSE, //TYPE_TEXTURE_INDEX
	};

	bindGLBuffer(true);
	bindGLIndices(true);

	for (U32 i = 0; i < TYPE_MAX; ++i)
	{
		if (mTypeMask & (1 << i))
		{
			glEnableVertexAttribArrayARB(i);

			if (attrib_integer[i])
			{
#if !LL_DARWIN
				//glVertexattribIPointer requires GLSL 1.30 or later
				if (gGLManager.mGLSLVersionMajor > 1 || gGLManager.mGLSLVersionMinor >= 30)
				{
					glVertexAttribIPointer(i, attrib_size[i], attrib_type[i], sTypeSize[i], (void*) mOffsets[i]); 
				}
#endif
			}
			else
			{
				glVertexAttribPointerARB(i, attrib_size[i], attrib_type[i], attrib_normalized[i], sTypeSize[i], (void*) mOffsets[i]); 
			}
		}
		else
		{
			glDisableVertexAttribArrayARB(i);
		}
	}

	//draw a dummy triangle to set index array pointer
	//glDrawElements(GL_TRIANGLES, 0, GL_UNSIGNED_SHORT, NULL);

	unbind();
}

void LLVertexBuffer::resizeBuffer(S32 newnverts, S32 newnindices)
{
	llassert(newnverts >= 0);
	llassert(newnindices >= 0);

	LLMemType mt2(LLMemType::MTYPE_VERTEX_RESIZE_BUFFER);
	
	updateNumVerts(newnverts);		
	updateNumIndices(newnindices);
	
	if (useVBOs())
	{
		flush();

		if (mGLArray)
		{ //if size changed, offsets changed
			setupVertexArray();
		}
	}
}

bool LLVertexBuffer::useVBOs() const
{
	//it's generally ineffective to use VBO for things that are streaming on apple
	return (mUsage != 0);
}

//----------------------------------------------------------------------------

bool expand_region(LLVertexBuffer::MappedRegion& region, S32 index, S32 count)
{
	S32 end = index+count;
	S32 region_end = region.mIndex+region.mCount;
	
	if (end < region.mIndex ||
		index > region_end)
	{ //gap exists, do not merge
		return false;
	}

	S32 new_end = llmax(end, region_end);
	S32 new_index = llmin(index, region.mIndex);
	region.mIndex = new_index;
	region.mCount = new_end-new_index;
	return true;
}

static LLFastTimer::DeclareTimer FTM_VBO_MAP_BUFFER_RANGE("VBO Map Range");
static LLFastTimer::DeclareTimer FTM_VBO_MAP_BUFFER("VBO Map");

// Map for data access
volatile U8* LLVertexBuffer::mapVertexBuffer(S32 type, S32 index, S32 count, bool map_range)
{
	bindGLBuffer(true);
	LLMemType mt2(LLMemType::MTYPE_VERTEX_MAP_BUFFER);
	if (mFinal)
	{
		llerrs << "LLVertexBuffer::mapVeretxBuffer() called on a finalized buffer." << llendl;
	}
	if (!useVBOs() && !mMappedData && !mMappedIndexData)
	{
		llerrs << "LLVertexBuffer::mapVertexBuffer() called on unallocated buffer." << llendl;
	}
		
	if (useVBOs())
	{
		if (!mMappable || gGLManager.mHasMapBufferRange || gGLManager.mHasFlushBufferRange)
		{
			if (count == -1)
			{
				count = mNumVerts-index;
			}

			bool mapped = false;
			//see if range is already mapped
			for (U32 i = 0; i < mMappedVertexRegions.size(); ++i)
			{
				MappedRegion& region = mMappedVertexRegions[i];
				if (region.mType == type)
				{
					if (expand_region(region, index, count))
					{
						mapped = true;
						break;
					}
				}
			}

			if (!mapped)
			{
				//not already mapped, map new region
				MappedRegion region(type, mMappable && map_range ? -1 : index, count);
				mMappedVertexRegions.push_back(region);
			}
		}

		if (mVertexLocked && map_range)
		{
			llerrs << "Attempted to map a specific range of a buffer that was already mapped." << llendl;
		}

		if (!mVertexLocked)
		{
			LLMemType mt_v(LLMemType::MTYPE_VERTEX_MAP_BUFFER_VERTICES);
			mVertexLocked = true;
			sMappedCount++;
			stop_glerror();	

			if(!mMappable)
			{
				map_range = false;
			}
			else
			{
				volatile U8* src = NULL;
				waitFence();
				if (gGLManager.mHasMapBufferRange)
				{
					if (map_range)
					{
#ifdef GL_ARB_map_buffer_range
						LLFastTimer t(FTM_VBO_MAP_BUFFER_RANGE);
						S32 offset = mOffsets[type] + sTypeSize[type]*index;
						S32 length = (sTypeSize[type]*count+0xF) & ~0xF;
						src = (U8*) glMapBufferRange(GL_ARRAY_BUFFER_ARB, offset, length, 
							GL_MAP_WRITE_BIT | 
							GL_MAP_FLUSH_EXPLICIT_BIT | 
							GL_MAP_INVALIDATE_RANGE_BIT);
#endif
					}
					else
					{
#ifdef GL_ARB_map_buffer_range

						if (gDebugGL)
						{
							GLint size = 0;
							glGetBufferParameterivARB(GL_ARRAY_BUFFER_ARB, GL_BUFFER_SIZE_ARB, &size);

							if (size < mSize)
							{
								llerrs << "Invalid buffer size." << llendl;
							}
						}

						LLFastTimer t(FTM_VBO_MAP_BUFFER);
						src = (U8*) glMapBufferRange(GL_ARRAY_BUFFER_ARB, 0, mSize, 
							GL_MAP_WRITE_BIT | 
							GL_MAP_FLUSH_EXPLICIT_BIT);
#endif
					}
				}
				else if (gGLManager.mHasFlushBufferRange)
				{
					if (map_range)
					{
						glBufferParameteriAPPLE(GL_ARRAY_BUFFER_ARB, GL_BUFFER_SERIALIZED_MODIFY_APPLE, GL_FALSE);
						glBufferParameteriAPPLE(GL_ARRAY_BUFFER_ARB, GL_BUFFER_FLUSHING_UNMAP_APPLE, GL_FALSE);
						src = (U8*) glMapBufferARB(GL_ARRAY_BUFFER_ARB, GL_WRITE_ONLY_ARB);
					}
					else
					{
						src = (U8*) glMapBufferARB(GL_ARRAY_BUFFER_ARB, GL_WRITE_ONLY_ARB);
					}
				}
				else
				{
					map_range = false;
					src = (U8*) glMapBufferARB(GL_ARRAY_BUFFER_ARB, GL_WRITE_ONLY_ARB);
				}

				llassert(src != NULL);

				mMappedData = LL_NEXT_ALIGNED_ADDRESS<volatile U8>(src);
				mAlignedOffset = mMappedData - src;
			
				stop_glerror();
			}
				
			if (!mMappedData)
			{
				log_glerror();

				//check the availability of memory
				LLMemory::logMemoryInfo(true);
			
				if(mMappable)
				{			
					//--------------------
					//print out more debug info before crash
					llinfos << "vertex buffer size: (num verts : num indices) = " << getNumVerts() << " : " << getNumIndices() << llendl;
					GLint size;
					glGetBufferParameterivARB(GL_ARRAY_BUFFER_ARB, GL_BUFFER_SIZE_ARB, &size);
					llinfos << "GL_ARRAY_BUFFER_ARB size is " << size << llendl;
					//--------------------

					GLint buff;
					glGetIntegerv(GL_ARRAY_BUFFER_BINDING_ARB, &buff);
					if ((GLuint)buff != mGLBuffer)
					{
						llerrs << "Invalid GL vertex buffer bound: " << buff << llendl;
					}

							
					llerrs << "glMapBuffer returned NULL (no vertex data)" << llendl;
				}
				else
				{
					llerrs << "memory allocation for vertex data failed." << llendl;
				}
			}
		}
	}
	else
	{
		map_range = false;
	}
	
	if (map_range && gGLManager.mHasMapBufferRange && mMappable)
	{
		return mMappedData;
	}
	else
	{
		return mMappedData+mOffsets[type]+sTypeSize[type]*index;
	}
}


static LLFastTimer::DeclareTimer FTM_VBO_MAP_INDEX_RANGE("IBO Map Range");
static LLFastTimer::DeclareTimer FTM_VBO_MAP_INDEX("IBO Map");

volatile U8* LLVertexBuffer::mapIndexBuffer(S32 index, S32 count, bool map_range)
{
	LLMemType mt2(LLMemType::MTYPE_VERTEX_MAP_BUFFER);
	bindGLIndices(true);
	if (mFinal)
	{
		llerrs << "LLVertexBuffer::mapIndexBuffer() called on a finalized buffer." << llendl;
	}
	if (!useVBOs() && !mMappedData && !mMappedIndexData)
	{
		llerrs << "LLVertexBuffer::mapIndexBuffer() called on unallocated buffer." << llendl;
	}

	if (useVBOs())
	{
		if (!mMappable || gGLManager.mHasMapBufferRange || gGLManager.mHasFlushBufferRange)
		{
			if (count == -1)
			{
				count = mNumIndices-index;
			}

			bool mapped = false;
			//see if range is already mapped
			for (U32 i = 0; i < mMappedIndexRegions.size(); ++i)
			{
				MappedRegion& region = mMappedIndexRegions[i];
				if (expand_region(region, index, count))
				{
					mapped = true;
					break;
				}
			}

			if (!mapped)
			{
				//not already mapped, map new region
				MappedRegion region(TYPE_INDEX, mMappable && map_range ? -1 : index, count);
				mMappedIndexRegions.push_back(region);
			}
		}

		if (mIndexLocked && map_range)
		{
			llerrs << "Attempted to map a specific range of a buffer that was already mapped." << llendl;
		}

		if (!mIndexLocked)
		{
			LLMemType mt_v(LLMemType::MTYPE_VERTEX_MAP_BUFFER_INDICES);

			mIndexLocked = true;
			sMappedCount++;
			stop_glerror();	

			if (gDebugGL && useVBOs())
			{
				GLint elem = 0;
				glGetIntegerv(GL_ELEMENT_ARRAY_BUFFER_BINDING_ARB, &elem);

				if (elem != mGLIndices)
				{
					llerrs << "Wrong index buffer bound!" << llendl;
				}
			}

			if(!mMappable)
			{
				map_range = false;
			}
			else
			{
				volatile U8* src = NULL;
				waitFence();
				if (gGLManager.mHasMapBufferRange)
				{
					if (map_range)
					{
#ifdef GL_ARB_map_buffer_range
						LLFastTimer t(FTM_VBO_MAP_INDEX_RANGE);
						S32 offset = sizeof(U16)*index;
						S32 length = sizeof(U16)*count;
						src = (U8*) glMapBufferRange(GL_ELEMENT_ARRAY_BUFFER_ARB, offset, length, 
							GL_MAP_WRITE_BIT | 
							GL_MAP_FLUSH_EXPLICIT_BIT | 
							GL_MAP_INVALIDATE_RANGE_BIT);
#endif
					}
					else
					{
#ifdef GL_ARB_map_buffer_range
						LLFastTimer t(FTM_VBO_MAP_INDEX);
						src = (U8*) glMapBufferRange(GL_ELEMENT_ARRAY_BUFFER_ARB, 0, sizeof(U16)*mNumIndices, 
							GL_MAP_WRITE_BIT | 
							GL_MAP_FLUSH_EXPLICIT_BIT);
#endif
					}
				}
				else if (gGLManager.mHasFlushBufferRange)
				{
					if (map_range)
					{
						glBufferParameteriAPPLE(GL_ELEMENT_ARRAY_BUFFER_ARB, GL_BUFFER_SERIALIZED_MODIFY_APPLE, GL_FALSE);
						glBufferParameteriAPPLE(GL_ELEMENT_ARRAY_BUFFER_ARB, GL_BUFFER_FLUSHING_UNMAP_APPLE, GL_FALSE);
						src = (U8*) glMapBufferARB(GL_ELEMENT_ARRAY_BUFFER_ARB, GL_WRITE_ONLY_ARB);
					}
					else
					{
						src = (U8*) glMapBufferARB(GL_ELEMENT_ARRAY_BUFFER_ARB, GL_WRITE_ONLY_ARB);
					}
				}
				else
				{
					LLFastTimer t(FTM_VBO_MAP_INDEX);
					map_range = false;
					src = (U8*) glMapBufferARB(GL_ELEMENT_ARRAY_BUFFER_ARB, GL_WRITE_ONLY_ARB);
				}

				llassert(src != NULL);


				mMappedIndexData = src; //LL_NEXT_ALIGNED_ADDRESS<U8>(src);
				mAlignedIndexOffset = mMappedIndexData - src;
				stop_glerror();
			}
		}

		if (!mMappedIndexData)
		{
			log_glerror();
			LLMemory::logMemoryInfo(true);

			if(mMappable)
			{
				GLint buff;
				glGetIntegerv(GL_ELEMENT_ARRAY_BUFFER_BINDING_ARB, &buff);
				if ((GLuint)buff != mGLIndices)
				{
					llerrs << "Invalid GL index buffer bound: " << buff << llendl;
				}

				llerrs << "glMapBuffer returned NULL (no index data)" << llendl;
			}
			else
			{
				llerrs << "memory allocation for Index data failed. " << llendl;
			}
		}
	}
	else
	{
		map_range = false;
	}

	if (map_range && gGLManager.mHasMapBufferRange && mMappable)
	{
		return mMappedIndexData;
	}
	else
	{
		return mMappedIndexData + sizeof(U16)*index;
	}
}

static LLFastTimer::DeclareTimer FTM_VBO_UNMAP("VBO Unmap");
static LLFastTimer::DeclareTimer FTM_VBO_FLUSH_RANGE("Flush VBO Range");


static LLFastTimer::DeclareTimer FTM_IBO_UNMAP("IBO Unmap");
static LLFastTimer::DeclareTimer FTM_IBO_FLUSH_RANGE("Flush IBO Range");

void LLVertexBuffer::unmapBuffer()
{
	LLMemType mt2(LLMemType::MTYPE_VERTEX_UNMAP_BUFFER);
	if (!useVBOs())
	{
		return; //nothing to unmap
	}

	bool updated_all = false;

	if (mMappedData && mVertexLocked)
	{
		LLFastTimer t(FTM_VBO_UNMAP);
		bindGLBuffer(true);
		updated_all = mIndexLocked; //both vertex and index buffers done updating

		if(!mMappable)
		{
			if (!mMappedVertexRegions.empty())
			{
				stop_glerror();
				for (U32 i = 0; i < mMappedVertexRegions.size(); ++i)
				{
					const MappedRegion& region = mMappedVertexRegions[i];
					S32 offset = region.mIndex >= 0 ? mOffsets[region.mType]+sTypeSize[region.mType]*region.mIndex : 0;
					S32 length = sTypeSize[region.mType]*region.mCount;
					glBufferSubDataARB(GL_ARRAY_BUFFER_ARB, offset, length, (U8*) mMappedData+offset);
					stop_glerror();
				}

				mMappedVertexRegions.clear();
			}
			else
			{
				stop_glerror();
				glBufferSubDataARB(GL_ARRAY_BUFFER_ARB, 0, getSize(), (U8*) mMappedData);
				stop_glerror();
			}
		}
		else
		{
			if (gGLManager.mHasMapBufferRange || gGLManager.mHasFlushBufferRange)
			{
				if (!mMappedVertexRegions.empty())
				{
					stop_glerror();
					for (U32 i = 0; i < mMappedVertexRegions.size(); ++i)
					{
						const MappedRegion& region = mMappedVertexRegions[i];
						S32 offset = region.mIndex >= 0 ? mOffsets[region.mType]+sTypeSize[region.mType]*region.mIndex : 0;
						S32 length = sTypeSize[region.mType]*region.mCount;
						if (gGLManager.mHasMapBufferRange)
						{
							LLFastTimer t(FTM_VBO_FLUSH_RANGE);
#ifdef GL_ARB_map_buffer_range
							glFlushMappedBufferRange(GL_ARRAY_BUFFER_ARB, offset, length);
#endif
						}
						else if (gGLManager.mHasFlushBufferRange)
						{
							glFlushMappedBufferRangeAPPLE(GL_ARRAY_BUFFER_ARB, offset, length);
						}
						stop_glerror();
					}

					mMappedVertexRegions.clear();
				}
			}
			stop_glerror();
			glUnmapBufferARB(GL_ARRAY_BUFFER_ARB);
			stop_glerror();

			mMappedData = NULL;
		}

		mVertexLocked = false;
		sMappedCount--;
	}
	
	if (mMappedIndexData && mIndexLocked)
	{
		LLFastTimer t(FTM_IBO_UNMAP);
		bindGLIndices();
		if(!mMappable)
		{
			if (!mMappedIndexRegions.empty())
			{
				for (U32 i = 0; i < mMappedIndexRegions.size(); ++i)
				{
					const MappedRegion& region = mMappedIndexRegions[i];
					S32 offset = region.mIndex >= 0 ? sizeof(U16)*region.mIndex : 0;
					S32 length = sizeof(U16)*region.mCount;
					glBufferSubDataARB(GL_ELEMENT_ARRAY_BUFFER_ARB, offset, length, (U8*) mMappedIndexData+offset);
					stop_glerror();
				}

				mMappedIndexRegions.clear();
			}
			else
			{
				stop_glerror();
				glBufferSubDataARB(GL_ELEMENT_ARRAY_BUFFER_ARB, 0, getIndicesSize(), (U8*) mMappedIndexData);
				stop_glerror();
			}
		}
		else
		{
			if (gGLManager.mHasMapBufferRange || gGLManager.mHasFlushBufferRange)
			{
				if (!mMappedIndexRegions.empty())
				{
					for (U32 i = 0; i < mMappedIndexRegions.size(); ++i)
					{
						const MappedRegion& region = mMappedIndexRegions[i];
						S32 offset = region.mIndex >= 0 ? sizeof(U16)*region.mIndex : 0;
						S32 length = sizeof(U16)*region.mCount;
						if (gGLManager.mHasMapBufferRange)
						{
							LLFastTimer t(FTM_IBO_FLUSH_RANGE);
#ifdef GL_ARB_map_buffer_range
							glFlushMappedBufferRange(GL_ELEMENT_ARRAY_BUFFER_ARB, offset, length);
#endif
						}
						else if (gGLManager.mHasFlushBufferRange)
						{
#ifdef GL_APPLE_flush_buffer_range
							glFlushMappedBufferRangeAPPLE(GL_ELEMENT_ARRAY_BUFFER_ARB, offset, length);
#endif
						}
						stop_glerror();
					}

					mMappedIndexRegions.clear();
				}
			}
			stop_glerror();
			glUnmapBufferARB(GL_ELEMENT_ARRAY_BUFFER_ARB);
			stop_glerror();

			mMappedIndexData = NULL;
		}

		mIndexLocked = false;
		sMappedCount--;
	}

	if(updated_all)
	{
		mEmpty = false;
	}
}

//----------------------------------------------------------------------------

template <class T,S32 type> struct VertexBufferStrider
{
	typedef LLStrider<T> strider_t;
	static bool get(LLVertexBuffer& vbo, 
					strider_t& strider, 
					S32 index, S32 count, bool map_range)
	{
		if (type == LLVertexBuffer::TYPE_INDEX)
		{
			volatile U8* ptr = vbo.mapIndexBuffer(index, count, map_range);

			if (ptr == NULL)
			{
				llwarns << "mapIndexBuffer failed!" << llendl;
				return false;
			}

			strider = (T*)ptr;
			strider.setStride(0);
			return true;
		}
		else if (vbo.hasDataType(type))
		{
			S32 stride = LLVertexBuffer::sTypeSize[type];

			volatile U8* ptr = vbo.mapVertexBuffer(type, index, count, map_range);

			if (ptr == NULL)
			{
				llwarns << "mapVertexBuffer failed!" << llendl;
				return false;
			}

			strider = (T*)ptr;
			strider.setStride(stride);
			return true;
		}
		else
		{
			llerrs << "VertexBufferStrider could not find valid vertex data." << llendl;
		}
		return false;
	}
};

bool LLVertexBuffer::getVertexStrider(LLStrider<LLVector3>& strider, S32 index, S32 count, bool map_range)
{
	return VertexBufferStrider<LLVector3,TYPE_VERTEX>::get(*this, strider, index, count, map_range);
}
bool LLVertexBuffer::getVertexStrider(LLStrider<LLVector4a>& strider, S32 index, S32 count, bool map_range)
{
	return VertexBufferStrider<LLVector4a,TYPE_VERTEX>::get(*this, strider, index, count, map_range);
}
bool LLVertexBuffer::getIndexStrider(LLStrider<U16>& strider, S32 index, S32 count, bool map_range)
{
	return VertexBufferStrider<U16,TYPE_INDEX>::get(*this, strider, index, count, map_range);
}
bool LLVertexBuffer::getTexCoord0Strider(LLStrider<LLVector2>& strider, S32 index, S32 count, bool map_range)
{
	return VertexBufferStrider<LLVector2,TYPE_TEXCOORD0>::get(*this, strider, index, count, map_range);
}
bool LLVertexBuffer::getTexCoord1Strider(LLStrider<LLVector2>& strider, S32 index, S32 count, bool map_range)
{
	return VertexBufferStrider<LLVector2,TYPE_TEXCOORD1>::get(*this, strider, index, count, map_range);
}

bool LLVertexBuffer::getNormalStrider(LLStrider<LLVector3>& strider, S32 index, S32 count, bool map_range)
{
	return VertexBufferStrider<LLVector3,TYPE_NORMAL>::get(*this, strider, index, count, map_range);
}
bool LLVertexBuffer::getBinormalStrider(LLStrider<LLVector3>& strider, S32 index, S32 count, bool map_range)
{
	return VertexBufferStrider<LLVector3,TYPE_BINORMAL>::get(*this, strider, index, count, map_range);
}
bool LLVertexBuffer::getColorStrider(LLStrider<LLColor4U>& strider, S32 index, S32 count, bool map_range)
{
	return VertexBufferStrider<LLColor4U,TYPE_COLOR>::get(*this, strider, index, count, map_range);
}
bool LLVertexBuffer::getEmissiveStrider(LLStrider<LLColor4U>& strider, S32 index, S32 count, bool map_range)
{
	return VertexBufferStrider<LLColor4U,TYPE_EMISSIVE>::get(*this, strider, index, count, map_range);
}
bool LLVertexBuffer::getWeightStrider(LLStrider<F32>& strider, S32 index, S32 count, bool map_range)
{
	return VertexBufferStrider<F32,TYPE_WEIGHT>::get(*this, strider, index, count, map_range);
}

bool LLVertexBuffer::getWeight4Strider(LLStrider<LLVector4>& strider, S32 index, S32 count, bool map_range)
{
	return VertexBufferStrider<LLVector4,TYPE_WEIGHT4>::get(*this, strider, index, count, map_range);
}

bool LLVertexBuffer::getClothWeightStrider(LLStrider<LLVector4>& strider, S32 index, S32 count, bool map_range)
{
	return VertexBufferStrider<LLVector4,TYPE_CLOTHWEIGHT>::get(*this, strider, index, count, map_range);
}

//----------------------------------------------------------------------------

static LLFastTimer::DeclareTimer FTM_BIND_GL_ARRAY("Bind Array");
bool LLVertexBuffer::bindGLArray()
{
	if (mGLArray && sGLRenderArray != mGLArray)
	{
		{
			LLFastTimer t(FTM_BIND_GL_ARRAY);
#if GL_ARB_vertex_array_object
			glBindVertexArray(mGLArray);
#endif
			sGLRenderArray = mGLArray;
		}

		//really shouldn't be necessary, but some drivers don't properly restore the
		//state of GL_ELEMENT_ARRAY_BUFFER_BINDING
		bindGLIndices();
		
		return true;
	}
		
	return false;
}

static LLFastTimer::DeclareTimer FTM_BIND_GL_BUFFER("Bind Buffer");

bool LLVertexBuffer::bindGLBuffer(bool force_bind)
{
	bindGLArray();

	bool ret = false;

	if (useVBOs() && (force_bind || (mGLBuffer && (mGLBuffer != sGLRenderBuffer || !sVBOActive))))
	{
		LLFastTimer t(FTM_BIND_GL_BUFFER);
		/*if (sMapped)
		{
			llerrs << "VBO bound while another VBO mapped!" << llendl;
		}*/
		glBindBufferARB(GL_ARRAY_BUFFER_ARB, mGLBuffer);
		sGLRenderBuffer = mGLBuffer;
		sBindCount++;
		sVBOActive = true;

		if (mGLArray)
		{
			llassert(sGLRenderArray == mGLArray);
			//mCachedRenderBuffer = mGLBuffer;
		}

		ret = true;
	}

	return ret;
}

static LLFastTimer::DeclareTimer FTM_BIND_GL_INDICES("Bind Indices");

bool LLVertexBuffer::bindGLIndices(bool force_bind)
{
	bindGLArray();

	bool ret = false;
	if (useVBOs() && (force_bind || (mGLIndices && (mGLIndices != sGLRenderIndices || !sIBOActive))))
	{
		LLFastTimer t(FTM_BIND_GL_INDICES);
		/*if (sMapped)
		{
			llerrs << "VBO bound while another VBO mapped!" << llendl;
		}*/
		glBindBufferARB(GL_ELEMENT_ARRAY_BUFFER_ARB, mGLIndices);
		sGLRenderIndices = mGLIndices;
		stop_glerror();
		sBindCount++;
		sIBOActive = true;
		ret = true;
	}

	return ret;
}

void LLVertexBuffer::flush()
{
	if (useVBOs())
	{
		unmapBuffer();
	}
}

// bind for transform feedback (quick 'n dirty)
void LLVertexBuffer::bindForFeedback(U32 channel, U32 type, U32 index, U32 count)
{
#ifdef GL_TRANSFORM_FEEDBACK_BUFFER
	U32 offset = mOffsets[type] + sTypeSize[type]*index;
	U32 size= (sTypeSize[type]*count);
	glBindBufferRange(GL_TRANSFORM_FEEDBACK_BUFFER, channel, mGLBuffer, offset, size);
#endif
}

// Set for rendering
void LLVertexBuffer::setBuffer(U32 data_mask)
{
	flush();

	LLMemType mt2(LLMemType::MTYPE_VERTEX_SET_BUFFER);
	//set up pointers if the data mask is different ...
	bool setup = (sLastMask != data_mask);

	if (gDebugGL && data_mask != 0)
	{ //make sure data requirements are fulfilled
		LLGLSLShader* shader = LLGLSLShader::sCurBoundShaderPtr;
		if (shader)
		{
			U32 required_mask = 0;
			for (U32 i = 0; i < LLVertexBuffer::TYPE_TEXTURE_INDEX; ++i)
			{
				if (shader->getAttribLocation(i) > -1)
				{
					U32 required = 1 << i;
					if ((data_mask & required) == 0)
					{
						llwarns << "Missing attribute: " << LLShaderMgr::instance()->mReservedAttribs[i] << llendl;
					}

					required_mask |= required;
				}
			}

			if ((data_mask & required_mask) != required_mask)
			{
				llerrs << "Shader consumption mismatches data provision." << llendl;
			}
		}
	}

	if (useVBOs())
	{
		if (mGLArray)
		{
			bindGLArray();
			setup = false; //do NOT perform pointer setup if using VAO
		}
		else
		{
			const bool bindBuffer = bindGLBuffer();
			const bool bindIndices = bindGLIndices();
			
			setup = setup || bindBuffer || bindIndices;
		}

		bool error = false;
		if (gDebugGL && !mGLArray)
		{
			GLint buff;
			glGetIntegerv(GL_ARRAY_BUFFER_BINDING_ARB, &buff);
			if ((GLuint)buff != mGLBuffer)
			{
				if (gDebugSession)
				{
					error = true;
					gFailLog << "Invalid GL vertex buffer bound: " << buff << std::endl;
				}
				else
				{
					llerrs << "Invalid GL vertex buffer bound: " << buff << llendl;
				}
			}

			if (mGLIndices)
			{
				glGetIntegerv(GL_ELEMENT_ARRAY_BUFFER_BINDING_ARB, &buff);
				if ((GLuint)buff != mGLIndices)
				{
					if (gDebugSession)
					{
						error = true;
						gFailLog << "Invalid GL index buffer bound: " << buff <<  std::endl;
					}
					else
					{
						llerrs << "Invalid GL index buffer bound: " << buff << llendl;
					}
				}
			}
		}

		
	}
	else
	{	
		if (sGLRenderArray)
		{
#if GL_ARB_vertex_array_object
			glBindVertexArray(0);
#endif
			sGLRenderArray = 0;
			sGLRenderIndices = 0;
			sIBOActive = false;
		}

		if (mGLBuffer)
		{
			if (sVBOActive)
			{
				glBindBufferARB(GL_ARRAY_BUFFER_ARB, 0);
				sBindCount++;
				sVBOActive = false;
				setup = true; // ... or a VBO is deactivated
			}
			if (sGLRenderBuffer != mGLBuffer)
			{
				sGLRenderBuffer = mGLBuffer;
				setup = true; // ... or a client memory pointer changed
			}
		}
		if (mGLIndices)
		{
			if (sIBOActive)
			{
				glBindBufferARB(GL_ELEMENT_ARRAY_BUFFER_ARB, 0);
				sBindCount++;
				sIBOActive = false;
			}
			
			sGLRenderIndices = mGLIndices;
		}
	}

	if (!mGLArray)
	{
		setupClientArrays(data_mask);
	}
			
	if (mGLBuffer)
	{
		if (data_mask && setup)
		{
			setupVertexBuffer(data_mask); // subclass specific setup (virtual function)
			sSetCount++;
		}
	}
}

// virtual (default)
void LLVertexBuffer::setupVertexBuffer(U32 data_mask)
{
	LLMemType mt2(LLMemType::MTYPE_VERTEX_SETUP_VERTEX_BUFFER);
	stop_glerror();
	volatile U8* base = useVBOs() ? (U8*) mAlignedOffset : mMappedData;

	if (gDebugGL && ((data_mask & mTypeMask) != data_mask))
	{
		llerrs << "LLVertexBuffer::setupVertexBuffer missing required components for supplied data mask." << llendl;
	}

	if (LLGLSLShader::sNoFixedFunction)
	{
		if (data_mask & MAP_NORMAL)
		{
			S32 loc = TYPE_NORMAL;
			void* ptr = (void*)(base + mOffsets[TYPE_NORMAL]);
			glVertexAttribPointerARB(loc, 3, GL_FLOAT, GL_FALSE, LLVertexBuffer::sTypeSize[TYPE_NORMAL], ptr);
		}
		if (data_mask & MAP_TEXCOORD3)
		{
			S32 loc = TYPE_TEXCOORD3;
			void* ptr = (void*)(base + mOffsets[TYPE_TEXCOORD3]);
			glVertexAttribPointerARB(loc,2,GL_FLOAT, GL_FALSE, LLVertexBuffer::sTypeSize[TYPE_TEXCOORD3], ptr);
		}
		if (data_mask & MAP_TEXCOORD2)
		{
			S32 loc = TYPE_TEXCOORD2;
			void* ptr = (void*)(base + mOffsets[TYPE_TEXCOORD2]);
			glVertexAttribPointerARB(loc,2,GL_FLOAT, GL_FALSE, LLVertexBuffer::sTypeSize[TYPE_TEXCOORD2], ptr);
		}
		if (data_mask & MAP_TEXCOORD1)
		{
			S32 loc = TYPE_TEXCOORD1;
			void* ptr = (void*)(base + mOffsets[TYPE_TEXCOORD1]);
			glVertexAttribPointerARB(loc,2,GL_FLOAT, GL_FALSE, LLVertexBuffer::sTypeSize[TYPE_TEXCOORD1], ptr);
		}
		if (data_mask & MAP_BINORMAL)
		{
			S32 loc = TYPE_BINORMAL;
			void* ptr = (void*)(base + mOffsets[TYPE_BINORMAL]);
			glVertexAttribPointerARB(loc, 3,GL_FLOAT, GL_FALSE, LLVertexBuffer::sTypeSize[TYPE_BINORMAL], ptr);
		}
		if (data_mask & MAP_TEXCOORD0)
		{
			S32 loc = TYPE_TEXCOORD0;
			void* ptr = (void*)(base + mOffsets[TYPE_TEXCOORD0]);
			glVertexAttribPointerARB(loc,2,GL_FLOAT, GL_FALSE, LLVertexBuffer::sTypeSize[TYPE_TEXCOORD0], ptr);
		}
		if (data_mask & MAP_COLOR)
		{
			S32 loc = TYPE_COLOR;
			void* ptr = (void*)(base + mOffsets[TYPE_COLOR]);
			glVertexAttribPointerARB(loc, 4, GL_UNSIGNED_BYTE, GL_TRUE, LLVertexBuffer::sTypeSize[TYPE_COLOR], ptr);
		}
		if (data_mask & MAP_EMISSIVE)
		{
			S32 loc = TYPE_EMISSIVE;
			void* ptr = (void*)(base + mOffsets[TYPE_EMISSIVE]);
			glVertexAttribPointerARB(loc, 4, GL_UNSIGNED_BYTE, GL_TRUE, LLVertexBuffer::sTypeSize[TYPE_EMISSIVE], ptr);
		}
		if (data_mask & MAP_WEIGHT)
		{
			S32 loc = TYPE_WEIGHT;
			void* ptr = (void*)(base + mOffsets[TYPE_WEIGHT]);
			glVertexAttribPointerARB(loc, 1, GL_FLOAT, GL_FALSE, LLVertexBuffer::sTypeSize[TYPE_WEIGHT], ptr);
		}
		if (data_mask & MAP_WEIGHT4)
		{
			S32 loc = TYPE_WEIGHT4;
			void* ptr = (void*)(base+mOffsets[TYPE_WEIGHT4]);
			glVertexAttribPointerARB(loc, 4, GL_FLOAT, GL_FALSE, LLVertexBuffer::sTypeSize[TYPE_WEIGHT4], ptr);
		}
		if (data_mask & MAP_CLOTHWEIGHT)
		{
			S32 loc = TYPE_CLOTHWEIGHT;
			void* ptr = (void*)(base + mOffsets[TYPE_CLOTHWEIGHT]);
			glVertexAttribPointerARB(loc, 4, GL_FLOAT, GL_TRUE,  LLVertexBuffer::sTypeSize[TYPE_CLOTHWEIGHT], ptr);
		}
		if (data_mask & MAP_TEXTURE_INDEX && 
				(gGLManager.mGLSLVersionMajor >= 2 || gGLManager.mGLSLVersionMinor >= 30)) //indexed texture rendering requires GLSL 1.30 or later
		{
#if !LL_DARWIN
			S32 loc = TYPE_TEXTURE_INDEX;
			void *ptr = (void*) (base + mOffsets[TYPE_VERTEX] + 12);
			glVertexAttribIPointer(loc, 4, GL_UNSIGNED_BYTE, LLVertexBuffer::sTypeSize[TYPE_VERTEX], ptr);
#endif
		}
		if (data_mask & MAP_VERTEX)
		{
			S32 loc = TYPE_VERTEX;
			void* ptr = (void*)(base + mOffsets[TYPE_VERTEX]);
			glVertexAttribPointerARB(loc, 3,GL_FLOAT, GL_FALSE, LLVertexBuffer::sTypeSize[TYPE_VERTEX], ptr);
		}	
	}	
	else
	{
		if (data_mask & MAP_NORMAL)
		{
			glNormalPointer(GL_FLOAT, LLVertexBuffer::sTypeSize[TYPE_NORMAL], (void*)(base + mOffsets[TYPE_NORMAL]));
		}
		if (data_mask & MAP_TEXCOORD3)
		{
			glClientActiveTextureARB(GL_TEXTURE3_ARB);
			glTexCoordPointer(2,GL_FLOAT, LLVertexBuffer::sTypeSize[TYPE_TEXCOORD3], (void*)(base + mOffsets[TYPE_TEXCOORD3]));
			glClientActiveTextureARB(GL_TEXTURE0_ARB);
		}
		if (data_mask & MAP_TEXCOORD2)
		{
			glClientActiveTextureARB(GL_TEXTURE2_ARB);
			glTexCoordPointer(2,GL_FLOAT, LLVertexBuffer::sTypeSize[TYPE_TEXCOORD2], (void*)(base + mOffsets[TYPE_TEXCOORD2]));
			glClientActiveTextureARB(GL_TEXTURE0_ARB);
		}
		if (data_mask & MAP_TEXCOORD1)
		{
			glClientActiveTextureARB(GL_TEXTURE1_ARB);
			glTexCoordPointer(2,GL_FLOAT, LLVertexBuffer::sTypeSize[TYPE_TEXCOORD1], (void*)(base + mOffsets[TYPE_TEXCOORD1]));
			glClientActiveTextureARB(GL_TEXTURE0_ARB);
		}
		if (data_mask & MAP_BINORMAL)
		{
			glClientActiveTextureARB(GL_TEXTURE2_ARB);
			glTexCoordPointer(3,GL_FLOAT, LLVertexBuffer::sTypeSize[TYPE_BINORMAL], (void*)(base + mOffsets[TYPE_BINORMAL]));
			glClientActiveTextureARB(GL_TEXTURE0_ARB);
		}
		if (data_mask & MAP_TEXCOORD0)
		{
			glTexCoordPointer(2,GL_FLOAT, LLVertexBuffer::sTypeSize[TYPE_TEXCOORD0], (void*)(base + mOffsets[TYPE_TEXCOORD0]));
		}
		if (data_mask & MAP_COLOR)
		{
			glColorPointer(4, GL_UNSIGNED_BYTE, LLVertexBuffer::sTypeSize[TYPE_COLOR], (void*)(base + mOffsets[TYPE_COLOR]));
		}
		if (data_mask & MAP_VERTEX)
		{
			glVertexPointer(3,GL_FLOAT, LLVertexBuffer::sTypeSize[TYPE_VERTEX], (void*)(base + 0));
		}	
	}

	llglassertok();
}

LLVertexBuffer::MappedRegion::MappedRegion(S32 type, S32 index, S32 count)
: mType(type), mIndex(index), mCount(count)
{ 
	llassert(mType == LLVertexBuffer::TYPE_INDEX || 
			mType < LLVertexBuffer::TYPE_TEXTURE_INDEX);
}	

<|MERGE_RESOLUTION|>--- conflicted
+++ resolved
@@ -41,9 +41,7 @@
 #if LL_DARWIN
 #define LL_VBO_POOLING 1
 #else
-#define LL_VBO_POOLING 0
 #endif
-
 //Next Highest Power Of Two
 //helper function, returns first number > v that is a power of 2, or v if v is already a power of 2
 U32 nhpo2(U32 v)
@@ -71,10 +69,7 @@
 
 
 const U32 LL_VBO_BLOCK_SIZE = 2048;
-<<<<<<< HEAD
-=======
 const U32 LL_VBO_POOL_MAX_SEED_SIZE = 256*1024;
->>>>>>> defbd61d
 
 U32 vbo_block_size(U32 size)
 { //what block size will fit size?
@@ -87,10 +82,7 @@
 	return vbo_block_size(size)/LL_VBO_BLOCK_SIZE;
 }
 
-<<<<<<< HEAD
-=======
 const U32 LL_VBO_POOL_SEED_COUNT = vbo_block_index(LL_VBO_POOL_MAX_SEED_SIZE);
->>>>>>> defbd61d
 
 
 //============================================================================
@@ -103,14 +95,11 @@
 
 U32 LLVBOPool::sBytesPooled = 0;
 U32 LLVBOPool::sIndexBytesPooled = 0;
-<<<<<<< HEAD
-=======
 U32 LLVBOPool::sCurGLName = 1;
 
 std::list<U32> LLVertexBuffer::sAvailableVAOName;
 U32 LLVertexBuffer::sCurVAOName = 1;
 
->>>>>>> defbd61d
 U32 LLVertexBuffer::sAllocatedIndexBytes = 0;
 U32 LLVertexBuffer::sIndexCount = 0;
 
@@ -164,9 +153,6 @@
 
 		llassert(std::find(mGLNamePool.begin(), mGLNamePool.end(), name) == mGLNamePool.end());
 
-<<<<<<< HEAD
-volatile U8* LLVBOPool::allocate(U32& name, U32 size)
-=======
 		mGLNamePool.push_back(name);
 
 		glBindBufferARB(mType, 0);
@@ -182,17 +168,11 @@
 }
 
 volatile U8* LLVBOPool::allocate(U32& name, U32 size, bool for_seed)
->>>>>>> defbd61d
 {
 	llassert(vbo_block_size(size) == size);
 	
 	volatile U8* ret = NULL;
 
-<<<<<<< HEAD
-#if LL_VBO_POOLING
-
-=======
->>>>>>> defbd61d
 	U32 i = vbo_block_index(size);
 
 	if (mFreeList.size() <= i)
@@ -200,25 +180,18 @@
 		mFreeList.resize(i+1);
 	}
 
-<<<<<<< HEAD
-	if (mFreeList[i].empty())
-=======
 	if (mFreeList[i].empty() || for_seed)
->>>>>>> defbd61d
 	{
 		//make a new buffer
 		name = genBuffer();
 		
 		glBindBufferARB(mType, name);
 
-<<<<<<< HEAD
-=======
 		if (!for_seed && i < LL_VBO_POOL_SEED_COUNT)
 		{ //record this miss
 			mMissCount[i]++;	
 		}
 
->>>>>>> defbd61d
 		if (mType == GL_ARRAY_BUFFER_ARB)
 		{
 			LLVertexBuffer::sAllocatedBytes += size;
@@ -275,33 +248,6 @@
 
 		mFreeList[i].pop_front();
 	}
-#else //no pooling
-
-	glGenBuffersARB(1, &name);
-	glBindBufferARB(mType, name);
-
-	if (mType == GL_ARRAY_BUFFER_ARB)
-	{
-		LLVertexBuffer::sAllocatedBytes += size;
-	}
-	else
-	{
-		LLVertexBuffer::sAllocatedIndexBytes += size;
-	}
-
-	if (LLVertexBuffer::sDisableVBOMapping || mUsage != GL_DYNAMIC_DRAW_ARB)
-	{
-		glBufferDataARB(mType, size, 0, mUsage);
-		ret = (U8*) ll_aligned_malloc_16(size);
-	}
-	else
-	{ //always use a true hint of static draw when allocating non-client-backed buffers
-		glBufferDataARB(mType, size, 0, GL_STATIC_DRAW_ARB);
-	}
-
-	glBindBufferARB(mType, 0);
-
-#endif
 
 	return ret;
 }
@@ -309,13 +255,6 @@
 void LLVBOPool::release(U32 name, volatile U8* buffer, U32 size)
 {
 	llassert(vbo_block_size(size) == size);
-<<<<<<< HEAD
-
-#if LL_VBO_POOLING
-
-	U32 i = vbo_block_index(size);
-=======
->>>>>>> defbd61d
 
 	deleteBuffer(name);
 	ll_aligned_free_16((U8*) buffer);
@@ -326,17 +265,6 @@
 	}
 	else
 	{
-<<<<<<< HEAD
-		if (mType == GL_ARRAY_BUFFER_ARB)
-		{
-			sBytesPooled += size;
-		}
-		else
-		{
-			sIndexBytesPooled += size;
-		}
-		mFreeList[i].push_back(rec);
-=======
 		LLVertexBuffer::sAllocatedIndexBytes -= size;
 	}
 }
@@ -362,21 +290,7 @@
 				allocate(dummy_name, size, true);
 			}
 		}
->>>>>>> defbd61d
-	}
-#else //no pooling
-	glDeleteBuffersARB(1, &name);
-	ll_aligned_free_16((U8*) buffer);
-
-	if (mType == GL_ARRAY_BUFFER_ARB)
-	{
-		LLVertexBuffer::sAllocatedBytes -= size;
-	}
-	else
-	{
-		LLVertexBuffer::sAllocatedIndexBytes -= size;
-	}
-#endif
+	}
 }
 
 
