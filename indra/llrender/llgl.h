--- conflicted
+++ resolved
@@ -1,538 +1,476 @@
-/**
- * @file llgl.h
- * @brief LLGL definition
- *
- * $LicenseInfo:firstyear=2001&license=viewerlgpl$
- * Second Life Viewer Source Code
- * Copyright (C) 2010, Linden Research, Inc.
- *
- * This library is free software; you can redistribute it and/or
- * modify it under the terms of the GNU Lesser General Public
- * License as published by the Free Software Foundation;
- * version 2.1 of the License only.
- *
- * This library is distributed in the hope that it will be useful,
- * but WITHOUT ANY WARRANTY; without even the implied warranty of
- * MERCHANTABILITY or FITNESS FOR A PARTICULAR PURPOSE.  See the GNU
- * Lesser General Public License for more details.
- *
- * You should have received a copy of the GNU Lesser General Public
- * License along with this library; if not, write to the Free Software
- * Foundation, Inc., 51 Franklin Street, Fifth Floor, Boston, MA  02110-1301  USA
- *
- * Linden Research, Inc., 945 Battery Street, San Francisco, CA  94111  USA
- * $/LicenseInfo$
- */
-
-#ifndef LL_LLGL_H
-#define LL_LLGL_H
-
-// This file contains various stuff for handling gl extensions and other gl related stuff.
-
-#include <string>
-#include <boost/unordered_map.hpp>
-#include <list>
-
-#include "llerror.h"
-#include "v4color.h"
-#include "llstring.h"
-#include "stdtypes.h"
-#include "v4math.h"
-#include "llplane.h"
-#include "llgltypes.h"
-#include "llinstancetracker.h"
-
-#include "llglheaders.h"
-#include "glh/glh_linear.h"
-
-extern bool gDebugGL;
-extern bool gDebugSession;
-extern bool gDebugGLSession;
-extern llofstream gFailLog;
-
-#define LL_GL_ERRS LL_ERRS("RenderState")
-
-void ll_init_fail_log(std::string filename);
-
-void ll_fail(std::string msg);
-
-void ll_close_fail_log();
-
-class LLSD;
-
-// Manage GL extensions...
-class LLGLManager
-{
-public:
-    LLGLManager();
-
-    bool initGL();
-    void shutdownGL();
-
-    void initWGL(); // Initializes stupid WGL extensions
-
-    std::string getRawGLString(); // For sending to simulator
-
-<<<<<<< HEAD
-	bool mInited;
-	bool mIsDisabled;
-=======
-    BOOL mInited;
-    BOOL mIsDisabled;
->>>>>>> e1623bb2
-
-    // OpenGL limits
-    S32 mMaxSamples;
-    S32 mNumTextureImageUnits;
-    S32 mMaxSampleMaskWords;
-    S32 mMaxColorTextureSamples;
-    S32 mMaxDepthTextureSamples;
-    S32 mMaxIntegerSamples;
-    S32 mGLMaxVertexRange;
-    S32 mGLMaxIndexRange;
-    S32 mGLMaxTextureSize;
-    F32 mMaxAnisotropy = 0.f;
-
-    // GL 4.x capabilities
-    bool mHasCubeMapArray = false;
-    bool mHasDebugOutput = false;
-    bool mHasTransformFeedback = false;
-    bool mHasAnisotropic = false;
-
-    // Vendor-specific extensions
-    bool mHasAMDAssociations = false;
-
-<<<<<<< HEAD
-	bool mIsAMD;
-	bool mIsNVIDIA;
-	bool mIsIntel;
-
-#if LL_DARWIN
-	// Needed to distinguish problem cards on older Macs that break with Materials
-	bool mIsMobileGF;
-#endif
-	
-	// Whether this version of GL is good enough for SL to use
-	bool mHasRequirements;
-=======
-    BOOL mIsAMD;
-    BOOL mIsNVIDIA;
-    BOOL mIsIntel;
-
-#if LL_DARWIN
-    // Needed to distinguish problem cards on older Macs that break with Materials
-    BOOL mIsMobileGF;
-#endif
->>>>>>> e1623bb2
-
-    // Whether this version of GL is good enough for SL to use
-    BOOL mHasRequirements;
-
-    S32 mDriverVersionMajor;
-    S32 mDriverVersionMinor;
-    S32 mDriverVersionRelease;
-    F32 mGLVersion; // e.g = 1.4
-    S32 mGLSLVersionMajor;
-    S32 mGLSLVersionMinor;
-    std::string mDriverVersionVendorString;
-    std::string mGLVersionString;
-
-    S32 mVRAM; // VRAM in MB
-
-    void getPixelFormat(); // Get the best pixel format
-
-    std::string getGLInfoString();
-    void printGLInfoString();
-    void getGLInfo(LLSD& info);
-
-    void asLLSD(LLSD& info);
-
-    // In ALL CAPS
-    std::string mGLVendor;
-    std::string mGLVendorShort;
-
-    // In ALL CAPS
-    std::string mGLRenderer;
-
-private:
-    void initExtensions();
-    void initGLStates();
-    void initGLImages();
-};
-
-extern LLGLManager gGLManager;
-
-class LLQuaternion;
-class LLMatrix4;
-
-void rotate_quat(LLQuaternion& rotation);
-
-void flush_glerror(); // Flush GL errors when we know we're handling them correctly.
-
-void log_glerror();
-void assert_glerror();
-
-void clear_glerror();
-
-//#if LL_DEBUG
-# define stop_glerror() assert_glerror()
-# define llglassertok() assert_glerror()
-//#else
-//# define stop_glerror()
-//# define llglassertok()
-//#endif
-
-#define llglassertok_always() assert_glerror()
-
-////////////////////////
-//
-// Note: U32's are GLEnum's...
-//
-
-// This is a class for GL state management
-
-/*
-    GL STATE MANAGEMENT DESCRIPTION
-
-    LLGLState and its two subclasses, LLGLEnable and LLGLDisable, manage the current
-    enable/disable states of the GL to prevent redundant setting of state within a
-    render path or the accidental corruption of what state the next path expects.
-
-    Essentially, wherever you would call glEnable set a state and then
-    subsequently reset it by calling glDisable (or vice versa), make an instance of
-    LLGLEnable with the state you want to set, and assume it will be restored to its
-    original state when that instance of LLGLEnable is destroyed.  It is good practice
-    to exploit stack frame controls for optimal setting/unsetting and readability of
-    code.  In llglstates.h, there are a collection of helper classes that define groups
-    of enables/disables that can cause multiple states to be set with the creation of
-    one instance.
-
-    Sample usage:
-
-    //disable lighting for rendering hud objects
-    //INCORRECT USAGE
-    LLGLEnable blend(GL_BLEND);
-    renderHUD();
-    LLGLDisable blend(GL_BLEND);
-
-    //CORRECT USAGE
-    {
-        LLGLEnable blend(GL_BLEND);
-        renderHUD();
-    }
-
-    If a state is to be set on a conditional, the following mechanism
-    is useful:
-
-    {
-        LLGLEnable blend(blend_hud ? GL_GL_BLEND: 0);
-        renderHUD();
-    }
-
-    A LLGLState initialized with a parameter of 0 does nothing.
-
-    LLGLState works by maintaining a map of the current GL states, and ignoring redundant
-    enables/disables.  If a redundant call is attempted, it becomes a noop, otherwise,
-    it is set in the constructor and reset in the destructor.
-
-    For debugging GL state corruption, running with debug enabled will trigger asserts
-    if the existing GL state does not match the expected GL state.
-
-*/
-
-#include "boost/function.hpp"
-
-class LLGLState
-{
-public:
-    static void initClass();
-    static void restoreGL();
-
-    static void resetTextureStates();
-    static void dumpStates();
-
-    // make sure GL blend function, GL states, and GL color mask match
-    // what we expect
-    //  writeAlpha - whether or not writing to alpha channel is expected
-    static void checkStates(GLboolean writeAlpha = GL_TRUE);
-
-protected:
-    static boost::unordered_map<LLGLenum, LLGLboolean> sStateMap;
-
-public:
-<<<<<<< HEAD
-	enum { CURRENT_STATE = -2, DISABLED_STATE = 0, ENABLED_STATE = 1 };
-	LLGLState(LLGLenum state, S32 enabled = CURRENT_STATE);
-	~LLGLState();
-	void setEnabled(S32 enabled);
-	void enable() { setEnabled(ENABLED_STATE); }
-	void disable() { setEnabled(DISABLED_STATE); }
-protected:
-	LLGLenum mState;
-	bool mWasEnabled;
-	bool mIsEnabled;
-=======
-    enum { CURRENT_STATE = -2 };
-    LLGLState(LLGLenum state, S32 enabled = CURRENT_STATE);
-    ~LLGLState();
-    void setEnabled(S32 enabled);
-    void enable() { setEnabled(TRUE); }
-    void disable() { setEnabled(FALSE); }
-protected:
-    LLGLenum mState;
-    BOOL mWasEnabled;
-    BOOL mIsEnabled;
->>>>>>> e1623bb2
-};
-
-// New LLGLState class wrappers that don't depend on actual GL flags.
-class LLGLEnableBlending : public LLGLState
-{
-public:
-    LLGLEnableBlending(bool enable);
-};
-
-class LLGLEnableAlphaReject : public LLGLState
-{
-public:
-    LLGLEnableAlphaReject(bool enable);
-};
-
-// Enable with functor
-class LLGLEnableFunc : LLGLState
-{
-public:
-    LLGLEnableFunc(LLGLenum state, bool enable, boost::function<void()> func)
-        : LLGLState(state, enable)
-    {
-        if (enable)
-        {
-            func();
-        }
-    }
-};
-
-/// TODO: Being deprecated.
-class LLGLEnable : public LLGLState
-{
-public:
-<<<<<<< HEAD
-	LLGLEnable(LLGLenum state) : LLGLState(state, ENABLED_STATE) {}
-=======
-    LLGLEnable(LLGLenum state) : LLGLState(state, TRUE) {}
->>>>>>> e1623bb2
-};
-
-/// TODO: Being deprecated.
-class LLGLDisable : public LLGLState
-{
-public:
-<<<<<<< HEAD
-	LLGLDisable(LLGLenum state) : LLGLState(state, DISABLED_STATE) {}
-=======
-    LLGLDisable(LLGLenum state) : LLGLState(state, FALSE) {}
->>>>>>> e1623bb2
-};
-
-/*
-  Store and modify projection matrix to create an oblique
-  projection that clips to the specified plane.  Oblique
-  projections alter values in the depth buffer, so this
-  class should not be used mid-renderpass.
-
-  Restores projection matrix on destruction.
-  GL_MODELVIEW_MATRIX is active whenever program execution
-  leaves this class.
-  Does not stack.
-  Caches inverse of projection matrix used in gGLObliqueProjectionInverse
-*/
-class LLGLUserClipPlane
-{
-public:
-
-    LLGLUserClipPlane(const LLPlane& plane, const glh::matrix4f& modelview, const glh::matrix4f& projection, bool apply = true);
-    ~LLGLUserClipPlane();
-
-    void setPlane(F32 a, F32 b, F32 c, F32 d);
-    void disable();
-
-private:
-    bool mApply;
-
-    glh::matrix4f mProjection;
-    glh::matrix4f mModelview;
-};
-
-/*
-  Modify and load projection matrix to push depth values to far clip plane.
-
-  Restores projection matrix on destruction.
-  Saves/restores matrix mode around projection manipulation.
-  Does not stack.
-*/
-class LLGLSquashToFarClip
-{
-public:
-    LLGLSquashToFarClip();
-    LLGLSquashToFarClip(glh::matrix4f& projection, U32 layer = 0);
-
-    void setProjectionMatrix(glh::matrix4f& projection, U32 layer);
-
-    ~LLGLSquashToFarClip();
-};
-
-/*
-    Interface for objects that need periodic GL updates applied to them.
-    Used to synchronize GL updates with GL thread.
-*/
-class LLGLUpdate
-{
-public:
-
-<<<<<<< HEAD
-	static std::list<LLGLUpdate*> sGLQ;
-
-	bool mInQ;
-	LLGLUpdate()
-		: mInQ(false)
-	{
-	}
-	virtual ~LLGLUpdate()
-	{
-		if (mInQ)
-		{
-			std::list<LLGLUpdate*>::iterator iter = std::find(sGLQ.begin(), sGLQ.end(), this);
-			if (iter != sGLQ.end())
-			{
-				sGLQ.erase(iter);
-			}
-		}
-	}
-	virtual void updateGL() = 0;
-=======
-    static std::list<LLGLUpdate*> sGLQ;
-
-    BOOL mInQ;
-    LLGLUpdate()
-        : mInQ(FALSE)
-    {
-    }
-    virtual ~LLGLUpdate()
-    {
-        if (mInQ)
-        {
-            std::list<LLGLUpdate*>::iterator iter = std::find(sGLQ.begin(), sGLQ.end(), this);
-            if (iter != sGLQ.end())
-            {
-                sGLQ.erase(iter);
-            }
-        }
-    }
-    virtual void updateGL() = 0;
->>>>>>> e1623bb2
-};
-
-const U32 FENCE_WAIT_TIME_NANOSECONDS = 1000;  //1 ms
-
-class LLGLFence
-{
-public:
-    virtual ~LLGLFence()
-    {
-    }
-
-    virtual void placeFence() = 0;
-    virtual bool isCompleted() = 0;
-    virtual void wait() = 0;
-};
-
-class LLGLSyncFence : public LLGLFence
-{
-public:
-    GLsync mSync;
-
-    LLGLSyncFence();
-    virtual ~LLGLSyncFence();
-
-    void placeFence();
-    bool isCompleted();
-    void wait();
-};
-
-extern LLMatrix4 gGLObliqueProjectionInverse;
-
-#include "llglstates.h"
-
-void init_glstates();
-
-void parse_gl_version( S32* major, S32* minor, S32* release, std::string* vendor_specific, std::string* version_string );
-
-extern bool gClothRipple;
-extern bool gHeadlessClient;
-extern bool gNonInteractive;
-extern bool gGLActive;
-
-// Deal with changing glext.h definitions for newer SDK versions, specifically
-// with MAC OSX 10.5 -> 10.6
-
-
-#ifndef GL_DEPTH_ATTACHMENT
-#define GL_DEPTH_ATTACHMENT GL_DEPTH_ATTACHMENT_EXT
-#endif
-
-#ifndef GL_STENCIL_ATTACHMENT
-#define GL_STENCIL_ATTACHMENT GL_STENCIL_ATTACHMENT_EXT
-#endif
-
-#ifndef GL_FRAMEBUFFER
-#define GL_FRAMEBUFFER GL_FRAMEBUFFER_EXT
-#define GL_DRAW_FRAMEBUFFER GL_DRAW_FRAMEBUFFER_EXT
-#define GL_READ_FRAMEBUFFER GL_READ_FRAMEBUFFER_EXT
-#define GL_FRAMEBUFFER_COMPLETE GL_FRAMEBUFFER_COMPLETE_EXT
-#define GL_FRAMEBUFFER_UNSUPPORTED GL_FRAMEBUFFER_UNSUPPORTED_EXT
-#define GL_FRAMEBUFFER_INCOMPLETE_MISSING_ATTACHMENT GL_FRAMEBUFFER_INCOMPLETE_MISSING_ATTACHMENT_EXT
-#define GL_FRAMEBUFFER_INCOMPLETE_ATTACHMENT GL_FRAMEBUFFER_INCOMPLETE_ATTACHMENT_EXT
-#define glGenFramebuffers glGenFramebuffersEXT
-#define glBindFramebuffer glBindFramebufferEXT
-#define glCheckFramebufferStatus glCheckFramebufferStatusEXT
-#define glBlitFramebuffer glBlitFramebufferEXT
-#define glDeleteFramebuffers glDeleteFramebuffersEXT
-#define glFramebufferRenderbuffer glFramebufferRenderbufferEXT
-#define glFramebufferTexture2D glFramebufferTexture2DEXT
-#endif
-
-#ifndef GL_RENDERBUFFER
-#define GL_RENDERBUFFER GL_RENDERBUFFER_EXT
-#define glGenRenderbuffers glGenRenderbuffersEXT
-#define glBindRenderbuffer glBindRenderbufferEXT
-#define glRenderbufferStorage glRenderbufferStorageEXT
-#define glRenderbufferStorageMultisample glRenderbufferStorageMultisampleEXT
-#define glDeleteRenderbuffers glDeleteRenderbuffersEXT
-#endif
-
-#ifndef GL_COLOR_ATTACHMENT
-#define GL_COLOR_ATTACHMENT GL_COLOR_ATTACHMENT_EXT
-#endif
-
-#ifndef GL_COLOR_ATTACHMENT0
-#define GL_COLOR_ATTACHMENT0 GL_COLOR_ATTACHMENT0_EXT
-#endif
-
-#ifndef GL_COLOR_ATTACHMENT1
-#define GL_COLOR_ATTACHMENT1 GL_COLOR_ATTACHMENT1_EXT
-#endif
-
-#ifndef GL_COLOR_ATTACHMENT2
-#define GL_COLOR_ATTACHMENT2 GL_COLOR_ATTACHMENT2_EXT
-#endif
-
-#ifndef GL_COLOR_ATTACHMENT3
-#define GL_COLOR_ATTACHMENT3 GL_COLOR_ATTACHMENT3_EXT
-#endif
-
-
-#ifndef GL_DEPTH24_STENCIL8
-#define GL_DEPTH24_STENCIL8 GL_DEPTH24_STENCIL8_EXT
-#endif
-
-#endif // LL_LLGL_H+/**
+ * @file llgl.h
+ * @brief LLGL definition
+ *
+ * $LicenseInfo:firstyear=2001&license=viewerlgpl$
+ * Second Life Viewer Source Code
+ * Copyright (C) 2010, Linden Research, Inc.
+ *
+ * This library is free software; you can redistribute it and/or
+ * modify it under the terms of the GNU Lesser General Public
+ * License as published by the Free Software Foundation;
+ * version 2.1 of the License only.
+ *
+ * This library is distributed in the hope that it will be useful,
+ * but WITHOUT ANY WARRANTY; without even the implied warranty of
+ * MERCHANTABILITY or FITNESS FOR A PARTICULAR PURPOSE.  See the GNU
+ * Lesser General Public License for more details.
+ *
+ * You should have received a copy of the GNU Lesser General Public
+ * License along with this library; if not, write to the Free Software
+ * Foundation, Inc., 51 Franklin Street, Fifth Floor, Boston, MA  02110-1301  USA
+ *
+ * Linden Research, Inc., 945 Battery Street, San Francisco, CA  94111  USA
+ * $/LicenseInfo$
+ */
+
+#ifndef LL_LLGL_H
+#define LL_LLGL_H
+
+// This file contains various stuff for handling gl extensions and other gl related stuff.
+
+#include <string>
+#include <boost/unordered_map.hpp>
+#include <list>
+
+#include "llerror.h"
+#include "v4color.h"
+#include "llstring.h"
+#include "stdtypes.h"
+#include "v4math.h"
+#include "llplane.h"
+#include "llgltypes.h"
+#include "llinstancetracker.h"
+
+#include "llglheaders.h"
+#include "glh/glh_linear.h"
+
+extern bool gDebugGL;
+extern bool gDebugSession;
+extern bool gDebugGLSession;
+extern llofstream gFailLog;
+
+#define LL_GL_ERRS LL_ERRS("RenderState")
+
+void ll_init_fail_log(std::string filename);
+
+void ll_fail(std::string msg);
+
+void ll_close_fail_log();
+
+class LLSD;
+
+// Manage GL extensions...
+class LLGLManager
+{
+public:
+    LLGLManager();
+
+    bool initGL();
+    void shutdownGL();
+
+    void initWGL(); // Initializes stupid WGL extensions
+
+    std::string getRawGLString(); // For sending to simulator
+
+    bool mInited;
+    bool mIsDisabled;
+
+    // OpenGL limits
+    S32 mMaxSamples;
+    S32 mNumTextureImageUnits;
+    S32 mMaxSampleMaskWords;
+    S32 mMaxColorTextureSamples;
+    S32 mMaxDepthTextureSamples;
+    S32 mMaxIntegerSamples;
+    S32 mGLMaxVertexRange;
+    S32 mGLMaxIndexRange;
+    S32 mGLMaxTextureSize;
+    F32 mMaxAnisotropy = 0.f;
+
+    // GL 4.x capabilities
+    bool mHasCubeMapArray = false;
+    bool mHasDebugOutput = false;
+    bool mHasTransformFeedback = false;
+    bool mHasAnisotropic = false;
+
+    // Vendor-specific extensions
+    bool mHasAMDAssociations = false;
+
+    bool mIsAMD;
+    bool mIsNVIDIA;
+    bool mIsIntel;
+
+#if LL_DARWIN
+    // Needed to distinguish problem cards on older Macs that break with Materials
+    bool mIsMobileGF;
+#endif
+
+    // Whether this version of GL is good enough for SL to use
+    bool mHasRequirements;
+
+    S32 mDriverVersionMajor;
+    S32 mDriverVersionMinor;
+    S32 mDriverVersionRelease;
+    F32 mGLVersion; // e.g = 1.4
+    S32 mGLSLVersionMajor;
+    S32 mGLSLVersionMinor;
+    std::string mDriverVersionVendorString;
+    std::string mGLVersionString;
+
+    S32 mVRAM; // VRAM in MB
+
+    void getPixelFormat(); // Get the best pixel format
+
+    std::string getGLInfoString();
+    void printGLInfoString();
+    void getGLInfo(LLSD& info);
+
+    void asLLSD(LLSD& info);
+
+    // In ALL CAPS
+    std::string mGLVendor;
+    std::string mGLVendorShort;
+
+    // In ALL CAPS
+    std::string mGLRenderer;
+
+private:
+    void initExtensions();
+    void initGLStates();
+    void initGLImages();
+};
+
+extern LLGLManager gGLManager;
+
+class LLQuaternion;
+class LLMatrix4;
+
+void rotate_quat(LLQuaternion& rotation);
+
+void flush_glerror(); // Flush GL errors when we know we're handling them correctly.
+
+void log_glerror();
+void assert_glerror();
+
+void clear_glerror();
+
+//#if LL_DEBUG
+# define stop_glerror() assert_glerror()
+# define llglassertok() assert_glerror()
+//#else
+//# define stop_glerror()
+//# define llglassertok()
+//#endif
+
+#define llglassertok_always() assert_glerror()
+
+////////////////////////
+//
+// Note: U32's are GLEnum's...
+//
+
+// This is a class for GL state management
+
+/*
+    GL STATE MANAGEMENT DESCRIPTION
+
+    LLGLState and its two subclasses, LLGLEnable and LLGLDisable, manage the current
+    enable/disable states of the GL to prevent redundant setting of state within a
+    render path or the accidental corruption of what state the next path expects.
+
+    Essentially, wherever you would call glEnable set a state and then
+    subsequently reset it by calling glDisable (or vice versa), make an instance of
+    LLGLEnable with the state you want to set, and assume it will be restored to its
+    original state when that instance of LLGLEnable is destroyed.  It is good practice
+    to exploit stack frame controls for optimal setting/unsetting and readability of
+    code.  In llglstates.h, there are a collection of helper classes that define groups
+    of enables/disables that can cause multiple states to be set with the creation of
+    one instance.
+
+    Sample usage:
+
+    //disable lighting for rendering hud objects
+    //INCORRECT USAGE
+    LLGLEnable blend(GL_BLEND);
+    renderHUD();
+    LLGLDisable blend(GL_BLEND);
+
+    //CORRECT USAGE
+    {
+        LLGLEnable blend(GL_BLEND);
+        renderHUD();
+    }
+
+    If a state is to be set on a conditional, the following mechanism
+    is useful:
+
+    {
+        LLGLEnable blend(blend_hud ? GL_GL_BLEND: 0);
+        renderHUD();
+    }
+
+    A LLGLState initialized with a parameter of 0 does nothing.
+
+    LLGLState works by maintaining a map of the current GL states, and ignoring redundant
+    enables/disables.  If a redundant call is attempted, it becomes a noop, otherwise,
+    it is set in the constructor and reset in the destructor.
+
+    For debugging GL state corruption, running with debug enabled will trigger asserts
+    if the existing GL state does not match the expected GL state.
+
+*/
+
+#include "boost/function.hpp"
+
+class LLGLState
+{
+public:
+    static void initClass();
+    static void restoreGL();
+
+    static void resetTextureStates();
+    static void dumpStates();
+
+    // make sure GL blend function, GL states, and GL color mask match
+    // what we expect
+    //  writeAlpha - whether or not writing to alpha channel is expected
+    static void checkStates(GLboolean writeAlpha = GL_TRUE);
+
+protected:
+    static boost::unordered_map<LLGLenum, LLGLboolean> sStateMap;
+
+public:
+    enum { CURRENT_STATE = -2, DISABLED_STATE = 0, ENABLED_STATE = 1 };
+    LLGLState(LLGLenum state, S32 enabled = CURRENT_STATE);
+    ~LLGLState();
+    void setEnabled(S32 enabled);
+    void enable() { setEnabled(ENABLED_STATE); }
+    void disable() { setEnabled(DISABLED_STATE); }
+protected:
+    LLGLenum mState;
+    bool mWasEnabled;
+    bool mIsEnabled;
+};
+
+// New LLGLState class wrappers that don't depend on actual GL flags.
+class LLGLEnableBlending : public LLGLState
+{
+public:
+    LLGLEnableBlending(bool enable);
+};
+
+class LLGLEnableAlphaReject : public LLGLState
+{
+public:
+    LLGLEnableAlphaReject(bool enable);
+};
+
+// Enable with functor
+class LLGLEnableFunc : LLGLState
+{
+public:
+    LLGLEnableFunc(LLGLenum state, bool enable, boost::function<void()> func)
+        : LLGLState(state, enable)
+    {
+        if (enable)
+        {
+            func();
+        }
+    }
+};
+
+/// TODO: Being deprecated.
+class LLGLEnable : public LLGLState
+{
+public:
+    LLGLEnable(LLGLenum state) : LLGLState(state, ENABLED_STATE) {}
+};
+
+/// TODO: Being deprecated.
+class LLGLDisable : public LLGLState
+{
+public:
+    LLGLDisable(LLGLenum state) : LLGLState(state, DISABLED_STATE) {}
+};
+
+/*
+  Store and modify projection matrix to create an oblique
+  projection that clips to the specified plane.  Oblique
+  projections alter values in the depth buffer, so this
+  class should not be used mid-renderpass.
+
+  Restores projection matrix on destruction.
+  GL_MODELVIEW_MATRIX is active whenever program execution
+  leaves this class.
+  Does not stack.
+  Caches inverse of projection matrix used in gGLObliqueProjectionInverse
+*/
+class LLGLUserClipPlane
+{
+public:
+
+    LLGLUserClipPlane(const LLPlane& plane, const glh::matrix4f& modelview, const glh::matrix4f& projection, bool apply = true);
+    ~LLGLUserClipPlane();
+
+    void setPlane(F32 a, F32 b, F32 c, F32 d);
+    void disable();
+
+private:
+    bool mApply;
+
+    glh::matrix4f mProjection;
+    glh::matrix4f mModelview;
+};
+
+/*
+  Modify and load projection matrix to push depth values to far clip plane.
+
+  Restores projection matrix on destruction.
+  Saves/restores matrix mode around projection manipulation.
+  Does not stack.
+*/
+class LLGLSquashToFarClip
+{
+public:
+    LLGLSquashToFarClip();
+    LLGLSquashToFarClip(glh::matrix4f& projection, U32 layer = 0);
+
+    void setProjectionMatrix(glh::matrix4f& projection, U32 layer);
+
+    ~LLGLSquashToFarClip();
+};
+
+/*
+    Interface for objects that need periodic GL updates applied to them.
+    Used to synchronize GL updates with GL thread.
+*/
+class LLGLUpdate
+{
+public:
+
+    static std::list<LLGLUpdate*> sGLQ;
+
+    bool mInQ;
+    LLGLUpdate()
+        : mInQ(false)
+    {
+    }
+    virtual ~LLGLUpdate()
+    {
+        if (mInQ)
+        {
+            std::list<LLGLUpdate*>::iterator iter = std::find(sGLQ.begin(), sGLQ.end(), this);
+            if (iter != sGLQ.end())
+            {
+                sGLQ.erase(iter);
+            }
+        }
+    }
+    virtual void updateGL() = 0;
+};
+
+const U32 FENCE_WAIT_TIME_NANOSECONDS = 1000;  //1 ms
+
+class LLGLFence
+{
+public:
+    virtual ~LLGLFence()
+    {
+    }
+
+    virtual void placeFence() = 0;
+    virtual bool isCompleted() = 0;
+    virtual void wait() = 0;
+};
+
+class LLGLSyncFence : public LLGLFence
+{
+public:
+    GLsync mSync;
+
+    LLGLSyncFence();
+    virtual ~LLGLSyncFence();
+
+    void placeFence();
+    bool isCompleted();
+    void wait();
+};
+
+extern LLMatrix4 gGLObliqueProjectionInverse;
+
+#include "llglstates.h"
+
+void init_glstates();
+
+void parse_gl_version( S32* major, S32* minor, S32* release, std::string* vendor_specific, std::string* version_string );
+
+extern bool gClothRipple;
+extern bool gHeadlessClient;
+extern bool gNonInteractive;
+extern bool gGLActive;
+
+// Deal with changing glext.h definitions for newer SDK versions, specifically
+// with MAC OSX 10.5 -> 10.6
+
+
+#ifndef GL_DEPTH_ATTACHMENT
+#define GL_DEPTH_ATTACHMENT GL_DEPTH_ATTACHMENT_EXT
+#endif
+
+#ifndef GL_STENCIL_ATTACHMENT
+#define GL_STENCIL_ATTACHMENT GL_STENCIL_ATTACHMENT_EXT
+#endif
+
+#ifndef GL_FRAMEBUFFER
+#define GL_FRAMEBUFFER GL_FRAMEBUFFER_EXT
+#define GL_DRAW_FRAMEBUFFER GL_DRAW_FRAMEBUFFER_EXT
+#define GL_READ_FRAMEBUFFER GL_READ_FRAMEBUFFER_EXT
+#define GL_FRAMEBUFFER_COMPLETE GL_FRAMEBUFFER_COMPLETE_EXT
+#define GL_FRAMEBUFFER_UNSUPPORTED GL_FRAMEBUFFER_UNSUPPORTED_EXT
+#define GL_FRAMEBUFFER_INCOMPLETE_MISSING_ATTACHMENT GL_FRAMEBUFFER_INCOMPLETE_MISSING_ATTACHMENT_EXT
+#define GL_FRAMEBUFFER_INCOMPLETE_ATTACHMENT GL_FRAMEBUFFER_INCOMPLETE_ATTACHMENT_EXT
+#define glGenFramebuffers glGenFramebuffersEXT
+#define glBindFramebuffer glBindFramebufferEXT
+#define glCheckFramebufferStatus glCheckFramebufferStatusEXT
+#define glBlitFramebuffer glBlitFramebufferEXT
+#define glDeleteFramebuffers glDeleteFramebuffersEXT
+#define glFramebufferRenderbuffer glFramebufferRenderbufferEXT
+#define glFramebufferTexture2D glFramebufferTexture2DEXT
+#endif
+
+#ifndef GL_RENDERBUFFER
+#define GL_RENDERBUFFER GL_RENDERBUFFER_EXT
+#define glGenRenderbuffers glGenRenderbuffersEXT
+#define glBindRenderbuffer glBindRenderbufferEXT
+#define glRenderbufferStorage glRenderbufferStorageEXT
+#define glRenderbufferStorageMultisample glRenderbufferStorageMultisampleEXT
+#define glDeleteRenderbuffers glDeleteRenderbuffersEXT
+#endif
+
+#ifndef GL_COLOR_ATTACHMENT
+#define GL_COLOR_ATTACHMENT GL_COLOR_ATTACHMENT_EXT
+#endif
+
+#ifndef GL_COLOR_ATTACHMENT0
+#define GL_COLOR_ATTACHMENT0 GL_COLOR_ATTACHMENT0_EXT
+#endif
+
+#ifndef GL_COLOR_ATTACHMENT1
+#define GL_COLOR_ATTACHMENT1 GL_COLOR_ATTACHMENT1_EXT
+#endif
+
+#ifndef GL_COLOR_ATTACHMENT2
+#define GL_COLOR_ATTACHMENT2 GL_COLOR_ATTACHMENT2_EXT
+#endif
+
+#ifndef GL_COLOR_ATTACHMENT3
+#define GL_COLOR_ATTACHMENT3 GL_COLOR_ATTACHMENT3_EXT
+#endif
+
+
+#ifndef GL_DEPTH24_STENCIL8
+#define GL_DEPTH24_STENCIL8 GL_DEPTH24_STENCIL8_EXT
+#endif
+
+#endif // LL_LLGL_H