/**
 * @file llstring.h
 * @brief String utility functions and std::string class.
 *
 * $LicenseInfo:firstyear=2001&license=viewerlgpl$
 * Second Life Viewer Source Code
 * Copyright (C) 2010, Linden Research, Inc.
 *
 * This library is free software; you can redistribute it and/or
 * modify it under the terms of the GNU Lesser General Public
 * License as published by the Free Software Foundation;
 * version 2.1 of the License only.
 *
 * This library is distributed in the hope that it will be useful,
 * but WITHOUT ANY WARRANTY; without even the implied warranty of
 * MERCHANTABILITY or FITNESS FOR A PARTICULAR PURPOSE.  See the GNU
 * Lesser General Public License for more details.
 *
 * You should have received a copy of the GNU Lesser General Public
 * License along with this library; if not, write to the Free Software
 * Foundation, Inc., 51 Franklin Street, Fifth Floor, Boston, MA  02110-1301  USA
 *
 * Linden Research, Inc., 945 Battery Street, San Francisco, CA  94111  USA
 * $/LicenseInfo$
 */

#ifndef LL_LLSTRING_H
#define LL_LLSTRING_H

#include <boost/call_traits.hpp>
#include <boost/optional/optional.hpp>
#include <string>
#include <cstdio>
#include <cwchar>                   // std::wcslen()
//#include <locale>
#include <iomanip>
#include <algorithm>
#include <vector>
#include <map>
#include "llformat.h"

#if LL_LINUX
#include <wctype.h>
#include <wchar.h>
#endif

#include <string.h>
#include <boost/scoped_ptr.hpp>

const char LL_UNKNOWN_CHAR = '?';
class LLSD;

#if LL_DARWIN || LL_LINUX
// Template specialization of char_traits for U16s. Only necessary on Mac and Linux (exists on Windows already)
#include <cstring>

namespace std
{
template<>
struct char_traits<U16>
{
    typedef U16         char_type;
    typedef int         int_type;
    typedef streampos   pos_type;
    typedef streamoff   off_type;
    typedef mbstate_t   state_type;

    static void
        assign(char_type& __c1, const char_type& __c2)
    { __c1 = __c2; }

    static bool
        eq(const char_type& __c1, const char_type& __c2)
    { return __c1 == __c2; }

    static bool
        lt(const char_type& __c1, const char_type& __c2)
    { return __c1 < __c2; }

    static int
        compare(const char_type* __s1, const char_type* __s2, size_t __n)
    { return memcmp(__s1, __s2, __n * sizeof(char_type)); }

    static size_t
        length(const char_type* __s)
    {
        const char_type *cur_char = __s;
        while (*cur_char != 0)
        {
            ++cur_char;
        }
        return cur_char - __s;
    }

    static const char_type*
        find(const char_type* __s, size_t __n, const char_type& __a)
    { return static_cast<const char_type*>(memchr(__s, __a, __n * sizeof(char_type))); }

    static char_type*
        move(char_type* __s1, const char_type* __s2, size_t __n)
    { return static_cast<char_type*>(memmove(__s1, __s2, __n * sizeof(char_type))); }

    static char_type*
        copy(char_type* __s1, const char_type* __s2, size_t __n)
    {  return static_cast<char_type*>(memcpy(__s1, __s2, __n * sizeof(char_type))); }   /* Flawfinder: ignore */

    static char_type*
        assign(char_type* __s, size_t __n, char_type __a)
    {
        // This isn't right.
        //return static_cast<char_type*>(memset(__s, __a, __n * sizeof(char_type)));

        // I don't think there's a standard 'memset' for 16-bit values.
        // Do this the old-fashioned way.

        size_t __i;
        for(__i = 0; __i < __n; __i++)
        {
            __s[__i] = __a;
        }
        return __s;
    }

    static char_type
        to_char_type(const int_type& __c)
    { return static_cast<char_type>(__c); }

    static int_type
        to_int_type(const char_type& __c)
    { return static_cast<int_type>(__c); }

    static bool
        eq_int_type(const int_type& __c1, const int_type& __c2)
    { return __c1 == __c2; }

    static int_type
        eof() { return static_cast<int_type>(EOF); }

    static int_type
        not_eof(const int_type& __c)
      { return (__c == eof()) ? 0 : __c; }
  };
};
#endif

class LL_COMMON_API LLStringOps
{
private:
    static long sPacificTimeOffset;
    static long sLocalTimeOffset;
    static bool sPacificDaylightTime;

    static std::map<std::string, std::string> datetimeToCodes;

public:
    static std::vector<std::string> sWeekDayList;
    static std::vector<std::string> sWeekDayShortList;
    static std::vector<std::string> sMonthList;
    static std::vector<std::string> sMonthShortList;
    static std::string sDayFormat;

    static std::string sAM;
    static std::string sPM;

    static char toUpper(char elem) { return toupper((unsigned char)elem); }
    static llwchar toUpper(llwchar elem) { return towupper(elem); }

    static char toLower(char elem) { return tolower((unsigned char)elem); }
    static llwchar toLower(llwchar elem) { return towlower(elem); }

    static bool isSpace(char elem) { return isspace((unsigned char)elem) != 0; }
    static bool isSpace(llwchar elem) { return iswspace(elem) != 0; }

    static bool isUpper(char elem) { return isupper((unsigned char)elem) != 0; }
    static bool isUpper(llwchar elem) { return iswupper(elem) != 0; }

    static bool isLower(char elem) { return islower((unsigned char)elem) != 0; }
    static bool isLower(llwchar elem) { return iswlower(elem) != 0; }

    static bool isDigit(char a) { return isdigit((unsigned char)a) != 0; }
    static bool isDigit(llwchar a) { return iswdigit(a) != 0; }

    static bool isPunct(char a) { return ispunct((unsigned char)a) != 0; }
    static bool isPunct(llwchar a) { return iswpunct(a) != 0; }

    static bool isAlpha(char a) { return isalpha((unsigned char)a) != 0; }
    static bool isAlpha(llwchar a) { return iswalpha(a) != 0; }

<<<<<<< HEAD
    // Returns true when 'a' corresponds to a "genuine" emoji. HB
	static bool isEmoji(llwchar a);
=======
    static bool isAlnum(char a) { return isalnum((unsigned char)a) != 0; }
    static bool isAlnum(llwchar a) { return iswalnum(a) != 0; }
>>>>>>> e7eced3c

    static bool isEmoji(llwchar wch);

    static S32  collate(const char* a, const char* b) { return strcoll(a, b); }
    static S32  collate(const llwchar* a, const llwchar* b);

    static void setupDatetimeInfo(bool pacific_daylight_time);

    static void setupWeekDaysNames(const std::string& data);
    static void setupWeekDaysShortNames(const std::string& data);
    static void setupMonthNames(const std::string& data);
    static void setupMonthShortNames(const std::string& data);
    static void setupDayFormat(const std::string& data);


    static long getPacificTimeOffset(void) { return sPacificTimeOffset;}
    static long getLocalTimeOffset(void) { return sLocalTimeOffset;}
    // Is the Pacific time zone (aka server time zone)
    // currently in daylight savings time?
    static bool getPacificDaylightTime(void) { return sPacificDaylightTime;}

    static std::string getDatetimeCode (std::string key);

    // Express a value like 1234567 as "1.23M"
    static std::string getReadableNumber(F64 num);
};

/**
 * @brief Return a string constructed from in without crashing if the
 * pointer is NULL.
 */
LL_COMMON_API std::string ll_safe_string(const char* in);
LL_COMMON_API std::string ll_safe_string(const char* in, S32 maxlen);


// Allowing assignments from non-strings into format_map_t is apparently
// *really* error-prone, so subclass std::string with just basic c'tors.
class LLFormatMapString
{
public:
    LLFormatMapString() {};
    LLFormatMapString(const char* s) : mString(ll_safe_string(s)) {};
    LLFormatMapString(const std::string& s) : mString(s) {};
    operator std::string() const { return mString; }
    bool operator<(const LLFormatMapString& rhs) const { return mString < rhs.mString; }
    std::size_t length() const { return mString.length(); }

private:
    std::string mString;
};

template <class T>
class LLStringUtilBase
{
private:
    static std::string sLocale;

public:
    typedef std::basic_string<T> string_type;
    typedef typename string_type::size_type size_type;

public:
    /////////////////////////////////////////////////////////////////////////////////////////
    // Static Utility functions that operate on std::strings

    static const string_type null;

    typedef std::map<LLFormatMapString, LLFormatMapString> format_map_t;
    /// considers any sequence of delims as a single field separator
    LL_COMMON_API static void getTokens(const string_type& instr,
                                        std::vector<string_type >& tokens,
                                        const string_type& delims);
    /// like simple scan overload, but returns scanned vector
    static std::vector<string_type> getTokens(const string_type& instr,
                                              const string_type& delims);
    /// add support for keep_delims and quotes (either could be empty string)
    static void getTokens(const string_type& instr,
                          std::vector<string_type>& tokens,
                          const string_type& drop_delims,
                          const string_type& keep_delims,
                          const string_type& quotes=string_type());
    /// like keep_delims-and-quotes overload, but returns scanned vector
    static std::vector<string_type> getTokens(const string_type& instr,
                                              const string_type& drop_delims,
                                              const string_type& keep_delims,
                                              const string_type& quotes=string_type());
    /// add support for escapes (could be empty string)
    static void getTokens(const string_type& instr,
                          std::vector<string_type>& tokens,
                          const string_type& drop_delims,
                          const string_type& keep_delims,
                          const string_type& quotes,
                          const string_type& escapes);
    /// like escapes overload, but returns scanned vector
    static std::vector<string_type> getTokens(const string_type& instr,
                                              const string_type& drop_delims,
                                              const string_type& keep_delims,
                                              const string_type& quotes,
                                              const string_type& escapes);

    LL_COMMON_API static void formatNumber(string_type& numStr, string_type decimals);
    LL_COMMON_API static bool formatDatetime(string_type& replacement, string_type token, string_type param, S32 secFromEpoch);
    LL_COMMON_API static S32 format(string_type& s, const format_map_t& substitutions);
    LL_COMMON_API static S32 format(string_type& s, const LLSD& substitutions);
    LL_COMMON_API static bool simpleReplacement(string_type& replacement, string_type token, const format_map_t& substitutions);
    LL_COMMON_API static bool simpleReplacement(string_type& replacement, string_type token, const LLSD& substitutions);
    LL_COMMON_API static void setLocale (std::string inLocale);
    LL_COMMON_API static std::string getLocale (void);

    static bool isValidIndex(const string_type& string, size_type i)
    {
        return !string.empty() && (0 <= i) && (i <= string.size());
    }

    static bool contains(const string_type& string, T c, size_type i=0)
    {
        return string.find(c, i) != string_type::npos;
    }

    static void trimHead(string_type& string);
    static void trimTail(string_type& string);
    static void trim(string_type& string)   { trimHead(string); trimTail(string); }
    static void truncate(string_type& string, size_type count);

    static void toUpper(string_type& string);
    static void toLower(string_type& string);

    // True if this is the head of s.
    static BOOL isHead( const string_type& string, const T* s );

    /**
     * @brief Returns true if string starts with substr
     *
     * If etither string or substr are empty, this method returns false.
     */
    static bool startsWith(
        const string_type& string,
        const string_type& substr);

    /**
     * @brief Returns true if string ends in substr
     *
     * If etither string or substr are empty, this method returns false.
     */
    static bool endsWith(
        const string_type& string,
        const string_type& substr);

    /**
     * get environment string value with proper Unicode handling
     * (key is always UTF-8)
     * detect absence by return value == dflt
     */
    static string_type getenv(const std::string& key, const string_type& dflt="");
    /**
     * get optional environment string value with proper Unicode handling
     * (key is always UTF-8)
     * detect absence by (! return value)
     */
    static boost::optional<string_type> getoptenv(const std::string& key);

    static void addCRLF(string_type& string);
    static void removeCRLF(string_type& string);
    static void removeWindowsCR(string_type& string);

    static void replaceTabsWithSpaces( string_type& string, size_type spaces_per_tab );
    static void replaceNonstandardASCII( string_type& string, T replacement );
    static void replaceChar( string_type& string, T target, T replacement );
    static void replaceString( string_type& string, string_type target, string_type replacement );
    static string_type capitalize(const string_type& str);
    static void capitalize(string_type& str);

    static BOOL containsNonprintable(const string_type& string);
    static void stripNonprintable(string_type& string);

    /**
     * Double-quote an argument string if needed, unless it's already
     * double-quoted. Decide whether it's needed based on the presence of any
     * character in @a triggers (default space or double-quote). If we quote
     * it, escape any embedded double-quote with the @a escape string (default
     * backslash).
     *
     * Passing triggers="" means always quote, unless it's already double-quoted.
     */
    static string_type quote(const string_type& str,
                             const string_type& triggers=" \"",
                             const string_type& escape="\\");

    /**
     * @brief Unsafe way to make ascii characters. You should probably
     * only call this when interacting with the host operating system.
     * The 1 byte std::string does not work correctly.
     * The 2 and 4 byte std::string probably work, so LLWStringUtil::_makeASCII
     * should work.
     */
    static void _makeASCII(string_type& string);

    // Conversion to other data types
    static BOOL convertToBOOL(const string_type& string, BOOL& value);
    static BOOL convertToU8(const string_type& string, U8& value);
    static BOOL convertToS8(const string_type& string, S8& value);
    static BOOL convertToS16(const string_type& string, S16& value);
    static BOOL convertToU16(const string_type& string, U16& value);
    static BOOL convertToU32(const string_type& string, U32& value);
    static BOOL convertToS32(const string_type& string, S32& value);
    static BOOL convertToF32(const string_type& string, F32& value);
    static BOOL convertToF64(const string_type& string, F64& value);

    /////////////////////////////////////////////////////////////////////////////////////////
    // Utility functions for working with char*'s and strings

    // Like strcmp but also handles empty strings. Uses
    // current locale.
    static S32      compareStrings(const T* lhs, const T* rhs);
    static S32      compareStrings(const string_type& lhs, const string_type& rhs);

    // case insensitive version of above. Uses current locale on
    // Win32, and falls back to a non-locale aware comparison on
    // Linux.
    static S32      compareInsensitive(const T* lhs, const T* rhs);
    static S32      compareInsensitive(const string_type& lhs, const string_type& rhs);

    // Case sensitive comparison with good handling of numbers.  Does not use current locale.
    // a.k.a. strdictcmp()
    static S32      compareDict(const string_type& a, const string_type& b);

    // Case *in*sensitive comparison with good handling of numbers.  Does not use current locale.
    // a.k.a. strdictcmp()
    static S32      compareDictInsensitive(const string_type& a, const string_type& b);

    // Puts compareDict() in a form appropriate for LL container classes to use for sorting.
    static BOOL     precedesDict( const string_type& a, const string_type& b );

    // A replacement for strncpy.
    // If the dst buffer is dst_size bytes long or more, ensures that dst is null terminated and holds
    // up to dst_size-1 characters of src.
    static void     copy(T* dst, const T* src, size_type dst_size);

    // Copies src into dst at a given offset.
    static void     copyInto(string_type& dst, const string_type& src, size_type offset);

    static bool     isPartOfWord(T c) { return (c == (T)'_') || LLStringOps::isAlnum(c); }


#ifdef _DEBUG
    LL_COMMON_API static void       testHarness();
#endif

private:
    LL_COMMON_API static size_type getSubstitution(const string_type& instr, size_type& start, std::vector<string_type >& tokens);
};

template<class T> const std::basic_string<T> LLStringUtilBase<T>::null;
template<class T> std::string LLStringUtilBase<T>::sLocale;

typedef LLStringUtilBase<char> LLStringUtil;
typedef LLStringUtilBase<llwchar> LLWStringUtil;
typedef std::basic_string<llwchar> LLWString;

//@ Use this where we want to disallow input in the form of "foo"
//  This is used to catch places where english text is embedded in the code
//  instead of in a translatable XUI file.
class LLStringExplicit : public std::string
{
public:
    explicit LLStringExplicit(const char* s) : std::string(s) {}
    LLStringExplicit(const std::string& s) : std::string(s) {}
    LLStringExplicit(const std::string& s, size_type pos, size_type n = std::string::npos) : std::string(s, pos, n) {}
};

struct LLDictionaryLess
{
public:
    bool operator()(const std::string& a, const std::string& b) const
    {
        return (LLStringUtil::precedesDict(a, b) ? true : false);
    }
};


/**
 * Simple support functions
 */

/**
 * @brief chop off the trailing characters in a string.
 *
 * This function works on bytes rather than glyphs, so this will
 * incorrectly truncate non-single byte strings.
 * Use utf8str_truncate() for utf8 strings
 * @return a copy of in string minus the trailing count bytes.
 */
inline std::string chop_tail_copy(
    const std::string& in,
    std::string::size_type count)
{
    return std::string(in, 0, in.length() - count);
}

/**
 * @brief This translates a nybble stored as a hex value from 0-f back
 * to a nybble in the low order bits of the return byte.
 */
LL_COMMON_API bool is_char_hex(char hex);
LL_COMMON_API U8 hex_as_nybble(char hex);

/**
 * @brief read the contents of a file into a string.
 *
 * Since this function has no concept of character encoding, most
 * anything you do with this method ill-advised. Please avoid.
 * @param str [out] The string which will have.
 * @param filename The full name of the file to read.
 * @return Returns true on success. If false, str is unmodified.
 */
LL_COMMON_API bool _read_file_into_string(std::string& str, const std::string& filename);
LL_COMMON_API bool iswindividual(llwchar elem);

/**
 * Unicode support
 */

/// generic conversion aliases
template<typename TO, typename FROM, typename Enable=void>
struct ll_convert_impl
{
    // Don't even provide a generic implementation. We specialize for every
    // combination we do support.
    TO operator()(const FROM& in) const;
};

// Use a function template to get the nice ll_convert<TO>(from_value) API.
template<typename TO, typename FROM>
TO ll_convert(const FROM& in)
{
    return ll_convert_impl<TO, FROM>()(in);
}

// degenerate case
template<typename T>
struct ll_convert_impl<T, T>
{
    T operator()(const T& in) const { return in; }
};

// simple construction from char*
template<typename T>
struct ll_convert_impl<T, const typename T::value_type*>
{
    T operator()(const typename T::value_type* in) const { return { in }; }
};

// specialize ll_convert_impl<TO, FROM> to return EXPR
#define ll_convert_alias(TO, FROM, EXPR)                    \
template<>                                                  \
struct ll_convert_impl<TO, FROM>                            \
{                                                           \
    /* param_type optimally passes both char* and string */ \
    TO operator()(typename boost::call_traits<FROM>::param_type in) const { return EXPR; } \
}

// If all we're doing is copying characters, pass this to ll_convert_alias as
// EXPR. Since it expands into the 'return EXPR' slot in the ll_convert_impl
// specialization above, it implies TO{ in.begin(), in.end() }.
#define LL_CONVERT_COPY_CHARS { in.begin(), in.end() }

// Generic name for strlen() / wcslen() - the default implementation should
// (!) work with U16 and llwchar, but we don't intend to engage it.
template <typename CHARTYPE>
size_t ll_convert_length(const CHARTYPE* zstr)
{
    const CHARTYPE* zp;
    // classic C string scan
    for (zp = zstr; *zp; ++zp)
        ;
    return (zp - zstr);
}

// specialize where we have a library function; may use intrinsic operations
template <>
inline size_t ll_convert_length<wchar_t>(const wchar_t* zstr) { return std::wcslen(zstr); }
template <>
inline size_t ll_convert_length<char>   (const char*    zstr) { return std::strlen(zstr); }

// ll_convert_forms() is short for a bunch of boilerplate. It defines
// longname(const char*, len), longname(const char*), longname(const string&)
// and longname(const string&, len) so calls written pre-ll_convert() will
// work. Most of these overloads will be unified once we turn on C++17 and can
// use std::string_view.
// It also uses aliasmacro to ensure that both ll_convert<OUTSTR>(const char*)
// and ll_convert<OUTSTR>(const string&) will work.
#define ll_convert_forms(aliasmacro, OUTSTR, INSTR, longname)           \
LL_COMMON_API OUTSTR longname(const INSTR::value_type* in, size_t len); \
inline auto longname(const INSTR& in, size_t len)                       \
{                                                                       \
    return longname(in.c_str(), len);                                   \
}                                                                       \
inline auto longname(const INSTR::value_type* in)                       \
{                                                                       \
    return longname(in, ll_convert_length(in));                         \
}                                                                       \
inline auto longname(const INSTR& in)                                   \
{                                                                       \
    return longname(in.c_str(), in.length());                           \
}                                                                       \
/* string param */                                                      \
aliasmacro(OUTSTR, INSTR, longname(in));                                \
/* char* param */                                                       \
aliasmacro(OUTSTR, const INSTR::value_type*, longname(in))

// Make the incoming string a utf8 string. Replaces any unknown glyph
// with the UNKNOWN_CHARACTER. Once any unknown glyph is found, the rest
// of the data may not be recovered.
LL_COMMON_API std::string rawstr_to_utf8(const std::string& raw);

//
// We should never use UTF16 except when communicating with Win32!
// https://docs.microsoft.com/en-us/cpp/cpp/char-wchar-t-char16-t-char32-t
// nat 2018-12-14: I consider the whole llutf16string thing a mistake, because
// the Windows APIs we want to call are all defined in terms of wchar_t*
// (or worse, LPCTSTR).
// https://docs.microsoft.com/en-us/windows/desktop/winprog/windows-data-types

// While there is no point coding for an ASCII-only world (! defined(UNICODE)),
// use of U16 and llutf16string for Windows APIs locks in /Zc:wchar_t-. Going
// forward, we should code in terms of wchar_t and std::wstring so as to
// support either setting of /Zc:wchar_t.

// The first link above states that char can be used to hold ASCII or any
// multi-byte character set, and distinguishes wchar_t (UTF-16LE), char16_t
// (UTF-16) and char32_t (UTF-32). Nonetheless, within this code base:
// * char and std::string always hold UTF-8 (of which ASCII is a subset). It
//   is a BUG if they are used to pass strings in any other multi-byte
//   encoding.
// * wchar_t and std::wstring should be our interface to Windows wide-string
//   APIs, and therefore hold UTF-16LE.
// * U16 and llutf16string are the previous but DEPRECATED UTF-16LE type. Do
//   not introduce new uses of U16 or llutf16string for string data.
// * llwchar and LLWString hold UTF-32 strings.
// * Do not introduce char16_t or std::u16string.
// * Do not introduce char32_t or std::u32string.
//
// This typedef may or may not be identical to std::wstring, depending on
// LL_WCHAR_T_NATIVE.
typedef std::basic_string<U16> llutf16string;

// Considering wchar_t, llwchar and U16, there are three relevant cases:
#if LLWCHAR_IS_WCHAR_T         // every which way but Windows
// llwchar is identical to wchar_t, LLWString is identical to std::wstring.
// U16 is distinct, llutf16string is distinct (though pretty useless).
// Given conversions to/from LLWString and to/from llutf16string, conversions
// involving std::wstring would collide.
#define ll_convert_wstr_alias(TO, FROM, EXPR) // nothing
// but we can define conversions involving llutf16string without collisions
#define  ll_convert_u16_alias(TO, FROM, EXPR) ll_convert_alias(TO, FROM, EXPR)

#elif defined(LL_WCHAR_T_NATIVE)    // Windows, either clang or MS /Zc:wchar_t
// llwchar (32-bit), wchar_t (16-bit) and U16 are all different types.
// Conversions to/from LLWString, to/from std::wstring and to/from llutf16string
// can all be defined.
#define ll_convert_wstr_alias(TO, FROM, EXPR) ll_convert_alias(TO, FROM, EXPR)
#define  ll_convert_u16_alias(TO, FROM, EXPR) ll_convert_alias(TO, FROM, EXPR)

#else  // ! LL_WCHAR_T_NATIVE: Windows with MS /Zc:wchar_t-
// wchar_t is identical to U16, std::wstring is identical to llutf16string.
// Given conversions to/from LLWString and to/from std::wstring, conversions
// involving llutf16string would collide.
#define  ll_convert_u16_alias(TO, FROM, EXPR) // nothing
// but we can define conversions involving std::wstring without collisions
#define ll_convert_wstr_alias(TO, FROM, EXPR) ll_convert_alias(TO, FROM, EXPR)
#endif

ll_convert_forms(ll_convert_u16_alias, LLWString,     llutf16string, utf16str_to_wstring);
ll_convert_forms(ll_convert_u16_alias, llutf16string, LLWString,     wstring_to_utf16str);
ll_convert_forms(ll_convert_u16_alias, llutf16string, std::string,   utf8str_to_utf16str);
ll_convert_forms(ll_convert_alias,     LLWString,     std::string,   utf8str_to_wstring);

// Same function, better name. JC
inline LLWString utf8string_to_wstring(const std::string& utf8_string) { return utf8str_to_wstring(utf8_string); }

LL_COMMON_API std::ptrdiff_t wchar_to_utf8chars(llwchar inchar, char* outchars);

ll_convert_forms(ll_convert_alias,     std::string, LLWString,     wstring_to_utf8str);
ll_convert_forms(ll_convert_u16_alias, std::string, llutf16string, utf16str_to_utf8str);

// an older alias for utf16str_to_utf8str(llutf16string)
inline std::string wstring_to_utf8str(const llutf16string &utf16str) { return utf16str_to_utf8str(utf16str);}

// Length of this UTF32 string in bytes when transformed to UTF8
LL_COMMON_API S32 wstring_utf8_length(const LLWString& wstr);

// Length in bytes of this wide char in a UTF8 string
LL_COMMON_API S32 wchar_utf8_length(const llwchar wc);

LL_COMMON_API std::string wchar_utf8_preview(const llwchar wc);

LL_COMMON_API std::string utf8str_tolower(const std::string& utf8str);

// Length in llwchar (UTF-32) of the first len units (16 bits) of the given UTF-16 string.
LL_COMMON_API S32 utf16str_wstring_length(const llutf16string &utf16str, S32 len);

// Length in utf16string (UTF-16) of wlen wchars beginning at woffset.
LL_COMMON_API S32 wstring_utf16_length(const LLWString & wstr, S32 woffset, S32 wlen);

// Length in wstring (i.e., llwchar count) of a part of a wstring specified by utf16 length (i.e., utf16 units.)
LL_COMMON_API S32 wstring_wstring_length_from_utf16_length(const LLWString & wstr, S32 woffset, S32 utf16_length, BOOL *unaligned = NULL);

/**
 * @brief Properly truncate a utf8 string to a maximum byte count.
 *
 * The returned string may be less than max_len if the truncation
 * happens in the middle of a glyph. If max_len is longer than the
 * string passed in, the return value == utf8str.
 * @param utf8str A valid utf8 string to truncate.
 * @param max_len The maximum number of bytes in the return value.
 * @return Returns a valid utf8 string with byte count <= max_len.
 */
LL_COMMON_API std::string utf8str_truncate(const std::string& utf8str, const S32 max_len);

LL_COMMON_API std::string utf8str_trim(const std::string& utf8str);

LL_COMMON_API S32 utf8str_compare_insensitive(
    const std::string& lhs,
    const std::string& rhs);

/**
* @brief Properly truncate a utf8 string to a maximum character count.
*
* If symbol_len is longer than the string passed in, the return
* value == utf8str.
* @param utf8str A valid utf8 string to truncate.
* @param symbol_len The maximum number of symbols in the return value.
* @return Returns a valid utf8 string with symbol count <= max_len.
*/
LL_COMMON_API std::string utf8str_symbol_truncate(const std::string& utf8str, const S32 symbol_len);

/**
 * @brief Replace all occurences of target_char with replace_char
 *
 * @param utf8str A utf8 string to process.
 * @param target_char The wchar to be replaced
 * @param replace_char The wchar which is written on replace
 */
LL_COMMON_API std::string utf8str_substChar(
    const std::string& utf8str,
    const llwchar target_char,
    const llwchar replace_char);

LL_COMMON_API std::string utf8str_makeASCII(const std::string& utf8str);

// Hack - used for evil notecards.
LL_COMMON_API std::string mbcsstring_makeASCII(const std::string& str);

LL_COMMON_API std::string utf8str_removeCRLF(const std::string& utf8str);

LL_COMMON_API llwchar utf8str_to_wchar(const std::string& utf8str, size_t offset, size_t length);

LL_COMMON_API std::string utf8str_showBytesUTF8(const std::string& utf8str);

LL_COMMON_API bool wstring_has_emoji(const LLWString& wstr);

LL_COMMON_API bool wstring_remove_emojis(LLWString& wstr);

LL_COMMON_API bool utf8str_remove_emojis(std::string& utf8str);

#if LL_WINDOWS
/* @name Windows string helpers
 */
//@{

/**
 * @brief Convert a wide string to/from std::string
 * Convert a Windows wide string to/from our LLWString
 *
 * This replaces the unsafe W2A macro from ATL.
 */
// Avoid requiring this header to #include the Windows header file declaring
// our actual default code_page by delegating this function to our .cpp file.
LL_COMMON_API unsigned int ll_wstring_default_code_page();

// This is like ll_convert_forms(), with the added complexity of a code page
// parameter that may or may not be passed.
#define ll_convert_cp_forms(aliasmacro, OUTSTR, INSTR, longname)    \
/* declare the only nontrivial implementation (in .cpp file) */     \
LL_COMMON_API OUTSTR longname(                                      \
    const INSTR::value_type* in,                                    \
    size_t len,                                                     \
    unsigned int code_page=ll_wstring_default_code_page());         \
/* if passed only a char pointer, scan for nul terminator */        \
inline auto longname(const INSTR::value_type* in)                   \
{                                                                   \
    return longname(in, ll_convert_length(in));                     \
}                                                                   \
/* if passed string and length, extract its char pointer */         \
inline auto longname(                                               \
    const INSTR& in,                                                \
    size_t len,                                                     \
    unsigned int code_page=ll_wstring_default_code_page())          \
{                                                                   \
    return longname(in.c_str(), len, code_page);                    \
}                                                                   \
/* if passed only a string object, no scan, pass known length */    \
inline auto longname(const INSTR& in)                               \
{                                                                   \
    return longname(in.c_str(), in.length());                       \
}                                                                   \
aliasmacro(OUTSTR, INSTR, longname(in));                            \
aliasmacro(OUTSTR, const INSTR::value_type*, longname(in))

ll_convert_cp_forms(ll_convert_wstr_alias, std::string,  std::wstring, ll_convert_wide_to_string);
ll_convert_cp_forms(ll_convert_wstr_alias, std::wstring, std::string,  ll_convert_string_to_wide);
   ll_convert_forms(ll_convert_wstr_alias, LLWString,    std::wstring, ll_convert_wide_to_wstring);
   ll_convert_forms(ll_convert_wstr_alias, std::wstring, LLWString,    ll_convert_wstring_to_wide);

/**
 * Converts incoming string into utf8 string
 *
 */
LL_COMMON_API std::string ll_convert_string_to_utf8_string(const std::string& in);

/// Get Windows message string for passed GetLastError() code
// VS 2013 doesn't let us forward-declare this template, which is what we
// started with, so the implementation could reference the specialization we
// haven't yet declared. Somewhat weirdly, just stating the generic
// implementation in terms of the specialization works, even in this order...

// the general case is just a conversion from the sole implementation
// Microsoft says DWORD is a typedef for unsigned long
// https://docs.microsoft.com/en-us/windows/desktop/winprog/windows-data-types
// so rather than drag windows.h into everybody's include space...
template<typename STRING>
STRING windows_message(unsigned long error)
{
    return ll_convert<STRING>(windows_message<std::wstring>(error));
}

/// There's only one real implementation
template<>
LL_COMMON_API std::wstring windows_message<std::wstring>(unsigned long error);

/// Get Windows message string, implicitly calling GetLastError()
template<typename STRING>
STRING windows_message() { return windows_message<STRING>(GetLastError()); }

//@}

LL_COMMON_API boost::optional<std::wstring> llstring_getoptenv(const std::string& key);

#else // ! LL_WINDOWS

LL_COMMON_API boost::optional<std::string>  llstring_getoptenv(const std::string& key);

#endif // ! LL_WINDOWS

/**
 * Many of the 'strip' and 'replace' methods of LLStringUtilBase need
 * specialization to work with the signed char type.
 * Sadly, it is not possible (AFAIK) to specialize a single method of
 * a template class.
 * That stuff should go here.
 */
namespace LLStringFn
{
    /**
     * @brief Replace all non-printable characters with replacement in
     * string.
     * NOTE - this will zap non-ascii
     *
     * @param [in,out] string the to modify. out value is the string
     * with zero non-printable characters.
     * @param The replacement character. use LL_UNKNOWN_CHAR if unsure.
     */
    LL_COMMON_API void replace_nonprintable_in_ascii(
        std::basic_string<char>& string,
        char replacement);


    /**
     * @brief Replace all non-printable characters and pipe characters
     * with replacement in a string.
     * NOTE - this will zap non-ascii
     *
     * @param [in,out] the string to modify. out value is the string
     * with zero non-printable characters and zero pipe characters.
     * @param The replacement character. use LL_UNKNOWN_CHAR if unsure.
     */
    LL_COMMON_API void replace_nonprintable_and_pipe_in_ascii(std::basic_string<char>& str,
                                       char replacement);


    /**
     * @brief Remove all characters that are not allowed in XML 1.0.
     * Returns a copy of the string with those characters removed.
     * Works with US ASCII and UTF-8 encoded strings.  JC
     */
    LL_COMMON_API std::string strip_invalid_xml(const std::string& input);


    /**
     * @brief Replace all control characters (0 <= c < 0x20) with replacement in
     * string.   This is safe for utf-8
     *
     * @param [in,out] string the to modify. out value is the string
     * with zero non-printable characters.
     * @param The replacement character. use LL_UNKNOWN_CHAR if unsure.
     */
    LL_COMMON_API void replace_ascii_controlchars(
        std::basic_string<char>& string,
        char replacement);
}

////////////////////////////////////////////////////////////
// NOTE: LLStringUtil::format, getTokens, and support functions moved to llstring.cpp.
// There is no LLWStringUtil::format implementation currently.
// Calling these for anything other than LLStringUtil will produce link errors.

////////////////////////////////////////////////////////////

// static
template <class T>
std::vector<typename LLStringUtilBase<T>::string_type>
LLStringUtilBase<T>::getTokens(const string_type& instr, const string_type& delims)
{
    std::vector<string_type> tokens;
    getTokens(instr, tokens, delims);
    return tokens;
}

// static
template <class T>
std::vector<typename LLStringUtilBase<T>::string_type>
LLStringUtilBase<T>::getTokens(const string_type& instr,
                               const string_type& drop_delims,
                               const string_type& keep_delims,
                               const string_type& quotes)
{
    std::vector<string_type> tokens;
    getTokens(instr, tokens, drop_delims, keep_delims, quotes);
    return tokens;
}

// static
template <class T>
std::vector<typename LLStringUtilBase<T>::string_type>
LLStringUtilBase<T>::getTokens(const string_type& instr,
                               const string_type& drop_delims,
                               const string_type& keep_delims,
                               const string_type& quotes,
                               const string_type& escapes)
{
    std::vector<string_type> tokens;
    getTokens(instr, tokens, drop_delims, keep_delims, quotes, escapes);
    return tokens;
}

namespace LLStringUtilBaseImpl
{

/**
 * Input string scanner helper for getTokens(), or really any other
 * character-parsing routine that may have to deal with escape characters.
 * This implementation defines the concept (also an interface, should you
 * choose to implement the concept by subclassing) and provides trivial
 * implementations for a string @em without escape processing.
 */
template <class T>
struct InString
{
    typedef std::basic_string<T> string_type;
    typedef typename string_type::const_iterator const_iterator;

    InString(const_iterator b, const_iterator e):
        mIter(b),
        mEnd(e)
    {}
    virtual ~InString() {}

    bool done() const { return mIter == mEnd; }
    /// Is the current character (*mIter) escaped? This implementation can
    /// answer trivially because it doesn't support escapes.
    virtual bool escaped() const { return false; }
    /// Obtain the current character and advance @c mIter.
    virtual T next() { return *mIter++; }
    /// Does the current character match specified character?
    virtual bool is(T ch) const { return (! done()) && *mIter == ch; }
    /// Is the current character any one of the specified characters?
    virtual bool oneof(const string_type& delims) const
    {
        return (! done()) && LLStringUtilBase<T>::contains(delims, *mIter);
    }

    /**
     * Scan forward from @from until either @a delim or end. This is primarily
     * useful for processing quoted substrings.
     *
     * If we do see @a delim, append everything from @from until (excluding)
     * @a delim to @a into, advance @c mIter to skip @a delim, and return @c
     * true.
     *
     * If we do not see @a delim, do not alter @a into or @c mIter and return
     * @c false. Do not pass GO, do not collect $200.
     *
     * @note The @c false case described above implements normal getTokens()
     * treatment of an unmatched open quote: treat the quote character as if
     * escaped, that is, simply collect it as part of the current token. Other
     * plausible behaviors directly affect the way getTokens() deals with an
     * unmatched quote: e.g. throwing an exception to treat it as an error, or
     * assuming a close quote beyond end of string (in which case return @c
     * true).
     */
    virtual bool collect_until(string_type& into, const_iterator from, T delim)
    {
        const_iterator found = std::find(from, mEnd, delim);
        // If we didn't find delim, change nothing, just tell caller.
        if (found == mEnd)
            return false;
        // Found delim! Append everything between from and found.
        into.append(from, found);
        // advance past delim in input
        mIter = found + 1;
        return true;
    }

    const_iterator mIter, mEnd;
};

/// InString subclass that handles escape characters
template <class T>
class InEscString: public InString<T>
{
public:
    typedef InString<T> super;
    typedef typename super::string_type string_type;
    typedef typename super::const_iterator const_iterator;
    using super::done;
    using super::mIter;
    using super::mEnd;

    InEscString(const_iterator b, const_iterator e, const string_type& escapes):
        super(b, e),
        mEscapes(escapes)
    {
        // Even though we've already initialized 'mIter' via our base-class
        // constructor, set it again to check for initial escape char.
        setiter(b);
    }

    /// This implementation uses the answer cached by setiter().
    virtual bool escaped() const { return mIsEsc; }
    virtual T next()
    {
        // If we're looking at the escape character of an escape sequence,
        // skip that character. This is the one time we can modify 'mIter'
        // without using setiter: for this one case we DO NOT CARE if the
        // escaped character is itself an escape.
        if (mIsEsc)
            ++mIter;
        // If we were looking at an escape character, this is the escaped
        // character; otherwise it's just the next character.
        T result(*mIter);
        // Advance mIter, checking for escape sequence.
        setiter(mIter + 1);
        return result;
    }

    virtual bool is(T ch) const
    {
        // Like base-class is(), except that an escaped character matches
        // nothing.
        return (! done()) && (! mIsEsc) && *mIter == ch;
    }

    virtual bool oneof(const string_type& delims) const
    {
        // Like base-class oneof(), except that an escaped character matches
        // nothing.
        return (! done()) && (! mIsEsc) && LLStringUtilBase<T>::contains(delims, *mIter);
    }

    virtual bool collect_until(string_type& into, const_iterator from, T delim)
    {
        // Deal with escapes in the characters we collect; that is, an escaped
        // character must become just that character without the preceding
        // escape. Collect characters in a separate string rather than
        // directly appending to 'into' in case we do not find delim, in which
        // case we're supposed to leave 'into' unmodified.
        string_type collected;
        // For scanning purposes, we're going to work directly with 'mIter'.
        // Save its current value in case we fail to see delim.
        const_iterator save_iter(mIter);
        // Okay, set 'mIter', checking for escape.
        setiter(from);
        while (! done())
        {
            // If we see an unescaped delim, stop and report success.
            if ((! mIsEsc) && *mIter == delim)
            {
                // Append collected chars to 'into'.
                into.append(collected);
                // Don't forget to advance 'mIter' past delim.
                setiter(mIter + 1);
                return true;
            }
            // We're not at end, and either we're not looking at delim or it's
            // escaped. Collect this character and keep going.
            collected.push_back(next());
        }
        // Here we hit 'mEnd' without ever seeing delim. Restore mIter and tell
        // caller.
        setiter(save_iter);
        return false;
    }

private:
    void setiter(const_iterator i)
    {
        mIter = i;

        // Every time we change 'mIter', set 'mIsEsc' to be able to repetitively
        // answer escaped() without having to rescan 'mEscapes'. mIsEsc caches
        // contains(mEscapes, *mIter).

        // We're looking at an escaped char if we're not already at end (that
        // is, *mIter is even meaningful); if *mIter is in fact one of the
        // specified escape characters; and if there's one more character
        // following it. That is, if an escape character is the very last
        // character of the input string, it loses its special meaning.
        mIsEsc = (! done()) &&
                LLStringUtilBase<T>::contains(mEscapes, *mIter) &&
                (mIter+1) != mEnd;
    }

    const string_type mEscapes;
    bool mIsEsc;
};

/// getTokens() implementation based on InString concept
template <typename INSTRING, typename string_type>
void getTokens(INSTRING& instr, std::vector<string_type>& tokens,
               const string_type& drop_delims, const string_type& keep_delims,
               const string_type& quotes)
{
    // There are times when we want to match either drop_delims or
    // keep_delims. Concatenate them up front to speed things up.
    string_type all_delims(drop_delims + keep_delims);
    // no tokens yet
    tokens.clear();

    // try for another token
    while (! instr.done())
    {
        // scan past any drop_delims
        while (instr.oneof(drop_delims))
        {
            // skip this drop_delim
            instr.next();
            // but if that was the end of the string, done
            if (instr.done())
                return;
        }
        // found the start of another token: make a slot for it
        tokens.push_back(string_type());
        if (instr.oneof(keep_delims))
        {
            // *iter is a keep_delim, a token of exactly 1 character. Append
            // that character to the new token and proceed.
            tokens.back().push_back(instr.next());
            continue;
        }
        // Here we have a non-delimiter token, which might consist of a mix of
        // quoted and unquoted parts. Use bash rules for quoting: you can
        // embed a quoted substring in the midst of an unquoted token (e.g.
        // ~/"sub dir"/myfile.txt); you can ram two quoted substrings together
        // to make a single token (e.g. 'He said, "'"Don't."'"'). We diverge
        // from bash in that bash considers an unmatched quote an error. Our
        // param signature doesn't allow for errors, so just pretend it's not
        // a quote and embed it.
        // At this level, keep scanning until we hit the next delimiter of
        // either type (drop_delims or keep_delims).
        while (! instr.oneof(all_delims))
        {
            // If we're looking at an open quote, search forward for
            // a close quote, collecting characters along the way.
            if (instr.oneof(quotes) &&
                instr.collect_until(tokens.back(), instr.mIter+1, *instr.mIter))
            {
                // collect_until is cleverly designed to do exactly what we
                // need here. No further action needed if it returns true.
            }
            else
            {
                // Either *iter isn't a quote, or there's no matching close
                // quote: in other words, just an ordinary char. Append it to
                // current token.
                tokens.back().push_back(instr.next());
            }
            // having scanned that segment of this token, if we've reached the
            // end of the string, we're done
            if (instr.done())
                return;
        }
    }
}

} // namespace LLStringUtilBaseImpl

// static
template <class T>
void LLStringUtilBase<T>::getTokens(const string_type& string, std::vector<string_type>& tokens,
                                    const string_type& drop_delims, const string_type& keep_delims,
                                    const string_type& quotes)
{
    // Because this overload doesn't support escapes, use simple InString to
    // manage input range.
    LLStringUtilBaseImpl::InString<T> instring(string.begin(), string.end());
    LLStringUtilBaseImpl::getTokens(instring, tokens, drop_delims, keep_delims, quotes);
}

// static
template <class T>
void LLStringUtilBase<T>::getTokens(const string_type& string, std::vector<string_type>& tokens,
                                    const string_type& drop_delims, const string_type& keep_delims,
                                    const string_type& quotes, const string_type& escapes)
{
    // This overload must deal with escapes. Delegate that to InEscString
    // (unless there ARE no escapes).
    std::unique_ptr< LLStringUtilBaseImpl::InString<T> > instrp;
    if (escapes.empty())
        instrp.reset(new LLStringUtilBaseImpl::InString<T>(string.begin(), string.end()));
    else
        instrp.reset(new LLStringUtilBaseImpl::InEscString<T>(string.begin(), string.end(), escapes));
    LLStringUtilBaseImpl::getTokens(*instrp, tokens, drop_delims, keep_delims, quotes);
}

// static
template<class T>
S32 LLStringUtilBase<T>::compareStrings(const T* lhs, const T* rhs)
{
    S32 result;
    if( lhs == rhs )
    {
        result = 0;
    }
    else
    if ( !lhs || !lhs[0] )
    {
        result = ((!rhs || !rhs[0]) ? 0 : 1);
    }
    else
    if ( !rhs || !rhs[0])
    {
        result = -1;
    }
    else
    {
        result = LLStringOps::collate(lhs, rhs);
    }
    return result;
}

//static
template<class T>
S32 LLStringUtilBase<T>::compareStrings(const string_type& lhs, const string_type& rhs)
{
    return LLStringOps::collate(lhs.c_str(), rhs.c_str());
}

// static
template<class T>
S32 LLStringUtilBase<T>::compareInsensitive(const T* lhs, const T* rhs )
{
    S32 result;
    if( lhs == rhs )
    {
        result = 0;
    }
    else
    if ( !lhs || !lhs[0] )
    {
        result = ((!rhs || !rhs[0]) ? 0 : 1);
    }
    else
    if ( !rhs || !rhs[0] )
    {
        result = -1;
    }
    else
    {
        string_type lhs_string(lhs);
        string_type rhs_string(rhs);
        LLStringUtilBase<T>::toUpper(lhs_string);
        LLStringUtilBase<T>::toUpper(rhs_string);
        result = LLStringOps::collate(lhs_string.c_str(), rhs_string.c_str());
    }
    return result;
}

//static
template<class T>
S32 LLStringUtilBase<T>::compareInsensitive(const string_type& lhs, const string_type& rhs)
{
    string_type lhs_string(lhs);
    string_type rhs_string(rhs);
    LLStringUtilBase<T>::toUpper(lhs_string);
    LLStringUtilBase<T>::toUpper(rhs_string);
    return LLStringOps::collate(lhs_string.c_str(), rhs_string.c_str());
}

// Case sensitive comparison with good handling of numbers.  Does not use current locale.
// a.k.a. strdictcmp()

//static
template<class T>
S32 LLStringUtilBase<T>::compareDict(const string_type& astr, const string_type& bstr)
{
    const T* a = astr.c_str();
    const T* b = bstr.c_str();
    T ca, cb;
    S32 ai, bi, cnt = 0;
    S32 bias = 0;

    ca = *(a++);
    cb = *(b++);
    while( ca && cb ){
        if( bias==0 ){
            if( LLStringOps::isUpper(ca) ){ ca = LLStringOps::toLower(ca); bias--; }
            if( LLStringOps::isUpper(cb) ){ cb = LLStringOps::toLower(cb); bias++; }
        }else{
            if( LLStringOps::isUpper(ca) ){ ca = LLStringOps::toLower(ca); }
            if( LLStringOps::isUpper(cb) ){ cb = LLStringOps::toLower(cb); }
        }
        if( LLStringOps::isDigit(ca) ){
            if( cnt-->0 ){
                if( cb!=ca ) break;
            }else{
                if( !LLStringOps::isDigit(cb) ) break;
                for(ai=0; LLStringOps::isDigit(a[ai]); ai++);
                for(bi=0; LLStringOps::isDigit(b[bi]); bi++);
                if( ai<bi ){ ca=0; break; }
                if( bi<ai ){ cb=0; break; }
                if( ca!=cb ) break;
                cnt = ai;
            }
        }else if( ca!=cb ){   break;
        }
        ca = *(a++);
        cb = *(b++);
    }
    if( ca==cb ) ca += bias;
    return ca-cb;
}

// static
template<class T>
S32 LLStringUtilBase<T>::compareDictInsensitive(const string_type& astr, const string_type& bstr)
{
    const T* a = astr.c_str();
    const T* b = bstr.c_str();
    T ca, cb;
    S32 ai, bi, cnt = 0;

    ca = *(a++);
    cb = *(b++);
    while( ca && cb ){
        if( LLStringOps::isUpper(ca) ){ ca = LLStringOps::toLower(ca); }
        if( LLStringOps::isUpper(cb) ){ cb = LLStringOps::toLower(cb); }
        if( LLStringOps::isDigit(ca) ){
            if( cnt-->0 ){
                if( cb!=ca ) break;
            }else{
                if( !LLStringOps::isDigit(cb) ) break;
                for(ai=0; LLStringOps::isDigit(a[ai]); ai++);
                for(bi=0; LLStringOps::isDigit(b[bi]); bi++);
                if( ai<bi ){ ca=0; break; }
                if( bi<ai ){ cb=0; break; }
                if( ca!=cb ) break;
                cnt = ai;
            }
        }else if( ca!=cb ){   break;
        }
        ca = *(a++);
        cb = *(b++);
    }
    return ca-cb;
}

// Puts compareDict() in a form appropriate for LL container classes to use for sorting.
// static
template<class T>
BOOL LLStringUtilBase<T>::precedesDict( const string_type& a, const string_type& b )
{
    if( a.size() && b.size() )
    {
        return (LLStringUtilBase<T>::compareDict(a.c_str(), b.c_str()) < 0);
    }
    else
    {
        return (!b.empty());
    }
}

//static
template<class T>
void LLStringUtilBase<T>::toUpper(string_type& string)
{
    if( !string.empty() )
    {
        std::transform(
            string.begin(),
            string.end(),
            string.begin(),
            (T(*)(T)) &LLStringOps::toUpper);
    }
}

//static
template<class T>
void LLStringUtilBase<T>::toLower(string_type& string)
{
    if( !string.empty() )
    {
        std::transform(
            string.begin(),
            string.end(),
            string.begin(),
            (T(*)(T)) &LLStringOps::toLower);
    }
}

//static
template<class T>
void LLStringUtilBase<T>::trimHead(string_type& string)
{
    if( !string.empty() )
    {
        size_type i = 0;
        while( i < string.length() && LLStringOps::isSpace( string[i] ) )
        {
            i++;
        }
        string.erase(0, i);
    }
}

//static
template<class T>
void LLStringUtilBase<T>::trimTail(string_type& string)
{
    if( string.size() )
    {
        size_type len = string.length();
        size_type i = len;
        while( i > 0 && LLStringOps::isSpace( string[i-1] ) )
        {
            i--;
        }

        string.erase( i, len - i );
    }
}


// Replace line feeds with carriage return-line feed pairs.
//static
template<class T>
void LLStringUtilBase<T>::addCRLF(string_type& string)
{
    const T LF = 10;
    const T CR = 13;

    // Count the number of line feeds
    size_type count = 0;
    size_type len = string.size();
    size_type i;
    for( i = 0; i < len; i++ )
    {
        if( string[i] == LF )
        {
            count++;
        }
    }

    // Insert a carriage return before each line feed
    if( count )
    {
        size_type size = len + count;
        T *t = new T[size];
        size_type j = 0;
        for( i = 0; i < len; ++i )
        {
            if( string[i] == LF )
            {
                t[j] = CR;
                ++j;
            }
            t[j] = string[i];
            ++j;
        }

        string.assign(t, size);
        delete[] t;
    }
}

// Remove all carriage returns
//static
template<class T>
void LLStringUtilBase<T>::removeCRLF(string_type& string)
{
    const T CR = 13;

    size_type cr_count = 0;
    size_type len = string.size();
    size_type i;
    for( i = 0; i < len - cr_count; i++ )
    {
        if( string[i+cr_count] == CR )
        {
            cr_count++;
        }

        string[i] = string[i+cr_count];
    }
    string.erase(i, cr_count);
}

//static
template<class T>
void LLStringUtilBase<T>::removeWindowsCR(string_type& string)
{
    if (string.empty())
    {
        return;
    }
    const T LF = 10;
    const T CR = 13;

    size_type cr_count = 0;
    size_type len = string.size();
    size_type i;
    for( i = 0; i < len - cr_count - 1; i++ )
    {
        if( string[i+cr_count] == CR && string[i+cr_count+1] == LF)
        {
            cr_count++;
        }

        string[i] = string[i+cr_count];
    }
    string.erase(i, cr_count);
}

//static
template<class T>
void LLStringUtilBase<T>::replaceChar( string_type& string, T target, T replacement )
{
    size_type found_pos = 0;
    while( (found_pos = string.find(target, found_pos)) != string_type::npos )
    {
        string[found_pos] = replacement;
        found_pos++; // avoid infinite defeat if target == replacement
    }
}

//static
template<class T>
void LLStringUtilBase<T>::replaceString( string_type& string, string_type target, string_type replacement )
{
    size_type found_pos = 0;
    while( (found_pos = string.find(target, found_pos)) != string_type::npos )
    {
        string.replace( found_pos, target.length(), replacement );
        found_pos += replacement.length(); // avoid infinite defeat if replacement contains target
    }
}

//static
template<class T>
void LLStringUtilBase<T>::replaceNonstandardASCII( string_type& string, T replacement )
{
    const char LF = 10;
    const S8 MIN = 32;
//  const S8 MAX = 127;

    size_type len = string.size();
    for( size_type i = 0; i < len; i++ )
    {
        // No need to test MAX < mText[i] because we treat mText[i] as a signed char,
        // which has a max value of 127.
        if( ( S8(string[i]) < MIN ) && (string[i] != LF) )
        {
            string[i] = replacement;
        }
    }
}

//static
template<class T>
void LLStringUtilBase<T>::replaceTabsWithSpaces( string_type& str, size_type spaces_per_tab )
{
    const T TAB = '\t';
    const T SPACE = ' ';

    string_type out_str;
    // Replace tabs with spaces
    for (size_type i = 0; i < str.length(); i++)
    {
        if (str[i] == TAB)
        {
            for (size_type j = 0; j < spaces_per_tab; j++)
                out_str += SPACE;
        }
        else
        {
            out_str += str[i];
        }
    }
    str = out_str;
}

//static
template<class T>
std::basic_string<T> LLStringUtilBase<T>::capitalize(const string_type& str)
{
    string_type result(str);
    capitalize(result);
    return result;
}

//static
template<class T>
void LLStringUtilBase<T>::capitalize(string_type& str)
{
    if (str.size())
    {
        auto last = str[0] = toupper(str[0]);
        for (U32 i = 1; i < str.size(); ++i)
        {
            last = (last == ' ' || last == '-' || last == '_') ? str[i] = toupper(str[i]) : str[i];
        }
    }
}

//static
template<class T>
BOOL LLStringUtilBase<T>::containsNonprintable(const string_type& string)
{
    const char MIN = 32;
    BOOL rv = FALSE;
    for (size_type i = 0; i < string.size(); i++)
    {
        if(string[i] < MIN)
        {
            rv = TRUE;
            break;
        }
    }
    return rv;
}

// *TODO: reimplement in terms of algorithm
//static
template<class T>
void LLStringUtilBase<T>::stripNonprintable(string_type& string)
{
    const char MIN = 32;
    size_type j = 0;
    if (string.empty())
    {
        return;
    }
    size_t src_size = string.size();
    char* c_string = new char[src_size + 1];
    if(c_string == NULL)
    {
        return;
    }
    copy(c_string, string.c_str(), src_size+1);
    char* write_head = &c_string[0];
    for (size_type i = 0; i < src_size; i++)
    {
        char* read_head = &string[i];
        write_head = &c_string[j];
        if(!(*read_head < MIN))
        {
            *write_head = *read_head;
            ++j;
        }
    }
    c_string[j]= '\0';
    string = c_string;
    delete []c_string;
}

// *TODO: reimplement in terms of algorithm
template<class T>
std::basic_string<T> LLStringUtilBase<T>::quote(const string_type& str,
                                                const string_type& triggers,
                                                const string_type& escape)
{
    size_type len(str.length());
    // If the string is already quoted, assume user knows what s/he's doing.
    if (len >= 2 && str[0] == '"' && str[len-1] == '"')
    {
        return str;
    }

    // Not already quoted: do we need to? triggers.empty() is a special case
    // meaning "always quote."
    if ((! triggers.empty()) && str.find_first_of(triggers) == string_type::npos)
    {
        // no trigger characters, don't bother quoting
        return str;
    }

    // For whatever reason, we must quote this string.
    string_type result;
    result.push_back('"');
    for (typename string_type::const_iterator ci(str.begin()), cend(str.end()); ci != cend; ++ci)
    {
        if (*ci == '"')
        {
            result.append(escape);
        }
        result.push_back(*ci);
    }
    result.push_back('"');
    return result;
}

template<class T>
void LLStringUtilBase<T>::_makeASCII(string_type& string)
{
    // Replace non-ASCII chars with LL_UNKNOWN_CHAR
    for (size_type i = 0; i < string.length(); i++)
    {
        if (string[i] > 0x7f)
        {
            string[i] = LL_UNKNOWN_CHAR;
        }
    }
}

// static
template<class T>
void LLStringUtilBase<T>::copy( T* dst, const T* src, size_type dst_size )
{
    if( dst_size > 0 )
    {
        size_type min_len = 0;
        if( src )
        {
            min_len = llmin( dst_size - 1, strlen( src ) );  /* Flawfinder: ignore */
            memcpy(dst, src, min_len * sizeof(T));      /* Flawfinder: ignore */
        }
        dst[min_len] = '\0';
    }
}

// static
template<class T>
void LLStringUtilBase<T>::copyInto(string_type& dst, const string_type& src, size_type offset)
{
    if ( offset == dst.length() )
    {
        // special case - append to end of string and avoid expensive
        // (when strings are large) string manipulations
        dst += src;
    }
    else
    {
        string_type tail = dst.substr(offset);

        dst = dst.substr(0, offset);
        dst += src;
        dst += tail;
    };
}

// True if this is the head of s.
//static
template<class T>
BOOL LLStringUtilBase<T>::isHead( const string_type& string, const T* s )
{
    if( string.empty() )
    {
        // Early exit
        return FALSE;
    }
    else
    {
        return (strncmp( s, string.c_str(), string.size() ) == 0);
    }
}

// static
template<class T>
bool LLStringUtilBase<T>::startsWith(
    const string_type& string,
    const string_type& substr)
{
    if(string.empty() || (substr.empty())) return false;
    if (substr.length() > string.length()) return false;
    if (0 == string.compare(0, substr.length(), substr)) return true;
    return false;
}

// static
template<class T>
bool LLStringUtilBase<T>::endsWith(
    const string_type& string,
    const string_type& substr)
{
    if(string.empty() || (substr.empty())) return false;
    size_t sub_len = substr.length();
    size_t str_len = string.length();
    if (sub_len > str_len) return false;
    if (0 == string.compare(str_len - sub_len, sub_len, substr)) return true;
    return false;
}

// static
template<class T>
auto LLStringUtilBase<T>::getoptenv(const std::string& key) -> boost::optional<string_type>
{
    auto found(llstring_getoptenv(key));
    if (found)
    {
        // return populated boost::optional
        return { ll_convert<string_type>(*found) };
    }
    else
    {
        // empty boost::optional
        return {};
    }
}

// static
template<class T>
auto LLStringUtilBase<T>::getenv(const std::string& key, const string_type& dflt) -> string_type
{
    auto found(getoptenv(key));
    if (found)
    {
        return *found;
    }
    else
    {
        return dflt;
    }
}

template<class T>
BOOL LLStringUtilBase<T>::convertToBOOL(const string_type& string, BOOL& value)
{
    if( string.empty() )
    {
        return FALSE;
    }

    string_type temp( string );
    trim(temp);
    if(
        (temp == "1") ||
        (temp == "T") ||
        (temp == "t") ||
        (temp == "TRUE") ||
        (temp == "true") ||
        (temp == "True") )
    {
        value = TRUE;
        return TRUE;
    }
    else
    if(
        (temp == "0") ||
        (temp == "F") ||
        (temp == "f") ||
        (temp == "FALSE") ||
        (temp == "false") ||
        (temp == "False") )
    {
        value = FALSE;
        return TRUE;
    }

    return FALSE;
}

template<class T>
BOOL LLStringUtilBase<T>::convertToU8(const string_type& string, U8& value)
{
    S32 value32 = 0;
    BOOL success = convertToS32(string, value32);
    if( success && (U8_MIN <= value32) && (value32 <= U8_MAX) )
    {
        value = (U8) value32;
        return TRUE;
    }
    return FALSE;
}

template<class T>
BOOL LLStringUtilBase<T>::convertToS8(const string_type& string, S8& value)
{
    S32 value32 = 0;
    BOOL success = convertToS32(string, value32);
    if( success && (S8_MIN <= value32) && (value32 <= S8_MAX) )
    {
        value = (S8) value32;
        return TRUE;
    }
    return FALSE;
}

template<class T>
BOOL LLStringUtilBase<T>::convertToS16(const string_type& string, S16& value)
{
    S32 value32 = 0;
    BOOL success = convertToS32(string, value32);
    if( success && (S16_MIN <= value32) && (value32 <= S16_MAX) )
    {
        value = (S16) value32;
        return TRUE;
    }
    return FALSE;
}

template<class T>
BOOL LLStringUtilBase<T>::convertToU16(const string_type& string, U16& value)
{
    S32 value32 = 0;
    BOOL success = convertToS32(string, value32);
    if( success && (U16_MIN <= value32) && (value32 <= U16_MAX) )
    {
        value = (U16) value32;
        return TRUE;
    }
    return FALSE;
}

template<class T>
BOOL LLStringUtilBase<T>::convertToU32(const string_type& string, U32& value)
{
    if( string.empty() )
    {
        return FALSE;
    }

    string_type temp( string );
    trim(temp);
    U32 v;
    std::basic_istringstream<T> i_stream((string_type)temp);
    if(i_stream >> v)
    {
        value = v;
        return TRUE;
    }
    return FALSE;
}

template<class T>
BOOL LLStringUtilBase<T>::convertToS32(const string_type& string, S32& value)
{
    if( string.empty() )
    {
        return FALSE;
    }

    string_type temp( string );
    trim(temp);
    S32 v;
    std::basic_istringstream<T> i_stream((string_type)temp);
    if(i_stream >> v)
    {
        //TODO: figure out overflow and underflow reporting here
        //if((LONG_MAX == v) || (LONG_MIN == v))
        //{
        //  // Underflow or overflow
        //  return FALSE;
        //}

        value = v;
        return TRUE;
    }
    return FALSE;
}

template<class T>
BOOL LLStringUtilBase<T>::convertToF32(const string_type& string, F32& value)
{
    F64 value64 = 0.0;
    BOOL success = convertToF64(string, value64);
    if( success && (-F32_MAX <= value64) && (value64 <= F32_MAX) )
    {
        value = (F32) value64;
        return TRUE;
    }
    return FALSE;
}

template<class T>
BOOL LLStringUtilBase<T>::convertToF64(const string_type& string, F64& value)
{
    if( string.empty() )
    {
        return FALSE;
    }

    string_type temp( string );
    trim(temp);
    F64 v;
    std::basic_istringstream<T> i_stream((string_type)temp);
    if(i_stream >> v)
    {
        //TODO: figure out overflow and underflow reporting here
        //if( ((-HUGE_VAL == v) || (HUGE_VAL == v))) )
        //{
        //  // Underflow or overflow
        //  return FALSE;
        //}

        value = v;
        return TRUE;
    }
    return FALSE;
}

template<class T>
void LLStringUtilBase<T>::truncate(string_type& string, size_type count)
{
    size_type cur_size = string.size();
    string.resize(count < cur_size ? count : cur_size);
}

// The good thing about *declaration* macros, vs. usage macros, is that now
// we're done with them: we don't need them to bleed into the consuming source
// file.
#undef ll_convert_alias
#undef ll_convert_u16_alias
#undef ll_convert_wstr_alias
#undef LL_CONVERT_COPY_CHARS
#undef ll_convert_forms
#undef ll_convert_cp_forms

#endif  // LL_STRING_H<|MERGE_RESOLUTION|>--- conflicted
+++ resolved
@@ -186,15 +186,11 @@
     static bool isAlpha(char a) { return isalpha((unsigned char)a) != 0; }
     static bool isAlpha(llwchar a) { return iswalpha(a) != 0; }
 
-<<<<<<< HEAD
-    // Returns true when 'a' corresponds to a "genuine" emoji. HB
-	static bool isEmoji(llwchar a);
-=======
     static bool isAlnum(char a) { return isalnum((unsigned char)a) != 0; }
     static bool isAlnum(llwchar a) { return iswalnum(a) != 0; }
->>>>>>> e7eced3c
-
-    static bool isEmoji(llwchar wch);
+
+    // Returns true when 'a' corresponds to a "genuine" emoji. HB
+    static bool isEmoji(llwchar a);
 
     static S32  collate(const char* a, const char* b) { return strcoll(a, b); }
     static S32  collate(const llwchar* a, const llwchar* b);
