/** 
 * @file llinstancetracker.h
 * @brief LLInstanceTracker is a mixin class that automatically tracks object
 *        instances with or without an associated key
 *
 * $LicenseInfo:firstyear=2000&license=viewerlgpl$
 * Second Life Viewer Source Code
 * Copyright (C) 2010, Linden Research, Inc.
 * 
 * This library is free software; you can redistribute it and/or
 * modify it under the terms of the GNU Lesser General Public
 * License as published by the Free Software Foundation;
 * version 2.1 of the License only.
 * 
 * This library is distributed in the hope that it will be useful,
 * but WITHOUT ANY WARRANTY; without even the implied warranty of
 * MERCHANTABILITY or FITNESS FOR A PARTICULAR PURPOSE.  See the GNU
 * Lesser General Public License for more details.
 * 
 * You should have received a copy of the GNU Lesser General Public
 * License along with this library; if not, write to the Free Software
 * Foundation, Inc., 51 Franklin Street, Fifth Floor, Boston, MA  02110-1301  USA
 * 
 * Linden Research, Inc., 945 Battery Street, San Francisco, CA  94111  USA
 * $/LicenseInfo$
 */

#ifndef LL_LLINSTANCETRACKER_H
#define LL_LLINSTANCETRACKER_H

#include <map>
#include <typeinfo>

#include "string_table.h"
#include <boost/utility.hpp>
#include <boost/function.hpp>
#include <boost/bind.hpp>
#include <boost/iterator/transform_iterator.hpp>
#include <boost/iterator/indirect_iterator.hpp>

/**
 * Base class manages "class-static" data that must actually have singleton
 * semantics: one instance per process, rather than one instance per module as
 * sometimes happens with data simply declared static.
 */
class LL_COMMON_API LLInstanceTrackerBase : public boost::noncopyable
{
protected:
	/// Get a process-unique void* pointer slot for the specified type_info
	static void * & getInstances(std::type_info const & info);

	/// Find or create a STATICDATA instance for the specified TRACKED class.
	/// STATICDATA must be default-constructible.
	template<typename STATICDATA, class TRACKED>
	static STATICDATA& getStatic()
	{
		void *& instances = getInstances(typeid(TRACKED));
		if (! instances)
		{
			instances = new STATICDATA;
		}
		return *static_cast<STATICDATA*>(instances);
	}

    /// It's not essential to derive your STATICDATA (for use with
    /// getStatic()) from StaticBase; it's just that both known
    /// implementations do.
    struct StaticBase
    {
        StaticBase():
            sIterationNestDepth(0)
        {}
        S32 sIterationNestDepth;
    };
};

/// This mix-in class adds support for tracking all instances of the specified class parameter T
/// The (optional) key associates a value of type KEY with a given instance of T, for quick lookup
/// If KEY is not provided, then instances are stored in a simple set
/// @NOTE: see explicit specialization below for default KEY==T* case
template<typename T, typename KEY = T*>
class LLInstanceTracker : public LLInstanceTrackerBase
{
	typedef LLInstanceTracker<T, KEY> MyT;
	typedef typename std::map<KEY, T*> InstanceMap;
	struct StaticData: public StaticBase
	{
		InstanceMap sMap;
	};
	static StaticData& getStatic() { return LLInstanceTrackerBase::getStatic<StaticData, MyT>(); }
	static InstanceMap& getMap_() { return getStatic().sMap; }

public:
	class instance_iter : public boost::iterator_facade<instance_iter, T, boost::forward_traversal_tag>
	{
	public:
		typedef boost::iterator_facade<instance_iter, T, boost::forward_traversal_tag> super_t;
		
		instance_iter(const typename InstanceMap::iterator& it)
		:	mIterator(it)
		{
			++getStatic().sIterationNestDepth;
		}

		~instance_iter()
		{
			--getStatic().sIterationNestDepth;
		}


	private:
		friend class boost::iterator_core_access;

		void increment() { mIterator++; }
		bool equal(instance_iter const& other) const
		{
			return mIterator == other.mIterator;
		}

		T& dereference() const
		{
			return *(mIterator->second);
		}

		typename InstanceMap::iterator mIterator;
	};

	class key_iter : public boost::iterator_facade<key_iter, KEY, boost::forward_traversal_tag>
	{
	public:
		typedef boost::iterator_facade<key_iter, KEY, boost::forward_traversal_tag> super_t;

		key_iter(typename InstanceMap::iterator it)
			:	mIterator(it)
		{
			++getStatic().sIterationNestDepth;
		}

		key_iter(const key_iter& other)
			:	mIterator(other.mIterator)
		{
			++getStatic().sIterationNestDepth;
		}

		~key_iter()
		{
			--getStatic().sIterationNestDepth;
		}


	private:
		friend class boost::iterator_core_access;

		void increment() { mIterator++; }
		bool equal(key_iter const& other) const
		{
			return mIterator == other.mIterator;
		}

		KEY& dereference() const
		{
			return const_cast<KEY&>(mIterator->first);
		}

		typename InstanceMap::iterator mIterator;
	};

	static T* getInstance(const KEY& k)
	{
		typename InstanceMap::const_iterator found = getMap_().find(k);
		return (found == getMap_().end()) ? NULL : found->second;
	}

	static instance_iter beginInstances() 
	{	
		return instance_iter(getMap_().begin()); 
	}

	static instance_iter endInstances() 
	{
		return instance_iter(getMap_().end());
	}

	static S32 instanceCount() { return getMap_().size(); }

	static key_iter beginKeys()
	{
		return key_iter(getMap_().begin());
	}
	static key_iter endKeys()
	{
		return key_iter(getMap_().end());
	}

protected:
	LLInstanceTracker(KEY key) 
	{ 
		// make sure static data outlives all instances
		getStatic();
		add_(key); 
	}
	virtual ~LLInstanceTracker() 
	{ 
		// it's unsafe to delete instances of this type while all instances are being iterated over.
		llassert_always(getStatic().sIterationNestDepth == 0);
		remove_();		
	}
	virtual void setKey(KEY key) { remove_(); add_(key); }
	virtual const KEY& getKey() const { return mInstanceKey; }

private:
	void add_(KEY key) 
	{ 
		mInstanceKey = key; 
		getMap_()[key] = static_cast<T*>(this); 
	}
	void remove_()
	{
		getMap_().erase(mInstanceKey);
	}

private:
	KEY mInstanceKey;
};

/// explicit specialization for default case where KEY is T*
/// use a simple std::set<T*>
template<typename T>
class LLInstanceTracker<T, T*> : public LLInstanceTrackerBase
{
	typedef LLInstanceTracker<T, T*> MyT;
	typedef typename std::set<T*> InstanceSet;
	struct StaticData: public StaticBase
	{
		InstanceSet sSet;
	};
	static StaticData& getStatic() { return LLInstanceTrackerBase::getStatic<StaticData, MyT>(); }
	static InstanceSet& getSet_() { return getStatic().sSet; }

public:

	/// for completeness of analogy with the generic implementation
	static T* getInstance(T* k) { return k; }
	static S32 instanceCount() { return getSet_().size(); }

	class instance_iter : public boost::iterator_facade<instance_iter, T, boost::forward_traversal_tag>
	{
	public:
		instance_iter(const typename InstanceSet::iterator& it)
		:	mIterator(it)
		{
			++getStatic().sIterationNestDepth;
		}

		instance_iter(const instance_iter& other)
		:	mIterator(other.mIterator)
		{
			++getStatic().sIterationNestDepth;
		}

		~instance_iter()
		{
			--getStatic().sIterationNestDepth;
		}

	private:
		friend class boost::iterator_core_access;

		void increment() { mIterator++; }
		bool equal(instance_iter const& other) const
		{
			return mIterator == other.mIterator;
		}

		T& dereference() const
		{
			return **mIterator;
		}

		typename InstanceSet::iterator mIterator;
	};

	static instance_iter beginInstances() {	return instance_iter(getSet_().begin()); }
	static instance_iter endInstances() { return instance_iter(getSet_().end()); }

protected:
	LLInstanceTracker()
	{
<<<<<<< HEAD
		// it's safe but unpredictable to create instances of this type while all instances are being iterated over.  I hate unpredictable.	 This assert will probably be turned on early in the next development cycle.
=======
		// make sure static data outlives all instances
		getStatic();
>>>>>>> d2af1ae8
		getSet_().insert(static_cast<T*>(this));
	}
	virtual ~LLInstanceTracker()
	{
		// it's unsafe to delete instances of this type while all instances are being iterated over.
		llassert_always(getStatic().sIterationNestDepth == 0);
		getSet_().erase(static_cast<T*>(this));
	}

	LLInstanceTracker(const LLInstanceTracker& other)
	{
		getSet_().insert(static_cast<T*>(this));
	}
};

#endif<|MERGE_RESOLUTION|>--- conflicted
+++ resolved
@@ -286,12 +286,8 @@
 protected:
 	LLInstanceTracker()
 	{
-<<<<<<< HEAD
-		// it's safe but unpredictable to create instances of this type while all instances are being iterated over.  I hate unpredictable.	 This assert will probably be turned on early in the next development cycle.
-=======
 		// make sure static data outlives all instances
 		getStatic();
->>>>>>> d2af1ae8
 		getSet_().insert(static_cast<T*>(this));
 	}
 	virtual ~LLInstanceTracker()
