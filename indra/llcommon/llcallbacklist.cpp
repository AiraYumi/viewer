/**
 * @file llcallbacklist.cpp
 * @brief A simple list of callback functions to call.
 *
 * $LicenseInfo:firstyear=2001&license=viewerlgpl$
 * Second Life Viewer Source Code
 * Copyright (C) 2010, Linden Research, Inc.
 *
 * This library is free software; you can redistribute it and/or
 * modify it under the terms of the GNU Lesser General Public
 * License as published by the Free Software Foundation;
 * version 2.1 of the License only.
 *
 * This library is distributed in the hope that it will be useful,
 * but WITHOUT ANY WARRANTY; without even the implied warranty of
 * MERCHANTABILITY or FITNESS FOR A PARTICULAR PURPOSE.  See the GNU
 * Lesser General Public License for more details.
 *
 * You should have received a copy of the GNU Lesser General Public
 * License along with this library; if not, write to the Free Software
 * Foundation, Inc., 51 Franklin Street, Fifth Floor, Boston, MA  02110-1301  USA
 *
 * Linden Research, Inc., 945 Battery Street, San Francisco, CA  94111  USA
 * $/LicenseInfo$
 */

#include "lazyeventapi.h"
#include "llcallbacklist.h"
#include "llerror.h"
#include "llexception.h"
#include "llsdutil.h"
#include "tempset.h"
#include <boost/container_hash/hash.hpp>
#include <iomanip>
#include <vector>

//
// Member functions
//

/*****************************************************************************
*   LLCallbackList
*****************************************************************************/
LLCallbackList::LLCallbackList()
{
    // nothing
}

LLCallbackList::~LLCallbackList()
{
}

LLCallbackList::handle_t LLCallbackList::addFunction( callback_t func, void *data)
{
    if (!func)
    {
        return {};
    }

    // only add one callback per func/data pair
    //
    if (containsFunction(func, data))
    {
        return {};
    }

    auto handle = addFunction([func, data]{ func(data); });
    mLookup.emplace(callback_pair_t(func, data), handle);
    return handle;
}

LLCallbackList::handle_t LLCallbackList::addFunction( const callable_t& func )
{
<<<<<<< HEAD
    return mCallbackList.connect(func);
=======
    callback_pair_t t(func, data);
    callback_list_t::iterator iter = find(func,data);
    if (iter != mCallbackList.end())
    {
        return true;
    }
    else
    {
        return false;
    }
>>>>>>> 35efadf7
}

bool LLCallbackList::containsFunction( callback_t func, void *data)
{
    return mLookup.find(callback_pair_t(func, data)) != mLookup.end();
}

bool LLCallbackList::deleteFunction( callback_t func, void *data)
{
    auto found = mLookup.find(callback_pair_t(func, data));
    if (found != mLookup.end())
    {
<<<<<<< HEAD
        mLookup.erase(found);
        deleteFunction(found->second);
=======
        mCallbackList.erase(iter);
>>>>>>> 35efadf7
        return true;
    }
    else
    {
        return false;
    }
}

void LLCallbackList::deleteFunction( const handle_t& handle )
{
    handle.disconnect();
}

void LLCallbackList::deleteAllFunctions()
{
    mCallbackList = {};
    mLookup.clear();
}

void LLCallbackList::callFunctions()
{
    mCallbackList();
}

LLCallbackList::handle_t LLCallbackList::doOnIdleOneTime( const callable_t& func )
{
    // connect_extended() passes the connection to the callback
    return mCallbackList.connect_extended(
        [func](const handle_t& handle)
        {
            handle.disconnect();
            func();
        });
}

LLCallbackList::handle_t LLCallbackList::doOnIdleRepeating( const bool_func_t& func )
{
    return mCallbackList.connect_extended(
        [func](const handle_t& handle)
        {
            if (func())
            {
                handle.disconnect();
            }
        });
}

/*****************************************************************************
*   LL::Timers
*****************************************************************************/
namespace LL
{

Timers::Timers() {}

// Call a given callable once at specified timestamp.
Timers::handle_t Timers::scheduleAt(nullary_func_t callable, LLDate::timestamp time)
{
    // tick() assumes you want to run periodically until you return true.
    // Schedule a task that returns true after a single call.
    return scheduleAtEvery(once(callable), time, 0);
}

// Call a given callable once after specified interval.
Timers::handle_t Timers::scheduleAfter(nullary_func_t callable, F32 seconds)
{
    return scheduleEvery(once(callable), seconds);
}

// Call a given callable every specified number of seconds, until it returns true.
Timers::handle_t Timers::scheduleEvery(bool_func_t callable, F32 seconds)
{
    return scheduleAtEvery(callable, now() + seconds, seconds);
}

Timers::handle_t Timers::scheduleAtEvery(bool_func_t callable,
                                             LLDate::timestamp time, F32 interval)
{
    // Pick token FIRST to store a self-reference in mQueue's managed node as
    // well as in mMeta. Pre-increment to distinguish 0 from any live
    // handle_t.
    token_t token{ ++mToken };
    // For the moment, store a default-constructed mQueue handle --
    // we'll fill in later.
    auto [iter, inserted] = mMeta.emplace(token,
                                          Metadata{ queue_t::handle_type(), time, interval });
    // It's important that our token is unique.
    llassert(inserted);

    // Remember whether this is the first entry in mQueue
    bool first{ mQueue.empty() };
    auto handle{ mQueue.emplace(callable, token, time) };
    // Now that we have an mQueue handle_type, store it in mMeta entry.
    iter->second.mHandle = handle;
    if (first && ! mLive.connected())
    {
        // If this is our first entry, register for regular callbacks.
        mLive = LLCallbackList::instance().doOnIdleRepeating([this]{ return tick(); });
    }
    // Make an Timers::handle_t from token.
    return { token };
}

bool Timers::isRunning(handle_t timer) const
{
    // A default-constructed timer isn't running.
    // A timer we don't find in mMeta has fired or been canceled.
    return timer && mMeta.find(timer.token) != mMeta.end();
}

F32 Timers::timeUntilCall(handle_t timer) const
{
    MetaMap::const_iterator found;
    if ((! timer) || (found = mMeta.find(timer.token)) == mMeta.end())
    {
        return 0.f;
    }
    else
    {
        return found->second.mTime - now();
    }
}

// Cancel a future timer set by scheduleAt(), scheduleAfter(), scheduleEvery()
bool Timers::cancel(handle_t& timer)
{
    // For exception safety, capture and clear timer before canceling.
    // Once we've canceled this handle, don't retain the live handle.
    const handle_t ctimer{ timer };
    timer = handle_t();
    return cancel(ctimer);
}

bool Timers::cancel(const handle_t& timer)
{
    if (! timer)
    {
        return false;
    }

    // fibonacci_heap documentation does not address the question of what
    // happens if you call erase() twice with the same handle. Is it a no-op?
    // Does it invalidate the heap? Is it UB?

    // Nor do we find any documented way to ask whether a given handle still
    // tracks a valid heap node. That's why we capture all returned handles in
    // mMeta and validate against that collection. What about the pop()
    // call in tick()? How to map from the top() value back to the
    // corresponding handle_t? That's why we store func_at::mToken.

    // fibonacci_heap provides a pair of begin()/end() methods to iterate over
    // all nodes (NOT in heap order), plus a function to convert from such
    // iterators to handles. Without mMeta, that would be our only chance
    // to validate.
    auto found{ mMeta.find(timer.token) };
    if (found == mMeta.end())
    {
        // we don't recognize this handle -- maybe the timer has already
        // fired, maybe it was previously canceled.
        return false;
    }

    // Funny case: what if the callback directly or indirectly reaches a
    // cancel() call for its own handle?
    if (found->second.mRunning)
    {
        // tick() has special logic to defer the actual deletion until the
        // callback has returned
        found->second.mCancel = true;
        // this handle does in fact reference a live timer,
        // which we're going to cancel when we get a chance
        return true;
    }

    // Erase from mQueue the handle_type referenced by timer.token.
    mQueue.erase(found->second.mHandle);
    // before erasing the mMeta entry
    mMeta.erase(found);
    if (mQueue.empty())
    {
        // If that was the last active timer, unregister for callbacks.
        //LLCallbackList::instance().deleteFunction(mLive);
        // Since we're in the source file that knows the true identity of an
        // LLCallbackList::handle_t, we don't even need to call instance().
        mLive.disconnect();
    }
    return true;
}

void Timers::setTimeslice(F32 timeslice)
{
    if (timeslice < MINIMUM_TIMESLICE)
    {
        // use stringize() so setprecision() affects only the temporary
        // ostream, not the common logging ostream
        LL_WARNS("Timers") << "LL::Timers::setTimeslice("
                           << stringize(std::setprecision(4), timeslice)
                           << ") less than "
                           << stringize(std::setprecision(4), MINIMUM_TIMESLICE)
                           << ", ignoring" << LL_ENDL;
    }
    else
    {
        mTimeslice = timeslice;
    }
}

bool Timers::tick()
{
    // Fetch current time only on entry, even though running some mQueue task
    // may take long enough that the next one after would become ready. We're
    // sharing this thread with everything else, and there's a risk we might
    // starve it if we have a sequence of tasks that take nontrivial time.
    auto now{ LLDate::now().secondsSinceEpoch() };
    auto cutoff{ now + mTimeslice };

    // Capture tasks we've processed but that want to be rescheduled.
    // Defer rescheduling them immediately to avoid getting stuck looping over
    // a recurring task with a nonpositive interval.
    std::vector<std::pair<MetaMap::iterator, func_at>> deferred;

    while (! mQueue.empty())
    {
        auto& top{ mQueue.top() };
        if (top.mTime > now)
        {
            // we've hit an entry that's still in the future:
            // done with this tick()
            break;
        }
        if (LLDate::now().secondsSinceEpoch() > cutoff)
        {
            // we still have ready tasks, but we've already eaten too much
            // time this tick() -- defer until next tick()
            break;
        }

        // Found a ready task. Look up its corresponding mMeta entry.
        auto meta{ mMeta.find(top.mToken) };
        llassert(meta != mMeta.end());
        bool done;
        {
            // Mark our mMeta entry so we don't cancel this timer while its
            // callback is running, but unmark it even in case of exception.
            TempSet running(meta->second.mRunning, true);
            // run the callback and capture its desire to end repetition
            try
            {
                done = top.mFunc();
            }
            catch (...)
            {
                // Don't crash if a timer callable throws.
                // But don't continue calling that callable, either.
                done = true;
                LOG_UNHANDLED_EXCEPTION("LL::Timers");
            }
        } // clear mRunning

        // If mFunc() returned true (all done, stop calling me) or
        // meta->mCancel (somebody tried to cancel this timer during the
        // callback call), then we're done: clean up both entries.
        if (done || meta->second.mCancel)
        {
            // remove the mMeta entry referencing this task
            mMeta.erase(meta);
        }
        else
        {
            // mFunc returned false, and nobody asked to cancel:
            // continue calling this task at a future time.
            meta->second.mTime += meta->second.mInterval;
            // capture this task to reschedule once we break loop
            deferred.push_back({meta, top});
            // update func_at's mTime to match meta's
            deferred.back().second.mTime = meta->second.mTime;
        }
        // Remove the mQueue entry regardless, or we risk stalling the
        // queue right here if we have a nonpositive interval.
        mQueue.pop();
    }

    // Now reschedule any tasks that need to be rescheduled.
    for (const auto& [meta, task] : deferred)
    {
        auto handle{ mQueue.push(task) };
        // track this new mQueue handle_type
        meta->second.mHandle = handle;
    }

    // If, after all the twiddling above, our queue ended up empty,
    // stop calling every tick.
    return mQueue.empty();
}

/*****************************************************************************
*   TimersListener
*****************************************************************************/

class TimersListener: public LLEventAPI
{
public:
    TimersListener(const LazyEventAPIParams& params): LLEventAPI(params) {}

    // Forbid a script from requesting callbacks too quickly.
    static constexpr LLSD::Real MINTIMER{ 0.010 };

    void scheduleAfter(const LLSD& params);
    void scheduleEvery(const LLSD& params);
    LLSD cancel(const LLSD& params);
    LLSD isRunning(const LLSD& params);
    LLSD timeUntilCall(const LLSD& params);

private:
    // We use the incoming reqid to distinguish different timers -- but reqid
    // by itself is not unique! Each reqid is local to a calling script.
    // Distinguish scripts by reply-pump name, then reqid within script.
    // "Additional specializations for std::pair and the standard container
    // types, as well as utility functions to compose hashes are available in
    // boost::hash."
    // https://en.cppreference.com/w/cpp/utility/hash
    using HandleKey = std::pair<LLSD::String, LLSD::Integer>;
    using HandleMap = std::unordered_map<HandleKey, Timers::temp_handle_t,
                                         boost::hash<HandleKey>>;
    HandleMap mHandles;
};

void TimersListener::scheduleAfter(const LLSD& params)
{
    // Timer creation functions respond immediately with the reqid of the
    // created timer, as well as later when the timer fires. That lets the
    // requester invoke cancel, isRunning or timeUntilCall.
    Response response(LLSD(), params);
    LLSD::Real after{ params["after"] };
    if (after < MINTIMER)
    {
        return response.error(stringize("after must be at least ", MINTIMER));
    }

<<<<<<< HEAD
    HandleKey key{ params["reply"], params["reqid"] };
    mHandles.emplace(
        key,
        Timers::instance().scheduleAfter(
            [this, params, key]
            {
                // we don't need any content save for the "reqid"
                sendReply({}, params);
                // ditch mHandles entry
                mHandles.erase(key);
            },
            after));
}

void TimersListener::scheduleEvery(const LLSD& params)
{
    // Timer creation functions respond immediately with the reqid of the
    // created timer, as well as later when the timer fires. That lets the
    // requester invoke cancel, isRunning or timeUntilCall.
    Response response(LLSD(), params);
    LLSD::Real every{ params["every"] };
    if (every < MINTIMER)
    {
        return response.error(stringize("every must be at least ", MINTIMER));
=======
private:
    bool tick()
    {
        mCallable();
        return true;
>>>>>>> 35efadf7
    }

    mHandles.emplace(
        HandleKey{ params["reply"], params["reqid"] },
        Timers::instance().scheduleEvery(
            [params, i=0]() mutable
            {
                // we don't need any content save for the "reqid"
                sendReply(llsd::map("i", i++), params);
                // we can't use a handshake -- always keep the ball rolling
                return false;
            },
            every));
}

LLSD TimersListener::cancel(const LLSD& params)
{
    auto found{ mHandles.find({params["reply"], params["id"]}) };
    bool ok = false;
    if (found != mHandles.end())
    {
        ok = true;
        Timers::instance().cancel(found->second);
        mHandles.erase(found);
    }
    return llsd::map("ok", ok);
}

LLSD TimersListener::isRunning(const LLSD& params)
{
    auto found{ mHandles.find({params["reply"], params["id"]}) };
    bool running = false;
    if (found != mHandles.end())
    {
        running = Timers::instance().isRunning(found->second);
    }
<<<<<<< HEAD
    return llsd::map("running", running);
}

LLSD TimersListener::timeUntilCall(const LLSD& params)
{
    auto found{ mHandles.find({params["reply"], params["id"]}) };
    bool ok = false;
    LLSD::Real remaining = 0;
    if (found != mHandles.end())
=======
private:
    bool tick()
>>>>>>> 35efadf7
    {
        ok = true;
        remaining = Timers::instance().timeUntilCall(found->second);
    }
    return llsd::map("ok", ok, "remaining", remaining);
}

class TimersRegistrar: public LazyEventAPI<TimersListener>
{
    using super = LazyEventAPI<TimersListener>;
    using super::listener;

public:
    TimersRegistrar():
        super("Timers", "Provide access to viewer timer functionality.")
    {
        add("scheduleAfter",
R"-(Create a timer with ID "reqid". Post response after "after" seconds.)-",
            &listener::scheduleAfter,
            llsd::map("reqid", LLSD::Integer(), "after", LLSD::Real()));
        add("scheduleEvery",
R"-(Create a timer with ID "reqid". Post response every "every" seconds
until cancel().)-",
            &listener::scheduleEvery,
            llsd::map("reqid", LLSD::Integer(), "every", LLSD::Real()));
        add("cancel",
R"-(Cancel the timer with ID "id". Respond "ok"=true if "id" identifies
a live timer.)-",
            &listener::cancel,
            llsd::map("reqid", LLSD::Integer(), "id", LLSD::Integer()));
        add("isRunning",
R"-(Query the timer with ID "id": respond "running"=true if "id" identifies
a live timer.)-",
            &listener::isRunning,
            llsd::map("reqid", LLSD::Integer(), "id", LLSD::Integer()));
        add("timeUntilCall",
R"-(Query the timer with ID "id": if "id" identifies a live timer, respond
"ok"=true, "remaining"=seconds with the time left before timer expiry;
otherwise "ok"=false, "remaining"=0.)-",
            &listener::timeUntilCall,
            llsd::map("reqid", LLSD::Integer()));
    }
};
static TimersRegistrar registrar;

} // namespace LL<|MERGE_RESOLUTION|>--- conflicted
+++ resolved
@@ -71,20 +71,7 @@
 
 LLCallbackList::handle_t LLCallbackList::addFunction( const callable_t& func )
 {
-<<<<<<< HEAD
     return mCallbackList.connect(func);
-=======
-    callback_pair_t t(func, data);
-    callback_list_t::iterator iter = find(func,data);
-    if (iter != mCallbackList.end())
-    {
-        return true;
-    }
-    else
-    {
-        return false;
-    }
->>>>>>> 35efadf7
 }
 
 bool LLCallbackList::containsFunction( callback_t func, void *data)
@@ -97,12 +84,8 @@
     auto found = mLookup.find(callback_pair_t(func, data));
     if (found != mLookup.end())
     {
-<<<<<<< HEAD
+        deleteFunction(found->second);
         mLookup.erase(found);
-        deleteFunction(found->second);
-=======
-        mCallbackList.erase(iter);
->>>>>>> 35efadf7
         return true;
     }
     else
@@ -442,7 +425,6 @@
         return response.error(stringize("after must be at least ", MINTIMER));
     }
 
-<<<<<<< HEAD
     HandleKey key{ params["reply"], params["reqid"] };
     mHandles.emplace(
         key,
@@ -467,13 +449,6 @@
     if (every < MINTIMER)
     {
         return response.error(stringize("every must be at least ", MINTIMER));
-=======
-private:
-    bool tick()
-    {
-        mCallable();
-        return true;
->>>>>>> 35efadf7
     }
 
     mHandles.emplace(
@@ -510,7 +485,6 @@
     {
         running = Timers::instance().isRunning(found->second);
     }
-<<<<<<< HEAD
     return llsd::map("running", running);
 }
 
@@ -520,10 +494,6 @@
     bool ok = false;
     LLSD::Real remaining = 0;
     if (found != mHandles.end())
-=======
-private:
-    bool tick()
->>>>>>> 35efadf7
     {
         ok = true;
         remaining = Timers::instance().timeUntilCall(found->second);
