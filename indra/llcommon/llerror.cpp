--- conflicted
+++ resolved
@@ -498,6 +498,8 @@
     protected:
 		Globals();
 	public:
+		std::ostringstream messageStream;
+		bool messageStreamInUse;
 		std::string mFatalMessage;
 
 		void addCallSite(LLError::CallSite&);
@@ -513,7 +515,6 @@
         SettingsConfigPtr mSettingsConfig;
 	};
 
-<<<<<<< HEAD
 	Globals::Globals()
 		: messageStream(),
 		messageStreamInUse(false),
@@ -521,9 +522,7 @@
         mSettingsConfig(new SettingsConfig())
 	{
 	}
-=======
-	Globals::Globals() {}
->>>>>>> be6066ea
+
 
     Globals* Globals::getInstance()
     {
@@ -551,88 +550,6 @@
 		
 		callSites.clear();
 	}
-<<<<<<< HEAD
-=======
-}
-
-namespace LLError
-{
-	class SettingsConfig : public LLRefCount
-	{
-		friend class Settings;
-
-	public:
-		virtual ~SettingsConfig();
-
-		LLError::ELevel                     mDefaultLevel;
-
-        bool 								mLogAlwaysFlush;
-
-        U32 								mEnabledLogTypesMask;
-
-		LevelMap                            mFunctionLevelMap;
-		LevelMap                            mClassLevelMap;
-		LevelMap                            mFileLevelMap;
-		LevelMap                            mTagLevelMap;
-		std::map<std::string, unsigned int> mUniqueLogMessages;
-		
-		LLError::FatalFunction              mCrashFunction;
-		LLError::TimeFunction               mTimeFunction;
-
-		Recorders                           mRecorders;
-
-		int                                 mShouldLogCallCounter;
-
-	private:
-		SettingsConfig();
-	};
-
-	typedef LLPointer<SettingsConfig> SettingsConfigPtr;
-
-	class Settings
-	{
-    public:
-        static Settings* getInstance();
-    protected:
-		Settings();
-	public:
-		SettingsConfigPtr getSettingsConfig();
-
-		void reset();
-		SettingsStoragePtr saveAndReset(); 
-		void restore(SettingsStoragePtr pSettingsStorage);
-		
-	private:
-		SettingsConfigPtr mSettingsConfig;
-	};
-
-	SettingsConfig::SettingsConfig()
-		: LLRefCount(),
-		mDefaultLevel(LLError::LEVEL_DEBUG),
-		mLogAlwaysFlush(true),
-		mEnabledLogTypesMask(255),
-		mFunctionLevelMap(),
-		mClassLevelMap(),
-		mFileLevelMap(),
-		mTagLevelMap(),
-		mUniqueLogMessages(),
-		mCrashFunction([](const std::string&){}),
-		mTimeFunction(NULL),
-		mRecorders(),
-		mShouldLogCallCounter(0)
-	{
-	}
-
-	SettingsConfig::~SettingsConfig()
-	{
-		mRecorders.clear();
-	}
-
-	Settings::Settings():
-		mSettingsConfig(new SettingsConfig())
-	{
-	}
->>>>>>> be6066ea
 
     SettingsConfigPtr Globals::getSettingsConfig()
     {
