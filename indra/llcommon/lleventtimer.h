/**
 * @file lleventtimer.h
 * @brief Cross-platform objects for doing timing
 *
 * $LicenseInfo:firstyear=2000&license=viewerlgpl$
 * Second Life Viewer Source Code
 * Copyright (C) 2010, Linden Research, Inc.
 *
 * This library is free software; you can redistribute it and/or
 * modify it under the terms of the GNU Lesser General Public
 * License as published by the Free Software Foundation;
 * version 2.1 of the License only.
 *
 * This library is distributed in the hope that it will be useful,
 * but WITHOUT ANY WARRANTY; without even the implied warranty of
 * MERCHANTABILITY or FITNESS FOR A PARTICULAR PURPOSE.  See the GNU
 * Lesser General Public License for more details.
 *
 * You should have received a copy of the GNU Lesser General Public
 * License along with this library; if not, write to the Free Software
 * Foundation, Inc., 51 Franklin Street, Fifth Floor, Boston, MA  02110-1301  USA
 *
 * Linden Research, Inc., 945 Battery Street, San Francisco, CA  94111  USA
 * $/LicenseInfo$
 */

#ifndef LL_EVENTTIMER_H
#define LL_EVENTTIMER_H

#include "stdtypes.h"
#include "lldate.h"
#include "llinstancetracker.h"
#include "lltimer.h"

// class for scheduling a function to be called at a given frequency (approximate, inprecise)
class LL_COMMON_API LLEventTimer : public LLInstanceTracker<LLEventTimer>
{
public:

    LLEventTimer(F32 period);   // period is the amount of time between each call to tick() in seconds
    LLEventTimer(const LLDate& time);
    virtual ~LLEventTimer();

<<<<<<< HEAD
	//function to be called at the supplied frequency
	// Normally return FALSE; TRUE will delete the timer after the function returns.
	virtual bool tick() = 0;
=======
    //function to be called at the supplied frequency
    // Normally return FALSE; TRUE will delete the timer after the function returns.
    virtual BOOL tick() = 0;
>>>>>>> e1623bb2

    static void updateClass();

    /// Schedule recurring calls to generic callable every period seconds.
    /// Returns a pointer; if you delete it, cancels the recurring calls.
    template <typename CALLABLE>
    static LLEventTimer* run_every(F32 period, const CALLABLE& callable);

    /// Schedule a future call to generic callable. Returns a pointer.
    /// CAUTION: The object referenced by that pointer WILL BE DELETED once
    /// the callback has been called! LLEventTimer::getInstance(pointer) (NOT
    /// pointer->getInstance(pointer)!) can be used to test whether the
    /// pointer is still valid. If it is, deleting it will cancel the
    /// callback.
    template <typename CALLABLE>
    static LLEventTimer* run_at(const LLDate& time, const CALLABLE& callable);

    /// Like run_at(), but after a time delta rather than at a timestamp.
    /// Same CAUTION.
    template <typename CALLABLE>
    static LLEventTimer* run_after(F32 interval, const CALLABLE& callable);

protected:
    LLTimer mEventTimer;
    F32 mPeriod;

private:
    template <typename CALLABLE>
    class Generic;
};

template <typename CALLABLE>
class LLEventTimer::Generic: public LLEventTimer
{
public:
    // making TIME generic allows engaging either LLEventTimer constructor
    template <typename TIME>
    Generic(const TIME& time, bool once, const CALLABLE& callable):
        LLEventTimer(time),
        mOnce(once),
        mCallable(callable)
    {}
    bool tick() override
    {
        mCallable();
        // true tells updateClass() to delete this instance
        return mOnce;
    }

private:
    bool mOnce;
    CALLABLE mCallable;
};

template <typename CALLABLE>
LLEventTimer* LLEventTimer::run_every(F32 period, const CALLABLE& callable)
{
    // return false to schedule recurring calls
    return new Generic<CALLABLE>(period, false, callable);
}

template <typename CALLABLE>
LLEventTimer* LLEventTimer::run_at(const LLDate& time, const CALLABLE& callable)
{
    // return true for one-shot callback
    return new Generic<CALLABLE>(time, true, callable);
}

template <typename CALLABLE>
LLEventTimer* LLEventTimer::run_after(F32 interval, const CALLABLE& callable)
{
    // one-shot callback after specified interval
    return new Generic<CALLABLE>(interval, true, callable);
}

#endif //LL_EVENTTIMER_H<|MERGE_RESOLUTION|>--- conflicted
+++ resolved
@@ -1,128 +1,122 @@
-/**
- * @file lleventtimer.h
- * @brief Cross-platform objects for doing timing
- *
- * $LicenseInfo:firstyear=2000&license=viewerlgpl$
- * Second Life Viewer Source Code
- * Copyright (C) 2010, Linden Research, Inc.
- *
- * This library is free software; you can redistribute it and/or
- * modify it under the terms of the GNU Lesser General Public
- * License as published by the Free Software Foundation;
- * version 2.1 of the License only.
- *
- * This library is distributed in the hope that it will be useful,
- * but WITHOUT ANY WARRANTY; without even the implied warranty of
- * MERCHANTABILITY or FITNESS FOR A PARTICULAR PURPOSE.  See the GNU
- * Lesser General Public License for more details.
- *
- * You should have received a copy of the GNU Lesser General Public
- * License along with this library; if not, write to the Free Software
- * Foundation, Inc., 51 Franklin Street, Fifth Floor, Boston, MA  02110-1301  USA
- *
- * Linden Research, Inc., 945 Battery Street, San Francisco, CA  94111  USA
- * $/LicenseInfo$
- */
-
-#ifndef LL_EVENTTIMER_H
-#define LL_EVENTTIMER_H
-
-#include "stdtypes.h"
-#include "lldate.h"
-#include "llinstancetracker.h"
-#include "lltimer.h"
-
-// class for scheduling a function to be called at a given frequency (approximate, inprecise)
-class LL_COMMON_API LLEventTimer : public LLInstanceTracker<LLEventTimer>
-{
-public:
-
-    LLEventTimer(F32 period);   // period is the amount of time between each call to tick() in seconds
-    LLEventTimer(const LLDate& time);
-    virtual ~LLEventTimer();
-
-<<<<<<< HEAD
-	//function to be called at the supplied frequency
-	// Normally return FALSE; TRUE will delete the timer after the function returns.
-	virtual bool tick() = 0;
-=======
-    //function to be called at the supplied frequency
-    // Normally return FALSE; TRUE will delete the timer after the function returns.
-    virtual BOOL tick() = 0;
->>>>>>> e1623bb2
-
-    static void updateClass();
-
-    /// Schedule recurring calls to generic callable every period seconds.
-    /// Returns a pointer; if you delete it, cancels the recurring calls.
-    template <typename CALLABLE>
-    static LLEventTimer* run_every(F32 period, const CALLABLE& callable);
-
-    /// Schedule a future call to generic callable. Returns a pointer.
-    /// CAUTION: The object referenced by that pointer WILL BE DELETED once
-    /// the callback has been called! LLEventTimer::getInstance(pointer) (NOT
-    /// pointer->getInstance(pointer)!) can be used to test whether the
-    /// pointer is still valid. If it is, deleting it will cancel the
-    /// callback.
-    template <typename CALLABLE>
-    static LLEventTimer* run_at(const LLDate& time, const CALLABLE& callable);
-
-    /// Like run_at(), but after a time delta rather than at a timestamp.
-    /// Same CAUTION.
-    template <typename CALLABLE>
-    static LLEventTimer* run_after(F32 interval, const CALLABLE& callable);
-
-protected:
-    LLTimer mEventTimer;
-    F32 mPeriod;
-
-private:
-    template <typename CALLABLE>
-    class Generic;
-};
-
-template <typename CALLABLE>
-class LLEventTimer::Generic: public LLEventTimer
-{
-public:
-    // making TIME generic allows engaging either LLEventTimer constructor
-    template <typename TIME>
-    Generic(const TIME& time, bool once, const CALLABLE& callable):
-        LLEventTimer(time),
-        mOnce(once),
-        mCallable(callable)
-    {}
-    bool tick() override
-    {
-        mCallable();
-        // true tells updateClass() to delete this instance
-        return mOnce;
-    }
-
-private:
-    bool mOnce;
-    CALLABLE mCallable;
-};
-
-template <typename CALLABLE>
-LLEventTimer* LLEventTimer::run_every(F32 period, const CALLABLE& callable)
-{
-    // return false to schedule recurring calls
-    return new Generic<CALLABLE>(period, false, callable);
-}
-
-template <typename CALLABLE>
-LLEventTimer* LLEventTimer::run_at(const LLDate& time, const CALLABLE& callable)
-{
-    // return true for one-shot callback
-    return new Generic<CALLABLE>(time, true, callable);
-}
-
-template <typename CALLABLE>
-LLEventTimer* LLEventTimer::run_after(F32 interval, const CALLABLE& callable)
-{
-    // one-shot callback after specified interval
-    return new Generic<CALLABLE>(interval, true, callable);
-}
-
-#endif //LL_EVENTTIMER_H+/**
+ * @file lleventtimer.h
+ * @brief Cross-platform objects for doing timing
+ *
+ * $LicenseInfo:firstyear=2000&license=viewerlgpl$
+ * Second Life Viewer Source Code
+ * Copyright (C) 2010, Linden Research, Inc.
+ *
+ * This library is free software; you can redistribute it and/or
+ * modify it under the terms of the GNU Lesser General Public
+ * License as published by the Free Software Foundation;
+ * version 2.1 of the License only.
+ *
+ * This library is distributed in the hope that it will be useful,
+ * but WITHOUT ANY WARRANTY; without even the implied warranty of
+ * MERCHANTABILITY or FITNESS FOR A PARTICULAR PURPOSE.  See the GNU
+ * Lesser General Public License for more details.
+ *
+ * You should have received a copy of the GNU Lesser General Public
+ * License along with this library; if not, write to the Free Software
+ * Foundation, Inc., 51 Franklin Street, Fifth Floor, Boston, MA  02110-1301  USA
+ *
+ * Linden Research, Inc., 945 Battery Street, San Francisco, CA  94111  USA
+ * $/LicenseInfo$
+ */
+
+#ifndef LL_EVENTTIMER_H
+#define LL_EVENTTIMER_H
+
+#include "stdtypes.h"
+#include "lldate.h"
+#include "llinstancetracker.h"
+#include "lltimer.h"
+
+// class for scheduling a function to be called at a given frequency (approximate, inprecise)
+class LL_COMMON_API LLEventTimer : public LLInstanceTracker<LLEventTimer>
+{
+public:
+
+    LLEventTimer(F32 period);   // period is the amount of time between each call to tick() in seconds
+    LLEventTimer(const LLDate& time);
+    virtual ~LLEventTimer();
+
+    //function to be called at the supplied frequency
+    // Normally return FALSE; TRUE will delete the timer after the function returns.
+    virtual bool tick() = 0;
+
+    static void updateClass();
+
+    /// Schedule recurring calls to generic callable every period seconds.
+    /// Returns a pointer; if you delete it, cancels the recurring calls.
+    template <typename CALLABLE>
+    static LLEventTimer* run_every(F32 period, const CALLABLE& callable);
+
+    /// Schedule a future call to generic callable. Returns a pointer.
+    /// CAUTION: The object referenced by that pointer WILL BE DELETED once
+    /// the callback has been called! LLEventTimer::getInstance(pointer) (NOT
+    /// pointer->getInstance(pointer)!) can be used to test whether the
+    /// pointer is still valid. If it is, deleting it will cancel the
+    /// callback.
+    template <typename CALLABLE>
+    static LLEventTimer* run_at(const LLDate& time, const CALLABLE& callable);
+
+    /// Like run_at(), but after a time delta rather than at a timestamp.
+    /// Same CAUTION.
+    template <typename CALLABLE>
+    static LLEventTimer* run_after(F32 interval, const CALLABLE& callable);
+
+protected:
+    LLTimer mEventTimer;
+    F32 mPeriod;
+
+private:
+    template <typename CALLABLE>
+    class Generic;
+};
+
+template <typename CALLABLE>
+class LLEventTimer::Generic: public LLEventTimer
+{
+public:
+    // making TIME generic allows engaging either LLEventTimer constructor
+    template <typename TIME>
+    Generic(const TIME& time, bool once, const CALLABLE& callable):
+        LLEventTimer(time),
+        mOnce(once),
+        mCallable(callable)
+    {}
+    bool tick() override
+    {
+        mCallable();
+        // true tells updateClass() to delete this instance
+        return mOnce;
+    }
+
+private:
+    bool mOnce;
+    CALLABLE mCallable;
+};
+
+template <typename CALLABLE>
+LLEventTimer* LLEventTimer::run_every(F32 period, const CALLABLE& callable)
+{
+    // return false to schedule recurring calls
+    return new Generic<CALLABLE>(period, false, callable);
+}
+
+template <typename CALLABLE>
+LLEventTimer* LLEventTimer::run_at(const LLDate& time, const CALLABLE& callable)
+{
+    // return true for one-shot callback
+    return new Generic<CALLABLE>(time, true, callable);
+}
+
+template <typename CALLABLE>
+LLEventTimer* LLEventTimer::run_after(F32 interval, const CALLABLE& callable)
+{
+    // one-shot callback after specified interval
+    return new Generic<CALLABLE>(interval, true, callable);
+}
+
+#endif //LL_EVENTTIMER_H