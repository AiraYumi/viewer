/**
 * @file   lleventcoro.cpp
 * @author Nat Goodspeed
 * @date   2009-04-29
 * @brief  Implementation for lleventcoro.
 * 
 * $LicenseInfo:firstyear=2009&license=viewerlgpl$
 * Second Life Viewer Source Code
 * Copyright (C) 2010, Linden Research, Inc.
 * 
 * This library is free software; you can redistribute it and/or
 * modify it under the terms of the GNU Lesser General Public
 * License as published by the Free Software Foundation;
 * version 2.1 of the License only.
 * 
 * This library is distributed in the hope that it will be useful,
 * but WITHOUT ANY WARRANTY; without even the implied warranty of
 * MERCHANTABILITY or FITNESS FOR A PARTICULAR PURPOSE.  See the GNU
 * Lesser General Public License for more details.
 * 
 * You should have received a copy of the GNU Lesser General Public
 * License along with this library; if not, write to the Free Software
 * Foundation, Inc., 51 Franklin Street, Fifth Floor, Boston, MA  02110-1301  USA
 * 
 * Linden Research, Inc., 945 Battery Street, San Francisco, CA  94111  USA
 * $/LicenseInfo$
 */

// Precompiled header
#include "linden_common.h"
// associated header
#include "lleventcoro.h"
// STL headers
#include <map>
// std headers
// external library headers
// other Linden headers
#include "llsdserialize.h"
#include "llerror.h"
#include "llcoros.h"

<<<<<<< HEAD
std::string LLEventDetail::listenerNameForCoroImpl(const void* self_id)
=======
namespace
{

/**
 * waitForEventOn() permits a coroutine to temporarily listen on an
 * LLEventPump any number of times. We don't really want to have to ask
 * the caller to label each such call with a distinct string; the whole
 * point of waitForEventOn() is to present a nice sequential interface to
 * the underlying LLEventPump-with-named-listeners machinery. So we'll use
 * LLEventPump::inventName() to generate a distinct name for each
 * temporary listener. On the other hand, because a given coroutine might
 * call waitForEventOn() any number of times, we don't really want to
 * consume an arbitrary number of generated inventName()s: that namespace,
 * though large, is nonetheless finite. So we memoize an invented name for
 * each distinct coroutine instance.
 */
std::string listenerNameForCoro()
>>>>>>> 6f9f89ee
{
    // First, if this coroutine was launched by LLCoros::launch(), find that name.
    std::string name(LLCoros::instance().getNameByID(self_id));
    if (! name.empty())
    {
        return name;
    }
    // Apparently this coroutine wasn't launched by LLCoros::launch(). Check
    // whether we have a memo for this self_id.
    typedef std::map<const void*, std::string> MapType;
    static MapType memo;
    MapType::const_iterator found = memo.find(self_id);
    if (found != memo.end())
    {
        // this coroutine instance has called us before, reuse same name
        return found->second;
    }
    // this is the first time we've been called for this coroutine instance
    name = LLEventPump::inventName("coro");
    memo[self_id] = name;
    LL_INFOS("LLEventCoro") << "listenerNameForCoroImpl(" << self_id << "): inventing coro name '"
                            << name << "'" << LL_ENDL;
    return name;
}

/**
 * Implement behavior described for postAndWait()'s @a replyPumpNamePath
 * parameter:
 *
 * * If <tt>path.isUndefined()</tt>, do nothing.
 * * If <tt>path.isString()</tt>, @a dest is an LLSD map: store @a value
 *   into <tt>dest[path.asString()]</tt>.
 * * If <tt>path.isInteger()</tt>, @a dest is an LLSD array: store @a
 *   value into <tt>dest[path.asInteger()]</tt>.
 * * If <tt>path.isArray()</tt>, iteratively apply the rules above to step
 *   down through the structure of @a dest. The last array entry in @a
 *   path specifies the entry in the lowest-level structure in @a dest
 *   into which to store @a value.
 *
 * @note
 * In the degenerate case in which @a path is an empty array, @a dest will
 * @em become @a value rather than @em containing it.
 */
void storeToLLSDPath(LLSD& dest, const LLSD& rawPath, const LLSD& value)
{
    if (rawPath.isUndefined())
    {
        // no-op case
        return;
    }

    // Arrange to treat rawPath uniformly as an array. If it's not already an
    // array, store it as the only entry in one.
    LLSD path;
    if (rawPath.isArray())
    {
        path = rawPath;
    }
    else
    {
        path.append(rawPath);
    }

    // Need to indicate a current destination -- but that current destination
    // needs to change as we step through the path array. Where normally we'd
    // use an LLSD& to capture a subscripted LLSD lvalue, this time we must
    // instead use a pointer -- since it must be reassigned.
    LLSD* pdest = &dest;

    // Now loop through that array
    for (LLSD::Integer i = 0; i < path.size(); ++i)
    {
        if (path[i].isString())
        {
            // *pdest is an LLSD map
            pdest = &((*pdest)[path[i].asString()]);
        }
        else if (path[i].isInteger())
        {
            // *pdest is an LLSD array
            pdest = &((*pdest)[path[i].asInteger()]);
        }
        else
        {
            // What do we do with Real or Array or Map or ...?
            // As it's a coder error -- not a user error -- rub the coder's
            // face in it so it gets fixed.
            LL_ERRS("lleventcoro") << "storeToLLSDPath(" << dest << ", " << rawPath << ", " << value
                                   << "): path[" << i << "] bad type " << path[i].type() << LL_ENDL;
        }
    }

    // Here *pdest is where we should store value.
    *pdest = value;
}

<<<<<<< HEAD
=======
} // anonymous

void llcoro::yield()
{
    // By viewer convention, we post an event on the "mainloop" LLEventPump
    // each iteration of the main event-handling loop. So waiting for a single
    // event on "mainloop" gives us a one-frame yield.
    waitForEventOn("mainloop");
}

LLSD llcoro::postAndWait(const LLSD& event, const LLEventPumpOrPumpName& requestPump,
                         const LLEventPumpOrPumpName& replyPump, const LLSD& replyPumpNamePath)
{
    // declare the future
    boost::dcoroutines::future<LLSD> future(llcoro::get_self());
    // make a callback that will assign a value to the future, and listen on
    // the specified LLEventPump with that callback
    std::string listenerName(listenerNameForCoro());
    LLTempBoundListener connection(
        replyPump.getPump().listen(listenerName,
                                   voidlistener(boost::dcoroutines::make_callback(future))));
    // skip the "post" part if requestPump is default-constructed
    if (requestPump)
    {
        // If replyPumpNamePath is non-empty, store the replyPump name in the
        // request event.
        LLSD modevent(event);
        storeToLLSDPath(modevent, replyPumpNamePath, replyPump.getPump().getName());
        LL_DEBUGS("lleventcoro") << "postAndWait(): coroutine " << listenerName
                                 << " posting to " << requestPump.getPump().getName()
                                 << LL_ENDL;

        // *NOTE:Mani - Removed because modevent could contain user's hashed passwd.
        //                         << ": " << modevent << LL_ENDL;
        requestPump.getPump().post(modevent);
    }
    LL_DEBUGS("lleventcoro") << "postAndWait(): coroutine " << listenerName
                             << " about to wait on LLEventPump " << replyPump.getPump().getName()
                             << LL_ENDL;
    // trying to dereference ("resolve") the future makes us wait for it
    LLSD value;
    {
        // instantiate Suspending to manage the "current" coroutine
        llcoro::Suspending suspended;
        value = *future;
    } // destroy Suspending as soon as we're back
    LL_DEBUGS("lleventcoro") << "postAndWait(): coroutine " << listenerName
                             << " resuming with " << value << LL_ENDL;
    // returning should disconnect the connection
    return value;
}

namespace
{

/**
 * This helper is specifically for the two-pump version of waitForEventOn().
 * We use a single future object, but we want to listen on two pumps with it.
 * Since we must still adapt from (the callable constructed by)
 * boost::dcoroutines::make_callback() (void return) to provide an event
 * listener (bool return), we've adapted VoidListener for the purpose. The
 * basic idea is that we construct a distinct instance of WaitForEventOnHelper
 * -- binding different instance data -- for each of the pumps. Then, when a
 * pump delivers an LLSD value to either WaitForEventOnHelper, it can combine
 * that LLSD with its discriminator to feed the future object.
 */
template <typename LISTENER>
class WaitForEventOnHelper
{
public:
    WaitForEventOnHelper(const LISTENER& listener, int discriminator):
        mListener(listener),
        mDiscrim(discriminator)
    {}
    // this signature is required for an LLEventPump listener
    bool operator()(const LLSD& event)
    {
        // our future object is defined to accept LLEventWithID
        mListener(LLEventWithID(event, mDiscrim));
        // don't swallow the event, let other listeners see it
        return false;
    }
private:
    LISTENER mListener;
    const int mDiscrim;
};

/// WaitForEventOnHelper type-inference helper
template <typename LISTENER>
WaitForEventOnHelper<LISTENER> wfeoh(const LISTENER& listener, int discriminator)
{
    return WaitForEventOnHelper<LISTENER>(listener, discriminator);
}

} // anonymous

namespace llcoro
{

LLEventWithID postAndWait2(const LLSD& event,
                           const LLEventPumpOrPumpName& requestPump,
                           const LLEventPumpOrPumpName& replyPump0,
                           const LLEventPumpOrPumpName& replyPump1,
                           const LLSD& replyPump0NamePath,
                           const LLSD& replyPump1NamePath)
{
    // declare the future
    boost::dcoroutines::future<LLEventWithID> future(llcoro::get_self());
    // either callback will assign a value to this future; listen on
    // each specified LLEventPump with a callback
    std::string name(listenerNameForCoro());
    LLTempBoundListener connection0(
        replyPump0.getPump().listen(name + "a",
                                    wfeoh(boost::dcoroutines::make_callback(future), 0)));
    LLTempBoundListener connection1(
        replyPump1.getPump().listen(name + "b",
                                    wfeoh(boost::dcoroutines::make_callback(future), 1)));
    // skip the "post" part if requestPump is default-constructed
    if (requestPump)
    {
        // If either replyPumpNamePath is non-empty, store the corresponding
        // replyPump name in the request event.
        LLSD modevent(event);
        storeToLLSDPath(modevent, replyPump0NamePath,
                        replyPump0.getPump().getName());
        storeToLLSDPath(modevent, replyPump1NamePath,
                        replyPump1.getPump().getName());
        LL_DEBUGS("lleventcoro") << "postAndWait2(): coroutine " << name
                                 << " posting to " << requestPump.getPump().getName()
                                 << ": " << modevent << LL_ENDL;
        requestPump.getPump().post(modevent);
    }
    LL_DEBUGS("lleventcoro") << "postAndWait2(): coroutine " << name
                             << " about to wait on LLEventPumps " << replyPump0.getPump().getName()
                             << ", " << replyPump1.getPump().getName() << LL_ENDL;
    // trying to dereference ("resolve") the future makes us wait for it
    LLEventWithID value;
    {
        // instantiate Suspending to manage "current" coroutine
        llcoro::Suspending suspended;
        value = *future;
    } // destroy Suspending as soon as we're back
    LL_DEBUGS("lleventcoro") << "postAndWait(): coroutine " << name
                             << " resuming with (" << value.first << ", " << value.second << ")"
                             << LL_ENDL;
    // returning should disconnect both connections
    return value;
}

>>>>>>> 6f9f89ee
LLSD errorException(const LLEventWithID& result, const std::string& desc)
{
    // If the result arrived on the error pump (pump 1), instead of
    // returning it, deliver it via exception.
    if (result.second)
    {
        throw LLErrorEvent(desc, result.first);
    }
    // That way, our caller knows a simple return must be from the reply
    // pump (pump 0).
    return result.first;
}

LLSD errorLog(const LLEventWithID& result, const std::string& desc)
{
    // If the result arrived on the error pump (pump 1), log it as a fatal
    // error.
    if (result.second)
    {
        LL_ERRS("errorLog") << desc << ":" << std::endl;
        LLSDSerialize::toPrettyXML(result.first, LL_CONT);
        LL_CONT << LL_ENDL;
    }
    // A simple return must therefore be from the reply pump (pump 0).
    return result.first;
}

} // namespace llcoro<|MERGE_RESOLUTION|>--- conflicted
+++ resolved
@@ -39,9 +39,6 @@
 #include "llerror.h"
 #include "llcoros.h"
 
-<<<<<<< HEAD
-std::string LLEventDetail::listenerNameForCoroImpl(const void* self_id)
-=======
 namespace
 {
 
@@ -59,7 +56,6 @@
  * each distinct coroutine instance.
  */
 std::string listenerNameForCoro()
->>>>>>> 6f9f89ee
 {
     // First, if this coroutine was launched by LLCoros::launch(), find that name.
     std::string name(LLCoros::instance().getNameByID(self_id));
@@ -156,8 +152,6 @@
     *pdest = value;
 }
 
-<<<<<<< HEAD
-=======
 } // anonymous
 
 void llcoro::yield()
@@ -170,46 +164,10 @@
 
 LLSD llcoro::postAndWait(const LLSD& event, const LLEventPumpOrPumpName& requestPump,
                          const LLEventPumpOrPumpName& replyPump, const LLSD& replyPumpNamePath)
-{
-    // declare the future
     boost::dcoroutines::future<LLSD> future(llcoro::get_self());
-    // make a callback that will assign a value to the future, and listen on
-    // the specified LLEventPump with that callback
     std::string listenerName(listenerNameForCoro());
-    LLTempBoundListener connection(
-        replyPump.getPump().listen(listenerName,
-                                   voidlistener(boost::dcoroutines::make_callback(future))));
-    // skip the "post" part if requestPump is default-constructed
-    if (requestPump)
-    {
-        // If replyPumpNamePath is non-empty, store the replyPump name in the
-        // request event.
-        LLSD modevent(event);
         storeToLLSDPath(modevent, replyPumpNamePath, replyPump.getPump().getName());
-        LL_DEBUGS("lleventcoro") << "postAndWait(): coroutine " << listenerName
-                                 << " posting to " << requestPump.getPump().getName()
-                                 << LL_ENDL;
-
-        // *NOTE:Mani - Removed because modevent could contain user's hashed passwd.
-        //                         << ": " << modevent << LL_ENDL;
-        requestPump.getPump().post(modevent);
-    }
-    LL_DEBUGS("lleventcoro") << "postAndWait(): coroutine " << listenerName
-                             << " about to wait on LLEventPump " << replyPump.getPump().getName()
-                             << LL_ENDL;
-    // trying to dereference ("resolve") the future makes us wait for it
-    LLSD value;
-    {
-        // instantiate Suspending to manage the "current" coroutine
         llcoro::Suspending suspended;
-        value = *future;
-    } // destroy Suspending as soon as we're back
-    LL_DEBUGS("lleventcoro") << "postAndWait(): coroutine " << listenerName
-                             << " resuming with " << value << LL_ENDL;
-    // returning should disconnect the connection
-    return value;
-}
-
 namespace
 {
 
@@ -257,57 +215,15 @@
 namespace llcoro
 {
 
-LLEventWithID postAndWait2(const LLSD& event,
-                           const LLEventPumpOrPumpName& requestPump,
-                           const LLEventPumpOrPumpName& replyPump0,
-                           const LLEventPumpOrPumpName& replyPump1,
-                           const LLSD& replyPump0NamePath,
-                           const LLSD& replyPump1NamePath)
-{
-    // declare the future
     boost::dcoroutines::future<LLEventWithID> future(llcoro::get_self());
-    // either callback will assign a value to this future; listen on
-    // each specified LLEventPump with a callback
     std::string name(listenerNameForCoro());
-    LLTempBoundListener connection0(
-        replyPump0.getPump().listen(name + "a",
                                     wfeoh(boost::dcoroutines::make_callback(future), 0)));
-    LLTempBoundListener connection1(
-        replyPump1.getPump().listen(name + "b",
                                     wfeoh(boost::dcoroutines::make_callback(future), 1)));
-    // skip the "post" part if requestPump is default-constructed
-    if (requestPump)
-    {
-        // If either replyPumpNamePath is non-empty, store the corresponding
-        // replyPump name in the request event.
-        LLSD modevent(event);
         storeToLLSDPath(modevent, replyPump0NamePath,
                         replyPump0.getPump().getName());
         storeToLLSDPath(modevent, replyPump1NamePath,
                         replyPump1.getPump().getName());
-        LL_DEBUGS("lleventcoro") << "postAndWait2(): coroutine " << name
-                                 << " posting to " << requestPump.getPump().getName()
-                                 << ": " << modevent << LL_ENDL;
-        requestPump.getPump().post(modevent);
-    }
-    LL_DEBUGS("lleventcoro") << "postAndWait2(): coroutine " << name
-                             << " about to wait on LLEventPumps " << replyPump0.getPump().getName()
-                             << ", " << replyPump1.getPump().getName() << LL_ENDL;
-    // trying to dereference ("resolve") the future makes us wait for it
-    LLEventWithID value;
-    {
-        // instantiate Suspending to manage "current" coroutine
         llcoro::Suspending suspended;
-        value = *future;
-    } // destroy Suspending as soon as we're back
-    LL_DEBUGS("lleventcoro") << "postAndWait(): coroutine " << name
-                             << " resuming with (" << value.first << ", " << value.second << ")"
-                             << LL_ENDL;
-    // returning should disconnect both connections
-    return value;
-}
-
->>>>>>> 6f9f89ee
 LLSD errorException(const LLEventWithID& result, const std::string& desc)
 {
     // If the result arrived on the error pump (pump 1), instead of
