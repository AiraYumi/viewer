/** 
 * @file llthreadsafequeue.h
 * @brief Queue protected with mutexes for cross-thread use
 *
 * $LicenseInfo:firstyear=2004&license=viewerlgpl$
 * Second Life Viewer Source Code
 * Copyright (C) 2010, Linden Research, Inc.
 * 
 * This library is free software; you can redistribute it and/or
 * modify it under the terms of the GNU Lesser General Public
 * License as published by the Free Software Foundation;
 * version 2.1 of the License only.
 * 
 * This library is distributed in the hope that it will be useful,
 * but WITHOUT ANY WARRANTY; without even the implied warranty of
 * MERCHANTABILITY or FITNESS FOR A PARTICULAR PURPOSE.  See the GNU
 * Lesser General Public License for more details.
 * 
 * You should have received a copy of the GNU Lesser General Public
 * License along with this library; if not, write to the Free Software
 * Foundation, Inc., 51 Franklin Street, Fifth Floor, Boston, MA  02110-1301  USA
 * 
 * Linden Research, Inc., 945 Battery Street, San Francisco, CA  94111  USA
 * $/LicenseInfo$
 */

#ifndef LL_LLTHREADSAFEQUEUE_H
#define LL_LLTHREADSAFEQUEUE_H

#include "llcoros.h"
#include LLCOROS_MUTEX_HEADER
#include <boost/fiber/timed_mutex.hpp>
#include LLCOROS_CONDVAR_HEADER
#include "llexception.h"
#include "mutex.h"
#include <chrono>
#include <queue>
#include <string>

/*****************************************************************************
*   LLThreadSafeQueue
*****************************************************************************/
//
// A general queue exception.
//
class LL_COMMON_API LLThreadSafeQueueError:
	public LLException
{
public:
	LLThreadSafeQueueError(std::string const & message):
		LLException(message)
	{
		; // No op.
	}
};


//
// An exception raised when blocking operations are interrupted.
//
class LL_COMMON_API LLThreadSafeQueueInterrupt:
	public LLThreadSafeQueueError
{
public:
	LLThreadSafeQueueInterrupt(void):
		LLThreadSafeQueueError("queue operation interrupted")
	{
		; // No op.
	}
};

/**
 * Implements a thread safe FIFO.
 */
// Let the default std::queue default to underlying std::deque. Override if
// desired.
template<typename ElementT, typename QueueT=std::queue<ElementT>>
class LLThreadSafeQueue
{
public:
	typedef ElementT value_type;

	// Limiting the number of pending items prevents unbounded growth of the
	// underlying queue.
	LLThreadSafeQueue(U32 capacity = 1024);
	virtual ~LLThreadSafeQueue() {}

	// Add an element to the queue (will block if the queue has
	// reached capacity).
	//
	// This call will raise an interrupt error if the queue is closed while
	// the caller is blocked.
	template <typename T>
	void push(T&& element);
	// legacy name
	void pushFront(ElementT const & element) { return push(element); }

	// Try to add an element to the queue without blocking. Returns
	// true only if the element was actually added.
	template <typename T>
	bool tryPush(T&& element);
	// legacy name
	bool tryPushFront(ElementT const & element) { return tryPush(element); }

	// Try to add an element to the queue, blocking if full but with timeout
	// after specified duration. Returns true if the element was added.
	// There are potentially two different timeouts involved: how long to try
	// to lock the mutex, versus how long to wait for the queue to stop being
	// full. Careful settings for each timeout might be orders of magnitude
	// apart. However, this method conflates them.
	template <typename Rep, typename Period, typename T>
	bool tryPushFor(const std::chrono::duration<Rep, Period>& timeout,
					T&& element);
	// legacy name
	template <typename Rep, typename Period>
	bool tryPushFrontFor(const std::chrono::duration<Rep, Period>& timeout,
						 ElementT const & element) { return tryPushFor(timeout, element); }

	// Try to add an element to the queue, blocking if full but with
	// timeout at specified time_point. Returns true if the element was added.
	template <typename Clock, typename Duration, typename T>
	bool tryPushUntil(const std::chrono::time_point<Clock, Duration>& until,
					  T&& element);
	// no legacy name because this is a newer method

	// Pop the element at the head of the queue (will block if the queue is
	// empty).
	//
	// This call will raise an interrupt error if the queue is closed while
	// the caller is blocked.
	ElementT pop(void);
	// legacy name
	ElementT popBack(void) { return pop(); }

	// Pop an element from the head of the queue if there is one available.
	// Returns true only if an element was popped.
	bool tryPop(ElementT & element);
	// legacy name
	bool tryPopBack(ElementT & element) { return tryPop(element); }

	// Pop the element at the head of the queue, blocking if empty, with
	// timeout after specified duration. Returns true if an element was popped.
	template <typename Rep, typename Period>
	bool tryPopFor(const std::chrono::duration<Rep, Period>& timeout, ElementT& element);
	// no legacy name because this is a newer method

	// Pop the element at the head of the queue, blocking if empty, with
	// timeout at specified time_point. Returns true if an element was popped.
	template <typename Clock, typename Duration>
	bool tryPopUntil(const std::chrono::time_point<Clock, Duration>& until,
					 ElementT& element);
	// no legacy name because this is a newer method

	// Returns the size of the queue.
	size_t size();

    //Returns the capacity of the queue.
    U32 capacity() { return mCapacity; }

	// closes the queue:
	// - every subsequent push() call will throw LLThreadSafeQueueInterrupt
	// - every subsequent tryPush() call will return false
	// - pop() calls will return normally until the queue is drained, then
	//   every subsequent pop() will throw LLThreadSafeQueueInterrupt
	// - tryPop() calls will return normally until the queue is drained,
	//   then every subsequent tryPop() call will return false
	void close();

	// producer end: are we prevented from pushing any additional items?
	bool isClosed();
	// consumer end: are we done, is the queue entirely drained?
	bool done();

protected:
	typedef QueueT queue_type;
	QueueT mStorage;
	U32 mCapacity;
	bool mClosed;

	boost::fibers::timed_mutex mLock;
	typedef std::unique_lock<decltype(mLock)> lock_t;
	boost::fibers::condition_variable_any mCapacityCond;
	boost::fibers::condition_variable_any mEmptyCond;

	enum pop_result { EMPTY, DONE, WAITING, POPPED };
	// implementation logic, suitable for passing to tryLockUntil()
	template <typename Clock, typename Duration>
	pop_result tryPopUntil_(lock_t& lock,
							const std::chrono::time_point<Clock, Duration>& until,
							ElementT& element);
	// if we're able to lock immediately, do so and run the passed callable,
	// which must accept lock_t& and return bool
	template <typename CALLABLE>
	bool tryLock(CALLABLE&& callable);
	// if we're able to lock before the passed time_point, do so and run the
	// passed callable, which must accept lock_t& and return bool
	template <typename Clock, typename Duration, typename CALLABLE>
	bool tryLockUntil(const std::chrono::time_point<Clock, Duration>& until,
					  CALLABLE&& callable);
	// while lock is locked, really push the passed element, if we can
	template <typename T>
	bool push_(lock_t& lock, T&& element);
	// while lock is locked, really pop the head element, if we can
	pop_result pop_(lock_t& lock, ElementT& element);
	// Is the current head element ready to pop? We say yes; subclass can
	// override as needed.
	virtual bool canPop(const ElementT& head) const { return true; }
};

/*****************************************************************************
*   PriorityQueueAdapter
*****************************************************************************/
namespace LL
{
    /**
     * std::priority_queue's API is almost like std::queue, intentionally of
     * course, but you must access the element about to pop() as top() rather
     * than as front(). Make an adapter for use with LLThreadSafeQueue.
     */
    template <typename T, typename Container=std::vector<T>,
              typename Compare=std::less<typename Container::value_type>>
    class PriorityQueueAdapter
    {
    public:
        // publish all the same types
        typedef std::priority_queue<T, Container, Compare> queue_type;
        typedef typename queue_type::container_type  container_type;
        typedef typename queue_type::value_compare   value_compare;
        typedef typename queue_type::value_type      value_type;
        typedef typename queue_type::size_type       size_type;
        typedef typename queue_type::reference       reference;
        typedef typename queue_type::const_reference const_reference;

        // Although std::queue defines both const and non-const front()
        // methods, std::priority_queue defines only const top().
        const_reference front() const { return mQ.top(); }
        // std::priority_queue has no equivalent to back(), so it's good that
        // LLThreadSafeQueue doesn't use it.

        // All the rest of these merely forward to the corresponding
        // queue_type methods.
        bool empty() const                 { return mQ.empty(); }
        size_type size() const             { return mQ.size(); }
        void push(const value_type& value) { mQ.push(value); }
        void push(value_type&& value)      { mQ.push(std::move(value)); }
        template <typename... Args>
        void emplace(Args&&... args)       { mQ.emplace(std::forward<Args>(args)...); }
        void pop()                         { mQ.pop(); }

    private:
        queue_type mQ;
    };
} // namespace LL


/*****************************************************************************
*   LLThreadSafeQueue implementation
*****************************************************************************/
template<typename ElementT, typename QueueT>
LLThreadSafeQueue<ElementT, QueueT>::LLThreadSafeQueue(U32 capacity) :
    mCapacity(capacity),
    mClosed(false)
{
}


// if we're able to lock immediately, do so and run the passed callable, which
// must accept lock_t& and return bool
template <typename ElementT, typename QueueT>
template <typename CALLABLE>
bool LLThreadSafeQueue<ElementT, QueueT>::tryLock(CALLABLE&& callable)
{
    LL_PROFILE_ZONE_SCOPED;
    lock_t lock1(mLock, std::defer_lock);
    if (!lock1.try_lock())
        return false;

    return std::forward<CALLABLE>(callable)(lock1);
}


// if we're able to lock before the passed time_point, do so and run the
// passed callable, which must accept lock_t& and return bool
template <typename ElementT, typename QueueT>
template <typename Clock, typename Duration, typename CALLABLE>
bool LLThreadSafeQueue<ElementT, QueueT>::tryLockUntil(
    const std::chrono::time_point<Clock, Duration>& until,
    CALLABLE&& callable)
{
    LL_PROFILE_ZONE_SCOPED;
    lock_t lock1(mLock, std::defer_lock);
    if (!lock1.try_lock_until(until))
        return false;

    return std::forward<CALLABLE>(callable)(lock1);
}


// while lock is locked, really push the passed element, if we can
template <typename ElementT, typename QueueT>
template <typename T>
bool LLThreadSafeQueue<ElementT, QueueT>::push_(lock_t& lock, T&& element)
{
    LL_PROFILE_ZONE_SCOPED;
    if (mStorage.size() >= mCapacity)
        return false;

    mStorage.push(std::forward<T>(element));
    lock.unlock();
    // now that we've pushed, if somebody's been waiting to pop, signal them
    mEmptyCond.notify_one();
    return true;
}


template <typename ElementT, typename QueueT>
template<typename T>
void LLThreadSafeQueue<ElementT, QueueT>::push(T&& element)
{
    LL_PROFILE_ZONE_SCOPED;
    lock_t lock1(mLock);
    while (true)
    {
        // On the producer side, it doesn't matter whether the queue has been
        // drained or not: the moment either end calls close(), further push()
        // operations will fail.
        if (mClosed)
        {
            LLTHROW(LLThreadSafeQueueInterrupt());
        }

        if (push_(lock1, std::forward<T>(element)))
            return;

        // Storage Full. Wait for signal.
        mCapacityCond.wait(lock1);
    }
}


<<<<<<< HEAD
template <typename ElementT, typename QueueT>
template<typename T>
void LLThreadSafeQueue<ElementT, QueueT>::push(T&& element)
{
    LL_PROFILE_ZONE_SCOPED;
    if (! pushIfOpen(std::forward<T>(element)))
    {
        LLTHROW(LLThreadSafeQueueInterrupt());
    }
}


=======
>>>>>>> 8852cb9c
template<typename ElementT, typename QueueT>
template<typename T>
bool LLThreadSafeQueue<ElementT, QueueT>::tryPush(T&& element)
{
    LL_PROFILE_ZONE_SCOPED;
    return tryLock(
        [this, element=std::move(element)](lock_t& lock)
        {
            if (mClosed)
                return false;
            return push_(lock, std::move(element));
        });
}


template <typename ElementT, typename QueueT>
template <typename Rep, typename Period, typename T>
bool LLThreadSafeQueue<ElementT, QueueT>::tryPushFor(
    const std::chrono::duration<Rep, Period>& timeout,
    T&& element)
{
    LL_PROFILE_ZONE_SCOPED;
    // Convert duration to time_point: passing the same timeout duration to
    // each of multiple calls is wrong.
    return tryPushUntil(std::chrono::steady_clock::now() + timeout,
                        std::forward<T>(element));
}


template <typename ElementT, typename QueueT>
template <typename Clock, typename Duration, typename T>
bool LLThreadSafeQueue<ElementT, QueueT>::tryPushUntil(
    const std::chrono::time_point<Clock, Duration>& until,
    T&& element)
{
    LL_PROFILE_ZONE_SCOPED;
    return tryLockUntil(
        until,
        [this, until, element=std::move(element)](lock_t& lock)
        {
            while (true)
            {
                if (mClosed)
                {
                    return false;
                }

                if (push_(lock, std::move(element)))
                    return true;

                // Storage Full. Wait for signal.
                if (LLCoros::cv_status::timeout == mCapacityCond.wait_until(lock, until))
                {
                    // timed out -- formally we might recheck both conditions above
                    return false;
                }
                // If we didn't time out, we were notified for some reason. Loop back
                // to check.
            }
        });
}


// while lock is locked, really pop the head element, if we can
template <typename ElementT, typename QueueT>
typename LLThreadSafeQueue<ElementT, QueueT>::pop_result
LLThreadSafeQueue<ElementT, QueueT>::pop_(lock_t& lock, ElementT& element)
{
    LL_PROFILE_ZONE_SCOPED;
    // If mStorage is empty, there's no head element.
    if (mStorage.empty())
        return mClosed? DONE : EMPTY;

    // If there's a head element, pass it to canPop() to see if it's ready to pop. 
    if (! canPop(mStorage.front()))
        return WAITING;

    // std::queue::front() is the element about to pop()
    element = mStorage.front();
    mStorage.pop();
    lock.unlock();
    // now that we've popped, if somebody's been waiting to push, signal them
    mCapacityCond.notify_one();
    return POPPED;
}


template<typename ElementT, typename QueueT>
ElementT LLThreadSafeQueue<ElementT, QueueT>::pop(void)
{
    LL_PROFILE_ZONE_SCOPED;
    lock_t lock1(mLock);
    ElementT value;
    while (true)
    {
        // On the consumer side, we always try to pop before checking mClosed
        // so we can finish draining the queue.
        pop_result popped = pop_(lock1, value);
        if (popped == POPPED)
            return std::move(value);

        // Once the queue is DONE, there will never be any more coming.
        if (popped == DONE)
        {
            LLTHROW(LLThreadSafeQueueInterrupt());
        }

        // If we didn't pop because WAITING, i.e. canPop() returned false,
        // then even if the producer end has been closed, there's still at
        // least one item to drain: wait for it. Or we might be EMPTY, with
        // the queue still open. Either way, wait for signal.
        mEmptyCond.wait(lock1);
    }
}


template<typename ElementT, typename QueueT>
bool LLThreadSafeQueue<ElementT, QueueT>::tryPop(ElementT & element)
{
    LL_PROFILE_ZONE_SCOPED;
    return tryLock(
        [this, &element](lock_t& lock)
        {
            // conflate EMPTY, DONE, WAITING: tryPop() behavior when the queue
            // is closed is implemented by simple inability to push any new
            // elements
            return pop_(lock, element) == POPPED;
        });
}


template <typename ElementT, typename QueueT>
template <typename Rep, typename Period>
bool LLThreadSafeQueue<ElementT, QueueT>::tryPopFor(
    const std::chrono::duration<Rep, Period>& timeout,
    ElementT& element)
{
    LL_PROFILE_ZONE_SCOPED;
    // Convert duration to time_point: passing the same timeout duration to
    // each of multiple calls is wrong.
    return tryPopUntil(std::chrono::steady_clock::now() + timeout, element);
}


template <typename ElementT, typename QueueT>
template <typename Clock, typename Duration>
bool LLThreadSafeQueue<ElementT, QueueT>::tryPopUntil(
    const std::chrono::time_point<Clock, Duration>& until,
    ElementT& element)
{
    LL_PROFILE_ZONE_SCOPED;
    return tryLockUntil(
        until,
        [this, until, &element](lock_t& lock)
        {
            // conflate EMPTY, DONE, WAITING
            return tryPopUntil_(lock, until, element) == POPPED;
        });
}


// body of tryPopUntil(), called once we have the lock
template <typename ElementT, typename QueueT>
template <typename Clock, typename Duration>
typename LLThreadSafeQueue<ElementT, QueueT>::pop_result
LLThreadSafeQueue<ElementT, QueueT>::tryPopUntil_(
    lock_t& lock,
    const std::chrono::time_point<Clock, Duration>& until,
    ElementT& element)
{
    LL_PROFILE_ZONE_SCOPED;
    while (true)
    {
        pop_result popped = pop_(lock, element);
        if (popped == POPPED || popped == DONE)
        {
            // If we succeeded, great! If we've drained the last item, so be
            // it. Either way, break the loop and tell caller.
            return popped;
        }

        // EMPTY or WAITING: wait for signal.
        if (LLCoros::cv_status::timeout == mEmptyCond.wait_until(lock, until))
        {
            // timed out -- formally we might recheck
            // as it is, break loop
            return popped;
        }
        // If we didn't time out, we were notified for some reason. Loop back
        // to check.
    }
}


template<typename ElementT, typename QueueT>
size_t LLThreadSafeQueue<ElementT, QueueT>::size(void)
{
    LL_PROFILE_ZONE_SCOPED;
    lock_t lock(mLock);
    return mStorage.size();
}


template<typename ElementT, typename QueueT>
void LLThreadSafeQueue<ElementT, QueueT>::close()
{
    LL_PROFILE_ZONE_SCOPED;
    lock_t lock(mLock);
    mClosed = true;
    lock.unlock();
    // wake up any blocked pop() calls
    mEmptyCond.notify_all();
    // wake up any blocked push() calls
    mCapacityCond.notify_all();
}


template<typename ElementT, typename QueueT>
bool LLThreadSafeQueue<ElementT, QueueT>::isClosed()
{
    LL_PROFILE_ZONE_SCOPED;
    lock_t lock(mLock);
    return mClosed;
}


template<typename ElementT, typename QueueT>
bool LLThreadSafeQueue<ElementT, QueueT>::done()
{
    LL_PROFILE_ZONE_SCOPED;
    lock_t lock(mLock);
    return mClosed && mStorage.empty();
}

#endif<|MERGE_RESOLUTION|>--- conflicted
+++ resolved
@@ -338,7 +338,6 @@
 }
 
 
-<<<<<<< HEAD
 template <typename ElementT, typename QueueT>
 template<typename T>
 void LLThreadSafeQueue<ElementT, QueueT>::push(T&& element)
@@ -351,8 +350,6 @@
 }
 
 
-=======
->>>>>>> 8852cb9c
 template<typename ElementT, typename QueueT>
 template<typename T>
 bool LLThreadSafeQueue<ElementT, QueueT>::tryPush(T&& element)
