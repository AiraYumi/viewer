/** 
 * @file llapp.cpp
 * @brief Implementation of the LLApp class.
 *
 * $LicenseInfo:firstyear=2003&license=viewerlgpl$
 * Second Life Viewer Source Code
 * Copyright (C) 2010, Linden Research, Inc.
 * 
 * This library is free software; you can redistribute it and/or
 * modify it under the terms of the GNU Lesser General Public
 * License as published by the Free Software Foundation;
 * version 2.1 of the License only.
 * 
 * This library is distributed in the hope that it will be useful,
 * but WITHOUT ANY WARRANTY; without even the implied warranty of
 * MERCHANTABILITY or FITNESS FOR A PARTICULAR PURPOSE.  See the GNU
 * Lesser General Public License for more details.
 * 
 * You should have received a copy of the GNU Lesser General Public
 * License along with this library; if not, write to the Free Software
 * Foundation, Inc., 51 Franklin Street, Fifth Floor, Boston, MA  02110-1301  USA
 * 
 * Linden Research, Inc., 945 Battery Street, San Francisco, CA  94111  USA
 * $/LicenseInfo$
 */

#include "linden_common.h"

#include "llapp.h"

#include <cstdlib>

#ifdef LL_DARWIN
#include <sys/types.h>
#include <unistd.h>
#include <sys/sysctl.h>
#endif

#include "llcommon.h"
#include "llapr.h"
#include "llerrorcontrol.h"
#include "llerrorthread.h"
#include "llframetimer.h"
#include "lllivefile.h"
#include "llmemory.h"
#include "llstl.h" // for DeletePointer()
#include "llstring.h"
#include "lleventtimer.h"
#include "google_breakpad/exception_handler.h"
#include "stringize.h"

//
// Signal handling
//
// Windows uses structured exceptions, so it's handled a bit differently.
//
#if LL_WINDOWS
#include "windows.h"

LONG WINAPI default_windows_exception_handler(struct _EXCEPTION_POINTERS *exception_infop);
BOOL ConsoleCtrlHandler(DWORD fdwCtrlType);
bool windows_post_minidump_callback(const wchar_t* dump_path,
									const wchar_t* minidump_id,
									void* context,
									EXCEPTION_POINTERS* exinfo,
									MDRawAssertionInfo* assertion,
									bool succeeded);
#else
# include <signal.h>
# include <unistd.h> // for fork()
void setup_signals();
void default_unix_signal_handler(int signum, siginfo_t *info, void *);

#if LL_LINUX
#include "google_breakpad/minidump_descriptor.h"
static bool unix_minidump_callback(const google_breakpad::MinidumpDescriptor& minidump_desc, 
                                   void* context, 
                                   bool succeeded);
#else
// Called by breakpad exception handler after the minidump has been generated.
bool unix_post_minidump_callback(const char *dump_dir,
					  const char *minidump_id,
					  void *context, bool succeeded);
#endif

# if LL_DARWIN
/* OSX doesn't support SIGRT* */
S32 LL_SMACKDOWN_SIGNAL = SIGUSR1;
S32 LL_HEARTBEAT_SIGNAL = SIGUSR2;
# else // linux or (assumed) other similar unixoid
/* We want reliable delivery of our signals - SIGRT* is it. */
/* Old LinuxThreads versions eat SIGRTMIN+0 to SIGRTMIN+2, avoid those. */
/* Note that SIGRTMIN/SIGRTMAX may expand to a glibc function call with a
   nonconstant result so these are not consts and cannot be used in constant-
   expressions.  SIGRTMAX may return -1 on rare broken setups. */
S32 LL_SMACKDOWN_SIGNAL = (SIGRTMAX >= 0) ? (SIGRTMAX-1) : SIGUSR1;
S32 LL_HEARTBEAT_SIGNAL = (SIGRTMAX >= 0) ? (SIGRTMAX-0) : SIGUSR2;
# endif // LL_DARWIN
#endif // LL_WINDOWS

// the static application instance
LLApp* LLApp::sApplication = NULL;

// Allows the generation of core files for post mortem under gdb
// and disables crashlogger
BOOL LLApp::sDisableCrashlogger = FALSE; 

// Local flag for whether or not to do logging in signal handlers.
//static
BOOL LLApp::sLogInSignal = FALSE;

// static
LLApp::EAppStatus LLApp::sStatus = LLApp::APP_STATUS_STOPPED; // Keeps track of application status
LLAppErrorHandler LLApp::sErrorHandler = NULL;
BOOL LLApp::sErrorThreadRunning = FALSE;


LLApp::LLApp() : mThreadErrorp(NULL)
{
	commonCtor();
}

void LLApp::commonCtor()
{
	// Set our status to running
	setStatus(APP_STATUS_RUNNING);

	LLCommon::initClass();

	// initialize the options structure. We need to make this an array
	// because the structured data will not auto-allocate if we
	// reference an invalid location with the [] operator.
	mOptions = LLSD::emptyArray();
	LLSD sd;
	for(int i = 0; i < PRIORITY_COUNT; ++i)
	{
		mOptions.append(sd);
	}

	// Make sure we clean up APR when we exit
	// Don't need to do this if we're cleaning up APR in the destructor
	//atexit(ll_cleanup_apr);

	// Set the application to this instance.
	sApplication = this;

	mExceptionHandler = 0;
	
	// initialize the buffer to write the minidump filename to
	// (this is used to avoid allocating memory in the crash handler)
	memset(mMinidumpPath, 0, MAX_MINDUMP_PATH_LENGTH);
	mCrashReportPipeStr = L"\\\\.\\pipe\\LLCrashReporterPipe";
}

LLApp::LLApp(LLErrorThread *error_thread) :
	mThreadErrorp(error_thread)
{
	commonCtor();
}


LLApp::~LLApp()
{

	// reclaim live file memory
	std::for_each(mLiveFiles.begin(), mLiveFiles.end(), DeletePointer());
	mLiveFiles.clear();

	setStopped();
	// HACK: wait for the error thread to clean itself
	ms_sleep(20);
	if (mThreadErrorp)
	{
		delete mThreadErrorp;
		mThreadErrorp = NULL;
	}
	
	if(mExceptionHandler != 0) delete mExceptionHandler;

	LLCommon::cleanupClass();
}

// static
LLApp* LLApp::instance()
{
	return sApplication;
}


LLSD LLApp::getOption(const std::string& name) const
{
	LLSD rv;
	LLSD::array_const_iterator iter = mOptions.beginArray();
	LLSD::array_const_iterator end = mOptions.endArray();
	for(; iter != end; ++iter)
	{
		rv = (*iter)[name];
		if(rv.isDefined()) break;
	}
	return rv;
}

bool LLApp::parseCommandOptions(int argc, char** argv)
{
	LLSD commands;
	std::string name;
	std::string value;
	for(int ii = 1; ii < argc; ++ii)
	{
		if(argv[ii][0] != '-')
		{
			LL_INFOS() << "Did not find option identifier while parsing token: "
				<< argv[ii] << LL_ENDL;
			return false;
		}
		int offset = 1;
		if(argv[ii][1] == '-') ++offset;
		name.assign(&argv[ii][offset]);
		if(((ii+1) >= argc) || (argv[ii+1][0] == '-'))
		{
			// we found another option after this one or we have
			// reached the end. simply record that this option was
			// found and continue.
			int flag = name.compare("logfile");
			if (0 == flag)
			{
				commands[name] = "log";
			}
			else
			{
				commands[name] = true;
			}
			
			continue;
		}
		++ii;
		value.assign(argv[ii]);

#if LL_WINDOWS
		//Windows changed command line parsing.  Deal with it.
		S32 slen = value.length() - 1;
		S32 start = 0;
		S32 end = slen;
		if (argv[ii][start]=='"')start++;
		if (argv[ii][end]=='"')end--;
		if (start!=0 || end!=slen) 
		{
			value = value.substr (start,end);
		}
#endif

		commands[name] = value;
	}
	setOptionData(PRIORITY_COMMAND_LINE, commands);
	return true;
}


void LLApp::manageLiveFile(LLLiveFile* livefile)
{
	if(!livefile) return;
	livefile->checkAndReload();
	livefile->addToEventTimer();
	mLiveFiles.push_back(livefile);
}

bool LLApp::setOptionData(OptionPriority level, LLSD data)
{
	if((level < 0)
	   || (level >= PRIORITY_COUNT)
	   || (data.type() != LLSD::TypeMap))
	{
		return false;
	}
	mOptions[level] = data;
	return true;
}

LLSD LLApp::getOptionData(OptionPriority level)
{
	if((level < 0) || (level >= PRIORITY_COUNT))
	{
		return LLSD();
	}
	return mOptions[level];
}

void LLApp::stepFrame()
{
	LLFrameTimer::updateFrameTime();
	LLFrameTimer::updateFrameCount();
	LLEventTimer::updateClass();
	mRunner.run();
}

#if LL_WINDOWS
//The following code is needed for 32-bit apps on 64-bit windows to keep it from eating
//crashes.   It is a lovely undocumented 'feature' in SP1 of Windows 7. An excellent
//in-depth article on the issue may be found here:  http://randomascii.wordpress.com/2012/07/05/when-even-crashing-doesn-work/
void EnableCrashingOnCrashes()
{
	typedef BOOL (WINAPI *tGetPolicy)(LPDWORD lpFlags);
	typedef BOOL (WINAPI *tSetPolicy)(DWORD dwFlags);
	const DWORD EXCEPTION_SWALLOWING = 0x1;

	HMODULE kernel32 = LoadLibraryA("kernel32.dll");
	tGetPolicy pGetPolicy = (tGetPolicy)GetProcAddress(kernel32,
		"GetProcessUserModeExceptionPolicy");
	tSetPolicy pSetPolicy = (tSetPolicy)GetProcAddress(kernel32,
		"SetProcessUserModeExceptionPolicy");
	if (pGetPolicy && pSetPolicy)
	{
		DWORD dwFlags;
		if (pGetPolicy(&dwFlags))
		{
			// Turn off the filter
			pSetPolicy(dwFlags & ~EXCEPTION_SWALLOWING);
		}
	}
}
#endif

void LLApp::setupErrorHandling()
{
	// Error handling is done by starting up an error handling thread, which just sleeps and
	// occasionally checks to see if the app is in an error state, and sees if it needs to be run.

#if LL_WINDOWS

#if LL_SEND_CRASH_REPORTS
	EnableCrashingOnCrashes();

	// This sets a callback to handle w32 signals to the console window.
	// The viewer shouldn't be affected, sicne its a windowed app.
	SetConsoleCtrlHandler( (PHANDLER_ROUTINE) ConsoleCtrlHandler, TRUE);

	// Install the Google Breakpad crash handler for Windows
	if(mExceptionHandler == 0)
	{
<<<<<<< HEAD
		llwarns << "adding breakpad exception handler" << llendl;

		std::wstring wpipe_name;
		wpipe_name =  mCrashReportPipeStr + wstringize(getPid());

		const std::wstring wdump_path(wstringize(mDumpPath));

		int retries = 30;
		for (; retries > 0; --retries)
		{
			if (mExceptionHandler != 0) delete mExceptionHandler;

			mExceptionHandler = new google_breakpad::ExceptionHandler(
														wdump_path,		
														NULL,		//No filter
														windows_post_minidump_callback,
														0,
														google_breakpad::ExceptionHandler::HANDLER_ALL,
														MiniDumpNormal, //Generate a 'normal' minidump.
														wpipe_name.c_str(),
														NULL);  //No custom client info.
			if (mExceptionHandler->IsOutOfProcess())
			{
				LL_INFOS("CRASHREPORT") << "Successfully attached to Out of Process exception handler." << LL_ENDL;
				break;
			}
			else
			{
				LL_WARNS("CRASHREPORT") << "Unable to attach to Out of Process exception handler.  " << retries << " retries remaining." << LL_ENDL; 
				::Sleep(100);  //Wait a tick and try again.
			}
		}

		if (retries == 0) LL_WARNS("CRASHREPORT") << "Unable to attach to Out of Process exception handler." << LL_ENDL;

		if (mExceptionHandler)
		{
			mExceptionHandler->set_handle_debug_exceptions(true);
		}
=======
		LL_WARNS() << "adding breakpad exception handler" << LL_ENDL;
		mExceptionHandler = new google_breakpad::ExceptionHandler(
			L"C:\\Temp\\", 0, windows_post_minidump_callback, 0, google_breakpad::ExceptionHandler::HANDLER_ALL);
>>>>>>> e5bbdafd
	}
#endif
#else
	//
	// Start up signal handling.
	//
	// There are two different classes of signals.  Synchronous signals are delivered to a specific
	// thread, asynchronous signals can be delivered to any thread (in theory)
	//
	setup_signals();
	
	// Add google breakpad exception handler configured for Darwin/Linux.
	bool installHandler = true;
#if LL_DARWIN
	// For the special case of Darwin, we do not want to install the handler if
	// the process is being debugged as the app will exit with value ABRT (6) if
	// we do.  Unfortunately, the code below which performs that test relies on
	// the structure kinfo_proc which has been tagged by apple as an unstable
	// API.  We disable this test for shipping versions to avoid conflicts with
	// future releases of Darwin.  This test is really only needed for developers
	// starting the app from a debugger anyway.
	#ifndef LL_RELEASE_FOR_DOWNLOAD
    int mib[4];
	mib[0] = CTL_KERN;
	mib[1] = KERN_PROC;
	mib[2] = KERN_PROC_PID;
	mib[3] = getpid();
	
	struct kinfo_proc info;
	memset(&info, 0, sizeof(info));
	
	size_t size = sizeof(info);
	int result = sysctl(mib, sizeof(mib) / sizeof(*mib), &info, &size, NULL, 0);
	if((result == 0) || (errno == ENOMEM))
	{
		// P_TRACED flag is set, so this process is being debugged; do not install
		// the handler
		if(info.kp_proc.p_flag & P_TRACED) installHandler = false;
	}
	else
	{
		// Failed to discover if the process is being debugged; default to
		// installing the handler.
		installHandler = true;
	}
	#endif

	if(installHandler && (mExceptionHandler == 0))
	{
		mExceptionHandler = new google_breakpad::ExceptionHandler(mDumpPath, 0, &unix_post_minidump_callback, 0, true, 0);
	}
#elif LL_LINUX
	if(installHandler && (mExceptionHandler == 0))
	{
		if (mDumpPath.empty())
		{
			mDumpPath = "/tmp";
		}
		google_breakpad::MinidumpDescriptor desc(mDumpPath);
	    mExceptionHandler = new google_breakpad::ExceptionHandler(desc, NULL, unix_minidump_callback, NULL, true, -1);
	}
#endif

#endif
	startErrorThread();
}

void LLApp::startErrorThread()
{
	//
	// Start the error handling thread, which is responsible for taking action
	// when the app goes into the APP_STATUS_ERROR state
	//
	if(!mThreadErrorp)
	{
		LL_INFOS() << "Starting error thread" << LL_ENDL;
		mThreadErrorp = new LLErrorThread();
		mThreadErrorp->setUserData((void *) this);
		mThreadErrorp->start();
	}
}

void LLApp::setErrorHandler(LLAppErrorHandler handler)
{
	LLApp::sErrorHandler = handler;
}

// static
void LLApp::runErrorHandler()
{
	if (LLApp::sErrorHandler)
	{
		LLApp::sErrorHandler();
	}

	//LL_INFOS() << "App status now STOPPED" << LL_ENDL;
	LLApp::setStopped();
}

// static
void LLApp::setStatus(EAppStatus status)
{
	sStatus = status;
}


// static
void LLApp::setError()
{
	// set app status to ERROR so that the LLErrorThread notices
	setStatus(APP_STATUS_ERROR);
}

void LLApp::setMiniDumpDir(const std::string &path)
{
	if (path.empty())
	{
		mDumpPath = "/tmp";
	}
	else
	{
		mDumpPath = path;
	}

	if(mExceptionHandler == 0) return;
#ifdef LL_WINDOWS
	wchar_t buffer[MAX_MINDUMP_PATH_LENGTH];
	mbstowcs(buffer, mDumpPath.c_str(), MAX_MINDUMP_PATH_LENGTH);
	mExceptionHandler->set_dump_path(std::wstring(buffer));
#elif LL_LINUX
        //google_breakpad::MinidumpDescriptor desc("/tmp");	//path works in debug fails in production inside breakpad lib so linux gets a little less stack reporting until it is patched.
        google_breakpad::MinidumpDescriptor desc(mDumpPath);	//path works in debug fails in production inside breakpad lib so linux gets a little less stack reporting until it is patched.
	mExceptionHandler->set_minidump_descriptor(desc);
#else
	mExceptionHandler->set_dump_path(mDumpPath);
#endif
}

void LLApp::setDebugFileNames(const std::string &path)
{
  	mStaticDebugFileName = path + "static_debug_info.log";
  	mDynamicDebugFileName = path + "dynamic_debug_info.log";
}

void LLApp::writeMiniDump()
{
	if(mExceptionHandler == 0) return;
	mExceptionHandler->WriteMinidump();
}

// static
void LLApp::setQuitting()
{
	if (!isExiting())
	{
		// If we're already exiting, we don't want to reset our state back to quitting.
		LL_INFOS() << "Setting app state to QUITTING" << LL_ENDL;
		setStatus(APP_STATUS_QUITTING);
	}
}


// static
void LLApp::setStopped()
{
	setStatus(APP_STATUS_STOPPED);
}


// static
bool LLApp::isStopped()
{
	return (APP_STATUS_STOPPED == sStatus);
}


// static
bool LLApp::isRunning()
{
	return (APP_STATUS_RUNNING == sStatus);
}


// static
bool LLApp::isError()
{
	return (APP_STATUS_ERROR == sStatus);
}


// static
bool LLApp::isQuitting()
{
	return (APP_STATUS_QUITTING == sStatus);
}

// static
bool LLApp::isExiting()
{
	return isQuitting() || isError();
}

void LLApp::disableCrashlogger()
{
	// Disable Breakpad exception handler.
	if (mExceptionHandler != 0)
	{
		delete mExceptionHandler;
		mExceptionHandler = 0;
	}

	sDisableCrashlogger = TRUE;
}

// static
bool LLApp::isCrashloggerDisabled()
{
	return (sDisableCrashlogger == TRUE); 
}

// static
int LLApp::getPid()
{
#if LL_WINDOWS
    return GetCurrentProcessId();
#else
	return getpid();
#endif
}

#if LL_WINDOWS
LONG WINAPI default_windows_exception_handler(struct _EXCEPTION_POINTERS *exception_infop)
{
	// Translate the signals/exceptions into cross-platform stuff
	// Windows implementation

	// Make sure the user sees something to indicate that the app crashed.
	LONG retval;

	if (LLApp::isError())
	{
		LL_WARNS() << "Got another fatal signal while in the error handler, die now!" << LL_ENDL;
		retval = EXCEPTION_EXECUTE_HANDLER;
		return retval;
	}

	// Flag status to error, so thread_error starts its work
	LLApp::setError();

	// Block in the exception handler until the app has stopped
	// This is pretty sketchy, but appears to work just fine
	while (!LLApp::isStopped())
	{
		ms_sleep(10);
	}

	//
	// Generate a minidump if we can.
	//
	// TODO: This needs to be ported over form the viewer-specific
	// LLWinDebug class

	//
	// At this point, we always want to exit the app.  There's no graceful
	// recovery for an unhandled exception.
	// 
	// Just kill the process.
	retval = EXCEPTION_EXECUTE_HANDLER;	
	return retval;
}

// Win32 doesn't support signals. This is used instead.
BOOL ConsoleCtrlHandler(DWORD fdwCtrlType) 
{ 
	switch (fdwCtrlType) 
	{ 
 		case CTRL_BREAK_EVENT: 
		case CTRL_LOGOFF_EVENT: 
		case CTRL_SHUTDOWN_EVENT: 
		case CTRL_CLOSE_EVENT: // From end task or the window close button.
		case CTRL_C_EVENT:  // from CTRL-C on the keyboard
			// Just set our state to quitting, not error
			if (LLApp::isQuitting() || LLApp::isError())
			{
				// We're already trying to die, just ignore this signal
				if (LLApp::sLogInSignal)
				{
					LL_INFOS() << "Signal handler - Already trying to quit, ignoring signal!" << LL_ENDL;
				}
				return TRUE;
			}
			LLApp::setQuitting();
			return TRUE; 
	
		default: 
			return FALSE; 
	} 
} 

#else //!LL_WINDOWS
<<<<<<< HEAD
=======
void LLApp::setChildCallback(pid_t pid, LLAppChildCallback callback)
{
	LLChildInfo child_info;
	child_info.mCallback = callback;
	LLApp::sChildMap[pid] = child_info;
}

void LLApp::setDefaultChildCallback(LLAppChildCallback callback)
{
	LLApp::sDefaultChildCallback = callback;
}

pid_t LLApp::fork()
{
	fflush(NULL); // flush all buffers before the child inherits them
	pid_t pid = ::fork();
	if( pid < 0 )
	{
		int system_error = errno;
		LL_WARNS() << "Unable to fork! Operating system error code: "
				<< system_error << LL_ENDL;
	}
	else if (pid == 0)
	{
		// Sleep a bit to allow the parent to set up child callbacks.
		ms_sleep(10);

		// We need to disable signal handling, because we don't have a
		// signal handling thread anymore.
		setupErrorHandling();
	}
	else
	{
		LL_INFOS() << "Forked child process " << pid << LL_ENDL;
	}
	return pid;
}
>>>>>>> e5bbdafd

void setup_signals()
{
	//
	// Set up signal handlers that may result in program termination
	//
	struct sigaction act;
	act.sa_sigaction = default_unix_signal_handler;
	sigemptyset( &act.sa_mask );
	act.sa_flags = SA_SIGINFO;

	// Synchronous signals
	sigaction(SIGABRT, &act, NULL);
	sigaction(SIGALRM, &act, NULL);
	sigaction(SIGBUS, &act, NULL);
	sigaction(SIGFPE, &act, NULL);
	sigaction(SIGHUP, &act, NULL); 
	sigaction(SIGILL, &act, NULL);
	sigaction(SIGPIPE, &act, NULL);
	sigaction(SIGSEGV, &act, NULL);
	sigaction(SIGSYS, &act, NULL);

	sigaction(LL_HEARTBEAT_SIGNAL, &act, NULL);
	sigaction(LL_SMACKDOWN_SIGNAL, &act, NULL);

	// Asynchronous signals that are normally ignored
#ifndef LL_IGNORE_SIGCHLD
	sigaction(SIGCHLD, &act, NULL);
#endif // LL_IGNORE_SIGCHLD
	sigaction(SIGUSR2, &act, NULL);

	// Asynchronous signals that result in attempted graceful exit
	sigaction(SIGHUP, &act, NULL);
	sigaction(SIGTERM, &act, NULL);
	sigaction(SIGINT, &act, NULL);

	// Asynchronous signals that result in core
	sigaction(SIGQUIT, &act, NULL);
	
}

void clear_signals()
{
	struct sigaction act;
	act.sa_handler = SIG_DFL;
	sigemptyset( &act.sa_mask );
	act.sa_flags = SA_SIGINFO;

	// Synchronous signals
	sigaction(SIGABRT, &act, NULL);
	sigaction(SIGALRM, &act, NULL);
	sigaction(SIGBUS, &act, NULL);
	sigaction(SIGFPE, &act, NULL);
	sigaction(SIGHUP, &act, NULL); 
	sigaction(SIGILL, &act, NULL);
	sigaction(SIGPIPE, &act, NULL);
	sigaction(SIGSEGV, &act, NULL);
	sigaction(SIGSYS, &act, NULL);

	sigaction(LL_HEARTBEAT_SIGNAL, &act, NULL);
	sigaction(LL_SMACKDOWN_SIGNAL, &act, NULL);

	// Asynchronous signals that are normally ignored
#ifndef LL_IGNORE_SIGCHLD
	sigaction(SIGCHLD, &act, NULL);
#endif // LL_IGNORE_SIGCHLD

	// Asynchronous signals that result in attempted graceful exit
	sigaction(SIGHUP, &act, NULL);
	sigaction(SIGTERM, &act, NULL);
	sigaction(SIGINT, &act, NULL);

	// Asynchronous signals that result in core
	sigaction(SIGUSR2, &act, NULL);
	sigaction(SIGQUIT, &act, NULL);
}



void default_unix_signal_handler(int signum, siginfo_t *info, void *)
{
	// Unix implementation of synchronous signal handler
	// This runs in the thread that threw the signal.
	// We do the somewhat sketchy operation of blocking in here until the error handler
	// has gracefully stopped the app.

	if (LLApp::sLogInSignal)
	{
		LL_INFOS() << "Signal handler - Got signal " << signum << " - " << apr_signal_description_get(signum) << LL_ENDL;
	}


	switch (signum)
	{
	case SIGCHLD:
		if (LLApp::sLogInSignal)
		{
			LL_INFOS() << "Signal handler - Got SIGCHLD from " << info->si_pid << LL_ENDL;
		}

		return;
	case SIGABRT:
		// Abort just results in termination of the app, no funky error handling.
		if (LLApp::sLogInSignal)
		{
			LL_WARNS() << "Signal handler - Got SIGABRT, terminating" << LL_ENDL;
		}
		clear_signals();
		raise(signum);
		return;
	case SIGINT:
	case SIGHUP:
	case SIGTERM:
		if (LLApp::sLogInSignal)
		{
			LL_WARNS() << "Signal handler - Got SIGINT, HUP, or TERM, exiting gracefully" << LL_ENDL;
		}
		// Graceful exit
		// Just set our state to quitting, not error
		if (LLApp::isQuitting() || LLApp::isError())
		{
			// We're already trying to die, just ignore this signal
			if (LLApp::sLogInSignal)
			{
				LL_INFOS() << "Signal handler - Already trying to quit, ignoring signal!" << LL_ENDL;
			}
			return;
		}
		LLApp::setQuitting();
		return;
	case SIGALRM:
	case SIGPIPE:
	case SIGUSR2:
	default:
		if (signum == LL_SMACKDOWN_SIGNAL ||
		    signum == SIGBUS ||
		    signum == SIGILL ||
		    signum == SIGFPE ||
		    signum == SIGSEGV ||
		    signum == SIGQUIT)
		{ 
			if (signum == LL_SMACKDOWN_SIGNAL)
			{
				// Smackdown treated just like any other app termination, for now
				if (LLApp::sLogInSignal)
				{
					LL_WARNS() << "Signal handler - Handling smackdown signal!" << LL_ENDL;
				}
				else
				{
					// Don't log anything, even errors - this is because this signal could happen anywhere.
					LLError::setDefaultLevel(LLError::LEVEL_NONE);
				}
				
				// Change the signal that we reraise to SIGABRT, so we generate a core dump.
				signum = SIGABRT;
			}
			
			if (LLApp::sLogInSignal)
			{
				LL_WARNS() << "Signal handler - Handling fatal signal!" << LL_ENDL;
			}
			if (LLApp::isError())
			{
				// Received second fatal signal while handling first, just die right now
				// Set the signal handlers back to default before handling the signal - this makes the next signal wipe out the app.
				clear_signals();
				
				if (LLApp::sLogInSignal)
				{
					LL_WARNS() << "Signal handler - Got another fatal signal while in the error handler, die now!" << LL_ENDL;
				}
				raise(signum);
				return;
			}
			
			if (LLApp::sLogInSignal)
			{
				LL_WARNS() << "Signal handler - Flagging error status and waiting for shutdown" << LL_ENDL;
			}
									
			if (LLApp::isCrashloggerDisabled())	// Don't gracefully handle any signal, crash and core for a gdb post mortem
			{
				clear_signals();
				LL_WARNS() << "Fatal signal received, not handling the crash here, passing back to operating system" << LL_ENDL;
				raise(signum);
				return;
			}		
			
			// Flag status to ERROR, so thread_error does its work.
			LLApp::setError();
			// Block in the signal handler until somebody says that we're done.
			while (LLApp::sErrorThreadRunning && !LLApp::isStopped())
			{
				ms_sleep(10);
			}
			
			if (LLApp::sLogInSignal)
			{
				LL_WARNS() << "Signal handler - App is stopped, reraising signal" << LL_ENDL;
			}
			clear_signals();
			raise(signum);
			return;
		} else {
			if (LLApp::sLogInSignal)
			{
				LL_INFOS() << "Signal handler - Unhandled signal " << signum << ", ignoring!" << LL_ENDL;
			}
		}
	}
}

#if LL_LINUX
bool unix_minidump_callback(const google_breakpad::MinidumpDescriptor& minidump_desc, void* context, bool succeeded)
{
	// Copy minidump file path into fixed buffer in the app instance to avoid
	// heap allocations in a crash handler.
	
	// path format: <dump_dir>/<minidump_id>.dmp
	
	//HACK:  *path points to the buffer in getMiniDumpFilename which has already allocated space
	//to avoid doing allocation during crash.
	char * path = LLApp::instance()->getMiniDumpFilename();
	int dir_path_len = strlen(path);
	
	// The path must not be truncated.
	S32 remaining =  LLApp::MAX_MINDUMP_PATH_LENGTH - dir_path_len;

	llassert( (remaining - strlen(minidump_desc.path())) > 5);
	
	path += dir_path_len;

	if (dir_path_len > 0 && path[-1] != '/')
	{
		*path++ = '/';
		--remaining;
	}

	strncpy(path, minidump_desc.path(), remaining);
	
	LL_INFOS() << "generated minidump: " << LLApp::instance()->getMiniDumpFilename() << LL_ENDL;
	LLApp::runErrorHandler();
	
#ifndef LL_RELEASE_FOR_DOWNLOAD
	clear_signals();
	return false;
#else
	return true;
#endif

}
#endif


bool unix_post_minidump_callback(const char *dump_dir,
					  const char *minidump_id,
					  void *context, bool succeeded)
{
	// Copy minidump file path into fixed buffer in the app instance to avoid
	// heap allocations in a crash handler.
	
	// path format: <dump_dir>/<minidump_id>.dmp
	int dirPathLength = strlen(dump_dir);
	int idLength = strlen(minidump_id);
	
	// The path must not be truncated.
	llassert((dirPathLength + idLength + 5) <= LLApp::MAX_MINDUMP_PATH_LENGTH);
	
	char * path = LLApp::instance()->getMiniDumpFilename();
	S32 remaining = LLApp::MAX_MINDUMP_PATH_LENGTH;
	strncpy(path, dump_dir, remaining);
	remaining -= dirPathLength;
	path += dirPathLength;
	if (remaining > 0 && dirPathLength > 0 && path[-1] != '/')
	{
		*path++ = '/';
		--remaining;
	}
	if (remaining > 0)
	{
		strncpy(path, minidump_id, remaining);
		remaining -= idLength;
		path += idLength;
		strncpy(path, ".dmp", remaining);
	}
	
<<<<<<< HEAD
	llinfos << "generated minidump: " << path << llendl;
=======
	LL_INFOS() << "generated minidump: " << LLApp::instance()->getMiniDumpFilename() << LL_ENDL;
>>>>>>> e5bbdafd
	LLApp::runErrorHandler();
	
#ifndef LL_RELEASE_FOR_DOWNLOAD
	clear_signals();
	return false;
#else
	return true;
#endif
}
#endif // !WINDOWS

#ifdef LL_WINDOWS
bool windows_post_minidump_callback(const wchar_t* dump_path,
									const wchar_t* minidump_id,
									void* context,
									EXCEPTION_POINTERS* exinfo,
									MDRawAssertionInfo* assertion,
									bool succeeded)
{
	char * path = LLApp::instance()->getMiniDumpFilename();
	S32 remaining = LLApp::MAX_MINDUMP_PATH_LENGTH;
	size_t bytesUsed;

	LL_INFOS("MINIDUMPCALLBACK") << "Dump file was generated." << LL_ENDL;
	bytesUsed = wcstombs(path, dump_path, static_cast<size_t>(remaining));
	remaining -= bytesUsed;
	path += bytesUsed;
	if(remaining > 0 && bytesUsed > 0 && path[-1] != '\\')
	{
		*path++ = '\\';
		--remaining;
	}
	if(remaining > 0)
	{
		bytesUsed = wcstombs(path, minidump_id, static_cast<size_t>(remaining));
		remaining -= bytesUsed;
		path += bytesUsed;
	}
	if(remaining > 0)
	{
		strncpy(path, ".dmp", remaining);
	}

	LL_INFOS() << "generated minidump: " << LLApp::instance()->getMiniDumpFilename() << LL_ENDL;
   // *NOTE:Mani - this code is stolen from LLApp, where its never actually used.
	//OSMessageBox("Attach Debugger Now", "Error", OSMB_OK);
   // *TODO: Translate the signals/exceptions into cross-platform stuff
	// Windows implementation
	LL_INFOS() << "Entering Windows Exception Handler..." << LL_ENDL;

	if (LLApp::isError())
	{
		LL_WARNS() << "Got another fatal signal while in the error handler, die now!" << LL_ENDL;
	}

	// Flag status to error, so thread_error starts its work
	LLApp::setError();

	// Block in the exception handler until the app has stopped
	// This is pretty sketchy, but appears to work just fine
	while (!LLApp::isStopped())
	{
		ms_sleep(10);
	}

#ifndef LL_RELEASE_FOR_DOWNLOAD
	return false;
#else
	return true;
#endif
}
#endif<|MERGE_RESOLUTION|>--- conflicted
+++ resolved
@@ -337,8 +337,7 @@
 	// Install the Google Breakpad crash handler for Windows
 	if(mExceptionHandler == 0)
 	{
-<<<<<<< HEAD
-		llwarns << "adding breakpad exception handler" << llendl;
+		LL_WARNS() << "adding breakpad exception handler" << LL_ENDL;
 
 		std::wstring wpipe_name;
 		wpipe_name =  mCrashReportPipeStr + wstringize(getPid());
@@ -377,11 +376,6 @@
 		{
 			mExceptionHandler->set_handle_debug_exceptions(true);
 		}
-=======
-		LL_WARNS() << "adding breakpad exception handler" << LL_ENDL;
-		mExceptionHandler = new google_breakpad::ExceptionHandler(
-			L"C:\\Temp\\", 0, windows_post_minidump_callback, 0, google_breakpad::ExceptionHandler::HANDLER_ALL);
->>>>>>> e5bbdafd
 	}
 #endif
 #else
@@ -682,46 +676,6 @@
 } 
 
 #else //!LL_WINDOWS
-<<<<<<< HEAD
-=======
-void LLApp::setChildCallback(pid_t pid, LLAppChildCallback callback)
-{
-	LLChildInfo child_info;
-	child_info.mCallback = callback;
-	LLApp::sChildMap[pid] = child_info;
-}
-
-void LLApp::setDefaultChildCallback(LLAppChildCallback callback)
-{
-	LLApp::sDefaultChildCallback = callback;
-}
-
-pid_t LLApp::fork()
-{
-	fflush(NULL); // flush all buffers before the child inherits them
-	pid_t pid = ::fork();
-	if( pid < 0 )
-	{
-		int system_error = errno;
-		LL_WARNS() << "Unable to fork! Operating system error code: "
-				<< system_error << LL_ENDL;
-	}
-	else if (pid == 0)
-	{
-		// Sleep a bit to allow the parent to set up child callbacks.
-		ms_sleep(10);
-
-		// We need to disable signal handling, because we don't have a
-		// signal handling thread anymore.
-		setupErrorHandling();
-	}
-	else
-	{
-		LL_INFOS() << "Forked child process " << pid << LL_ENDL;
-	}
-	return pid;
-}
->>>>>>> e5bbdafd
 
 void setup_signals()
 {
@@ -1009,11 +963,7 @@
 		strncpy(path, ".dmp", remaining);
 	}
 	
-<<<<<<< HEAD
-	llinfos << "generated minidump: " << path << llendl;
-=======
 	LL_INFOS() << "generated minidump: " << LLApp::instance()->getMiniDumpFilename() << LL_ENDL;
->>>>>>> e5bbdafd
 	LLApp::runErrorHandler();
 	
 #ifndef LL_RELEASE_FOR_DOWNLOAD
