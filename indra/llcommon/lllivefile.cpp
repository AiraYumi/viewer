--- conflicted
+++ resolved
@@ -1,217 +1,198 @@
-/**
- * @file lllivefile.cpp
- *
- * $LicenseInfo:firstyear=2006&license=viewerlgpl$
- * Second Life Viewer Source Code
- * Copyright (C) 2010, Linden Research, Inc.
- *
- * This library is free software; you can redistribute it and/or
- * modify it under the terms of the GNU Lesser General Public
- * License as published by the Free Software Foundation;
- * version 2.1 of the License only.
- *
- * This library is distributed in the hope that it will be useful,
- * but WITHOUT ANY WARRANTY; without even the implied warranty of
- * MERCHANTABILITY or FITNESS FOR A PARTICULAR PURPOSE.  See the GNU
- * Lesser General Public License for more details.
- *
- * You should have received a copy of the GNU Lesser General Public
- * License along with this library; if not, write to the Free Software
- * Foundation, Inc., 51 Franklin Street, Fifth Floor, Boston, MA  02110-1301  USA
- *
- * Linden Research, Inc., 945 Battery Street, San Francisco, CA  94111  USA
- * $/LicenseInfo$
- */
-
-#include "linden_common.h"
-
-#include "lllivefile.h"
-#include "llframetimer.h"
-#include "lleventtimer.h"
-
-const F32 DEFAULT_CONFIG_FILE_REFRESH = 5.0f;
-
-
-class LLLiveFile::Impl
-{
-public:
-    Impl(const std::string& filename, const F32 refresh_period);
-    ~Impl();
-
-    bool check();
-    void changed();
-
-    bool mForceCheck;
-    F32 mRefreshPeriod;
-    LLFrameTimer mRefreshTimer;
-
-    std::string mFilename;
-    time_t mLastModTime;
-    time_t mLastStatTime;
-    bool mLastExists;
-
-    LLEventTimer* mEventTimer;
-private:
-    LOG_CLASS(LLLiveFile);
-};
-
-LLLiveFile::Impl::Impl(const std::string& filename, const F32 refresh_period)
-    :
-    mForceCheck(true),
-    mRefreshPeriod(refresh_period),
-    mFilename(filename),
-    mLastModTime(0),
-    mLastStatTime(0),
-    mLastExists(false),
-    mEventTimer(NULL)
-{
-}
-
-LLLiveFile::Impl::~Impl()
-{
-    delete mEventTimer;
-}
-
-LLLiveFile::LLLiveFile(const std::string& filename, const F32 refresh_period)
-    : impl(* new Impl(filename, refresh_period))
-{
-}
-
-LLLiveFile::~LLLiveFile()
-{
-    delete &impl;
-}
-
-
-bool LLLiveFile::Impl::check()
-{
-    bool detected_change = false;
-    // Skip the check if not enough time has elapsed and we're not
-    // forcing a check of the file
-    if (mForceCheck || mRefreshTimer.getElapsedTimeF32() >= mRefreshPeriod)
-    {
-        mForceCheck = false;   // force only forces one check
-        mRefreshTimer.reset(); // don't check again until mRefreshPeriod has passed
-
-        // Stat the file to see if it exists and when it was last modified.
-        llstat stat_data;
-        if (LLFile::stat(mFilename, &stat_data))
-        {
-            // Couldn't stat the file, that means it doesn't exist or is
-            // broken somehow.
-            if (mLastExists)
-            {
-                mLastExists = false;
-                detected_change = true; // no longer existing is a change!
-                LL_DEBUGS() << "detected deleted file '" << mFilename << "'" << LL_ENDL;
-            }
-        }
-        else
-        {
-            // The file exists
-            if ( ! mLastExists )
-            {
-                // last check, it did not exist - that counts as a change
-                LL_DEBUGS() << "detected created file '" << mFilename << "'" << LL_ENDL;
-                detected_change = true;
-            }
-            else if ( stat_data.st_mtime > mLastModTime )
-            {
-                // file modification time is newer than last check
-                LL_DEBUGS() << "detected updated file '" << mFilename << "'" << LL_ENDL;
-                detected_change = true;
-            }
-            mLastExists = true;
-            mLastStatTime = stat_data.st_mtime;
-        }
-    }
-    if (detected_change)
-    {
-        LL_INFOS() << "detected file change '" << mFilename << "'" << LL_ENDL;
-    }
-    return detected_change;
-}
-
-void LLLiveFile::Impl::changed()
-{
-    // we wanted to read this file, and we were successful.
-    mLastModTime = mLastStatTime;
-}
-
-bool LLLiveFile::checkAndReload()
-{
-    bool changed = impl.check();
-    if (changed)
-    {
-        if(loadFile())
-        {
-            impl.changed();
-            this->changed();
-        }
-        else
-        {
-            changed = false;
-        }
-    }
-    return changed;
-}
-
-std::string LLLiveFile::filename() const
-{
-    return impl.mFilename;
-}
-
-namespace
-{
-<<<<<<< HEAD
-	class LiveFileEventTimer : public LLEventTimer
-	{
-	public:
-		LiveFileEventTimer(LLLiveFile& f, F32 refresh)
-			: LLEventTimer(refresh), mLiveFile(f)
-			{ }
-			
-		bool tick()
-		{
-			mLiveFile.checkAndReload(); 
-			return false;
-		}
-	
-	private:
-		LLLiveFile& mLiveFile;
-	};
-	
-=======
-    class LiveFileEventTimer : public LLEventTimer
-    {
-    public:
-        LiveFileEventTimer(LLLiveFile& f, F32 refresh)
-            : LLEventTimer(refresh), mLiveFile(f)
-            { }
-
-        BOOL tick()
-        {
-            mLiveFile.checkAndReload();
-            return FALSE;
-        }
-
-    private:
-        LLLiveFile& mLiveFile;
-    };
-
->>>>>>> e1623bb2
-}
-
-void LLLiveFile::addToEventTimer()
-{
-    impl.mEventTimer = new LiveFileEventTimer(*this, impl.mRefreshPeriod);
-}
-
-void LLLiveFile::setRefreshPeriod(F32 seconds)
-{
-    if (seconds < 0.f)
-    {
-        seconds = -seconds;
-    }
-    impl.mRefreshPeriod = seconds;
-}
+/**
+ * @file lllivefile.cpp
+ *
+ * $LicenseInfo:firstyear=2006&license=viewerlgpl$
+ * Second Life Viewer Source Code
+ * Copyright (C) 2010, Linden Research, Inc.
+ *
+ * This library is free software; you can redistribute it and/or
+ * modify it under the terms of the GNU Lesser General Public
+ * License as published by the Free Software Foundation;
+ * version 2.1 of the License only.
+ *
+ * This library is distributed in the hope that it will be useful,
+ * but WITHOUT ANY WARRANTY; without even the implied warranty of
+ * MERCHANTABILITY or FITNESS FOR A PARTICULAR PURPOSE.  See the GNU
+ * Lesser General Public License for more details.
+ *
+ * You should have received a copy of the GNU Lesser General Public
+ * License along with this library; if not, write to the Free Software
+ * Foundation, Inc., 51 Franklin Street, Fifth Floor, Boston, MA  02110-1301  USA
+ *
+ * Linden Research, Inc., 945 Battery Street, San Francisco, CA  94111  USA
+ * $/LicenseInfo$
+ */
+
+#include "linden_common.h"
+
+#include "lllivefile.h"
+#include "llframetimer.h"
+#include "lleventtimer.h"
+
+const F32 DEFAULT_CONFIG_FILE_REFRESH = 5.0f;
+
+
+class LLLiveFile::Impl
+{
+public:
+    Impl(const std::string& filename, const F32 refresh_period);
+    ~Impl();
+
+    bool check();
+    void changed();
+
+    bool mForceCheck;
+    F32 mRefreshPeriod;
+    LLFrameTimer mRefreshTimer;
+
+    std::string mFilename;
+    time_t mLastModTime;
+    time_t mLastStatTime;
+    bool mLastExists;
+
+    LLEventTimer* mEventTimer;
+private:
+    LOG_CLASS(LLLiveFile);
+};
+
+LLLiveFile::Impl::Impl(const std::string& filename, const F32 refresh_period)
+    :
+    mForceCheck(true),
+    mRefreshPeriod(refresh_period),
+    mFilename(filename),
+    mLastModTime(0),
+    mLastStatTime(0),
+    mLastExists(false),
+    mEventTimer(NULL)
+{
+}
+
+LLLiveFile::Impl::~Impl()
+{
+    delete mEventTimer;
+}
+
+LLLiveFile::LLLiveFile(const std::string& filename, const F32 refresh_period)
+    : impl(* new Impl(filename, refresh_period))
+{
+}
+
+LLLiveFile::~LLLiveFile()
+{
+    delete &impl;
+}
+
+
+bool LLLiveFile::Impl::check()
+{
+    bool detected_change = false;
+    // Skip the check if not enough time has elapsed and we're not
+    // forcing a check of the file
+    if (mForceCheck || mRefreshTimer.getElapsedTimeF32() >= mRefreshPeriod)
+    {
+        mForceCheck = false;   // force only forces one check
+        mRefreshTimer.reset(); // don't check again until mRefreshPeriod has passed
+
+        // Stat the file to see if it exists and when it was last modified.
+        llstat stat_data;
+        if (LLFile::stat(mFilename, &stat_data))
+        {
+            // Couldn't stat the file, that means it doesn't exist or is
+            // broken somehow.
+            if (mLastExists)
+            {
+                mLastExists = false;
+                detected_change = true; // no longer existing is a change!
+                LL_DEBUGS() << "detected deleted file '" << mFilename << "'" << LL_ENDL;
+            }
+        }
+        else
+        {
+            // The file exists
+            if ( ! mLastExists )
+            {
+                // last check, it did not exist - that counts as a change
+                LL_DEBUGS() << "detected created file '" << mFilename << "'" << LL_ENDL;
+                detected_change = true;
+            }
+            else if ( stat_data.st_mtime > mLastModTime )
+            {
+                // file modification time is newer than last check
+                LL_DEBUGS() << "detected updated file '" << mFilename << "'" << LL_ENDL;
+                detected_change = true;
+            }
+            mLastExists = true;
+            mLastStatTime = stat_data.st_mtime;
+        }
+    }
+    if (detected_change)
+    {
+        LL_INFOS() << "detected file change '" << mFilename << "'" << LL_ENDL;
+    }
+    return detected_change;
+}
+
+void LLLiveFile::Impl::changed()
+{
+    // we wanted to read this file, and we were successful.
+    mLastModTime = mLastStatTime;
+}
+
+bool LLLiveFile::checkAndReload()
+{
+    bool changed = impl.check();
+    if (changed)
+    {
+        if(loadFile())
+        {
+            impl.changed();
+            this->changed();
+        }
+        else
+        {
+            changed = false;
+        }
+    }
+    return changed;
+}
+
+std::string LLLiveFile::filename() const
+{
+    return impl.mFilename;
+}
+
+namespace
+{
+    class LiveFileEventTimer : public LLEventTimer
+    {
+    public:
+        LiveFileEventTimer(LLLiveFile& f, F32 refresh)
+            : LLEventTimer(refresh), mLiveFile(f)
+            { }
+
+        bool tick()
+        {
+            mLiveFile.checkAndReload();
+            return false;
+        }
+
+    private:
+        LLLiveFile& mLiveFile;
+    };
+
+}
+
+void LLLiveFile::addToEventTimer()
+{
+    impl.mEventTimer = new LiveFileEventTimer(*this, impl.mRefreshPeriod);
+}
+
+void LLLiveFile::setRefreshPeriod(F32 seconds)
+{
+    if (seconds < 0.f)
+    {
+        seconds = -seconds;
+    }
+    impl.mRefreshPeriod = seconds;
+}
+