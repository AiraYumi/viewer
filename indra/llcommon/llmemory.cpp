/** 
 * @file llmemory.cpp
 * @brief Very special memory allocation/deallocation stuff here
 *
 * $LicenseInfo:firstyear=2002&license=viewerlgpl$
 * Second Life Viewer Source Code
 * Copyright (C) 2010, Linden Research, Inc.
 * 
 * This library is free software; you can redistribute it and/or
 * modify it under the terms of the GNU Lesser General Public
 * License as published by the Free Software Foundation;
 * version 2.1 of the License only.
 * 
 * This library is distributed in the hope that it will be useful,
 * but WITHOUT ANY WARRANTY; without even the implied warranty of
 * MERCHANTABILITY or FITNESS FOR A PARTICULAR PURPOSE.  See the GNU
 * Lesser General Public License for more details.
 * 
 * You should have received a copy of the GNU Lesser General Public
 * License along with this library; if not, write to the Free Software
 * Foundation, Inc., 51 Franklin Street, Fifth Floor, Boston, MA  02110-1301  USA
 * 
 * Linden Research, Inc., 945 Battery Street, San Francisco, CA  94111  USA
 * $/LicenseInfo$
 */

#include "linden_common.h"


//#if MEM_TRACK_MEM
#include "llthread.h"
//#endif

#if defined(LL_WINDOWS)
//# include <windows.h>
# include <psapi.h>
#elif defined(LL_DARWIN)
# include <sys/types.h>
# include <mach/task.h>
# include <mach/mach_init.h>
#elif LL_LINUX || LL_SOLARIS
# include <unistd.h>
#endif

#include "llmemory.h"

#include "llsys.h"
#include "llframetimer.h"
//----------------------------------------------------------------------------

//static
char* LLMemory::reserveMem = 0;
U32 LLMemory::sAvailPhysicalMemInKB = U32_MAX ;
U32 LLMemory::sMaxPhysicalMemInKB = 0;
U32 LLMemory::sAllocatedMemInKB = 0;
U32 LLMemory::sAllocatedPageSizeInKB = 0 ;
U32 LLMemory::sMaxHeapSizeInKB = U32_MAX ;
BOOL LLMemory::sEnableMemoryFailurePrevention = FALSE;

#if __DEBUG_PRIVATE_MEM__
LLPrivateMemoryPoolManager::mem_allocation_info_t LLPrivateMemoryPoolManager::sMemAllocationTracker;
#endif

//static
void LLMemory::initClass()
{
	if (!reserveMem)
	{
		reserveMem = new char[16*1024]; // reserve 16K for out of memory error handling
	}
}

//static
void LLMemory::cleanupClass()
{
	delete [] reserveMem;
	reserveMem = NULL;
}

//static
void LLMemory::freeReserve()
{
	delete [] reserveMem;
	reserveMem = NULL;
}

//static 
void LLMemory::initMaxHeapSizeGB(F32 max_heap_size_gb, BOOL prevent_heap_failure)
{
	sMaxHeapSizeInKB = (U32)(max_heap_size_gb * 1024 * 1024) ;
	sEnableMemoryFailurePrevention = prevent_heap_failure ;
}

//static 
void LLMemory::updateMemoryInfo() 
{
#if LL_WINDOWS	
	HANDLE self = GetCurrentProcess();
	PROCESS_MEMORY_COUNTERS counters;
	
	if (!GetProcessMemoryInfo(self, &counters, sizeof(counters)))
	{
		llwarns << "GetProcessMemoryInfo failed" << llendl;
		return ;
	}

	sAllocatedMemInKB = (U32)(counters.WorkingSetSize / 1024) ;
	sAllocatedPageSizeInKB = (U32)(counters.PagefileUsage / 1024) ;

	U32 avail_phys, avail_virtual;
	LLMemoryInfo::getAvailableMemoryKB(avail_phys, avail_virtual) ;
	sMaxPhysicalMemInKB = llmin(avail_phys + sAllocatedMemInKB, sMaxHeapSizeInKB);

	if(sMaxPhysicalMemInKB > sAllocatedMemInKB)
	{
		sAvailPhysicalMemInKB = sMaxPhysicalMemInKB - sAllocatedMemInKB ;
	}
	else
	{
		sAvailPhysicalMemInKB = 0 ;
	}
#else
	//not valid for other systems for now.
	sAllocatedMemInKB = (U32)(LLMemory::getCurrentRSS() / 1024) ;
	sMaxPhysicalMemInKB = U32_MAX ;
	sAvailPhysicalMemInKB = U32_MAX ;
#endif

	return ;
}

//
//this function is to test if there is enough space with the size in the virtual address space.
//it does not do any real allocation
//if success, it returns the address where the memory chunk can fit in;
//otherwise it returns NULL.
//
//static 
void* LLMemory::tryToAlloc(void* address, U32 size)
{
#if LL_WINDOWS
	address = VirtualAlloc(address, size, MEM_RESERVE | MEM_TOP_DOWN, PAGE_NOACCESS) ;
	if(address)
	{
		if(!VirtualFree(address, 0, MEM_RELEASE))
		{
			llerrs << "error happens when free some memory reservation." << llendl ;
		}
	}
	return address ;
#else
	return (void*)0x01 ; //skip checking
#endif	
}

//static 
void LLMemory::logMemoryInfo(BOOL update)
{
	if(update)
	{
		updateMemoryInfo() ;
	}

	llinfos << "Current allocated physical memory(KB): " << sAllocatedMemInKB << llendl ;
	llinfos << "Current allocated page size (KB): " << sAllocatedPageSizeInKB << llendl ;
	llinfos << "Current availabe physical memory(KB): " << sAvailPhysicalMemInKB << llendl ;
	llinfos << "Current max usable memory(KB): " << sMaxPhysicalMemInKB << llendl ;
<<<<<<< HEAD
=======

	llinfos << "--- private pool information -- " << llendl ;
	llinfos << "Total reserved (KB): " << LLPrivateMemoryPoolManager::getInstance()->mTotalReservedSize / 1024 << llendl ;
	llinfos << "Total allocated (KB): " << LLPrivateMemoryPoolManager::getInstance()->mTotalAllocatedSize / 1024 << llendl ;
>>>>>>> d2af1ae8
}

//return 0: everything is normal;
//return 1: the memory pool is low, but not in danger;
//return -1: the memory pool is in danger, is about to crash.
//static 
<<<<<<< HEAD
S32 LLMemory::isMemoryPoolLow()
{
	static const U32 LOW_MEMEOY_POOL_THRESHOLD_KB = 64 * 1024 ; //64 MB for emergency use

	if(!sEnableMemoryFailurePrevention)
	{
		return 0 ; //no memory failure prevention.
=======
bool LLMemory::isMemoryPoolLow()
{
	static const U32 LOW_MEMEOY_POOL_THRESHOLD_KB = 64 * 1024 ; //64 MB for emergency use
	const static U32 MAX_SIZE_CHECKED_MEMORY_BLOCK = 64 * 1024 * 1024 ; //64 MB
	static void* last_reserved_address = NULL ;

	if(!sEnableMemoryFailurePrevention)
	{
		return false ; //no memory failure prevention.
>>>>>>> d2af1ae8
	}

	if(sAvailPhysicalMemInKB < (LOW_MEMEOY_POOL_THRESHOLD_KB >> 2)) //out of physical memory
	{
<<<<<<< HEAD
		return -1 ;
=======
		return true ;
>>>>>>> d2af1ae8
	}

	if(sAllocatedPageSizeInKB + (LOW_MEMEOY_POOL_THRESHOLD_KB >> 2) > sMaxHeapSizeInKB) //out of virtual address space.
	{
<<<<<<< HEAD
		return -1 ;
	}

	return (S32)(sAvailPhysicalMemInKB < LOW_MEMEOY_POOL_THRESHOLD_KB || 
		sAllocatedPageSizeInKB + LOW_MEMEOY_POOL_THRESHOLD_KB > sMaxHeapSizeInKB) ;
=======
		return true ;
	}

	bool is_low = (S32)(sAvailPhysicalMemInKB < LOW_MEMEOY_POOL_THRESHOLD_KB || 
		sAllocatedPageSizeInKB + LOW_MEMEOY_POOL_THRESHOLD_KB > sMaxHeapSizeInKB) ;

	//check the virtual address space fragmentation
	if(!is_low)
	{
		if(!last_reserved_address)
		{
			last_reserved_address = LLMemory::tryToAlloc(last_reserved_address, MAX_SIZE_CHECKED_MEMORY_BLOCK) ;
		}
		else
		{
			last_reserved_address = LLMemory::tryToAlloc(last_reserved_address, MAX_SIZE_CHECKED_MEMORY_BLOCK) ;
			if(!last_reserved_address) //failed, try once more
			{
				last_reserved_address = LLMemory::tryToAlloc(last_reserved_address, MAX_SIZE_CHECKED_MEMORY_BLOCK) ;
			}
		}

		is_low = !last_reserved_address ; //allocation failed
	}

	return is_low ;
>>>>>>> d2af1ae8
}

//static 
U32 LLMemory::getAvailableMemKB() 
{
	return sAvailPhysicalMemInKB ;
}

//static 
U32 LLMemory::getMaxMemKB() 
{
	return sMaxPhysicalMemInKB ;
}

//static 
U32 LLMemory::getAllocatedMemKB() 
{
	return sAllocatedMemInKB ;
}

void* ll_allocate (size_t size)
{
	if (size == 0)
	{
		llwarns << "Null allocation" << llendl;
	}
	void *p = malloc(size);
	if (p == NULL)
	{
		LLMemory::freeReserve();
		llerrs << "Out of memory Error" << llendl;
	}
	return p;
}

//----------------------------------------------------------------------------

#if defined(LL_WINDOWS)

U64 LLMemory::getCurrentRSS()
{
	HANDLE self = GetCurrentProcess();
	PROCESS_MEMORY_COUNTERS counters;
	
	if (!GetProcessMemoryInfo(self, &counters, sizeof(counters)))
	{
		llwarns << "GetProcessMemoryInfo failed" << llendl;
		return 0;
	}

	return counters.WorkingSetSize;
}

//static 
U32 LLMemory::getWorkingSetSize()
{
    PROCESS_MEMORY_COUNTERS pmc ;
	U32 ret = 0 ;

    if (GetProcessMemoryInfo( GetCurrentProcess(), &pmc, sizeof(pmc)) )
	{
		ret = pmc.WorkingSetSize ;
	}

	return ret ;
}

#elif defined(LL_DARWIN)

/* 
	The API used here is not capable of dealing with 64-bit memory sizes, but is available before 10.4.
	
	Once we start requiring 10.4, we can use the updated API, which looks like this:
	
	task_basic_info_64_data_t basicInfo;
	mach_msg_type_number_t  basicInfoCount = TASK_BASIC_INFO_64_COUNT;
	if (task_info(mach_task_self(), TASK_BASIC_INFO_64, (task_info_t)&basicInfo, &basicInfoCount) == KERN_SUCCESS)
	
	Of course, this doesn't gain us anything unless we start building the viewer as a 64-bit executable, since that's the only way
	for our memory allocation to exceed 2^32.
*/

// 	if (sysctl(ctl, 2, &page_size, &size, NULL, 0) == -1)
// 	{
// 		llwarns << "Couldn't get page size" << llendl;
// 		return 0;
// 	} else {
// 		return page_size;
// 	}
// }

U64 LLMemory::getCurrentRSS()
{
	U64 residentSize = 0;
	task_basic_info_data_t basicInfo;
	mach_msg_type_number_t  basicInfoCount = TASK_BASIC_INFO_COUNT;
	if (task_info(mach_task_self(), TASK_BASIC_INFO, (task_info_t)&basicInfo, &basicInfoCount) == KERN_SUCCESS)
	{
		residentSize = basicInfo.resident_size;

		// If we ever wanted it, the process virtual size is also available as:
		// virtualSize = basicInfo.virtual_size;
		
//		llinfos << "resident size is " << residentSize << llendl;
	}
	else
	{
		llwarns << "task_info failed" << llendl;
	}

	return residentSize;
}

U32 LLMemory::getWorkingSetSize()
{
	return 0 ;
}

#elif defined(LL_LINUX)

U64 LLMemory::getCurrentRSS()
{
	static const char statPath[] = "/proc/self/stat";
	LLFILE *fp = LLFile::fopen(statPath, "r");
	U64 rss = 0;

	if (fp == NULL)
	{
		llwarns << "couldn't open " << statPath << llendl;
		goto bail;
	}

	// Eee-yew!	 See Documentation/filesystems/proc.txt in your
	// nearest friendly kernel tree for details.
	
	{
		int ret = fscanf(fp, "%*d (%*[^)]) %*c %*d %*d %*d %*d %*d %*d %*d "
						 "%*d %*d %*d %*d %*d %*d %*d %*d %*d %*d %*d %Lu",
						 &rss);
		if (ret != 1)
		{
			llwarns << "couldn't parse contents of " << statPath << llendl;
			rss = 0;
		}
	}
	
	fclose(fp);

bail:
	return rss;
}

U32 LLMemory::getWorkingSetSize()
{
	return 0 ;
}

#elif LL_SOLARIS
#include <sys/types.h>
#include <sys/stat.h>
#include <fcntl.h>
#define _STRUCTURED_PROC 1
#include <sys/procfs.h>

U64 LLMemory::getCurrentRSS()
{
	char path [LL_MAX_PATH];	/* Flawfinder: ignore */ 

	sprintf(path, "/proc/%d/psinfo", (int)getpid());
	int proc_fd = -1;
	if((proc_fd = open(path, O_RDONLY)) == -1){
		llwarns << "LLmemory::getCurrentRSS() unable to open " << path << ". Returning 0 RSS!" << llendl;
		return 0;
	}
	psinfo_t proc_psinfo;
	if(read(proc_fd, &proc_psinfo, sizeof(psinfo_t)) != sizeof(psinfo_t)){
		llwarns << "LLmemory::getCurrentRSS() Unable to read from " << path << ". Returning 0 RSS!" << llendl;
		close(proc_fd);
		return 0;
	}

	close(proc_fd);

	return((U64)proc_psinfo.pr_rssize * 1024);
}

U32 LLMemory::getWorkingSetSize()
{
	return 0 ;
}

#else

U64 LLMemory::getCurrentRSS()
{
	return 0;
}

U32 LLMemory::getWorkingSetSize()
{
	return 0;
}

#endif

//--------------------------------------------------------------------------------------------------
#if MEM_TRACK_MEM
#include "llframetimer.h"

//static 
LLMemTracker* LLMemTracker::sInstance = NULL ;

LLMemTracker::LLMemTracker()
{
	mLastAllocatedMem = LLMemory::getWorkingSetSize() ;
	mCapacity = 128 ;	
	mCurIndex = 0 ;
	mCounter = 0 ;
	mDrawnIndex = 0 ;
	mPaused = FALSE ;

	mMutexp = new LLMutex() ;
	mStringBuffer = new char*[128] ;
	mStringBuffer[0] = new char[mCapacity * 128] ;
	for(S32 i = 1 ; i < mCapacity ; i++)
	{
		mStringBuffer[i] = mStringBuffer[i-1] + 128 ;
	}
}

LLMemTracker::~LLMemTracker()
{
	delete[] mStringBuffer[0] ;
	delete[] mStringBuffer;
	delete mMutexp ;
}

//static 
LLMemTracker* LLMemTracker::getInstance()
{
	if(!sInstance)
	{
		sInstance = new LLMemTracker() ;
	}
	return sInstance ;
}

//static 
void LLMemTracker::release() 
{
	if(sInstance)
	{
		delete sInstance ;
		sInstance = NULL ;
	}
}

//static
void LLMemTracker::track(const char* function, const int line)
{
	static const S32 MIN_ALLOCATION = 0 ; //1KB

	if(mPaused)
	{
		return ;
	}

	U32 allocated_mem = LLMemory::getWorkingSetSize() ;

	LLMutexLock lock(mMutexp) ;

	S32 delta_mem = allocated_mem - mLastAllocatedMem ;
	mLastAllocatedMem = allocated_mem ;

	if(delta_mem <= 0)
	{
		return ; //occupied memory does not grow
	}

	if(delta_mem < MIN_ALLOCATION)
	{
		return ;
	}
		
	char* buffer = mStringBuffer[mCurIndex++] ;
	F32 time = (F32)LLFrameTimer::getElapsedSeconds() ;
	S32 hours = (S32)(time / (60*60));
	S32 mins = (S32)((time - hours*(60*60)) / 60);
	S32 secs = (S32)((time - hours*(60*60) - mins*60));
	strcpy(buffer, function) ;
	sprintf(buffer + strlen(function), " line: %d DeltaMem: %d (bytes) Time: %d:%02d:%02d", line, delta_mem, hours,mins,secs) ;

	if(mCounter < mCapacity)
	{
		mCounter++ ;
	}
	if(mCurIndex >= mCapacity)
	{
		mCurIndex = 0 ;		
	}
}


//static 
void LLMemTracker::preDraw(BOOL pause) 
{
	mMutexp->lock() ;

	mPaused = pause ;
	mDrawnIndex = mCurIndex - 1;
	mNumOfDrawn = 0 ;
}
	
//static 
void LLMemTracker::postDraw() 
{
	mMutexp->unlock() ;
}

//static 
const char* LLMemTracker::getNextLine() 
{
	if(mNumOfDrawn >= mCounter)
	{
		return NULL ;
	}
	mNumOfDrawn++;

	if(mDrawnIndex < 0)
	{
		mDrawnIndex = mCapacity - 1 ;
	}

	return mStringBuffer[mDrawnIndex--] ;
}

#endif //MEM_TRACK_MEM
//--------------------------------------------------------------------------------------------------


//--------------------------------------------------------------------------------------------------
//--------------------------------------------------------------------------------------------------
//minimum slot size and minimal slot size interval
const U32 ATOMIC_MEM_SLOT = 16 ; //bytes

//minimum block sizes (page size) for small allocation, medium allocation, large allocation 
const U32 MIN_BLOCK_SIZES[LLPrivateMemoryPool::SUPER_ALLOCATION] = {2 << 10, 4 << 10, 16 << 10} ; //

//maximum block sizes for small allocation, medium allocation, large allocation 
const U32 MAX_BLOCK_SIZES[LLPrivateMemoryPool::SUPER_ALLOCATION] = {64 << 10, 1 << 20, 4 << 20} ;

//minimum slot sizes for small allocation, medium allocation, large allocation 
const U32 MIN_SLOT_SIZES[LLPrivateMemoryPool::SUPER_ALLOCATION]  = {ATOMIC_MEM_SLOT, 2 << 10, 512 << 10};

//maximum slot sizes for small allocation, medium allocation, large allocation 
const U32 MAX_SLOT_SIZES[LLPrivateMemoryPool::SUPER_ALLOCATION]  = {(2 << 10) - ATOMIC_MEM_SLOT, (512 - 2) << 10, 4 << 20};

//size of a block with multiple slots can not exceed CUT_OFF_SIZE
const U32 CUT_OFF_SIZE = (64 << 10) ; //64 KB

//max number of slots in a block
const U32 MAX_NUM_SLOTS_IN_A_BLOCK = llmin(MIN_BLOCK_SIZES[0] / ATOMIC_MEM_SLOT, ATOMIC_MEM_SLOT * 8) ;

//-------------------------------------------------------------
//align val to be integer times of ATOMIC_MEM_SLOT
U32 align(U32 val)
{
	U32 aligned = (val / ATOMIC_MEM_SLOT) * ATOMIC_MEM_SLOT ;
	if(aligned < val)
	{
		aligned += ATOMIC_MEM_SLOT ;
	}

	return aligned ;
}

//-------------------------------------------------------------
//class LLPrivateMemoryPool::LLMemoryBlock
//-------------------------------------------------------------
//
//each memory block could fit for two page sizes: 0.75 * mSlotSize, which starts from the beginning of the memory chunk and grow towards the end of the
//the block; another is mSlotSize, which starts from the end of the block and grows towards the beginning of the block.
//
LLPrivateMemoryPool::LLMemoryBlock::LLMemoryBlock()
{
	//empty
}
		
LLPrivateMemoryPool::LLMemoryBlock::~LLMemoryBlock() 
{
	//empty
}

//create and initialize a memory block
void LLPrivateMemoryPool::LLMemoryBlock::init(char* buffer, U32 buffer_size, U32 slot_size)
{
	mBuffer = buffer ;
	mBufferSize = buffer_size ;
	mSlotSize = slot_size ;
	mTotalSlots = buffer_size / mSlotSize ;	
	
	llassert_always(buffer_size / mSlotSize <= MAX_NUM_SLOTS_IN_A_BLOCK) ; //max number is 128
	
	mAllocatedSlots = 0 ;
	mDummySize = 0 ;

	//init the bit map.
	//mark free bits	
	if(mTotalSlots > 32) //reserve extra space from mBuffer to store bitmap if needed.
	{
		mDummySize = ATOMIC_MEM_SLOT ;		
		mTotalSlots -= (mDummySize + mSlotSize - 1) / mSlotSize ;
		mUsageBits = 0 ;

		S32 usage_bit_len = (mTotalSlots + 31) / 32 ;
		
		for(S32 i = 0 ; i < usage_bit_len - 1 ; i++)
		{
			*((U32*)mBuffer + i) = 0 ;
		}
		for(S32 i = usage_bit_len - 1 ; i < mDummySize / sizeof(U32) ; i++)
		{
			*((U32*)mBuffer + i) = 0xffffffff ;
		}

		if(mTotalSlots & 31)
		{
			*((U32*)mBuffer + usage_bit_len - 2) = (0xffffffff << (mTotalSlots & 31)) ;
		}		
	}	
	else//no extra bitmap space reserved
	{
		mUsageBits = 0 ;
		if(mTotalSlots & 31)
		{
			mUsageBits = (0xffffffff << (mTotalSlots & 31)) ;
		}
	}

	mSelf = this ;
	mNext = NULL ;
	mPrev = NULL ;

	llassert_always(mTotalSlots > 0) ;
}

//mark this block to be free with the memory [mBuffer, mBuffer + mBufferSize).
void LLPrivateMemoryPool::LLMemoryBlock::setBuffer(char* buffer, U32 buffer_size)
{
	mBuffer = buffer ;
	mBufferSize = buffer_size ;
	mSelf = NULL ;
	mTotalSlots = 0 ; //set the block is free.
}

//reserve a slot
char* LLPrivateMemoryPool::LLMemoryBlock::allocate() 
{
	llassert_always(mAllocatedSlots < mTotalSlots) ;
	
	//find a free slot
	U32* bits = NULL ;
	U32  k = 0 ;
	if(mUsageBits != 0xffffffff)
	{
		bits = &mUsageBits ;
	}
	else if(mDummySize > 0)//go to extra space
	{		
		for(S32 i = 0 ; i < mDummySize / sizeof(U32); i++)
		{
			if(*((U32*)mBuffer + i) != 0xffffffff)
			{
				bits = (U32*)mBuffer + i ;
				k = i + 1 ;
				break ;
			}
		}
	}	
	S32 idx = 0 ;
	U32 tmp = *bits ;
	for(; tmp & 1 ; tmp >>= 1, idx++) ;

	//set the slot reserved
	if(!idx)
	{
		*bits |= 1 ;
	}
	else
	{
		*bits |= (1 << idx) ;
	}

	mAllocatedSlots++ ;
	
	return mBuffer + mDummySize + (k * 32 + idx) * mSlotSize ;
}

//free a slot
void  LLPrivateMemoryPool::LLMemoryBlock::freeMem(void* addr) 
{
	//bit index
	U32 idx = ((U32)addr - (U32)mBuffer - mDummySize) / mSlotSize ;

	U32* bits = &mUsageBits ;
	if(idx >= 32)
	{
		bits = (U32*)mBuffer + (idx - 32) / 32 ;
	}

	//reset the bit
	if(idx & 31)
	{
		*bits &= ~(1 << (idx & 31)) ;
	}
	else
	{
		*bits &= ~1 ;
	}

	mAllocatedSlots-- ;
}

//for debug use: reset the entire bitmap.
void  LLPrivateMemoryPool::LLMemoryBlock::resetBitMap()
{
	for(S32 i = 0 ; i < mDummySize / sizeof(U32) ; i++)
	{
		*((U32*)mBuffer + i) = 0 ;
	}
	mUsageBits = 0 ;
}
//-------------------------------------------------------------------
//class LLMemoryChunk
//--------------------------------------------------------------------
LLPrivateMemoryPool::LLMemoryChunk::LLMemoryChunk()
{
	//empty
}

LLPrivateMemoryPool::LLMemoryChunk::~LLMemoryChunk()
{
	//empty
}

//create and init a memory chunk
void LLPrivateMemoryPool::LLMemoryChunk::init(char* buffer, U32 buffer_size, U32 min_slot_size, U32 max_slot_size, U32 min_block_size, U32 max_block_size) 
{
	mBuffer = buffer ;
	mBufferSize = buffer_size ;
	mAlloatedSize = 0 ;

	mMetaBuffer = mBuffer + sizeof(LLMemoryChunk) ;

	mMinBlockSize = min_block_size; //page size
	mMinSlotSize = min_slot_size;
	mMaxSlotSize = max_slot_size ;
	mBlockLevels = mMaxSlotSize / mMinSlotSize ;
	mPartitionLevels = max_block_size / mMinBlockSize + 1 ;

	S32 max_num_blocks = (buffer_size - sizeof(LLMemoryChunk) - mBlockLevels * sizeof(LLMemoryBlock*) - mPartitionLevels * sizeof(LLMemoryBlock*)) / 
		                 (mMinBlockSize + sizeof(LLMemoryBlock)) ;
	//meta data space
	mBlocks = (LLMemoryBlock*)mMetaBuffer ; //space reserved for all memory blocks.
	mAvailBlockList = (LLMemoryBlock**)((char*)mBlocks + sizeof(LLMemoryBlock) * max_num_blocks) ; 
	mFreeSpaceList = (LLMemoryBlock**)((char*)mAvailBlockList + sizeof(LLMemoryBlock*) * mBlockLevels) ; 
	
	//data buffer, which can be used for allocation
	mDataBuffer = (char*)mFreeSpaceList + sizeof(LLMemoryBlock*) * mPartitionLevels ;
	
	//alignmnet
	mDataBuffer = mBuffer + align(mDataBuffer - mBuffer) ;
	
	//init
	for(U32 i = 0 ; i < mBlockLevels; i++)
	{
		mAvailBlockList[i] = NULL ;
	}
	for(U32 i = 0 ; i < mPartitionLevels ; i++)
	{
		mFreeSpaceList[i] = NULL ;
	}

	//assign the entire chunk to the first block
	mBlocks[0].mPrev = NULL ;
	mBlocks[0].mNext = NULL ;
	mBlocks[0].setBuffer(mDataBuffer, buffer_size - (mDataBuffer - mBuffer)) ;
	addToFreeSpace(&mBlocks[0]) ;

	mNext = NULL ;
	mPrev = NULL ;
}

//static 
U32 LLPrivateMemoryPool::LLMemoryChunk::getMaxOverhead(U32 data_buffer_size, U32 min_slot_size, 
													   U32 max_slot_size, U32 min_block_size, U32 max_block_size)
{
	//for large allocations, reserve some extra memory for meta data to avoid wasting much 
	if(data_buffer_size / min_slot_size < 64) //large allocations
	{
		U32 overhead = sizeof(LLMemoryChunk) + (data_buffer_size / min_block_size) * sizeof(LLMemoryBlock) +
			sizeof(LLMemoryBlock*) * (max_slot_size / min_slot_size) + sizeof(LLMemoryBlock*) * (max_block_size / min_block_size + 1) ;

		//round to integer times of min_block_size
		overhead = ((overhead + min_block_size - 1) / min_block_size) * min_block_size ;
		return overhead ;
	}
	else
	{
		return 0 ; //do not reserve extra overhead if for small allocations
	}
}

char* LLPrivateMemoryPool::LLMemoryChunk::allocate(U32 size)
{
	if(mMinSlotSize > size)
	{
		size = mMinSlotSize ;
	}
	if(mAlloatedSize + size  > mBufferSize - (mDataBuffer - mBuffer))
	{
		return NULL ; //no enough space in this chunk.
	}

	char* p = NULL ;
	U32 blk_idx = getBlockLevel(size);

	LLMemoryBlock* blk = NULL ;

	//check if there is free block available
	if(mAvailBlockList[blk_idx])
	{
		blk = mAvailBlockList[blk_idx] ;
		p = blk->allocate() ;
		
		if(blk->isFull())
		{
			popAvailBlockList(blk_idx) ;
		}
	}

	//ask for a new block
	if(!p)
	{
		blk = addBlock(blk_idx) ;
		if(blk)
		{
			p = blk->allocate() ;

			if(blk->isFull())
			{
				popAvailBlockList(blk_idx) ;
			}
		}
	}

	//ask for space from larger blocks
	if(!p)
	{
		for(S32 i = blk_idx + 1 ; i < mBlockLevels; i++)
		{
			if(mAvailBlockList[i])
			{
				blk = mAvailBlockList[i] ;
				p = blk->allocate() ;

				if(blk->isFull())
				{
					popAvailBlockList(i) ;
				}
				break ;
			}
		}
	}

	if(p && blk)
	{		
		mAlloatedSize += blk->getSlotSize() ;
	}
	return p ;
}

void LLPrivateMemoryPool::LLMemoryChunk::freeMem(void* addr)
{	
	U32 blk_idx = getPageIndex((U32)addr) ;
	LLMemoryBlock* blk = (LLMemoryBlock*)(mMetaBuffer + blk_idx * sizeof(LLMemoryBlock)) ;
	blk = blk->mSelf ;

	bool was_full = blk->isFull() ;
	blk->freeMem(addr) ;
	mAlloatedSize -= blk->getSlotSize() ;

	if(blk->empty())
	{
		removeBlock(blk) ;
	}
	else if(was_full)
	{
		addToAvailBlockList(blk) ;
	}	
}

bool LLPrivateMemoryPool::LLMemoryChunk::empty()
{
	return !mAlloatedSize ;
}

bool LLPrivateMemoryPool::LLMemoryChunk::containsAddress(const char* addr) const
{
	return (U32)mBuffer <= (U32)addr && (U32)mBuffer + mBufferSize > (U32)addr ;
}

//debug use
void LLPrivateMemoryPool::LLMemoryChunk::dump()
{
#if 0
	//sanity check
	//for(S32 i = 0 ; i < mBlockLevels ; i++)
	//{
	//	LLMemoryBlock* blk = mAvailBlockList[i] ;
	//	while(blk)
	//	{
	//		blk_list.push_back(blk) ;
	//		blk = blk->mNext ;
	//	}
	//}
	for(S32 i = 0 ; i < mPartitionLevels ; i++)
	{
		LLMemoryBlock* blk = mFreeSpaceList[i] ;
		while(blk)
		{
			blk_list.push_back(blk) ;
			blk = blk->mNext ;
		}
	}

	std::sort(blk_list.begin(), blk_list.end(), LLMemoryBlock::CompareAddress());

	U32 total_size = blk_list[0]->getBufferSize() ;
	for(U32 i = 1 ; i < blk_list.size(); i++)
	{
		total_size += blk_list[i]->getBufferSize() ;
		if((U32)blk_list[i]->getBuffer() < (U32)blk_list[i-1]->getBuffer() + blk_list[i-1]->getBufferSize())
		{
			llerrs << "buffer corrupted." << llendl ;
		}
	}

	llassert_always(total_size + mMinBlockSize >= mBufferSize - ((U32)mDataBuffer - (U32)mBuffer)) ;

	U32 blk_num = (mBufferSize - (mDataBuffer - mBuffer)) / mMinBlockSize ;
	for(U32 i = 0 ; i < blk_num ; )
	{
		LLMemoryBlock* blk = &mBlocks[i] ;
		if(blk->mSelf)
		{
			U32 end = blk->getBufferSize() / mMinBlockSize ;
			for(U32 j = 0 ; j < end ; j++)
			{
				llassert_always(blk->mSelf == blk || !blk->mSelf) ;
			}
			i += end ;
		}
		else
		{
			llerrs << "gap happens" << llendl ;
		}
	}
#endif
#if 0
	llinfos << "---------------------------" << llendl ;
	llinfos << "Chunk buffer: " << (U32)getBuffer() << " size: " << getBufferSize() << llendl ;

	llinfos << "available blocks ... " << llendl ;
	for(S32 i = 0 ; i < mBlockLevels ; i++)
	{
		LLMemoryBlock* blk = mAvailBlockList[i] ;
		while(blk)
		{
			llinfos << "blk buffer " << (U32)blk->getBuffer() << " size: " << blk->getBufferSize() << llendl ;
			blk = blk->mNext ;
		}
	}

	llinfos << "free blocks ... " << llendl ;
	for(S32 i = 0 ; i < mPartitionLevels ; i++)
	{
		LLMemoryBlock* blk = mFreeSpaceList[i] ;
		while(blk)
		{
			llinfos << "blk buffer " << (U32)blk->getBuffer() << " size: " << blk->getBufferSize() << llendl ;
			blk = blk->mNext ;
		}
	}
#endif
}

//compute the size for a block, the size is round to integer times of mMinBlockSize.
U32 LLPrivateMemoryPool::LLMemoryChunk::calcBlockSize(U32 slot_size)
{
	//
	//Note: we try to make a block to have 32 slots if the size is not over 32 pages
	//32 is the number of bits of an integer in a 32-bit system
	//

	U32 block_size;
	U32 cut_off_size = llmin(CUT_OFF_SIZE, (U32)(mMinBlockSize << 5)) ;

	if((slot_size << 5) <= mMinBlockSize)//for small allocations, return one page 
	{
		block_size = mMinBlockSize ;
	}
	else if(slot_size >= cut_off_size)//for large allocations, return one-slot block
	{
		block_size = (slot_size / mMinBlockSize) * mMinBlockSize ;
		if(block_size < slot_size)
		{
			block_size += mMinBlockSize ;
		}
	}
	else //medium allocations
	{
		if((slot_size << 5) >= cut_off_size)
		{
			block_size = cut_off_size ;
		}
		else
		{
			block_size = ((slot_size << 5) / mMinBlockSize) * mMinBlockSize ;
		}
	}

	llassert_always(block_size >= slot_size) ;

	return block_size ;
}

//create a new block in the chunk
LLPrivateMemoryPool::LLMemoryBlock* LLPrivateMemoryPool::LLMemoryChunk::addBlock(U32 blk_idx)
{	
	U32 slot_size = mMinSlotSize * (blk_idx + 1) ;
	U32 preferred_block_size = calcBlockSize(slot_size) ;	
	U16 idx = getPageLevel(preferred_block_size); 
	LLMemoryBlock* blk = NULL ;
	
	if(mFreeSpaceList[idx])//if there is free slot for blk_idx
	{
		blk = createNewBlock(mFreeSpaceList[idx], preferred_block_size, slot_size, blk_idx) ;
	}
	else if(mFreeSpaceList[mPartitionLevels - 1]) //search free pool
	{		
		blk = createNewBlock(mFreeSpaceList[mPartitionLevels - 1], preferred_block_size, slot_size, blk_idx) ;
	}
	else //search for other non-preferred but enough space slot.
	{
		S32 min_idx = 0 ;
		if(slot_size > mMinBlockSize)
		{
			min_idx = getPageLevel(slot_size) ;
		}
		for(S32 i = (S32)idx - 1 ; i >= min_idx ; i--) //search the small slots first
		{
			if(mFreeSpaceList[i])
			{
				U32 new_preferred_block_size = mFreeSpaceList[i]->getBufferSize();
				new_preferred_block_size = (new_preferred_block_size / mMinBlockSize) * mMinBlockSize ; //round to integer times of mMinBlockSize.

				//create a NEW BLOCK THERE.
				if(new_preferred_block_size >= slot_size) //at least there is space for one slot.
				{
					
					blk = createNewBlock(mFreeSpaceList[i], new_preferred_block_size, slot_size, blk_idx) ;
				}
				break ;
			} 
		}

		if(!blk)
		{
			for(U16 i = idx + 1 ; i < mPartitionLevels - 1; i++) //search the large slots 
			{
				if(mFreeSpaceList[i])
				{
					//create a NEW BLOCK THERE.
					blk = createNewBlock(mFreeSpaceList[i], preferred_block_size, slot_size, blk_idx) ;
					break ;
				} 
			}
		}
	}

	return blk ;
}

//create a new block at the designed location
LLPrivateMemoryPool::LLMemoryBlock* LLPrivateMemoryPool::LLMemoryChunk::createNewBlock(LLMemoryBlock* blk, U32 buffer_size, U32 slot_size, U32 blk_idx)
{
	//unlink from the free space
	removeFromFreeSpace(blk) ;

	//check the rest space
	U32 new_free_blk_size = blk->getBufferSize() - buffer_size ;	
	if(new_free_blk_size < mMinBlockSize) //can not partition the memory into size smaller than mMinBlockSize
	{
		new_free_blk_size = 0 ; //discard the last small extra space.
	}			

	//add the rest space back to the free list
	if(new_free_blk_size > 0) //blk still has free space
	{
		LLMemoryBlock* next_blk = blk + (buffer_size / mMinBlockSize) ;
		next_blk->mPrev = NULL ;
		next_blk->mNext = NULL ;
		next_blk->setBuffer(blk->getBuffer() + buffer_size, new_free_blk_size) ;
		addToFreeSpace(next_blk) ;
	}

	blk->init(blk->getBuffer(), buffer_size, slot_size) ;
	//insert to the available block list...
	mAvailBlockList[blk_idx] = blk ;

	//mark the address map: all blocks covered by this block space pointing back to this block.
	U32 end = (buffer_size / mMinBlockSize) ;
	for(U32 i = 1 ; i < end ; i++)
	{
		(blk + i)->mSelf = blk ;
	}

	return blk ;
}

//delete a block, release the block to the free pool.
void LLPrivateMemoryPool::LLMemoryChunk::removeBlock(LLMemoryBlock* blk)
{
	//remove from the available block list
	if(blk->mPrev)
	{
		blk->mPrev->mNext = blk->mNext ;
	}
	if(blk->mNext)
	{
		blk->mNext->mPrev = blk->mPrev ;
	}
	U32 blk_idx = getBlockLevel(blk->getSlotSize());
	if(mAvailBlockList[blk_idx] == blk)
	{
		mAvailBlockList[blk_idx] = blk->mNext ;
	}

	blk->mNext = NULL ;
	blk->mPrev = NULL ;
	
	//mark it free
	blk->setBuffer(blk->getBuffer(), blk->getBufferSize()) ;

#if 1
	//merge blk with neighbors if possible
	if(blk->getBuffer() > mDataBuffer) //has the left neighbor
	{
		if((blk - 1)->mSelf->isFree())
		{
			LLMemoryBlock* left_blk = (blk - 1)->mSelf ;
			removeFromFreeSpace((blk - 1)->mSelf);
			left_blk->setBuffer(left_blk->getBuffer(), left_blk->getBufferSize() + blk->getBufferSize()) ;
			blk = left_blk ;
		}
	}
	if(blk->getBuffer() + blk->getBufferSize() <= mBuffer + mBufferSize - mMinBlockSize) //has the right neighbor
	{
		U32 d = blk->getBufferSize() / mMinBlockSize ;
		if((blk + d)->isFree())
		{
			LLMemoryBlock* right_blk = blk + d ;
			removeFromFreeSpace(blk + d) ;
			blk->setBuffer(blk->getBuffer(), blk->getBufferSize() + right_blk->getBufferSize()) ;
		}
	}
#endif
	
	addToFreeSpace(blk) ;

	return ;
}

//the top block in the list is full, pop it out of the list
void LLPrivateMemoryPool::LLMemoryChunk::popAvailBlockList(U32 blk_idx) 
{
	if(mAvailBlockList[blk_idx])
	{
		LLMemoryBlock* next = mAvailBlockList[blk_idx]->mNext ;
		if(next)
		{
			next->mPrev = NULL ;
		}
		mAvailBlockList[blk_idx]->mPrev = NULL ;
		mAvailBlockList[blk_idx]->mNext = NULL ;
		mAvailBlockList[blk_idx] = next ;
	}
}

//add the block back to the free pool
void LLPrivateMemoryPool::LLMemoryChunk::addToFreeSpace(LLMemoryBlock* blk) 
{
	llassert_always(!blk->mPrev) ;
	llassert_always(!blk->mNext) ;

	U16 free_idx = blk->getBufferSize() / mMinBlockSize - 1;

	(blk + free_idx)->mSelf = blk ; //mark the end pointing back to the head.
	free_idx = llmin(free_idx, (U16)(mPartitionLevels - 1)) ;

	blk->mNext = mFreeSpaceList[free_idx] ;
	if(mFreeSpaceList[free_idx])
	{
		mFreeSpaceList[free_idx]->mPrev = blk ;
	}
	mFreeSpaceList[free_idx] = blk ;
	blk->mPrev = NULL ;
	blk->mSelf = blk ;
	
	return ;
}

//remove the space from the free pool
void LLPrivateMemoryPool::LLMemoryChunk::removeFromFreeSpace(LLMemoryBlock* blk) 
{
	U16 free_idx = blk->getBufferSize() / mMinBlockSize - 1;
	free_idx = llmin(free_idx, (U16)(mPartitionLevels - 1)) ;

	if(mFreeSpaceList[free_idx] == blk)
	{
		mFreeSpaceList[free_idx] = blk->mNext ;
	}
	if(blk->mPrev)
	{
		blk->mPrev->mNext = blk->mNext ;
	}
	if(blk->mNext)
	{
		blk->mNext->mPrev = blk->mPrev ;
	}
	blk->mNext = NULL ;
	blk->mPrev = NULL ;
	blk->mSelf = NULL ;

	return ;
}

void LLPrivateMemoryPool::LLMemoryChunk::addToAvailBlockList(LLMemoryBlock* blk) 
{
	llassert_always(!blk->mPrev) ;
	llassert_always(!blk->mNext) ;

	U32 blk_idx = getBlockLevel(blk->getSlotSize());

	blk->mNext = mAvailBlockList[blk_idx] ;
	if(blk->mNext)
	{
		blk->mNext->mPrev = blk ;
	}
	blk->mPrev = NULL ;
	mAvailBlockList[blk_idx] = blk ;

	return ;
}

U32 LLPrivateMemoryPool::LLMemoryChunk::getPageIndex(U32 addr)
{
	return (addr - (U32)mDataBuffer) / mMinBlockSize ;
}

//for mAvailBlockList
U32 LLPrivateMemoryPool::LLMemoryChunk::getBlockLevel(U32 size)
{
	llassert(size >= mMinSlotSize && size <= mMaxSlotSize) ;

	//start from 0
	return (size + mMinSlotSize - 1) / mMinSlotSize - 1 ;
}

//for mFreeSpaceList
U16 LLPrivateMemoryPool::LLMemoryChunk::getPageLevel(U32 size)
{
	//start from 0
	U16 level = size / mMinBlockSize - 1 ;
	if(level >= mPartitionLevels)
	{
		level = mPartitionLevels - 1 ;
	}
	return level ;
}

//-------------------------------------------------------------------
//class LLPrivateMemoryPool
//--------------------------------------------------------------------
const U32 CHUNK_SIZE = 4 << 20 ; //4 MB
const U32 LARGE_CHUNK_SIZE = 4 * CHUNK_SIZE ; //16 MB
<<<<<<< HEAD
LLPrivateMemoryPool::LLPrivateMemoryPool(S32 type) :
	mMutexp(NULL),	
	mReservedPoolSize(0),
	mHashFactor(1),
	mType(type)
{
	const U32 MAX_POOL_SIZE = 256 * 1024 * 1024 ; //256 MB

	mMaxPoolSize = MAX_POOL_SIZE ;
	if(type == STATIC_THREADED || type == VOLATILE_THREADED)
	{
		mMutexp = new LLMutex ;
=======
LLPrivateMemoryPool::LLPrivateMemoryPool(S32 type, U32 max_pool_size) :
	mMutexp(NULL),	
	mReservedPoolSize(0),
	mHashFactor(1),
	mType(type),
	mMaxPoolSize(max_pool_size)
{
	if(type == STATIC_THREADED || type == VOLATILE_THREADED)
	{
		mMutexp = new LLMutex(NULL) ;
>>>>>>> d2af1ae8
	}

	for(S32 i = 0 ; i < SUPER_ALLOCATION ; i++)
	{
		mChunkList[i] = NULL ;
	}	
	
	mNumOfChunks = 0 ;
}

LLPrivateMemoryPool::~LLPrivateMemoryPool()
{
	destroyPool();
	delete mMutexp ;
}

char* LLPrivateMemoryPool::allocate(U32 size)
{	
	if(!size)
	{
		return NULL ;
	}

	//if the asked size larger than MAX_BLOCK_SIZE, fetch from heap directly, the pool does not manage it
	if(size >= CHUNK_SIZE)
	{
		return (char*)malloc(size) ;
	}

	char* p = NULL ;

	//find the appropriate chunk
	S32 chunk_idx = getChunkIndex(size) ;
	
	lock() ;

	LLMemoryChunk* chunk = mChunkList[chunk_idx];
	while(chunk)
	{
		if((p = chunk->allocate(size)))
		{
			break ;
		}
		chunk = chunk->mNext ;
	}
	
	//fetch new memory chunk
	if(!p)
	{
		if(mReservedPoolSize + CHUNK_SIZE > mMaxPoolSize)
		{
			chunk = mChunkList[chunk_idx];
			while(chunk)
			{
				if((p = chunk->allocate(size)))
				{
					break ;
				}
				chunk = chunk->mNext ;
			}
		}
<<<<<<< HEAD

		chunk = addChunk(chunk_idx) ;
		if(chunk)
		{
			p = chunk->allocate(size) ;
=======
		else
		{
			chunk = addChunk(chunk_idx) ;
			if(chunk)
			{
				p = chunk->allocate(size) ;
			}
>>>>>>> d2af1ae8
		}
	}

	unlock() ;

<<<<<<< HEAD
=======
	if(!p) //to get memory from the private pool failed, try the heap directly
	{
		static bool to_log = true ;
		
		if(to_log)
		{
			llwarns << "The memory pool overflows, now using heap directly!" << llendl ;
			to_log = false ;
		}

		return (char*)malloc(size) ;
	}

>>>>>>> d2af1ae8
	return p ;
}

void LLPrivateMemoryPool::freeMem(void* addr)
{
	if(!addr)
	{
		return ;
	}
	
	lock() ;
	
	LLMemoryChunk* chunk = findChunk((char*)addr) ;
	
	if(!chunk)
	{
		free(addr) ; //release from heap
	}
	else
	{
		chunk->freeMem(addr) ;

		if(chunk->empty())
		{
			removeChunk(chunk) ;
		}
	}
	
	unlock() ;
}

void LLPrivateMemoryPool::dump()
{
}

U32 LLPrivateMemoryPool::getTotalAllocatedSize()
{
	U32 total_allocated = 0 ;

	LLMemoryChunk* chunk ;
	for(S32 i = 0 ; i < SUPER_ALLOCATION ; i++)
	{
		chunk = mChunkList[i];
		while(chunk)
		{
			total_allocated += chunk->getAllocatedSize() ;
			chunk = chunk->mNext ;
		}
	}

	return total_allocated ;
}

void LLPrivateMemoryPool::lock()
{
	if(mMutexp)
	{
		mMutexp->lock() ;
	}
}

void LLPrivateMemoryPool::unlock()
{
	if(mMutexp)
	{
		mMutexp->unlock() ;
	}
}

S32  LLPrivateMemoryPool::getChunkIndex(U32 size) 
{
	S32 i ;
	for(i = 0 ; size > MAX_SLOT_SIZES[i]; i++);
	
	llassert_always(i < SUPER_ALLOCATION);

	return i ;
}

//destroy the entire pool
void  LLPrivateMemoryPool::destroyPool()
{
	lock() ;

	if(mNumOfChunks > 0)
	{
		llwarns << "There is some memory not freed when destroy the memory pool!" << llendl ;
	}

	mNumOfChunks = 0 ;
	mChunkHashList.clear() ;
	mHashFactor = 1 ;
	for(S32 i = 0 ; i < SUPER_ALLOCATION ; i++)
	{
		mChunkList[i] = NULL ;
	}

	unlock() ;
}

<<<<<<< HEAD
void  LLPrivateMemoryPool::checkSize(U32 asked_size)
=======
bool LLPrivateMemoryPool::checkSize(U32 asked_size)
>>>>>>> d2af1ae8
{
	if(mReservedPoolSize + asked_size > mMaxPoolSize)
	{
		llinfos << "Max pool size: " << mMaxPoolSize << llendl ;
		llinfos << "Total reserved size: " << mReservedPoolSize + asked_size << llendl ;
		llinfos << "Total_allocated Size: " << getTotalAllocatedSize() << llendl ;

<<<<<<< HEAD
		llerrs << "The pool is overflowing..." << llendl ;
	}
=======
		//llerrs << "The pool is overflowing..." << llendl ;

		return false ;
	}

	return true ;
>>>>>>> d2af1ae8
}

LLPrivateMemoryPool::LLMemoryChunk* LLPrivateMemoryPool::addChunk(S32 chunk_index)
{
	U32 preferred_size ;
	U32 overhead ;
	if(chunk_index < LARGE_ALLOCATION)
	{
		preferred_size = CHUNK_SIZE ; //4MB
		overhead = LLMemoryChunk::getMaxOverhead(preferred_size, MIN_SLOT_SIZES[chunk_index],
			MAX_SLOT_SIZES[chunk_index], MIN_BLOCK_SIZES[chunk_index], MAX_BLOCK_SIZES[chunk_index]) ;
	}
	else
	{
		preferred_size = LARGE_CHUNK_SIZE ; //16MB
		overhead = LLMemoryChunk::getMaxOverhead(preferred_size, MIN_SLOT_SIZES[chunk_index], 
			MAX_SLOT_SIZES[chunk_index], MIN_BLOCK_SIZES[chunk_index], MAX_BLOCK_SIZES[chunk_index]) ;
	}

<<<<<<< HEAD
	checkSize(preferred_size + overhead) ;
=======
	if(!checkSize(preferred_size + overhead))
	{
		return NULL ;
	}

>>>>>>> d2af1ae8
	mReservedPoolSize += preferred_size + overhead ;

	char* buffer = (char*)malloc(preferred_size + overhead) ;
	if(!buffer)
	{
		return NULL ;
	}
	
	LLMemoryChunk* chunk = new (buffer) LLMemoryChunk() ;
	chunk->init(buffer, preferred_size + overhead, MIN_SLOT_SIZES[chunk_index],
		MAX_SLOT_SIZES[chunk_index], MIN_BLOCK_SIZES[chunk_index], MAX_BLOCK_SIZES[chunk_index]) ;

	//add to the tail of the linked list
	{
		if(!mChunkList[chunk_index])
		{
			mChunkList[chunk_index] = chunk ;
		}
		else
		{
			LLMemoryChunk* cur = mChunkList[chunk_index] ;
			while(cur->mNext)
			{
				cur = cur->mNext ;
			}
			cur->mNext = chunk ;
			chunk->mPrev = cur ;
		}
	}

	//insert into the hash table
	addToHashTable(chunk) ;
	
	mNumOfChunks++;

	return chunk ;
}

void LLPrivateMemoryPool::removeChunk(LLMemoryChunk* chunk) 
{
	if(!chunk)
	{
		return ;
	}

	//remove from the linked list
	for(S32 i = 0 ; i < SUPER_ALLOCATION ; i++)
	{
		if(mChunkList[i] == chunk)
		{
			mChunkList[i] = chunk->mNext ;
		}
	}

	if(chunk->mPrev)
	{
		chunk->mPrev->mNext = chunk->mNext ;
	}
	if(chunk->mNext)
	{
		chunk->mNext->mPrev = chunk->mPrev ;
	}

	//remove from the hash table
	removeFromHashTable(chunk) ;
	
	mNumOfChunks--;
	mReservedPoolSize -= chunk->getBufferSize() ;
	
	//release memory
	free(chunk->getBuffer()) ;
}

U16 LLPrivateMemoryPool::findHashKey(const char* addr)
{
	return (((U32)addr) / CHUNK_SIZE) % mHashFactor ;
}

LLPrivateMemoryPool::LLMemoryChunk* LLPrivateMemoryPool::findChunk(const char* addr)
{
	U16 key = findHashKey(addr) ;	
	if(mChunkHashList.size() <= key)
	{
		return NULL ;
	}

	return mChunkHashList[key].findChunk(addr) ;	
}

void LLPrivateMemoryPool::addToHashTable(LLMemoryChunk* chunk) 
{
<<<<<<< HEAD
	static const U16 HASH_FACTORS[] = {41, 83, 193, 317, 419, 523, 0xFFFF}; 
=======
	static const U16 HASH_FACTORS[] = {41, 83, 193, 317, 419, 523, 719, 997, 1523, 0xFFFF}; 
>>>>>>> d2af1ae8
	
	U16 i ;
	if(mChunkHashList.empty())
	{
		mHashFactor = HASH_FACTORS[0] ;
		rehash() ;		
	}

	U16 start_key = findHashKey(chunk->getBuffer()) ;
	U16 end_key = findHashKey(chunk->getBuffer() + chunk->getBufferSize() - 1) ;
	bool need_rehash = false ;
	
	if(mChunkHashList[start_key].hasElement(chunk))
	{
		return; //already inserted.
	}
	need_rehash = mChunkHashList[start_key].add(chunk) ;
	
	if(start_key == end_key && !need_rehash)
	{
		return ; //done
	}

	if(!need_rehash)
	{
		need_rehash = mChunkHashList[end_key].add(chunk) ;
	}

	if(!need_rehash)
	{
		if(end_key < start_key)
		{
			need_rehash = fillHashTable(start_key + 1, mHashFactor, chunk) ;
			if(!need_rehash)
			{
				need_rehash = fillHashTable(0, end_key, chunk) ;
			}
		}
		else
		{
			need_rehash = fillHashTable(start_key + 1, end_key, chunk) ;
		}
	}
	
	if(need_rehash)
	{
		i = 0 ;
		while(HASH_FACTORS[i] <= mHashFactor) i++;

		mHashFactor = HASH_FACTORS[i] ;
		llassert_always(mHashFactor != 0xFFFF) ;//stop point to prevent endlessly recursive calls

		rehash() ;
	}
}

void LLPrivateMemoryPool::removeFromHashTable(LLMemoryChunk* chunk) 
{
	U16 start_key = findHashKey(chunk->getBuffer()) ;
	U16 end_key = findHashKey(chunk->getBuffer() + chunk->getBufferSize() - 1) ;
	
	mChunkHashList[start_key].remove(chunk) ;
	if(start_key == end_key)
	{
		return ; //done
	}

	mChunkHashList[end_key].remove(chunk) ;
	
	if(end_key < start_key)
	{
		for(U16 i = start_key + 1 ; i < mHashFactor; i++)
		{
			mChunkHashList[i].remove(chunk) ;
		}
		for(U16 i = 0 ; i < end_key; i++)
		{
			mChunkHashList[i].remove(chunk) ;
		}
	}
	else
	{
		for(U16 i = start_key + 1 ; i < end_key; i++)
		{
			mChunkHashList[i].remove(chunk) ;
		}
	}
}

void LLPrivateMemoryPool::rehash()
{
	llinfos << "new hash factor: " << mHashFactor << llendl ;

	mChunkHashList.clear() ;
	mChunkHashList.resize(mHashFactor) ;

	LLMemoryChunk* chunk ;
	for(U16 i = 0 ; i < SUPER_ALLOCATION ; i++)
	{
		chunk = mChunkList[i] ; 
		while(chunk)
		{
			addToHashTable(chunk) ;
			chunk = chunk->mNext ;
		}
	}
}

bool LLPrivateMemoryPool::fillHashTable(U16 start, U16 end, LLMemoryChunk* chunk)
{
	for(U16 i = start; i < end; i++)
	{
		if(mChunkHashList[i].add(chunk))
		{			
			return true ;
		}		
	}

	return false ;
}

//--------------------------------------------------------------------
// class LLChunkHashElement
//--------------------------------------------------------------------
LLPrivateMemoryPool::LLMemoryChunk* LLPrivateMemoryPool::LLChunkHashElement::findChunk(const char* addr)
{
	if(mFirst && mFirst->containsAddress(addr))
	{
		return mFirst ;
	}
	else if(mSecond && mSecond->containsAddress(addr))
	{
		return mSecond ;
	}

	return NULL ;
}

//return false if successfully inserted to the hash slot.
bool LLPrivateMemoryPool::LLChunkHashElement::add(LLPrivateMemoryPool::LLMemoryChunk* chunk)
{
	llassert_always(!hasElement(chunk)) ;

	if(!mFirst)
	{
		mFirst = chunk ;
	}
	else if(!mSecond)
	{
		mSecond = chunk ;
	}
	else
	{
		return true ; //failed
	}

	return false ;
}

void LLPrivateMemoryPool::LLChunkHashElement::remove(LLPrivateMemoryPool::LLMemoryChunk* chunk)
{
	if(mFirst == chunk)
	{
		mFirst = NULL ;
	}
	else if(mSecond ==chunk)
	{
		mSecond = NULL ;
	}
	else
	{
		llerrs << "This slot does not contain this chunk!" << llendl ;
	}
}

//--------------------------------------------------------------------
//class LLPrivateMemoryPoolManager
//--------------------------------------------------------------------
LLPrivateMemoryPoolManager* LLPrivateMemoryPoolManager::sInstance = NULL ;
<<<<<<< HEAD

LLPrivateMemoryPoolManager::LLPrivateMemoryPoolManager(BOOL enabled) 
=======
std::vector<LLPrivateMemoryPool*> LLPrivateMemoryPoolManager::sDanglingPoolList ;

LLPrivateMemoryPoolManager::LLPrivateMemoryPoolManager(BOOL enabled, U32 max_pool_size) 
>>>>>>> d2af1ae8
{
	mPoolList.resize(LLPrivateMemoryPool::MAX_TYPES) ;

	for(S32 i = 0 ; i < LLPrivateMemoryPool::MAX_TYPES; i++)
	{
		mPoolList[i] = NULL ;
	}

	mPrivatePoolEnabled = enabled ;
<<<<<<< HEAD
=======

	const U32 MAX_POOL_SIZE = 256 * 1024 * 1024 ; //256 MB
	mMaxPrivatePoolSize = llmax(max_pool_size, MAX_POOL_SIZE) ;
>>>>>>> d2af1ae8
}

LLPrivateMemoryPoolManager::~LLPrivateMemoryPoolManager() 
{

#if __DEBUG_PRIVATE_MEM__
	if(!sMemAllocationTracker.empty())
	{
		llwarns << "there is potential memory leaking here. The list of not freed memory blocks are from: " <<llendl ;

		S32 k = 0 ;
		for(mem_allocation_info_t::iterator iter = sMemAllocationTracker.begin() ; iter != sMemAllocationTracker.end() ; ++iter)
		{
<<<<<<< HEAD
			llinfos << k++ << ", " << iter->second << llendl ;
=======
			llinfos << k++ << ", " << (U32)iter->first << " : " << iter->second << llendl ;
>>>>>>> d2af1ae8
		}
		sMemAllocationTracker.clear() ;
	}
#endif

#if 0
	//all private pools should be released by their owners before reaching here.
	for(S32 i = 0 ; i < LLPrivateMemoryPool::MAX_TYPES; i++)
	{
		llassert_always(!mPoolList[i]) ;
	}
	mPoolList.clear() ;

#else
	//forcefully release all memory
	for(S32 i = 0 ; i < LLPrivateMemoryPool::MAX_TYPES; i++)
	{
		if(mPoolList[i])
		{
<<<<<<< HEAD
			delete mPoolList[i] ;
=======
			if(mPoolList[i]->isEmpty())
			{
				delete mPoolList[i] ;
			}
			else
			{
				//can not delete this pool because it has alloacted memory to be freed.
				//move it to the dangling list.
				sDanglingPoolList.push_back(mPoolList[i]) ;				
			}

>>>>>>> d2af1ae8
			mPoolList[i] = NULL ;
		}
	}
	mPoolList.clear() ;
#endif
}

//static 
<<<<<<< HEAD
void LLPrivateMemoryPoolManager::initClass(BOOL enabled) 
{
	llassert_always(!sInstance) ;

	sInstance = new LLPrivateMemoryPoolManager(enabled) ;
=======
void LLPrivateMemoryPoolManager::initClass(BOOL enabled, U32 max_pool_size) 
{
	llassert_always(!sInstance) ;

	sInstance = new LLPrivateMemoryPoolManager(enabled, max_pool_size) ;
>>>>>>> d2af1ae8
}

//static 
LLPrivateMemoryPoolManager* LLPrivateMemoryPoolManager::getInstance() 
{
	//if(!sInstance)
	//{
	//	sInstance = new LLPrivateMemoryPoolManager(FALSE) ;
	//}
	return sInstance ;
}
	
//static 
void LLPrivateMemoryPoolManager::destroyClass() 
{
	if(sInstance)
	{
		delete sInstance ;
		sInstance = NULL ;
	}
}

LLPrivateMemoryPool* LLPrivateMemoryPoolManager::newPool(S32 type) 
{
	if(!mPrivatePoolEnabled)
	{
		return NULL ;
	}

	if(!mPoolList[type])
	{
<<<<<<< HEAD
		mPoolList[type] = new LLPrivateMemoryPool(type) ;
=======
		mPoolList[type] = new LLPrivateMemoryPool(type, mMaxPrivatePoolSize) ;
>>>>>>> d2af1ae8
	}

	return mPoolList[type] ;
}

void LLPrivateMemoryPoolManager::deletePool(LLPrivateMemoryPool* pool) 
{
	if(pool && pool->isEmpty())
	{
		mPoolList[pool->getType()] = NULL ;
		delete pool;
	}
}

//debug
void LLPrivateMemoryPoolManager::updateStatistics()
{
	mTotalReservedSize = 0 ;
	mTotalAllocatedSize = 0 ;

	for(U32 i = 0; i < mPoolList.size(); i++)
	{
		if(mPoolList[i])
		{
			mTotalReservedSize += mPoolList[i]->getTotalReservedSize() ;
			mTotalAllocatedSize += mPoolList[i]->getTotalAllocatedSize() ;
		}
	}
}

#if __DEBUG_PRIVATE_MEM__
//static 
char* LLPrivateMemoryPoolManager::allocate(LLPrivateMemoryPool* poolp, U32 size, const char* function, const int line) 
{
	char* p ;

	if(!poolp)
	{
		p = (char*)malloc(size) ;
	}
	else
	{
		p = poolp->allocate(size) ;
	}
	
	if(p)
	{
		char num[16] ;
		sprintf(num, " line: %d ", line) ;
		std::string str(function) ;
		str += num; 

		sMemAllocationTracker[p] = str ;
	}

	return p ;
}	
#else
//static 
char* LLPrivateMemoryPoolManager::allocate(LLPrivateMemoryPool* poolp, U32 size) 
{
	if(poolp)
	{
		return poolp->allocate(size) ;		
	}
	else
	{
		return (char*)malloc(size) ;
	}
}
#endif

//static 
void  LLPrivateMemoryPoolManager::freeMem(LLPrivateMemoryPool* poolp, void* addr) 
{
	if(!addr)
	{
		return ;
	}

#if __DEBUG_PRIVATE_MEM__
	sMemAllocationTracker.erase((char*)addr) ;
#endif

	if(poolp)
	{
		poolp->freeMem(addr) ;
	}
	else
	{
<<<<<<< HEAD
=======
		if(!sInstance) //the private memory manager is destroyed, try the dangling list
		{
			for(S32 i = 0 ; i < sDanglingPoolList.size(); i++)
			{
				if(sDanglingPoolList[i]->findChunk((char*)addr))
				{
					sDanglingPoolList[i]->freeMem(addr) ;
					if(sDanglingPoolList[i]->isEmpty())
					{
						delete sDanglingPoolList[i] ;
						
						if(i < sDanglingPoolList.size() - 1)
						{
							sDanglingPoolList[i] = sDanglingPoolList[sDanglingPoolList.size() - 1] ;
						}
						sDanglingPoolList.pop_back() ;
					}

					addr = NULL ;
					break ;
				}
			}
		}

		llassert_always(!addr) ; //addr should be release before hitting here!

>>>>>>> d2af1ae8
		free(addr) ;
	}	
}

//--------------------------------------------------------------------
//class LLPrivateMemoryPoolTester
//--------------------------------------------------------------------
#if 0
LLPrivateMemoryPoolTester* LLPrivateMemoryPoolTester::sInstance = NULL ;
LLPrivateMemoryPool* LLPrivateMemoryPoolTester::sPool = NULL ;
LLPrivateMemoryPoolTester::LLPrivateMemoryPoolTester()
{	
}
	
LLPrivateMemoryPoolTester::~LLPrivateMemoryPoolTester() 
{	
}

//static 
LLPrivateMemoryPoolTester* LLPrivateMemoryPoolTester::getInstance() 
{
	if(!sInstance)
	{
		sInstance = ::new LLPrivateMemoryPoolTester() ;
	}
	return sInstance ;
}

//static 
void LLPrivateMemoryPoolTester::destroy()
{
	if(sInstance)
	{
		::delete sInstance ;
		sInstance = NULL ;
	}

	if(sPool)
	{
		LLPrivateMemoryPoolManager::getInstance()->deletePool(sPool) ;
		sPool = NULL ;
	}
}

void LLPrivateMemoryPoolTester::run(S32 type) 
{
	if(sPool)
	{
		LLPrivateMemoryPoolManager::getInstance()->deletePool(sPool) ;
	}
	sPool = LLPrivateMemoryPoolManager::getInstance()->newPool(type) ;

	//run the test
	correctnessTest() ;
	performanceTest() ;
	//fragmentationtest() ;

	//release pool.
	LLPrivateMemoryPoolManager::getInstance()->deletePool(sPool) ;
	sPool = NULL ;
}

void LLPrivateMemoryPoolTester::test(U32 min_size, U32 max_size, U32 stride, U32 times, 
									 bool random_deletion, bool output_statistics)
{
	U32 levels = (max_size - min_size) / stride + 1 ;
	char*** p ;
	U32 i, j ;
	U32 total_allocated_size = 0 ;

	//allocate space for p ;
	if(!(p = ::new char**[times]) || !(*p = ::new char*[times * levels]))
	{
		llerrs << "memory initialization for p failed" << llendl ;
	}

	//init
	for(i = 0 ; i < times; i++)
	{
		p[i] = *p + i * levels ;
		for(j = 0 ; j < levels; j++)
		{
			p[i][j] = NULL ;
		}
	}

	//allocation
	U32 size ;
	for(i = 0 ; i < times ; i++)
	{
		for(j = 0 ; j < levels; j++) 
		{
			size = min_size + j * stride ;
			p[i][j] = ALLOCATE_MEM(sPool, size) ;

			total_allocated_size+= size ;

			*(U32*)p[i][j] = i ;
			*((U32*)p[i][j] + 1) = j ;
			//p[i][j][size - 1] = '\0' ; //access the last element to verify the success of the allocation.

			//randomly release memory
			if(random_deletion)
			{
				S32 k = rand() % levels ;

				if(p[i][k])
				{
					llassert_always(*(U32*)p[i][k] == i && *((U32*)p[i][k] + 1) == k) ;
					FREE_MEM(sPool, p[i][k]) ;
					total_allocated_size -= min_size + k * stride ;
					p[i][k] = NULL ;
				}
			}
		}
	}

	//output pool allocation statistics
	if(output_statistics)
	{
	}

	//release all memory allocations
	for(i = 0 ; i < times; i++)
	{
		for(j = 0 ; j < levels; j++)
		{
			if(p[i][j])
			{
				llassert_always(*(U32*)p[i][j] == i && *((U32*)p[i][j] + 1) == j) ;
				FREE_MEM(sPool, p[i][j]) ;
				total_allocated_size -= min_size + j * stride ;
				p[i][j] = NULL ;
			}
		}
	}

	::delete[] *p ;
	::delete[] p ;
}

void LLPrivateMemoryPoolTester::testAndTime(U32 size, U32 times)
{
	LLTimer timer ;

	llinfos << " -**********************- " << llendl ;
	llinfos << "test size: " << size << " test times: " << times << llendl ;

	timer.reset() ;
	char** p = new char*[times] ;
		
	//using the customized memory pool
	//allocation
	for(U32 i = 0 ; i < times; i++)
	{
		p[i] = ALLOCATE_MEM(sPool, size) ;
		if(!p[i])
		{
			llerrs << "allocation failed" << llendl ;
		}
	}
	//de-allocation
	for(U32 i = 0 ; i < times; i++)
	{
		FREE_MEM(sPool, p[i]) ;
		p[i] = NULL ;
	}
	llinfos << "time spent using customized memory pool: " << timer.getElapsedTimeF32() << llendl ;

	timer.reset() ;

	//using the standard allocator/de-allocator:
	//allocation
	for(U32 i = 0 ; i < times; i++)
	{
		p[i] = ::new char[size] ;
		if(!p[i])
		{
			llerrs << "allocation failed" << llendl ;
		}
	}
	//de-allocation
	for(U32 i = 0 ; i < times; i++)
	{
		::delete[] p[i] ;
		p[i] = NULL ;
	}
	llinfos << "time spent using standard allocator/de-allocator: " << timer.getElapsedTimeF32() << llendl ;

	delete[] p;
}

void LLPrivateMemoryPoolTester::correctnessTest() 
{
	//try many different sized allocation, and all kinds of edge cases, access the allocated memory 
	//to see if allocation is right.
	
	//edge case
	char* p = ALLOCATE_MEM(sPool, 0) ;
	FREE_MEM(sPool, p) ;

	//small sized
	// [8 bytes, 2KB), each asks for 256 allocations and deallocations
	test(8, 2040, 8, 256, true, true) ;
	
	//medium sized
	//[2KB, 512KB), each asks for 16 allocations and deallocations
	test(2048, 512 * 1024 - 2048, 2048, 16, true, true) ;

	//large sized
	//[512KB, 4MB], each asks for 8 allocations and deallocations
	test(512 * 1024, 4 * 1024 * 1024, 64 * 1024, 6, true, true) ;
}

void LLPrivateMemoryPoolTester::performanceTest() 
{
	U32 test_size[3] = {768, 3* 1024, 3* 1024 * 1024};
	
	//small sized
	testAndTime(test_size[0], 8) ;
	
	//medium sized
	testAndTime(test_size[1], 8) ;

	//large sized
	testAndTime(test_size[2], 8) ;
}

void LLPrivateMemoryPoolTester::fragmentationtest() 
{
	//for internal fragmentation statistics:
	//every time when asking for a new chunk during correctness test, and performance test,
	//print out the chunk usage statistices.
}
#endif
//--------------------------------------------------------------------<|MERGE_RESOLUTION|>--- conflicted
+++ resolved
@@ -165,28 +165,16 @@
 	llinfos << "Current allocated page size (KB): " << sAllocatedPageSizeInKB << llendl ;
 	llinfos << "Current availabe physical memory(KB): " << sAvailPhysicalMemInKB << llendl ;
 	llinfos << "Current max usable memory(KB): " << sMaxPhysicalMemInKB << llendl ;
-<<<<<<< HEAD
-=======
 
 	llinfos << "--- private pool information -- " << llendl ;
 	llinfos << "Total reserved (KB): " << LLPrivateMemoryPoolManager::getInstance()->mTotalReservedSize / 1024 << llendl ;
 	llinfos << "Total allocated (KB): " << LLPrivateMemoryPoolManager::getInstance()->mTotalAllocatedSize / 1024 << llendl ;
->>>>>>> d2af1ae8
 }
 
 //return 0: everything is normal;
 //return 1: the memory pool is low, but not in danger;
 //return -1: the memory pool is in danger, is about to crash.
 //static 
-<<<<<<< HEAD
-S32 LLMemory::isMemoryPoolLow()
-{
-	static const U32 LOW_MEMEOY_POOL_THRESHOLD_KB = 64 * 1024 ; //64 MB for emergency use
-
-	if(!sEnableMemoryFailurePrevention)
-	{
-		return 0 ; //no memory failure prevention.
-=======
 bool LLMemory::isMemoryPoolLow()
 {
 	static const U32 LOW_MEMEOY_POOL_THRESHOLD_KB = 64 * 1024 ; //64 MB for emergency use
@@ -196,27 +184,15 @@
 	if(!sEnableMemoryFailurePrevention)
 	{
 		return false ; //no memory failure prevention.
->>>>>>> d2af1ae8
 	}
 
 	if(sAvailPhysicalMemInKB < (LOW_MEMEOY_POOL_THRESHOLD_KB >> 2)) //out of physical memory
 	{
-<<<<<<< HEAD
-		return -1 ;
-=======
 		return true ;
->>>>>>> d2af1ae8
 	}
 
 	if(sAllocatedPageSizeInKB + (LOW_MEMEOY_POOL_THRESHOLD_KB >> 2) > sMaxHeapSizeInKB) //out of virtual address space.
 	{
-<<<<<<< HEAD
-		return -1 ;
-	}
-
-	return (S32)(sAvailPhysicalMemInKB < LOW_MEMEOY_POOL_THRESHOLD_KB || 
-		sAllocatedPageSizeInKB + LOW_MEMEOY_POOL_THRESHOLD_KB > sMaxHeapSizeInKB) ;
-=======
 		return true ;
 	}
 
@@ -243,7 +219,6 @@
 	}
 
 	return is_low ;
->>>>>>> d2af1ae8
 }
 
 //static 
@@ -1341,20 +1316,6 @@
 //--------------------------------------------------------------------
 const U32 CHUNK_SIZE = 4 << 20 ; //4 MB
 const U32 LARGE_CHUNK_SIZE = 4 * CHUNK_SIZE ; //16 MB
-<<<<<<< HEAD
-LLPrivateMemoryPool::LLPrivateMemoryPool(S32 type) :
-	mMutexp(NULL),	
-	mReservedPoolSize(0),
-	mHashFactor(1),
-	mType(type)
-{
-	const U32 MAX_POOL_SIZE = 256 * 1024 * 1024 ; //256 MB
-
-	mMaxPoolSize = MAX_POOL_SIZE ;
-	if(type == STATIC_THREADED || type == VOLATILE_THREADED)
-	{
-		mMutexp = new LLMutex ;
-=======
 LLPrivateMemoryPool::LLPrivateMemoryPool(S32 type, U32 max_pool_size) :
 	mMutexp(NULL),	
 	mReservedPoolSize(0),
@@ -1365,7 +1326,6 @@
 	if(type == STATIC_THREADED || type == VOLATILE_THREADED)
 	{
 		mMutexp = new LLMutex(NULL) ;
->>>>>>> d2af1ae8
 	}
 
 	for(S32 i = 0 ; i < SUPER_ALLOCATION ; i++)
@@ -1427,13 +1387,6 @@
 				chunk = chunk->mNext ;
 			}
 		}
-<<<<<<< HEAD
-
-		chunk = addChunk(chunk_idx) ;
-		if(chunk)
-		{
-			p = chunk->allocate(size) ;
-=======
 		else
 		{
 			chunk = addChunk(chunk_idx) ;
@@ -1441,14 +1394,11 @@
 			{
 				p = chunk->allocate(size) ;
 			}
->>>>>>> d2af1ae8
 		}
 	}
 
 	unlock() ;
 
-<<<<<<< HEAD
-=======
 	if(!p) //to get memory from the private pool failed, try the heap directly
 	{
 		static bool to_log = true ;
@@ -1462,7 +1412,6 @@
 		return (char*)malloc(size) ;
 	}
 
->>>>>>> d2af1ae8
 	return p ;
 }
 
@@ -1563,11 +1512,7 @@
 	unlock() ;
 }
 
-<<<<<<< HEAD
-void  LLPrivateMemoryPool::checkSize(U32 asked_size)
-=======
 bool LLPrivateMemoryPool::checkSize(U32 asked_size)
->>>>>>> d2af1ae8
 {
 	if(mReservedPoolSize + asked_size > mMaxPoolSize)
 	{
@@ -1575,17 +1520,12 @@
 		llinfos << "Total reserved size: " << mReservedPoolSize + asked_size << llendl ;
 		llinfos << "Total_allocated Size: " << getTotalAllocatedSize() << llendl ;
 
-<<<<<<< HEAD
-		llerrs << "The pool is overflowing..." << llendl ;
-	}
-=======
 		//llerrs << "The pool is overflowing..." << llendl ;
 
 		return false ;
 	}
 
 	return true ;
->>>>>>> d2af1ae8
 }
 
 LLPrivateMemoryPool::LLMemoryChunk* LLPrivateMemoryPool::addChunk(S32 chunk_index)
@@ -1605,15 +1545,11 @@
 			MAX_SLOT_SIZES[chunk_index], MIN_BLOCK_SIZES[chunk_index], MAX_BLOCK_SIZES[chunk_index]) ;
 	}
 
-<<<<<<< HEAD
-	checkSize(preferred_size + overhead) ;
-=======
 	if(!checkSize(preferred_size + overhead))
 	{
 		return NULL ;
 	}
 
->>>>>>> d2af1ae8
 	mReservedPoolSize += preferred_size + overhead ;
 
 	char* buffer = (char*)malloc(preferred_size + overhead) ;
@@ -1705,11 +1641,7 @@
 
 void LLPrivateMemoryPool::addToHashTable(LLMemoryChunk* chunk) 
 {
-<<<<<<< HEAD
-	static const U16 HASH_FACTORS[] = {41, 83, 193, 317, 419, 523, 0xFFFF}; 
-=======
 	static const U16 HASH_FACTORS[] = {41, 83, 193, 317, 419, 523, 719, 997, 1523, 0xFFFF}; 
->>>>>>> d2af1ae8
 	
 	U16 i ;
 	if(mChunkHashList.empty())
@@ -1889,14 +1821,9 @@
 //class LLPrivateMemoryPoolManager
 //--------------------------------------------------------------------
 LLPrivateMemoryPoolManager* LLPrivateMemoryPoolManager::sInstance = NULL ;
-<<<<<<< HEAD
-
-LLPrivateMemoryPoolManager::LLPrivateMemoryPoolManager(BOOL enabled) 
-=======
 std::vector<LLPrivateMemoryPool*> LLPrivateMemoryPoolManager::sDanglingPoolList ;
 
 LLPrivateMemoryPoolManager::LLPrivateMemoryPoolManager(BOOL enabled, U32 max_pool_size) 
->>>>>>> d2af1ae8
 {
 	mPoolList.resize(LLPrivateMemoryPool::MAX_TYPES) ;
 
@@ -1906,12 +1833,9 @@
 	}
 
 	mPrivatePoolEnabled = enabled ;
-<<<<<<< HEAD
-=======
 
 	const U32 MAX_POOL_SIZE = 256 * 1024 * 1024 ; //256 MB
 	mMaxPrivatePoolSize = llmax(max_pool_size, MAX_POOL_SIZE) ;
->>>>>>> d2af1ae8
 }
 
 LLPrivateMemoryPoolManager::~LLPrivateMemoryPoolManager() 
@@ -1925,11 +1849,7 @@
 		S32 k = 0 ;
 		for(mem_allocation_info_t::iterator iter = sMemAllocationTracker.begin() ; iter != sMemAllocationTracker.end() ; ++iter)
 		{
-<<<<<<< HEAD
-			llinfos << k++ << ", " << iter->second << llendl ;
-=======
 			llinfos << k++ << ", " << (U32)iter->first << " : " << iter->second << llendl ;
->>>>>>> d2af1ae8
 		}
 		sMemAllocationTracker.clear() ;
 	}
@@ -1949,9 +1869,6 @@
 	{
 		if(mPoolList[i])
 		{
-<<<<<<< HEAD
-			delete mPoolList[i] ;
-=======
 			if(mPoolList[i]->isEmpty())
 			{
 				delete mPoolList[i] ;
@@ -1963,7 +1880,6 @@
 				sDanglingPoolList.push_back(mPoolList[i]) ;				
 			}
 
->>>>>>> d2af1ae8
 			mPoolList[i] = NULL ;
 		}
 	}
@@ -1972,19 +1888,11 @@
 }
 
 //static 
-<<<<<<< HEAD
-void LLPrivateMemoryPoolManager::initClass(BOOL enabled) 
+void LLPrivateMemoryPoolManager::initClass(BOOL enabled, U32 max_pool_size) 
 {
 	llassert_always(!sInstance) ;
 
-	sInstance = new LLPrivateMemoryPoolManager(enabled) ;
-=======
-void LLPrivateMemoryPoolManager::initClass(BOOL enabled, U32 max_pool_size) 
-{
-	llassert_always(!sInstance) ;
-
 	sInstance = new LLPrivateMemoryPoolManager(enabled, max_pool_size) ;
->>>>>>> d2af1ae8
 }
 
 //static 
@@ -2016,11 +1924,7 @@
 
 	if(!mPoolList[type])
 	{
-<<<<<<< HEAD
-		mPoolList[type] = new LLPrivateMemoryPool(type) ;
-=======
 		mPoolList[type] = new LLPrivateMemoryPool(type, mMaxPrivatePoolSize) ;
->>>>>>> d2af1ae8
 	}
 
 	return mPoolList[type] ;
@@ -2111,8 +2015,6 @@
 	}
 	else
 	{
-<<<<<<< HEAD
-=======
 		if(!sInstance) //the private memory manager is destroyed, try the dangling list
 		{
 			for(S32 i = 0 ; i < sDanglingPoolList.size(); i++)
@@ -2139,7 +2041,6 @@
 
 		llassert_always(!addr) ; //addr should be release before hitting here!
 
->>>>>>> d2af1ae8
 		free(addr) ;
 	}	
 }
