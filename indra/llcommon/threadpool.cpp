--- conflicted
+++ resolved
@@ -23,10 +23,6 @@
 #include "llsd.h"
 #include "stringize.h"
 
-<<<<<<< HEAD
-LL::ThreadPoolBase::ThreadPoolBase(const std::string& name, size_t threads,
-                                   WorkQueueBase* queue):
-=======
 #include <boost/fiber/algo/round_robin.hpp>
 
 /*****************************************************************************
@@ -62,10 +58,10 @@
 };
 
 /*****************************************************************************
-*   ThreadPool
+*   ThreadPoolBase
 *****************************************************************************/
-LL::ThreadPool::ThreadPool(const std::string& name, size_t threads, size_t capacity):
->>>>>>> e3b34fec
+LL::ThreadPoolBase::ThreadPoolBase(const std::string& name, size_t threads,
+                                   WorkQueueBase* queue):
     super(name),
     mName("ThreadPool:" + name),
     mThreadCount(getConfiguredWidth(name, threads)),
