/** 
 * @file llrefcount.h
 * @brief Base class for reference counted objects for use with LLPointer
 *
 * $LicenseInfo:firstyear=2002&license=viewergpl$
 * 
 * Copyright (c) 2002-2009, Linden Research, Inc.
 * 
 * Second Life Viewer Source Code
 * The source code in this file ("Source Code") is provided by Linden Lab
 * to you under the terms of the GNU General Public License, version 2.0
 * ("GPL"), unless you have obtained a separate licensing agreement
 * ("Other License"), formally executed by you and Linden Lab.  Terms of
 * the GPL can be found in doc/GPL-license.txt in this distribution, or
 * online at http://secondlifegrid.net/programs/open_source/licensing/gplv2
 * 
 * There are special exceptions to the terms and conditions of the GPL as
 * it is applied to this Source Code. View the full text of the exception
 * in the file doc/FLOSS-exception.txt in this software distribution, or
 * online at
 * http://secondlifegrid.net/programs/open_source/licensing/flossexception
 * 
 * By copying, modifying or distributing this software, you acknowledge
 * that you have read and understood your obligations described above,
 * and agree to abide by those obligations.
 * 
 * ALL LINDEN LAB SOURCE CODE IS PROVIDED "AS IS." LINDEN LAB MAKES NO
 * WARRANTIES, EXPRESS, IMPLIED OR OTHERWISE, REGARDING ITS ACCURACY,
 * COMPLETENESS OR PERFORMANCE.
 * $/LicenseInfo$
 */
#ifndef LLREFCOUNT_H
#define LLREFCOUNT_H

#include <boost/noncopyable.hpp>

//----------------------------------------------------------------------------
// RefCount objects should generally only be accessed by way of LLPointer<>'s
// see llthread.h for LLThreadSafeRefCount
//----------------------------------------------------------------------------

class LL_COMMON_API LLRefCount
{
<<<<<<< HEAD
protected:
	LLRefCount(const LLRefCount& other); // no implementation
=======
private:
	LLRefCount(const LLRefCount&); // not implemented
>>>>>>> 70600ea6
private:
	LLRefCount& operator=(const LLRefCount&); // no implementation
protected:
	virtual ~LLRefCount(); // use unref()
	
public:
	LLRefCount();

	void ref()
	{ 
		mRef++; 
	} 

	S32 unref()
	{
		llassert(mRef >= 1);
		if (0 == --mRef) 
		{
			delete this; 
			return 0;
		}
		return mRef;
	}	

	S32 getNumRefs() const
	{
		return mRef;
	}

private: 
	S32	mRef; 
};

#endif<|MERGE_RESOLUTION|>--- conflicted
+++ resolved
@@ -41,13 +41,8 @@
 
 class LL_COMMON_API LLRefCount
 {
-<<<<<<< HEAD
-protected:
+private:
 	LLRefCount(const LLRefCount& other); // no implementation
-=======
-private:
-	LLRefCount(const LLRefCount&); // not implemented
->>>>>>> 70600ea6
 private:
 	LLRefCount& operator=(const LLRefCount&); // no implementation
 protected:
