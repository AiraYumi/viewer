--- conflicted
+++ resolved
@@ -1019,41 +1019,20 @@
 				std::string name;
 
 				// try to parse a known named value
-				if(name_value_lookup_t::valueNamesExist()
+				if(named_value_t::valueNamesExist()
 					&& parser.readValue(name)
-					&& name_value_lookup_t::getValueFromName(name, typed_param.getValue()))
+					&& named_value_t::getValueFromName(name, typed_param.getValue()))
 				{
 					typed_param.setValueName(name);
 					typed_param.setProvided();
 					return true;
 				}
-<<<<<<< HEAD
-				
-				// try to parse a known named value
-				if(named_value_t::valueNamesExist())
-				{
-					// try to parse a known named value
-					std::string name;
-					if (parser.readValue(name))
-					{
-						// try to parse a per type named value
-
-						if (named_value_t::getValueFromName(name, typed_param.getValue()))
-						{
-							typed_param.setValueName(name);
-							typed_param.setProvided();
-							return true;
-						}
-
-					}
-=======
 				// try to read value directly
 				else if (parser.readValue(typed_param.getValue()))
 				{
 					typed_param.clearValueName();
 					typed_param.setProvided();
 					return true;
->>>>>>> e7c0f69c
 				}
 			}
 			return false;
@@ -1190,9 +1169,9 @@
 			{	// try to parse a known named value
 				std::string name;
 
-				if(name_value_lookup_t::valueNamesExist()
+				if(named_value_t::valueNamesExist()
 					&& parser.readValue(name)				
-					&& name_value_lookup_t::getValueFromName(name, typed_param.getValue()))
+					&& named_value_t::getValueFromName(name, typed_param.getValue()))
 				{
 					typed_param.setValueName(name);
 					typed_param.setProvided();
@@ -1207,22 +1186,6 @@
 				return true;
 			}
 
-<<<<<<< HEAD
-			if(named_value_t::valueNamesExist())
-			{
-				// try to parse a known named value
-				std::string name;
-				if (parser.readValue(name))
-				{
-					// try to parse a per type named value
-					if (named_value_t::getValueFromName(name, typed_param.getValue()))
-					{
-						typed_param.setValueName(name);
-						typed_param.setProvided();
-						return true;
-					}
-=======
->>>>>>> e7c0f69c
 
 			return false;
 		}
@@ -1398,50 +1361,23 @@
 			}
 
 			// no further names in stack, attempt to parse value now
-<<<<<<< HEAD
-			if (new_name_stack_range.first == new_name_stack_range.second)
-			{
-				// attempt to read value directly
-				if (parser.readValue(value))
-=======
 			if (name_stack_range.first == name_stack_range.second)
 			{	
 				std::string name;
 				
 				// try to parse a known named value
-				if(name_value_lookup_t::valueNamesExist()
+				if(named_value_t::valueNamesExist()
 					&& parser.readValue(name)
-					&& name_value_lookup_t::getValueFromName(name, value))
->>>>>>> e7c0f69c
+					&& named_value_t::getValueFromName(name, value))
 				{
 					typed_param.add(value);
 					typed_param.mValues.back().setValueName(name);
 					return true;
 				}
-<<<<<<< HEAD
-				
-				// try to parse a known named value
-				if(named_value_t::valueNamesExist())
-				{
-					// try to parse a known named value
-					std::string name;
-					if (parser.readValue(name))
-					{
-						// try to parse a per type named value
-						if (named_value_t::getValueFromName(name, value))
-						{
-							typed_param.add(value);
-							typed_param.mValues.back().setValueName(name);
-							return true;
-						}
-
-					}
-=======
 				else if (parser.readValue(value)) 	// attempt to read value directly
 				{
 					typed_param.add(value);
 					return true;
->>>>>>> e7c0f69c
 				}
 			}
 			return false;
@@ -1641,9 +1577,9 @@
 			{	// try to parse a known named value
 				std::string name;
 
-				if(name_value_lookup_t::valueNamesExist()
+				if(named_value_t::valueNamesExist()
 					&& parser.readValue(name)
-					&& name_value_lookup_t::getValueFromName(name, value.getValue()))
+					&& named_value_t::getValueFromName(name, value.getValue()))
 				{
 					typed_param.mValues.back().setValueName(name);
 					typed_param.setProvided();
@@ -1661,26 +1597,6 @@
 				}
 				return true;
 			}
-<<<<<<< HEAD
-			else if(named_value_t::valueNamesExist())
-			{
-				// try to parse a known named value
-				std::string name;
-				if (parser.readValue(name))
-				{
-					// try to parse a per type named value
-					if (named_value_t::getValueFromName(name, value.getValue()))
-					{
-						typed_param.mValues.back().setValueName(name);
-						typed_param.setProvided();
-						if (new_array_value)
-						{
-							name_stack_range.first->second = false;
-						}
-						return true;
-					}
-=======
->>>>>>> e7c0f69c
 
 
 			if (new_value)
