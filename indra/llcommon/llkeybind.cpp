/** 
 * @file llkeybind.cpp
 * @brief Information about key combinations.
 *
 * $LicenseInfo:firstyear=2019&license=viewerlgpl$
 * Second Life Viewer Source Code
 * Copyright (C) 2019, Linden Research, Inc.
 * 
 * This library is free software; you can redistribute it and/or
 * modify it under the terms of the GNU Lesser General Public
 * License as published by the Free Software Foundation;
 * version 2.1 of the License only.
 * 
 * This library is distributed in the hope that it will be useful,
 * but WITHOUT ANY WARRANTY; without even the implied warranty of
 * MERCHANTABILITY or FITNESS FOR A PARTICULAR PURPOSE.  See the GNU
 * Lesser General Public License for more details.
 * 
 * You should have received a copy of the GNU Lesser General Public
 * License along with this library; if not, write to the Free Software
 * Foundation, Inc., 51 Franklin Street, Fifth Floor, Boston, MA  02110-1301  USA
 * 
 * Linden Research, Inc., 945 Battery Street, San Francisco, CA  94111  USA
 * $/LicenseInfo$
 */

#include "linden_common.h"

#include "llkeybind.h"

#include "llsd.h"
#include "llsdutil.h"
#include <algorithm>

LLKeyData::LLKeyData()
    :
    mMouse(CLICK_NONE),
    mKey(KEY_NONE),
    mMask(MASK_NONE),
    mIgnoreMasks(false)
{
}

LLKeyData::LLKeyData(EMouseClickType mouse, KEY key, MASK mask)
    :
    mMouse(mouse),
    mKey(key),
    mMask(mask),
    mIgnoreMasks(false)
{
}

LLKeyData::LLKeyData(EMouseClickType mouse, KEY key, bool ignore_mask)
    :
    mMouse(mouse),
    mKey(key),
    mMask(MASK_NONE),
    mIgnoreMasks(ignore_mask)
{
}

LLKeyData::LLKeyData(EMouseClickType mouse, KEY key, MASK mask, bool ignore_mask)
    :
    mMouse(mouse),
    mKey(key),
    mMask(mask),
    mIgnoreMasks(ignore_mask)
{
}

LLKeyData::LLKeyData(const LLSD &key_data)
{
    if (key_data.has("mouse"))
    {
        mMouse = (EMouseClickType)key_data["mouse"].asInteger();
    }
    if (key_data.has("key"))
    {
        mKey = key_data["key"].asInteger();
    }
    if (key_data.has("ignore_accelerators"))
    {
        mIgnoreMasks = key_data["ignore_accelerators"];
    }
    if (key_data.has("mask"))
    {
        mMask = key_data["mask"].asInteger();
    }
}

LLSD LLKeyData::asLLSD() const
{
    LLSD data;
    data["mouse"] = (LLSD::Integer)mMouse;
    data["key"] = (LLSD::Integer)mKey;
    data["mask"] = (LLSD::Integer)mMask;
    if (mIgnoreMasks)
    {
        data["ignore_accelerators"] = (LLSD::Boolean)mIgnoreMasks;
    }
    return data;
}

bool LLKeyData::isEmpty() const
{
    return mMouse == CLICK_NONE && mKey == KEY_NONE;
}

void LLKeyData::reset()
{
    mMouse = CLICK_NONE;
    mKey = KEY_NONE;
    mMask = MASK_NONE;
    mIgnoreMasks = false;
}

LLKeyData& LLKeyData::operator=(const LLKeyData& rhs)
{
    mMouse = rhs.mMouse;
    mKey = rhs.mKey;
    mMask = rhs.mMask;
    mIgnoreMasks = rhs.mIgnoreMasks;
    return *this;
}

bool LLKeyData::operator==(const LLKeyData& rhs)
{
    if (mMouse != rhs.mMouse) return false;
    if (mKey != rhs.mKey) return false;
    if (mMask != rhs.mMask) return false;
    if (mIgnoreMasks != rhs.mIgnoreMasks) return false;
    return true;
}

bool LLKeyData::operator!=(const LLKeyData& rhs)
{
    if (mMouse != rhs.mMouse) return true;
    if (mKey != rhs.mKey) return true;
    if (mMask != rhs.mMask) return true;
    if (mIgnoreMasks != rhs.mIgnoreMasks) return true;
    return false;
}

bool LLKeyData::canHandle(const LLKeyData& data) const
{
    if (data.mKey == mKey
        && data.mMouse == mMouse
        && ((mIgnoreMasks && (data.mMask & mMask) == mMask) || data.mMask == mMask))
    {
        return true;
    }
    return false;
}

bool LLKeyData::canHandle(EMouseClickType mouse, KEY key, MASK mask) const
{
    if (mouse == mMouse
        && key == mKey
        && ((mIgnoreMasks && (mask & mMask) == mMask) || mask == mMask))
    {
        return true;
    }
    return false;
}

// LLKeyBind

LLKeyBind::LLKeyBind(const LLSD &key_bind)
{
    if (key_bind.isArray())
    {
        for (LLSD::array_const_iterator data = key_bind.beginArray(), endLists = key_bind.endArray();
            data != endLists;
            data++
            )
        {
            mData.push_back(LLKeyData(*data));
        }
    }
}

bool LLKeyBind::operator==(const LLKeyBind& rhs)
{
    auto size = mData.size();
    if (size != rhs.mData.size()) return false;

    for (size_t i = 0; i < size; i++)
    {
        if (mData[i] != rhs.mData[i]) return false;
    }

    return true;
}

bool LLKeyBind::operator!=(const LLKeyBind& rhs)
{
    auto size = mData.size();
    if (size != rhs.mData.size()) return true;

    for (U32 i = 0; i < size; i++)
    {
        if (mData[i] != rhs.mData[i]) return true;
    }

    return false;
}

bool LLKeyBind::isEmpty() const
{
	for (const LLKeyData& key_data : mData)
    {
        if (!key_data.isEmpty()) return false;
    }
    return true;
}

LLKeyBind::data_vector_t::const_iterator LLKeyBind::endNonEmpty() const
{
    // search backwards for last non-empty entry, then turn back into forwards
    // iterator (.base() call)
    return std::find_if_not(mData.rbegin(), mData.rend(),
                            [](const auto& kdata){ return kdata.empty(); }).base();
}

LLSD LLKeyBind::asLLSD() const
{
    LLSD data;
<<<<<<< HEAD
    auto end{ endNonEmpty() };
    for (auto it = mData.begin(); it < end; ++it)
    {
        // append intermediate entries even if empty to not affect visual
        // representation
        data.append(it->asLLSD());
=======
	for (const LLKeyData& key_data : mData)
    {
        // append intermediate entries even if empty to not affect visual
        // representation
        data.append(key_data.asLLSD());
>>>>>>> 5a70639b
    }
    return data;
}

bool LLKeyBind::canHandle(EMouseClickType mouse, KEY key, MASK mask) const
{
    if (mouse == CLICK_NONE && key == KEY_NONE)
    {
        // assume placeholder
        return false;
    }

	for (const LLKeyData& key_data : mData)
    {
        if (key_data.canHandle(mouse, key, mask))
        {
            return true;
        }
    }
    return false;
}

bool LLKeyBind::canHandleKey(KEY key, MASK mask) const
{
    return canHandle(CLICK_NONE, key, mask);
}

bool LLKeyBind::canHandleMouse(EMouseClickType mouse, MASK mask) const
{
    return canHandle(mouse, KEY_NONE, mask);
}

bool LLKeyBind::hasKeyData(EMouseClickType mouse, KEY key, MASK mask, bool ignore) const
{
    if (mouse != CLICK_NONE || key != KEY_NONE)
    {
		for (const LLKeyData& key_data : mData)
        {
            if (key_data.mKey == key
                && key_data.mMask == mask
                && key_data.mMouse == mouse
                && key_data.mIgnoreMasks == ignore)
            {
                return true;
            }
        }
    }
    return false;
}

bool LLKeyBind::hasKeyData(const LLKeyData& data) const
{
    return hasKeyData(data.mMouse, data.mKey, data.mMask, data.mIgnoreMasks);
}

bool LLKeyBind::hasKeyData(U32 index) const
{
    return mData.size() > index;
}

S32 LLKeyBind::findKeyData(EMouseClickType mouse, KEY key, MASK mask, bool ignore) const
{
    if (mouse != CLICK_NONE || key != KEY_NONE)
    {
        for (S32 i = 0; i < mData.size(); ++i)
        {
            if (mData[i].mKey == key
                && mData[i].mMask == mask
                && mData[i].mMouse == mouse
                && mData[i].mIgnoreMasks == ignore)
            {
                return i;
            }
        }
    }
    return -1;
}

S32 LLKeyBind::findKeyData(const LLKeyData& data) const
{
    return findKeyData(data.mMouse, data.mKey, data.mMask, data.mIgnoreMasks);
}

LLKeyData LLKeyBind::getKeyData(U32 index) const
{
    if (mData.size() > index)
    {
        return mData[index];
    }
    return LLKeyData();
}

bool LLKeyBind::addKeyData(EMouseClickType mouse, KEY key, MASK mask, bool ignore)
{
    if (!hasKeyData(mouse, key, mask, ignore))
    {
        mData.push_back(LLKeyData(mouse, key, mask, ignore));
        return true;
    }
    return false;
}

bool LLKeyBind::addKeyData(const LLKeyData& data)
{
    if (!hasKeyData(data))
    {
        mData.push_back(data);
        return true;
    }
    return false;
}

void LLKeyBind::replaceKeyData(EMouseClickType mouse, KEY key, MASK mask, bool ignore, U32 index)
{
    replaceKeyData(LLKeyData(mouse, key, mask, ignore), index);
}

void LLKeyBind::replaceKeyData(const LLKeyData& data, U32 index)
{
    if (!data.isEmpty())
    {
        // if both click and key are none (isEmpty()), we are inserting a placeholder, we don't want to reset anything
        // otherwise reset identical key
		for (LLKeyData& key_data : mData)
        {
            if (key_data.mKey == data.mKey
                && key_data.mMouse == data.mMouse
                && key_data.mIgnoreMasks == data.mIgnoreMasks
                && key_data.mMask == data.mMask)
            {
                // Replacing only fully equal combinations even in case 'ignore' is set
                // Reason: Simplicity and user might decide to do a 'move' command as W and Shift+Ctrl+W, and 'run' as Shift+W
                key_data.reset();
                break;
            }
        }
    }
    if (mData.size() <= index)
    {
        mData.resize(index + 1);
    }
    mData[index] = data;
}

void LLKeyBind::resetKeyData(S32 index)
{
    if (mData.size() > index)
    {
        mData[index].reset();
    }
}

void LLKeyBind::trimEmpty()
{
    mData.erase(endNonEmpty(), mData.end());
}

size_t LLKeyBind::getDataCount()
{
    return mData.size();
}<|MERGE_RESOLUTION|>--- conflicted
+++ resolved
@@ -225,20 +225,11 @@
 LLSD LLKeyBind::asLLSD() const
 {
     LLSD data;
-<<<<<<< HEAD
-    auto end{ endNonEmpty() };
-    for (auto it = mData.begin(); it < end; ++it)
-    {
-        // append intermediate entries even if empty to not affect visual
-        // representation
-        data.append(it->asLLSD());
-=======
 	for (const LLKeyData& key_data : mData)
     {
         // append intermediate entries even if empty to not affect visual
         // representation
         data.append(key_data.asLLSD());
->>>>>>> 5a70639b
     }
     return data;
 }
