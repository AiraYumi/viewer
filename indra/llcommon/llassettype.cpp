--- conflicted
+++ resolved
@@ -69,51 +69,6 @@
 
 LLAssetDictionary::LLAssetDictionary()
 {
-<<<<<<< HEAD
-	//       												   DESCRIPTION			TYPE NAME	HUMAN NAME			CATEGORY NAME 		DRAG&DROP		CAN LINK?	PROTECTED?
-	//      												  |--------------------|-----------|-------------------|-------------------|---------------|-----------|-----------|
-	addEntry(LLAssetType::AT_TEXTURE, 			new AssetEntry("TEXTURE",			"texture",	"texture",			"Textures", 		DAD_TEXTURE,	TRUE,		TRUE));
-	addEntry(LLAssetType::AT_SOUND, 			new AssetEntry("SOUND",				"sound",	"sound",			"Sounds", 			DAD_SOUND,		TRUE,		TRUE));
-	addEntry(LLAssetType::AT_CALLINGCARD, 		new AssetEntry("CALLINGCARD",		"callcard",	"calling card",		"Calling Cards", 	DAD_CALLINGCARD, TRUE,		TRUE));
-	addEntry(LLAssetType::AT_LANDMARK, 			new AssetEntry("LANDMARK",			"landmark",	"landmark",			"Landmarks", 		DAD_LANDMARK,	TRUE,		TRUE));
-	addEntry(LLAssetType::AT_SCRIPT, 			new AssetEntry("SCRIPT",			"script",	"legacy script",	"Scripts", 			DAD_NONE,		TRUE,		TRUE));
-	addEntry(LLAssetType::AT_CLOTHING, 			new AssetEntry("CLOTHING",			"clothing",	"clothing",			"Clothing", 		DAD_CLOTHING,	TRUE,		TRUE));
-	addEntry(LLAssetType::AT_OBJECT, 			new AssetEntry("OBJECT",			"object",	"object",			"Objects", 			DAD_OBJECT,		TRUE,		TRUE));
-	addEntry(LLAssetType::AT_NOTECARD, 			new AssetEntry("NOTECARD",			"notecard",	"note card",		"Notecards", 		DAD_NOTECARD,	TRUE,		TRUE));
-	addEntry(LLAssetType::AT_CATEGORY, 			new AssetEntry("CATEGORY",			"category",	"folder",			"New Folder", 		DAD_CATEGORY,	TRUE,		TRUE));
-	addEntry(LLAssetType::AT_ROOT_CATEGORY, 	new AssetEntry("ROOT_CATEGORY",		"root",		"root",				"Inventory", 		DAD_ROOT_CATEGORY, TRUE,	TRUE));
-	addEntry(LLAssetType::AT_LSL_TEXT, 			new AssetEntry("LSL_TEXT",			"lsltext",	"lsl2 script",		"Scripts", 			DAD_SCRIPT,		TRUE,		TRUE));
-	addEntry(LLAssetType::AT_LSL_BYTECODE, 		new AssetEntry("LSL_BYTECODE",		"lslbyte",	"lsl bytecode",		"Scripts", 			DAD_NONE,		TRUE,		TRUE));
-	addEntry(LLAssetType::AT_TEXTURE_TGA, 		new AssetEntry("TEXTURE_TGA",		"txtr_tga",	"tga texture",		"Uncompressed Images", DAD_NONE,	TRUE,		TRUE));
-	addEntry(LLAssetType::AT_BODYPART, 			new AssetEntry("BODYPART",			"bodypart",	"body part",		"Body Parts", 		DAD_BODYPART,	TRUE,		TRUE));
-	addEntry(LLAssetType::AT_TRASH, 			new AssetEntry("TRASH",				"trash",	"trash",			"Trash", 			DAD_NONE,		FALSE,		TRUE));
-	addEntry(LLAssetType::AT_SNAPSHOT_CATEGORY, new AssetEntry("SNAPSHOT_CATEGORY", "snapshot",	"snapshot",			"Photo Album", 		DAD_NONE,		FALSE,		TRUE));
-	addEntry(LLAssetType::AT_LOST_AND_FOUND, 	new AssetEntry("LOST_AND_FOUND", 	"lstndfnd",	"lost and found",	"Lost And Found", 	DAD_NONE,		FALSE,		TRUE));
-	addEntry(LLAssetType::AT_SOUND_WAV, 		new AssetEntry("SOUND_WAV",			"snd_wav",	"sound",			"Uncompressed SoundS", DAD_NONE,	TRUE,		TRUE));
-	addEntry(LLAssetType::AT_IMAGE_TGA, 		new AssetEntry("IMAGE_TGA",			"img_tga",	"targa image",		"Uncompressed Images", DAD_NONE,	TRUE,		TRUE));
-	addEntry(LLAssetType::AT_IMAGE_JPEG, 		new AssetEntry("IMAGE_JPEG",		"jpeg",		"jpeg image",		"Uncompressed Images", DAD_NONE,	TRUE,		TRUE));
-	addEntry(LLAssetType::AT_ANIMATION, 		new AssetEntry("ANIMATION",			"animatn",	"animation",		"Animations", 		DAD_ANIMATION,	TRUE,		TRUE));
-	addEntry(LLAssetType::AT_GESTURE, 			new AssetEntry("GESTURE",			"gesture",	"gesture",			"Gestures", 		DAD_GESTURE,	TRUE,		TRUE));
-	addEntry(LLAssetType::AT_SIMSTATE, 			new AssetEntry("SIMSTATE",			"simstate",	"simstate",			"New Folder", 		DAD_NONE,		FALSE,		TRUE));
-	addEntry(LLAssetType::AT_FAVORITE, 			new AssetEntry("FAVORITE",			"favorite",	"favorite",			"favorite", 		DAD_NONE,		FALSE,		TRUE));
-
-	addEntry(LLAssetType::AT_LINK, 				new AssetEntry("LINK",				"link",		"symbolic link",	"Link", 			DAD_LINK,		FALSE,		TRUE));
-	addEntry(LLAssetType::AT_LINK_FOLDER, 		new AssetEntry("FOLDER_LINK",		"link_f", 	"symbolic folder link", "New Folder", 	DAD_LINK,		FALSE,		TRUE));
-	addEntry(LLAssetType::AT_MESH,              new AssetEntry("MESH",              "mesh",     "mesh",             "Meshes",           DAD_MESH,       FALSE,		TRUE));
-
-	for (S32 ensemble_num = S32(LLAssetType::AT_FOLDER_ENSEMBLE_START); 
-		 ensemble_num <= S32(LLAssetType::AT_FOLDER_ENSEMBLE_END); 
-		 ensemble_num++)
-	{
-		addEntry(LLAssetType::EType(ensemble_num), new AssetEntry("ENSEMBLE",		"ensemble", "ensemble", 		"New Folder", 		DAD_CATEGORY,	FALSE,		FALSE)); 
-	}
-
-	addEntry(LLAssetType::AT_CURRENT_OUTFIT, 	new AssetEntry("CURRENT",			"current",	"current outfit",	"Current Look", 	DAD_CATEGORY,	FALSE,		TRUE));
-	addEntry(LLAssetType::AT_OUTFIT, 			new AssetEntry("OUTFIT",			"outfit",	"outfit",			"New Look", 		DAD_CATEGORY,	FALSE,		FALSE));
-	addEntry(LLAssetType::AT_MY_OUTFITS, 		new AssetEntry("MY_OUTFITS",		"my_otfts",	"my outfits",		"My Looks", 		DAD_CATEGORY,	FALSE,		TRUE));
-		 
-	addEntry(LLAssetType::AT_NONE, 				new AssetEntry("NONE",				"-1",		NULL,		  		"New Folder", 		DAD_NONE,		FALSE,		FALSE));
-=======
 	//       												   DESCRIPTION			TYPE NAME	HUMAN NAME			CAN LINK?	
 	//      												  |--------------------|-----------|-------------------|-----------|
 	addEntry(LLAssetType::AT_TEXTURE, 			new AssetEntry("TEXTURE",			"texture",	"texture",			FALSE));
@@ -139,8 +94,9 @@
 	addEntry(LLAssetType::AT_LINK, 				new AssetEntry("LINK",				"link",		"symbolic link",	FALSE));
 	addEntry(LLAssetType::AT_LINK_FOLDER, 		new AssetEntry("FOLDER_LINK",		"link_f", 	"symbolic folder link", FALSE));
 
+	addEntry(LLAssetType::AT_MESH,              new AssetEntry("MESH",              "mesh",     "mesh",             FALSE));
+
 	addEntry(LLAssetType::AT_NONE, 				new AssetEntry("NONE",				"-1",		NULL,		  		FALSE));
->>>>>>> 25d8cf68
 };
 
 // static
