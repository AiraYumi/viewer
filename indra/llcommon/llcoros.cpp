--- conflicted
+++ resolved
@@ -63,17 +63,10 @@
 #endif
 
 // static
-<<<<<<< HEAD
-LLCoros::CoroData& LLCoros::get_CoroData(const std::string&)
-=======
 bool LLCoros::on_main_coro()
 {
-    if (!LLCoros::instanceExists() || LLCoros::getName().empty())
-    {
-        return true;
-    }
-
-    return false;
+    return (!LLCoros::instanceExists() ||
+            LLCoros::getName().empty());
 }
 
 // static
@@ -83,8 +76,7 @@
 }
 
 // static
-LLCoros::CoroData& LLCoros::get_CoroData(const std::string& caller)
->>>>>>> 35efadf7
+LLCoros::CoroData& LLCoros::get_CoroData(const std::string&)
 {
     CoroData* current{ nullptr };
     // be careful about attempted accesses in the final throes of app shutdown
