/** 
 * @file llqueuedthread.h
 * @brief
 *
 * $LicenseInfo:firstyear=2004&license=viewerlgpl$
 * Second Life Viewer Source Code
 * Copyright (C) 2010, Linden Research, Inc.
 * 
 * This library is free software; you can redistribute it and/or
 * modify it under the terms of the GNU Lesser General Public
 * License as published by the Free Software Foundation;
 * version 2.1 of the License only.
 * 
 * This library is distributed in the hope that it will be useful,
 * but WITHOUT ANY WARRANTY; without even the implied warranty of
 * MERCHANTABILITY or FITNESS FOR A PARTICULAR PURPOSE.  See the GNU
 * Lesser General Public License for more details.
 * 
 * You should have received a copy of the GNU Lesser General Public
 * License along with this library; if not, write to the Free Software
 * Foundation, Inc., 51 Franklin Street, Fifth Floor, Boston, MA  02110-1301  USA
 * 
 * Linden Research, Inc., 945 Battery Street, San Francisco, CA  94111  USA
 * $/LicenseInfo$
 */

#ifndef LL_LLQUEUEDTHREAD_H
#define LL_LLQUEUEDTHREAD_H

#include <queue>
#include <string>
#include <map>
#include <set>

#include "llatomic.h"

#include "llthread.h"
#include "llsimplehash.h"
#include "workqueue.h"

//============================================================================
// Note: ~LLQueuedThread is O(N) N=# of queued threads, assumed to be small
//   It is assumed that LLQueuedThreads are rarely created/destroyed.

class LL_COMMON_API LLQueuedThread : public LLThread
{
	//------------------------------------------------------------------------
public:
	enum status_t {
		STATUS_EXPIRED = -1,
		STATUS_UNKNOWN = 0,
		STATUS_QUEUED = 1,
		STATUS_INPROGRESS = 2,
		STATUS_COMPLETE = 3,
		STATUS_ABORTED = 4,
		STATUS_DELETE = 5
	};
	enum flags_t {
		FLAG_AUTO_COMPLETE = 1,
		FLAG_AUTO_DELETE = 2, // child-class dependent
		FLAG_ABORT = 4
	};

	typedef U32 handle_t;
	
	//------------------------------------------------------------------------
public:

	class LL_COMMON_API QueuedRequest : public LLSimpleHashEntry<handle_t>
	{
		friend class LLQueuedThread;
		
	protected:
		virtual ~QueuedRequest(); // use deleteRequest()
		
	public:
		QueuedRequest(handle_t handle, U32 flags = 0);

		status_t getStatus()
		{
			return mStatus;
		}
		U32 getFlags() const
		{
			return mFlags;
		}
		
	protected:
		status_t setStatus(status_t newstatus)
		{
			status_t oldstatus = mStatus;
			mStatus = newstatus;
			return oldstatus;
		}
		void setFlags(U32 flags)
		{
			// NOTE: flags are |'d
			mFlags |= flags;
		}
		
		virtual bool processRequest() = 0; // Return true when request has completed
		virtual void finishRequest(bool completed); // Always called from thread after request has completed or aborted
		virtual void deleteRequest(); // Only method to delete a request

	protected:
		LLAtomicBase<status_t> mStatus;
		U32 mFlags;
	};

	//------------------------------------------------------------------------
	
public:
	static handle_t nullHandle() { return handle_t(0); }
	
public:
	LLQueuedThread(const std::string& name, bool threaded = true, bool should_pause = false);
	virtual ~LLQueuedThread();	
	virtual void shutdown();
	
private:
	// No copy constructor or copy assignment
	LLQueuedThread(const LLQueuedThread&);
	LLQueuedThread& operator=(const LLQueuedThread&);

	virtual bool runCondition(void);
	virtual void run(void);
	virtual void startThread(void);
	virtual void endThread(void);
	virtual void threadedUpdate(void);

protected:
	handle_t generateHandle();
	bool addRequest(QueuedRequest* req);
<<<<<<< HEAD
	void processRequest(QueuedRequest* req);
=======
	size_t  processNextRequest(void);
>>>>>>> 5a70639b
	void incQueue();

public:
	bool waitForResult(handle_t handle, bool auto_complete = true);

	virtual size_t update(F32 max_time_ms);
	size_t updateQueue(F32 max_time_ms);

	void waitOnPending();
	void printQueueStats();

	virtual size_t getPending();
	bool getThreaded() { return mThreaded ? true : false; }

	// Request accessors
	status_t getRequestStatus(handle_t handle);
	void abortRequest(handle_t handle, bool autocomplete);
	void setFlags(handle_t handle, U32 flags);
	bool completeRequest(handle_t handle);
	// This is public for support classes like LLWorkerThread,
	// but generally the methods above should be used.
	QueuedRequest* getRequest(handle_t handle);

	// debug (see source)
	bool check();
	
protected:
	BOOL mThreaded;  // if false, run on main thread and do updates during update()
	BOOL mStarted;  // required when mThreaded is false to call startThread() from update()
	LLAtomicBool mIdleThread; // request queue is empty (or we are quitting) and the thread is idle
	
	//typedef std::set<QueuedRequest*, queued_request_less> request_queue_t;
	//request_queue_t mRequestQueue;
    LL::WorkQueue mRequestQueue;
    LL::WorkQueue::weak_t mMainQueue;

	enum { REQUEST_HASH_SIZE = 512 }; // must be power of 2
	typedef LLSimpleHash<handle_t, REQUEST_HASH_SIZE> request_hash_t;
	request_hash_t mRequestHash;

	handle_t mNextHandle;
};

#endif // LL_LLQUEUEDTHREAD_H<|MERGE_RESOLUTION|>--- conflicted
+++ resolved
@@ -131,11 +131,7 @@
 protected:
 	handle_t generateHandle();
 	bool addRequest(QueuedRequest* req);
-<<<<<<< HEAD
 	void processRequest(QueuedRequest* req);
-=======
-	size_t  processNextRequest(void);
->>>>>>> 5a70639b
 	void incQueue();
 
 public:
