--- conflicted
+++ resolved
@@ -264,25 +264,8 @@
 add_library (llcommon ${llcommon_SOURCE_FILES})
 
 target_link_libraries(
-<<<<<<< HEAD
-    llcommon
-    ${APRUTIL_LIBRARIES}
-    ${APR_LIBRARIES}
-    ${EXPAT_LIBRARIES}
-    ${ICU4C_LIBRARY}
-    ${JSONCPP_LIBRARIES}
-    ${ZLIBNG_LIBRARIES}
-    ${WINDOWS_LIBRARIES}
-    ${BOOST_FIBER_LIBRARY}
-    ${BOOST_CONTEXT_LIBRARY}
-    ${BOOST_PROGRAM_OPTIONS_LIBRARY}
-    ${BOOST_REGEX_LIBRARY}
-    ${BOOST_SYSTEM_LIBRARY}
-    ${GOOGLE_PERFTOOLS_LIBRARIES}
-    ${URIPARSER_LIBRARIES}
-    ${TRACY_LIBRARY}
-=======
         llcommon
+        ${ICU4C_LIBRARY}
         ll::apr
         ll::expat
         ll::jsoncpp
@@ -291,7 +274,6 @@
         ll::uriparser
         ll::oslibraries
         ll::tracy
->>>>>>> c7053a69
     )
 
 target_include_directories(llcommon INTERFACE ${CMAKE_CURRENT_SOURCE_DIR})
