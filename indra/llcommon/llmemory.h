--- conflicted
+++ resolved
@@ -26,10 +26,8 @@
 #ifndef LLMEMORY_H
 #define LLMEMORY_H
 
-<<<<<<< HEAD
-#include <stdlib.h>
+#include "llmemtype.h"
 
-// A not necessarily efficient, but general, aligned malloc http://stackoverflow.com/questions/196329/osx-lacks-memalign
 #if 0  //DON'T use ll_aligned_foo now that we use tcmalloc everywhere (tcmalloc aligns automatically at appropriate intervals)
 inline void* ll_aligned_malloc( size_t size, int align )
 {
@@ -60,9 +58,6 @@
 		return NULL;
 #endif
 }
-=======
-#include "llmemtype.h"
->>>>>>> f0074f10
 
 inline void ll_aligned_free_16(void *p)
 {
