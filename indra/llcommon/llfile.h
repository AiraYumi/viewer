/** 
 * @file llfile.h
 * @author Michael Schlachter
 * @date 2006-03-23
 * @brief Declaration of cross-platform POSIX file buffer and c++
 * stream classes.
 *
 * $LicenseInfo:firstyear=2006&license=viewerlgpl$
 * Second Life Viewer Source Code
 * Copyright (C) 2010, Linden Research, Inc.
 * 
 * This library is free software; you can redistribute it and/or
 * modify it under the terms of the GNU Lesser General Public
 * License as published by the Free Software Foundation;
 * version 2.1 of the License only.
 * 
 * This library is distributed in the hope that it will be useful,
 * but WITHOUT ANY WARRANTY; without even the implied warranty of
 * MERCHANTABILITY or FITNESS FOR A PARTICULAR PURPOSE.  See the GNU
 * Lesser General Public License for more details.
 * 
 * You should have received a copy of the GNU Lesser General Public
 * License along with this library; if not, write to the Free Software
 * Foundation, Inc., 51 Franklin Street, Fifth Floor, Boston, MA  02110-1301  USA
 * 
 * Linden Research, Inc., 945 Battery Street, San Francisco, CA  94111  USA
 * $/LicenseInfo$
 */

#ifndef LL_LLFILE_H
#define LL_LLFILE_H

/**
 * This class provides a cross platform interface to the filesystem.
 * Attempts to mostly mirror the POSIX style IO functions.
 */

typedef FILE LLFILE;

#include <fstream>
#include <sys/stat.h>

#if LL_WINDOWS
// windows version of stat function and stat data structure are called _stat
typedef struct _stat	llstat;
#else
typedef struct stat		llstat;
#include <ext/stdio_filebuf.h>
#include <bits/postypes.h>
#endif

#ifndef S_ISREG
# define S_ISREG(x) (((x) & S_IFMT) == S_IFREG)
#endif

#ifndef S_ISDIR
# define S_ISDIR(x) (((x) & S_IFMT) == S_IFDIR)
#endif

#include "llstring.h" // safe char* -> std::string conversion

class LL_COMMON_API LLFile
{
public:
	// All these functions take UTF8 path/filenames.
	static	LLFILE*	fopen(const std::string& filename,const char* accessmode);	/* Flawfinder: ignore */
	static	LLFILE*	_fsopen(const std::string& filename,const char* accessmode,int	sharingFlag);

	static	int		close(LLFILE * file);

	// perms is a permissions mask like 0777 or 0700.  In most cases it will
	// be overridden by the user's umask.  It is ignored on Windows.
	static	int		mkdir(const std::string& filename, int perms = 0700);

	static	int		rmdir(const std::string& filename);
	static	int		remove(const std::string& filename);
	static	int		rename(const std::string& filename,const std::string&	newname);
	static	int		stat(const std::string&	filename,llstat*	file_status);
	static	bool	isdir(const std::string&	filename);
	static	bool	isfile(const std::string&	filename);
	static	LLFILE *	_Fiopen(const std::string& filename, 
			std::ios::openmode mode);

	static  const char * tmpdir();
};

/**
 *  @brief Provides a layer of compatibility for C/POSIX.
 *
 *  This is taken from both the GNU __gnu_cxx::stdio_filebuf extension and 
 *  VC's basic_filebuf implementation.
 *  This file buffer provides extensions for working with standard C FILE*'s 
 *  and POSIX file descriptors for platforms that support this.
*/
namespace
{
#if LL_WINDOWS
typedef std::filebuf						_Myfb;
#else
typedef  __gnu_cxx::stdio_filebuf< char >	_Myfb;
typedef std::__c_file						_Filet;
#endif /* LL_WINDOWS */
}

class LL_COMMON_API llstdio_filebuf : public _Myfb
{
public:
	/**
	 * deferred initialization / destruction
	*/
	llstdio_filebuf() : _Myfb() {}
	virtual ~llstdio_filebuf() {} 

	/**
	 *  @param  f  An open @c FILE*.
	 *  @param  mode  Same meaning as in a standard filebuf.
	 *  @param  size  Optimal or preferred size of internal buffer, in chars.
	 *                Defaults to system's @c BUFSIZ.
	 *
	 *  This constructor associates a file stream buffer with an open
	 *  C @c FILE*.  The @c FILE* will not be automatically closed when the
	 *  stdio_filebuf is closed/destroyed.
	*/
	llstdio_filebuf(_Filet* __f, std::ios_base::openmode __mode,
		    //size_t __size = static_cast<size_t>(BUFSIZ)) :
		    size_t __size = static_cast<size_t>(1)) :
#if LL_WINDOWS
		_Myfb(__f) {}
#else
		_Myfb(__f, __mode, __size) {}
#endif

	/**
	 *  @brief  Opens an external file.
	 *  @param  s  The name of the file.
	 *  @param  mode  The open mode flags.
	 *  @return  @c this on success, NULL on failure
	 *
	 *  If a file is already open, this function immediately fails.
	 *  Otherwise it tries to open the file named @a s using the flags
	 *  given in @a mode.
	*/
	//llstdio_filebuf* open(const char *_Filename,
	//		std::ios_base::openmode _Mode);

	/**
	 *  @param  fd  An open file descriptor.
	 *  @param  mode  Same meaning as in a standard filebuf.
	 *  @param  size  Optimal or preferred size of internal buffer, in chars.
	 *
	 *  This constructor associates a file stream buffer with an open
	 *  POSIX file descriptor. The file descriptor will be automatically
	 *  closed when the stdio_filebuf is closed/destroyed.
	*/
#if !LL_WINDOWS
	llstdio_filebuf(int __fd, std::ios_base::openmode __mode,
		//size_t __size = static_cast<size_t>(BUFSIZ)) :
		size_t __size = static_cast<size_t>(1)) :
		_Myfb(__fd, __mode, __size) {}
#endif

// *TODO: Seek the underlying c stream for better cross-platform compatibility?
#if !LL_WINDOWS
protected:
	/** underflow() and uflow() functions are called to get the next
	 *  character from the real input source when the buffer is empty.
	 *  Buffered input uses underflow()
	*/
	/*virtual*/ int_type underflow();

	/*  Convert internal byte sequence to external, char-based
	 * sequence via codecvt.
	*/
	bool _convert_to_external(char_type*, std::streamsize);

	/** The overflow() function is called to transfer characters to the
	 *  real output destination when the buffer is full. A call to
	 *  overflow(c) outputs the contents of the buffer plus the
	 *  character c.
	 *  Consume some sequence of the characters in the pending sequence.
	*/
	/*virtual*/ int_type overflow(int_type __c = traits_type::eof());

	/** sync() flushes the underlying @c FILE* stream.
	*/
	/*virtual*/ int sync();

	std::streamsize xsgetn(char_type*, std::streamsize);
	std::streamsize xsputn(char_type*, std::streamsize);
#endif
};


/**
 *  @brief  Controlling input for files.
 *
 *  This class supports reading from named files, using the inherited
 *  functions from std::basic_istream.  To control the associated
 *  sequence, an instance of std::basic_filebuf (or a platform-specific derivative)
 *  which allows construction using a pre-exisintg file stream buffer. 
 *  We refer to this std::basic_filebuf (or derivative) as @c sb.
*/
class LL_COMMON_API llifstream	:	public	std::istream
{
	// input stream associated with a C stream
public:
	// Constructors:
	/**
	 *  @brief  Default constructor.
	 *
	 *  Initializes @c sb using its default constructor, and passes
	 *  @c &sb to the base class initializer.  Does not open any files
	 *  (you haven't given it a filename to open).
	*/
	llifstream();

	/**
	 *  @brief  Create an input file stream.
	 *  @param  Filename  String specifying the filename.
	 *  @param  Mode  Open file in specified mode (see std::ios_base).
	 *
     *  @c ios_base::in is automatically included in @a mode.
	*/
	explicit llifstream(const std::string& _Filename,
			ios_base::openmode _Mode = ios_base::in);
	explicit llifstream(const char* _Filename,
			ios_base::openmode _Mode = ios_base::in);
<<<<<<< HEAD

=======
	
>>>>>>> 70c1e219
	/**
	 *  @brief  Create a stream using an open c file stream.
	 *  @param  File  An open @c FILE*.
        @param  Mode  Same meaning as in a standard filebuf.
        @param  Size  Optimal or preferred size of internal buffer, in chars.
                      Defaults to system's @c BUFSIZ.
	*/
	explicit llifstream(_Filet *_File,
			ios_base::openmode _Mode = ios_base::in,
			//size_t _Size = static_cast<size_t>(BUFSIZ));
			size_t _Size = static_cast<size_t>(1));

	/**
	 *  @brief  Create a stream using an open file descriptor.
	 *  @param  fd    An open file descriptor.
        @param  Mode  Same meaning as in a standard filebuf.
        @param  Size  Optimal or preferred size of internal buffer, in chars.
                      Defaults to system's @c BUFSIZ.
	*/
#if !LL_WINDOWS
	explicit llifstream(int __fd,
			ios_base::openmode _Mode = ios_base::in,
			//size_t _Size = static_cast<size_t>(BUFSIZ));
			size_t _Size = static_cast<size_t>(1));
#endif

	/**
	 *  @brief  The destructor does nothing.
	 *
	 *  The file is closed by the filebuf object, not the formatting
	 *  stream.
	*/
	virtual ~llifstream() {}

	// Members:
	/**
	 *  @brief  Accessing the underlying buffer.
	 *  @return  The current basic_filebuf buffer.
	 *
	 *  This hides both signatures of std::basic_ios::rdbuf().
	*/
	llstdio_filebuf* rdbuf() const
	{ return const_cast<llstdio_filebuf*>(&_M_filebuf); }

	/**
	 *  @brief  Wrapper to test for an open file.
	 *  @return  @c rdbuf()->is_open()
	*/
	bool is_open() const;

	/**
	 *  @brief  Opens an external file.
	 *  @param  Filename  The name of the file.
	 *  @param  Node  The open mode flags.
	 *
	 *  Calls @c llstdio_filebuf::open(s,mode|in).  If that function
	 *  fails, @c failbit is set in the stream's error state.
	*/
	void open(const std::string& _Filename,
			ios_base::openmode _Mode = ios_base::in)
	{ open(_Filename.c_str(), _Mode); }
	void open(const char* _Filename,
			ios_base::openmode _Mode = ios_base::in);

	/**
	 *  @brief  Close the file.
	 *
	 *  Calls @c llstdio_filebuf::close().  If that function
	 *  fails, @c failbit is set in the stream's error state.
	*/
	void close();

private:
	llstdio_filebuf _M_filebuf;
};


/**
 *  @brief  Controlling output for files.
 *
 *  This class supports writing to named files, using the inherited
 *  functions from std::basic_ostream.  To control the associated
 *  sequence, an instance of std::basic_filebuf (or a platform-specific derivative)
 *  which allows construction using a pre-exisintg file stream buffer. 
 *  We refer to this std::basic_filebuf (or derivative) as @c sb.
*/
class LL_COMMON_API llofstream	:	public	std::ostream
{
public:
	// Constructors:
	/**
	 *  @brief  Default constructor.
	 *
	 *  Initializes @c sb using its default constructor, and passes
	 *  @c &sb to the base class initializer.  Does not open any files
	 *  (you haven't given it a filename to open).
	*/
	llofstream();

	/**
	 *  @brief  Create an output file stream.
	 *  @param  Filename  String specifying the filename.
	 *  @param  Mode  Open file in specified mode (see std::ios_base).
	 *
	 *  @c ios_base::out|ios_base::trunc is automatically included in
	 *  @a mode.
	*/
	explicit llofstream(const std::string& _Filename,
			ios_base::openmode _Mode = ios_base::out|ios_base::trunc);
	explicit llofstream(const char* _Filename,
			ios_base::openmode _Mode = ios_base::out|ios_base::trunc);

	/**
	 *  @brief  Create a stream using an open c file stream.
	 *  @param  File  An open @c FILE*.
        @param  Mode  Same meaning as in a standard filebuf.
        @param  Size  Optimal or preferred size of internal buffer, in chars.
                      Defaults to system's @c BUFSIZ.
	*/
	explicit llofstream(_Filet *_File,
			ios_base::openmode _Mode = ios_base::out,
			//size_t _Size = static_cast<size_t>(BUFSIZ));
			size_t _Size = static_cast<size_t>(1));

	/**
	 *  @brief  Create a stream using an open file descriptor.
	 *  @param  fd    An open file descriptor.
        @param  Mode  Same meaning as in a standard filebuf.
        @param  Size  Optimal or preferred size of internal buffer, in chars.
                      Defaults to system's @c BUFSIZ.
	*/
#if !LL_WINDOWS
	explicit llofstream(int __fd,
			ios_base::openmode _Mode = ios_base::out,
			//size_t _Size = static_cast<size_t>(BUFSIZ));
			size_t _Size = static_cast<size_t>(1));
#endif

	/**
	 *  @brief  The destructor does nothing.
	 *
	 *  The file is closed by the filebuf object, not the formatting
	 *  stream.
	*/
	virtual ~llofstream() {}

	// Members:
	/**
	 *  @brief  Accessing the underlying buffer.
	 *  @return  The current basic_filebuf buffer.
	 *
	 *  This hides both signatures of std::basic_ios::rdbuf().
	*/
	llstdio_filebuf* rdbuf() const
	{ return const_cast<llstdio_filebuf*>(&_M_filebuf); }

	/**
	 *  @brief  Wrapper to test for an open file.
	 *  @return  @c rdbuf()->is_open()
	*/
	bool is_open() const;

	/**
	 *  @brief  Opens an external file.
	 *  @param  Filename  The name of the file.
	 *  @param  Node  The open mode flags.
	 *
	 *  Calls @c llstdio_filebuf::open(s,mode|out).  If that function
	 *  fails, @c failbit is set in the stream's error state.
	*/
	void open(const std::string& _Filename,
			ios_base::openmode _Mode = ios_base::out|ios_base::trunc)
	{ open(_Filename.c_str(), _Mode); }
	void open(const char* _Filename,
			ios_base::openmode _Mode = ios_base::out|ios_base::trunc);

	/**
	 *  @brief  Close the file.
	 *
	 *  Calls @c llstdio_filebuf::close().  If that function
	 *  fails, @c failbit is set in the stream's error state.
	*/
	void close();

private:
	llstdio_filebuf _M_filebuf;
};


/**
 * @breif filesize helpers.
 *
 * The file size helpers are not considered particularly efficient,
 * and should only be used for config files and the like -- not in a
 * loop.
 */
std::streamsize LL_COMMON_API llifstream_size(llifstream& fstr);
std::streamsize LL_COMMON_API llofstream_size(llofstream& fstr);

#endif // not LL_LLFILE_H<|MERGE_RESOLUTION|>--- conflicted
+++ resolved
@@ -35,7 +35,7 @@
  * Attempts to mostly mirror the POSIX style IO functions.
  */
 
-typedef FILE LLFILE;
+typedef FILE	LLFILE;
 
 #include <fstream>
 #include <sys/stat.h>
@@ -225,11 +225,7 @@
 			ios_base::openmode _Mode = ios_base::in);
 	explicit llifstream(const char* _Filename,
 			ios_base::openmode _Mode = ios_base::in);
-<<<<<<< HEAD
-
-=======
-	
->>>>>>> 70c1e219
+
 	/**
 	 *  @brief  Create a stream using an open c file stream.
 	 *  @param  File  An open @c FILE*.
@@ -241,7 +237,7 @@
 			ios_base::openmode _Mode = ios_base::in,
 			//size_t _Size = static_cast<size_t>(BUFSIZ));
 			size_t _Size = static_cast<size_t>(1));
-
+	
 	/**
 	 *  @brief  Create a stream using an open file descriptor.
 	 *  @param  fd    An open file descriptor.
