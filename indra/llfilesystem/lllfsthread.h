--- conflicted
+++ resolved
@@ -1,159 +1,140 @@
-/**
- * @file lllfsthread.h
- * @brief LLLFSThread base class
- *
- * $LicenseInfo:firstyear=2000&license=viewerlgpl$
- * Second Life Viewer Source Code
- * Copyright (C) 2010, Linden Research, Inc.
- *
- * This library is free software; you can redistribute it and/or
- * modify it under the terms of the GNU Lesser General Public
- * License as published by the Free Software Foundation;
- * version 2.1 of the License only.
- *
- * This library is distributed in the hope that it will be useful,
- * but WITHOUT ANY WARRANTY; without even the implied warranty of
- * MERCHANTABILITY or FITNESS FOR A PARTICULAR PURPOSE.  See the GNU
- * Lesser General Public License for more details.
- *
- * You should have received a copy of the GNU Lesser General Public
- * License along with this library; if not, write to the Free Software
- * Foundation, Inc., 51 Franklin Street, Fifth Floor, Boston, MA  02110-1301  USA
- *
- * Linden Research, Inc., 945 Battery Street, San Francisco, CA  94111  USA
- * $/LicenseInfo$
- */
-
-#ifndef LL_LLLFSTHREAD_H
-#define LL_LLLFSTHREAD_H
-
-#include <queue>
-#include <string>
-#include <map>
-#include <set>
-
-#include "llpointer.h"
-#include "llqueuedthread.h"
-
-//============================================================================
-// Threaded Local File System
-//============================================================================
-
-class LLLFSThread : public LLQueuedThread
-{
-    //------------------------------------------------------------------------
-public:
-    enum operation_t {
-        FILE_READ,
-        FILE_WRITE,
-        FILE_RENAME,
-        FILE_REMOVE
-    };
-
-    //------------------------------------------------------------------------
-public:
-
-    class Responder : public LLThreadSafeRefCount
-    {
-    protected:
-        ~Responder();
-    public:
-        virtual void completed(S32 bytes) = 0;
-    };
-
-    class Request : public QueuedRequest
-    {
-    protected:
-        virtual ~Request(); // use deleteRequest()
-
-    public:
-        Request(LLLFSThread* thread,
-                handle_t handle,
-                operation_t op, const std::string& filename,
-                U8* buffer, S32 offset, S32 numbytes,
-                Responder* responder);
-
-        S32 getBytes()
-        {
-            return mBytes;
-        }
-        S32 getBytesRead()
-        {
-            return mBytesRead;
-        }
-        S32 getOperation()
-        {
-            return mOperation;
-        }
-        U8* getBuffer()
-        {
-            return mBuffer;
-        }
-        const std::string& getFilename()
-        {
-            return mFileName;
-        }
-
-        /*virtual*/ bool processRequest();
-        /*virtual*/ void finishRequest(bool completed);
-        /*virtual*/ void deleteRequest();
-
-    private:
-        LLLFSThread* mThread;
-        operation_t mOperation;
-
-        std::string mFileName;
-
-        U8* mBuffer;    // dest for reads, source for writes, new UUID for rename
-        S32 mOffset;    // offset into file, -1 = append (WRITE only)
-        S32 mBytes;     // bytes to read from file, -1 = all
-        S32 mBytesRead; // bytes read from file
-
-        LLPointer<Responder> mResponder;
-    };
-
-    //------------------------------------------------------------------------
-public:
-<<<<<<< HEAD
-	LLLFSThread(bool threaded = true);
-	~LLLFSThread();
-
-	// Return a Request handle
-	handle_t read(const std::string& filename,	/* Flawfinder: ignore */ 
-				  U8* buffer, S32 offset, S32 numbytes,
-				  Responder* responder);
-	handle_t write(const std::string& filename,
-				   U8* buffer, S32 offset, S32 numbytes,
-				   Responder* responder);
-	
-	// static initializers
-	static void initClass(bool local_is_threaded = true); // Setup sLocal
-	static S32 updateClass(U32 ms_elapsed);
-	static void cleanupClass();		// Delete sLocal
-	
-=======
-    LLLFSThread(bool threaded = TRUE);
-    ~LLLFSThread();
-
-    // Return a Request handle
-    handle_t read(const std::string& filename,  /* Flawfinder: ignore */
-                  U8* buffer, S32 offset, S32 numbytes,
-                  Responder* responder);
-    handle_t write(const std::string& filename,
-                   U8* buffer, S32 offset, S32 numbytes,
-                   Responder* responder);
-
-    // static initializers
-    static void initClass(bool local_is_threaded = TRUE); // Setup sLocal
-    static S32 updateClass(U32 ms_elapsed);
-    static void cleanupClass();     // Delete sLocal
-
->>>>>>> e1623bb2
-public:
-    static LLLFSThread* sLocal;     // Default local file thread
-};
-
-//============================================================================
-
-
-#endif // LL_LLLFSTHREAD_H+/**
+ * @file lllfsthread.h
+ * @brief LLLFSThread base class
+ *
+ * $LicenseInfo:firstyear=2000&license=viewerlgpl$
+ * Second Life Viewer Source Code
+ * Copyright (C) 2010, Linden Research, Inc.
+ *
+ * This library is free software; you can redistribute it and/or
+ * modify it under the terms of the GNU Lesser General Public
+ * License as published by the Free Software Foundation;
+ * version 2.1 of the License only.
+ *
+ * This library is distributed in the hope that it will be useful,
+ * but WITHOUT ANY WARRANTY; without even the implied warranty of
+ * MERCHANTABILITY or FITNESS FOR A PARTICULAR PURPOSE.  See the GNU
+ * Lesser General Public License for more details.
+ *
+ * You should have received a copy of the GNU Lesser General Public
+ * License along with this library; if not, write to the Free Software
+ * Foundation, Inc., 51 Franklin Street, Fifth Floor, Boston, MA  02110-1301  USA
+ *
+ * Linden Research, Inc., 945 Battery Street, San Francisco, CA  94111  USA
+ * $/LicenseInfo$
+ */
+
+#ifndef LL_LLLFSTHREAD_H
+#define LL_LLLFSTHREAD_H
+
+#include <queue>
+#include <string>
+#include <map>
+#include <set>
+
+#include "llpointer.h"
+#include "llqueuedthread.h"
+
+//============================================================================
+// Threaded Local File System
+//============================================================================
+
+class LLLFSThread : public LLQueuedThread
+{
+    //------------------------------------------------------------------------
+public:
+    enum operation_t {
+        FILE_READ,
+        FILE_WRITE,
+        FILE_RENAME,
+        FILE_REMOVE
+    };
+
+    //------------------------------------------------------------------------
+public:
+
+    class Responder : public LLThreadSafeRefCount
+    {
+    protected:
+        ~Responder();
+    public:
+        virtual void completed(S32 bytes) = 0;
+    };
+
+    class Request : public QueuedRequest
+    {
+    protected:
+        virtual ~Request(); // use deleteRequest()
+
+    public:
+        Request(LLLFSThread* thread,
+                handle_t handle,
+                operation_t op, const std::string& filename,
+                U8* buffer, S32 offset, S32 numbytes,
+                Responder* responder);
+
+        S32 getBytes()
+        {
+            return mBytes;
+        }
+        S32 getBytesRead()
+        {
+            return mBytesRead;
+        }
+        S32 getOperation()
+        {
+            return mOperation;
+        }
+        U8* getBuffer()
+        {
+            return mBuffer;
+        }
+        const std::string& getFilename()
+        {
+            return mFileName;
+        }
+
+        /*virtual*/ bool processRequest();
+        /*virtual*/ void finishRequest(bool completed);
+        /*virtual*/ void deleteRequest();
+
+    private:
+        LLLFSThread* mThread;
+        operation_t mOperation;
+
+        std::string mFileName;
+
+        U8* mBuffer;    // dest for reads, source for writes, new UUID for rename
+        S32 mOffset;    // offset into file, -1 = append (WRITE only)
+        S32 mBytes;     // bytes to read from file, -1 = all
+        S32 mBytesRead; // bytes read from file
+
+        LLPointer<Responder> mResponder;
+    };
+
+    //------------------------------------------------------------------------
+public:
+    LLLFSThread(bool threaded = true);
+    ~LLLFSThread();
+
+    // Return a Request handle
+    handle_t read(const std::string& filename,  /* Flawfinder: ignore */
+                  U8* buffer, S32 offset, S32 numbytes,
+                  Responder* responder);
+    handle_t write(const std::string& filename,
+                   U8* buffer, S32 offset, S32 numbytes,
+                   Responder* responder);
+
+    // static initializers
+    static void initClass(bool local_is_threaded = true); // Setup sLocal
+    static S32 updateClass(U32 ms_elapsed);
+    static void cleanupClass();     // Delete sLocal
+
+public:
+    static LLLFSThread* sLocal;     // Default local file thread
+};
+
+//============================================================================
+
+
+#endif // LL_LLLFSTHREAD_H