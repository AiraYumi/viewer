--- conflicted
+++ resolved
@@ -1,1203 +1,801 @@
-/**
- * @file llaudiodecodemgr.cpp
- *
- * $LicenseInfo:firstyear=2003&license=viewerlgpl$
- * Second Life Viewer Source Code
- * Copyright (C) 2010, Linden Research, Inc.
- *
- * This library is free software; you can redistribute it and/or
- * modify it under the terms of the GNU Lesser General Public
- * License as published by the Free Software Foundation;
- * version 2.1 of the License only.
- *
- * This library is distributed in the hope that it will be useful,
- * but WITHOUT ANY WARRANTY; without even the implied warranty of
- * MERCHANTABILITY or FITNESS FOR A PARTICULAR PURPOSE.  See the GNU
- * Lesser General Public License for more details.
- *
- * You should have received a copy of the GNU Lesser General Public
- * License along with this library; if not, write to the Free Software
- * Foundation, Inc., 51 Franklin Street, Fifth Floor, Boston, MA  02110-1301  USA
- *
- * Linden Research, Inc., 945 Battery Street, San Francisco, CA  94111  USA
- * $/LicenseInfo$
- */
-
-#include "linden_common.h"
-
-#include "llaudiodecodemgr.h"
-
-#include "llaudioengine.h"
-#include "lllfsthread.h"
-#include "llfilesystem.h"
-#include "llstring.h"
-#include "lldir.h"
-#include "llendianswizzle.h"
-#include "llassetstorage.h"
-#include "llrefcount.h"
-#include "threadpool.h"
-#include "workqueue.h"
-
-#include "llvorbisencode.h"
-
-#include "vorbis/codec.h"
-#include "vorbis/vorbisfile.h"
-#include <iterator>
-#include <deque>
-
-extern LLAudioEngine *gAudiop;
-
-static const S32 WAV_HEADER_SIZE = 44;
-
-
-//////////////////////////////////////////////////////////////////////////////
-
-
-class LLVorbisDecodeState : public LLThreadSafeRefCount
-{
-public:
-<<<<<<< HEAD
-	class WriteResponder : public LLLFSThread::Responder
-	{
-	public:
-		WriteResponder(LLVorbisDecodeState* decoder) : mDecoder(decoder) {}
-		~WriteResponder() {}
-		void completed(S32 bytes)
-		{
-			mDecoder->ioComplete(bytes);
-		}
-		LLPointer<LLVorbisDecodeState> mDecoder;
-	};
-	
-	LLVorbisDecodeState(const LLUUID &uuid, const std::string &out_filename);
-
-	bool initDecode();
-	bool decodeSection(); // Return true if done.
-	bool finishDecode();
-
-	void flushBadFile();
-
-	void ioComplete(S32 bytes)			{ mBytesRead = bytes; }
-	bool isValid() const				{ return mValid; }
-	bool isDone() const					{ return mDone; }
-	const LLUUID &getUUID() const		{ return mUUID; }
-
-protected:
-	virtual ~LLVorbisDecodeState();
-
-	bool mValid;
-	bool mDone;
-	LLAtomicS32 mBytesRead;
-	LLUUID mUUID;
-
-	std::vector<U8> mWAVBuffer;
-	std::string mOutFilename;
-	LLLFSThread::handle_t mFileHandle;
-	
-	LLFileSystem *mInFilep;
-	OggVorbis_File mVF;
-	S32 mCurrentSection;
-=======
-    class WriteResponder : public LLLFSThread::Responder
-    {
-    public:
-        WriteResponder(LLVorbisDecodeState* decoder) : mDecoder(decoder) {}
-        ~WriteResponder() {}
-        void completed(S32 bytes)
-        {
-            mDecoder->ioComplete(bytes);
-        }
-        LLPointer<LLVorbisDecodeState> mDecoder;
-    };
-
-    LLVorbisDecodeState(const LLUUID &uuid, const std::string &out_filename);
-
-    BOOL initDecode();
-    BOOL decodeSection(); // Return TRUE if done.
-    BOOL finishDecode();
-
-    void flushBadFile();
-
-    void ioComplete(S32 bytes)          { mBytesRead = bytes; }
-    BOOL isValid() const                { return mValid; }
-    BOOL isDone() const                 { return mDone; }
-    const LLUUID &getUUID() const       { return mUUID; }
-
-protected:
-    virtual ~LLVorbisDecodeState();
-
-    BOOL mValid;
-    BOOL mDone;
-    LLAtomicS32 mBytesRead;
-    LLUUID mUUID;
-
-    std::vector<U8> mWAVBuffer;
-    std::string mOutFilename;
-    LLLFSThread::handle_t mFileHandle;
-
-    LLFileSystem *mInFilep;
-    OggVorbis_File mVF;
-    S32 mCurrentSection;
->>>>>>> e1623bb2
-};
-
-size_t cache_read(void *ptr, size_t size, size_t nmemb, void *datasource)
-{
-    LLFileSystem *file = (LLFileSystem *)datasource;
-
-    if (file->read((U8*)ptr, (S32)(size * nmemb)))  /*Flawfinder: ignore*/
-    {
-        S32 read = file->getLastBytesRead();
-        return  read / size;    /*Flawfinder: ignore*/
-    }
-    else
-    {
-        return 0;
-    }
-}
-
-S32 cache_seek(void *datasource, ogg_int64_t offset, S32 whence)
-{
-    LLFileSystem *file = (LLFileSystem *)datasource;
-
-    // cache has 31-bit files
-    if (offset > S32_MAX)
-    {
-        return -1;
-    }
-
-    S32 origin;
-    switch (whence) {
-    case SEEK_SET:
-        origin = 0;
-        break;
-    case SEEK_END:
-        origin = file->getSize();
-        break;
-    case SEEK_CUR:
-        origin = -1;
-        break;
-    default:
-        LL_ERRS("AudioEngine") << "Invalid whence argument to cache_seek" << LL_ENDL;
-        return -1;
-    }
-
-    if (file->seek((S32)offset, origin))
-    {
-        return 0;
-    }
-    else
-    {
-        return -1;
-    }
-}
-
-S32 cache_close (void *datasource)
-{
-    LLFileSystem *file = (LLFileSystem *)datasource;
-    delete file;
-    return 0;
-}
-
-long cache_tell (void *datasource)
-{
-    LLFileSystem *file = (LLFileSystem *)datasource;
-    return file->tell();
-}
-
-LLVorbisDecodeState::LLVorbisDecodeState(const LLUUID &uuid, const std::string &out_filename)
-{
-<<<<<<< HEAD
-	mDone = false;
-	mValid = false;
-	mBytesRead = -1;
-	mUUID = uuid;
-	mInFilep = NULL;
-	mCurrentSection = 0;
-	mOutFilename = out_filename;
-	mFileHandle = LLLFSThread::nullHandle();
-=======
-    mDone = FALSE;
-    mValid = FALSE;
-    mBytesRead = -1;
-    mUUID = uuid;
-    mInFilep = NULL;
-    mCurrentSection = 0;
-    mOutFilename = out_filename;
-    mFileHandle = LLLFSThread::nullHandle();
->>>>>>> e1623bb2
-
-    // No default value for mVF, it's an ogg structure?
-    // Hey, let's zero it anyway, for predictability.
-    memset(&mVF, 0, sizeof(mVF));
-}
-
-LLVorbisDecodeState::~LLVorbisDecodeState()
-{
-    if (!mDone)
-    {
-        delete mInFilep;
-        mInFilep = NULL;
-    }
-}
-
-
-bool LLVorbisDecodeState::initDecode()
-{
-<<<<<<< HEAD
-	ov_callbacks cache_callbacks;
-	cache_callbacks.read_func = cache_read;
-	cache_callbacks.seek_func = cache_seek;
-	cache_callbacks.close_func = cache_close;
-	cache_callbacks.tell_func = cache_tell;
-
-	LL_DEBUGS("AudioEngine") << "Initing decode from vfile: " << mUUID << LL_ENDL;
-
-	mInFilep = new LLFileSystem(mUUID, LLAssetType::AT_SOUND);
-	if (!mInFilep || !mInFilep->getSize())
-	{
-		LL_WARNS("AudioEngine") << "unable to open vorbis source vfile for reading" << LL_ENDL;
-		delete mInFilep;
-		mInFilep = NULL;
-		return false;
-	}
-
-	S32 r = ov_open_callbacks(mInFilep, &mVF, NULL, 0, cache_callbacks);
-	if(r < 0) 
-	{
-		LL_WARNS("AudioEngine") << r << " Input to vorbis decode does not appear to be an Ogg bitstream: " << mUUID << LL_ENDL;
-		return(false);
-	}
-	
-	S32 sample_count = (S32)ov_pcm_total(&mVF, -1);
-	size_t size_guess = (size_t)sample_count;
-	vorbis_info* vi = ov_info(&mVF, -1);
-	size_guess *= (vi? vi->channels : 1);
-	size_guess *= 2;
-	size_guess += 2048;
-	
-	bool abort_decode = false;
-	
-	if (vi)
-	{
-		if( vi->channels < 1 || vi->channels > LLVORBIS_CLIP_MAX_CHANNELS )
-		{
-			abort_decode = true;
-			LL_WARNS("AudioEngine") << "Bad channel count: " << vi->channels << LL_ENDL;
-		}
-	}
-	else // !vi
-	{
-		abort_decode = true;
-		LL_WARNS("AudioEngine") << "No default bitstream found" << LL_ENDL;	
-	}
-	
-	if( (size_t)sample_count > LLVORBIS_CLIP_REJECT_SAMPLES ||
-	    (size_t)sample_count <= 0)
-	{
-		abort_decode = true;
-		LL_WARNS("AudioEngine") << "Illegal sample count: " << sample_count << LL_ENDL;
-	}
-	
-	if( size_guess > LLVORBIS_CLIP_REJECT_SIZE )
-	{
-		abort_decode = true;
-		LL_WARNS("AudioEngine") << "Illegal sample size: " << size_guess << LL_ENDL;
-	}
-	
-	if( abort_decode )
-	{
-		LL_WARNS("AudioEngine") << "Canceling initDecode. Bad asset: " << mUUID << LL_ENDL;
-		vorbis_comment* comment = ov_comment(&mVF,-1);
-		if (comment && comment->vendor)
-		{
-			LL_WARNS("AudioEngine") << "Bad asset encoded by: " << comment->vendor << LL_ENDL;
-		}
-		delete mInFilep;
-		mInFilep = NULL;
-		return false;
-	}
-
-	try
-	{
-		mWAVBuffer.reserve(size_guess);
-		mWAVBuffer.resize(WAV_HEADER_SIZE);
-	}
-	catch (std::bad_alloc&)
-	{
-		LL_WARNS("AudioEngine") << "Out of memory when trying to alloc buffer: " << size_guess << LL_ENDL;
-		delete mInFilep;
-		mInFilep = NULL;
-		return false;
-	}
-
-	{
-		// write the .wav format header
-		//"RIFF"
-		mWAVBuffer[0] = 0x52;
-		mWAVBuffer[1] = 0x49;
-		mWAVBuffer[2] = 0x46;
-		mWAVBuffer[3] = 0x46;
-
-		// length = datalen + 36 (to be filled in later)
-		mWAVBuffer[4] = 0x00;
-		mWAVBuffer[5] = 0x00;
-		mWAVBuffer[6] = 0x00;
-		mWAVBuffer[7] = 0x00;
-
-		//"WAVE"
-		mWAVBuffer[8] = 0x57;
-		mWAVBuffer[9] = 0x41;
-		mWAVBuffer[10] = 0x56;
-		mWAVBuffer[11] = 0x45;
-
-		// "fmt "
-		mWAVBuffer[12] = 0x66;
-		mWAVBuffer[13] = 0x6D;
-		mWAVBuffer[14] = 0x74;
-		mWAVBuffer[15] = 0x20;
-
-		// chunk size = 16
-		mWAVBuffer[16] = 0x10;
-		mWAVBuffer[17] = 0x00;
-		mWAVBuffer[18] = 0x00;
-		mWAVBuffer[19] = 0x00;
-
-		// format (1 = PCM)
-		mWAVBuffer[20] = 0x01;
-		mWAVBuffer[21] = 0x00;
-
-		// number of channels
-		mWAVBuffer[22] = 0x01;
-		mWAVBuffer[23] = 0x00;
-
-		// samples per second
-		mWAVBuffer[24] = 0x44;
-		mWAVBuffer[25] = 0xAC;
-		mWAVBuffer[26] = 0x00;
-		mWAVBuffer[27] = 0x00;
-
-		// average bytes per second
-		mWAVBuffer[28] = 0x88;
-		mWAVBuffer[29] = 0x58;
-		mWAVBuffer[30] = 0x01;
-		mWAVBuffer[31] = 0x00;
-
-		// bytes to output at a single time
-		mWAVBuffer[32] = 0x02;
-		mWAVBuffer[33] = 0x00;
-		 
-		// 16 bits per sample
-		mWAVBuffer[34] = 0x10;
-		mWAVBuffer[35] = 0x00;
-
-		// "data"
-		mWAVBuffer[36] = 0x64;
-		mWAVBuffer[37] = 0x61;
-		mWAVBuffer[38] = 0x74;
-		mWAVBuffer[39] = 0x61;
-
-		// these are the length of the data chunk, to be filled in later
-		mWAVBuffer[40] = 0x00;
-		mWAVBuffer[41] = 0x00;
-		mWAVBuffer[42] = 0x00;
-		mWAVBuffer[43] = 0x00;
-	}
-	
-	//{
-		//char **ptr=ov_comment(&mVF,-1)->user_comments;
-//		vorbis_info *vi=ov_info(&vf,-1);
-		//while(*ptr){
-		//	fprintf(stderr,"%s\n",*ptr);
-		//	++ptr;
-		//}
-//    fprintf(stderr,"\nBitstream is %d channel, %ldHz\n",vi->channels,vi->rate);
-//    fprintf(stderr,"\nDecoded length: %ld samples\n", (long)ov_pcm_total(&vf,-1));
-//    fprintf(stderr,"Encoded by: %s\n\n",ov_comment(&vf,-1)->vendor);
-	//}
-	return true;
-=======
-    ov_callbacks cache_callbacks;
-    cache_callbacks.read_func = cache_read;
-    cache_callbacks.seek_func = cache_seek;
-    cache_callbacks.close_func = cache_close;
-    cache_callbacks.tell_func = cache_tell;
-
-    LL_DEBUGS("AudioEngine") << "Initing decode from vfile: " << mUUID << LL_ENDL;
-
-    mInFilep = new LLFileSystem(mUUID, LLAssetType::AT_SOUND);
-    if (!mInFilep || !mInFilep->getSize())
-    {
-        LL_WARNS("AudioEngine") << "unable to open vorbis source vfile for reading" << LL_ENDL;
-        delete mInFilep;
-        mInFilep = NULL;
-        return FALSE;
-    }
-
-    S32 r = ov_open_callbacks(mInFilep, &mVF, NULL, 0, cache_callbacks);
-    if(r < 0)
-    {
-        LL_WARNS("AudioEngine") << r << " Input to vorbis decode does not appear to be an Ogg bitstream: " << mUUID << LL_ENDL;
-        return(FALSE);
-    }
-
-    S32 sample_count = (S32)ov_pcm_total(&mVF, -1);
-    size_t size_guess = (size_t)sample_count;
-    vorbis_info* vi = ov_info(&mVF, -1);
-    size_guess *= (vi? vi->channels : 1);
-    size_guess *= 2;
-    size_guess += 2048;
-
-    bool abort_decode = false;
-
-    if (vi)
-    {
-        if( vi->channels < 1 || vi->channels > LLVORBIS_CLIP_MAX_CHANNELS )
-        {
-            abort_decode = true;
-            LL_WARNS("AudioEngine") << "Bad channel count: " << vi->channels << LL_ENDL;
-        }
-    }
-    else // !vi
-    {
-        abort_decode = true;
-        LL_WARNS("AudioEngine") << "No default bitstream found" << LL_ENDL;
-    }
-
-    if( (size_t)sample_count > LLVORBIS_CLIP_REJECT_SAMPLES ||
-        (size_t)sample_count <= 0)
-    {
-        abort_decode = true;
-        LL_WARNS("AudioEngine") << "Illegal sample count: " << sample_count << LL_ENDL;
-    }
-
-    if( size_guess > LLVORBIS_CLIP_REJECT_SIZE )
-    {
-        abort_decode = true;
-        LL_WARNS("AudioEngine") << "Illegal sample size: " << size_guess << LL_ENDL;
-    }
-
-    if( abort_decode )
-    {
-        LL_WARNS("AudioEngine") << "Canceling initDecode. Bad asset: " << mUUID << LL_ENDL;
-        vorbis_comment* comment = ov_comment(&mVF,-1);
-        if (comment && comment->vendor)
-        {
-            LL_WARNS("AudioEngine") << "Bad asset encoded by: " << comment->vendor << LL_ENDL;
-        }
-        delete mInFilep;
-        mInFilep = NULL;
-        return FALSE;
-    }
-
-    try
-    {
-        mWAVBuffer.reserve(size_guess);
-        mWAVBuffer.resize(WAV_HEADER_SIZE);
-    }
-    catch (std::bad_alloc&)
-    {
-        LL_WARNS("AudioEngine") << "Out of memory when trying to alloc buffer: " << size_guess << LL_ENDL;
-        delete mInFilep;
-        mInFilep = NULL;
-        return FALSE;
-    }
-
-    {
-        // write the .wav format header
-        //"RIFF"
-        mWAVBuffer[0] = 0x52;
-        mWAVBuffer[1] = 0x49;
-        mWAVBuffer[2] = 0x46;
-        mWAVBuffer[3] = 0x46;
-
-        // length = datalen + 36 (to be filled in later)
-        mWAVBuffer[4] = 0x00;
-        mWAVBuffer[5] = 0x00;
-        mWAVBuffer[6] = 0x00;
-        mWAVBuffer[7] = 0x00;
-
-        //"WAVE"
-        mWAVBuffer[8] = 0x57;
-        mWAVBuffer[9] = 0x41;
-        mWAVBuffer[10] = 0x56;
-        mWAVBuffer[11] = 0x45;
-
-        // "fmt "
-        mWAVBuffer[12] = 0x66;
-        mWAVBuffer[13] = 0x6D;
-        mWAVBuffer[14] = 0x74;
-        mWAVBuffer[15] = 0x20;
-
-        // chunk size = 16
-        mWAVBuffer[16] = 0x10;
-        mWAVBuffer[17] = 0x00;
-        mWAVBuffer[18] = 0x00;
-        mWAVBuffer[19] = 0x00;
-
-        // format (1 = PCM)
-        mWAVBuffer[20] = 0x01;
-        mWAVBuffer[21] = 0x00;
-
-        // number of channels
-        mWAVBuffer[22] = 0x01;
-        mWAVBuffer[23] = 0x00;
-
-        // samples per second
-        mWAVBuffer[24] = 0x44;
-        mWAVBuffer[25] = 0xAC;
-        mWAVBuffer[26] = 0x00;
-        mWAVBuffer[27] = 0x00;
-
-        // average bytes per second
-        mWAVBuffer[28] = 0x88;
-        mWAVBuffer[29] = 0x58;
-        mWAVBuffer[30] = 0x01;
-        mWAVBuffer[31] = 0x00;
-
-        // bytes to output at a single time
-        mWAVBuffer[32] = 0x02;
-        mWAVBuffer[33] = 0x00;
-
-        // 16 bits per sample
-        mWAVBuffer[34] = 0x10;
-        mWAVBuffer[35] = 0x00;
-
-        // "data"
-        mWAVBuffer[36] = 0x64;
-        mWAVBuffer[37] = 0x61;
-        mWAVBuffer[38] = 0x74;
-        mWAVBuffer[39] = 0x61;
-
-        // these are the length of the data chunk, to be filled in later
-        mWAVBuffer[40] = 0x00;
-        mWAVBuffer[41] = 0x00;
-        mWAVBuffer[42] = 0x00;
-        mWAVBuffer[43] = 0x00;
-    }
-
-    //{
-        //char **ptr=ov_comment(&mVF,-1)->user_comments;
-//      vorbis_info *vi=ov_info(&vf,-1);
-        //while(*ptr){
-        //  fprintf(stderr,"%s\n",*ptr);
-        //  ++ptr;
-        //}
-//    fprintf(stderr,"\nBitstream is %d channel, %ldHz\n",vi->channels,vi->rate);
-//    fprintf(stderr,"\nDecoded length: %ld samples\n", (long)ov_pcm_total(&vf,-1));
-//    fprintf(stderr,"Encoded by: %s\n\n",ov_comment(&vf,-1)->vendor);
-    //}
-    return TRUE;
->>>>>>> e1623bb2
-}
-
-bool LLVorbisDecodeState::decodeSection()
-{
-<<<<<<< HEAD
-	if (!mInFilep)
-	{
-		LL_WARNS("AudioEngine") << "No cache file to decode in vorbis!" << LL_ENDL;
-		return true;
-	}
-	if (mDone)
-	{
-// 		LL_WARNS("AudioEngine") << "Already done with decode, aborting!" << LL_ENDL;
-		return true;
-	}
-	char pcmout[4096];	/*Flawfinder: ignore*/
-
-	bool eof = false;
-	long ret=ov_read(&mVF, pcmout, sizeof(pcmout), 0, 2, 1, &mCurrentSection);
-	if (ret == 0)
-	{
-		/* EOF */
-		eof = true;
-		mDone = true;
-		mValid = true;
-//			LL_INFOS("AudioEngine") << "Vorbis EOF" << LL_ENDL;
-	}
-	else if (ret < 0)
-	{
-		/* error in the stream.  Not a problem, just reporting it in
-		   case we (the app) cares.  In this case, we don't. */
-
-		LL_WARNS("AudioEngine") << "BAD vorbis decode in decodeSection." << LL_ENDL;
-
-		mValid = false;
-		mDone = true;
-		// We're done, return true.
-		return true;
-	}
-	else
-	{
-//			LL_INFOS("AudioEngine") << "Vorbis read " << ret << "bytes" << LL_ENDL;
-		/* we don't bother dealing with sample rate changes, etc, but.
-		   you'll have to*/
-		std::copy(pcmout, pcmout+ret, std::back_inserter(mWAVBuffer));
-	}
-	return eof;
-=======
-    if (!mInFilep)
-    {
-        LL_WARNS("AudioEngine") << "No cache file to decode in vorbis!" << LL_ENDL;
-        return TRUE;
-    }
-    if (mDone)
-    {
-//      LL_WARNS("AudioEngine") << "Already done with decode, aborting!" << LL_ENDL;
-        return TRUE;
-    }
-    char pcmout[4096];  /*Flawfinder: ignore*/
-
-    BOOL eof = FALSE;
-    long ret=ov_read(&mVF, pcmout, sizeof(pcmout), 0, 2, 1, &mCurrentSection);
-    if (ret == 0)
-    {
-        /* EOF */
-        eof = TRUE;
-        mDone = TRUE;
-        mValid = TRUE;
-//          LL_INFOS("AudioEngine") << "Vorbis EOF" << LL_ENDL;
-    }
-    else if (ret < 0)
-    {
-        /* error in the stream.  Not a problem, just reporting it in
-           case we (the app) cares.  In this case, we don't. */
-
-        LL_WARNS("AudioEngine") << "BAD vorbis decode in decodeSection." << LL_ENDL;
-
-        mValid = FALSE;
-        mDone = TRUE;
-        // We're done, return TRUE.
-        return TRUE;
-    }
-    else
-    {
-//          LL_INFOS("AudioEngine") << "Vorbis read " << ret << "bytes" << LL_ENDL;
-        /* we don't bother dealing with sample rate changes, etc, but.
-           you'll have to*/
-        std::copy(pcmout, pcmout+ret, std::back_inserter(mWAVBuffer));
-    }
-    return eof;
->>>>>>> e1623bb2
-}
-
-bool LLVorbisDecodeState::finishDecode()
-{
-<<<<<<< HEAD
-	if (!isValid())
-	{
-		LL_WARNS("AudioEngine") << "Bogus vorbis decode state for " << getUUID() << ", aborting!" << LL_ENDL;
-		return true; // We've finished
-	}
-
-	if (mFileHandle == LLLFSThread::nullHandle())
-	{
-		ov_clear(&mVF);
-  
-		// write "data" chunk length, in little-endian format
-		S32 data_length = mWAVBuffer.size() - WAV_HEADER_SIZE;
-		mWAVBuffer[40] = (data_length) & 0x000000FF;
-		mWAVBuffer[41] = (data_length >> 8) & 0x000000FF;
-		mWAVBuffer[42] = (data_length >> 16) & 0x000000FF;
-		mWAVBuffer[43] = (data_length >> 24) & 0x000000FF;
-		// write overall "RIFF" length, in little-endian format
-		data_length += 36;
-		mWAVBuffer[4] = (data_length) & 0x000000FF;
-		mWAVBuffer[5] = (data_length >> 8) & 0x000000FF;
-		mWAVBuffer[6] = (data_length >> 16) & 0x000000FF;
-		mWAVBuffer[7] = (data_length >> 24) & 0x000000FF;
-
-		//
-		// FUDGECAKES!!! Vorbis encode/decode messes up loop point transitions (pop)
-		// do a cheap-and-cheesy crossfade 
-		//
-		{
-			S16 *samplep;
-			S32 i;
-			S32 fade_length;
-			char pcmout[4096];		/*Flawfinder: ignore*/ 	
-
-			fade_length = llmin((S32)128,(S32)(data_length-36)/8);			
-			if((S32)mWAVBuffer.size() >= (WAV_HEADER_SIZE + 2* fade_length))
-			{
-				memcpy(pcmout, &mWAVBuffer[WAV_HEADER_SIZE], (2 * fade_length));	/*Flawfinder: ignore*/
-			}
-			llendianswizzle(&pcmout, 2, fade_length);
-	
-			samplep = (S16 *)pcmout;
-			for (i = 0 ;i < fade_length; i++)
-			{
-				*samplep = llfloor((F32)*samplep * ((F32)i/(F32)fade_length));
-				samplep++;
-			}
-
-			llendianswizzle(&pcmout, 2, fade_length);			
-			if((WAV_HEADER_SIZE+(2 * fade_length)) < (S32)mWAVBuffer.size())
-			{
-				memcpy(&mWAVBuffer[WAV_HEADER_SIZE], pcmout, (2 * fade_length));	/*Flawfinder: ignore*/
-			}
-			S32 near_end = mWAVBuffer.size() - (2 * fade_length);
-			if ((S32)mWAVBuffer.size() >= ( near_end + 2* fade_length))
-			{
-				memcpy(pcmout, &mWAVBuffer[near_end], (2 * fade_length));	/*Flawfinder: ignore*/
-			}
-			llendianswizzle(&pcmout, 2, fade_length);
-
-			samplep = (S16 *)pcmout;
-			for (i = fade_length-1 ; i >=  0; i--)
-			{
-				*samplep = llfloor((F32)*samplep * ((F32)i/(F32)fade_length));
-				samplep++;
-			}
-	
-			llendianswizzle(&pcmout, 2, fade_length);			
-			if (near_end + (2 * fade_length) < (S32)mWAVBuffer.size())
-			{
-				memcpy(&mWAVBuffer[near_end], pcmout, (2 * fade_length));/*Flawfinder: ignore*/
-			}
-		}
-
-		if (36 == data_length)
-		{
-			LL_WARNS("AudioEngine") << "BAD Vorbis decode in finishDecode!" << LL_ENDL;
-			mValid = false;
-			return true; // we've finished
-		}
-		mBytesRead = -1;
-		mFileHandle = LLLFSThread::sLocal->write(mOutFilename, &mWAVBuffer[0], 0, mWAVBuffer.size(),
-							 new WriteResponder(this));
-	}
-
-	if (mFileHandle != LLLFSThread::nullHandle())
-	{
-		if (mBytesRead >= 0)
-		{
-			if (mBytesRead == 0)
-			{
-				LL_WARNS("AudioEngine") << "Unable to write file in LLVorbisDecodeState::finishDecode" << LL_ENDL;
-				mValid = false;
-				return true; // we've finished
-			}
-		}
-		else
-		{
-			return false; // not done
-		}
-	}
-	
-	mDone = true;
-
-	LL_DEBUGS("AudioEngine") << "Finished decode for " << getUUID() << LL_ENDL;
-
-	return true;
-=======
-    if (!isValid())
-    {
-        LL_WARNS("AudioEngine") << "Bogus vorbis decode state for " << getUUID() << ", aborting!" << LL_ENDL;
-        return TRUE; // We've finished
-    }
-
-    if (mFileHandle == LLLFSThread::nullHandle())
-    {
-        ov_clear(&mVF);
-
-        // write "data" chunk length, in little-endian format
-        S32 data_length = mWAVBuffer.size() - WAV_HEADER_SIZE;
-        mWAVBuffer[40] = (data_length) & 0x000000FF;
-        mWAVBuffer[41] = (data_length >> 8) & 0x000000FF;
-        mWAVBuffer[42] = (data_length >> 16) & 0x000000FF;
-        mWAVBuffer[43] = (data_length >> 24) & 0x000000FF;
-        // write overall "RIFF" length, in little-endian format
-        data_length += 36;
-        mWAVBuffer[4] = (data_length) & 0x000000FF;
-        mWAVBuffer[5] = (data_length >> 8) & 0x000000FF;
-        mWAVBuffer[6] = (data_length >> 16) & 0x000000FF;
-        mWAVBuffer[7] = (data_length >> 24) & 0x000000FF;
-
-        //
-        // FUDGECAKES!!! Vorbis encode/decode messes up loop point transitions (pop)
-        // do a cheap-and-cheesy crossfade
-        //
-        {
-            S16 *samplep;
-            S32 i;
-            S32 fade_length;
-            char pcmout[4096];      /*Flawfinder: ignore*/
-
-            fade_length = llmin((S32)128,(S32)(data_length-36)/8);
-            if((S32)mWAVBuffer.size() >= (WAV_HEADER_SIZE + 2* fade_length))
-            {
-                memcpy(pcmout, &mWAVBuffer[WAV_HEADER_SIZE], (2 * fade_length));    /*Flawfinder: ignore*/
-            }
-            llendianswizzle(&pcmout, 2, fade_length);
-
-            samplep = (S16 *)pcmout;
-            for (i = 0 ;i < fade_length; i++)
-            {
-                *samplep = llfloor((F32)*samplep * ((F32)i/(F32)fade_length));
-                samplep++;
-            }
-
-            llendianswizzle(&pcmout, 2, fade_length);
-            if((WAV_HEADER_SIZE+(2 * fade_length)) < (S32)mWAVBuffer.size())
-            {
-                memcpy(&mWAVBuffer[WAV_HEADER_SIZE], pcmout, (2 * fade_length));    /*Flawfinder: ignore*/
-            }
-            S32 near_end = mWAVBuffer.size() - (2 * fade_length);
-            if ((S32)mWAVBuffer.size() >= ( near_end + 2* fade_length))
-            {
-                memcpy(pcmout, &mWAVBuffer[near_end], (2 * fade_length));   /*Flawfinder: ignore*/
-            }
-            llendianswizzle(&pcmout, 2, fade_length);
-
-            samplep = (S16 *)pcmout;
-            for (i = fade_length-1 ; i >=  0; i--)
-            {
-                *samplep = llfloor((F32)*samplep * ((F32)i/(F32)fade_length));
-                samplep++;
-            }
-
-            llendianswizzle(&pcmout, 2, fade_length);
-            if (near_end + (2 * fade_length) < (S32)mWAVBuffer.size())
-            {
-                memcpy(&mWAVBuffer[near_end], pcmout, (2 * fade_length));/*Flawfinder: ignore*/
-            }
-        }
-
-        if (36 == data_length)
-        {
-            LL_WARNS("AudioEngine") << "BAD Vorbis decode in finishDecode!" << LL_ENDL;
-            mValid = FALSE;
-            return TRUE; // we've finished
-        }
-        mBytesRead = -1;
-        mFileHandle = LLLFSThread::sLocal->write(mOutFilename, &mWAVBuffer[0], 0, mWAVBuffer.size(),
-                             new WriteResponder(this));
-    }
-
-    if (mFileHandle != LLLFSThread::nullHandle())
-    {
-        if (mBytesRead >= 0)
-        {
-            if (mBytesRead == 0)
-            {
-                LL_WARNS("AudioEngine") << "Unable to write file in LLVorbisDecodeState::finishDecode" << LL_ENDL;
-                mValid = FALSE;
-                return TRUE; // we've finished
-            }
-        }
-        else
-        {
-            return FALSE; // not done
-        }
-    }
-
-    mDone = TRUE;
-
-    LL_DEBUGS("AudioEngine") << "Finished decode for " << getUUID() << LL_ENDL;
-
-    return TRUE;
->>>>>>> e1623bb2
-}
-
-void LLVorbisDecodeState::flushBadFile()
-{
-    if (mInFilep)
-    {
-        LL_WARNS("AudioEngine") << "Flushing bad vorbis file from cache for " << mUUID << LL_ENDL;
-        mInFilep->remove();
-    }
-}
-
-//////////////////////////////////////////////////////////////////////////////
-
-class LLAudioDecodeMgr::Impl
-{
-    friend class LLAudioDecodeMgr;
-    Impl();
-  public:
-
-    void processQueue();
-
-    void startMoreDecodes();
-    void enqueueFinishAudio(const LLUUID &decode_id, LLPointer<LLVorbisDecodeState>& decode_state);
-    void checkDecodesFinished();
-
-  protected:
-    std::deque<LLUUID> mDecodeQueue;
-    std::map<LLUUID, LLPointer<LLVorbisDecodeState>> mDecodes;
-};
-
-LLAudioDecodeMgr::Impl::Impl()
-{
-}
-
-// Returns the in-progress decode_state, which may be an empty LLPointer if
-// there was an error and there is no more work to be done.
-LLPointer<LLVorbisDecodeState> beginDecodingAndWritingAudio(const LLUUID &decode_id);
-
-// Return true if finished
-bool tryFinishAudio(const LLUUID &decode_id, LLPointer<LLVorbisDecodeState> decode_state);
-
-void LLAudioDecodeMgr::Impl::processQueue()
-{
-    // First, check if any audio from in-progress decodes are ready to play. If
-    // so, mark them ready for playback (or errored, in case of error).
-    checkDecodesFinished();
-
-    // Second, start as many decodes from the queue as permitted
-    startMoreDecodes();
-}
-
-void LLAudioDecodeMgr::Impl::startMoreDecodes()
-{
-    llassert_always(gAudiop);
-
-    LL::WorkQueue::ptr_t main_queue = LL::WorkQueue::getInstance("mainloop");
-    // *NOTE: main_queue->postTo casts this refcounted smart pointer to a weak
-    // pointer
-    LL::WorkQueue::ptr_t general_queue = LL::WorkQueue::getInstance("General");
-    const LL::ThreadPool::ptr_t general_thread_pool = LL::ThreadPool::getInstance("General");
-    llassert_always(main_queue);
-    llassert_always(general_queue);
-    llassert_always(general_thread_pool);
-    // Set max decodes to double the thread count of the general work queue.
-    // This ensures the general work queue is full, but prevents theoretical
-    // buildup of buffers in memory due to disk writes once the
-    // LLVorbisDecodeState leaves the worker thread (see
-    // LLLFSThread::sLocal->write). This is probably as fast as we can get it
-    // without modifying/removing LLVorbisDecodeState, at which point we should
-    // consider decoding the audio during the asset download process.
-    // -Cosmic,2022-05-11
-    const size_t max_decodes = general_thread_pool->getWidth() * 2;
-
-    while (!mDecodeQueue.empty() && mDecodes.size() < max_decodes)
-    {
-        const LLUUID decode_id = mDecodeQueue.front();
-        mDecodeQueue.pop_front();
-
-        // Don't decode the same file twice
-        if (mDecodes.find(decode_id) != mDecodes.end())
-        {
-            continue;
-        }
-        if (gAudiop->hasDecodedFile(decode_id))
-        {
-            continue;
-        }
-
-        // Kick off a decode
-        mDecodes[decode_id] = LLPointer<LLVorbisDecodeState>(NULL);
-        bool posted = main_queue->postTo(
-            general_queue,
-            [decode_id]() // Work done on general queue
-            {
-                LLPointer<LLVorbisDecodeState> decode_state = beginDecodingAndWritingAudio(decode_id);
-
-                if (!decode_state)
-                {
-                    // Audio decode has errored
-                    return decode_state;
-                }
-
-                // Disk write of decoded audio is now in progress off-thread
-                return decode_state;
-            },
-            [decode_id, this](LLPointer<LLVorbisDecodeState> decode_state) // Callback to main thread
-            mutable {
-                if (!gAudiop)
-                {
-                    // There is no LLAudioEngine anymore. This might happen if
-                    // an audio decode is enqueued just before shutdown.
-                    return;
-                }
-
-                // At this point, we can be certain that the pointer to "this"
-                // is valid because the lifetime of "this" is dependent upon
-                // the lifetime of gAudiop.
-
-                enqueueFinishAudio(decode_id, decode_state);
-            });
-        if (! posted)
-        {
-            // Shutdown
-            // Consider making processQueue() do a cleanup instead
-            // of starting more decodes
-            LL_WARNS() << "Tried to start decoding on shutdown" << LL_ENDL;
-        }
-    }
-}
-
-LLPointer<LLVorbisDecodeState> beginDecodingAndWritingAudio(const LLUUID &decode_id)
-{
-    LL_PROFILE_ZONE_SCOPED_CATEGORY_MEDIA;
-
-    LL_DEBUGS() << "Decoding " << decode_id << " from audio queue!" << LL_ENDL;
-
-    std::string                    d_path       = gDirUtilp->getExpandedFilename(LL_PATH_CACHE, decode_id.asString()) + ".dsf";
-    LLPointer<LLVorbisDecodeState> decode_state = new LLVorbisDecodeState(decode_id, d_path);
-
-    if (!decode_state->initDecode())
-    {
-        return NULL;
-    }
-
-    // Decode in a loop until we're done
-    while (!decode_state->decodeSection())
-    {
-        // decodeSection does all of the work above
-    }
-
-    if (!decode_state->isDone())
-    {
-        // Decode stopped early, or something bad happened to the file
-        // during decoding.
-        LL_WARNS("AudioEngine") << decode_id << " has invalid vorbis data or decode has been canceled, aborting decode" << LL_ENDL;
-        decode_state->flushBadFile();
-        return NULL;
-    }
-
-    if (!decode_state->isValid())
-    {
-        // We had an error when decoding, abort.
-        LL_WARNS("AudioEngine") << decode_id << " has invalid vorbis data, aborting decode" << LL_ENDL;
-        decode_state->flushBadFile();
-        return NULL;
-    }
-
-    // Kick off the writing of the decoded audio to the disk cache.
-    // The receiving thread can then cheaply call finishDecode() again to check
-    // if writing has finished. Someone has to hold on to the refcounted
-    // decode_state to prevent it from getting destroyed during write.
-    decode_state->finishDecode();
-
-    return decode_state;
-}
-
-void LLAudioDecodeMgr::Impl::enqueueFinishAudio(const LLUUID &decode_id, LLPointer<LLVorbisDecodeState>& decode_state)
-{
-    // Assumed fast
-    if (tryFinishAudio(decode_id, decode_state))
-    {
-        // Done early!
-        auto decode_iter = mDecodes.find(decode_id);
-        llassert(decode_iter != mDecodes.end());
-        mDecodes.erase(decode_iter);
-        return;
-    }
-
-    // Not done yet... enqueue it
-    mDecodes[decode_id] = decode_state;
-}
-
-void LLAudioDecodeMgr::Impl::checkDecodesFinished()
-{
-    auto decode_iter = mDecodes.begin();
-    while (decode_iter != mDecodes.end())
-    {
-        const LLUUID& decode_id = decode_iter->first;
-        const LLPointer<LLVorbisDecodeState>& decode_state = decode_iter->second;
-        if (tryFinishAudio(decode_id, decode_state))
-        {
-            decode_iter = mDecodes.erase(decode_iter);
-        }
-        else
-        {
-            ++decode_iter;
-        }
-    }
-}
-
-bool tryFinishAudio(const LLUUID &decode_id, LLPointer<LLVorbisDecodeState> decode_state)
-{
-    // decode_state is a file write in progress unless finished is true
-    bool finished = decode_state && decode_state->finishDecode();
-    if (!finished)
-    {
-        return false;
-    }
-
-    llassert_always(gAudiop);
-
-    LLAudioData *adp = gAudiop->getAudioData(decode_id);
-    if (!adp)
-    {
-        LL_WARNS("AudioEngine") << "Missing LLAudioData for decode of " << decode_id << LL_ENDL;
-        return true;
-    }
-
-    bool valid = decode_state && decode_state->isValid();
-    // Mark current decode finished regardless of success or failure
-    adp->setHasCompletedDecode(true);
-    // Flip flags for decoded data
-    adp->setHasDecodeFailed(!valid);
-    adp->setHasDecodedData(valid);
-    // When finished decoding, there will also be a decoded wav file cached on
-    // disk with the .dsf extension
-    if (valid)
-    {
-        adp->setHasWAVLoadFailed(false);
-    }
-
-    return true;
-}
-
-//////////////////////////////////////////////////////////////////////////////
-
-LLAudioDecodeMgr::LLAudioDecodeMgr()
-{
-    mImpl = new Impl();
-}
-
-LLAudioDecodeMgr::~LLAudioDecodeMgr()
-{
-    delete mImpl;
-    mImpl = nullptr;
-}
-
-void LLAudioDecodeMgr::processQueue()
-{
-    mImpl->processQueue();
-}
-
-bool LLAudioDecodeMgr::addDecodeRequest(const LLUUID &uuid)
-{
-<<<<<<< HEAD
-	if (gAudiop && gAudiop->hasDecodedFile(uuid))
-	{
-		// Already have a decoded version, don't need to decode it.
-		LL_DEBUGS("AudioEngine") << "addDecodeRequest for " << uuid << " has decoded file already" << LL_ENDL;
-		return true;
-	}
-
-	if (gAssetStorage->hasLocalAsset(uuid, LLAssetType::AT_SOUND))
-	{
-		// Just put it on the decode queue.
-		LL_DEBUGS("AudioEngine") << "addDecodeRequest for " << uuid << " has local asset file already" << LL_ENDL;
-        mImpl->mDecodeQueue.push_back(uuid);
-		return true;
-	}
-
-	LL_DEBUGS("AudioEngine") << "addDecodeRequest for " << uuid << " no file available" << LL_ENDL;
-	return false;
-=======
-    if (gAudiop && gAudiop->hasDecodedFile(uuid))
-    {
-        // Already have a decoded version, don't need to decode it.
-        LL_DEBUGS("AudioEngine") << "addDecodeRequest for " << uuid << " has decoded file already" << LL_ENDL;
-        return TRUE;
-    }
-
-    if (gAssetStorage->hasLocalAsset(uuid, LLAssetType::AT_SOUND))
-    {
-        // Just put it on the decode queue.
-        LL_DEBUGS("AudioEngine") << "addDecodeRequest for " << uuid << " has local asset file already" << LL_ENDL;
-        mImpl->mDecodeQueue.push_back(uuid);
-        return TRUE;
-    }
-
-    LL_DEBUGS("AudioEngine") << "addDecodeRequest for " << uuid << " no file available" << LL_ENDL;
-    return FALSE;
->>>>>>> e1623bb2
-}+/**
+ * @file llaudiodecodemgr.cpp
+ *
+ * $LicenseInfo:firstyear=2003&license=viewerlgpl$
+ * Second Life Viewer Source Code
+ * Copyright (C) 2010, Linden Research, Inc.
+ *
+ * This library is free software; you can redistribute it and/or
+ * modify it under the terms of the GNU Lesser General Public
+ * License as published by the Free Software Foundation;
+ * version 2.1 of the License only.
+ *
+ * This library is distributed in the hope that it will be useful,
+ * but WITHOUT ANY WARRANTY; without even the implied warranty of
+ * MERCHANTABILITY or FITNESS FOR A PARTICULAR PURPOSE.  See the GNU
+ * Lesser General Public License for more details.
+ *
+ * You should have received a copy of the GNU Lesser General Public
+ * License along with this library; if not, write to the Free Software
+ * Foundation, Inc., 51 Franklin Street, Fifth Floor, Boston, MA  02110-1301  USA
+ *
+ * Linden Research, Inc., 945 Battery Street, San Francisco, CA  94111  USA
+ * $/LicenseInfo$
+ */
+
+#include "linden_common.h"
+
+#include "llaudiodecodemgr.h"
+
+#include "llaudioengine.h"
+#include "lllfsthread.h"
+#include "llfilesystem.h"
+#include "llstring.h"
+#include "lldir.h"
+#include "llendianswizzle.h"
+#include "llassetstorage.h"
+#include "llrefcount.h"
+#include "threadpool.h"
+#include "workqueue.h"
+
+#include "llvorbisencode.h"
+
+#include "vorbis/codec.h"
+#include "vorbis/vorbisfile.h"
+#include <iterator>
+#include <deque>
+
+extern LLAudioEngine *gAudiop;
+
+static const S32 WAV_HEADER_SIZE = 44;
+
+
+//////////////////////////////////////////////////////////////////////////////
+
+
+class LLVorbisDecodeState : public LLThreadSafeRefCount
+{
+public:
+    class WriteResponder : public LLLFSThread::Responder
+    {
+    public:
+        WriteResponder(LLVorbisDecodeState* decoder) : mDecoder(decoder) {}
+        ~WriteResponder() {}
+        void completed(S32 bytes)
+        {
+            mDecoder->ioComplete(bytes);
+        }
+        LLPointer<LLVorbisDecodeState> mDecoder;
+    };
+
+    LLVorbisDecodeState(const LLUUID &uuid, const std::string &out_filename);
+
+    bool initDecode();
+    bool decodeSection(); // Return true if done.
+    bool finishDecode();
+
+    void flushBadFile();
+
+    void ioComplete(S32 bytes)          { mBytesRead = bytes; }
+    bool isValid() const                { return mValid; }
+    bool isDone() const                 { return mDone; }
+    const LLUUID &getUUID() const       { return mUUID; }
+
+protected:
+    virtual ~LLVorbisDecodeState();
+
+    bool mValid;
+    bool mDone;
+    LLAtomicS32 mBytesRead;
+    LLUUID mUUID;
+
+    std::vector<U8> mWAVBuffer;
+    std::string mOutFilename;
+    LLLFSThread::handle_t mFileHandle;
+
+    LLFileSystem *mInFilep;
+    OggVorbis_File mVF;
+    S32 mCurrentSection;
+};
+
+size_t cache_read(void *ptr, size_t size, size_t nmemb, void *datasource)
+{
+    LLFileSystem *file = (LLFileSystem *)datasource;
+
+    if (file->read((U8*)ptr, (S32)(size * nmemb)))  /*Flawfinder: ignore*/
+    {
+        S32 read = file->getLastBytesRead();
+        return  read / size;    /*Flawfinder: ignore*/
+    }
+    else
+    {
+        return 0;
+    }
+}
+
+S32 cache_seek(void *datasource, ogg_int64_t offset, S32 whence)
+{
+    LLFileSystem *file = (LLFileSystem *)datasource;
+
+    // cache has 31-bit files
+    if (offset > S32_MAX)
+    {
+        return -1;
+    }
+
+    S32 origin;
+    switch (whence) {
+    case SEEK_SET:
+        origin = 0;
+        break;
+    case SEEK_END:
+        origin = file->getSize();
+        break;
+    case SEEK_CUR:
+        origin = -1;
+        break;
+    default:
+        LL_ERRS("AudioEngine") << "Invalid whence argument to cache_seek" << LL_ENDL;
+        return -1;
+    }
+
+    if (file->seek((S32)offset, origin))
+    {
+        return 0;
+    }
+    else
+    {
+        return -1;
+    }
+}
+
+S32 cache_close (void *datasource)
+{
+    LLFileSystem *file = (LLFileSystem *)datasource;
+    delete file;
+    return 0;
+}
+
+long cache_tell (void *datasource)
+{
+    LLFileSystem *file = (LLFileSystem *)datasource;
+    return file->tell();
+}
+
+LLVorbisDecodeState::LLVorbisDecodeState(const LLUUID &uuid, const std::string &out_filename)
+{
+    mDone = false;
+    mValid = false;
+    mBytesRead = -1;
+    mUUID = uuid;
+    mInFilep = NULL;
+    mCurrentSection = 0;
+    mOutFilename = out_filename;
+    mFileHandle = LLLFSThread::nullHandle();
+
+    // No default value for mVF, it's an ogg structure?
+    // Hey, let's zero it anyway, for predictability.
+    memset(&mVF, 0, sizeof(mVF));
+}
+
+LLVorbisDecodeState::~LLVorbisDecodeState()
+{
+    if (!mDone)
+    {
+        delete mInFilep;
+        mInFilep = NULL;
+    }
+}
+
+
+bool LLVorbisDecodeState::initDecode()
+{
+    ov_callbacks cache_callbacks;
+    cache_callbacks.read_func = cache_read;
+    cache_callbacks.seek_func = cache_seek;
+    cache_callbacks.close_func = cache_close;
+    cache_callbacks.tell_func = cache_tell;
+
+    LL_DEBUGS("AudioEngine") << "Initing decode from vfile: " << mUUID << LL_ENDL;
+
+    mInFilep = new LLFileSystem(mUUID, LLAssetType::AT_SOUND);
+    if (!mInFilep || !mInFilep->getSize())
+    {
+        LL_WARNS("AudioEngine") << "unable to open vorbis source vfile for reading" << LL_ENDL;
+        delete mInFilep;
+        mInFilep = NULL;
+        return false;
+    }
+
+    S32 r = ov_open_callbacks(mInFilep, &mVF, NULL, 0, cache_callbacks);
+    if(r < 0)
+    {
+        LL_WARNS("AudioEngine") << r << " Input to vorbis decode does not appear to be an Ogg bitstream: " << mUUID << LL_ENDL;
+        return(false);
+    }
+
+    S32 sample_count = (S32)ov_pcm_total(&mVF, -1);
+    size_t size_guess = (size_t)sample_count;
+    vorbis_info* vi = ov_info(&mVF, -1);
+    size_guess *= (vi? vi->channels : 1);
+    size_guess *= 2;
+    size_guess += 2048;
+
+    bool abort_decode = false;
+
+    if (vi)
+    {
+        if( vi->channels < 1 || vi->channels > LLVORBIS_CLIP_MAX_CHANNELS )
+        {
+            abort_decode = true;
+            LL_WARNS("AudioEngine") << "Bad channel count: " << vi->channels << LL_ENDL;
+        }
+    }
+    else // !vi
+    {
+        abort_decode = true;
+        LL_WARNS("AudioEngine") << "No default bitstream found" << LL_ENDL;
+    }
+
+    if( (size_t)sample_count > LLVORBIS_CLIP_REJECT_SAMPLES ||
+        (size_t)sample_count <= 0)
+    {
+        abort_decode = true;
+        LL_WARNS("AudioEngine") << "Illegal sample count: " << sample_count << LL_ENDL;
+    }
+
+    if( size_guess > LLVORBIS_CLIP_REJECT_SIZE )
+    {
+        abort_decode = true;
+        LL_WARNS("AudioEngine") << "Illegal sample size: " << size_guess << LL_ENDL;
+    }
+
+    if( abort_decode )
+    {
+        LL_WARNS("AudioEngine") << "Canceling initDecode. Bad asset: " << mUUID << LL_ENDL;
+        vorbis_comment* comment = ov_comment(&mVF,-1);
+        if (comment && comment->vendor)
+        {
+            LL_WARNS("AudioEngine") << "Bad asset encoded by: " << comment->vendor << LL_ENDL;
+        }
+        delete mInFilep;
+        mInFilep = NULL;
+        return false;
+    }
+
+    try
+    {
+        mWAVBuffer.reserve(size_guess);
+        mWAVBuffer.resize(WAV_HEADER_SIZE);
+    }
+    catch (std::bad_alloc&)
+    {
+        LL_WARNS("AudioEngine") << "Out of memory when trying to alloc buffer: " << size_guess << LL_ENDL;
+        delete mInFilep;
+        mInFilep = NULL;
+        return false;
+    }
+
+    {
+        // write the .wav format header
+        //"RIFF"
+        mWAVBuffer[0] = 0x52;
+        mWAVBuffer[1] = 0x49;
+        mWAVBuffer[2] = 0x46;
+        mWAVBuffer[3] = 0x46;
+
+        // length = datalen + 36 (to be filled in later)
+        mWAVBuffer[4] = 0x00;
+        mWAVBuffer[5] = 0x00;
+        mWAVBuffer[6] = 0x00;
+        mWAVBuffer[7] = 0x00;
+
+        //"WAVE"
+        mWAVBuffer[8] = 0x57;
+        mWAVBuffer[9] = 0x41;
+        mWAVBuffer[10] = 0x56;
+        mWAVBuffer[11] = 0x45;
+
+        // "fmt "
+        mWAVBuffer[12] = 0x66;
+        mWAVBuffer[13] = 0x6D;
+        mWAVBuffer[14] = 0x74;
+        mWAVBuffer[15] = 0x20;
+
+        // chunk size = 16
+        mWAVBuffer[16] = 0x10;
+        mWAVBuffer[17] = 0x00;
+        mWAVBuffer[18] = 0x00;
+        mWAVBuffer[19] = 0x00;
+
+        // format (1 = PCM)
+        mWAVBuffer[20] = 0x01;
+        mWAVBuffer[21] = 0x00;
+
+        // number of channels
+        mWAVBuffer[22] = 0x01;
+        mWAVBuffer[23] = 0x00;
+
+        // samples per second
+        mWAVBuffer[24] = 0x44;
+        mWAVBuffer[25] = 0xAC;
+        mWAVBuffer[26] = 0x00;
+        mWAVBuffer[27] = 0x00;
+
+        // average bytes per second
+        mWAVBuffer[28] = 0x88;
+        mWAVBuffer[29] = 0x58;
+        mWAVBuffer[30] = 0x01;
+        mWAVBuffer[31] = 0x00;
+
+        // bytes to output at a single time
+        mWAVBuffer[32] = 0x02;
+        mWAVBuffer[33] = 0x00;
+
+        // 16 bits per sample
+        mWAVBuffer[34] = 0x10;
+        mWAVBuffer[35] = 0x00;
+
+        // "data"
+        mWAVBuffer[36] = 0x64;
+        mWAVBuffer[37] = 0x61;
+        mWAVBuffer[38] = 0x74;
+        mWAVBuffer[39] = 0x61;
+
+        // these are the length of the data chunk, to be filled in later
+        mWAVBuffer[40] = 0x00;
+        mWAVBuffer[41] = 0x00;
+        mWAVBuffer[42] = 0x00;
+        mWAVBuffer[43] = 0x00;
+    }
+
+    //{
+        //char **ptr=ov_comment(&mVF,-1)->user_comments;
+//      vorbis_info *vi=ov_info(&vf,-1);
+        //while(*ptr){
+        //  fprintf(stderr,"%s\n",*ptr);
+        //  ++ptr;
+        //}
+//    fprintf(stderr,"\nBitstream is %d channel, %ldHz\n",vi->channels,vi->rate);
+//    fprintf(stderr,"\nDecoded length: %ld samples\n", (long)ov_pcm_total(&vf,-1));
+//    fprintf(stderr,"Encoded by: %s\n\n",ov_comment(&vf,-1)->vendor);
+    //}
+    return true;
+}
+
+bool LLVorbisDecodeState::decodeSection()
+{
+    if (!mInFilep)
+    {
+        LL_WARNS("AudioEngine") << "No cache file to decode in vorbis!" << LL_ENDL;
+        return true;
+    }
+    if (mDone)
+    {
+//      LL_WARNS("AudioEngine") << "Already done with decode, aborting!" << LL_ENDL;
+        return true;
+    }
+    char pcmout[4096];  /*Flawfinder: ignore*/
+
+    bool eof = false;
+    long ret=ov_read(&mVF, pcmout, sizeof(pcmout), 0, 2, 1, &mCurrentSection);
+    if (ret == 0)
+    {
+        /* EOF */
+        eof = true;
+        mDone = true;
+        mValid = true;
+//          LL_INFOS("AudioEngine") << "Vorbis EOF" << LL_ENDL;
+    }
+    else if (ret < 0)
+    {
+        /* error in the stream.  Not a problem, just reporting it in
+           case we (the app) cares.  In this case, we don't. */
+
+        LL_WARNS("AudioEngine") << "BAD vorbis decode in decodeSection." << LL_ENDL;
+
+        mValid = false;
+        mDone = true;
+        // We're done, return true.
+        return true;
+    }
+    else
+    {
+//          LL_INFOS("AudioEngine") << "Vorbis read " << ret << "bytes" << LL_ENDL;
+        /* we don't bother dealing with sample rate changes, etc, but.
+           you'll have to*/
+        std::copy(pcmout, pcmout+ret, std::back_inserter(mWAVBuffer));
+    }
+    return eof;
+}
+
+bool LLVorbisDecodeState::finishDecode()
+{
+    if (!isValid())
+    {
+        LL_WARNS("AudioEngine") << "Bogus vorbis decode state for " << getUUID() << ", aborting!" << LL_ENDL;
+        return true; // We've finished
+    }
+
+    if (mFileHandle == LLLFSThread::nullHandle())
+    {
+        ov_clear(&mVF);
+
+        // write "data" chunk length, in little-endian format
+        S32 data_length = mWAVBuffer.size() - WAV_HEADER_SIZE;
+        mWAVBuffer[40] = (data_length) & 0x000000FF;
+        mWAVBuffer[41] = (data_length >> 8) & 0x000000FF;
+        mWAVBuffer[42] = (data_length >> 16) & 0x000000FF;
+        mWAVBuffer[43] = (data_length >> 24) & 0x000000FF;
+        // write overall "RIFF" length, in little-endian format
+        data_length += 36;
+        mWAVBuffer[4] = (data_length) & 0x000000FF;
+        mWAVBuffer[5] = (data_length >> 8) & 0x000000FF;
+        mWAVBuffer[6] = (data_length >> 16) & 0x000000FF;
+        mWAVBuffer[7] = (data_length >> 24) & 0x000000FF;
+
+        //
+        // FUDGECAKES!!! Vorbis encode/decode messes up loop point transitions (pop)
+        // do a cheap-and-cheesy crossfade
+        //
+        {
+            S16 *samplep;
+            S32 i;
+            S32 fade_length;
+            char pcmout[4096];      /*Flawfinder: ignore*/
+
+            fade_length = llmin((S32)128,(S32)(data_length-36)/8);
+            if((S32)mWAVBuffer.size() >= (WAV_HEADER_SIZE + 2* fade_length))
+            {
+                memcpy(pcmout, &mWAVBuffer[WAV_HEADER_SIZE], (2 * fade_length));    /*Flawfinder: ignore*/
+            }
+            llendianswizzle(&pcmout, 2, fade_length);
+
+            samplep = (S16 *)pcmout;
+            for (i = 0 ;i < fade_length; i++)
+            {
+                *samplep = llfloor((F32)*samplep * ((F32)i/(F32)fade_length));
+                samplep++;
+            }
+
+            llendianswizzle(&pcmout, 2, fade_length);
+            if((WAV_HEADER_SIZE+(2 * fade_length)) < (S32)mWAVBuffer.size())
+            {
+                memcpy(&mWAVBuffer[WAV_HEADER_SIZE], pcmout, (2 * fade_length));    /*Flawfinder: ignore*/
+            }
+            S32 near_end = mWAVBuffer.size() - (2 * fade_length);
+            if ((S32)mWAVBuffer.size() >= ( near_end + 2* fade_length))
+            {
+                memcpy(pcmout, &mWAVBuffer[near_end], (2 * fade_length));   /*Flawfinder: ignore*/
+            }
+            llendianswizzle(&pcmout, 2, fade_length);
+
+            samplep = (S16 *)pcmout;
+            for (i = fade_length-1 ; i >=  0; i--)
+            {
+                *samplep = llfloor((F32)*samplep * ((F32)i/(F32)fade_length));
+                samplep++;
+            }
+
+            llendianswizzle(&pcmout, 2, fade_length);
+            if (near_end + (2 * fade_length) < (S32)mWAVBuffer.size())
+            {
+                memcpy(&mWAVBuffer[near_end], pcmout, (2 * fade_length));/*Flawfinder: ignore*/
+            }
+        }
+
+        if (36 == data_length)
+        {
+            LL_WARNS("AudioEngine") << "BAD Vorbis decode in finishDecode!" << LL_ENDL;
+            mValid = false;
+            return true; // we've finished
+        }
+        mBytesRead = -1;
+        mFileHandle = LLLFSThread::sLocal->write(mOutFilename, &mWAVBuffer[0], 0, mWAVBuffer.size(),
+                             new WriteResponder(this));
+    }
+
+    if (mFileHandle != LLLFSThread::nullHandle())
+    {
+        if (mBytesRead >= 0)
+        {
+            if (mBytesRead == 0)
+            {
+                LL_WARNS("AudioEngine") << "Unable to write file in LLVorbisDecodeState::finishDecode" << LL_ENDL;
+                mValid = false;
+                return true; // we've finished
+            }
+        }
+        else
+        {
+            return false; // not done
+        }
+    }
+
+    mDone = true;
+
+    LL_DEBUGS("AudioEngine") << "Finished decode for " << getUUID() << LL_ENDL;
+
+    return true;
+}
+
+void LLVorbisDecodeState::flushBadFile()
+{
+    if (mInFilep)
+    {
+        LL_WARNS("AudioEngine") << "Flushing bad vorbis file from cache for " << mUUID << LL_ENDL;
+        mInFilep->remove();
+    }
+}
+
+//////////////////////////////////////////////////////////////////////////////
+
+class LLAudioDecodeMgr::Impl
+{
+    friend class LLAudioDecodeMgr;
+    Impl();
+  public:
+
+    void processQueue();
+
+    void startMoreDecodes();
+    void enqueueFinishAudio(const LLUUID &decode_id, LLPointer<LLVorbisDecodeState>& decode_state);
+    void checkDecodesFinished();
+
+  protected:
+    std::deque<LLUUID> mDecodeQueue;
+    std::map<LLUUID, LLPointer<LLVorbisDecodeState>> mDecodes;
+};
+
+LLAudioDecodeMgr::Impl::Impl()
+{
+}
+
+// Returns the in-progress decode_state, which may be an empty LLPointer if
+// there was an error and there is no more work to be done.
+LLPointer<LLVorbisDecodeState> beginDecodingAndWritingAudio(const LLUUID &decode_id);
+
+// Return true if finished
+bool tryFinishAudio(const LLUUID &decode_id, LLPointer<LLVorbisDecodeState> decode_state);
+
+void LLAudioDecodeMgr::Impl::processQueue()
+{
+    // First, check if any audio from in-progress decodes are ready to play. If
+    // so, mark them ready for playback (or errored, in case of error).
+    checkDecodesFinished();
+
+    // Second, start as many decodes from the queue as permitted
+    startMoreDecodes();
+}
+
+void LLAudioDecodeMgr::Impl::startMoreDecodes()
+{
+    llassert_always(gAudiop);
+
+    LL::WorkQueue::ptr_t main_queue = LL::WorkQueue::getInstance("mainloop");
+    // *NOTE: main_queue->postTo casts this refcounted smart pointer to a weak
+    // pointer
+    LL::WorkQueue::ptr_t general_queue = LL::WorkQueue::getInstance("General");
+    const LL::ThreadPool::ptr_t general_thread_pool = LL::ThreadPool::getInstance("General");
+    llassert_always(main_queue);
+    llassert_always(general_queue);
+    llassert_always(general_thread_pool);
+    // Set max decodes to double the thread count of the general work queue.
+    // This ensures the general work queue is full, but prevents theoretical
+    // buildup of buffers in memory due to disk writes once the
+    // LLVorbisDecodeState leaves the worker thread (see
+    // LLLFSThread::sLocal->write). This is probably as fast as we can get it
+    // without modifying/removing LLVorbisDecodeState, at which point we should
+    // consider decoding the audio during the asset download process.
+    // -Cosmic,2022-05-11
+    const size_t max_decodes = general_thread_pool->getWidth() * 2;
+
+    while (!mDecodeQueue.empty() && mDecodes.size() < max_decodes)
+    {
+        const LLUUID decode_id = mDecodeQueue.front();
+        mDecodeQueue.pop_front();
+
+        // Don't decode the same file twice
+        if (mDecodes.find(decode_id) != mDecodes.end())
+        {
+            continue;
+        }
+        if (gAudiop->hasDecodedFile(decode_id))
+        {
+            continue;
+        }
+
+        // Kick off a decode
+        mDecodes[decode_id] = LLPointer<LLVorbisDecodeState>(NULL);
+        bool posted = main_queue->postTo(
+            general_queue,
+            [decode_id]() // Work done on general queue
+            {
+                LLPointer<LLVorbisDecodeState> decode_state = beginDecodingAndWritingAudio(decode_id);
+
+                if (!decode_state)
+                {
+                    // Audio decode has errored
+                    return decode_state;
+                }
+
+                // Disk write of decoded audio is now in progress off-thread
+                return decode_state;
+            },
+            [decode_id, this](LLPointer<LLVorbisDecodeState> decode_state) // Callback to main thread
+            mutable {
+                if (!gAudiop)
+                {
+                    // There is no LLAudioEngine anymore. This might happen if
+                    // an audio decode is enqueued just before shutdown.
+                    return;
+                }
+
+                // At this point, we can be certain that the pointer to "this"
+                // is valid because the lifetime of "this" is dependent upon
+                // the lifetime of gAudiop.
+
+                enqueueFinishAudio(decode_id, decode_state);
+            });
+        if (! posted)
+        {
+            // Shutdown
+            // Consider making processQueue() do a cleanup instead
+            // of starting more decodes
+            LL_WARNS() << "Tried to start decoding on shutdown" << LL_ENDL;
+        }
+    }
+}
+
+LLPointer<LLVorbisDecodeState> beginDecodingAndWritingAudio(const LLUUID &decode_id)
+{
+    LL_PROFILE_ZONE_SCOPED_CATEGORY_MEDIA;
+
+    LL_DEBUGS() << "Decoding " << decode_id << " from audio queue!" << LL_ENDL;
+
+    std::string                    d_path       = gDirUtilp->getExpandedFilename(LL_PATH_CACHE, decode_id.asString()) + ".dsf";
+    LLPointer<LLVorbisDecodeState> decode_state = new LLVorbisDecodeState(decode_id, d_path);
+
+    if (!decode_state->initDecode())
+    {
+        return NULL;
+    }
+
+    // Decode in a loop until we're done
+    while (!decode_state->decodeSection())
+    {
+        // decodeSection does all of the work above
+    }
+
+    if (!decode_state->isDone())
+    {
+        // Decode stopped early, or something bad happened to the file
+        // during decoding.
+        LL_WARNS("AudioEngine") << decode_id << " has invalid vorbis data or decode has been canceled, aborting decode" << LL_ENDL;
+        decode_state->flushBadFile();
+        return NULL;
+    }
+
+    if (!decode_state->isValid())
+    {
+        // We had an error when decoding, abort.
+        LL_WARNS("AudioEngine") << decode_id << " has invalid vorbis data, aborting decode" << LL_ENDL;
+        decode_state->flushBadFile();
+        return NULL;
+    }
+
+    // Kick off the writing of the decoded audio to the disk cache.
+    // The receiving thread can then cheaply call finishDecode() again to check
+    // if writing has finished. Someone has to hold on to the refcounted
+    // decode_state to prevent it from getting destroyed during write.
+    decode_state->finishDecode();
+
+    return decode_state;
+}
+
+void LLAudioDecodeMgr::Impl::enqueueFinishAudio(const LLUUID &decode_id, LLPointer<LLVorbisDecodeState>& decode_state)
+{
+    // Assumed fast
+    if (tryFinishAudio(decode_id, decode_state))
+    {
+        // Done early!
+        auto decode_iter = mDecodes.find(decode_id);
+        llassert(decode_iter != mDecodes.end());
+        mDecodes.erase(decode_iter);
+        return;
+    }
+
+    // Not done yet... enqueue it
+    mDecodes[decode_id] = decode_state;
+}
+
+void LLAudioDecodeMgr::Impl::checkDecodesFinished()
+{
+    auto decode_iter = mDecodes.begin();
+    while (decode_iter != mDecodes.end())
+    {
+        const LLUUID& decode_id = decode_iter->first;
+        const LLPointer<LLVorbisDecodeState>& decode_state = decode_iter->second;
+        if (tryFinishAudio(decode_id, decode_state))
+        {
+            decode_iter = mDecodes.erase(decode_iter);
+        }
+        else
+        {
+            ++decode_iter;
+        }
+    }
+}
+
+bool tryFinishAudio(const LLUUID &decode_id, LLPointer<LLVorbisDecodeState> decode_state)
+{
+    // decode_state is a file write in progress unless finished is true
+    bool finished = decode_state && decode_state->finishDecode();
+    if (!finished)
+    {
+        return false;
+    }
+
+    llassert_always(gAudiop);
+
+    LLAudioData *adp = gAudiop->getAudioData(decode_id);
+    if (!adp)
+    {
+        LL_WARNS("AudioEngine") << "Missing LLAudioData for decode of " << decode_id << LL_ENDL;
+        return true;
+    }
+
+    bool valid = decode_state && decode_state->isValid();
+    // Mark current decode finished regardless of success or failure
+    adp->setHasCompletedDecode(true);
+    // Flip flags for decoded data
+    adp->setHasDecodeFailed(!valid);
+    adp->setHasDecodedData(valid);
+    // When finished decoding, there will also be a decoded wav file cached on
+    // disk with the .dsf extension
+    if (valid)
+    {
+        adp->setHasWAVLoadFailed(false);
+    }
+
+    return true;
+}
+
+//////////////////////////////////////////////////////////////////////////////
+
+LLAudioDecodeMgr::LLAudioDecodeMgr()
+{
+    mImpl = new Impl();
+}
+
+LLAudioDecodeMgr::~LLAudioDecodeMgr()
+{
+    delete mImpl;
+    mImpl = nullptr;
+}
+
+void LLAudioDecodeMgr::processQueue()
+{
+    mImpl->processQueue();
+}
+
+bool LLAudioDecodeMgr::addDecodeRequest(const LLUUID &uuid)
+{
+    if (gAudiop && gAudiop->hasDecodedFile(uuid))
+    {
+        // Already have a decoded version, don't need to decode it.
+        LL_DEBUGS("AudioEngine") << "addDecodeRequest for " << uuid << " has decoded file already" << LL_ENDL;
+        return true;
+    }
+
+    if (gAssetStorage->hasLocalAsset(uuid, LLAssetType::AT_SOUND))
+    {
+        // Just put it on the decode queue.
+        LL_DEBUGS("AudioEngine") << "addDecodeRequest for " << uuid << " has local asset file already" << LL_ENDL;
+        mImpl->mDecodeQueue.push_back(uuid);
+        return true;
+    }
+
+    LL_DEBUGS("AudioEngine") << "addDecodeRequest for " << uuid << " no file available" << LL_ENDL;
+    return false;
+}