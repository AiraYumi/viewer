--- conflicted
+++ resolved
@@ -1211,15 +1211,9 @@
 
 	if (asset_id.notNull())
 	{
-<<<<<<< HEAD
-		LL_INFOS("AudioEngine") << "Getting audio asset data for: " << asset_id << LL_ENDL;
+		LL_INFOS() << "Getting asset data for: " << asset_id << LL_ENDL;
 		mCurrentTransfer = asset_id;
 		mCurrentTransferTimer.reset();
-=======
-		LL_INFOS() << "Getting asset data for: " << asset_id << LL_ENDL;
-		gAudiop->mCurrentTransfer = asset_id;
-		gAudiop->mCurrentTransferTimer.reset();
->>>>>>> d0ef02c2
 		gAssetStorage->getAssetData(asset_id, LLAssetType::AT_SOUND,
 									assetCallback, NULL);
 	}
