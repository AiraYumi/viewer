/** 
* @file llcrashloggerwindows.cpp
* @brief Windows crash logger implementation
*
* $LicenseInfo:firstyear=2003&license=viewerlgpl$
* Second Life Viewer Source Code
* Copyright (C) 2010, Linden Research, Inc.
* 
* This library is free software; you can redistribute it and/or
* modify it under the terms of the GNU Lesser General Public
* License as published by the Free Software Foundation;
* version 2.1 of the License only.
* 
* This library is distributed in the hope that it will be useful,
* but WITHOUT ANY WARRANTY; without even the implied warranty of
* MERCHANTABILITY or FITNESS FOR A PARTICULAR PURPOSE.  See the GNU
* Lesser General Public License for more details.
* 
* You should have received a copy of the GNU Lesser General Public
* License along with this library; if not, write to the Free Software
* Foundation, Inc., 51 Franklin Street, Fifth Floor, Boston, MA  02110-1301  USA
* 
* Linden Research, Inc., 945 Battery Street, San Francisco, CA  94111  USA
* $/LicenseInfo$
*/

#include "linden_common.h"

#include "stdafx.h"
#include "resource.h"
#include "llcrashloggerwindows.h"

#include <sstream>

#include "boost/tokenizer.hpp"

#include "indra_constants.h"	// CRASH_BEHAVIOR_ASK, CRASH_SETTING_NAME
#include "llerror.h"
#include "llfile.h"
#include "lltimer.h"
#include "llstring.h"
#include "lldxhardware.h"
#include "lldir.h"
#include "llsdserialize.h"
#include "llsdutil.h"
#include "stringize.h"

#include <client/windows/crash_generation/crash_generation_server.h>
#include <client/windows/crash_generation/client_info.h>

#define MAX_LOADSTRING 100
#define MAX_STRING 2048
const char* const SETTINGS_FILE_HEADER = "version";
const S32 SETTINGS_FILE_VERSION = 101;

// Windows Message Handlers

// Global Variables:
HINSTANCE hInst= NULL;					// current instance
TCHAR szTitle[MAX_LOADSTRING];				/* Flawfinder: ignore */		// The title bar text
TCHAR szWindowClass[MAX_LOADSTRING];		/* Flawfinder: ignore */		// The title bar text

std::string gProductName;
HWND gHwndReport = NULL;	// Send/Don't Send dialog
HWND gHwndProgress = NULL;	// Progress window
HCURSOR gCursorArrow = NULL;
HCURSOR gCursorWait = NULL;
BOOL gFirstDialog = TRUE;	// Are we currently handling the Send/Don't Send dialog?
std::stringstream gDXInfo;
bool gSendLogs = false;

LLCrashLoggerWindows* LLCrashLoggerWindows::sInstance = NULL;

//Conversion from char* to wchar*
//Replacement for ATL macros, doesn't allocate memory
//For more info see: http://www.codeguru.com/forum/showthread.php?t=337247
void ConvertLPCSTRToLPWSTR (const char* pCstring, WCHAR* outStr)
{
    if (pCstring != NULL)
    {
        int nInputStrLen = strlen (pCstring);
        // Double NULL Termination
        int nOutputStrLen = MultiByteToWideChar(CP_ACP, 0, pCstring, nInputStrLen, NULL, 0) + 2;
        if (outStr)
        {
            memset (outStr, 0x00, sizeof (WCHAR)*nOutputStrLen);
            MultiByteToWideChar (CP_ACP, 0, pCstring, nInputStrLen, outStr, nInputStrLen);
        }
    }
}

void write_debug(const char *str)
{
	gDXInfo << str;		/* Flawfinder: ignore */
}

void write_debug(std::string& str)
{
	write_debug(str.c_str());
}

void show_progress(const std::string& message)
{
	std::wstring msg = wstring_to_utf16str(utf8str_to_wstring(message));
	if (gHwndProgress)
	{
		SendDlgItemMessage(gHwndProgress,       // handle to destination window 
							IDC_LOG,
							WM_SETTEXT,			// message to send
							FALSE,				// undo option
							(LPARAM)msg.c_str());
	}
}

void update_messages()
{
	MSG msg;
	while (PeekMessage(&msg, NULL, 0, 0, PM_REMOVE))
	{
		if (msg.message == WM_QUIT)
		{
			exit(0);
		}
		TranslateMessage(&msg);
		DispatchMessage(&msg);
	}
}

void sleep_and_pump_messages( U32 seconds )
{
	const U32 CYCLES_PER_SECOND = 10;
	U32 cycles = seconds * CYCLES_PER_SECOND;
	while( cycles-- )
	{
		update_messages();
		ms_sleep(1000 / CYCLES_PER_SECOND);
	}
}

// Include product name in the window caption.
void LLCrashLoggerWindows::ProcessCaption(HWND hWnd)
{
	TCHAR templateText[MAX_STRING];		/* Flawfinder: ignore */
	TCHAR header[MAX_STRING];
	std::string final;
	GetWindowText(hWnd, templateText, sizeof(templateText));
	final = llformat(ll_convert_wide_to_string(templateText, CP_ACP).c_str(), gProductName.c_str());
	ConvertLPCSTRToLPWSTR(final.c_str(), header);
	SetWindowText(hWnd, header);
}


// Include product name in the diaog item text.
void LLCrashLoggerWindows::ProcessDlgItemText(HWND hWnd, int nIDDlgItem)
{
	TCHAR templateText[MAX_STRING];		/* Flawfinder: ignore */
	TCHAR header[MAX_STRING];
	std::string final;
	GetDlgItemText(hWnd, nIDDlgItem, templateText, sizeof(templateText));
	final = llformat(ll_convert_wide_to_string(templateText, CP_ACP).c_str(), gProductName.c_str());
	ConvertLPCSTRToLPWSTR(final.c_str(), header);
	SetDlgItemText(hWnd, nIDDlgItem, header);
}

bool handle_button_click(WORD button_id)
{
	// Is this something other than Send or Don't Send?
	if (button_id != IDOK
		&& button_id != IDCANCEL)
	{
		return false;
	}

	// See if "do this next time" is checked and save state
	S32 crash_behavior = CRASH_BEHAVIOR_ASK;
	LRESULT result = SendDlgItemMessage(gHwndReport, IDC_CHECK_AUTO, BM_GETCHECK, 0, 0);
	if (result == BST_CHECKED)
	{
		if (button_id == IDOK)
		{
			crash_behavior = CRASH_BEHAVIOR_ALWAYS_SEND;
		}
		else if (button_id == IDCANCEL)
		{
			crash_behavior = CRASH_BEHAVIOR_NEVER_SEND;
		}
		((LLCrashLoggerWindows*)LLCrashLogger::instance())->saveCrashBehaviorSetting(crash_behavior);
	}
	
	// We're done with this dialog.
	gFirstDialog = FALSE;

	// Send the crash report if requested
	if (button_id == IDOK)
	{
		gSendLogs = TRUE;
		WCHAR wbuffer[20000];
		GetDlgItemText(gHwndReport, // handle to dialog box
						IDC_EDIT1,  // control identifier
						wbuffer, // pointer to buffer for text
						20000 // maximum size of string
						);
		std::string user_text(ll_convert_wide_to_string(wbuffer, CP_ACP));
		// Activate and show the window.
		ShowWindow(gHwndProgress, SW_SHOW); 
		// Try doing this second to make the progress window go frontmost.
		ShowWindow(gHwndReport, SW_HIDE);
		((LLCrashLoggerWindows*)LLCrashLogger::instance())->setUserText(user_text);
		((LLCrashLoggerWindows*)LLCrashLogger::instance())->sendCrashLogs();
	}
	// Quit the app
	LLApp::setQuitting();
	return true;
}


LRESULT CALLBACK WndProc( HWND hwnd, UINT message, WPARAM wParam, LPARAM lParam )
{
	switch( message )
	{
	case WM_CREATE:
		return 0;

	case WM_COMMAND:
		if( gFirstDialog )
		{
			WORD button_id = LOWORD(wParam);
			bool handled = handle_button_click(button_id);
			if (handled)
			{
				return 0;
			}
		}
		break;

	case WM_DESTROY:
		// Closing the window cancels
		LLApp::setQuitting();
		PostQuitMessage(0);
		return 0;
	}

	return DefWindowProc(hwnd, message, wParam, lParam);
}


LLCrashLoggerWindows::LLCrashLoggerWindows(void)
{
	if (LLCrashLoggerWindows::sInstance==NULL)
	{
		sInstance = this; 
	}
}

LLCrashLoggerWindows::~LLCrashLoggerWindows(void)
{
	sInstance = NULL;
}

bool LLCrashLoggerWindows::getMessageWithTimeout(MSG *msg, UINT to)
{
    bool res;
	UINT_PTR timerID = SetTimer(NULL, NULL, to, NULL);
    res = GetMessage(msg, NULL, 0, 0);
    KillTimer(NULL, timerID);
    if (!res)
        return false;
    if (msg->message == WM_TIMER && msg->hwnd == NULL && msg->wParam == 1)
        return false; //TIMEOUT! You could call SetLastError() or something...
    return true;
}

int LLCrashLoggerWindows::processingLoop() {
	const int millisecs=1000;
	int retries = 0;
	const int max_retries = 60;

	LL_DEBUGS("CRASHREPORT") << "Entering processing loop for OOP server" << LL_ENDL;

	LLSD options = getOptionData( LLApp::PRIORITY_COMMAND_LINE );

	MSG msg;
	
	bool result;

    while (1) 
	{
		result = getMessageWithTimeout(&msg, millisecs);
		if ( result ) 
		{
			TranslateMessage(&msg);
			DispatchMessage(&msg);
		}

		if ( retries < max_retries )  //Wait up to 1 minute for the viewer to say hello.
		{
			if (mClientsConnected == 0) 
			{
				LL_DEBUGS("CRASHREPORT") << "Waiting for client to connect." << LL_ENDL;
				++retries;
			}
			else
			{
				LL_INFOS("CRASHREPORT") << "Client has connected!" << LL_ENDL;
				retries = max_retries;
			}
		} 
		else 
		{
			if (mClientsConnected == 0)
			{
				break;
			}
			if (!mKeyMaster.isProcessAlive(mPID, mProcName) )
			{
				break;
			}
		} 
    }
    
    LL_INFOS() << "session ending.." << LL_ENDL;
    
    std::string per_run_dir = options["dumpdir"].asString();
	std::string per_run_file = per_run_dir + "\\SecondLife.log";
    std::string log_file = gDirUtilp->getExpandedFilename(LL_PATH_LOGS,"SecondLife.log");

	if (gDirUtilp->fileExists(per_run_dir))  
	{
		LL_INFOS ("CRASHREPORT") << "Copying " << log_file << " to " << per_run_file << LL_ENDL;
	    LLFile::copy(log_file, per_run_file);
	}
	return 0;
}


void LLCrashLoggerWindows::OnClientConnected(void* context,
				const google_breakpad::ClientInfo* client_info) 
{
	sInstance->mClientsConnected++;
	LL_INFOS("CRASHREPORT") << "Client connected. pid = " << client_info->pid() << " total clients " << sInstance->mClientsConnected << LL_ENDL;
}

void LLCrashLoggerWindows::OnClientExited(void* context,
		const google_breakpad::ClientInfo* client_info) 
{
	sInstance->mClientsConnected--;
	LL_INFOS("CRASHREPORT") << "Client disconnected. pid = " << client_info->pid() << " total clients " << sInstance->mClientsConnected << LL_ENDL;
}


void LLCrashLoggerWindows::OnClientDumpRequest(void* context,
	const google_breakpad::ClientInfo* client_info,
	const std::wstring* file_path) 
{
	if (!file_path) 
	{
		LL_WARNS() << "dump with no file path" << LL_ENDL;
		return;
	}
	if (!client_info) 
	{
		LL_WARNS() << "dump with no client info" << LL_ENDL;
		return;
	}

	LLCrashLoggerWindows* self = static_cast<LLCrashLoggerWindows*>(context);
	if (!self) 
	{
		LL_WARNS() << "dump with no context" << LL_ENDL;
		return;
	}

	//DWORD pid = client_info->pid();
}


bool LLCrashLoggerWindows::initCrashServer()
{
	//For Breakpad on Windows we need a full Out of Process service to get good data.
	//This routine starts up the service on a named pipe that the viewer will then
	//communicate with. 
	using namespace google_breakpad;

	LLSD options = getOptionData( LLApp::PRIORITY_COMMAND_LINE );
	std::string dump_path = options["dumpdir"].asString();
	mClientsConnected = 0;
	mPID = options["pid"].asInteger();
	mProcName = options["procname"].asString();

	//Generate a quasi-uniq name for the named pipe.  For our purposes
	//this is unique-enough with least hassle.  Worst case for duplicate name
	//is a second instance of the viewer will not do crash reporting. 
	std::wstring wpipe_name;
	wpipe_name = mCrashReportPipeStr + std::wstring(wstringize(mPID));

	std::wstring wdump_path( wstringize(dump_path) );
		
	//Pipe naming conventions:  http://msdn.microsoft.com/en-us/library/aa365783%28v=vs.85%29.aspx
	mCrashHandler = new CrashGenerationServer( wpipe_name,
		NULL, 
 		&LLCrashLoggerWindows::OnClientConnected, this,
		/*NULL, NULL,    */ &LLCrashLoggerWindows::OnClientDumpRequest, this,
 		&LLCrashLoggerWindows::OnClientExited, this,
 		NULL, NULL,
 		true, &wdump_path);
	
 	if (!mCrashHandler) {
		//Failed to start the crash server.
 		LL_WARNS() << "Failed to init crash server." << LL_ENDL;
		return false; 
 	}

	// Start servicing clients.
    if (!mCrashHandler->Start()) {
		LL_WARNS() << "Failed to start crash server." << LL_ENDL;
		return false;
	}

	LL_INFOS("CRASHREPORT") << "Initialized OOP server with pipe named " << stringize(wpipe_name) << LL_ENDL;
	return true;
}

bool LLCrashLoggerWindows::init(void)
{	
	bool ok = LLCrashLogger::init();
	if(!ok) return false;

	initCrashServer();

	/*
	mbstowcs( gProductName, mProductName.c_str(), LL_ARRAY_SIZE(gProductName) );
	gProductName[ LL_ARRY_SIZE(gProductName) - 1 ] = 0;
	swprintf(gProductName, L"Second Life"); 
	*/

	LL_INFOS() << "Loading dialogs" << LL_ENDL;

	// Initialize global strings
	LoadString(mhInst, IDS_APP_TITLE, szTitle, MAX_LOADSTRING);
	LoadString(mhInst, IDC_WIN_CRASH_LOGGER, szWindowClass, MAX_LOADSTRING);

	gCursorArrow = LoadCursor(NULL, IDC_ARROW);
	gCursorWait = LoadCursor(NULL, IDC_WAIT);

	// Register a window class that will be used by our dialogs
	WNDCLASS wndclass;
	wndclass.style = CS_HREDRAW | CS_VREDRAW;
	wndclass.lpfnWndProc = WndProc;
	wndclass.cbClsExtra = 0;
	wndclass.cbWndExtra = DLGWINDOWEXTRA;  // Required, since this is used for dialogs!
	wndclass.hInstance = mhInst;
	wndclass.hIcon = LoadIcon(hInst, MAKEINTRESOURCE( IDI_WIN_CRASH_LOGGER ) );
	wndclass.hCursor = gCursorArrow;
	wndclass.hbrBackground = (HBRUSH) (COLOR_BTNFACE + 1);
	wndclass.lpszMenuName = NULL;
	wndclass.lpszClassName = szWindowClass;
	RegisterClass( &wndclass );
	
	return true;
}

void LLCrashLoggerWindows::gatherPlatformSpecificFiles()
{
	updateApplication("Gathering hardware information. App may appear frozen.");
	// DX hardware probe blocks, so we can't cancel during it
	//Generate our dx_info.log file 
	SetCursor(gCursorWait);
	// At this point we're responsive enough the user could click the close button
	SetCursor(gCursorArrow);
	//mDebugLog["DisplayDeviceInfo"] = gDXHardware.getDisplayInfo();  //Not initialized.
}

bool LLCrashLoggerWindows::mainLoop()
{	
	LL_INFOS() << "CrashSubmitBehavior is " << mCrashBehavior << LL_ENDL;

	// Note: parent hwnd is 0 (the desktop).  No dlg proc.  See Petzold (5th ed) HexCalc example, Chapter 11, p529
	// win_crash_logger.rc has been edited by hand.
	// Dialogs defined with CLASS "WIN_CRASH_LOGGER" (must be same as szWindowClass)
	gProductName = mProductName;
	gHwndProgress = CreateDialog(hInst, MAKEINTRESOURCE(IDD_PROGRESS), 0, NULL);
	ProcessCaption(gHwndProgress);
	ShowWindow(gHwndProgress, SW_HIDE );

	if (mCrashBehavior == CRASH_BEHAVIOR_ALWAYS_SEND)
	{
<<<<<<< HEAD
		LL_INFOS() << "Showing crash report submit progress window." << LL_ENDL;
		ShowWindow(gHwndProgress, SW_SHOW );
=======
		llinfos << "Showing crash report submit progress window." << llendl;
		//ShowWindow(gHwndProgress, SW_SHOW );   Maint-5707
>>>>>>> c71e459b
		sendCrashLogs();
	}
	else if (mCrashBehavior == CRASH_BEHAVIOR_ASK)
	{
		gHwndReport = CreateDialog(hInst, MAKEINTRESOURCE(IDD_PREVREPORTBOX), 0, NULL);
		// Ignore result
		(void) SendDlgItemMessage(gHwndReport, IDC_CHECK_AUTO, BM_SETCHECK, 0, 0);
		// Include the product name in the caption and various dialog items.
		ProcessCaption(gHwndReport);
		ProcessDlgItemText(gHwndReport, IDC_STATIC_MSG);

		// Update the header to include whether or not we crashed on the last run.
		std::string headerStr;
		TCHAR header[MAX_STRING];
		if (mCrashInPreviousExec)
		{
			headerStr = llformat("%s appears to have crashed or frozen the last time it ran.", mProductName.c_str());
		}
		else
		{
			headerStr = llformat("%s appears to have crashed.", mProductName.c_str());
		}
		ConvertLPCSTRToLPWSTR(headerStr.c_str(), header);
		SetDlgItemText(gHwndReport, IDC_STATIC_HEADER, header);		
		ShowWindow(gHwndReport, SW_SHOW );
		
		MSG msg;
		memset(&msg, 0, sizeof(msg));
		while (!LLApp::isQuitting() && GetMessage(&msg, NULL, 0, 0))
		{
			TranslateMessage(&msg);
			DispatchMessage(&msg);
		}
		return msg.wParam;
	}
	else
	{
		LL_WARNS() << "Unknown crash behavior " << mCrashBehavior << LL_ENDL;
		return 1;
	}
	return 0;
}

void LLCrashLoggerWindows::updateApplication(const std::string& message)
{
	LLCrashLogger::updateApplication(message);
	if(!message.empty()) show_progress(message);
	update_messages();
}

bool LLCrashLoggerWindows::cleanup()
{
	if(gSendLogs)
	{
		if(mSentCrashLogs) show_progress("Done");
		else show_progress("Could not connect to servers, logs not sent");
		sleep_and_pump_messages(3);
	}
	PostQuitMessage(0);
	commonCleanup();
	mKeyMaster.releaseMaster();
	return true;
}
<|MERGE_RESOLUTION|>--- conflicted
+++ resolved
@@ -484,13 +484,8 @@
 
 	if (mCrashBehavior == CRASH_BEHAVIOR_ALWAYS_SEND)
 	{
-<<<<<<< HEAD
 		LL_INFOS() << "Showing crash report submit progress window." << LL_ENDL;
-		ShowWindow(gHwndProgress, SW_SHOW );
-=======
-		llinfos << "Showing crash report submit progress window." << llendl;
 		//ShowWindow(gHwndProgress, SW_SHOW );   Maint-5707
->>>>>>> c71e459b
 		sendCrashLogs();
 	}
 	else if (mCrashBehavior == CRASH_BEHAVIOR_ASK)
