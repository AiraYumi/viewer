/**
 * @file lllocaltextureobject.cpp
 *
 * $LicenseInfo:firstyear=2009&license=viewerlgpl$
 * Second Life Viewer Source Code
 * Copyright (C) 2010, Linden Research, Inc.
 *
 * This library is free software; you can redistribute it and/or
 * modify it under the terms of the GNU Lesser General Public
 * License as published by the Free Software Foundation;
 * version 2.1 of the License only.
 *
 * This library is distributed in the hope that it will be useful,
 * but WITHOUT ANY WARRANTY; without even the implied warranty of
 * MERCHANTABILITY or FITNESS FOR A PARTICULAR PURPOSE.  See the GNU
 * Lesser General Public License for more details.
 *
 * You should have received a copy of the GNU Lesser General Public
 * License along with this library; if not, write to the Free Software
 * Foundation, Inc., 51 Franklin Street, Fifth Floor, Boston, MA  02110-1301  USA
 *
 * Linden Research, Inc., 945 Battery Street, San Francisco, CA  94111  USA
 * $/LicenseInfo$
 */

#include "linden_common.h"

#include "lllocaltextureobject.h"

#include "llimage.h"
#include "llrender.h"
#include "lltexlayer.h"
#include "llgltexture.h"
#include "lluuid.h"
#include "llwearable.h"


LLLocalTextureObject::LLLocalTextureObject() :
<<<<<<< HEAD
	mIsBakedReady(false),
	mDiscard(MAX_DISCARD_LEVEL+1)
=======
    mIsBakedReady(FALSE),
    mDiscard(MAX_DISCARD_LEVEL+1)
>>>>>>> e1623bb2
{
    mImage = NULL;
}

LLLocalTextureObject::LLLocalTextureObject(LLGLTexture* image, const LLUUID& id) :
<<<<<<< HEAD
	mIsBakedReady(false),
	mDiscard(MAX_DISCARD_LEVEL+1)
=======
    mIsBakedReady(FALSE),
    mDiscard(MAX_DISCARD_LEVEL+1)
>>>>>>> e1623bb2
{
    mImage = image;
    gGL.getTexUnit(0)->bind(mImage);
    mID = id;
}

LLLocalTextureObject::LLLocalTextureObject(const LLLocalTextureObject& lto) :
    mImage(lto.mImage),
    mID(lto.mID),
    mIsBakedReady(lto.mIsBakedReady),
    mDiscard(lto.mDiscard)
{
    U32 num_layers = lto.getNumTexLayers();
    mTexLayers.reserve(num_layers);
    for (U32 index = 0; index < num_layers; index++)
    {
        LLTexLayer* original_layer = lto.getTexLayer(index);
        if (!original_layer)
        {
            LL_ERRS() << "could not clone Local Texture Object: unable to extract texlayer!" << LL_ENDL;
            continue;
        }

        LLTexLayer* new_layer = new LLTexLayer(*original_layer);
        new_layer->setLTO(this);
        mTexLayers.push_back(new_layer);
    }
}

LLLocalTextureObject::~LLLocalTextureObject()
{
    delete_and_clear(mTexLayers);
}

LLGLTexture* LLLocalTextureObject::getImage() const
{
    return mImage;
}

LLTexLayer* LLLocalTextureObject::getTexLayer(U32 index) const
{
    if (index >= getNumTexLayers())
    {
        return NULL;
    }

    return mTexLayers[index];
}

LLTexLayer* LLLocalTextureObject::getTexLayer(const std::string &name)
{
    for(LLTexLayer* layer : mTexLayers)
    {
        if (layer->getName().compare(name) == 0)
        {
            return layer;
        }
    }

    return NULL;
}

U32 LLLocalTextureObject::getNumTexLayers() const
{
    return mTexLayers.size();
}

LLUUID LLLocalTextureObject::getID() const
{
    return mID;
}

S32 LLLocalTextureObject::getDiscard() const
{
    return mDiscard;
}

bool LLLocalTextureObject::getBakedReady() const
{
    return mIsBakedReady;
}

void LLLocalTextureObject::setImage(LLGLTexture* new_image)
{
    mImage = new_image;
}

bool LLLocalTextureObject::setTexLayer(LLTexLayer *new_tex_layer, U32 index)
{
<<<<<<< HEAD
	if (index >= getNumTexLayers() )
	{
		return false;
	}
=======
    if (index >= getNumTexLayers() )
    {
        return FALSE;
    }
>>>>>>> e1623bb2

    if (new_tex_layer == NULL)
    {
        return removeTexLayer(index);
    }

    LLTexLayer *layer = new LLTexLayer(*new_tex_layer);
    layer->setLTO(this);

    if (mTexLayers[index])
    {
        delete mTexLayers[index];
    }
    mTexLayers[index] = layer;

<<<<<<< HEAD
	return true;
=======
    return TRUE;
>>>>>>> e1623bb2
}

bool LLLocalTextureObject::addTexLayer(LLTexLayer *new_tex_layer, LLWearable *wearable)
{
<<<<<<< HEAD
	if (new_tex_layer == NULL)
	{
		return false;
	}

	LLTexLayer *layer = new LLTexLayer(*new_tex_layer, wearable);
	layer->setLTO(this);
	mTexLayers.push_back(layer);
	return true;
=======
    if (new_tex_layer == NULL)
    {
        return FALSE;
    }

    LLTexLayer *layer = new LLTexLayer(*new_tex_layer, wearable);
    layer->setLTO(this);
    mTexLayers.push_back(layer);
    return TRUE;
>>>>>>> e1623bb2
}

bool LLLocalTextureObject::addTexLayer(LLTexLayerTemplate *new_tex_layer, LLWearable *wearable)
{
<<<<<<< HEAD
	if (new_tex_layer == NULL)
	{
		return false;
	}

	LLTexLayer *layer = new LLTexLayer(*new_tex_layer, this, wearable);
	layer->setLTO(this);
	mTexLayers.push_back(layer);
	return true;
=======
    if (new_tex_layer == NULL)
    {
        return FALSE;
    }

    LLTexLayer *layer = new LLTexLayer(*new_tex_layer, this, wearable);
    layer->setLTO(this);
    mTexLayers.push_back(layer);
    return TRUE;
>>>>>>> e1623bb2
}

bool LLLocalTextureObject::removeTexLayer(U32 index)
{
<<<<<<< HEAD
	if (index >= getNumTexLayers())
	{
		return false;
	}
	tex_layer_vec_t::iterator iter = mTexLayers.begin();
	iter += index;

	delete *iter;
	mTexLayers.erase(iter);
	return true;
=======
    if (index >= getNumTexLayers())
    {
        return FALSE;
    }
    tex_layer_vec_t::iterator iter = mTexLayers.begin();
    iter += index;

    delete *iter;
    mTexLayers.erase(iter);
    return TRUE;
>>>>>>> e1623bb2
}

void LLLocalTextureObject::setID(LLUUID new_id)
{
    mID = new_id;
}

void LLLocalTextureObject::setDiscard(S32 new_discard)
{
    mDiscard = new_discard;
}

void LLLocalTextureObject::setBakedReady(bool ready)
{
    mIsBakedReady = ready;
}<|MERGE_RESOLUTION|>--- conflicted
+++ resolved
@@ -1,270 +1,212 @@
-/**
- * @file lllocaltextureobject.cpp
- *
- * $LicenseInfo:firstyear=2009&license=viewerlgpl$
- * Second Life Viewer Source Code
- * Copyright (C) 2010, Linden Research, Inc.
- *
- * This library is free software; you can redistribute it and/or
- * modify it under the terms of the GNU Lesser General Public
- * License as published by the Free Software Foundation;
- * version 2.1 of the License only.
- *
- * This library is distributed in the hope that it will be useful,
- * but WITHOUT ANY WARRANTY; without even the implied warranty of
- * MERCHANTABILITY or FITNESS FOR A PARTICULAR PURPOSE.  See the GNU
- * Lesser General Public License for more details.
- *
- * You should have received a copy of the GNU Lesser General Public
- * License along with this library; if not, write to the Free Software
- * Foundation, Inc., 51 Franklin Street, Fifth Floor, Boston, MA  02110-1301  USA
- *
- * Linden Research, Inc., 945 Battery Street, San Francisco, CA  94111  USA
- * $/LicenseInfo$
- */
-
-#include "linden_common.h"
-
-#include "lllocaltextureobject.h"
-
-#include "llimage.h"
-#include "llrender.h"
-#include "lltexlayer.h"
-#include "llgltexture.h"
-#include "lluuid.h"
-#include "llwearable.h"
-
-
-LLLocalTextureObject::LLLocalTextureObject() :
-<<<<<<< HEAD
-	mIsBakedReady(false),
-	mDiscard(MAX_DISCARD_LEVEL+1)
-=======
-    mIsBakedReady(FALSE),
-    mDiscard(MAX_DISCARD_LEVEL+1)
->>>>>>> e1623bb2
-{
-    mImage = NULL;
-}
-
-LLLocalTextureObject::LLLocalTextureObject(LLGLTexture* image, const LLUUID& id) :
-<<<<<<< HEAD
-	mIsBakedReady(false),
-	mDiscard(MAX_DISCARD_LEVEL+1)
-=======
-    mIsBakedReady(FALSE),
-    mDiscard(MAX_DISCARD_LEVEL+1)
->>>>>>> e1623bb2
-{
-    mImage = image;
-    gGL.getTexUnit(0)->bind(mImage);
-    mID = id;
-}
-
-LLLocalTextureObject::LLLocalTextureObject(const LLLocalTextureObject& lto) :
-    mImage(lto.mImage),
-    mID(lto.mID),
-    mIsBakedReady(lto.mIsBakedReady),
-    mDiscard(lto.mDiscard)
-{
-    U32 num_layers = lto.getNumTexLayers();
-    mTexLayers.reserve(num_layers);
-    for (U32 index = 0; index < num_layers; index++)
-    {
-        LLTexLayer* original_layer = lto.getTexLayer(index);
-        if (!original_layer)
-        {
-            LL_ERRS() << "could not clone Local Texture Object: unable to extract texlayer!" << LL_ENDL;
-            continue;
-        }
-
-        LLTexLayer* new_layer = new LLTexLayer(*original_layer);
-        new_layer->setLTO(this);
-        mTexLayers.push_back(new_layer);
-    }
-}
-
-LLLocalTextureObject::~LLLocalTextureObject()
-{
-    delete_and_clear(mTexLayers);
-}
-
-LLGLTexture* LLLocalTextureObject::getImage() const
-{
-    return mImage;
-}
-
-LLTexLayer* LLLocalTextureObject::getTexLayer(U32 index) const
-{
-    if (index >= getNumTexLayers())
-    {
-        return NULL;
-    }
-
-    return mTexLayers[index];
-}
-
-LLTexLayer* LLLocalTextureObject::getTexLayer(const std::string &name)
-{
-    for(LLTexLayer* layer : mTexLayers)
-    {
-        if (layer->getName().compare(name) == 0)
-        {
-            return layer;
-        }
-    }
-
-    return NULL;
-}
-
-U32 LLLocalTextureObject::getNumTexLayers() const
-{
-    return mTexLayers.size();
-}
-
-LLUUID LLLocalTextureObject::getID() const
-{
-    return mID;
-}
-
-S32 LLLocalTextureObject::getDiscard() const
-{
-    return mDiscard;
-}
-
-bool LLLocalTextureObject::getBakedReady() const
-{
-    return mIsBakedReady;
-}
-
-void LLLocalTextureObject::setImage(LLGLTexture* new_image)
-{
-    mImage = new_image;
-}
-
-bool LLLocalTextureObject::setTexLayer(LLTexLayer *new_tex_layer, U32 index)
-{
-<<<<<<< HEAD
-	if (index >= getNumTexLayers() )
-	{
-		return false;
-	}
-=======
-    if (index >= getNumTexLayers() )
-    {
-        return FALSE;
-    }
->>>>>>> e1623bb2
-
-    if (new_tex_layer == NULL)
-    {
-        return removeTexLayer(index);
-    }
-
-    LLTexLayer *layer = new LLTexLayer(*new_tex_layer);
-    layer->setLTO(this);
-
-    if (mTexLayers[index])
-    {
-        delete mTexLayers[index];
-    }
-    mTexLayers[index] = layer;
-
-<<<<<<< HEAD
-	return true;
-=======
-    return TRUE;
->>>>>>> e1623bb2
-}
-
-bool LLLocalTextureObject::addTexLayer(LLTexLayer *new_tex_layer, LLWearable *wearable)
-{
-<<<<<<< HEAD
-	if (new_tex_layer == NULL)
-	{
-		return false;
-	}
-
-	LLTexLayer *layer = new LLTexLayer(*new_tex_layer, wearable);
-	layer->setLTO(this);
-	mTexLayers.push_back(layer);
-	return true;
-=======
-    if (new_tex_layer == NULL)
-    {
-        return FALSE;
-    }
-
-    LLTexLayer *layer = new LLTexLayer(*new_tex_layer, wearable);
-    layer->setLTO(this);
-    mTexLayers.push_back(layer);
-    return TRUE;
->>>>>>> e1623bb2
-}
-
-bool LLLocalTextureObject::addTexLayer(LLTexLayerTemplate *new_tex_layer, LLWearable *wearable)
-{
-<<<<<<< HEAD
-	if (new_tex_layer == NULL)
-	{
-		return false;
-	}
-
-	LLTexLayer *layer = new LLTexLayer(*new_tex_layer, this, wearable);
-	layer->setLTO(this);
-	mTexLayers.push_back(layer);
-	return true;
-=======
-    if (new_tex_layer == NULL)
-    {
-        return FALSE;
-    }
-
-    LLTexLayer *layer = new LLTexLayer(*new_tex_layer, this, wearable);
-    layer->setLTO(this);
-    mTexLayers.push_back(layer);
-    return TRUE;
->>>>>>> e1623bb2
-}
-
-bool LLLocalTextureObject::removeTexLayer(U32 index)
-{
-<<<<<<< HEAD
-	if (index >= getNumTexLayers())
-	{
-		return false;
-	}
-	tex_layer_vec_t::iterator iter = mTexLayers.begin();
-	iter += index;
-
-	delete *iter;
-	mTexLayers.erase(iter);
-	return true;
-=======
-    if (index >= getNumTexLayers())
-    {
-        return FALSE;
-    }
-    tex_layer_vec_t::iterator iter = mTexLayers.begin();
-    iter += index;
-
-    delete *iter;
-    mTexLayers.erase(iter);
-    return TRUE;
->>>>>>> e1623bb2
-}
-
-void LLLocalTextureObject::setID(LLUUID new_id)
-{
-    mID = new_id;
-}
-
-void LLLocalTextureObject::setDiscard(S32 new_discard)
-{
-    mDiscard = new_discard;
-}
-
-void LLLocalTextureObject::setBakedReady(bool ready)
-{
-    mIsBakedReady = ready;
-}+/**
+ * @file lllocaltextureobject.cpp
+ *
+ * $LicenseInfo:firstyear=2009&license=viewerlgpl$
+ * Second Life Viewer Source Code
+ * Copyright (C) 2010, Linden Research, Inc.
+ *
+ * This library is free software; you can redistribute it and/or
+ * modify it under the terms of the GNU Lesser General Public
+ * License as published by the Free Software Foundation;
+ * version 2.1 of the License only.
+ *
+ * This library is distributed in the hope that it will be useful,
+ * but WITHOUT ANY WARRANTY; without even the implied warranty of
+ * MERCHANTABILITY or FITNESS FOR A PARTICULAR PURPOSE.  See the GNU
+ * Lesser General Public License for more details.
+ *
+ * You should have received a copy of the GNU Lesser General Public
+ * License along with this library; if not, write to the Free Software
+ * Foundation, Inc., 51 Franklin Street, Fifth Floor, Boston, MA  02110-1301  USA
+ *
+ * Linden Research, Inc., 945 Battery Street, San Francisco, CA  94111  USA
+ * $/LicenseInfo$
+ */
+
+#include "linden_common.h"
+
+#include "lllocaltextureobject.h"
+
+#include "llimage.h"
+#include "llrender.h"
+#include "lltexlayer.h"
+#include "llgltexture.h"
+#include "lluuid.h"
+#include "llwearable.h"
+
+
+LLLocalTextureObject::LLLocalTextureObject() :
+    mIsBakedReady(false),
+    mDiscard(MAX_DISCARD_LEVEL+1)
+{
+    mImage = NULL;
+}
+
+LLLocalTextureObject::LLLocalTextureObject(LLGLTexture* image, const LLUUID& id) :
+    mIsBakedReady(false),
+    mDiscard(MAX_DISCARD_LEVEL+1)
+{
+    mImage = image;
+    gGL.getTexUnit(0)->bind(mImage);
+    mID = id;
+}
+
+LLLocalTextureObject::LLLocalTextureObject(const LLLocalTextureObject& lto) :
+    mImage(lto.mImage),
+    mID(lto.mID),
+    mIsBakedReady(lto.mIsBakedReady),
+    mDiscard(lto.mDiscard)
+{
+    U32 num_layers = lto.getNumTexLayers();
+    mTexLayers.reserve(num_layers);
+    for (U32 index = 0; index < num_layers; index++)
+    {
+        LLTexLayer* original_layer = lto.getTexLayer(index);
+        if (!original_layer)
+        {
+            LL_ERRS() << "could not clone Local Texture Object: unable to extract texlayer!" << LL_ENDL;
+            continue;
+        }
+
+        LLTexLayer* new_layer = new LLTexLayer(*original_layer);
+        new_layer->setLTO(this);
+        mTexLayers.push_back(new_layer);
+    }
+}
+
+LLLocalTextureObject::~LLLocalTextureObject()
+{
+    delete_and_clear(mTexLayers);
+}
+
+LLGLTexture* LLLocalTextureObject::getImage() const
+{
+    return mImage;
+}
+
+LLTexLayer* LLLocalTextureObject::getTexLayer(U32 index) const
+{
+    if (index >= getNumTexLayers())
+    {
+        return NULL;
+    }
+
+    return mTexLayers[index];
+}
+
+LLTexLayer* LLLocalTextureObject::getTexLayer(const std::string &name)
+{
+    for(LLTexLayer* layer : mTexLayers)
+    {
+        if (layer->getName().compare(name) == 0)
+        {
+            return layer;
+        }
+    }
+
+    return NULL;
+}
+
+U32 LLLocalTextureObject::getNumTexLayers() const
+{
+    return mTexLayers.size();
+}
+
+LLUUID LLLocalTextureObject::getID() const
+{
+    return mID;
+}
+
+S32 LLLocalTextureObject::getDiscard() const
+{
+    return mDiscard;
+}
+
+bool LLLocalTextureObject::getBakedReady() const
+{
+    return mIsBakedReady;
+}
+
+void LLLocalTextureObject::setImage(LLGLTexture* new_image)
+{
+    mImage = new_image;
+}
+
+bool LLLocalTextureObject::setTexLayer(LLTexLayer *new_tex_layer, U32 index)
+{
+    if (index >= getNumTexLayers() )
+    {
+        return false;
+    }
+
+    if (new_tex_layer == NULL)
+    {
+        return removeTexLayer(index);
+    }
+
+    LLTexLayer *layer = new LLTexLayer(*new_tex_layer);
+    layer->setLTO(this);
+
+    if (mTexLayers[index])
+    {
+        delete mTexLayers[index];
+    }
+    mTexLayers[index] = layer;
+
+    return true;
+}
+
+bool LLLocalTextureObject::addTexLayer(LLTexLayer *new_tex_layer, LLWearable *wearable)
+{
+    if (new_tex_layer == NULL)
+    {
+        return false;
+    }
+
+    LLTexLayer *layer = new LLTexLayer(*new_tex_layer, wearable);
+    layer->setLTO(this);
+    mTexLayers.push_back(layer);
+    return true;
+}
+
+bool LLLocalTextureObject::addTexLayer(LLTexLayerTemplate *new_tex_layer, LLWearable *wearable)
+{
+    if (new_tex_layer == NULL)
+    {
+        return false;
+    }
+
+    LLTexLayer *layer = new LLTexLayer(*new_tex_layer, this, wearable);
+    layer->setLTO(this);
+    mTexLayers.push_back(layer);
+    return true;
+}
+
+bool LLLocalTextureObject::removeTexLayer(U32 index)
+{
+    if (index >= getNumTexLayers())
+    {
+        return false;
+    }
+    tex_layer_vec_t::iterator iter = mTexLayers.begin();
+    iter += index;
+
+    delete *iter;
+    mTexLayers.erase(iter);
+    return true;
+}
+
+void LLLocalTextureObject::setID(LLUUID new_id)
+{
+    mID = new_id;
+}
+
+void LLLocalTextureObject::setDiscard(S32 new_discard)
+{
+    mDiscard = new_discard;
+}
+
+void LLLocalTextureObject::setBakedReady(bool ready)
+{
+    mIsBakedReady = ready;
+}