--- conflicted
+++ resolved
@@ -1,1086 +1,1040 @@
-/**
- * @file llpolymesh.cpp
- * @brief Implementation of LLPolyMesh class
- *
- * $LicenseInfo:firstyear=2001&license=viewerlgpl$
- * Second Life Viewer Source Code
- * Copyright (C) 2010, Linden Research, Inc.
- *
- * This library is free software; you can redistribute it and/or
- * modify it under the terms of the GNU Lesser General Public
- * License as published by the Free Software Foundation;
- * version 2.1 of the License only.
- *
- * This library is distributed in the hope that it will be useful,
- * but WITHOUT ANY WARRANTY; without even the implied warranty of
- * MERCHANTABILITY or FITNESS FOR A PARTICULAR PURPOSE.  See the GNU
- * Lesser General Public License for more details.
- *
- * You should have received a copy of the GNU Lesser General Public
- * License along with this library; if not, write to the Free Software
- * Foundation, Inc., 51 Franklin Street, Fifth Floor, Boston, MA  02110-1301  USA
- *
- * Linden Research, Inc., 945 Battery Street, San Francisco, CA  94111  USA
- * $/LicenseInfo$
- */
-
-//-----------------------------------------------------------------------------
-// Header Files
-//-----------------------------------------------------------------------------
-#include "linden_common.h"
-#include "llpolymesh.h"
-#include "llfasttimer.h"
-#include "llmemory.h"
-
-//#include "llviewercontrol.h"
-#include "llxmltree.h"
-#include "llavatarappearance.h"
-#include "llwearable.h"
-#include "lldir.h"
-#include "llvolume.h"
-#include "llendianswizzle.h"
-
-
-#define HEADER_ASCII "Linden Mesh 1.0"
-#define HEADER_BINARY "Linden Binary Mesh 1.0"
-
-//extern LLControlGroup gSavedSettings;                           // read only
-
-LLPolyMorphData *clone_morph_param_duplicate(const LLPolyMorphData *src_data,
-                         const std::string &name);
-LLPolyMorphData *clone_morph_param_direction(const LLPolyMorphData *src_data,
-                         const LLVector3 &direction,
-                         const std::string &name);
-LLPolyMorphData *clone_morph_param_cleavage(const LLPolyMorphData *src_data,
-                                            F32 scale,
-                                            const std::string &name);
-
-//-----------------------------------------------------------------------------
-// Global table of loaded LLPolyMeshes
-//-----------------------------------------------------------------------------
-LLPolyMesh::LLPolyMeshSharedDataTable LLPolyMesh::sGlobalSharedMeshList;
-
-//-----------------------------------------------------------------------------
-// LLPolyMeshSharedData()
-//-----------------------------------------------------------------------------
-LLPolyMeshSharedData::LLPolyMeshSharedData()
-{
-        mNumVertices = 0;
-        mBaseCoords = NULL;
-        mBaseNormals = NULL;
-        mBaseBinormals = NULL;
-        mTexCoords = NULL;
-        mDetailTexCoords = NULL;
-        mWeights = NULL;
-        mHasWeights = false;
-        mHasDetailTexCoords = false;
-
-        mNumFaces = 0;
-        mFaces = NULL;
-
-        mNumJointNames = 0;
-        mJointNames = NULL;
-
-        mTriangleIndices = NULL;
-        mNumTriangleIndices = 0;
-
-        mReferenceData = NULL;
-
-        mLastIndexOffset = -1;
-}
-
-//-----------------------------------------------------------------------------
-// ~LLPolyMeshSharedData()
-//-----------------------------------------------------------------------------
-LLPolyMeshSharedData::~LLPolyMeshSharedData()
-{
-        freeMeshData();
-        for_each(mMorphData.begin(), mMorphData.end(), DeletePointer());
-        mMorphData.clear();
-}
-
-//-----------------------------------------------------------------------------
-// setupLOD()
-//-----------------------------------------------------------------------------
-void LLPolyMeshSharedData::setupLOD(LLPolyMeshSharedData* reference_data)
-{
-        mReferenceData = reference_data;
-
-        if (reference_data)
-        {
-                mBaseCoords = reference_data->mBaseCoords;
-                mBaseNormals = reference_data->mBaseNormals;
-                mBaseBinormals = reference_data->mBaseBinormals;
-                mTexCoords = reference_data->mTexCoords;
-                mDetailTexCoords = reference_data->mDetailTexCoords;
-                mWeights = reference_data->mWeights;
-                mHasWeights = reference_data->mHasWeights;
-                mHasDetailTexCoords = reference_data->mHasDetailTexCoords;
-        }
-}
-
-//-----------------------------------------------------------------------------
-// LLPolyMeshSharedData::freeMeshData()
-//-----------------------------------------------------------------------------
-void LLPolyMeshSharedData::freeMeshData()
-{
-        if (!mReferenceData)
-        {
-                mNumVertices = 0;
-
-                ll_aligned_free_16(mBaseCoords);
-                mBaseCoords = NULL;
-
-                ll_aligned_free_16(mBaseNormals);
-                mBaseNormals = NULL;
-
-                ll_aligned_free_16(mBaseBinormals);
-                mBaseBinormals = NULL;
-
-                ll_aligned_free_16(mTexCoords);
-                mTexCoords = NULL;
-
-                ll_aligned_free_16(mDetailTexCoords);
-                mDetailTexCoords = NULL;
-
-                ll_aligned_free_16(mWeights);
-                mWeights = NULL;
-        }
-
-        mNumFaces = 0;
-        delete [] mFaces;
-        mFaces = NULL;
-
-        mNumJointNames = 0;
-        delete [] mJointNames;
-        mJointNames = NULL;
-
-        delete [] mTriangleIndices;
-        mTriangleIndices = NULL;
-
-//      mVertFaceMap.deleteAllData();
-}
-
-// compare_int is used by the qsort function to sort the index array
-S32 compare_int(const void *a, const void *b);
-
-//-----------------------------------------------------------------------------
-// genIndices()
-//-----------------------------------------------------------------------------
-void LLPolyMeshSharedData::genIndices(S32 index_offset)
-{
-        if (index_offset == mLastIndexOffset)
-        {
-                return;
-        }
-
-        delete []mTriangleIndices;
-        mTriangleIndices = new U32[mNumTriangleIndices];
-
-        S32 cur_index = 0;
-        for (S32 i = 0; i < mNumFaces; i++)
-        {
-                mTriangleIndices[cur_index] = mFaces[i][0] + index_offset;
-                cur_index++;
-                mTriangleIndices[cur_index] = mFaces[i][1] + index_offset;
-                cur_index++;
-                mTriangleIndices[cur_index] = mFaces[i][2] + index_offset;
-                cur_index++;
-        }
-
-        mLastIndexOffset = index_offset;
-}
-
-//--------------------------------------------------------------------
-// LLPolyMeshSharedData::getNumKB()
-//--------------------------------------------------------------------
-U32 LLPolyMeshSharedData::getNumKB()
-{
-        U32 num_kb = sizeof(LLPolyMesh);
-
-        if (!isLOD())
-        {
-                num_kb += mNumVertices *
-                        ( sizeof(LLVector3) +   // coords
-                          sizeof(LLVector3) +             // normals
-                          sizeof(LLVector2) );    // texCoords
-        }
-
-        if (mHasDetailTexCoords && !isLOD())
-        {
-                num_kb += mNumVertices * sizeof(LLVector2);     // detailTexCoords
-        }
-
-        if (mHasWeights && !isLOD())
-        {
-                num_kb += mNumVertices * sizeof(float);         // weights
-        }
-
-        num_kb += mNumFaces * sizeof(LLPolyFace);       // faces
-
-        num_kb /= 1024;
-        return num_kb;
-}
-
-//-----------------------------------------------------------------------------
-// LLPolyMeshSharedData::allocateVertexData()
-//-----------------------------------------------------------------------------
-bool LLPolyMeshSharedData::allocateVertexData( U32 numVertices )
-{
-        U32 i;
-        mBaseCoords = (LLVector4a*) ll_aligned_malloc_16(numVertices*sizeof(LLVector4a));
-        mBaseNormals = (LLVector4a*) ll_aligned_malloc_16(numVertices*sizeof(LLVector4a));
-        mBaseBinormals = (LLVector4a*) ll_aligned_malloc_16(numVertices*sizeof(LLVector4a));
-        mTexCoords = (LLVector2*) ll_aligned_malloc_16(numVertices*sizeof(LLVector2));
-        mDetailTexCoords = (LLVector2*) ll_aligned_malloc_16(numVertices*sizeof(LLVector2));
-        mWeights = (F32*) ll_aligned_malloc_16(numVertices*sizeof(F32));
-        for (i = 0; i < numVertices; i++)
-        {
-            mBaseCoords[i].clear();
-            mBaseNormals[i].clear();
-            mBaseBinormals[i].clear();
-            mTexCoords[i].clear();
-            mWeights[i] = 0.f;
-        }
-        mNumVertices = numVertices;
-        return true;
-}
-
-//-----------------------------------------------------------------------------
-// LLPolyMeshSharedData::allocateFaceData()
-//-----------------------------------------------------------------------------
-bool LLPolyMeshSharedData::allocateFaceData( U32 numFaces )
-{
-        mFaces = new LLPolyFace[ numFaces ];
-        mNumFaces = numFaces;
-        mNumTriangleIndices = mNumFaces * 3;
-        return true;
-}
-
-//-----------------------------------------------------------------------------
-// LLPolyMeshSharedData::allocateJointNames()
-//-----------------------------------------------------------------------------
-bool LLPolyMeshSharedData::allocateJointNames( U32 numJointNames )
-{
-        mJointNames = new std::string[ numJointNames ];
-        mNumJointNames = numJointNames;
-        return true;
-}
-
-//--------------------------------------------------------------------
-// LLPolyMeshSharedData::loadMesh()
-//--------------------------------------------------------------------
-bool LLPolyMeshSharedData::loadMesh( const std::string& fileName )
-{
-        //-------------------------------------------------------------------------
-        // Open the file
-        //-------------------------------------------------------------------------
-        if(fileName.empty())
-        {
-                LL_ERRS() << "Filename is Empty!" << LL_ENDL;
-                return false;
-        }
-        LLFILE* fp = LLFile::fopen(fileName, "rb");                     /*Flawfinder: ignore*/
-        if (!fp)
-        {
-                LL_ERRS() << "can't open: " << fileName << LL_ENDL;
-                return false;
-        }
-
-        //-------------------------------------------------------------------------
-        // Read a chunk
-        //-------------------------------------------------------------------------
-        char header[128];               /*Flawfinder: ignore*/
-        if (fread(header, sizeof(char), 128, fp) != 128)
-        {
-                LL_WARNS() << "Short read" << LL_ENDL;
-        }
-
-        //-------------------------------------------------------------------------
-        // Check for proper binary header
-        //-------------------------------------------------------------------------
-        bool status = false;
-        if ( strncmp(header, HEADER_BINARY, strlen(HEADER_BINARY)) == 0 )       /*Flawfinder: ignore*/
-        {
-                LL_DEBUGS() << "Loading " << fileName << LL_ENDL;
-
-                //----------------------------------------------------------------
-                // File Header (seek past it)
-                //----------------------------------------------------------------
-                fseek(fp, 24, SEEK_SET);
-
-                //----------------------------------------------------------------
-                // HasWeights
-                //----------------------------------------------------------------
-                U8 hasWeights;
-                size_t numRead = fread(&hasWeights, sizeof(U8), 1, fp);
-                if (numRead != 1)
-                {
-                        LL_ERRS() << "can't read HasWeights flag from " << fileName << LL_ENDL;
-                        return false;
-                }
-                if (!isLOD())
-                {
-                        mHasWeights = hasWeights > 0;
-                }
-
-                //----------------------------------------------------------------
-                // HasDetailTexCoords
-                //----------------------------------------------------------------
-                U8 hasDetailTexCoords;
-                numRead = fread(&hasDetailTexCoords, sizeof(U8), 1, fp);
-                if (numRead != 1)
-                {
-                        LL_ERRS() << "can't read HasDetailTexCoords flag from " << fileName << LL_ENDL;
-                        return false;
-                }
-
-                //----------------------------------------------------------------
-                // Position
-                //----------------------------------------------------------------
-                LLVector3 position;
-                numRead = fread(position.mV, sizeof(float), 3, fp);
-                llendianswizzle(position.mV, sizeof(float), 3);
-                if (numRead != 3)
-                {
-                        LL_ERRS() << "can't read Position from " << fileName << LL_ENDL;
-                        return false;
-                }
-                setPosition( position );
-
-                //----------------------------------------------------------------
-                // Rotation
-                //----------------------------------------------------------------
-                LLVector3 rotationAngles;
-                numRead = fread(rotationAngles.mV, sizeof(float), 3, fp);
-                llendianswizzle(rotationAngles.mV, sizeof(float), 3);
-                if (numRead != 3)
-                {
-                        LL_ERRS() << "can't read RotationAngles from " << fileName << LL_ENDL;
-                        return false;
-                }
-
-                U8 rotationOrder;
-                numRead = fread(&rotationOrder, sizeof(U8), 1, fp);
-
-                if (numRead != 1)
-                {
-                        LL_ERRS() << "can't read RotationOrder from " << fileName << LL_ENDL;
-                        return false;
-                }
-
-                rotationOrder = 0;
-
-                setRotation( mayaQ(     rotationAngles.mV[0],
-                                        rotationAngles.mV[1],
-                                        rotationAngles.mV[2],
-                                        (LLQuaternion::Order)rotationOrder ) );
-
-                //----------------------------------------------------------------
-                // Scale
-                //----------------------------------------------------------------
-                LLVector3 scale;
-                numRead = fread(scale.mV, sizeof(float), 3, fp);
-                llendianswizzle(scale.mV, sizeof(float), 3);
-                if (numRead != 3)
-                {
-                        LL_ERRS() << "can't read Scale from " << fileName << LL_ENDL;
-                        return false;
-                }
-                setScale( scale );
-
-                //-------------------------------------------------------------------------
-                // Release any existing mesh geometry
-                //-------------------------------------------------------------------------
-                freeMeshData();
-
-                U16 numVertices = 0;
-
-                //----------------------------------------------------------------
-                // NumVertices
-                //----------------------------------------------------------------
-                if (!isLOD())
-                {
-                        numRead = fread(&numVertices, sizeof(U16), 1, fp);
-                        llendianswizzle(&numVertices, sizeof(U16), 1);
-                        if (numRead != 1)
-                        {
-                                LL_ERRS() << "can't read NumVertices from " << fileName << LL_ENDL;
-                                return false;
-                        }
-
-<<<<<<< HEAD
-                        allocateVertexData( numVertices );      
-
-						for (U16 i = 0; i < numVertices; ++i)
-						{
-							//----------------------------------------------------------------
-							// Coords
-							//----------------------------------------------------------------
-							numRead = fread(&mBaseCoords[i], sizeof(float), 3, fp);
-							llendianswizzle(&mBaseCoords[i], sizeof(float), 3);
-							if (numRead != 3)
-							{
-									LL_ERRS() << "can't read Coordinates from " << fileName << LL_ENDL;
-									return false;
-							}
-						}
-
-						for (U16 i = 0; i < numVertices; ++i)
-						{
-							//----------------------------------------------------------------
-							// Normals
-							//----------------------------------------------------------------
-							numRead = fread(&mBaseNormals[i], sizeof(float), 3, fp);
-							llendianswizzle(&mBaseNormals[i], sizeof(float), 3);
-							if (numRead != 3)
-							{
-									LL_ERRS() << " can't read Normals from " << fileName << LL_ENDL;
-									return false;
-							}
-						}
-
-						for (U16 i = 0; i < numVertices; ++i)
-						{
-							//----------------------------------------------------------------
-							// Binormals
-							//----------------------------------------------------------------
-							numRead = fread(&mBaseBinormals[i], sizeof(float), 3, fp);
-							llendianswizzle(&mBaseBinormals[i], sizeof(float), 3);
-							if (numRead != 3)
-							{
-									LL_ERRS() << " can't read Binormals from " << fileName << LL_ENDL;
-									return false;
-							}
-						}
-=======
-                        allocateVertexData( numVertices );
-
-                        for (U16 i = 0; i < numVertices; ++i)
-                        {
-                            //----------------------------------------------------------------
-                            // Coords
-                            //----------------------------------------------------------------
-                            numRead = fread(&mBaseCoords[i], sizeof(float), 3, fp);
-                            llendianswizzle(&mBaseCoords[i], sizeof(float), 3);
-                            if (numRead != 3)
-                            {
-                                    LL_ERRS() << "can't read Coordinates from " << fileName << LL_ENDL;
-                                    return FALSE;
-                            }
-                        }
-
-                        for (U16 i = 0; i < numVertices; ++i)
-                        {
-                            //----------------------------------------------------------------
-                            // Normals
-                            //----------------------------------------------------------------
-                            numRead = fread(&mBaseNormals[i], sizeof(float), 3, fp);
-                            llendianswizzle(&mBaseNormals[i], sizeof(float), 3);
-                            if (numRead != 3)
-                            {
-                                    LL_ERRS() << " can't read Normals from " << fileName << LL_ENDL;
-                                    return FALSE;
-                            }
-                        }
-
-                        for (U16 i = 0; i < numVertices; ++i)
-                        {
-                            //----------------------------------------------------------------
-                            // Binormals
-                            //----------------------------------------------------------------
-                            numRead = fread(&mBaseBinormals[i], sizeof(float), 3, fp);
-                            llendianswizzle(&mBaseBinormals[i], sizeof(float), 3);
-                            if (numRead != 3)
-                            {
-                                    LL_ERRS() << " can't read Binormals from " << fileName << LL_ENDL;
-                                    return FALSE;
-                            }
-                        }
->>>>>>> e1623bb2
-
-                        //----------------------------------------------------------------
-                        // TexCoords
-                        //----------------------------------------------------------------
-                        numRead = fread(mTexCoords, 2*sizeof(float), numVertices, fp);
-                        llendianswizzle(mTexCoords, sizeof(float), 2*numVertices);
-                        if (numRead != numVertices)
-                        {
-                                LL_ERRS() << "can't read TexCoords from " << fileName << LL_ENDL;
-                                return false;
-                        }
-
-                        //----------------------------------------------------------------
-                        // DetailTexCoords
-                        //----------------------------------------------------------------
-                        if (mHasDetailTexCoords)
-                        {
-                                numRead = fread(mDetailTexCoords, 2*sizeof(float), numVertices, fp);
-                                llendianswizzle(mDetailTexCoords, sizeof(float), 2*numVertices);
-                                if (numRead != numVertices)
-                                {
-                                        LL_ERRS() << "can't read DetailTexCoords from " << fileName << LL_ENDL;
-                                        return false;
-                                }
-                        }
-
-                        //----------------------------------------------------------------
-                        // Weights
-                        //----------------------------------------------------------------
-                        if (mHasWeights)
-                        {
-                                numRead = fread(mWeights, sizeof(float), numVertices, fp);
-                                llendianswizzle(mWeights, sizeof(float), numVertices);
-                                if (numRead != numVertices)
-                                {
-                                        LL_ERRS() << "can't read Weights from " << fileName << LL_ENDL;
-                                        return false;
-                                }
-                        }
-                }
-
-                //----------------------------------------------------------------
-                // NumFaces
-                //----------------------------------------------------------------
-                U16 numFaces;
-                numRead = fread(&numFaces, sizeof(U16), 1, fp);
-                llendianswizzle(&numFaces, sizeof(U16), 1);
-                if (numRead != 1)
-                {
-                        LL_ERRS() << "can't read NumFaces from " << fileName << LL_ENDL;
-                        return false;
-                }
-                allocateFaceData( numFaces );
-
-
-                //----------------------------------------------------------------
-                // Faces
-                //----------------------------------------------------------------
-                U32 i;
-                U32 numTris = 0;
-                for (i = 0; i < numFaces; i++)
-                {
-                        S16 face[3];
-                        numRead = fread(face, sizeof(U16), 3, fp);
-                        llendianswizzle(face, sizeof(U16), 3);
-                        if (numRead != 3)
-                        {
-                                LL_ERRS() << "can't read Face[" << i << "] from " << fileName << LL_ENDL;
-                                return false;
-                        }
-                        if (mReferenceData)
-                        {
-                                llassert(face[0] < mReferenceData->mNumVertices);
-                                llassert(face[1] < mReferenceData->mNumVertices);
-                                llassert(face[2] < mReferenceData->mNumVertices);
-                        }
-
-                        if (isLOD())
-                        {
-                                // store largest index in case of LODs
-                                for (S32 j = 0; j < 3; j++)
-                                {
-                                        if (face[j] > mNumVertices - 1)
-                                        {
-                                                mNumVertices = face[j] + 1;
-                                        }
-                                }
-                        }
-                        mFaces[i][0] = face[0];
-                        mFaces[i][1] = face[1];
-                        mFaces[i][2] = face[2];
-
-//                      S32 j;
-//                      for(j = 0; j < 3; j++)
-//                      {
-//                              std::vector<S32> *face_list = mVertFaceMap.getIfThere(face[j]);
-//                              if (!face_list)
-//                              {
-//                                      face_list = new std::vector<S32>;
-//                                      mVertFaceMap.addData(face[j], face_list);
-//                              }
-//                              face_list->put(i);
-//                      }
-
-                        numTris++;
-                }
-
-                LL_DEBUGS() << "verts: " << numVertices
-                         << ", faces: "   << numFaces
-                         << ", tris: "    << numTris
-                         << LL_ENDL;
-
-                //----------------------------------------------------------------
-                // NumSkinJoints
-                //----------------------------------------------------------------
-                if (!isLOD())
-                {
-                        U16 numSkinJoints = 0;
-                        if ( mHasWeights )
-                        {
-                                numRead = fread(&numSkinJoints, sizeof(U16), 1, fp);
-                                llendianswizzle(&numSkinJoints, sizeof(U16), 1);
-                                if (numRead != 1)
-                                {
-                                        LL_ERRS() << "can't read NumSkinJoints from " << fileName << LL_ENDL;
-                                        return false;
-                                }
-                                allocateJointNames( numSkinJoints );
-                        }
-
-                        //----------------------------------------------------------------
-                        // SkinJoints
-                        //----------------------------------------------------------------
-                        for (i=0; i < numSkinJoints; i++)
-                        {
-                                char jointName[64+1];
-                                numRead = fread(jointName, sizeof(jointName)-1, 1, fp);
-                                jointName[sizeof(jointName)-1] = '\0'; // ensure nul-termination
-                                if (numRead != 1)
-                                {
-                                        LL_ERRS() << "can't read Skin[" << i << "].Name from " << fileName << LL_ENDL;
-                                        return false;
-                                }
-
-                                std::string *jn = &mJointNames[i];
-                                *jn = jointName;
-                        }
-
-                        //-------------------------------------------------------------------------
-                        // look for morph section
-                        //-------------------------------------------------------------------------
-                        char morphName[64+1];
-                        morphName[sizeof(morphName)-1] = '\0'; // ensure nul-termination
-                        while(fread(&morphName, sizeof(char), 64, fp) == 64)
-                        {
-                                if (!strcmp(morphName, "End Morphs"))
-                                {
-                                        // we reached the end of the morphs
-                                        break;
-                                }
-                                std::string morph_name(morphName);
-                                LLPolyMorphData* morph_data = new LLPolyMorphData(morph_name);
-
-                                bool result = morph_data->loadBinary(fp, this);
-
-                                if (!result)
-                                {
-                                    LL_WARNS() << "Failure loading " << morph_name << " from " << fileName << LL_ENDL;
-                                    delete morph_data;
-                                    continue;
-                                }
-
-                                mMorphData.insert(morph_data);
-
-                                if (!strcmp(morphName, "Breast_Female_Cleavage"))
-                                {
-                                        mMorphData.insert(clone_morph_param_cleavage(morph_data,
-                                                                                     .75f,
-                                                                                     "Breast_Physics_LeftRight_Driven"));
-                                }
-
-                                if (!strcmp(morphName, "Breast_Female_Cleavage"))
-                                {
-                                        mMorphData.insert(clone_morph_param_duplicate(morph_data,
-                                              "Breast_Physics_InOut_Driven"));
-                                }
-                                if (!strcmp(morphName, "Breast_Gravity"))
-                                {
-                                        mMorphData.insert(clone_morph_param_duplicate(morph_data,
-                                              "Breast_Physics_UpDown_Driven"));
-                                }
-
-                                if (!strcmp(morphName, "Big_Belly_Torso"))
-                                {
-                                        mMorphData.insert(clone_morph_param_direction(morph_data,
-                                              LLVector3(0,0,0.05f),
-                                              "Belly_Physics_Torso_UpDown_Driven"));
-                                }
-
-                                if (!strcmp(morphName, "Big_Belly_Legs"))
-                                {
-                                        mMorphData.insert(clone_morph_param_direction(morph_data,
-                                              LLVector3(0,0,0.05f),
-                                              "Belly_Physics_Legs_UpDown_Driven"));
-                                }
-
-                                if (!strcmp(morphName, "skirt_belly"))
-                                {
-                                        mMorphData.insert(clone_morph_param_direction(morph_data,
-                                              LLVector3(0,0,0.05f),
-                                              "Belly_Physics_Skirt_UpDown_Driven"));
-                                }
-
-                                if (!strcmp(morphName, "Small_Butt"))
-                                {
-                                        mMorphData.insert(clone_morph_param_direction(morph_data,
-                                              LLVector3(0,0,0.05f),
-                                              "Butt_Physics_UpDown_Driven"));
-                                }
-                                if (!strcmp(morphName, "Small_Butt"))
-                                {
-                                        mMorphData.insert(clone_morph_param_direction(morph_data,
-                                              LLVector3(0,0.03f,0),
-                                              "Butt_Physics_LeftRight_Driven"));
-                                }
-                        }
-
-                        S32 numRemaps;
-                        if (fread(&numRemaps, sizeof(S32), 1, fp) == 1)
-                        {
-                                llendianswizzle(&numRemaps, sizeof(S32), 1);
-                                for (S32 i = 0; i < numRemaps; i++)
-                                {
-                                        S32 remapSrc;
-                                        S32 remapDst;
-                                        if (fread(&remapSrc, sizeof(S32), 1, fp) != 1)
-                                        {
-                                                LL_ERRS() << "can't read source vertex in vertex remap data" << LL_ENDL;
-                                                break;
-                                        }
-                                        if (fread(&remapDst, sizeof(S32), 1, fp) != 1)
-                                        {
-                                                LL_ERRS() << "can't read destination vertex in vertex remap data" << LL_ENDL;
-                                                break;
-                                        }
-                                        llendianswizzle(&remapSrc, sizeof(S32), 1);
-                                        llendianswizzle(&remapDst, sizeof(S32), 1);
-
-                                        mSharedVerts[remapSrc] = remapDst;
-                                }
-                        }
-                }
-
-                status = true;
-        }
-        else
-        {
-                LL_ERRS() << "invalid mesh file header: " << fileName << LL_ENDL;
-                status = false;
-        }
-
-        if (0 == mNumJointNames)
-        {
-                allocateJointNames(1);
-        }
-
-        fclose( fp );
-
-        return status;
-}
-
-//-----------------------------------------------------------------------------
-// getSharedVert()
-//-----------------------------------------------------------------------------
-const S32 *LLPolyMeshSharedData::getSharedVert(S32 vert)
-{
-        if (mSharedVerts.count(vert) > 0)
-        {
-                return &mSharedVerts[vert];
-        }
-        return NULL;
-}
-
-//-----------------------------------------------------------------------------
-// getUV()
-//-----------------------------------------------------------------------------
-const LLVector2 &LLPolyMeshSharedData::getUVs(U32 index)
-{
-        // TODO: convert all index variables to S32
-        llassert((S32)index < mNumVertices);
-
-        return mTexCoords[index];
-}
-
-//-----------------------------------------------------------------------------
-// LLPolyMesh()
-//-----------------------------------------------------------------------------
-LLPolyMesh::LLPolyMesh(LLPolyMeshSharedData *shared_data, LLPolyMesh *reference_mesh)
-{
-    llassert(shared_data);
-
-    mSharedData = shared_data;
-    mReferenceMesh = reference_mesh;
-    mAvatarp = NULL;
-    mVertexData = NULL;
-
-    mCurVertexCount = 0;
-    mFaceIndexCount = 0;
-    mFaceIndexOffset = 0;
-    mFaceVertexCount = 0;
-    mFaceVertexOffset = 0;
-
-    if (shared_data->isLOD() && reference_mesh)
-    {
-        mCoords = reference_mesh->mCoords;
-        mNormals = reference_mesh->mNormals;
-        mScaledNormals = reference_mesh->mScaledNormals;
-        mBinormals = reference_mesh->mBinormals;
-        mScaledBinormals = reference_mesh->mScaledBinormals;
-        mTexCoords = reference_mesh->mTexCoords;
-        mClothingWeights = reference_mesh->mClothingWeights;
-    }
-    else
-    {
-        // Allocate memory without initializing every vector
-        // NOTE: This makes asusmptions about the size of LLVector[234]
-        S32 nverts = mSharedData->mNumVertices;
-        //make sure it's an even number of verts for alignment
-        nverts += nverts%2;
-        S32 nfloats = nverts * (
-                    4 + //coords
-                    4 + //normals
-                    4 + //weights
-                    2 + //coords
-                    4 + //scaled normals
-                    4 + //binormals
-                    4); //scaled binormals
-
-        //use 16 byte aligned vertex data to make LLPolyMesh SSE friendly
-        mVertexData = (F32*) ll_aligned_malloc_16(nfloats*4);
-        S32 offset = 0;
-        mCoords             =   (LLVector4a*)(mVertexData + offset); offset += 4*nverts;
-        mNormals            =   (LLVector4a*)(mVertexData + offset); offset += 4*nverts;
-        mClothingWeights    =   (LLVector4a*)(mVertexData + offset); offset += 4*nverts;
-        mTexCoords          =   (LLVector2*)(mVertexData + offset);  offset += 2*nverts;
-        mScaledNormals      =   (LLVector4a*)(mVertexData + offset); offset += 4*nverts;
-        mBinormals          =   (LLVector4a*)(mVertexData + offset); offset += 4*nverts;
-        mScaledBinormals    =   (LLVector4a*)(mVertexData + offset); offset += 4*nverts;
-        initializeForMorph();
-    }
-}
-
-
-//-----------------------------------------------------------------------------
-// ~LLPolyMesh()
-//-----------------------------------------------------------------------------
-LLPolyMesh::~LLPolyMesh()
-{
-    delete_and_clear(mJointRenderData);
-    ll_aligned_free_16(mVertexData);
-}
-
-
-//-----------------------------------------------------------------------------
-// LLPolyMesh::getMesh()
-//-----------------------------------------------------------------------------
-LLPolyMesh *LLPolyMesh::getMesh(const std::string &name, LLPolyMesh* reference_mesh)
-{
-        //-------------------------------------------------------------------------
-        // search for an existing mesh by this name
-        //-------------------------------------------------------------------------
-        LLPolyMeshSharedData* meshSharedData = get_if_there(sGlobalSharedMeshList, name, (LLPolyMeshSharedData*)NULL);
-        if (meshSharedData)
-        {
-//              LL_INFOS() << "Polymesh " << name << " found in global mesh table." << LL_ENDL;
-                LLPolyMesh *poly_mesh = new LLPolyMesh(meshSharedData, reference_mesh);
-                return poly_mesh;
-        }
-
-        //-------------------------------------------------------------------------
-        // if not found, create a new one, add it to the list
-        //-------------------------------------------------------------------------
-        std::string full_path;
-        full_path = gDirUtilp->getExpandedFilename(LL_PATH_CHARACTER,name);
-
-        LLPolyMeshSharedData *mesh_data = new LLPolyMeshSharedData();
-        if (reference_mesh)
-        {
-                mesh_data->setupLOD(reference_mesh->getSharedData());
-        }
-        if ( ! mesh_data->loadMesh( full_path ) )
-        {
-                delete mesh_data;
-                return NULL;
-        }
-
-        LLPolyMesh *poly_mesh = new LLPolyMesh(mesh_data, reference_mesh);
-
-//      LL_INFOS() << "Polymesh " << name << " added to global mesh table." << LL_ENDL;
-        sGlobalSharedMeshList[name] = poly_mesh->mSharedData;
-
-        return poly_mesh;
-}
-
-//-----------------------------------------------------------------------------
-// LLPolyMesh::freeAllMeshes()
-//-----------------------------------------------------------------------------
-void LLPolyMesh::freeAllMeshes()
-{
-        // delete each item in the global lists
-        for_each(sGlobalSharedMeshList.begin(), sGlobalSharedMeshList.end(), DeletePairedPointer());
-        sGlobalSharedMeshList.clear();
-}
-
-LLPolyMeshSharedData *LLPolyMesh::getSharedData() const
-{
-        return mSharedData;
-}
-
-
-//--------------------------------------------------------------------
-// LLPolyMesh::dumpDiagInfo()
-//--------------------------------------------------------------------
-void LLPolyMesh::dumpDiagInfo()
-{
-        // keep track of totals
-        U32 total_verts = 0;
-        U32 total_faces = 0;
-        U32 total_kb = 0;
-
-        std::string buf;
-
-        LL_INFOS() << "-----------------------------------------------------" << LL_ENDL;
-        LL_INFOS() << "       Global PolyMesh Table (DEBUG only)" << LL_ENDL;
-        LL_INFOS() << "   Verts    Faces  Mem(KB) Name" << LL_ENDL;
-        LL_INFOS() << "-----------------------------------------------------" << LL_ENDL;
-
-        // print each loaded mesh, and it's memory usage
-        for(const LLPolyMeshSharedDataTable::value_type& mesh_pair : sGlobalSharedMeshList)
-        {
-                const std::string& mesh_name = mesh_pair.first;
-                LLPolyMeshSharedData* mesh = mesh_pair.second;
-
-                S32 num_verts = mesh->mNumVertices;
-                S32 num_faces = mesh->mNumFaces;
-                U32 num_kb = mesh->getNumKB();
-
-                buf = llformat("%8d %8d %8d %s", num_verts, num_faces, num_kb, mesh_name.c_str());
-                LL_INFOS() << buf << LL_ENDL;
-
-                total_verts += num_verts;
-                total_faces += num_faces;
-                total_kb += num_kb;
-        }
-
-        LL_INFOS() << "-----------------------------------------------------" << LL_ENDL;
-        buf = llformat("%8d %8d %8d TOTAL", total_verts, total_faces, total_kb );
-        LL_INFOS() << buf << LL_ENDL;
-        LL_INFOS() << "-----------------------------------------------------" << LL_ENDL;
-}
-
-//-----------------------------------------------------------------------------
-// getWritableCoords()
-//-----------------------------------------------------------------------------
-LLVector4a *LLPolyMesh::getWritableCoords()
-{
-        return mCoords;
-}
-
-//-----------------------------------------------------------------------------
-// getWritableNormals()
-//-----------------------------------------------------------------------------
-LLVector4a *LLPolyMesh::getWritableNormals()
-{
-        return mNormals;
-}
-
-//-----------------------------------------------------------------------------
-// getWritableBinormals()
-//-----------------------------------------------------------------------------
-LLVector4a *LLPolyMesh::getWritableBinormals()
-{
-        return mBinormals;
-}
-
-
-//-----------------------------------------------------------------------------
-// getWritableClothingWeights()
-//-----------------------------------------------------------------------------
-LLVector4a       *LLPolyMesh::getWritableClothingWeights()
-{
-        return mClothingWeights;
-}
-
-//-----------------------------------------------------------------------------
-// getWritableTexCoords()
-//-----------------------------------------------------------------------------
-LLVector2       *LLPolyMesh::getWritableTexCoords()
-{
-        return mTexCoords;
-}
-
-//-----------------------------------------------------------------------------
-// getScaledNormals()
-//-----------------------------------------------------------------------------
-LLVector4a *LLPolyMesh::getScaledNormals()
-{
-        return mScaledNormals;
-}
-
-//-----------------------------------------------------------------------------
-// getScaledBinormals()
-//-----------------------------------------------------------------------------
-LLVector4a *LLPolyMesh::getScaledBinormals()
-{
-        return mScaledBinormals;
-}
-
-
-//-----------------------------------------------------------------------------
-// initializeForMorph()
-//-----------------------------------------------------------------------------
-void LLPolyMesh::initializeForMorph()
-{
-    LLVector4a::memcpyNonAliased16((F32*) mCoords, (F32*) mSharedData->mBaseCoords, sizeof(LLVector4a) * mSharedData->mNumVertices);
-    LLVector4a::memcpyNonAliased16((F32*) mNormals, (F32*) mSharedData->mBaseNormals, sizeof(LLVector4a) * mSharedData->mNumVertices);
-    LLVector4a::memcpyNonAliased16((F32*) mScaledNormals, (F32*) mSharedData->mBaseNormals, sizeof(LLVector4a) * mSharedData->mNumVertices);
-    LLVector4a::memcpyNonAliased16((F32*) mBinormals, (F32*) mSharedData->mBaseNormals, sizeof(LLVector4a) * mSharedData->mNumVertices);
-    LLVector4a::memcpyNonAliased16((F32*) mScaledBinormals, (F32*) mSharedData->mBaseNormals, sizeof(LLVector4a) * mSharedData->mNumVertices);
-    LLVector4a::memcpyNonAliased16((F32*) mTexCoords, (F32*) mSharedData->mTexCoords, sizeof(LLVector2) * (mSharedData->mNumVertices + mSharedData->mNumVertices%2));
-
-    for (U32 i = 0; i < mSharedData->mNumVertices; ++i)
-    {
-        mClothingWeights[i].clear();
-    }
-}
-
-//-----------------------------------------------------------------------------
-// getMorphData()
-//-----------------------------------------------------------------------------
-LLPolyMorphData*        LLPolyMesh::getMorphData(const std::string& morph_name)
-{
-        if (!mSharedData)
-                return NULL;
-        for (LLPolyMorphData* morph_data : mSharedData->mMorphData)
-        {
-            if (morph_data->getName() == morph_name)
-            {
-                    return morph_data;
-            }
-        }
-        return NULL;
-}
-
-//-----------------------------------------------------------------------------
-// removeMorphData()
-//-----------------------------------------------------------------------------
-// // erasing but not deleting seems bad, but fortunately we don't actually use this...
-// void LLPolyMesh::removeMorphData(LLPolyMorphData *morph_target)
-// {
-//      if (!mSharedData)
-//              return;
-//      mSharedData->mMorphData.erase(morph_target);
-// }
-
-//-----------------------------------------------------------------------------
-// deleteAllMorphData()
-//-----------------------------------------------------------------------------
-// void LLPolyMesh::deleteAllMorphData()
-// {
-//      if (!mSharedData)
-//              return;
-
-//      for_each(mSharedData->mMorphData.begin(), mSharedData->mMorphData.end(), DeletePointer());
-//      mSharedData->mMorphData.clear();
-// }
-
-//-----------------------------------------------------------------------------
-// getWritableWeights()
-//-----------------------------------------------------------------------------
-F32*    LLPolyMesh::getWritableWeights() const
-{
-        return mSharedData->mWeights;
-}
-
-// End+/**
+ * @file llpolymesh.cpp
+ * @brief Implementation of LLPolyMesh class
+ *
+ * $LicenseInfo:firstyear=2001&license=viewerlgpl$
+ * Second Life Viewer Source Code
+ * Copyright (C) 2010, Linden Research, Inc.
+ *
+ * This library is free software; you can redistribute it and/or
+ * modify it under the terms of the GNU Lesser General Public
+ * License as published by the Free Software Foundation;
+ * version 2.1 of the License only.
+ *
+ * This library is distributed in the hope that it will be useful,
+ * but WITHOUT ANY WARRANTY; without even the implied warranty of
+ * MERCHANTABILITY or FITNESS FOR A PARTICULAR PURPOSE.  See the GNU
+ * Lesser General Public License for more details.
+ *
+ * You should have received a copy of the GNU Lesser General Public
+ * License along with this library; if not, write to the Free Software
+ * Foundation, Inc., 51 Franklin Street, Fifth Floor, Boston, MA  02110-1301  USA
+ *
+ * Linden Research, Inc., 945 Battery Street, San Francisco, CA  94111  USA
+ * $/LicenseInfo$
+ */
+
+//-----------------------------------------------------------------------------
+// Header Files
+//-----------------------------------------------------------------------------
+#include "linden_common.h"
+#include "llpolymesh.h"
+#include "llfasttimer.h"
+#include "llmemory.h"
+
+//#include "llviewercontrol.h"
+#include "llxmltree.h"
+#include "llavatarappearance.h"
+#include "llwearable.h"
+#include "lldir.h"
+#include "llvolume.h"
+#include "llendianswizzle.h"
+
+
+#define HEADER_ASCII "Linden Mesh 1.0"
+#define HEADER_BINARY "Linden Binary Mesh 1.0"
+
+//extern LLControlGroup gSavedSettings;                           // read only
+
+LLPolyMorphData *clone_morph_param_duplicate(const LLPolyMorphData *src_data,
+                         const std::string &name);
+LLPolyMorphData *clone_morph_param_direction(const LLPolyMorphData *src_data,
+                         const LLVector3 &direction,
+                         const std::string &name);
+LLPolyMorphData *clone_morph_param_cleavage(const LLPolyMorphData *src_data,
+                                            F32 scale,
+                                            const std::string &name);
+
+//-----------------------------------------------------------------------------
+// Global table of loaded LLPolyMeshes
+//-----------------------------------------------------------------------------
+LLPolyMesh::LLPolyMeshSharedDataTable LLPolyMesh::sGlobalSharedMeshList;
+
+//-----------------------------------------------------------------------------
+// LLPolyMeshSharedData()
+//-----------------------------------------------------------------------------
+LLPolyMeshSharedData::LLPolyMeshSharedData()
+{
+        mNumVertices = 0;
+        mBaseCoords = NULL;
+        mBaseNormals = NULL;
+        mBaseBinormals = NULL;
+        mTexCoords = NULL;
+        mDetailTexCoords = NULL;
+        mWeights = NULL;
+        mHasWeights = false;
+        mHasDetailTexCoords = false;
+
+        mNumFaces = 0;
+        mFaces = NULL;
+
+        mNumJointNames = 0;
+        mJointNames = NULL;
+
+        mTriangleIndices = NULL;
+        mNumTriangleIndices = 0;
+
+        mReferenceData = NULL;
+
+        mLastIndexOffset = -1;
+}
+
+//-----------------------------------------------------------------------------
+// ~LLPolyMeshSharedData()
+//-----------------------------------------------------------------------------
+LLPolyMeshSharedData::~LLPolyMeshSharedData()
+{
+        freeMeshData();
+        for_each(mMorphData.begin(), mMorphData.end(), DeletePointer());
+        mMorphData.clear();
+}
+
+//-----------------------------------------------------------------------------
+// setupLOD()
+//-----------------------------------------------------------------------------
+void LLPolyMeshSharedData::setupLOD(LLPolyMeshSharedData* reference_data)
+{
+        mReferenceData = reference_data;
+
+        if (reference_data)
+        {
+                mBaseCoords = reference_data->mBaseCoords;
+                mBaseNormals = reference_data->mBaseNormals;
+                mBaseBinormals = reference_data->mBaseBinormals;
+                mTexCoords = reference_data->mTexCoords;
+                mDetailTexCoords = reference_data->mDetailTexCoords;
+                mWeights = reference_data->mWeights;
+                mHasWeights = reference_data->mHasWeights;
+                mHasDetailTexCoords = reference_data->mHasDetailTexCoords;
+        }
+}
+
+//-----------------------------------------------------------------------------
+// LLPolyMeshSharedData::freeMeshData()
+//-----------------------------------------------------------------------------
+void LLPolyMeshSharedData::freeMeshData()
+{
+        if (!mReferenceData)
+        {
+                mNumVertices = 0;
+
+                ll_aligned_free_16(mBaseCoords);
+                mBaseCoords = NULL;
+
+                ll_aligned_free_16(mBaseNormals);
+                mBaseNormals = NULL;
+
+                ll_aligned_free_16(mBaseBinormals);
+                mBaseBinormals = NULL;
+
+                ll_aligned_free_16(mTexCoords);
+                mTexCoords = NULL;
+
+                ll_aligned_free_16(mDetailTexCoords);
+                mDetailTexCoords = NULL;
+
+                ll_aligned_free_16(mWeights);
+                mWeights = NULL;
+        }
+
+        mNumFaces = 0;
+        delete [] mFaces;
+        mFaces = NULL;
+
+        mNumJointNames = 0;
+        delete [] mJointNames;
+        mJointNames = NULL;
+
+        delete [] mTriangleIndices;
+        mTriangleIndices = NULL;
+
+//      mVertFaceMap.deleteAllData();
+}
+
+// compare_int is used by the qsort function to sort the index array
+S32 compare_int(const void *a, const void *b);
+
+//-----------------------------------------------------------------------------
+// genIndices()
+//-----------------------------------------------------------------------------
+void LLPolyMeshSharedData::genIndices(S32 index_offset)
+{
+        if (index_offset == mLastIndexOffset)
+        {
+                return;
+        }
+
+        delete []mTriangleIndices;
+        mTriangleIndices = new U32[mNumTriangleIndices];
+
+        S32 cur_index = 0;
+        for (S32 i = 0; i < mNumFaces; i++)
+        {
+                mTriangleIndices[cur_index] = mFaces[i][0] + index_offset;
+                cur_index++;
+                mTriangleIndices[cur_index] = mFaces[i][1] + index_offset;
+                cur_index++;
+                mTriangleIndices[cur_index] = mFaces[i][2] + index_offset;
+                cur_index++;
+        }
+
+        mLastIndexOffset = index_offset;
+}
+
+//--------------------------------------------------------------------
+// LLPolyMeshSharedData::getNumKB()
+//--------------------------------------------------------------------
+U32 LLPolyMeshSharedData::getNumKB()
+{
+        U32 num_kb = sizeof(LLPolyMesh);
+
+        if (!isLOD())
+        {
+                num_kb += mNumVertices *
+                        ( sizeof(LLVector3) +   // coords
+                          sizeof(LLVector3) +             // normals
+                          sizeof(LLVector2) );    // texCoords
+        }
+
+        if (mHasDetailTexCoords && !isLOD())
+        {
+                num_kb += mNumVertices * sizeof(LLVector2);     // detailTexCoords
+        }
+
+        if (mHasWeights && !isLOD())
+        {
+                num_kb += mNumVertices * sizeof(float);         // weights
+        }
+
+        num_kb += mNumFaces * sizeof(LLPolyFace);       // faces
+
+        num_kb /= 1024;
+        return num_kb;
+}
+
+//-----------------------------------------------------------------------------
+// LLPolyMeshSharedData::allocateVertexData()
+//-----------------------------------------------------------------------------
+bool LLPolyMeshSharedData::allocateVertexData( U32 numVertices )
+{
+        U32 i;
+        mBaseCoords = (LLVector4a*) ll_aligned_malloc_16(numVertices*sizeof(LLVector4a));
+        mBaseNormals = (LLVector4a*) ll_aligned_malloc_16(numVertices*sizeof(LLVector4a));
+        mBaseBinormals = (LLVector4a*) ll_aligned_malloc_16(numVertices*sizeof(LLVector4a));
+        mTexCoords = (LLVector2*) ll_aligned_malloc_16(numVertices*sizeof(LLVector2));
+        mDetailTexCoords = (LLVector2*) ll_aligned_malloc_16(numVertices*sizeof(LLVector2));
+        mWeights = (F32*) ll_aligned_malloc_16(numVertices*sizeof(F32));
+        for (i = 0; i < numVertices; i++)
+        {
+            mBaseCoords[i].clear();
+            mBaseNormals[i].clear();
+            mBaseBinormals[i].clear();
+            mTexCoords[i].clear();
+            mWeights[i] = 0.f;
+        }
+        mNumVertices = numVertices;
+        return true;
+}
+
+//-----------------------------------------------------------------------------
+// LLPolyMeshSharedData::allocateFaceData()
+//-----------------------------------------------------------------------------
+bool LLPolyMeshSharedData::allocateFaceData( U32 numFaces )
+{
+        mFaces = new LLPolyFace[ numFaces ];
+        mNumFaces = numFaces;
+        mNumTriangleIndices = mNumFaces * 3;
+        return true;
+}
+
+//-----------------------------------------------------------------------------
+// LLPolyMeshSharedData::allocateJointNames()
+//-----------------------------------------------------------------------------
+bool LLPolyMeshSharedData::allocateJointNames( U32 numJointNames )
+{
+        mJointNames = new std::string[ numJointNames ];
+        mNumJointNames = numJointNames;
+        return true;
+}
+
+//--------------------------------------------------------------------
+// LLPolyMeshSharedData::loadMesh()
+//--------------------------------------------------------------------
+bool LLPolyMeshSharedData::loadMesh( const std::string& fileName )
+{
+        //-------------------------------------------------------------------------
+        // Open the file
+        //-------------------------------------------------------------------------
+        if(fileName.empty())
+        {
+                LL_ERRS() << "Filename is Empty!" << LL_ENDL;
+                return false;
+        }
+        LLFILE* fp = LLFile::fopen(fileName, "rb");                     /*Flawfinder: ignore*/
+        if (!fp)
+        {
+                LL_ERRS() << "can't open: " << fileName << LL_ENDL;
+                return false;
+        }
+
+        //-------------------------------------------------------------------------
+        // Read a chunk
+        //-------------------------------------------------------------------------
+        char header[128];               /*Flawfinder: ignore*/
+        if (fread(header, sizeof(char), 128, fp) != 128)
+        {
+                LL_WARNS() << "Short read" << LL_ENDL;
+        }
+
+        //-------------------------------------------------------------------------
+        // Check for proper binary header
+        //-------------------------------------------------------------------------
+        bool status = false;
+        if ( strncmp(header, HEADER_BINARY, strlen(HEADER_BINARY)) == 0 )       /*Flawfinder: ignore*/
+        {
+                LL_DEBUGS() << "Loading " << fileName << LL_ENDL;
+
+                //----------------------------------------------------------------
+                // File Header (seek past it)
+                //----------------------------------------------------------------
+                fseek(fp, 24, SEEK_SET);
+
+                //----------------------------------------------------------------
+                // HasWeights
+                //----------------------------------------------------------------
+                U8 hasWeights;
+                size_t numRead = fread(&hasWeights, sizeof(U8), 1, fp);
+                if (numRead != 1)
+                {
+                        LL_ERRS() << "can't read HasWeights flag from " << fileName << LL_ENDL;
+                        return false;
+                }
+                if (!isLOD())
+                {
+                        mHasWeights = hasWeights > 0;
+                }
+
+                //----------------------------------------------------------------
+                // HasDetailTexCoords
+                //----------------------------------------------------------------
+                U8 hasDetailTexCoords;
+                numRead = fread(&hasDetailTexCoords, sizeof(U8), 1, fp);
+                if (numRead != 1)
+                {
+                        LL_ERRS() << "can't read HasDetailTexCoords flag from " << fileName << LL_ENDL;
+                        return false;
+                }
+
+                //----------------------------------------------------------------
+                // Position
+                //----------------------------------------------------------------
+                LLVector3 position;
+                numRead = fread(position.mV, sizeof(float), 3, fp);
+                llendianswizzle(position.mV, sizeof(float), 3);
+                if (numRead != 3)
+                {
+                        LL_ERRS() << "can't read Position from " << fileName << LL_ENDL;
+                        return false;
+                }
+                setPosition( position );
+
+                //----------------------------------------------------------------
+                // Rotation
+                //----------------------------------------------------------------
+                LLVector3 rotationAngles;
+                numRead = fread(rotationAngles.mV, sizeof(float), 3, fp);
+                llendianswizzle(rotationAngles.mV, sizeof(float), 3);
+                if (numRead != 3)
+                {
+                        LL_ERRS() << "can't read RotationAngles from " << fileName << LL_ENDL;
+                        return false;
+                }
+
+                U8 rotationOrder;
+                numRead = fread(&rotationOrder, sizeof(U8), 1, fp);
+
+                if (numRead != 1)
+                {
+                        LL_ERRS() << "can't read RotationOrder from " << fileName << LL_ENDL;
+                        return false;
+                }
+
+                rotationOrder = 0;
+
+                setRotation( mayaQ(     rotationAngles.mV[0],
+                                        rotationAngles.mV[1],
+                                        rotationAngles.mV[2],
+                                        (LLQuaternion::Order)rotationOrder ) );
+
+                //----------------------------------------------------------------
+                // Scale
+                //----------------------------------------------------------------
+                LLVector3 scale;
+                numRead = fread(scale.mV, sizeof(float), 3, fp);
+                llendianswizzle(scale.mV, sizeof(float), 3);
+                if (numRead != 3)
+                {
+                        LL_ERRS() << "can't read Scale from " << fileName << LL_ENDL;
+                        return false;
+                }
+                setScale( scale );
+
+                //-------------------------------------------------------------------------
+                // Release any existing mesh geometry
+                //-------------------------------------------------------------------------
+                freeMeshData();
+
+                U16 numVertices = 0;
+
+                //----------------------------------------------------------------
+                // NumVertices
+                //----------------------------------------------------------------
+                if (!isLOD())
+                {
+                        numRead = fread(&numVertices, sizeof(U16), 1, fp);
+                        llendianswizzle(&numVertices, sizeof(U16), 1);
+                        if (numRead != 1)
+                        {
+                                LL_ERRS() << "can't read NumVertices from " << fileName << LL_ENDL;
+                                return false;
+                        }
+
+                        allocateVertexData( numVertices );
+
+                        for (U16 i = 0; i < numVertices; ++i)
+                        {
+                            //----------------------------------------------------------------
+                            // Coords
+                            //----------------------------------------------------------------
+                            numRead = fread(&mBaseCoords[i], sizeof(float), 3, fp);
+                            llendianswizzle(&mBaseCoords[i], sizeof(float), 3);
+                            if (numRead != 3)
+                            {
+                                    LL_ERRS() << "can't read Coordinates from " << fileName << LL_ENDL;
+                                    return false;
+                            }
+                        }
+
+                        for (U16 i = 0; i < numVertices; ++i)
+                        {
+                            //----------------------------------------------------------------
+                            // Normals
+                            //----------------------------------------------------------------
+                            numRead = fread(&mBaseNormals[i], sizeof(float), 3, fp);
+                            llendianswizzle(&mBaseNormals[i], sizeof(float), 3);
+                            if (numRead != 3)
+                            {
+                                    LL_ERRS() << " can't read Normals from " << fileName << LL_ENDL;
+                                    return false;
+                            }
+                        }
+
+                        for (U16 i = 0; i < numVertices; ++i)
+                        {
+                            //----------------------------------------------------------------
+                            // Binormals
+                            //----------------------------------------------------------------
+                            numRead = fread(&mBaseBinormals[i], sizeof(float), 3, fp);
+                            llendianswizzle(&mBaseBinormals[i], sizeof(float), 3);
+                            if (numRead != 3)
+                            {
+                                    LL_ERRS() << " can't read Binormals from " << fileName << LL_ENDL;
+                                    return false;
+                            }
+                        }
+
+                        //----------------------------------------------------------------
+                        // TexCoords
+                        //----------------------------------------------------------------
+                        numRead = fread(mTexCoords, 2*sizeof(float), numVertices, fp);
+                        llendianswizzle(mTexCoords, sizeof(float), 2*numVertices);
+                        if (numRead != numVertices)
+                        {
+                                LL_ERRS() << "can't read TexCoords from " << fileName << LL_ENDL;
+                                return false;
+                        }
+
+                        //----------------------------------------------------------------
+                        // DetailTexCoords
+                        //----------------------------------------------------------------
+                        if (mHasDetailTexCoords)
+                        {
+                                numRead = fread(mDetailTexCoords, 2*sizeof(float), numVertices, fp);
+                                llendianswizzle(mDetailTexCoords, sizeof(float), 2*numVertices);
+                                if (numRead != numVertices)
+                                {
+                                        LL_ERRS() << "can't read DetailTexCoords from " << fileName << LL_ENDL;
+                                        return false;
+                                }
+                        }
+
+                        //----------------------------------------------------------------
+                        // Weights
+                        //----------------------------------------------------------------
+                        if (mHasWeights)
+                        {
+                                numRead = fread(mWeights, sizeof(float), numVertices, fp);
+                                llendianswizzle(mWeights, sizeof(float), numVertices);
+                                if (numRead != numVertices)
+                                {
+                                        LL_ERRS() << "can't read Weights from " << fileName << LL_ENDL;
+                                        return false;
+                                }
+                        }
+                }
+
+                //----------------------------------------------------------------
+                // NumFaces
+                //----------------------------------------------------------------
+                U16 numFaces;
+                numRead = fread(&numFaces, sizeof(U16), 1, fp);
+                llendianswizzle(&numFaces, sizeof(U16), 1);
+                if (numRead != 1)
+                {
+                        LL_ERRS() << "can't read NumFaces from " << fileName << LL_ENDL;
+                        return false;
+                }
+                allocateFaceData( numFaces );
+
+
+                //----------------------------------------------------------------
+                // Faces
+                //----------------------------------------------------------------
+                U32 i;
+                U32 numTris = 0;
+                for (i = 0; i < numFaces; i++)
+                {
+                        S16 face[3];
+                        numRead = fread(face, sizeof(U16), 3, fp);
+                        llendianswizzle(face, sizeof(U16), 3);
+                        if (numRead != 3)
+                        {
+                                LL_ERRS() << "can't read Face[" << i << "] from " << fileName << LL_ENDL;
+                                return false;
+                        }
+                        if (mReferenceData)
+                        {
+                                llassert(face[0] < mReferenceData->mNumVertices);
+                                llassert(face[1] < mReferenceData->mNumVertices);
+                                llassert(face[2] < mReferenceData->mNumVertices);
+                        }
+
+                        if (isLOD())
+                        {
+                                // store largest index in case of LODs
+                                for (S32 j = 0; j < 3; j++)
+                                {
+                                        if (face[j] > mNumVertices - 1)
+                                        {
+                                                mNumVertices = face[j] + 1;
+                                        }
+                                }
+                        }
+                        mFaces[i][0] = face[0];
+                        mFaces[i][1] = face[1];
+                        mFaces[i][2] = face[2];
+
+//                      S32 j;
+//                      for(j = 0; j < 3; j++)
+//                      {
+//                              std::vector<S32> *face_list = mVertFaceMap.getIfThere(face[j]);
+//                              if (!face_list)
+//                              {
+//                                      face_list = new std::vector<S32>;
+//                                      mVertFaceMap.addData(face[j], face_list);
+//                              }
+//                              face_list->put(i);
+//                      }
+
+                        numTris++;
+                }
+
+                LL_DEBUGS() << "verts: " << numVertices
+                         << ", faces: "   << numFaces
+                         << ", tris: "    << numTris
+                         << LL_ENDL;
+
+                //----------------------------------------------------------------
+                // NumSkinJoints
+                //----------------------------------------------------------------
+                if (!isLOD())
+                {
+                        U16 numSkinJoints = 0;
+                        if ( mHasWeights )
+                        {
+                                numRead = fread(&numSkinJoints, sizeof(U16), 1, fp);
+                                llendianswizzle(&numSkinJoints, sizeof(U16), 1);
+                                if (numRead != 1)
+                                {
+                                        LL_ERRS() << "can't read NumSkinJoints from " << fileName << LL_ENDL;
+                                        return false;
+                                }
+                                allocateJointNames( numSkinJoints );
+                        }
+
+                        //----------------------------------------------------------------
+                        // SkinJoints
+                        //----------------------------------------------------------------
+                        for (i=0; i < numSkinJoints; i++)
+                        {
+                                char jointName[64+1];
+                                numRead = fread(jointName, sizeof(jointName)-1, 1, fp);
+                                jointName[sizeof(jointName)-1] = '\0'; // ensure nul-termination
+                                if (numRead != 1)
+                                {
+                                        LL_ERRS() << "can't read Skin[" << i << "].Name from " << fileName << LL_ENDL;
+                                        return false;
+                                }
+
+                                std::string *jn = &mJointNames[i];
+                                *jn = jointName;
+                        }
+
+                        //-------------------------------------------------------------------------
+                        // look for morph section
+                        //-------------------------------------------------------------------------
+                        char morphName[64+1];
+                        morphName[sizeof(morphName)-1] = '\0'; // ensure nul-termination
+                        while(fread(&morphName, sizeof(char), 64, fp) == 64)
+                        {
+                                if (!strcmp(morphName, "End Morphs"))
+                                {
+                                        // we reached the end of the morphs
+                                        break;
+                                }
+                                std::string morph_name(morphName);
+                                LLPolyMorphData* morph_data = new LLPolyMorphData(morph_name);
+
+                                bool result = morph_data->loadBinary(fp, this);
+
+                                if (!result)
+                                {
+                                    LL_WARNS() << "Failure loading " << morph_name << " from " << fileName << LL_ENDL;
+                                    delete morph_data;
+                                    continue;
+                                }
+
+                                mMorphData.insert(morph_data);
+
+                                if (!strcmp(morphName, "Breast_Female_Cleavage"))
+                                {
+                                        mMorphData.insert(clone_morph_param_cleavage(morph_data,
+                                                                                     .75f,
+                                                                                     "Breast_Physics_LeftRight_Driven"));
+                                }
+
+                                if (!strcmp(morphName, "Breast_Female_Cleavage"))
+                                {
+                                        mMorphData.insert(clone_morph_param_duplicate(morph_data,
+                                              "Breast_Physics_InOut_Driven"));
+                                }
+                                if (!strcmp(morphName, "Breast_Gravity"))
+                                {
+                                        mMorphData.insert(clone_morph_param_duplicate(morph_data,
+                                              "Breast_Physics_UpDown_Driven"));
+                                }
+
+                                if (!strcmp(morphName, "Big_Belly_Torso"))
+                                {
+                                        mMorphData.insert(clone_morph_param_direction(morph_data,
+                                              LLVector3(0,0,0.05f),
+                                              "Belly_Physics_Torso_UpDown_Driven"));
+                                }
+
+                                if (!strcmp(morphName, "Big_Belly_Legs"))
+                                {
+                                        mMorphData.insert(clone_morph_param_direction(morph_data,
+                                              LLVector3(0,0,0.05f),
+                                              "Belly_Physics_Legs_UpDown_Driven"));
+                                }
+
+                                if (!strcmp(morphName, "skirt_belly"))
+                                {
+                                        mMorphData.insert(clone_morph_param_direction(morph_data,
+                                              LLVector3(0,0,0.05f),
+                                              "Belly_Physics_Skirt_UpDown_Driven"));
+                                }
+
+                                if (!strcmp(morphName, "Small_Butt"))
+                                {
+                                        mMorphData.insert(clone_morph_param_direction(morph_data,
+                                              LLVector3(0,0,0.05f),
+                                              "Butt_Physics_UpDown_Driven"));
+                                }
+                                if (!strcmp(morphName, "Small_Butt"))
+                                {
+                                        mMorphData.insert(clone_morph_param_direction(morph_data,
+                                              LLVector3(0,0.03f,0),
+                                              "Butt_Physics_LeftRight_Driven"));
+                                }
+                        }
+
+                        S32 numRemaps;
+                        if (fread(&numRemaps, sizeof(S32), 1, fp) == 1)
+                        {
+                                llendianswizzle(&numRemaps, sizeof(S32), 1);
+                                for (S32 i = 0; i < numRemaps; i++)
+                                {
+                                        S32 remapSrc;
+                                        S32 remapDst;
+                                        if (fread(&remapSrc, sizeof(S32), 1, fp) != 1)
+                                        {
+                                                LL_ERRS() << "can't read source vertex in vertex remap data" << LL_ENDL;
+                                                break;
+                                        }
+                                        if (fread(&remapDst, sizeof(S32), 1, fp) != 1)
+                                        {
+                                                LL_ERRS() << "can't read destination vertex in vertex remap data" << LL_ENDL;
+                                                break;
+                                        }
+                                        llendianswizzle(&remapSrc, sizeof(S32), 1);
+                                        llendianswizzle(&remapDst, sizeof(S32), 1);
+
+                                        mSharedVerts[remapSrc] = remapDst;
+                                }
+                        }
+                }
+
+                status = true;
+        }
+        else
+        {
+                LL_ERRS() << "invalid mesh file header: " << fileName << LL_ENDL;
+                status = false;
+        }
+
+        if (0 == mNumJointNames)
+        {
+                allocateJointNames(1);
+        }
+
+        fclose( fp );
+
+        return status;
+}
+
+//-----------------------------------------------------------------------------
+// getSharedVert()
+//-----------------------------------------------------------------------------
+const S32 *LLPolyMeshSharedData::getSharedVert(S32 vert)
+{
+        if (mSharedVerts.count(vert) > 0)
+        {
+                return &mSharedVerts[vert];
+        }
+        return NULL;
+}
+
+//-----------------------------------------------------------------------------
+// getUV()
+//-----------------------------------------------------------------------------
+const LLVector2 &LLPolyMeshSharedData::getUVs(U32 index)
+{
+        // TODO: convert all index variables to S32
+        llassert((S32)index < mNumVertices);
+
+        return mTexCoords[index];
+}
+
+//-----------------------------------------------------------------------------
+// LLPolyMesh()
+//-----------------------------------------------------------------------------
+LLPolyMesh::LLPolyMesh(LLPolyMeshSharedData *shared_data, LLPolyMesh *reference_mesh)
+{
+    llassert(shared_data);
+
+    mSharedData = shared_data;
+    mReferenceMesh = reference_mesh;
+    mAvatarp = NULL;
+    mVertexData = NULL;
+
+    mCurVertexCount = 0;
+    mFaceIndexCount = 0;
+    mFaceIndexOffset = 0;
+    mFaceVertexCount = 0;
+    mFaceVertexOffset = 0;
+
+    if (shared_data->isLOD() && reference_mesh)
+    {
+        mCoords = reference_mesh->mCoords;
+        mNormals = reference_mesh->mNormals;
+        mScaledNormals = reference_mesh->mScaledNormals;
+        mBinormals = reference_mesh->mBinormals;
+        mScaledBinormals = reference_mesh->mScaledBinormals;
+        mTexCoords = reference_mesh->mTexCoords;
+        mClothingWeights = reference_mesh->mClothingWeights;
+    }
+    else
+    {
+        // Allocate memory without initializing every vector
+        // NOTE: This makes asusmptions about the size of LLVector[234]
+        S32 nverts = mSharedData->mNumVertices;
+        //make sure it's an even number of verts for alignment
+        nverts += nverts%2;
+        S32 nfloats = nverts * (
+                    4 + //coords
+                    4 + //normals
+                    4 + //weights
+                    2 + //coords
+                    4 + //scaled normals
+                    4 + //binormals
+                    4); //scaled binormals
+
+        //use 16 byte aligned vertex data to make LLPolyMesh SSE friendly
+        mVertexData = (F32*) ll_aligned_malloc_16(nfloats*4);
+        S32 offset = 0;
+        mCoords             =   (LLVector4a*)(mVertexData + offset); offset += 4*nverts;
+        mNormals            =   (LLVector4a*)(mVertexData + offset); offset += 4*nverts;
+        mClothingWeights    =   (LLVector4a*)(mVertexData + offset); offset += 4*nverts;
+        mTexCoords          =   (LLVector2*)(mVertexData + offset);  offset += 2*nverts;
+        mScaledNormals      =   (LLVector4a*)(mVertexData + offset); offset += 4*nverts;
+        mBinormals          =   (LLVector4a*)(mVertexData + offset); offset += 4*nverts;
+        mScaledBinormals    =   (LLVector4a*)(mVertexData + offset); offset += 4*nverts;
+        initializeForMorph();
+    }
+}
+
+
+//-----------------------------------------------------------------------------
+// ~LLPolyMesh()
+//-----------------------------------------------------------------------------
+LLPolyMesh::~LLPolyMesh()
+{
+    delete_and_clear(mJointRenderData);
+    ll_aligned_free_16(mVertexData);
+}
+
+
+//-----------------------------------------------------------------------------
+// LLPolyMesh::getMesh()
+//-----------------------------------------------------------------------------
+LLPolyMesh *LLPolyMesh::getMesh(const std::string &name, LLPolyMesh* reference_mesh)
+{
+        //-------------------------------------------------------------------------
+        // search for an existing mesh by this name
+        //-------------------------------------------------------------------------
+        LLPolyMeshSharedData* meshSharedData = get_if_there(sGlobalSharedMeshList, name, (LLPolyMeshSharedData*)NULL);
+        if (meshSharedData)
+        {
+//              LL_INFOS() << "Polymesh " << name << " found in global mesh table." << LL_ENDL;
+                LLPolyMesh *poly_mesh = new LLPolyMesh(meshSharedData, reference_mesh);
+                return poly_mesh;
+        }
+
+        //-------------------------------------------------------------------------
+        // if not found, create a new one, add it to the list
+        //-------------------------------------------------------------------------
+        std::string full_path;
+        full_path = gDirUtilp->getExpandedFilename(LL_PATH_CHARACTER,name);
+
+        LLPolyMeshSharedData *mesh_data = new LLPolyMeshSharedData();
+        if (reference_mesh)
+        {
+                mesh_data->setupLOD(reference_mesh->getSharedData());
+        }
+        if ( ! mesh_data->loadMesh( full_path ) )
+        {
+                delete mesh_data;
+                return NULL;
+        }
+
+        LLPolyMesh *poly_mesh = new LLPolyMesh(mesh_data, reference_mesh);
+
+//      LL_INFOS() << "Polymesh " << name << " added to global mesh table." << LL_ENDL;
+        sGlobalSharedMeshList[name] = poly_mesh->mSharedData;
+
+        return poly_mesh;
+}
+
+//-----------------------------------------------------------------------------
+// LLPolyMesh::freeAllMeshes()
+//-----------------------------------------------------------------------------
+void LLPolyMesh::freeAllMeshes()
+{
+        // delete each item in the global lists
+        for_each(sGlobalSharedMeshList.begin(), sGlobalSharedMeshList.end(), DeletePairedPointer());
+        sGlobalSharedMeshList.clear();
+}
+
+LLPolyMeshSharedData *LLPolyMesh::getSharedData() const
+{
+        return mSharedData;
+}
+
+
+//--------------------------------------------------------------------
+// LLPolyMesh::dumpDiagInfo()
+//--------------------------------------------------------------------
+void LLPolyMesh::dumpDiagInfo()
+{
+        // keep track of totals
+        U32 total_verts = 0;
+        U32 total_faces = 0;
+        U32 total_kb = 0;
+
+        std::string buf;
+
+        LL_INFOS() << "-----------------------------------------------------" << LL_ENDL;
+        LL_INFOS() << "       Global PolyMesh Table (DEBUG only)" << LL_ENDL;
+        LL_INFOS() << "   Verts    Faces  Mem(KB) Name" << LL_ENDL;
+        LL_INFOS() << "-----------------------------------------------------" << LL_ENDL;
+
+        // print each loaded mesh, and it's memory usage
+        for(const LLPolyMeshSharedDataTable::value_type& mesh_pair : sGlobalSharedMeshList)
+        {
+                const std::string& mesh_name = mesh_pair.first;
+                LLPolyMeshSharedData* mesh = mesh_pair.second;
+
+                S32 num_verts = mesh->mNumVertices;
+                S32 num_faces = mesh->mNumFaces;
+                U32 num_kb = mesh->getNumKB();
+
+                buf = llformat("%8d %8d %8d %s", num_verts, num_faces, num_kb, mesh_name.c_str());
+                LL_INFOS() << buf << LL_ENDL;
+
+                total_verts += num_verts;
+                total_faces += num_faces;
+                total_kb += num_kb;
+        }
+
+        LL_INFOS() << "-----------------------------------------------------" << LL_ENDL;
+        buf = llformat("%8d %8d %8d TOTAL", total_verts, total_faces, total_kb );
+        LL_INFOS() << buf << LL_ENDL;
+        LL_INFOS() << "-----------------------------------------------------" << LL_ENDL;
+}
+
+//-----------------------------------------------------------------------------
+// getWritableCoords()
+//-----------------------------------------------------------------------------
+LLVector4a *LLPolyMesh::getWritableCoords()
+{
+        return mCoords;
+}
+
+//-----------------------------------------------------------------------------
+// getWritableNormals()
+//-----------------------------------------------------------------------------
+LLVector4a *LLPolyMesh::getWritableNormals()
+{
+        return mNormals;
+}
+
+//-----------------------------------------------------------------------------
+// getWritableBinormals()
+//-----------------------------------------------------------------------------
+LLVector4a *LLPolyMesh::getWritableBinormals()
+{
+        return mBinormals;
+}
+
+
+//-----------------------------------------------------------------------------
+// getWritableClothingWeights()
+//-----------------------------------------------------------------------------
+LLVector4a       *LLPolyMesh::getWritableClothingWeights()
+{
+        return mClothingWeights;
+}
+
+//-----------------------------------------------------------------------------
+// getWritableTexCoords()
+//-----------------------------------------------------------------------------
+LLVector2       *LLPolyMesh::getWritableTexCoords()
+{
+        return mTexCoords;
+}
+
+//-----------------------------------------------------------------------------
+// getScaledNormals()
+//-----------------------------------------------------------------------------
+LLVector4a *LLPolyMesh::getScaledNormals()
+{
+        return mScaledNormals;
+}
+
+//-----------------------------------------------------------------------------
+// getScaledBinormals()
+//-----------------------------------------------------------------------------
+LLVector4a *LLPolyMesh::getScaledBinormals()
+{
+        return mScaledBinormals;
+}
+
+
+//-----------------------------------------------------------------------------
+// initializeForMorph()
+//-----------------------------------------------------------------------------
+void LLPolyMesh::initializeForMorph()
+{
+    LLVector4a::memcpyNonAliased16((F32*) mCoords, (F32*) mSharedData->mBaseCoords, sizeof(LLVector4a) * mSharedData->mNumVertices);
+    LLVector4a::memcpyNonAliased16((F32*) mNormals, (F32*) mSharedData->mBaseNormals, sizeof(LLVector4a) * mSharedData->mNumVertices);
+    LLVector4a::memcpyNonAliased16((F32*) mScaledNormals, (F32*) mSharedData->mBaseNormals, sizeof(LLVector4a) * mSharedData->mNumVertices);
+    LLVector4a::memcpyNonAliased16((F32*) mBinormals, (F32*) mSharedData->mBaseNormals, sizeof(LLVector4a) * mSharedData->mNumVertices);
+    LLVector4a::memcpyNonAliased16((F32*) mScaledBinormals, (F32*) mSharedData->mBaseNormals, sizeof(LLVector4a) * mSharedData->mNumVertices);
+    LLVector4a::memcpyNonAliased16((F32*) mTexCoords, (F32*) mSharedData->mTexCoords, sizeof(LLVector2) * (mSharedData->mNumVertices + mSharedData->mNumVertices%2));
+
+    for (U32 i = 0; i < mSharedData->mNumVertices; ++i)
+    {
+        mClothingWeights[i].clear();
+    }
+}
+
+//-----------------------------------------------------------------------------
+// getMorphData()
+//-----------------------------------------------------------------------------
+LLPolyMorphData*        LLPolyMesh::getMorphData(const std::string& morph_name)
+{
+        if (!mSharedData)
+                return NULL;
+        for (LLPolyMorphData* morph_data : mSharedData->mMorphData)
+        {
+            if (morph_data->getName() == morph_name)
+            {
+                    return morph_data;
+            }
+        }
+        return NULL;
+}
+
+//-----------------------------------------------------------------------------
+// removeMorphData()
+//-----------------------------------------------------------------------------
+// // erasing but not deleting seems bad, but fortunately we don't actually use this...
+// void LLPolyMesh::removeMorphData(LLPolyMorphData *morph_target)
+// {
+//      if (!mSharedData)
+//              return;
+//      mSharedData->mMorphData.erase(morph_target);
+// }
+
+//-----------------------------------------------------------------------------
+// deleteAllMorphData()
+//-----------------------------------------------------------------------------
+// void LLPolyMesh::deleteAllMorphData()
+// {
+//      if (!mSharedData)
+//              return;
+
+//      for_each(mSharedData->mMorphData.begin(), mSharedData->mMorphData.end(), DeletePointer());
+//      mSharedData->mMorphData.clear();
+// }
+
+//-----------------------------------------------------------------------------
+// getWritableWeights()
+//-----------------------------------------------------------------------------
+F32*    LLPolyMesh::getWritableWeights() const
+{
+        return mSharedData->mWeights;
+}
+
+// End