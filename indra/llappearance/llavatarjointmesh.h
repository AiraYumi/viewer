/**
 * @file llavatarjointmesh.h
 * @brief Declaration of LLAvatarJointMesh class
 *
 * $LicenseInfo:firstyear=2001&license=viewerlgpl$
 * Second Life Viewer Source Code
 * Copyright (C) 2010, Linden Research, Inc.
 *
 * This library is free software; you can redistribute it and/or
 * modify it under the terms of the GNU Lesser General Public
 * License as published by the Free Software Foundation;
 * version 2.1 of the License only.
 *
 * This library is distributed in the hope that it will be useful,
 * but WITHOUT ANY WARRANTY; without even the implied warranty of
 * MERCHANTABILITY or FITNESS FOR A PARTICULAR PURPOSE.  See the GNU
 * Lesser General Public License for more details.
 *
 * You should have received a copy of the GNU Lesser General Public
 * License along with this library; if not, write to the Free Software
 * Foundation, Inc., 51 Franklin Street, Fifth Floor, Boston, MA  02110-1301  USA
 *
 * Linden Research, Inc., 945 Battery Street, San Francisco, CA  94111  USA
 * $/LicenseInfo$
 */

#ifndef LL_LLAVATARJOINTMESH_H
#define LL_LLAVATARJOINTMESH_H

#include "llavatarjoint.h"
#include "llgltexture.h"
#include "llpolymesh.h"
#include "v4color.h"

class LLDrawable;
class LLFace;
class LLCharacter;
class LLTexLayerSet;

typedef enum e_avatar_render_pass
{
    AVATAR_RENDER_PASS_SINGLE,
    AVATAR_RENDER_PASS_CLOTHING_INNER,
    AVATAR_RENDER_PASS_CLOTHING_OUTER
} EAvatarRenderPass;

class LLSkinJoint
{
public:
<<<<<<< HEAD
	LLSkinJoint();
	~LLSkinJoint();
	bool setupSkinJoint( LLAvatarJoint *joint);
=======
    LLSkinJoint();
    ~LLSkinJoint();
    BOOL setupSkinJoint( LLAvatarJoint *joint);
>>>>>>> e1623bb2

    LLAvatarJoint   *mJoint;
    LLVector3       mRootToJointSkinOffset;
    LLVector3       mRootToParentJointSkinOffset;
};

//-----------------------------------------------------------------------------
// class LLViewerJointMesh
//-----------------------------------------------------------------------------
class LLAvatarJointMesh : public virtual LLAvatarJoint
{
protected:
<<<<<<< HEAD
	LLColor4					mColor;			// color value
// 	LLColor4					mSpecular;		// specular color (always white for now)
	F32							mShiny;			// shiny value
	LLPointer<LLGLTexture>		mTexture;		// ptr to a global texture
	LLTexLayerSet*				mLayerSet;		// ptr to a layer set owned by the avatar
	U32 						mTestImageName;		// handle to a temporary texture for previewing uploads
	LLPolyMesh*					mMesh;			// ptr to a global polymesh
	bool						mCullBackFaces;	// true by default
	LLFace*						mFace;			// ptr to a face w/ AGP copy of mesh

	U32							mFaceIndexCount;

	U32							mNumSkinJoints;
	LLSkinJoint*				mSkinJoints;
	S32							mMeshID;

public:
	static bool					sPipelineRender;
	//RN: this is here for testing purposes
	static U32					sClothingMaskImageName;
	static LLColor4				sClothingInnerColor;
=======
    LLColor4                    mColor;         // color value
//  LLColor4                    mSpecular;      // specular color (always white for now)
    F32                         mShiny;         // shiny value
    LLPointer<LLGLTexture>      mTexture;       // ptr to a global texture
    LLTexLayerSet*              mLayerSet;      // ptr to a layer set owned by the avatar
    U32                         mTestImageName;     // handle to a temporary texture for previewing uploads
    LLPolyMesh*                 mMesh;          // ptr to a global polymesh
    BOOL                        mCullBackFaces; // true by default
    LLFace*                     mFace;          // ptr to a face w/ AGP copy of mesh

    U32                         mFaceIndexCount;

    U32                         mNumSkinJoints;
    LLSkinJoint*                mSkinJoints;
    S32                         mMeshID;

public:
    static BOOL                 sPipelineRender;
    //RN: this is here for testing purposes
    static U32                  sClothingMaskImageName;
    static LLColor4             sClothingInnerColor;
>>>>>>> e1623bb2

public:
    // Constructor
    LLAvatarJointMesh();

    // Destructor
    virtual ~LLAvatarJointMesh();

    // Gets the shape color
    void getColor( F32 *red, F32 *green, F32 *blue, F32 *alpha );

    // Sets the shape color
    void setColor( F32 red, F32 green, F32 blue, F32 alpha );
    void setColor( const LLColor4& color );

    // Sets the shininess
    void setSpecular( const LLColor4& color, F32 shiny ) { /*mSpecular = color;*/ mShiny = shiny; };

    // Sets the shape texture
    void setTexture( LLGLTexture *texture );

<<<<<<< HEAD
	bool hasGLTexture() const;
=======
    BOOL hasGLTexture() const;
>>>>>>> e1623bb2

    void setTestTexture( U32 name ) { mTestImageName = name; }

    // Sets layer set responsible for a dynamic shape texture (takes precedence over normal texture)
    void setLayerSet( LLTexLayerSet* layer_set );

<<<<<<< HEAD
	bool hasComposite() const;
=======
    BOOL hasComposite() const;
>>>>>>> e1623bb2

    // Gets the poly mesh
    LLPolyMesh *getMesh();

    // Sets the poly mesh
    void setMesh( LLPolyMesh *mesh );

    // Sets up joint matrix data for rendering
    void setupJoint(LLAvatarJoint* current_joint);

<<<<<<< HEAD
	// Sets ID for picking
	void setMeshID( S32 id ) {mMeshID = id;}
=======
    // Render time method to upload batches of joint matrices
    void uploadJointMatrices();

    // Sets ID for picking
    void setMeshID( S32 id ) {mMeshID = id;}
>>>>>>> e1623bb2

    // Gets ID for picking
    S32 getMeshID() { return mMeshID; }

<<<<<<< HEAD
	void setIsTransparent(bool is_transparent) { mIsTransparent = is_transparent; }

private:
	// Allocate skin data
	bool allocateSkinData( U32 numSkinJoints );
=======
    void setIsTransparent(BOOL is_transparent) { mIsTransparent = is_transparent; }

private:
    // Allocate skin data
    BOOL allocateSkinData( U32 numSkinJoints );
>>>>>>> e1623bb2

    // Free skin data
    void freeSkinData();
};

#endif // LL_LLAVATARJOINTMESH_H<|MERGE_RESOLUTION|>--- conflicted
+++ resolved
@@ -1,195 +1,141 @@
-/**
- * @file llavatarjointmesh.h
- * @brief Declaration of LLAvatarJointMesh class
- *
- * $LicenseInfo:firstyear=2001&license=viewerlgpl$
- * Second Life Viewer Source Code
- * Copyright (C) 2010, Linden Research, Inc.
- *
- * This library is free software; you can redistribute it and/or
- * modify it under the terms of the GNU Lesser General Public
- * License as published by the Free Software Foundation;
- * version 2.1 of the License only.
- *
- * This library is distributed in the hope that it will be useful,
- * but WITHOUT ANY WARRANTY; without even the implied warranty of
- * MERCHANTABILITY or FITNESS FOR A PARTICULAR PURPOSE.  See the GNU
- * Lesser General Public License for more details.
- *
- * You should have received a copy of the GNU Lesser General Public
- * License along with this library; if not, write to the Free Software
- * Foundation, Inc., 51 Franklin Street, Fifth Floor, Boston, MA  02110-1301  USA
- *
- * Linden Research, Inc., 945 Battery Street, San Francisco, CA  94111  USA
- * $/LicenseInfo$
- */
-
-#ifndef LL_LLAVATARJOINTMESH_H
-#define LL_LLAVATARJOINTMESH_H
-
-#include "llavatarjoint.h"
-#include "llgltexture.h"
-#include "llpolymesh.h"
-#include "v4color.h"
-
-class LLDrawable;
-class LLFace;
-class LLCharacter;
-class LLTexLayerSet;
-
-typedef enum e_avatar_render_pass
-{
-    AVATAR_RENDER_PASS_SINGLE,
-    AVATAR_RENDER_PASS_CLOTHING_INNER,
-    AVATAR_RENDER_PASS_CLOTHING_OUTER
-} EAvatarRenderPass;
-
-class LLSkinJoint
-{
-public:
-<<<<<<< HEAD
-	LLSkinJoint();
-	~LLSkinJoint();
-	bool setupSkinJoint( LLAvatarJoint *joint);
-=======
-    LLSkinJoint();
-    ~LLSkinJoint();
-    BOOL setupSkinJoint( LLAvatarJoint *joint);
->>>>>>> e1623bb2
-
-    LLAvatarJoint   *mJoint;
-    LLVector3       mRootToJointSkinOffset;
-    LLVector3       mRootToParentJointSkinOffset;
-};
-
-//-----------------------------------------------------------------------------
-// class LLViewerJointMesh
-//-----------------------------------------------------------------------------
-class LLAvatarJointMesh : public virtual LLAvatarJoint
-{
-protected:
-<<<<<<< HEAD
-	LLColor4					mColor;			// color value
-// 	LLColor4					mSpecular;		// specular color (always white for now)
-	F32							mShiny;			// shiny value
-	LLPointer<LLGLTexture>		mTexture;		// ptr to a global texture
-	LLTexLayerSet*				mLayerSet;		// ptr to a layer set owned by the avatar
-	U32 						mTestImageName;		// handle to a temporary texture for previewing uploads
-	LLPolyMesh*					mMesh;			// ptr to a global polymesh
-	bool						mCullBackFaces;	// true by default
-	LLFace*						mFace;			// ptr to a face w/ AGP copy of mesh
-
-	U32							mFaceIndexCount;
-
-	U32							mNumSkinJoints;
-	LLSkinJoint*				mSkinJoints;
-	S32							mMeshID;
-
-public:
-	static bool					sPipelineRender;
-	//RN: this is here for testing purposes
-	static U32					sClothingMaskImageName;
-	static LLColor4				sClothingInnerColor;
-=======
-    LLColor4                    mColor;         // color value
-//  LLColor4                    mSpecular;      // specular color (always white for now)
-    F32                         mShiny;         // shiny value
-    LLPointer<LLGLTexture>      mTexture;       // ptr to a global texture
-    LLTexLayerSet*              mLayerSet;      // ptr to a layer set owned by the avatar
-    U32                         mTestImageName;     // handle to a temporary texture for previewing uploads
-    LLPolyMesh*                 mMesh;          // ptr to a global polymesh
-    BOOL                        mCullBackFaces; // true by default
-    LLFace*                     mFace;          // ptr to a face w/ AGP copy of mesh
-
-    U32                         mFaceIndexCount;
-
-    U32                         mNumSkinJoints;
-    LLSkinJoint*                mSkinJoints;
-    S32                         mMeshID;
-
-public:
-    static BOOL                 sPipelineRender;
-    //RN: this is here for testing purposes
-    static U32                  sClothingMaskImageName;
-    static LLColor4             sClothingInnerColor;
->>>>>>> e1623bb2
-
-public:
-    // Constructor
-    LLAvatarJointMesh();
-
-    // Destructor
-    virtual ~LLAvatarJointMesh();
-
-    // Gets the shape color
-    void getColor( F32 *red, F32 *green, F32 *blue, F32 *alpha );
-
-    // Sets the shape color
-    void setColor( F32 red, F32 green, F32 blue, F32 alpha );
-    void setColor( const LLColor4& color );
-
-    // Sets the shininess
-    void setSpecular( const LLColor4& color, F32 shiny ) { /*mSpecular = color;*/ mShiny = shiny; };
-
-    // Sets the shape texture
-    void setTexture( LLGLTexture *texture );
-
-<<<<<<< HEAD
-	bool hasGLTexture() const;
-=======
-    BOOL hasGLTexture() const;
->>>>>>> e1623bb2
-
-    void setTestTexture( U32 name ) { mTestImageName = name; }
-
-    // Sets layer set responsible for a dynamic shape texture (takes precedence over normal texture)
-    void setLayerSet( LLTexLayerSet* layer_set );
-
-<<<<<<< HEAD
-	bool hasComposite() const;
-=======
-    BOOL hasComposite() const;
->>>>>>> e1623bb2
-
-    // Gets the poly mesh
-    LLPolyMesh *getMesh();
-
-    // Sets the poly mesh
-    void setMesh( LLPolyMesh *mesh );
-
-    // Sets up joint matrix data for rendering
-    void setupJoint(LLAvatarJoint* current_joint);
-
-<<<<<<< HEAD
-	// Sets ID for picking
-	void setMeshID( S32 id ) {mMeshID = id;}
-=======
-    // Render time method to upload batches of joint matrices
-    void uploadJointMatrices();
-
-    // Sets ID for picking
-    void setMeshID( S32 id ) {mMeshID = id;}
->>>>>>> e1623bb2
-
-    // Gets ID for picking
-    S32 getMeshID() { return mMeshID; }
-
-<<<<<<< HEAD
-	void setIsTransparent(bool is_transparent) { mIsTransparent = is_transparent; }
-
-private:
-	// Allocate skin data
-	bool allocateSkinData( U32 numSkinJoints );
-=======
-    void setIsTransparent(BOOL is_transparent) { mIsTransparent = is_transparent; }
-
-private:
-    // Allocate skin data
-    BOOL allocateSkinData( U32 numSkinJoints );
->>>>>>> e1623bb2
-
-    // Free skin data
-    void freeSkinData();
-};
-
-#endif // LL_LLAVATARJOINTMESH_H+/**
+ * @file llavatarjointmesh.h
+ * @brief Declaration of LLAvatarJointMesh class
+ *
+ * $LicenseInfo:firstyear=2001&license=viewerlgpl$
+ * Second Life Viewer Source Code
+ * Copyright (C) 2010, Linden Research, Inc.
+ *
+ * This library is free software; you can redistribute it and/or
+ * modify it under the terms of the GNU Lesser General Public
+ * License as published by the Free Software Foundation;
+ * version 2.1 of the License only.
+ *
+ * This library is distributed in the hope that it will be useful,
+ * but WITHOUT ANY WARRANTY; without even the implied warranty of
+ * MERCHANTABILITY or FITNESS FOR A PARTICULAR PURPOSE.  See the GNU
+ * Lesser General Public License for more details.
+ *
+ * You should have received a copy of the GNU Lesser General Public
+ * License along with this library; if not, write to the Free Software
+ * Foundation, Inc., 51 Franklin Street, Fifth Floor, Boston, MA  02110-1301  USA
+ *
+ * Linden Research, Inc., 945 Battery Street, San Francisco, CA  94111  USA
+ * $/LicenseInfo$
+ */
+
+#ifndef LL_LLAVATARJOINTMESH_H
+#define LL_LLAVATARJOINTMESH_H
+
+#include "llavatarjoint.h"
+#include "llgltexture.h"
+#include "llpolymesh.h"
+#include "v4color.h"
+
+class LLDrawable;
+class LLFace;
+class LLCharacter;
+class LLTexLayerSet;
+
+typedef enum e_avatar_render_pass
+{
+    AVATAR_RENDER_PASS_SINGLE,
+    AVATAR_RENDER_PASS_CLOTHING_INNER,
+    AVATAR_RENDER_PASS_CLOTHING_OUTER
+} EAvatarRenderPass;
+
+class LLSkinJoint
+{
+public:
+    LLSkinJoint();
+    ~LLSkinJoint();
+    bool setupSkinJoint( LLAvatarJoint *joint);
+
+    LLAvatarJoint   *mJoint;
+    LLVector3       mRootToJointSkinOffset;
+    LLVector3       mRootToParentJointSkinOffset;
+};
+
+//-----------------------------------------------------------------------------
+// class LLViewerJointMesh
+//-----------------------------------------------------------------------------
+class LLAvatarJointMesh : public virtual LLAvatarJoint
+{
+protected:
+    LLColor4                    mColor;         // color value
+//  LLColor4                    mSpecular;      // specular color (always white for now)
+    F32                         mShiny;         // shiny value
+    LLPointer<LLGLTexture>      mTexture;       // ptr to a global texture
+    LLTexLayerSet*              mLayerSet;      // ptr to a layer set owned by the avatar
+    U32                         mTestImageName;     // handle to a temporary texture for previewing uploads
+    LLPolyMesh*                 mMesh;          // ptr to a global polymesh
+    bool                        mCullBackFaces; // true by default
+    LLFace*                     mFace;          // ptr to a face w/ AGP copy of mesh
+
+    U32                         mFaceIndexCount;
+
+    U32                         mNumSkinJoints;
+    LLSkinJoint*                mSkinJoints;
+    S32                         mMeshID;
+
+public:
+    static bool                 sPipelineRender;
+    //RN: this is here for testing purposes
+    static U32                  sClothingMaskImageName;
+    static LLColor4             sClothingInnerColor;
+
+public:
+    // Constructor
+    LLAvatarJointMesh();
+
+    // Destructor
+    virtual ~LLAvatarJointMesh();
+
+    // Gets the shape color
+    void getColor( F32 *red, F32 *green, F32 *blue, F32 *alpha );
+
+    // Sets the shape color
+    void setColor( F32 red, F32 green, F32 blue, F32 alpha );
+    void setColor( const LLColor4& color );
+
+    // Sets the shininess
+    void setSpecular( const LLColor4& color, F32 shiny ) { /*mSpecular = color;*/ mShiny = shiny; };
+
+    // Sets the shape texture
+    void setTexture( LLGLTexture *texture );
+
+    bool hasGLTexture() const;
+
+    void setTestTexture( U32 name ) { mTestImageName = name; }
+
+    // Sets layer set responsible for a dynamic shape texture (takes precedence over normal texture)
+    void setLayerSet( LLTexLayerSet* layer_set );
+
+    bool hasComposite() const;
+
+    // Gets the poly mesh
+    LLPolyMesh *getMesh();
+
+    // Sets the poly mesh
+    void setMesh( LLPolyMesh *mesh );
+
+    // Sets up joint matrix data for rendering
+    void setupJoint(LLAvatarJoint* current_joint);
+
+    // Sets ID for picking
+    void setMeshID( S32 id ) {mMeshID = id;}
+
+    // Gets ID for picking
+    S32 getMeshID() { return mMeshID; }
+
+    void setIsTransparent(bool is_transparent) { mIsTransparent = is_transparent; }
+
+private:
+    // Allocate skin data
+    bool allocateSkinData( U32 numSkinJoints );
+
+    // Free skin data
+    void freeSkinData();
+};
+
+#endif // LL_LLAVATARJOINTMESH_H