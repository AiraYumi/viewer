--- conflicted
+++ resolved
@@ -550,11 +550,7 @@
         if(param)
         {
             F32 value = vp_pair.second;
-<<<<<<< HEAD
-            setVisualParamWeight(id, value);
-=======
             param->setWeight(value);
->>>>>>> bb3c36f5
             mSavedVisualParamMap[id] = param->getWeight();
         }
     }
