--- conflicted
+++ resolved
@@ -48,11 +48,7 @@
 sys.path.append(os.path.join(os.path.dirname(__file__), os.pardir, os.pardir,
                              "llmessage", "tests"))
 
-<<<<<<< HEAD
-from testrunner import freeport, run, debug, VERBOSE
-=======
 from testrunner import run, debug, VERBOSE
->>>>>>> 0532e298
 
 class TestHTTPRequestHandler(BaseHTTPRequestHandler):
     """This subclass of BaseHTTPRequestHandler is to receive and echo
