/** 
 * @file llimage.cpp
 * @brief Base class for images.
 *
 * $LicenseInfo:firstyear=2001&license=viewerlgpl$
 * Second Life Viewer Source Code
 * Copyright (C) 2010, Linden Research, Inc.
 * 
 * This library is free software; you can redistribute it and/or
 * modify it under the terms of the GNU Lesser General Public
 * License as published by the Free Software Foundation;
 * version 2.1 of the License only.
 * 
 * This library is distributed in the hope that it will be useful,
 * but WITHOUT ANY WARRANTY; without even the implied warranty of
 * MERCHANTABILITY or FITNESS FOR A PARTICULAR PURPOSE.  See the GNU
 * Lesser General Public License for more details.
 * 
 * You should have received a copy of the GNU Lesser General Public
 * License along with this library; if not, write to the Free Software
 * Foundation, Inc., 51 Franklin Street, Fifth Floor, Boston, MA  02110-1301  USA
 * 
 * Linden Research, Inc., 945 Battery Street, San Francisco, CA  94111  USA
 * $/LicenseInfo$
 */

#include "linden_common.h"

#include "llimage.h"

#include "llmath.h"
#include "v4coloru.h"
#include "llmemtype.h"

#include "llimagebmp.h"
#include "llimagetga.h"
#include "llimagej2c.h"
#include "llimagejpeg.h"
#include "llimagepng.h"
#include "llimagedxt.h"
#include "llimageworker.h"
#include "llmemory.h"

//---------------------------------------------------------------------------
// LLImage
//---------------------------------------------------------------------------

//static
std::string LLImage::sLastErrorMessage;
LLMutex* LLImage::sMutex = NULL;
LLPrivateMemoryPool* LLImageBase::sPrivatePoolp = NULL ;

//static
void LLImage::initClass()
{
<<<<<<< HEAD
	sMutex = new LLMutex;
=======
	sMutex = new LLMutex(NULL);
>>>>>>> d2af1ae8

	LLImageBase::createPrivatePool() ;
}

//static
void LLImage::cleanupClass()
{
	delete sMutex;
	sMutex = NULL;

	LLImageBase::destroyPrivatePool() ;
}

//static
const std::string& LLImage::getLastError()
{
	static const std::string noerr("No Error");
	return sLastErrorMessage.empty() ? noerr : sLastErrorMessage;
}

//static
void LLImage::setLastError(const std::string& message)
{
	LLMutexLock m(sMutex);
	sLastErrorMessage = message;
}

//---------------------------------------------------------------------------
// LLImageBase
//---------------------------------------------------------------------------

LLImageBase::LLImageBase()
	: mData(NULL),
	  mDataSize(0),
	  mWidth(0),
	  mHeight(0),
	  mComponents(0),
	  mBadBufferAllocation(false),
	  mAllowOverSize(false),
	  mMemType(LLMemType::MTYPE_IMAGEBASE)
{
}

// virtual
LLImageBase::~LLImageBase()
{
	deleteData(); // virtual
}

//static 
void LLImageBase::createPrivatePool() 
{
	if(!sPrivatePoolp)
	{
		sPrivatePoolp = LLPrivateMemoryPoolManager::getInstance()->newPool(LLPrivateMemoryPool::STATIC_THREADED) ;
	}
}
	
//static 
void LLImageBase::destroyPrivatePool() 
{
	if(sPrivatePoolp)
	{
		LLPrivateMemoryPoolManager::getInstance()->deletePool(sPrivatePoolp) ;
		sPrivatePoolp = NULL ;
	}
}

// virtual
void LLImageBase::dump()
{
	llinfos << "LLImageBase mComponents " << mComponents
		<< " mData " << mData
		<< " mDataSize " << mDataSize
		<< " mWidth " << mWidth
		<< " mHeight " << mHeight
		<< llendl;
}

// virtual
void LLImageBase::sanityCheck()
{
	if (mWidth > MAX_IMAGE_SIZE
		|| mHeight > MAX_IMAGE_SIZE
		|| mDataSize > (S32)MAX_IMAGE_DATA_SIZE
		|| mComponents > (S8)MAX_IMAGE_COMPONENTS
		)
	{
		llerrs << "Failed LLImageBase::sanityCheck "
			   << "width " << mWidth
			   << "height " << mHeight
			   << "datasize " << mDataSize
			   << "components " << mComponents
			   << "data " << mData
			   << llendl;
	}
}

// virtual
void LLImageBase::deleteData()
{
	FREE_MEM(sPrivatePoolp, mData) ;
	mData = NULL;
	mDataSize = 0;
}

// virtual
U8* LLImageBase::allocateData(S32 size)
{
	LLMemType mt1(mMemType);
	
	if (size < 0)
	{
		size = mWidth * mHeight * mComponents;
		if (size <= 0)
		{
			llerrs << llformat("LLImageBase::allocateData called with bad dimensions: %dx%dx%d",mWidth,mHeight,(S32)mComponents) << llendl;
		}
	}
	
	//make this function thread-safe.
	static const U32 MAX_BUFFER_SIZE = 4096 * 4096 * 16 ; //256 MB
	if (size < 1 || size > MAX_BUFFER_SIZE) 
	{
		llinfos << "width: " << mWidth << " height: " << mHeight << " components: " << mComponents << llendl ;
		if(mAllowOverSize)
		{
			llinfos << "Oversize: " << size << llendl ;
		}
		else
		{
			llerrs << "LLImageBase::allocateData: bad size: " << size << llendl;
		}
	}
	if (!mData || size != mDataSize)
	{
		deleteData(); // virtual
		mBadBufferAllocation = false ;
		mData = (U8*)ALLOCATE_MEM(sPrivatePoolp, size);
		if (!mData)
		{
			llwarns << "allocate image data: " << size << llendl;
			size = 0 ;
			mWidth = mHeight = 0 ;
			mBadBufferAllocation = true ;
		}
		mDataSize = size;
	}

	return mData;
}

// virtual
U8* LLImageBase::reallocateData(S32 size)
{
	LLMemType mt1(mMemType);
	U8 *new_datap = (U8*)ALLOCATE_MEM(sPrivatePoolp, size);
	if (!new_datap)
	{
		llwarns << "Out of memory in LLImageBase::reallocateData" << llendl;
		return 0;
	}
	if (mData)
	{
		S32 bytes = llmin(mDataSize, size);
		memcpy(new_datap, mData, bytes);	/* Flawfinder: ignore */
		FREE_MEM(sPrivatePoolp, mData) ;
	}
	mData = new_datap;
	mDataSize = size;
	return mData;
}

const U8* LLImageBase::getData() const	
{ 
	if(mBadBufferAllocation)
	{
		llerrs << "Bad memory allocation for the image buffer!" << llendl ;
	}

	return mData; 
} // read only

U8* LLImageBase::getData()				
{ 
	if(mBadBufferAllocation)
	{
		llerrs << "Bad memory allocation for the image buffer!" << llendl ;
	}

	return mData; 
}

bool LLImageBase::isBufferInvalid()
{
	return mBadBufferAllocation || mData == NULL ;
}

void LLImageBase::setSize(S32 width, S32 height, S32 ncomponents)
{
	mWidth = width;
	mHeight = height;
	mComponents = ncomponents;
}

U8* LLImageBase::allocateDataSize(S32 width, S32 height, S32 ncomponents, S32 size)
{
	setSize(width, height, ncomponents);
	return allocateData(size); // virtual
}

//---------------------------------------------------------------------------
// LLImageRaw
//---------------------------------------------------------------------------

S32 LLImageRaw::sGlobalRawMemory = 0;
S32 LLImageRaw::sRawImageCount = 0;

LLImageRaw::LLImageRaw()
	: LLImageBase()
{
	mMemType = LLMemType::MTYPE_IMAGERAW;
	++sRawImageCount;
}

LLImageRaw::LLImageRaw(U16 width, U16 height, S8 components)
	: LLImageBase()
{
	mMemType = LLMemType::MTYPE_IMAGERAW;
	//llassert( S32(width) * S32(height) * S32(components) <= MAX_IMAGE_DATA_SIZE );
	allocateDataSize(width, height, components);
	++sRawImageCount;
}

LLImageRaw::LLImageRaw(U8 *data, U16 width, U16 height, S8 components)
	: LLImageBase()
{
	mMemType = LLMemType::MTYPE_IMAGERAW;
	if(allocateDataSize(width, height, components))
	{
		memcpy(getData(), data, width*height*components);
	}
	++sRawImageCount;
}

//LLImageRaw::LLImageRaw(const std::string& filename, bool j2c_lowest_mip_only)
//	: LLImageBase()
//{
//	createFromFile(filename, j2c_lowest_mip_only);
//}

LLImageRaw::~LLImageRaw()
{
	// NOTE: ~LLimageBase() call to deleteData() calls LLImageBase::deleteData()
	//        NOT LLImageRaw::deleteData()
	deleteData();
	--sRawImageCount;
}

// virtual
U8* LLImageRaw::allocateData(S32 size)
{
	U8* res = LLImageBase::allocateData(size);
	sGlobalRawMemory += getDataSize();
	return res;
}

// virtual
U8* LLImageRaw::reallocateData(S32 size)
{
	sGlobalRawMemory -= getDataSize();
	U8* res = LLImageBase::reallocateData(size);
	sGlobalRawMemory += getDataSize();
	return res;
}

// virtual
void LLImageRaw::deleteData()
{
	sGlobalRawMemory -= getDataSize();
	LLImageBase::deleteData();
}

void LLImageRaw::setDataAndSize(U8 *data, S32 width, S32 height, S8 components) 
{ 
	if(data == getData())
	{
		return ;
	}

	deleteData();

	LLImageBase::setSize(width, height, components) ;
	LLImageBase::setDataAndSize(data, width * height * components) ;
	
	sGlobalRawMemory += getDataSize();
}

BOOL LLImageRaw::resize(U16 width, U16 height, S8 components)
{
	if ((getWidth() == width) && (getHeight() == height) && (getComponents() == components))
	{
		return TRUE;
	}
	// Reallocate the data buffer.
	deleteData();

	allocateDataSize(width,height,components);

	return TRUE;
}

#if 0
U8 * LLImageRaw::getSubImage(U32 x_pos, U32 y_pos, U32 width, U32 height) const
{
	LLMemType mt1(mMemType);
	U8 *data = new U8[width*height*getComponents()];

	// Should do some simple bounds checking
	if (!data)
	{
		llerrs << "Out of memory in LLImageRaw::getSubImage" << llendl;
		return NULL;
	}

	U32 i;
	for (i = y_pos; i < y_pos+height; i++)
	{
		memcpy(data + i*width*getComponents(),		/* Flawfinder: ignore */
				getData() + ((y_pos + i)*getWidth() + x_pos)*getComponents(), getComponents()*width);
	}
	return data;
}
#endif

BOOL LLImageRaw::setSubImage(U32 x_pos, U32 y_pos, U32 width, U32 height,
							 const U8 *data, U32 stride, BOOL reverse_y)
{
	if (!getData())
	{
		return FALSE;
	}
	if (!data)
	{
		return FALSE;
	}

	// Should do some simple bounds checking

	U32 i;
	for (i = 0; i < height; i++)
	{
		const U32 row = reverse_y ? height - 1 - i : i;
		const U32 from_offset = row * ((stride == 0) ? width*getComponents() : stride);
		const U32 to_offset = (y_pos + i)*getWidth() + x_pos;
		memcpy(getData() + to_offset*getComponents(),		/* Flawfinder: ignore */
				data + from_offset, getComponents()*width);
	}

	return TRUE;
}

void LLImageRaw::clear(U8 r, U8 g, U8 b, U8 a)
{
	llassert( getComponents() <= 4 );
	// This is fairly bogus, but it'll do for now.
	U8 *pos = getData();
	U32 x, y;
	for (x = 0; x < getWidth(); x++)
	{
		for (y = 0; y < getHeight(); y++)
		{
			*pos = r;
			pos++;
			if (getComponents() == 1)
			{
				continue;
			}
			*pos = g;
			pos++;
			if (getComponents() == 2)
			{
				continue;
			}
			*pos = b;
			pos++;
			if (getComponents() == 3)
			{
				continue;
			}
			*pos = a;
			pos++;
		}
	}
}

// Reverses the order of the rows in the image
void LLImageRaw::verticalFlip()
{
	LLMemType mt1(mMemType);
	S32 row_bytes = getWidth() * getComponents();
	llassert(row_bytes > 0);
	std::vector<U8> line_buffer(row_bytes);
	S32 mid_row = getHeight() / 2;
	for( S32 row = 0; row < mid_row; row++ )
	{
		U8* row_a_data = getData() + row * row_bytes;
		U8* row_b_data = getData() + (getHeight() - 1 - row) * row_bytes;
		memcpy( &line_buffer[0], row_a_data,  row_bytes );
		memcpy( row_a_data,  row_b_data,  row_bytes );
		memcpy( row_b_data,  &line_buffer[0], row_bytes );
	}
}


void LLImageRaw::expandToPowerOfTwo(S32 max_dim, BOOL scale_image)
{
	// Find new sizes
	S32 new_width = MIN_IMAGE_SIZE;
	S32 new_height = MIN_IMAGE_SIZE;

	while( (new_width < getWidth()) && (new_width < max_dim) )
	{
		new_width <<= 1;
	}

	while( (new_height < getHeight()) && (new_height < max_dim) )
	{
		new_height <<= 1;
	}

	scale( new_width, new_height, scale_image );
}

void LLImageRaw::contractToPowerOfTwo(S32 max_dim, BOOL scale_image)
{
	// Find new sizes
	S32 new_width = max_dim;
	S32 new_height = max_dim;

	while( (new_width > getWidth()) && (new_width > MIN_IMAGE_SIZE) )
	{
		new_width >>= 1;
	}

	while( (new_height > getHeight()) && (new_height > MIN_IMAGE_SIZE) )
	{
		new_height >>= 1;
	}

	scale( new_width, new_height, scale_image );
}

void LLImageRaw::biasedScaleToPowerOfTwo(S32 max_dim)
{
	// Strong bias towards rounding down (to save bandwidth)
	// No bias would mean THRESHOLD == 1.5f;
	const F32 THRESHOLD = 1.75f; 

	// Find new sizes
	S32 larger_w = max_dim;	// 2^n >= mWidth
	S32 smaller_w = max_dim;	// 2^(n-1) <= mWidth
	while( (smaller_w > getWidth()) && (smaller_w > MIN_IMAGE_SIZE) )
	{
		larger_w = smaller_w;
		smaller_w >>= 1;
	}
	S32 new_width = ( (F32)getWidth() / smaller_w > THRESHOLD ) ? larger_w : smaller_w;


	S32 larger_h = max_dim;	// 2^m >= mHeight
	S32 smaller_h = max_dim;	// 2^(m-1) <= mHeight
	while( (smaller_h > getHeight()) && (smaller_h > MIN_IMAGE_SIZE) )
	{
		larger_h = smaller_h;
		smaller_h >>= 1;
	}
	S32 new_height = ( (F32)getHeight() / smaller_h > THRESHOLD ) ? larger_h : smaller_h;


	scale( new_width, new_height );
}




// Calculates (U8)(255*(a/255.f)*(b/255.f) + 0.5f).  Thanks, Jim Blinn!
inline U8 LLImageRaw::fastFractionalMult( U8 a, U8 b )
{
	U32 i = a * b + 128;
	return U8((i + (i>>8)) >> 8);
}


void LLImageRaw::composite( LLImageRaw* src )
{
	LLImageRaw* dst = this;  // Just for clarity.

	llassert(3 == src->getComponents());
	llassert(3 == dst->getComponents());

	if( 3 == dst->getComponents() )
	{
		if( (src->getWidth() == dst->getWidth()) && (src->getHeight() == dst->getHeight()) )
		{
			// No scaling needed
			if( 3 == src->getComponents() )
			{
				copyUnscaled( src );  // alpha is one so just copy the data.
			}
			else
			{
				compositeUnscaled4onto3( src );
			}
		}
		else
		{
			if( 3 == src->getComponents() )
			{
				copyScaled( src );  // alpha is one so just copy the data.
			}
			else
			{
				compositeScaled4onto3( src );
			}
		}
	}
}

// Src and dst can be any size.  Src has 4 components.  Dst has 3 components.
void LLImageRaw::compositeScaled4onto3(LLImageRaw* src)
{
	LLMemType mt1(mMemType);
	llinfos << "compositeScaled4onto3" << llendl;

	LLImageRaw* dst = this;  // Just for clarity.

	llassert( (4 == src->getComponents()) && (3 == dst->getComponents()) );

	S32 temp_data_size = src->getWidth() * dst->getHeight() * src->getComponents();
	llassert_always(temp_data_size > 0);
	std::vector<U8> temp_buffer(temp_data_size);

	// Vertical: scale but no composite
	for( S32 col = 0; col < src->getWidth(); col++ )
	{
		copyLineScaled( src->getData() + (src->getComponents() * col), &temp_buffer[0] + (src->getComponents() * col), src->getHeight(), dst->getHeight(), src->getWidth(), src->getWidth() );
	}

	// Horizontal: scale and composite
	for( S32 row = 0; row < dst->getHeight(); row++ )
	{
		compositeRowScaled4onto3( &temp_buffer[0] + (src->getComponents() * src->getWidth() * row), dst->getData() + (dst->getComponents() * dst->getWidth() * row), src->getWidth(), dst->getWidth() );
	}
}


// Src and dst are same size.  Src has 4 components.  Dst has 3 components.
void LLImageRaw::compositeUnscaled4onto3( LLImageRaw* src )
{
	/*
	//test fastFractionalMult()
	{
		U8 i = 255;
		U8 j = 255;
		do
		{
			do
			{
				llassert( fastFractionalMult(i, j) == (U8)(255*(i/255.f)*(j/255.f) + 0.5f) );
			} while( j-- );
		} while( i-- );
	}
	*/

	LLImageRaw* dst = this;  // Just for clarity.

	llassert( (3 == src->getComponents()) || (4 == src->getComponents()) );
	llassert( (src->getWidth() == dst->getWidth()) && (src->getHeight() == dst->getHeight()) );


	U8* src_data = src->getData();
	U8* dst_data = dst->getData();
	S32 pixels = getWidth() * getHeight();
	while( pixels-- )
	{
		U8 alpha = src_data[3];
		if( alpha )
		{
			if( 255 == alpha )
			{
				dst_data[0] = src_data[0];
				dst_data[1] = src_data[1];
				dst_data[2] = src_data[2];
			}
			else
			{

				U8 transparency = 255 - alpha;
				dst_data[0] = fastFractionalMult( dst_data[0], transparency ) + fastFractionalMult( src_data[0], alpha );
				dst_data[1] = fastFractionalMult( dst_data[1], transparency ) + fastFractionalMult( src_data[1], alpha );
				dst_data[2] = fastFractionalMult( dst_data[2], transparency ) + fastFractionalMult( src_data[2], alpha );
			}
		}

		src_data += 4;
		dst_data += 3;
	}
}

// Fill the buffer with a constant color
void LLImageRaw::fill( const LLColor4U& color )
{
	S32 pixels = getWidth() * getHeight();
	if( 4 == getComponents() )
	{
		U32* data = (U32*) getData();
		for( S32 i = 0; i < pixels; i++ )
		{
			data[i] = color.mAll;
		}
	}
	else
	if( 3 == getComponents() )
	{
		U8* data = getData();
		for( S32 i = 0; i < pixels; i++ )
		{
			data[0] = color.mV[0];
			data[1] = color.mV[1];
			data[2] = color.mV[2];
			data += 3;
		}
	}
}




// Src and dst can be any size.  Src and dst can each have 3 or 4 components.
void LLImageRaw::copy(LLImageRaw* src)
{
	if (!src)
	{
		llwarns << "LLImageRaw::copy called with a null src pointer" << llendl;
		return;
	}

	LLImageRaw* dst = this;  // Just for clarity.

	if( (src->getWidth() == dst->getWidth()) && (src->getHeight() == dst->getHeight()) )
	{
		// No scaling needed
		if( src->getComponents() == dst->getComponents() )
		{
			copyUnscaled( src );
		}
		else
		if( 3 == src->getComponents() )
		{
			copyUnscaled3onto4( src );
		}
		else
		{
			// 4 == src->getComponents()
			copyUnscaled4onto3( src );
		}
	}
	else
	{
		// Scaling needed
		// No scaling needed
		if( src->getComponents() == dst->getComponents() )
		{
			copyScaled( src );
		}
		else
		if( 3 == src->getComponents() )
		{
			copyScaled3onto4( src );
		}
		else
		{
			// 4 == src->getComponents()
			copyScaled4onto3( src );
		}
	}
}

// Src and dst are same size.  Src and dst have same number of components.
void LLImageRaw::copyUnscaled(LLImageRaw* src)
{
	LLImageRaw* dst = this;  // Just for clarity.

	llassert( (1 == src->getComponents()) || (3 == src->getComponents()) || (4 == src->getComponents()) );
	llassert( src->getComponents() == dst->getComponents() );
	llassert( (src->getWidth() == dst->getWidth()) && (src->getHeight() == dst->getHeight()) );

	memcpy( dst->getData(), src->getData(), getWidth() * getHeight() * getComponents() );	/* Flawfinder: ignore */
}


// Src and dst can be any size.  Src has 3 components.  Dst has 4 components.
void LLImageRaw::copyScaled3onto4(LLImageRaw* src)
{
	llassert( (3 == src->getComponents()) && (4 == getComponents()) );

	// Slow, but simple.  Optimize later if needed.
	LLImageRaw temp( src->getWidth(), src->getHeight(), 4);
	temp.copyUnscaled3onto4( src );
	copyScaled( &temp );
}


// Src and dst can be any size.  Src has 4 components.  Dst has 3 components.
void LLImageRaw::copyScaled4onto3(LLImageRaw* src)
{
	llassert( (4 == src->getComponents()) && (3 == getComponents()) );

	// Slow, but simple.  Optimize later if needed.
	LLImageRaw temp( src->getWidth(), src->getHeight(), 3);
	temp.copyUnscaled4onto3( src );
	copyScaled( &temp );
}


// Src and dst are same size.  Src has 4 components.  Dst has 3 components.
void LLImageRaw::copyUnscaled4onto3( LLImageRaw* src )
{
	LLImageRaw* dst = this;  // Just for clarity.

	llassert( (3 == dst->getComponents()) && (4 == src->getComponents()) );
	llassert( (src->getWidth() == dst->getWidth()) && (src->getHeight() == dst->getHeight()) );

	S32 pixels = getWidth() * getHeight();
	U8* src_data = src->getData();
	U8* dst_data = dst->getData();
	for( S32 i=0; i<pixels; i++ )
	{
		dst_data[0] = src_data[0];
		dst_data[1] = src_data[1];
		dst_data[2] = src_data[2];
		src_data += 4;
		dst_data += 3;
	}
}


// Src and dst are same size.  Src has 3 components.  Dst has 4 components.
void LLImageRaw::copyUnscaled3onto4( LLImageRaw* src )
{
	LLImageRaw* dst = this;  // Just for clarity.
	llassert( 3 == src->getComponents() );
	llassert( 4 == dst->getComponents() );
	llassert( (src->getWidth() == dst->getWidth()) && (src->getHeight() == dst->getHeight()) );

	S32 pixels = getWidth() * getHeight();
	U8* src_data = src->getData();
	U8* dst_data = dst->getData();
	for( S32 i=0; i<pixels; i++ )
	{
		dst_data[0] = src_data[0];
		dst_data[1] = src_data[1];
		dst_data[2] = src_data[2];
		dst_data[3] = 255;
		src_data += 3;
		dst_data += 4;
	}
}


// Src and dst can be any size.  Src and dst have same number of components.
void LLImageRaw::copyScaled( LLImageRaw* src )
{
	LLMemType mt1(mMemType);
	LLImageRaw* dst = this;  // Just for clarity.

	llassert_always( (1 == src->getComponents()) || (3 == src->getComponents()) || (4 == src->getComponents()) );
	llassert_always( src->getComponents() == dst->getComponents() );

	if( (src->getWidth() == dst->getWidth()) && (src->getHeight() == dst->getHeight()) )
	{
		memcpy( dst->getData(), src->getData(), getWidth() * getHeight() * getComponents() );	/* Flawfinder: ignore */
		return;
	}

	S32 temp_data_size = src->getWidth() * dst->getHeight() * getComponents();
	llassert_always(temp_data_size > 0);
	std::vector<U8> temp_buffer(temp_data_size);

	// Vertical
	for( S32 col = 0; col < src->getWidth(); col++ )
	{
		copyLineScaled( src->getData() + (getComponents() * col), &temp_buffer[0] + (getComponents() * col), src->getHeight(), dst->getHeight(), src->getWidth(), src->getWidth() );
	}

	// Horizontal
	for( S32 row = 0; row < dst->getHeight(); row++ )
	{
		copyLineScaled( &temp_buffer[0] + (getComponents() * src->getWidth() * row), dst->getData() + (getComponents() * dst->getWidth() * row), src->getWidth(), dst->getWidth(), 1, 1 );
	}
}

#if 0
//scale down image by not blending a pixel with its neighbors.
BOOL LLImageRaw::scaleDownWithoutBlending( S32 new_width, S32 new_height)
{
	LLMemType mt1(mMemType);

	S8 c = getComponents() ;
	llassert((1 == c) || (3 == c) || (4 == c) );

	S32 old_width = getWidth();
	S32 old_height = getHeight();
	
	S32 new_data_size = old_width * new_height * c ;
	llassert_always(new_data_size > 0);

	F32 ratio_x = (F32)old_width / new_width ;
	F32 ratio_y = (F32)old_height / new_height ;
	if( ratio_x < 1.0f || ratio_y < 1.0f )
	{
		return TRUE;  // Nothing to do.
	}
	ratio_x -= 1.0f ;
	ratio_y -= 1.0f ;

	U8* new_data = allocateMemory(new_data_size) ;
	llassert_always(new_data != NULL) ;

	U8* old_data = getData() ;
	S32 i, j, k, s, t;
	for(i = 0, s = 0, t = 0 ; i < new_height ; i++)
	{
		for(j = 0 ; j < new_width ; j++)
		{
			for(k = 0 ; k < c ; k++)
			{
				new_data[s++] = old_data[t++] ;
			}
			t += (S32)(ratio_x * c + 0.1f) ;
		}
		t += (S32)(ratio_y * old_width * c + 0.1f) ;
	}

	setDataAndSize(new_data, new_width, new_height, c) ;
	
	return TRUE ;
}
#endif

BOOL LLImageRaw::scale( S32 new_width, S32 new_height, BOOL scale_image_data )
{
	LLMemType mt1(mMemType);
	llassert((1 == getComponents()) || (3 == getComponents()) || (4 == getComponents()) );

	S32 old_width = getWidth();
	S32 old_height = getHeight();
	
	if( (old_width == new_width) && (old_height == new_height) )
	{
		return TRUE;  // Nothing to do.
	}

	// Reallocate the data buffer.

	if (scale_image_data)
	{
		S32 temp_data_size = old_width * new_height * getComponents();
		llassert_always(temp_data_size > 0);
		std::vector<U8> temp_buffer(temp_data_size);

		// Vertical
		for( S32 col = 0; col < old_width; col++ )
		{
			copyLineScaled( getData() + (getComponents() * col), &temp_buffer[0] + (getComponents() * col), old_height, new_height, old_width, old_width );
		}

		deleteData();

		U8* new_buffer = allocateDataSize(new_width, new_height, getComponents());

		// Horizontal
		for( S32 row = 0; row < new_height; row++ )
		{
			copyLineScaled( &temp_buffer[0] + (getComponents() * old_width * row), new_buffer + (getComponents() * new_width * row), old_width, new_width, 1, 1 );
		}
	}
	else
	{
		// copy	out	existing image data
		S32	temp_data_size = old_width * old_height	* getComponents();
		std::vector<U8> temp_buffer(temp_data_size);
		memcpy(&temp_buffer[0],	getData(), temp_data_size);

		// allocate	new	image data,	will delete	old	data
		U8*	new_buffer = allocateDataSize(new_width, new_height, getComponents());

		for( S32 row = 0; row <	new_height;	row++ )
		{
			if (row	< old_height)
			{
				memcpy(new_buffer +	(new_width * row * getComponents()), &temp_buffer[0] + (old_width *	row	* getComponents()),	getComponents()	* llmin(old_width, new_width));
				if (old_width <	new_width)
				{
					// pad out rest	of row with	black
					memset(new_buffer +	(getComponents() * ((new_width * row) +	old_width)), 0,	getComponents()	* (new_width - old_width));
				}
			}
			else
			{
				// pad remaining rows with black
				memset(new_buffer +	(new_width * row * getComponents()), 0,	new_width *	getComponents());
			}
		}
	}

	return TRUE ;
}

void LLImageRaw::copyLineScaled( U8* in, U8* out, S32 in_pixel_len, S32 out_pixel_len, S32 in_pixel_step, S32 out_pixel_step )
{
	const S32 components = getComponents();
	llassert( components >= 1 && components <= 4 );

	const F32 ratio = F32(in_pixel_len) / out_pixel_len; // ratio of old to new
	const F32 norm_factor = 1.f / ratio;

	S32 goff = components >= 2 ? 1 : 0;
	S32 boff = components >= 3 ? 2 : 0;
	for( S32 x = 0; x < out_pixel_len; x++ )
	{
		// Sample input pixels in range from sample0 to sample1.
		// Avoid floating point accumulation error... don't just add ratio each time.  JC
		const F32 sample0 = x * ratio;
		const F32 sample1 = (x+1) * ratio;
		const S32 index0 = llfloor(sample0);			// left integer (floor)
		const S32 index1 = llfloor(sample1);			// right integer (floor)
		const F32 fract0 = 1.f - (sample0 - F32(index0));	// spill over on left
		const F32 fract1 = sample1 - F32(index1);			// spill-over on right

		if( index0 == index1 )
		{
			// Interval is embedded in one input pixel
			S32 t0 = x * out_pixel_step * components;
			S32 t1 = index0 * in_pixel_step * components;
			U8* outp = out + t0;
			U8* inp = in + t1;
			for (S32 i = 0; i < components; ++i)
			{
				*outp = *inp;
				++outp;
				++inp;
			}
		}
		else
		{
			// Left straddle
			S32 t1 = index0 * in_pixel_step * components;
			F32 r = in[t1 + 0] * fract0;
			F32 g = in[t1 + goff] * fract0;
			F32 b = in[t1 + boff] * fract0;
			F32 a = 0;
			if( components == 4)
			{
				a = in[t1 + 3] * fract0;
			}
		
			// Central interval
			if (components < 4)
			{
				for( S32 u = index0 + 1; u < index1; u++ )
				{
					S32 t2 = u * in_pixel_step * components;
					r += in[t2 + 0];
					g += in[t2 + goff];
					b += in[t2 + boff];
				}
			}
			else
			{
				for( S32 u = index0 + 1; u < index1; u++ )
				{
					S32 t2 = u * in_pixel_step * components;
					r += in[t2 + 0];
					g += in[t2 + 1];
					b += in[t2 + 2];
					a += in[t2 + 3];
				}
			}

			// right straddle
			// Watch out for reading off of end of input array.
			if( fract1 && index1 < in_pixel_len )
			{
				S32 t3 = index1 * in_pixel_step * components;
				if (components < 4)
				{
					U8 in0 = in[t3 + 0];
					U8 in1 = in[t3 + goff];
					U8 in2 = in[t3 + boff];
					r += in0 * fract1;
					g += in1 * fract1;
					b += in2 * fract1;
				}
				else
				{
					U8 in0 = in[t3 + 0];
					U8 in1 = in[t3 + 1];
					U8 in2 = in[t3 + 2];
					U8 in3 = in[t3 + 3];
					r += in0 * fract1;
					g += in1 * fract1;
					b += in2 * fract1;
					a += in3 * fract1;
				}
			}

			r *= norm_factor;
			g *= norm_factor;
			b *= norm_factor;
			a *= norm_factor;  // skip conditional

			S32 t4 = x * out_pixel_step * components;
			out[t4 + 0] = U8(llround(r));
			if (components >= 2)
				out[t4 + 1] = U8(llround(g));
			if (components >= 3)
				out[t4 + 2] = U8(llround(b));
			if( components == 4)
				out[t4 + 3] = U8(llround(a));
		}
	}
}

void LLImageRaw::compositeRowScaled4onto3( U8* in, U8* out, S32 in_pixel_len, S32 out_pixel_len )
{
	llassert( getComponents() == 3 );

	const S32 IN_COMPONENTS = 4;
	const S32 OUT_COMPONENTS = 3;

	const F32 ratio = F32(in_pixel_len) / out_pixel_len; // ratio of old to new
	const F32 norm_factor = 1.f / ratio;

	for( S32 x = 0; x < out_pixel_len; x++ )
	{
		// Sample input pixels in range from sample0 to sample1.
		// Avoid floating point accumulation error... don't just add ratio each time.  JC
		const F32 sample0 = x * ratio;
		const F32 sample1 = (x+1) * ratio;
		const S32 index0 = S32(sample0);			// left integer (floor)
		const S32 index1 = S32(sample1);			// right integer (floor)
		const F32 fract0 = 1.f - (sample0 - F32(index0));	// spill over on left
		const F32 fract1 = sample1 - F32(index1);			// spill-over on right

		U8 in_scaled_r;
		U8 in_scaled_g;
		U8 in_scaled_b;
		U8 in_scaled_a;

		if( index0 == index1 )
		{
			// Interval is embedded in one input pixel
			S32 t1 = index0 * IN_COMPONENTS;
			in_scaled_r = in[t1 + 0];
			in_scaled_g = in[t1 + 0];
			in_scaled_b = in[t1 + 0];
			in_scaled_a = in[t1 + 0];
		}
		else
		{
			// Left straddle
			S32 t1 = index0 * IN_COMPONENTS;
			F32 r = in[t1 + 0] * fract0;
			F32 g = in[t1 + 1] * fract0;
			F32 b = in[t1 + 2] * fract0;
			F32 a = in[t1 + 3] * fract0;
		
			// Central interval
			for( S32 u = index0 + 1; u < index1; u++ )
			{
				S32 t2 = u * IN_COMPONENTS;
				r += in[t2 + 0];
				g += in[t2 + 1];
				b += in[t2 + 2];
				a += in[t2 + 3];
			}

			// right straddle
			// Watch out for reading off of end of input array.
			if( fract1 && index1 < in_pixel_len )
			{
				S32 t3 = index1 * IN_COMPONENTS;
				r += in[t3 + 0] * fract1;
				g += in[t3 + 1] * fract1;
				b += in[t3 + 2] * fract1;
				a += in[t3 + 3] * fract1;
			}

			r *= norm_factor;
			g *= norm_factor;
			b *= norm_factor;
			a *= norm_factor;

			in_scaled_r = U8(llround(r));
			in_scaled_g = U8(llround(g));
			in_scaled_b = U8(llround(b));
			in_scaled_a = U8(llround(a));
		}

		if( in_scaled_a )
		{
			if( 255 == in_scaled_a )
			{
				out[0] = in_scaled_r;
				out[1] = in_scaled_g;
				out[2] = in_scaled_b;
			}
			else
			{
				U8 transparency = 255 - in_scaled_a;
				out[0] = fastFractionalMult( out[0], transparency ) + fastFractionalMult( in_scaled_r, in_scaled_a );
				out[1] = fastFractionalMult( out[1], transparency ) + fastFractionalMult( in_scaled_g, in_scaled_a );
				out[2] = fastFractionalMult( out[2], transparency ) + fastFractionalMult( in_scaled_b, in_scaled_a );
			}
		}
		out += OUT_COMPONENTS;
	}
}


//----------------------------------------------------------------------------

static struct
{
	const char* exten;
	EImageCodec codec;
}
file_extensions[] =
{
	{ "bmp", IMG_CODEC_BMP },
	{ "tga", IMG_CODEC_TGA },
	{ "j2c", IMG_CODEC_J2C },
	{ "jp2", IMG_CODEC_J2C },
	{ "texture", IMG_CODEC_J2C },
	{ "jpg", IMG_CODEC_JPEG },
	{ "jpeg", IMG_CODEC_JPEG },
	{ "mip", IMG_CODEC_DXT },
	{ "dxt", IMG_CODEC_DXT },
	{ "png", IMG_CODEC_PNG }
};
#define NUM_FILE_EXTENSIONS LL_ARRAY_SIZE(file_extensions)
#if 0
static std::string find_file(std::string &name, S8 *codec)
{
	std::string tname;
	for (int i=0; i<(int)(NUM_FILE_EXTENSIONS); i++)
	{
		tname = name + "." + std::string(file_extensions[i].exten);
		llifstream ifs(tname, llifstream::binary);
		if (ifs.is_open())
		{
			ifs.close();
			if (codec)
				*codec = file_extensions[i].codec;
			return std::string(file_extensions[i].exten);
		}
	}
	return std::string("");
}
#endif
EImageCodec LLImageBase::getCodecFromExtension(const std::string& exten)
{
	for (int i=0; i<(int)(NUM_FILE_EXTENSIONS); i++)
	{
		if (exten == file_extensions[i].exten)
			return file_extensions[i].codec;
	}
	return IMG_CODEC_INVALID;
}
#if 0
bool LLImageRaw::createFromFile(const std::string &filename, bool j2c_lowest_mip_only)
{
	std::string name = filename;
	size_t dotidx = name.rfind('.');
	S8 codec = IMG_CODEC_INVALID;
	std::string exten;
	
	deleteData(); // delete any existing data

	if (dotidx != std::string::npos)
	{
		exten = name.substr(dotidx+1);
		LLStringUtil::toLower(exten);
		codec = getCodecFromExtension(exten);
	}
	else
	{
		exten = find_file(name, &codec);
		name = name + "." + exten;
	}
	if (codec == IMG_CODEC_INVALID)
	{
		return false; // format not recognized
	}

	llifstream ifs(name, llifstream::binary);
	if (!ifs.is_open())
	{
		// SJB: changed from llinfos to lldebugs to reduce spam
		lldebugs << "Unable to open image file: " << name << llendl;
		return false;
	}
	
	ifs.seekg (0, std::ios::end);
	int length = ifs.tellg();
	if (j2c_lowest_mip_only && length > 2048)
	{
		length = 2048;
	}
	ifs.seekg (0, std::ios::beg);

	if (!length)
	{
		llinfos << "Zero length file file: " << name << llendl;
		return false;
	}
	
	LLPointer<LLImageFormatted> image = LLImageFormatted::createFromType(codec);
	llassert(image.notNull());

	U8 *buffer = image->allocateData(length);
	ifs.read ((char*)buffer, length);
	ifs.close();
	
	BOOL success;

	success = image->updateData();
	if (success)
	{
		if (j2c_lowest_mip_only && codec == IMG_CODEC_J2C)
		{
			S32 width = image->getWidth();
			S32 height = image->getHeight();
			S32 discard_level = 0;
			while (width > 1 && height > 1 && discard_level < MAX_DISCARD_LEVEL)
			{
				width >>= 1;
				height >>= 1;
				discard_level++;
			}
			((LLImageJ2C *)((LLImageFormatted*)image))->setDiscardLevel(discard_level);
		}
		success = image->decode(this, 100000.0f);
	}

	image = NULL; // deletes image
	if (!success)
	{
		deleteData();
		llwarns << "Unable to decode image" << name << llendl;
		return false;
	}

	return true;
}
#endif
//---------------------------------------------------------------------------
// LLImageFormatted
//---------------------------------------------------------------------------

//static
S32 LLImageFormatted::sGlobalFormattedMemory = 0;

LLImageFormatted::LLImageFormatted(S8 codec)
	: LLImageBase(),
	  mCodec(codec),
	  mDecoding(0),
	  mDecoded(0),
	  mDiscardLevel(-1)
{
	mMemType = LLMemType::MTYPE_IMAGEFORMATTED;
}

// virtual
LLImageFormatted::~LLImageFormatted()
{
	// NOTE: ~LLimageBase() call to deleteData() calls LLImageBase::deleteData()
	//        NOT LLImageFormatted::deleteData()
	deleteData();
}

//----------------------------------------------------------------------------

//virtual
void LLImageFormatted::resetLastError()
{
	LLImage::setLastError("");
}

//virtual
void LLImageFormatted::setLastError(const std::string& message, const std::string& filename)
{
	std::string error = message;
	if (!filename.empty())
		error += std::string(" FILE: ") + filename;
	LLImage::setLastError(error);
}

//----------------------------------------------------------------------------

// static
LLImageFormatted* LLImageFormatted::createFromType(S8 codec)
{
	LLImageFormatted* image;
	switch(codec)
	{
	  case IMG_CODEC_BMP:
		image = new LLImageBMP();
		break;
	  case IMG_CODEC_TGA:
		image = new LLImageTGA();
		break;
	  case IMG_CODEC_JPEG:
		image = new LLImageJPEG();
		break;
	  case IMG_CODEC_PNG:
		image = new LLImagePNG();
		break;
	  case IMG_CODEC_J2C:
		image = new LLImageJ2C();
		break;
	  case IMG_CODEC_DXT:
		image = new LLImageDXT();
		break;
	  default:
		image = NULL;
		break;
	}
	return image;
}

// static
LLImageFormatted* LLImageFormatted::createFromExtension(const std::string& instring)
{
	std::string exten;
	size_t dotidx = instring.rfind('.');
	if (dotidx != std::string::npos)
	{
		exten = instring.substr(dotidx+1);
	}
	else
	{
		exten = instring;
	}
	S8 codec = getCodecFromExtension(exten);
	return createFromType(codec);
}
//----------------------------------------------------------------------------

// virtual
void LLImageFormatted::dump()
{
	LLImageBase::dump();

	llinfos << "LLImageFormatted"
			<< " mDecoding " << mDecoding
			<< " mCodec " << S32(mCodec)
			<< " mDecoded " << mDecoded
			<< llendl;
}

//----------------------------------------------------------------------------

S32 LLImageFormatted::calcDataSize(S32 discard_level)
{
	if (discard_level < 0)
	{
		discard_level = mDiscardLevel;
	}
	S32 w = getWidth() >> discard_level;
	S32 h = getHeight() >> discard_level;
	w = llmax(w, 1);
	h = llmax(h, 1);
	return w * h * getComponents();
}

S32 LLImageFormatted::calcDiscardLevelBytes(S32 bytes)
{
	llassert(bytes >= 0);
	S32 discard_level = 0;
	while (1)
	{
		S32 bytes_needed = calcDataSize(discard_level); // virtual
		if (bytes_needed <= bytes)
		{
			break;
		}
		discard_level++;
		if (discard_level > MAX_IMAGE_MIP)
		{
			return -1;
		}
	}
	return discard_level;
}


//----------------------------------------------------------------------------

// Subclasses that can handle more than 4 channels should override this function.
BOOL LLImageFormatted::decodeChannels(LLImageRaw* raw_image,F32  decode_time, S32 first_channel, S32 max_channel)
{
	llassert( (first_channel == 0) && (max_channel == 4) );
	return decode( raw_image, decode_time );  // Loads first 4 channels by default.
} 

//----------------------------------------------------------------------------

// virtual
U8* LLImageFormatted::allocateData(S32 size)
{
	U8* res = LLImageBase::allocateData(size); // calls deleteData()
	sGlobalFormattedMemory += getDataSize();
	return res;
}

// virtual
U8* LLImageFormatted::reallocateData(S32 size)
{
	sGlobalFormattedMemory -= getDataSize();
	U8* res = LLImageBase::reallocateData(size);
	sGlobalFormattedMemory += getDataSize();
	return res;
}

// virtual
void LLImageFormatted::deleteData()
{
	sGlobalFormattedMemory -= getDataSize();
	LLImageBase::deleteData();
}

//----------------------------------------------------------------------------

// virtual
void LLImageFormatted::sanityCheck()
{
	LLImageBase::sanityCheck();

	if (mCodec >= IMG_CODEC_EOF)
	{
		llerrs << "Failed LLImageFormatted::sanityCheck "
			   << "decoding " << S32(mDecoding)
			   << "decoded " << S32(mDecoded)
			   << "codec " << S32(mCodec)
			   << llendl;
	}
}

//----------------------------------------------------------------------------

BOOL LLImageFormatted::copyData(U8 *data, S32 size)
{
	if ( data && ((data != getData()) || (size != getDataSize())) )
	{
		deleteData();
		allocateData(size);
		memcpy(getData(), data, size);	/* Flawfinder: ignore */
	}
	return TRUE;
}

// LLImageFormatted becomes the owner of data
void LLImageFormatted::setData(U8 *data, S32 size)
{
	if (data && data != getData())
	{
		deleteData();
		setDataAndSize(data, size); // Access private LLImageBase members

		sGlobalFormattedMemory += getDataSize();
	}
}

void LLImageFormatted::appendData(U8 *data, S32 size)
{
	if (data)
	{
		if (!getData())
		{
			setData(data, size);
		}
		else 
		{
			S32 cursize = getDataSize();
			S32 newsize = cursize + size;
			reallocateData(newsize);
			memcpy(getData() + cursize, data, size);
			FREE_MEM(LLImageBase::getPrivatePool(), data);
		}
	}
}

//----------------------------------------------------------------------------

BOOL LLImageFormatted::load(const std::string &filename)
{
	resetLastError();

	S32 file_size = 0;
	LLAPRFile infile(filename, LL_APR_RB, &file_size);
	apr_file_t* apr_file = infile.getFileHandle();
	if (!apr_file)
	{
		setLastError("Unable to open file for reading", filename);
		return FALSE;
	}
	if (file_size == 0)
	{
		setLastError("File is empty",filename);
		return FALSE;
	}

	BOOL res;
	U8 *data = allocateData(file_size);
	apr_size_t bytes_read = file_size;
	apr_status_t s = apr_file_read(apr_file, data, &bytes_read); // modifies bytes_read
	if (s != APR_SUCCESS || (S32) bytes_read != file_size)
	{
		deleteData();
		setLastError("Unable to read entire file",filename);
		res = FALSE;
	}
	else
	{
		res = updateData();
	}
	
	return res;
}

BOOL LLImageFormatted::save(const std::string &filename)
{
	resetLastError();

	LLAPRFile outfile(filename, LL_APR_WB);
	if (!outfile.getFileHandle())
	{
		setLastError("Unable to open file for writing", filename);
		return FALSE;
	}
	
	outfile.write(getData(), 	getDataSize());
	outfile.close() ;
	return TRUE;
}

// BOOL LLImageFormatted::save(LLVFS *vfs, const LLUUID &uuid, LLAssetType::EType type)
// Depricated to remove VFS dependency.
// Use:
// LLVFile::writeFile(image->getData(), image->getDataSize(), vfs, uuid, type);

//----------------------------------------------------------------------------

S8 LLImageFormatted::getCodec() const
{
	return mCodec;
}

//============================================================================

static void avg4_colors4(const U8* a, const U8* b, const U8* c, const U8* d, U8* dst)
{
	dst[0] = (U8)(((U32)(a[0]) + b[0] + c[0] + d[0])>>2);
	dst[1] = (U8)(((U32)(a[1]) + b[1] + c[1] + d[1])>>2);
	dst[2] = (U8)(((U32)(a[2]) + b[2] + c[2] + d[2])>>2);
	dst[3] = (U8)(((U32)(a[3]) + b[3] + c[3] + d[3])>>2);
}

static void avg4_colors3(const U8* a, const U8* b, const U8* c, const U8* d, U8* dst)
{
	dst[0] = (U8)(((U32)(a[0]) + b[0] + c[0] + d[0])>>2);
	dst[1] = (U8)(((U32)(a[1]) + b[1] + c[1] + d[1])>>2);
	dst[2] = (U8)(((U32)(a[2]) + b[2] + c[2] + d[2])>>2);
}

static void avg4_colors2(const U8* a, const U8* b, const U8* c, const U8* d, U8* dst)
{
	dst[0] = (U8)(((U32)(a[0]) + b[0] + c[0] + d[0])>>2);
	dst[1] = (U8)(((U32)(a[1]) + b[1] + c[1] + d[1])>>2);
}

//static
void LLImageBase::generateMip(const U8* indata, U8* mipdata, S32 width, S32 height, S32 nchannels)
{
	llassert(width > 0 && height > 0);
	U8* data = mipdata;
	S32 in_width = width*2;
	for (S32 h=0; h<height; h++)
	{
		for (S32 w=0; w<width; w++)
		{
			switch(nchannels)
			{
			  case 4:
				avg4_colors4(indata, indata+4, indata+4*in_width, indata+4*in_width+4, data);
				break;
			  case 3:
				avg4_colors3(indata, indata+3, indata+3*in_width, indata+3*in_width+3, data);
				break;
			  case 2:
				avg4_colors2(indata, indata+2, indata+2*in_width, indata+2*in_width+2, data);
				break;
			  case 1:
				*(U8*)data = (U8)(((U32)(indata[0]) + indata[1] + indata[in_width] + indata[in_width+1])>>2);
				break;
			  default:
				llerrs << "generateMmip called with bad num channels" << llendl;
			}
			indata += nchannels*2;
			data += nchannels;
		}
		indata += nchannels*in_width; // skip odd lines
	}
}


//============================================================================

//static
F32 LLImageBase::calc_download_priority(F32 virtual_size, F32 visible_pixels, S32 bytes_sent)
{
	F32 w_priority;

	F32 bytes_weight = 1.f;
	if (!bytes_sent)
	{
		bytes_weight = 20.f;
	}
	else if (bytes_sent < 1000)
	{
		bytes_weight = 1.f;
	}
	else if (bytes_sent < 2000)
	{
		bytes_weight = 1.f/1.5f;
	}
	else if (bytes_sent < 4000)
	{
		bytes_weight = 1.f/3.f;
	}
	else if (bytes_sent < 8000)
	{
		bytes_weight = 1.f/6.f;
	}
	else if (bytes_sent < 16000)
	{
		bytes_weight = 1.f/12.f;
	}
	else if (bytes_sent < 32000)
	{
		bytes_weight = 1.f/20.f;
	}
	else if (bytes_sent < 64000)
	{
		bytes_weight = 1.f/32.f;
	}
	else
	{
		bytes_weight = 1.f/64.f;
	}
	bytes_weight *= bytes_weight;


	//llinfos << "VS: " << virtual_size << llendl;
	F32 virtual_size_factor = virtual_size / (10.f*10.f);

	// The goal is for weighted priority to be <= 0 when we've reached a point where
	// we've sent enough data.
	//llinfos << "BytesSent: " << bytes_sent << llendl;
	//llinfos << "BytesWeight: " << bytes_weight << llendl;
	//llinfos << "PreLog: " << bytes_weight * virtual_size_factor << llendl;
	w_priority = (F32)log10(bytes_weight * virtual_size_factor);

	//llinfos << "PreScale: " << w_priority << llendl;

	// We don't want to affect how MANY bytes we send based on the visible pixels, but the order
	// in which they're sent.  We post-multiply so we don't change the zero point.
	if (w_priority > 0.f)
	{
		F32 pixel_weight = (F32)log10(visible_pixels + 1)*3.0f;
		w_priority *= pixel_weight;
	}

	return w_priority;
}

//============================================================================<|MERGE_RESOLUTION|>--- conflicted
+++ resolved
@@ -53,11 +53,7 @@
 //static
 void LLImage::initClass()
 {
-<<<<<<< HEAD
-	sMutex = new LLMutex;
-=======
 	sMutex = new LLMutex(NULL);
->>>>>>> d2af1ae8
 
 	LLImageBase::createPrivatePool() ;
 }
@@ -1570,7 +1566,8 @@
 	resetLastError();
 
 	S32 file_size = 0;
-	LLAPRFile infile(filename, LL_APR_RB, &file_size);
+	LLAPRFile infile ;
+	infile.open(filename, LL_APR_RB, NULL, &file_size);
 	apr_file_t* apr_file = infile.getFileHandle();
 	if (!apr_file)
 	{
@@ -1605,7 +1602,8 @@
 {
 	resetLastError();
 
-	LLAPRFile outfile(filename, LL_APR_WB);
+	LLAPRFile outfile ;
+	outfile.open(filename, LL_APR_WB);
 	if (!outfile.getFileHandle())
 	{
 		setLastError("Unable to open file for writing", filename);
