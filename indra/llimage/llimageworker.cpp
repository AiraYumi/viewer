/**
 * @file llimageworker.cpp
 * @brief Base class for images.
 *
 * $LicenseInfo:firstyear=2001&license=viewerlgpl$
 * Second Life Viewer Source Code
 * Copyright (C) 2010, Linden Research, Inc.
 *
 * This library is free software; you can redistribute it and/or
 * modify it under the terms of the GNU Lesser General Public
 * License as published by the Free Software Foundation;
 * version 2.1 of the License only.
 *
 * This library is distributed in the hope that it will be useful,
 * but WITHOUT ANY WARRANTY; without even the implied warranty of
 * MERCHANTABILITY or FITNESS FOR A PARTICULAR PURPOSE.  See the GNU
 * Lesser General Public License for more details.
 *
 * You should have received a copy of the GNU Lesser General Public
 * License along with this library; if not, write to the Free Software
 * Foundation, Inc., 51 Franklin Street, Fifth Floor, Boston, MA  02110-1301  USA
 *
 * Linden Research, Inc., 945 Battery Street, San Francisco, CA  94111  USA
 * $/LicenseInfo$
 */

#include "linden_common.h"

#include "llimageworker.h"
#include "llimagedxt.h"
#include "threadpool.h"

/*--------------------------------------------------------------------------*/
class ImageRequest
{
public:
    ImageRequest(const LLPointer<LLImageFormatted>& image,
                 S32 discard,
                 bool needs_aux,
                 const LLPointer<LLImageDecodeThread::Responder>& responder,
                 U32 request_id);
    virtual ~ImageRequest();

    /*virtual*/ bool processRequest();
    /*virtual*/ void finishRequest(bool completed);

private:
    // LLPointers stored in ImageRequest MUST be LLPointer instances rather
    // than references: we need to increment the refcount when storing these.
    // input
    LLPointer<LLImageFormatted> mFormattedImage;
    S32 mDiscardLevel;
    U32 mRequestId;
<<<<<<< HEAD
	bool mNeedsAux;
	// output
	LLPointer<LLImageRaw> mDecodedImageRaw;
	LLPointer<LLImageRaw> mDecodedImageAux;
    bool mDecodedRaw;
    bool mDecodedAux;
	LLPointer<LLImageDecodeThread::Responder> mResponder;
=======
    BOOL mNeedsAux;
    // output
    LLPointer<LLImageRaw> mDecodedImageRaw;
    LLPointer<LLImageRaw> mDecodedImageAux;
    BOOL mDecodedRaw;
    BOOL mDecodedAux;
    LLPointer<LLImageDecodeThread::Responder> mResponder;
    std::string mErrorString;
>>>>>>> e1623bb2
};


//----------------------------------------------------------------------------

// MAIN THREAD
LLImageDecodeThread::LLImageDecodeThread(bool /*threaded*/)
    : mDecodeCount(0)
{
    mThreadPool.reset(new LL::ThreadPool("ImageDecode", 8));
    mThreadPool->start();
}

//virtual
LLImageDecodeThread::~LLImageDecodeThread()
{}

// MAIN THREAD
// virtual
size_t LLImageDecodeThread::update(F32 max_time_ms)
{
    LL_PROFILE_ZONE_SCOPED_CATEGORY_TEXTURE;
    return getPending();
}

size_t LLImageDecodeThread::getPending()
{
    return mThreadPool->getQueue().size();
}

LLImageDecodeThread::handle_t LLImageDecodeThread::decodeImage(
    const LLPointer<LLImageFormatted>& image,
    S32 discard,
    bool needs_aux,
    const LLPointer<LLImageDecodeThread::Responder>& responder)
{
    LL_PROFILE_ZONE_SCOPED_CATEGORY_TEXTURE;

    U32 decode_id = ++mDecodeCount;
    // Instantiate the ImageRequest right in the lambda, why not?
    bool posted = mThreadPool->getQueue().post(
        [req = ImageRequest(image, discard, needs_aux, responder, decode_id)]
        () mutable
        {
            auto done = req.processRequest();
            req.finishRequest(done);
        });
    if (! posted)
    {
        LL_DEBUGS() << "Tried to start decoding on shutdown" << LL_ENDL;
        return 0;
    }

    return decode_id;
}

void LLImageDecodeThread::shutdown()
{
    mThreadPool->close();
}

LLImageDecodeThread::Responder::~Responder()
{
}

//----------------------------------------------------------------------------

ImageRequest::ImageRequest(const LLPointer<LLImageFormatted>& image,
                           S32 discard,
                           bool needs_aux,
                           const LLPointer<LLImageDecodeThread::Responder>& responder,
                           U32 request_id)
<<<<<<< HEAD
	: mFormattedImage(image),
	  mDiscardLevel(discard),
	  mNeedsAux(needs_aux),
	  mDecodedRaw(false),
	  mDecodedAux(false),
	  mResponder(responder),
	  mRequestId(request_id)
=======
    : mFormattedImage(image),
      mDiscardLevel(discard),
      mNeedsAux(needs_aux),
      mDecodedRaw(FALSE),
      mDecodedAux(FALSE),
      mResponder(responder),
      mRequestId(request_id)
>>>>>>> e1623bb2
{
}

ImageRequest::~ImageRequest()
{
    mDecodedImageRaw = NULL;
    mDecodedImageAux = NULL;
    mFormattedImage = NULL;
}

//----------------------------------------------------------------------------


// Returns true when done, whether or not decode was successful.
bool ImageRequest::processRequest()
{
    LL_PROFILE_ZONE_SCOPED_CATEGORY_TEXTURE;
<<<<<<< HEAD

	if (mFormattedImage.isNull())
		return true;

	const F32 decode_time_slice = 0.f; //disable time slicing
	bool done = true;

	LLImageDataLock lockFormatted(mFormattedImage);
	LLImageDataLock lockDecodedRaw(mDecodedImageRaw);
	LLImageDataLock lockDecodedAux(mDecodedImageAux);

	if (!mDecodedRaw)
	{
		// Decode primary channels
		if (mDecodedImageRaw.isNull())
		{
			// parse formatted header
			if (!mFormattedImage->updateData())
			{
				return true; // done (failed)
			}
			if (!(mFormattedImage->getWidth() * mFormattedImage->getHeight() * mFormattedImage->getComponents()))
			{
				return true; // done (failed)
			}
			if (mDiscardLevel >= 0)
			{
				mFormattedImage->setDiscardLevel(mDiscardLevel);
			}
			mDecodedImageRaw = new LLImageRaw(mFormattedImage->getWidth(),
											  mFormattedImage->getHeight(),
											  mFormattedImage->getComponents());
		}
		done = mFormattedImage->decode(mDecodedImageRaw, decode_time_slice);
		// some decoders are removing data when task is complete and there were errors
		mDecodedRaw = done && mDecodedImageRaw->getData();
	}
	if (done && mNeedsAux && !mDecodedAux)
	{
		// Decode aux channel
		if (!mDecodedImageAux)
		{
			mDecodedImageAux = new LLImageRaw(mFormattedImage->getWidth(),
											  mFormattedImage->getHeight(),
											  1);
		}
		done = mFormattedImage->decodeChannels(mDecodedImageAux, decode_time_slice, 4, 4);
		mDecodedAux = done && mDecodedImageAux->getData();
	}

	return done;
=======
    const F32 decode_time_slice = 0.f; //disable time slicing
    bool done = true;
    mErrorString.clear();
    if (!mDecodedRaw && mFormattedImage.notNull())
    {
        // Decode primary channels
        if (mDecodedImageRaw.isNull())
        {
            // parse formatted header
            if (!mFormattedImage->updateData())
            {
                // Pick up errors from updateData
                mErrorString = LLImage::getLastThreadError();
                return true; // done (failed)
            }
            if (!(mFormattedImage->getWidth() * mFormattedImage->getHeight() * mFormattedImage->getComponents()))
            {
                mErrorString = "Invalid image size";
                return true; // done (failed)
            }
            if (mDiscardLevel >= 0)
            {
                mFormattedImage->setDiscardLevel(mDiscardLevel);
            }
            mDecodedImageRaw = new LLImageRaw(mFormattedImage->getWidth(),
                                              mFormattedImage->getHeight(),
                                              mFormattedImage->getComponents());
        }
        done = mFormattedImage->decode(mDecodedImageRaw, decode_time_slice);
        // some decoders are removing data when task is complete and there were errors
        mDecodedRaw = done && mDecodedImageRaw->getData();

        // Pick up errors from decoding
        mErrorString = LLImage::getLastThreadError();
    }
    if (done && mNeedsAux && !mDecodedAux && mFormattedImage.notNull())
    {
        // Decode aux channel
        if (!mDecodedImageAux)
        {
            mDecodedImageAux = new LLImageRaw(mFormattedImage->getWidth(),
                                              mFormattedImage->getHeight(),
                                              1);
        }
        done = mFormattedImage->decodeChannels(mDecodedImageAux, decode_time_slice, 4, 4);
        mDecodedAux = done && mDecodedImageAux->getData();

        // Pick up errors from decoding
        mErrorString = LLImage::getLastThreadError();
    }

    return done;
>>>>>>> e1623bb2
}

void ImageRequest::finishRequest(bool completed)
{
    LL_PROFILE_ZONE_SCOPED_CATEGORY_TEXTURE;
    if (mResponder.notNull())
    {
        bool success = completed && mDecodedRaw && (!mNeedsAux || mDecodedAux);
        mResponder->completed(success, mErrorString, mDecodedImageRaw, mDecodedImageAux, mRequestId);
    }
    // Will automatically be deleted
}<|MERGE_RESOLUTION|>--- conflicted
+++ resolved
@@ -1,295 +1,225 @@
-/**
- * @file llimageworker.cpp
- * @brief Base class for images.
- *
- * $LicenseInfo:firstyear=2001&license=viewerlgpl$
- * Second Life Viewer Source Code
- * Copyright (C) 2010, Linden Research, Inc.
- *
- * This library is free software; you can redistribute it and/or
- * modify it under the terms of the GNU Lesser General Public
- * License as published by the Free Software Foundation;
- * version 2.1 of the License only.
- *
- * This library is distributed in the hope that it will be useful,
- * but WITHOUT ANY WARRANTY; without even the implied warranty of
- * MERCHANTABILITY or FITNESS FOR A PARTICULAR PURPOSE.  See the GNU
- * Lesser General Public License for more details.
- *
- * You should have received a copy of the GNU Lesser General Public
- * License along with this library; if not, write to the Free Software
- * Foundation, Inc., 51 Franklin Street, Fifth Floor, Boston, MA  02110-1301  USA
- *
- * Linden Research, Inc., 945 Battery Street, San Francisco, CA  94111  USA
- * $/LicenseInfo$
- */
-
-#include "linden_common.h"
-
-#include "llimageworker.h"
-#include "llimagedxt.h"
-#include "threadpool.h"
-
-/*--------------------------------------------------------------------------*/
-class ImageRequest
-{
-public:
-    ImageRequest(const LLPointer<LLImageFormatted>& image,
-                 S32 discard,
-                 bool needs_aux,
-                 const LLPointer<LLImageDecodeThread::Responder>& responder,
-                 U32 request_id);
-    virtual ~ImageRequest();
-
-    /*virtual*/ bool processRequest();
-    /*virtual*/ void finishRequest(bool completed);
-
-private:
-    // LLPointers stored in ImageRequest MUST be LLPointer instances rather
-    // than references: we need to increment the refcount when storing these.
-    // input
-    LLPointer<LLImageFormatted> mFormattedImage;
-    S32 mDiscardLevel;
-    U32 mRequestId;
-<<<<<<< HEAD
-	bool mNeedsAux;
-	// output
-	LLPointer<LLImageRaw> mDecodedImageRaw;
-	LLPointer<LLImageRaw> mDecodedImageAux;
-    bool mDecodedRaw;
-    bool mDecodedAux;
-	LLPointer<LLImageDecodeThread::Responder> mResponder;
-=======
-    BOOL mNeedsAux;
-    // output
-    LLPointer<LLImageRaw> mDecodedImageRaw;
-    LLPointer<LLImageRaw> mDecodedImageAux;
-    BOOL mDecodedRaw;
-    BOOL mDecodedAux;
-    LLPointer<LLImageDecodeThread::Responder> mResponder;
-    std::string mErrorString;
->>>>>>> e1623bb2
-};
-
-
-//----------------------------------------------------------------------------
-
-// MAIN THREAD
-LLImageDecodeThread::LLImageDecodeThread(bool /*threaded*/)
-    : mDecodeCount(0)
-{
-    mThreadPool.reset(new LL::ThreadPool("ImageDecode", 8));
-    mThreadPool->start();
-}
-
-//virtual
-LLImageDecodeThread::~LLImageDecodeThread()
-{}
-
-// MAIN THREAD
-// virtual
-size_t LLImageDecodeThread::update(F32 max_time_ms)
-{
-    LL_PROFILE_ZONE_SCOPED_CATEGORY_TEXTURE;
-    return getPending();
-}
-
-size_t LLImageDecodeThread::getPending()
-{
-    return mThreadPool->getQueue().size();
-}
-
-LLImageDecodeThread::handle_t LLImageDecodeThread::decodeImage(
-    const LLPointer<LLImageFormatted>& image,
-    S32 discard,
-    bool needs_aux,
-    const LLPointer<LLImageDecodeThread::Responder>& responder)
-{
-    LL_PROFILE_ZONE_SCOPED_CATEGORY_TEXTURE;
-
-    U32 decode_id = ++mDecodeCount;
-    // Instantiate the ImageRequest right in the lambda, why not?
-    bool posted = mThreadPool->getQueue().post(
-        [req = ImageRequest(image, discard, needs_aux, responder, decode_id)]
-        () mutable
-        {
-            auto done = req.processRequest();
-            req.finishRequest(done);
-        });
-    if (! posted)
-    {
-        LL_DEBUGS() << "Tried to start decoding on shutdown" << LL_ENDL;
-        return 0;
-    }
-
-    return decode_id;
-}
-
-void LLImageDecodeThread::shutdown()
-{
-    mThreadPool->close();
-}
-
-LLImageDecodeThread::Responder::~Responder()
-{
-}
-
-//----------------------------------------------------------------------------
-
-ImageRequest::ImageRequest(const LLPointer<LLImageFormatted>& image,
-                           S32 discard,
-                           bool needs_aux,
-                           const LLPointer<LLImageDecodeThread::Responder>& responder,
-                           U32 request_id)
-<<<<<<< HEAD
-	: mFormattedImage(image),
-	  mDiscardLevel(discard),
-	  mNeedsAux(needs_aux),
-	  mDecodedRaw(false),
-	  mDecodedAux(false),
-	  mResponder(responder),
-	  mRequestId(request_id)
-=======
-    : mFormattedImage(image),
-      mDiscardLevel(discard),
-      mNeedsAux(needs_aux),
-      mDecodedRaw(FALSE),
-      mDecodedAux(FALSE),
-      mResponder(responder),
-      mRequestId(request_id)
->>>>>>> e1623bb2
-{
-}
-
-ImageRequest::~ImageRequest()
-{
-    mDecodedImageRaw = NULL;
-    mDecodedImageAux = NULL;
-    mFormattedImage = NULL;
-}
-
-//----------------------------------------------------------------------------
-
-
-// Returns true when done, whether or not decode was successful.
-bool ImageRequest::processRequest()
-{
-    LL_PROFILE_ZONE_SCOPED_CATEGORY_TEXTURE;
-<<<<<<< HEAD
-
-	if (mFormattedImage.isNull())
-		return true;
-
-	const F32 decode_time_slice = 0.f; //disable time slicing
-	bool done = true;
-
-	LLImageDataLock lockFormatted(mFormattedImage);
-	LLImageDataLock lockDecodedRaw(mDecodedImageRaw);
-	LLImageDataLock lockDecodedAux(mDecodedImageAux);
-
-	if (!mDecodedRaw)
-	{
-		// Decode primary channels
-		if (mDecodedImageRaw.isNull())
-		{
-			// parse formatted header
-			if (!mFormattedImage->updateData())
-			{
-				return true; // done (failed)
-			}
-			if (!(mFormattedImage->getWidth() * mFormattedImage->getHeight() * mFormattedImage->getComponents()))
-			{
-				return true; // done (failed)
-			}
-			if (mDiscardLevel >= 0)
-			{
-				mFormattedImage->setDiscardLevel(mDiscardLevel);
-			}
-			mDecodedImageRaw = new LLImageRaw(mFormattedImage->getWidth(),
-											  mFormattedImage->getHeight(),
-											  mFormattedImage->getComponents());
-		}
-		done = mFormattedImage->decode(mDecodedImageRaw, decode_time_slice);
-		// some decoders are removing data when task is complete and there were errors
-		mDecodedRaw = done && mDecodedImageRaw->getData();
-	}
-	if (done && mNeedsAux && !mDecodedAux)
-	{
-		// Decode aux channel
-		if (!mDecodedImageAux)
-		{
-			mDecodedImageAux = new LLImageRaw(mFormattedImage->getWidth(),
-											  mFormattedImage->getHeight(),
-											  1);
-		}
-		done = mFormattedImage->decodeChannels(mDecodedImageAux, decode_time_slice, 4, 4);
-		mDecodedAux = done && mDecodedImageAux->getData();
-	}
-
-	return done;
-=======
-    const F32 decode_time_slice = 0.f; //disable time slicing
-    bool done = true;
-    mErrorString.clear();
-    if (!mDecodedRaw && mFormattedImage.notNull())
-    {
-        // Decode primary channels
-        if (mDecodedImageRaw.isNull())
-        {
-            // parse formatted header
-            if (!mFormattedImage->updateData())
-            {
-                // Pick up errors from updateData
-                mErrorString = LLImage::getLastThreadError();
-                return true; // done (failed)
-            }
-            if (!(mFormattedImage->getWidth() * mFormattedImage->getHeight() * mFormattedImage->getComponents()))
-            {
-                mErrorString = "Invalid image size";
-                return true; // done (failed)
-            }
-            if (mDiscardLevel >= 0)
-            {
-                mFormattedImage->setDiscardLevel(mDiscardLevel);
-            }
-            mDecodedImageRaw = new LLImageRaw(mFormattedImage->getWidth(),
-                                              mFormattedImage->getHeight(),
-                                              mFormattedImage->getComponents());
-        }
-        done = mFormattedImage->decode(mDecodedImageRaw, decode_time_slice);
-        // some decoders are removing data when task is complete and there were errors
-        mDecodedRaw = done && mDecodedImageRaw->getData();
-
-        // Pick up errors from decoding
-        mErrorString = LLImage::getLastThreadError();
-    }
-    if (done && mNeedsAux && !mDecodedAux && mFormattedImage.notNull())
-    {
-        // Decode aux channel
-        if (!mDecodedImageAux)
-        {
-            mDecodedImageAux = new LLImageRaw(mFormattedImage->getWidth(),
-                                              mFormattedImage->getHeight(),
-                                              1);
-        }
-        done = mFormattedImage->decodeChannels(mDecodedImageAux, decode_time_slice, 4, 4);
-        mDecodedAux = done && mDecodedImageAux->getData();
-
-        // Pick up errors from decoding
-        mErrorString = LLImage::getLastThreadError();
-    }
-
-    return done;
->>>>>>> e1623bb2
-}
-
-void ImageRequest::finishRequest(bool completed)
-{
-    LL_PROFILE_ZONE_SCOPED_CATEGORY_TEXTURE;
-    if (mResponder.notNull())
-    {
-        bool success = completed && mDecodedRaw && (!mNeedsAux || mDecodedAux);
-        mResponder->completed(success, mErrorString, mDecodedImageRaw, mDecodedImageAux, mRequestId);
-    }
-    // Will automatically be deleted
-}+/**
+ * @file llimageworker.cpp
+ * @brief Base class for images.
+ *
+ * $LicenseInfo:firstyear=2001&license=viewerlgpl$
+ * Second Life Viewer Source Code
+ * Copyright (C) 2010, Linden Research, Inc.
+ *
+ * This library is free software; you can redistribute it and/or
+ * modify it under the terms of the GNU Lesser General Public
+ * License as published by the Free Software Foundation;
+ * version 2.1 of the License only.
+ *
+ * This library is distributed in the hope that it will be useful,
+ * but WITHOUT ANY WARRANTY; without even the implied warranty of
+ * MERCHANTABILITY or FITNESS FOR A PARTICULAR PURPOSE.  See the GNU
+ * Lesser General Public License for more details.
+ *
+ * You should have received a copy of the GNU Lesser General Public
+ * License along with this library; if not, write to the Free Software
+ * Foundation, Inc., 51 Franklin Street, Fifth Floor, Boston, MA  02110-1301  USA
+ *
+ * Linden Research, Inc., 945 Battery Street, San Francisco, CA  94111  USA
+ * $/LicenseInfo$
+ */
+
+#include "linden_common.h"
+
+#include "llimageworker.h"
+#include "llimagedxt.h"
+#include "threadpool.h"
+
+/*--------------------------------------------------------------------------*/
+class ImageRequest
+{
+public:
+    ImageRequest(const LLPointer<LLImageFormatted>& image,
+                 S32 discard,
+                 bool needs_aux,
+                 const LLPointer<LLImageDecodeThread::Responder>& responder,
+                 U32 request_id);
+    virtual ~ImageRequest();
+
+    /*virtual*/ bool processRequest();
+    /*virtual*/ void finishRequest(bool completed);
+
+private:
+    // LLPointers stored in ImageRequest MUST be LLPointer instances rather
+    // than references: we need to increment the refcount when storing these.
+    // input
+    LLPointer<LLImageFormatted> mFormattedImage;
+    S32 mDiscardLevel;
+    U32 mRequestId;
+    bool mNeedsAux;
+    // output
+    LLPointer<LLImageRaw> mDecodedImageRaw;
+    LLPointer<LLImageRaw> mDecodedImageAux;
+    bool mDecodedRaw;
+    bool mDecodedAux;
+    LLPointer<LLImageDecodeThread::Responder> mResponder;
+    std::string mErrorString;};
+
+
+//----------------------------------------------------------------------------
+
+// MAIN THREAD
+LLImageDecodeThread::LLImageDecodeThread(bool /*threaded*/)
+    : mDecodeCount(0)
+{
+    mThreadPool.reset(new LL::ThreadPool("ImageDecode", 8));
+    mThreadPool->start();
+}
+
+//virtual
+LLImageDecodeThread::~LLImageDecodeThread()
+{}
+
+// MAIN THREAD
+// virtual
+size_t LLImageDecodeThread::update(F32 max_time_ms)
+{
+    LL_PROFILE_ZONE_SCOPED_CATEGORY_TEXTURE;
+    return getPending();
+}
+
+size_t LLImageDecodeThread::getPending()
+{
+    return mThreadPool->getQueue().size();
+}
+
+LLImageDecodeThread::handle_t LLImageDecodeThread::decodeImage(
+    const LLPointer<LLImageFormatted>& image,
+    S32 discard,
+    bool needs_aux,
+    const LLPointer<LLImageDecodeThread::Responder>& responder)
+{
+    LL_PROFILE_ZONE_SCOPED_CATEGORY_TEXTURE;
+
+    U32 decode_id = ++mDecodeCount;
+    // Instantiate the ImageRequest right in the lambda, why not?
+    bool posted = mThreadPool->getQueue().post(
+        [req = ImageRequest(image, discard, needs_aux, responder, decode_id)]
+        () mutable
+        {
+            auto done = req.processRequest();
+            req.finishRequest(done);
+        });
+    if (! posted)
+    {
+        LL_DEBUGS() << "Tried to start decoding on shutdown" << LL_ENDL;
+        return 0;
+    }
+
+    return decode_id;
+}
+
+void LLImageDecodeThread::shutdown()
+{
+    mThreadPool->close();
+}
+
+LLImageDecodeThread::Responder::~Responder()
+{
+}
+
+//----------------------------------------------------------------------------
+
+ImageRequest::ImageRequest(const LLPointer<LLImageFormatted>& image,
+                           S32 discard,
+                           bool needs_aux,
+                           const LLPointer<LLImageDecodeThread::Responder>& responder,
+                           U32 request_id)
+    : mFormattedImage(image),
+      mDiscardLevel(discard),
+      mNeedsAux(needs_aux),
+      mDecodedRaw(false),
+      mDecodedAux(false),
+      mResponder(responder),
+      mRequestId(request_id)
+{
+}
+
+ImageRequest::~ImageRequest()
+{
+    mDecodedImageRaw = NULL;
+    mDecodedImageAux = NULL;
+    mFormattedImage = NULL;
+}
+
+//----------------------------------------------------------------------------
+
+
+// Returns true when done, whether or not decode was successful.
+bool ImageRequest::processRequest()
+{
+    LL_PROFILE_ZONE_SCOPED_CATEGORY_TEXTURE;
+
+    if (mFormattedImage.isNull())
+        return true;
+
+    const F32 decode_time_slice = 0.f; //disable time slicing
+    bool done = true;
+
+    LLImageDataLock lockFormatted(mFormattedImage);
+    LLImageDataLock lockDecodedRaw(mDecodedImageRaw);
+    LLImageDataLock lockDecodedAux(mDecodedImageAux);
+
+    if (!mDecodedRaw)
+    {
+        // Decode primary channels
+        if (mDecodedImageRaw.isNull())
+        {
+            // parse formatted header
+            if (!mFormattedImage->updateData())
+            {
+                return true; // done (failed)
+            }
+            if ((mFormattedImage->getWidth() * mFormattedImage->getHeight() * mFormattedImage->getComponents()) == 0)
+            {
+                return true; // done (failed)
+            }
+            if (mDiscardLevel >= 0)
+            {
+                mFormattedImage->setDiscardLevel(mDiscardLevel);
+            }
+            mDecodedImageRaw = new LLImageRaw(mFormattedImage->getWidth(),
+                                              mFormattedImage->getHeight(),
+                                              mFormattedImage->getComponents());
+        }
+        done = mFormattedImage->decode(mDecodedImageRaw, decode_time_slice);
+        // some decoders are removing data when task is complete and there were errors
+        mDecodedRaw = done && mDecodedImageRaw->getData();
+
+        // Pick up errors from decoding
+        mErrorString = LLImage::getLastThreadError();
+    }
+    if (done && mNeedsAux && !mDecodedAux && mFormattedImage.notNull())
+    {
+        // Decode aux channel
+        if (!mDecodedImageAux)
+        {
+            mDecodedImageAux = new LLImageRaw(mFormattedImage->getWidth(),
+                                              mFormattedImage->getHeight(),
+                                              1);
+        }
+        done = mFormattedImage->decodeChannels(mDecodedImageAux, decode_time_slice, 4, 4);
+        mDecodedAux = done && mDecodedImageAux->getData();
+
+        // Pick up errors from decoding
+        mErrorString = LLImage::getLastThreadError();
+    }
+
+    return done;
+}
+
+void ImageRequest::finishRequest(bool completed)
+{
+    LL_PROFILE_ZONE_SCOPED_CATEGORY_TEXTURE;
+    if (mResponder.notNull())
+    {
+        bool success = completed && mDecodedRaw && (!mNeedsAux || mDecodedAux);
+        mResponder->completed(success, mErrorString, mDecodedImageRaw, mDecodedImageAux, mRequestId);
+    }
+    // Will automatically be deleted
+}