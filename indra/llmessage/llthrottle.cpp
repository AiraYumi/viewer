/**
 * @file llthrottle.cpp
 * @brief LLThrottle class used for network bandwidth control.
 *
 * $LicenseInfo:firstyear=2001&license=viewerlgpl$
 * Second Life Viewer Source Code
 * Copyright (C) 2010, Linden Research, Inc.
 *
 * This library is free software; you can redistribute it and/or
 * modify it under the terms of the GNU Lesser General Public
 * License as published by the Free Software Foundation;
 * version 2.1 of the License only.
 *
 * This library is distributed in the hope that it will be useful,
 * but WITHOUT ANY WARRANTY; without even the implied warranty of
 * MERCHANTABILITY or FITNESS FOR A PARTICULAR PURPOSE.  See the GNU
 * Lesser General Public License for more details.
 *
 * You should have received a copy of the GNU Lesser General Public
 * License along with this library; if not, write to the Free Software
 * Foundation, Inc., 51 Franklin Street, Fifth Floor, Boston, MA  02110-1301  USA
 *
 * Linden Research, Inc., 945 Battery Street, San Francisco, CA  94111  USA
 * $/LicenseInfo$
 */

#include "linden_common.h"

#include "llthrottle.h"
#include "llmath.h"
#include "lldatapacker.h"
#include "message.h"


LLThrottle::LLThrottle(const F32 rate)
{
<<<<<<< HEAD
	mRate = rate;
	mAvailable = 0.f;
	mLookaheadSecs = 0.25f;
	mLastSendTime = LLMessageSystem::getMessageTimeSeconds(true);
=======
    mRate = rate;
    mAvailable = 0.f;
    mLookaheadSecs = 0.25f;
    mLastSendTime = LLMessageSystem::getMessageTimeSeconds(TRUE);
>>>>>>> e1623bb2
}


void LLThrottle::setRate(const F32 rate)
{
    // Need to accumulate available bits when adjusting the rate.
    mAvailable = getAvailable();
    mLastSendTime = LLMessageSystem::getMessageTimeSeconds();
    mRate = rate;
}

F32 LLThrottle::getAvailable()
{
    // use a temporary bits_available
    // since we don't want to change mBitsAvailable every time
    F32Seconds elapsed_time = LLMessageSystem::getMessageTimeSeconds() - mLastSendTime;
    return mAvailable + (mRate * elapsed_time.value());
}

bool LLThrottle::checkOverflow(const F32 amount)
{
<<<<<<< HEAD
	bool retval = true;

	F32 lookahead_amount = mRate * mLookaheadSecs;

	// use a temporary bits_available
	// since we don't want to change mBitsAvailable every time
	F32Seconds elapsed_time =  LLMessageSystem::getMessageTimeSeconds() - mLastSendTime;
	F32 amount_available = mAvailable + (mRate * elapsed_time.value());

	if ((amount_available >= lookahead_amount) || (amount_available > amount))
	{
		// ...enough space to send this message
		// Also do if > lookahead so we can use if amount > capped amount.
		retval = false;
	}
	
	return retval;
=======
    BOOL retval = TRUE;

    F32 lookahead_amount = mRate * mLookaheadSecs;

    // use a temporary bits_available
    // since we don't want to change mBitsAvailable every time
    F32Seconds elapsed_time =  LLMessageSystem::getMessageTimeSeconds() - mLastSendTime;
    F32 amount_available = mAvailable + (mRate * elapsed_time.value());

    if ((amount_available >= lookahead_amount) || (amount_available > amount))
    {
        // ...enough space to send this message
        // Also do if > lookahead so we can use if amount > capped amount.
        retval = FALSE;
    }

    return retval;
>>>>>>> e1623bb2
}

bool LLThrottle::throttleOverflow(const F32 amount)
{
<<<<<<< HEAD
	F32Seconds elapsed_time;
	F32 lookahead_amount;
	bool retval = true;

	lookahead_amount = mRate * mLookaheadSecs;

	F64Seconds mt_sec = LLMessageSystem::getMessageTimeSeconds();
	elapsed_time = mt_sec - mLastSendTime;
	mLastSendTime = mt_sec;

	mAvailable += mRate * elapsed_time.value();

	if (mAvailable >= lookahead_amount)
	{
		// ...channel completely open, so allow send regardless
		// of size.  This allows sends on very low BPS channels.
		mAvailable = lookahead_amount;
		retval = false;
	}
	else if (mAvailable > amount)
	{
		// ...enough space to send this message
		retval = false;
	}

	// We actually already sent the bits.
	mAvailable -= amount;

	// What if bitsavailable goes negative?
	// That's OK, because it means someone is banging on the channel,
	// so we need some time to recover.

	return retval;
=======
    F32Seconds elapsed_time;
    F32 lookahead_amount;
    BOOL retval = TRUE;

    lookahead_amount = mRate * mLookaheadSecs;

    F64Seconds mt_sec = LLMessageSystem::getMessageTimeSeconds();
    elapsed_time = mt_sec - mLastSendTime;
    mLastSendTime = mt_sec;

    mAvailable += mRate * elapsed_time.value();

    if (mAvailable >= lookahead_amount)
    {
        // ...channel completely open, so allow send regardless
        // of size.  This allows sends on very low BPS channels.
        mAvailable = lookahead_amount;
        retval = FALSE;
    }
    else if (mAvailable > amount)
    {
        // ...enough space to send this message
        retval = FALSE;
    }

    // We actually already sent the bits.
    mAvailable -= amount;

    // What if bitsavailable goes negative?
    // That's OK, because it means someone is banging on the channel,
    // so we need some time to recover.

    return retval;
>>>>>>> e1623bb2
}



const F32 THROTTLE_LOOKAHEAD_TIME = 1.f;    // seconds

// Make sure that we don't set above these
// values, even if the client asks to be set
// higher
// Note that these values are replicated on the
// client side to set max bandwidth throttling there,
// in llviewerthrottle.cpp. These values are the sum
// of the top two tiers of bandwidth there.

F32 gThrottleMaximumBPS[TC_EOF] =
{
    150000.f, // TC_RESEND
    170000.f, // TC_LAND
    34000.f, // TC_WIND
    34000.f, // TC_CLOUD
    446000.f, // TC_TASK
    446000.f, // TC_TEXTURE
    220000.f, // TC_ASSET
};

// Start low until viewer informs us of capability
// Asset and resend get high values, since they
// aren't used JUST by the viewer necessarily.
// This is a HACK and should be dealt with more properly on
// circuit creation.

F32 gThrottleDefaultBPS[TC_EOF] =
{
    100000.f, // TC_RESEND
    4000.f, // TC_LAND
    4000.f, // TC_WIND
    4000.f, // TC_CLOUD
    4000.f, // TC_TASK
    4000.f, // TC_TEXTURE
    100000.f, // TC_ASSET
};

// Don't throttle down lower than this
// This potentially wastes 50 kbps, but usually
// wont.
F32 gThrottleMinimumBPS[TC_EOF] =
{
    10000.f,    // TC_RESEND
    10000.f,    // TC_LAND
     4000.f,    // TC_WIND
     4000.f,    // TC_CLOUD
    20000.f,    // TC_TASK
    10000.f,    // TC_TEXTURE
    10000.f,    // TC_ASSET
};

const char* THROTTLE_NAMES[TC_EOF] =
{
    "Resend ",
    "Land   ",
    "Wind   ",
    "Cloud  ",
    "Task   ",
    "Texture",
    "Asset  "
};

LLThrottleGroup::LLThrottleGroup()
{
    S32 i;
    for (i = 0; i < TC_EOF; i++)
    {
        mThrottleTotal[i]   = gThrottleDefaultBPS[i];
        mNominalBPS[i]      = gThrottleDefaultBPS[i];
    }

    resetDynamicAdjust();
}

void LLThrottleGroup::packThrottle(LLDataPacker &dp) const
{
    S32 i;
    for (i = 0; i < TC_EOF; i++)
    {
        dp.packF32(mThrottleTotal[i], "Throttle");
    }
}

void LLThrottleGroup::unpackThrottle(LLDataPacker &dp)
{
    S32 i;
    for (i = 0; i < TC_EOF; i++)
    {
        F32 temp_throttle;
        dp.unpackF32(temp_throttle, "Throttle");
        temp_throttle = llclamp(temp_throttle, 0.f, 2250000.f);
        mThrottleTotal[i] = temp_throttle;
        if(mThrottleTotal[i] > gThrottleMaximumBPS[i])
        {
            mThrottleTotal[i] = gThrottleMaximumBPS[i];
        }
    }
}

// Call this whenever mNominalBPS changes.  Need to reset
// the measurement systems.  In the future, we should look
// into NOT resetting the system.
void LLThrottleGroup::resetDynamicAdjust()
{
    F64Seconds mt_sec = LLMessageSystem::getMessageTimeSeconds();
    S32 i;
    for (i = 0; i < TC_EOF; i++)
    {
        mCurrentBPS[i]      = mNominalBPS[i];
        mBitsAvailable[i]   = mNominalBPS[i] * THROTTLE_LOOKAHEAD_TIME;
        mLastSendTime[i] = mt_sec;
        mBitsSentThisPeriod[i] = 0;
        mBitsSentHistory[i] = 0;
    }
    mDynamicAdjustTime = mt_sec;
}


bool LLThrottleGroup::setNominalBPS(F32* throttle_vec)
{
<<<<<<< HEAD
	bool changed = false;
	S32 i;
	for (i = 0; i < TC_EOF; i++)
	{
		if (mNominalBPS[i] != throttle_vec[i])
		{
			changed = true;
			mNominalBPS[i] = throttle_vec[i];
		}
	}

	// If we changed the nominal settings, reset the dynamic
	// adjustment subsystem.
	if (changed)
	{
		resetDynamicAdjust();
	}

	return changed;
=======
    BOOL changed = FALSE;
    S32 i;
    for (i = 0; i < TC_EOF; i++)
    {
        if (mNominalBPS[i] != throttle_vec[i])
        {
            changed = TRUE;
            mNominalBPS[i] = throttle_vec[i];
        }
    }

    // If we changed the nominal settings, reset the dynamic
    // adjustment subsystem.
    if (changed)
    {
        resetDynamicAdjust();
    }

    return changed;
>>>>>>> e1623bb2
}

// Return bits available in the channel
S32     LLThrottleGroup::getAvailable(S32 throttle_cat)
{
    S32 retval = 0;

    F32 category_bps = mCurrentBPS[throttle_cat];
    F32 lookahead_bits = category_bps * THROTTLE_LOOKAHEAD_TIME;

    // use a temporary bits_available
    // since we don't want to change mBitsAvailable every time
    F32Seconds elapsed_time = LLMessageSystem::getMessageTimeSeconds() - mLastSendTime[throttle_cat];
    F32 bits_available = mBitsAvailable[throttle_cat] + (category_bps * elapsed_time.value());

    if (bits_available >= lookahead_bits)
    {
        retval = (S32) gThrottleMaximumBPS[throttle_cat];
    }
    else
    {
        retval = (S32) bits_available;
    }

    return retval;
}


bool LLThrottleGroup::checkOverflow(S32 throttle_cat, F32 bits)
{
<<<<<<< HEAD
	bool retval = true;

	F32 category_bps = mCurrentBPS[throttle_cat];
	F32 lookahead_bits = category_bps * THROTTLE_LOOKAHEAD_TIME;

	// use a temporary bits_available
	// since we don't want to change mBitsAvailable every time
	F32Seconds elapsed_time = LLMessageSystem::getMessageTimeSeconds() - mLastSendTime[throttle_cat];
	F32 bits_available = mBitsAvailable[throttle_cat] + (category_bps * elapsed_time.value());

	if (bits_available >= lookahead_bits)
	{
		// ...channel completely open, so allow send regardless
		// of size.  This allows sends on very low BPS channels.
		mBitsAvailable[throttle_cat] = lookahead_bits;
		retval = false;
	}
	else if ( bits_available > bits )
	{
		// ...enough space to send this message
		retval = false;
	}
	
	return retval;
=======
    BOOL retval = TRUE;

    F32 category_bps = mCurrentBPS[throttle_cat];
    F32 lookahead_bits = category_bps * THROTTLE_LOOKAHEAD_TIME;

    // use a temporary bits_available
    // since we don't want to change mBitsAvailable every time
    F32Seconds elapsed_time = LLMessageSystem::getMessageTimeSeconds() - mLastSendTime[throttle_cat];
    F32 bits_available = mBitsAvailable[throttle_cat] + (category_bps * elapsed_time.value());

    if (bits_available >= lookahead_bits)
    {
        // ...channel completely open, so allow send regardless
        // of size.  This allows sends on very low BPS channels.
        mBitsAvailable[throttle_cat] = lookahead_bits;
        retval = FALSE;
    }
    else if ( bits_available > bits )
    {
        // ...enough space to send this message
        retval = FALSE;
    }

    return retval;
>>>>>>> e1623bb2
}

bool LLThrottleGroup::throttleOverflow(S32 throttle_cat, F32 bits)
{
<<<<<<< HEAD
	F32Seconds elapsed_time;
	F32 category_bps;
	F32 lookahead_bits;
	bool retval = true;

	category_bps = mCurrentBPS[throttle_cat];
	lookahead_bits = category_bps * THROTTLE_LOOKAHEAD_TIME;

	F64Seconds mt_sec = LLMessageSystem::getMessageTimeSeconds();
	elapsed_time = mt_sec - mLastSendTime[throttle_cat];
	mLastSendTime[throttle_cat] = mt_sec;
	mBitsAvailable[throttle_cat] += category_bps * elapsed_time.value();

	if (mBitsAvailable[throttle_cat] >= lookahead_bits)
	{
		// ...channel completely open, so allow send regardless
		// of size.  This allows sends on very low BPS channels.
		mBitsAvailable[throttle_cat] = lookahead_bits;
		retval = false;
	}
	else if ( mBitsAvailable[throttle_cat] > bits )
	{
		// ...enough space to send this message
		retval = false;
	}

	// We actually already sent the bits.
	mBitsAvailable[throttle_cat] -= bits;

	mBitsSentThisPeriod[throttle_cat] += bits;

	// What if bitsavailable goes negative?
	// That's OK, because it means someone is banging on the channel,
	// so we need some time to recover.

	return retval;
=======
    F32Seconds elapsed_time;
    F32 category_bps;
    F32 lookahead_bits;
    BOOL retval = TRUE;

    category_bps = mCurrentBPS[throttle_cat];
    lookahead_bits = category_bps * THROTTLE_LOOKAHEAD_TIME;

    F64Seconds mt_sec = LLMessageSystem::getMessageTimeSeconds();
    elapsed_time = mt_sec - mLastSendTime[throttle_cat];
    mLastSendTime[throttle_cat] = mt_sec;
    mBitsAvailable[throttle_cat] += category_bps * elapsed_time.value();

    if (mBitsAvailable[throttle_cat] >= lookahead_bits)
    {
        // ...channel completely open, so allow send regardless
        // of size.  This allows sends on very low BPS channels.
        mBitsAvailable[throttle_cat] = lookahead_bits;
        retval = FALSE;
    }
    else if ( mBitsAvailable[throttle_cat] > bits )
    {
        // ...enough space to send this message
        retval = FALSE;
    }

    // We actually already sent the bits.
    mBitsAvailable[throttle_cat] -= bits;

    mBitsSentThisPeriod[throttle_cat] += bits;

    // What if bitsavailable goes negative?
    // That's OK, because it means someone is banging on the channel,
    // so we need some time to recover.

    return retval;
>>>>>>> e1623bb2
}


bool LLThrottleGroup::dynamicAdjust()
{
<<<<<<< HEAD
	const F32Seconds DYNAMIC_ADJUST_TIME(1.0f);
	const F32 CURRENT_PERIOD_WEIGHT = .25f;		// how much weight to give to last period while determining BPS utilization
	const F32 BUSY_PERCENT = 0.75f;		// if use more than this fraction of BPS, you are busy
	const F32 IDLE_PERCENT = 0.70f;		// if use less than this fraction, you are "idle"
	const F32 TRANSFER_PERCENT = 0.90f;	// how much unused bandwidth to take away each adjustment
	const F32 RECOVER_PERCENT = 0.25f;	// how much to give back during recovery phase

	S32 i;

	F64Seconds mt_sec = LLMessageSystem::getMessageTimeSeconds();

	// Only dynamically adjust every few seconds
	if ((mt_sec - mDynamicAdjustTime) < DYNAMIC_ADJUST_TIME)
	{
		return false;
	}
	mDynamicAdjustTime = mt_sec;

	// Update historical information
	for (i = 0; i < TC_EOF; i++)
	{
		if (mBitsSentHistory[i] == 0)
		{
			// first run, just copy current period
			mBitsSentHistory[i] = mBitsSentThisPeriod[i];
		}
		else
		{
			// have some history, so weight accordingly
			mBitsSentHistory[i] = (1.f - CURRENT_PERIOD_WEIGHT) * mBitsSentHistory[i] 
				+ CURRENT_PERIOD_WEIGHT * mBitsSentThisPeriod[i];
		}

		mBitsSentThisPeriod[i] = 0;
	}

	// Look for busy channels
	// TODO: Fold into loop above.
	bool channels_busy = false;
	F32  busy_nominal_sum = 0;
	bool channel_busy[TC_EOF];
	bool channel_idle[TC_EOF];
	bool channel_over_nominal[TC_EOF];

	for (i = 0; i < TC_EOF; i++)
	{
		// Is this a busy channel?
		if (mBitsSentHistory[i] >= BUSY_PERCENT * DYNAMIC_ADJUST_TIME.value() * mCurrentBPS[i])
		{
			// this channel is busy
			channels_busy = true;
			busy_nominal_sum += mNominalBPS[i];		// use for allocation of pooled idle bandwidth
			channel_busy[i] = true;
		}
		else
		{
			channel_busy[i] = false;
		}

		// Is this an idle channel?
		if ((mBitsSentHistory[i] < IDLE_PERCENT * DYNAMIC_ADJUST_TIME.value() * mCurrentBPS[i]) &&
			(mBitsAvailable[i] > 0))
		{
			channel_idle[i] = true;
		}
		else
		{
			channel_idle[i] = false;
		}

		// Is this an overpumped channel?
		if (mCurrentBPS[i] > mNominalBPS[i])
		{
			channel_over_nominal[i] = true;
		}
		else
		{
			channel_over_nominal[i] = false;
		}
	}

	if (channels_busy)
	{
		// Some channels are busy.  Let's see if we can get them some bandwidth.
		F32 used_bps;
		F32 avail_bps;
		F32 transfer_bps;

		F32 pool_bps = 0;

		for (i = 0; i < TC_EOF; i++)
		{
			if (channel_idle[i] || channel_over_nominal[i] )
			{
				// Either channel i is idle, or has been overpumped.
				// Therefore it's a candidate to give up some bandwidth.
				// Figure out how much bandwidth it has been using, and how
				// much is available to steal.
				used_bps = mBitsSentHistory[i] / DYNAMIC_ADJUST_TIME.value();

				// CRO make sure to keep a minimum amount of throttle available
				// CRO NB: channels set to < MINIMUM_BPS will never give up bps, 
				// which is correct I think
				if (used_bps < gThrottleMinimumBPS[i])
				{
					used_bps = gThrottleMinimumBPS[i];
				}

				if (channel_over_nominal[i])
				{
					F32 unused_current = mCurrentBPS[i] - used_bps;
					avail_bps = llmax(mCurrentBPS[i] - mNominalBPS[i], unused_current);
				}
				else
				{
					avail_bps = mCurrentBPS[i] - used_bps;
				}

				//LL_INFOS() << i << " avail " << avail_bps << LL_ENDL;

				// Historically, a channel could have used more than its current share,
				// even if it's idle right now.
				// Make sure we don't steal too much.
				if (avail_bps < 0)
				{
					continue;
				}

				// Transfer some bandwidth from this channel into the global pool.
				transfer_bps = avail_bps * TRANSFER_PERCENT;
				mCurrentBPS[i] -= transfer_bps;
				pool_bps += transfer_bps;
			}
		}

		//LL_INFOS() << "Pool BPS: " << pool_bps << LL_ENDL;
		// Now redistribute the bandwidth to busy channels.
		F32 unused_bps = 0.f;

		for (i = 0; i < TC_EOF; i++)
		{
			if (channel_busy[i])
			{
				F32 add_amount = pool_bps * (mNominalBPS[i] / busy_nominal_sum);
				//LL_INFOS() << "Busy " << i << " gets " << pool_bps << LL_ENDL;
				mCurrentBPS[i] += add_amount;

				// CRO: make sure this doesn't get too huge
				// JC - Actually, need to let mCurrentBPS go less than nominal, otherwise
				// you aren't allowing bandwidth to actually be moved from one channel
				// to another.  
				// *TODO: If clamping high end, would be good to re-
				// allocate to other channels in the above code.
				const F32 MAX_BPS = 4 * mNominalBPS[i];
				if (mCurrentBPS[i] > MAX_BPS)
				{
					F32 overage = mCurrentBPS[i] - MAX_BPS;
					mCurrentBPS[i] -= overage;
					unused_bps += overage;
				}

				// Paranoia
				if (mCurrentBPS[i] < gThrottleMinimumBPS[i])
				{
					mCurrentBPS[i] = gThrottleMinimumBPS[i];
				}
			}
		}

		// For fun, add the overage back in to objects
		if (unused_bps > 0.f)
		{
			mCurrentBPS[TC_TASK] += unused_bps;
		}
	}
	else
	{
		// No one is busy.
		// Make the channel allocations seek toward nominal.

		// Look for overpumped channels
		F32 starved_nominal_sum = 0;
		F32 avail_bps = 0;
		F32 transfer_bps = 0;
		F32 pool_bps = 0;
		for (i = 0; i < TC_EOF; i++)
		{
			if (mCurrentBPS[i] > mNominalBPS[i])
			{
				avail_bps = (mCurrentBPS[i] - mNominalBPS[i]);
				transfer_bps = avail_bps * RECOVER_PERCENT;

				mCurrentBPS[i] -= transfer_bps;
				pool_bps += transfer_bps;
			}
		}

		// Evenly distribute bandwidth to channels currently
		// using less than nominal.
		for (i = 0; i < TC_EOF; i++)
		{
			if (mCurrentBPS[i] < mNominalBPS[i])
			{
				// We're going to weight allocations by nominal BPS.
				starved_nominal_sum += mNominalBPS[i];
			}
		}

		for (i = 0; i < TC_EOF; i++)
		{
			if (mCurrentBPS[i] < mNominalBPS[i])
			{
				// Distribute bandwidth according to nominal allocation ratios.
				mCurrentBPS[i] += pool_bps * (mNominalBPS[i] / starved_nominal_sum);
			}
		}
	}
	return true;
=======
    const F32Seconds DYNAMIC_ADJUST_TIME(1.0f);
    const F32 CURRENT_PERIOD_WEIGHT = .25f;     // how much weight to give to last period while determining BPS utilization
    const F32 BUSY_PERCENT = 0.75f;     // if use more than this fraction of BPS, you are busy
    const F32 IDLE_PERCENT = 0.70f;     // if use less than this fraction, you are "idle"
    const F32 TRANSFER_PERCENT = 0.90f; // how much unused bandwidth to take away each adjustment
    const F32 RECOVER_PERCENT = 0.25f;  // how much to give back during recovery phase

    S32 i;

    F64Seconds mt_sec = LLMessageSystem::getMessageTimeSeconds();

    // Only dynamically adjust every few seconds
    if ((mt_sec - mDynamicAdjustTime) < DYNAMIC_ADJUST_TIME)
    {
        return FALSE;
    }
    mDynamicAdjustTime = mt_sec;

    // Update historical information
    for (i = 0; i < TC_EOF; i++)
    {
        if (mBitsSentHistory[i] == 0)
        {
            // first run, just copy current period
            mBitsSentHistory[i] = mBitsSentThisPeriod[i];
        }
        else
        {
            // have some history, so weight accordingly
            mBitsSentHistory[i] = (1.f - CURRENT_PERIOD_WEIGHT) * mBitsSentHistory[i]
                + CURRENT_PERIOD_WEIGHT * mBitsSentThisPeriod[i];
        }

        mBitsSentThisPeriod[i] = 0;
    }

    // Look for busy channels
    // TODO: Fold into loop above.
    BOOL channels_busy = FALSE;
    F32  busy_nominal_sum = 0;
    BOOL channel_busy[TC_EOF];
    BOOL channel_idle[TC_EOF];
    BOOL channel_over_nominal[TC_EOF];

    for (i = 0; i < TC_EOF; i++)
    {
        // Is this a busy channel?
        if (mBitsSentHistory[i] >= BUSY_PERCENT * DYNAMIC_ADJUST_TIME.value() * mCurrentBPS[i])
        {
            // this channel is busy
            channels_busy = TRUE;
            busy_nominal_sum += mNominalBPS[i];     // use for allocation of pooled idle bandwidth
            channel_busy[i] = TRUE;
        }
        else
        {
            channel_busy[i] = FALSE;
        }

        // Is this an idle channel?
        if ((mBitsSentHistory[i] < IDLE_PERCENT * DYNAMIC_ADJUST_TIME.value() * mCurrentBPS[i]) &&
            (mBitsAvailable[i] > 0))
        {
            channel_idle[i] = TRUE;
        }
        else
        {
            channel_idle[i] = FALSE;
        }

        // Is this an overpumped channel?
        if (mCurrentBPS[i] > mNominalBPS[i])
        {
            channel_over_nominal[i] = TRUE;
        }
        else
        {
            channel_over_nominal[i] = FALSE;
        }
    }

    if (channels_busy)
    {
        // Some channels are busy.  Let's see if we can get them some bandwidth.
        F32 used_bps;
        F32 avail_bps;
        F32 transfer_bps;

        F32 pool_bps = 0;

        for (i = 0; i < TC_EOF; i++)
        {
            if (channel_idle[i] || channel_over_nominal[i] )
            {
                // Either channel i is idle, or has been overpumped.
                // Therefore it's a candidate to give up some bandwidth.
                // Figure out how much bandwidth it has been using, and how
                // much is available to steal.
                used_bps = mBitsSentHistory[i] / DYNAMIC_ADJUST_TIME.value();

                // CRO make sure to keep a minimum amount of throttle available
                // CRO NB: channels set to < MINIMUM_BPS will never give up bps,
                // which is correct I think
                if (used_bps < gThrottleMinimumBPS[i])
                {
                    used_bps = gThrottleMinimumBPS[i];
                }

                if (channel_over_nominal[i])
                {
                    F32 unused_current = mCurrentBPS[i] - used_bps;
                    avail_bps = llmax(mCurrentBPS[i] - mNominalBPS[i], unused_current);
                }
                else
                {
                    avail_bps = mCurrentBPS[i] - used_bps;
                }

                //LL_INFOS() << i << " avail " << avail_bps << LL_ENDL;

                // Historically, a channel could have used more than its current share,
                // even if it's idle right now.
                // Make sure we don't steal too much.
                if (avail_bps < 0)
                {
                    continue;
                }

                // Transfer some bandwidth from this channel into the global pool.
                transfer_bps = avail_bps * TRANSFER_PERCENT;
                mCurrentBPS[i] -= transfer_bps;
                pool_bps += transfer_bps;
            }
        }

        //LL_INFOS() << "Pool BPS: " << pool_bps << LL_ENDL;
        // Now redistribute the bandwidth to busy channels.
        F32 unused_bps = 0.f;

        for (i = 0; i < TC_EOF; i++)
        {
            if (channel_busy[i])
            {
                F32 add_amount = pool_bps * (mNominalBPS[i] / busy_nominal_sum);
                //LL_INFOS() << "Busy " << i << " gets " << pool_bps << LL_ENDL;
                mCurrentBPS[i] += add_amount;

                // CRO: make sure this doesn't get too huge
                // JC - Actually, need to let mCurrentBPS go less than nominal, otherwise
                // you aren't allowing bandwidth to actually be moved from one channel
                // to another.
                // *TODO: If clamping high end, would be good to re-
                // allocate to other channels in the above code.
                const F32 MAX_BPS = 4 * mNominalBPS[i];
                if (mCurrentBPS[i] > MAX_BPS)
                {
                    F32 overage = mCurrentBPS[i] - MAX_BPS;
                    mCurrentBPS[i] -= overage;
                    unused_bps += overage;
                }

                // Paranoia
                if (mCurrentBPS[i] < gThrottleMinimumBPS[i])
                {
                    mCurrentBPS[i] = gThrottleMinimumBPS[i];
                }
            }
        }

        // For fun, add the overage back in to objects
        if (unused_bps > 0.f)
        {
            mCurrentBPS[TC_TASK] += unused_bps;
        }
    }
    else
    {
        // No one is busy.
        // Make the channel allocations seek toward nominal.

        // Look for overpumped channels
        F32 starved_nominal_sum = 0;
        F32 avail_bps = 0;
        F32 transfer_bps = 0;
        F32 pool_bps = 0;
        for (i = 0; i < TC_EOF; i++)
        {
            if (mCurrentBPS[i] > mNominalBPS[i])
            {
                avail_bps = (mCurrentBPS[i] - mNominalBPS[i]);
                transfer_bps = avail_bps * RECOVER_PERCENT;

                mCurrentBPS[i] -= transfer_bps;
                pool_bps += transfer_bps;
            }
        }

        // Evenly distribute bandwidth to channels currently
        // using less than nominal.
        for (i = 0; i < TC_EOF; i++)
        {
            if (mCurrentBPS[i] < mNominalBPS[i])
            {
                // We're going to weight allocations by nominal BPS.
                starved_nominal_sum += mNominalBPS[i];
            }
        }

        for (i = 0; i < TC_EOF; i++)
        {
            if (mCurrentBPS[i] < mNominalBPS[i])
            {
                // Distribute bandwidth according to nominal allocation ratios.
                mCurrentBPS[i] += pool_bps * (mNominalBPS[i] / starved_nominal_sum);
            }
        }
    }
    return TRUE;
>>>>>>> e1623bb2
}<|MERGE_RESOLUTION|>--- conflicted
+++ resolved
@@ -1,949 +1,577 @@
-/**
- * @file llthrottle.cpp
- * @brief LLThrottle class used for network bandwidth control.
- *
- * $LicenseInfo:firstyear=2001&license=viewerlgpl$
- * Second Life Viewer Source Code
- * Copyright (C) 2010, Linden Research, Inc.
- *
- * This library is free software; you can redistribute it and/or
- * modify it under the terms of the GNU Lesser General Public
- * License as published by the Free Software Foundation;
- * version 2.1 of the License only.
- *
- * This library is distributed in the hope that it will be useful,
- * but WITHOUT ANY WARRANTY; without even the implied warranty of
- * MERCHANTABILITY or FITNESS FOR A PARTICULAR PURPOSE.  See the GNU
- * Lesser General Public License for more details.
- *
- * You should have received a copy of the GNU Lesser General Public
- * License along with this library; if not, write to the Free Software
- * Foundation, Inc., 51 Franklin Street, Fifth Floor, Boston, MA  02110-1301  USA
- *
- * Linden Research, Inc., 945 Battery Street, San Francisco, CA  94111  USA
- * $/LicenseInfo$
- */
-
-#include "linden_common.h"
-
-#include "llthrottle.h"
-#include "llmath.h"
-#include "lldatapacker.h"
-#include "message.h"
-
-
-LLThrottle::LLThrottle(const F32 rate)
-{
-<<<<<<< HEAD
-	mRate = rate;
-	mAvailable = 0.f;
-	mLookaheadSecs = 0.25f;
-	mLastSendTime = LLMessageSystem::getMessageTimeSeconds(true);
-=======
-    mRate = rate;
-    mAvailable = 0.f;
-    mLookaheadSecs = 0.25f;
-    mLastSendTime = LLMessageSystem::getMessageTimeSeconds(TRUE);
->>>>>>> e1623bb2
-}
-
-
-void LLThrottle::setRate(const F32 rate)
-{
-    // Need to accumulate available bits when adjusting the rate.
-    mAvailable = getAvailable();
-    mLastSendTime = LLMessageSystem::getMessageTimeSeconds();
-    mRate = rate;
-}
-
-F32 LLThrottle::getAvailable()
-{
-    // use a temporary bits_available
-    // since we don't want to change mBitsAvailable every time
-    F32Seconds elapsed_time = LLMessageSystem::getMessageTimeSeconds() - mLastSendTime;
-    return mAvailable + (mRate * elapsed_time.value());
-}
-
-bool LLThrottle::checkOverflow(const F32 amount)
-{
-<<<<<<< HEAD
-	bool retval = true;
-
-	F32 lookahead_amount = mRate * mLookaheadSecs;
-
-	// use a temporary bits_available
-	// since we don't want to change mBitsAvailable every time
-	F32Seconds elapsed_time =  LLMessageSystem::getMessageTimeSeconds() - mLastSendTime;
-	F32 amount_available = mAvailable + (mRate * elapsed_time.value());
-
-	if ((amount_available >= lookahead_amount) || (amount_available > amount))
-	{
-		// ...enough space to send this message
-		// Also do if > lookahead so we can use if amount > capped amount.
-		retval = false;
-	}
-	
-	return retval;
-=======
-    BOOL retval = TRUE;
-
-    F32 lookahead_amount = mRate * mLookaheadSecs;
-
-    // use a temporary bits_available
-    // since we don't want to change mBitsAvailable every time
-    F32Seconds elapsed_time =  LLMessageSystem::getMessageTimeSeconds() - mLastSendTime;
-    F32 amount_available = mAvailable + (mRate * elapsed_time.value());
-
-    if ((amount_available >= lookahead_amount) || (amount_available > amount))
-    {
-        // ...enough space to send this message
-        // Also do if > lookahead so we can use if amount > capped amount.
-        retval = FALSE;
-    }
-
-    return retval;
->>>>>>> e1623bb2
-}
-
-bool LLThrottle::throttleOverflow(const F32 amount)
-{
-<<<<<<< HEAD
-	F32Seconds elapsed_time;
-	F32 lookahead_amount;
-	bool retval = true;
-
-	lookahead_amount = mRate * mLookaheadSecs;
-
-	F64Seconds mt_sec = LLMessageSystem::getMessageTimeSeconds();
-	elapsed_time = mt_sec - mLastSendTime;
-	mLastSendTime = mt_sec;
-
-	mAvailable += mRate * elapsed_time.value();
-
-	if (mAvailable >= lookahead_amount)
-	{
-		// ...channel completely open, so allow send regardless
-		// of size.  This allows sends on very low BPS channels.
-		mAvailable = lookahead_amount;
-		retval = false;
-	}
-	else if (mAvailable > amount)
-	{
-		// ...enough space to send this message
-		retval = false;
-	}
-
-	// We actually already sent the bits.
-	mAvailable -= amount;
-
-	// What if bitsavailable goes negative?
-	// That's OK, because it means someone is banging on the channel,
-	// so we need some time to recover.
-
-	return retval;
-=======
-    F32Seconds elapsed_time;
-    F32 lookahead_amount;
-    BOOL retval = TRUE;
-
-    lookahead_amount = mRate * mLookaheadSecs;
-
-    F64Seconds mt_sec = LLMessageSystem::getMessageTimeSeconds();
-    elapsed_time = mt_sec - mLastSendTime;
-    mLastSendTime = mt_sec;
-
-    mAvailable += mRate * elapsed_time.value();
-
-    if (mAvailable >= lookahead_amount)
-    {
-        // ...channel completely open, so allow send regardless
-        // of size.  This allows sends on very low BPS channels.
-        mAvailable = lookahead_amount;
-        retval = FALSE;
-    }
-    else if (mAvailable > amount)
-    {
-        // ...enough space to send this message
-        retval = FALSE;
-    }
-
-    // We actually already sent the bits.
-    mAvailable -= amount;
-
-    // What if bitsavailable goes negative?
-    // That's OK, because it means someone is banging on the channel,
-    // so we need some time to recover.
-
-    return retval;
->>>>>>> e1623bb2
-}
-
-
-
-const F32 THROTTLE_LOOKAHEAD_TIME = 1.f;    // seconds
-
-// Make sure that we don't set above these
-// values, even if the client asks to be set
-// higher
-// Note that these values are replicated on the
-// client side to set max bandwidth throttling there,
-// in llviewerthrottle.cpp. These values are the sum
-// of the top two tiers of bandwidth there.
-
-F32 gThrottleMaximumBPS[TC_EOF] =
-{
-    150000.f, // TC_RESEND
-    170000.f, // TC_LAND
-    34000.f, // TC_WIND
-    34000.f, // TC_CLOUD
-    446000.f, // TC_TASK
-    446000.f, // TC_TEXTURE
-    220000.f, // TC_ASSET
-};
-
-// Start low until viewer informs us of capability
-// Asset and resend get high values, since they
-// aren't used JUST by the viewer necessarily.
-// This is a HACK and should be dealt with more properly on
-// circuit creation.
-
-F32 gThrottleDefaultBPS[TC_EOF] =
-{
-    100000.f, // TC_RESEND
-    4000.f, // TC_LAND
-    4000.f, // TC_WIND
-    4000.f, // TC_CLOUD
-    4000.f, // TC_TASK
-    4000.f, // TC_TEXTURE
-    100000.f, // TC_ASSET
-};
-
-// Don't throttle down lower than this
-// This potentially wastes 50 kbps, but usually
-// wont.
-F32 gThrottleMinimumBPS[TC_EOF] =
-{
-    10000.f,    // TC_RESEND
-    10000.f,    // TC_LAND
-     4000.f,    // TC_WIND
-     4000.f,    // TC_CLOUD
-    20000.f,    // TC_TASK
-    10000.f,    // TC_TEXTURE
-    10000.f,    // TC_ASSET
-};
-
-const char* THROTTLE_NAMES[TC_EOF] =
-{
-    "Resend ",
-    "Land   ",
-    "Wind   ",
-    "Cloud  ",
-    "Task   ",
-    "Texture",
-    "Asset  "
-};
-
-LLThrottleGroup::LLThrottleGroup()
-{
-    S32 i;
-    for (i = 0; i < TC_EOF; i++)
-    {
-        mThrottleTotal[i]   = gThrottleDefaultBPS[i];
-        mNominalBPS[i]      = gThrottleDefaultBPS[i];
-    }
-
-    resetDynamicAdjust();
-}
-
-void LLThrottleGroup::packThrottle(LLDataPacker &dp) const
-{
-    S32 i;
-    for (i = 0; i < TC_EOF; i++)
-    {
-        dp.packF32(mThrottleTotal[i], "Throttle");
-    }
-}
-
-void LLThrottleGroup::unpackThrottle(LLDataPacker &dp)
-{
-    S32 i;
-    for (i = 0; i < TC_EOF; i++)
-    {
-        F32 temp_throttle;
-        dp.unpackF32(temp_throttle, "Throttle");
-        temp_throttle = llclamp(temp_throttle, 0.f, 2250000.f);
-        mThrottleTotal[i] = temp_throttle;
-        if(mThrottleTotal[i] > gThrottleMaximumBPS[i])
-        {
-            mThrottleTotal[i] = gThrottleMaximumBPS[i];
-        }
-    }
-}
-
-// Call this whenever mNominalBPS changes.  Need to reset
-// the measurement systems.  In the future, we should look
-// into NOT resetting the system.
-void LLThrottleGroup::resetDynamicAdjust()
-{
-    F64Seconds mt_sec = LLMessageSystem::getMessageTimeSeconds();
-    S32 i;
-    for (i = 0; i < TC_EOF; i++)
-    {
-        mCurrentBPS[i]      = mNominalBPS[i];
-        mBitsAvailable[i]   = mNominalBPS[i] * THROTTLE_LOOKAHEAD_TIME;
-        mLastSendTime[i] = mt_sec;
-        mBitsSentThisPeriod[i] = 0;
-        mBitsSentHistory[i] = 0;
-    }
-    mDynamicAdjustTime = mt_sec;
-}
-
-
-bool LLThrottleGroup::setNominalBPS(F32* throttle_vec)
-{
-<<<<<<< HEAD
-	bool changed = false;
-	S32 i;
-	for (i = 0; i < TC_EOF; i++)
-	{
-		if (mNominalBPS[i] != throttle_vec[i])
-		{
-			changed = true;
-			mNominalBPS[i] = throttle_vec[i];
-		}
-	}
-
-	// If we changed the nominal settings, reset the dynamic
-	// adjustment subsystem.
-	if (changed)
-	{
-		resetDynamicAdjust();
-	}
-
-	return changed;
-=======
-    BOOL changed = FALSE;
-    S32 i;
-    for (i = 0; i < TC_EOF; i++)
-    {
-        if (mNominalBPS[i] != throttle_vec[i])
-        {
-            changed = TRUE;
-            mNominalBPS[i] = throttle_vec[i];
-        }
-    }
-
-    // If we changed the nominal settings, reset the dynamic
-    // adjustment subsystem.
-    if (changed)
-    {
-        resetDynamicAdjust();
-    }
-
-    return changed;
->>>>>>> e1623bb2
-}
-
-// Return bits available in the channel
-S32     LLThrottleGroup::getAvailable(S32 throttle_cat)
-{
-    S32 retval = 0;
-
-    F32 category_bps = mCurrentBPS[throttle_cat];
-    F32 lookahead_bits = category_bps * THROTTLE_LOOKAHEAD_TIME;
-
-    // use a temporary bits_available
-    // since we don't want to change mBitsAvailable every time
-    F32Seconds elapsed_time = LLMessageSystem::getMessageTimeSeconds() - mLastSendTime[throttle_cat];
-    F32 bits_available = mBitsAvailable[throttle_cat] + (category_bps * elapsed_time.value());
-
-    if (bits_available >= lookahead_bits)
-    {
-        retval = (S32) gThrottleMaximumBPS[throttle_cat];
-    }
-    else
-    {
-        retval = (S32) bits_available;
-    }
-
-    return retval;
-}
-
-
-bool LLThrottleGroup::checkOverflow(S32 throttle_cat, F32 bits)
-{
-<<<<<<< HEAD
-	bool retval = true;
-
-	F32 category_bps = mCurrentBPS[throttle_cat];
-	F32 lookahead_bits = category_bps * THROTTLE_LOOKAHEAD_TIME;
-
-	// use a temporary bits_available
-	// since we don't want to change mBitsAvailable every time
-	F32Seconds elapsed_time = LLMessageSystem::getMessageTimeSeconds() - mLastSendTime[throttle_cat];
-	F32 bits_available = mBitsAvailable[throttle_cat] + (category_bps * elapsed_time.value());
-
-	if (bits_available >= lookahead_bits)
-	{
-		// ...channel completely open, so allow send regardless
-		// of size.  This allows sends on very low BPS channels.
-		mBitsAvailable[throttle_cat] = lookahead_bits;
-		retval = false;
-	}
-	else if ( bits_available > bits )
-	{
-		// ...enough space to send this message
-		retval = false;
-	}
-	
-	return retval;
-=======
-    BOOL retval = TRUE;
-
-    F32 category_bps = mCurrentBPS[throttle_cat];
-    F32 lookahead_bits = category_bps * THROTTLE_LOOKAHEAD_TIME;
-
-    // use a temporary bits_available
-    // since we don't want to change mBitsAvailable every time
-    F32Seconds elapsed_time = LLMessageSystem::getMessageTimeSeconds() - mLastSendTime[throttle_cat];
-    F32 bits_available = mBitsAvailable[throttle_cat] + (category_bps * elapsed_time.value());
-
-    if (bits_available >= lookahead_bits)
-    {
-        // ...channel completely open, so allow send regardless
-        // of size.  This allows sends on very low BPS channels.
-        mBitsAvailable[throttle_cat] = lookahead_bits;
-        retval = FALSE;
-    }
-    else if ( bits_available > bits )
-    {
-        // ...enough space to send this message
-        retval = FALSE;
-    }
-
-    return retval;
->>>>>>> e1623bb2
-}
-
-bool LLThrottleGroup::throttleOverflow(S32 throttle_cat, F32 bits)
-{
-<<<<<<< HEAD
-	F32Seconds elapsed_time;
-	F32 category_bps;
-	F32 lookahead_bits;
-	bool retval = true;
-
-	category_bps = mCurrentBPS[throttle_cat];
-	lookahead_bits = category_bps * THROTTLE_LOOKAHEAD_TIME;
-
-	F64Seconds mt_sec = LLMessageSystem::getMessageTimeSeconds();
-	elapsed_time = mt_sec - mLastSendTime[throttle_cat];
-	mLastSendTime[throttle_cat] = mt_sec;
-	mBitsAvailable[throttle_cat] += category_bps * elapsed_time.value();
-
-	if (mBitsAvailable[throttle_cat] >= lookahead_bits)
-	{
-		// ...channel completely open, so allow send regardless
-		// of size.  This allows sends on very low BPS channels.
-		mBitsAvailable[throttle_cat] = lookahead_bits;
-		retval = false;
-	}
-	else if ( mBitsAvailable[throttle_cat] > bits )
-	{
-		// ...enough space to send this message
-		retval = false;
-	}
-
-	// We actually already sent the bits.
-	mBitsAvailable[throttle_cat] -= bits;
-
-	mBitsSentThisPeriod[throttle_cat] += bits;
-
-	// What if bitsavailable goes negative?
-	// That's OK, because it means someone is banging on the channel,
-	// so we need some time to recover.
-
-	return retval;
-=======
-    F32Seconds elapsed_time;
-    F32 category_bps;
-    F32 lookahead_bits;
-    BOOL retval = TRUE;
-
-    category_bps = mCurrentBPS[throttle_cat];
-    lookahead_bits = category_bps * THROTTLE_LOOKAHEAD_TIME;
-
-    F64Seconds mt_sec = LLMessageSystem::getMessageTimeSeconds();
-    elapsed_time = mt_sec - mLastSendTime[throttle_cat];
-    mLastSendTime[throttle_cat] = mt_sec;
-    mBitsAvailable[throttle_cat] += category_bps * elapsed_time.value();
-
-    if (mBitsAvailable[throttle_cat] >= lookahead_bits)
-    {
-        // ...channel completely open, so allow send regardless
-        // of size.  This allows sends on very low BPS channels.
-        mBitsAvailable[throttle_cat] = lookahead_bits;
-        retval = FALSE;
-    }
-    else if ( mBitsAvailable[throttle_cat] > bits )
-    {
-        // ...enough space to send this message
-        retval = FALSE;
-    }
-
-    // We actually already sent the bits.
-    mBitsAvailable[throttle_cat] -= bits;
-
-    mBitsSentThisPeriod[throttle_cat] += bits;
-
-    // What if bitsavailable goes negative?
-    // That's OK, because it means someone is banging on the channel,
-    // so we need some time to recover.
-
-    return retval;
->>>>>>> e1623bb2
-}
-
-
-bool LLThrottleGroup::dynamicAdjust()
-{
-<<<<<<< HEAD
-	const F32Seconds DYNAMIC_ADJUST_TIME(1.0f);
-	const F32 CURRENT_PERIOD_WEIGHT = .25f;		// how much weight to give to last period while determining BPS utilization
-	const F32 BUSY_PERCENT = 0.75f;		// if use more than this fraction of BPS, you are busy
-	const F32 IDLE_PERCENT = 0.70f;		// if use less than this fraction, you are "idle"
-	const F32 TRANSFER_PERCENT = 0.90f;	// how much unused bandwidth to take away each adjustment
-	const F32 RECOVER_PERCENT = 0.25f;	// how much to give back during recovery phase
-
-	S32 i;
-
-	F64Seconds mt_sec = LLMessageSystem::getMessageTimeSeconds();
-
-	// Only dynamically adjust every few seconds
-	if ((mt_sec - mDynamicAdjustTime) < DYNAMIC_ADJUST_TIME)
-	{
-		return false;
-	}
-	mDynamicAdjustTime = mt_sec;
-
-	// Update historical information
-	for (i = 0; i < TC_EOF; i++)
-	{
-		if (mBitsSentHistory[i] == 0)
-		{
-			// first run, just copy current period
-			mBitsSentHistory[i] = mBitsSentThisPeriod[i];
-		}
-		else
-		{
-			// have some history, so weight accordingly
-			mBitsSentHistory[i] = (1.f - CURRENT_PERIOD_WEIGHT) * mBitsSentHistory[i] 
-				+ CURRENT_PERIOD_WEIGHT * mBitsSentThisPeriod[i];
-		}
-
-		mBitsSentThisPeriod[i] = 0;
-	}
-
-	// Look for busy channels
-	// TODO: Fold into loop above.
-	bool channels_busy = false;
-	F32  busy_nominal_sum = 0;
-	bool channel_busy[TC_EOF];
-	bool channel_idle[TC_EOF];
-	bool channel_over_nominal[TC_EOF];
-
-	for (i = 0; i < TC_EOF; i++)
-	{
-		// Is this a busy channel?
-		if (mBitsSentHistory[i] >= BUSY_PERCENT * DYNAMIC_ADJUST_TIME.value() * mCurrentBPS[i])
-		{
-			// this channel is busy
-			channels_busy = true;
-			busy_nominal_sum += mNominalBPS[i];		// use for allocation of pooled idle bandwidth
-			channel_busy[i] = true;
-		}
-		else
-		{
-			channel_busy[i] = false;
-		}
-
-		// Is this an idle channel?
-		if ((mBitsSentHistory[i] < IDLE_PERCENT * DYNAMIC_ADJUST_TIME.value() * mCurrentBPS[i]) &&
-			(mBitsAvailable[i] > 0))
-		{
-			channel_idle[i] = true;
-		}
-		else
-		{
-			channel_idle[i] = false;
-		}
-
-		// Is this an overpumped channel?
-		if (mCurrentBPS[i] > mNominalBPS[i])
-		{
-			channel_over_nominal[i] = true;
-		}
-		else
-		{
-			channel_over_nominal[i] = false;
-		}
-	}
-
-	if (channels_busy)
-	{
-		// Some channels are busy.  Let's see if we can get them some bandwidth.
-		F32 used_bps;
-		F32 avail_bps;
-		F32 transfer_bps;
-
-		F32 pool_bps = 0;
-
-		for (i = 0; i < TC_EOF; i++)
-		{
-			if (channel_idle[i] || channel_over_nominal[i] )
-			{
-				// Either channel i is idle, or has been overpumped.
-				// Therefore it's a candidate to give up some bandwidth.
-				// Figure out how much bandwidth it has been using, and how
-				// much is available to steal.
-				used_bps = mBitsSentHistory[i] / DYNAMIC_ADJUST_TIME.value();
-
-				// CRO make sure to keep a minimum amount of throttle available
-				// CRO NB: channels set to < MINIMUM_BPS will never give up bps, 
-				// which is correct I think
-				if (used_bps < gThrottleMinimumBPS[i])
-				{
-					used_bps = gThrottleMinimumBPS[i];
-				}
-
-				if (channel_over_nominal[i])
-				{
-					F32 unused_current = mCurrentBPS[i] - used_bps;
-					avail_bps = llmax(mCurrentBPS[i] - mNominalBPS[i], unused_current);
-				}
-				else
-				{
-					avail_bps = mCurrentBPS[i] - used_bps;
-				}
-
-				//LL_INFOS() << i << " avail " << avail_bps << LL_ENDL;
-
-				// Historically, a channel could have used more than its current share,
-				// even if it's idle right now.
-				// Make sure we don't steal too much.
-				if (avail_bps < 0)
-				{
-					continue;
-				}
-
-				// Transfer some bandwidth from this channel into the global pool.
-				transfer_bps = avail_bps * TRANSFER_PERCENT;
-				mCurrentBPS[i] -= transfer_bps;
-				pool_bps += transfer_bps;
-			}
-		}
-
-		//LL_INFOS() << "Pool BPS: " << pool_bps << LL_ENDL;
-		// Now redistribute the bandwidth to busy channels.
-		F32 unused_bps = 0.f;
-
-		for (i = 0; i < TC_EOF; i++)
-		{
-			if (channel_busy[i])
-			{
-				F32 add_amount = pool_bps * (mNominalBPS[i] / busy_nominal_sum);
-				//LL_INFOS() << "Busy " << i << " gets " << pool_bps << LL_ENDL;
-				mCurrentBPS[i] += add_amount;
-
-				// CRO: make sure this doesn't get too huge
-				// JC - Actually, need to let mCurrentBPS go less than nominal, otherwise
-				// you aren't allowing bandwidth to actually be moved from one channel
-				// to another.  
-				// *TODO: If clamping high end, would be good to re-
-				// allocate to other channels in the above code.
-				const F32 MAX_BPS = 4 * mNominalBPS[i];
-				if (mCurrentBPS[i] > MAX_BPS)
-				{
-					F32 overage = mCurrentBPS[i] - MAX_BPS;
-					mCurrentBPS[i] -= overage;
-					unused_bps += overage;
-				}
-
-				// Paranoia
-				if (mCurrentBPS[i] < gThrottleMinimumBPS[i])
-				{
-					mCurrentBPS[i] = gThrottleMinimumBPS[i];
-				}
-			}
-		}
-
-		// For fun, add the overage back in to objects
-		if (unused_bps > 0.f)
-		{
-			mCurrentBPS[TC_TASK] += unused_bps;
-		}
-	}
-	else
-	{
-		// No one is busy.
-		// Make the channel allocations seek toward nominal.
-
-		// Look for overpumped channels
-		F32 starved_nominal_sum = 0;
-		F32 avail_bps = 0;
-		F32 transfer_bps = 0;
-		F32 pool_bps = 0;
-		for (i = 0; i < TC_EOF; i++)
-		{
-			if (mCurrentBPS[i] > mNominalBPS[i])
-			{
-				avail_bps = (mCurrentBPS[i] - mNominalBPS[i]);
-				transfer_bps = avail_bps * RECOVER_PERCENT;
-
-				mCurrentBPS[i] -= transfer_bps;
-				pool_bps += transfer_bps;
-			}
-		}
-
-		// Evenly distribute bandwidth to channels currently
-		// using less than nominal.
-		for (i = 0; i < TC_EOF; i++)
-		{
-			if (mCurrentBPS[i] < mNominalBPS[i])
-			{
-				// We're going to weight allocations by nominal BPS.
-				starved_nominal_sum += mNominalBPS[i];
-			}
-		}
-
-		for (i = 0; i < TC_EOF; i++)
-		{
-			if (mCurrentBPS[i] < mNominalBPS[i])
-			{
-				// Distribute bandwidth according to nominal allocation ratios.
-				mCurrentBPS[i] += pool_bps * (mNominalBPS[i] / starved_nominal_sum);
-			}
-		}
-	}
-	return true;
-=======
-    const F32Seconds DYNAMIC_ADJUST_TIME(1.0f);
-    const F32 CURRENT_PERIOD_WEIGHT = .25f;     // how much weight to give to last period while determining BPS utilization
-    const F32 BUSY_PERCENT = 0.75f;     // if use more than this fraction of BPS, you are busy
-    const F32 IDLE_PERCENT = 0.70f;     // if use less than this fraction, you are "idle"
-    const F32 TRANSFER_PERCENT = 0.90f; // how much unused bandwidth to take away each adjustment
-    const F32 RECOVER_PERCENT = 0.25f;  // how much to give back during recovery phase
-
-    S32 i;
-
-    F64Seconds mt_sec = LLMessageSystem::getMessageTimeSeconds();
-
-    // Only dynamically adjust every few seconds
-    if ((mt_sec - mDynamicAdjustTime) < DYNAMIC_ADJUST_TIME)
-    {
-        return FALSE;
-    }
-    mDynamicAdjustTime = mt_sec;
-
-    // Update historical information
-    for (i = 0; i < TC_EOF; i++)
-    {
-        if (mBitsSentHistory[i] == 0)
-        {
-            // first run, just copy current period
-            mBitsSentHistory[i] = mBitsSentThisPeriod[i];
-        }
-        else
-        {
-            // have some history, so weight accordingly
-            mBitsSentHistory[i] = (1.f - CURRENT_PERIOD_WEIGHT) * mBitsSentHistory[i]
-                + CURRENT_PERIOD_WEIGHT * mBitsSentThisPeriod[i];
-        }
-
-        mBitsSentThisPeriod[i] = 0;
-    }
-
-    // Look for busy channels
-    // TODO: Fold into loop above.
-    BOOL channels_busy = FALSE;
-    F32  busy_nominal_sum = 0;
-    BOOL channel_busy[TC_EOF];
-    BOOL channel_idle[TC_EOF];
-    BOOL channel_over_nominal[TC_EOF];
-
-    for (i = 0; i < TC_EOF; i++)
-    {
-        // Is this a busy channel?
-        if (mBitsSentHistory[i] >= BUSY_PERCENT * DYNAMIC_ADJUST_TIME.value() * mCurrentBPS[i])
-        {
-            // this channel is busy
-            channels_busy = TRUE;
-            busy_nominal_sum += mNominalBPS[i];     // use for allocation of pooled idle bandwidth
-            channel_busy[i] = TRUE;
-        }
-        else
-        {
-            channel_busy[i] = FALSE;
-        }
-
-        // Is this an idle channel?
-        if ((mBitsSentHistory[i] < IDLE_PERCENT * DYNAMIC_ADJUST_TIME.value() * mCurrentBPS[i]) &&
-            (mBitsAvailable[i] > 0))
-        {
-            channel_idle[i] = TRUE;
-        }
-        else
-        {
-            channel_idle[i] = FALSE;
-        }
-
-        // Is this an overpumped channel?
-        if (mCurrentBPS[i] > mNominalBPS[i])
-        {
-            channel_over_nominal[i] = TRUE;
-        }
-        else
-        {
-            channel_over_nominal[i] = FALSE;
-        }
-    }
-
-    if (channels_busy)
-    {
-        // Some channels are busy.  Let's see if we can get them some bandwidth.
-        F32 used_bps;
-        F32 avail_bps;
-        F32 transfer_bps;
-
-        F32 pool_bps = 0;
-
-        for (i = 0; i < TC_EOF; i++)
-        {
-            if (channel_idle[i] || channel_over_nominal[i] )
-            {
-                // Either channel i is idle, or has been overpumped.
-                // Therefore it's a candidate to give up some bandwidth.
-                // Figure out how much bandwidth it has been using, and how
-                // much is available to steal.
-                used_bps = mBitsSentHistory[i] / DYNAMIC_ADJUST_TIME.value();
-
-                // CRO make sure to keep a minimum amount of throttle available
-                // CRO NB: channels set to < MINIMUM_BPS will never give up bps,
-                // which is correct I think
-                if (used_bps < gThrottleMinimumBPS[i])
-                {
-                    used_bps = gThrottleMinimumBPS[i];
-                }
-
-                if (channel_over_nominal[i])
-                {
-                    F32 unused_current = mCurrentBPS[i] - used_bps;
-                    avail_bps = llmax(mCurrentBPS[i] - mNominalBPS[i], unused_current);
-                }
-                else
-                {
-                    avail_bps = mCurrentBPS[i] - used_bps;
-                }
-
-                //LL_INFOS() << i << " avail " << avail_bps << LL_ENDL;
-
-                // Historically, a channel could have used more than its current share,
-                // even if it's idle right now.
-                // Make sure we don't steal too much.
-                if (avail_bps < 0)
-                {
-                    continue;
-                }
-
-                // Transfer some bandwidth from this channel into the global pool.
-                transfer_bps = avail_bps * TRANSFER_PERCENT;
-                mCurrentBPS[i] -= transfer_bps;
-                pool_bps += transfer_bps;
-            }
-        }
-
-        //LL_INFOS() << "Pool BPS: " << pool_bps << LL_ENDL;
-        // Now redistribute the bandwidth to busy channels.
-        F32 unused_bps = 0.f;
-
-        for (i = 0; i < TC_EOF; i++)
-        {
-            if (channel_busy[i])
-            {
-                F32 add_amount = pool_bps * (mNominalBPS[i] / busy_nominal_sum);
-                //LL_INFOS() << "Busy " << i << " gets " << pool_bps << LL_ENDL;
-                mCurrentBPS[i] += add_amount;
-
-                // CRO: make sure this doesn't get too huge
-                // JC - Actually, need to let mCurrentBPS go less than nominal, otherwise
-                // you aren't allowing bandwidth to actually be moved from one channel
-                // to another.
-                // *TODO: If clamping high end, would be good to re-
-                // allocate to other channels in the above code.
-                const F32 MAX_BPS = 4 * mNominalBPS[i];
-                if (mCurrentBPS[i] > MAX_BPS)
-                {
-                    F32 overage = mCurrentBPS[i] - MAX_BPS;
-                    mCurrentBPS[i] -= overage;
-                    unused_bps += overage;
-                }
-
-                // Paranoia
-                if (mCurrentBPS[i] < gThrottleMinimumBPS[i])
-                {
-                    mCurrentBPS[i] = gThrottleMinimumBPS[i];
-                }
-            }
-        }
-
-        // For fun, add the overage back in to objects
-        if (unused_bps > 0.f)
-        {
-            mCurrentBPS[TC_TASK] += unused_bps;
-        }
-    }
-    else
-    {
-        // No one is busy.
-        // Make the channel allocations seek toward nominal.
-
-        // Look for overpumped channels
-        F32 starved_nominal_sum = 0;
-        F32 avail_bps = 0;
-        F32 transfer_bps = 0;
-        F32 pool_bps = 0;
-        for (i = 0; i < TC_EOF; i++)
-        {
-            if (mCurrentBPS[i] > mNominalBPS[i])
-            {
-                avail_bps = (mCurrentBPS[i] - mNominalBPS[i]);
-                transfer_bps = avail_bps * RECOVER_PERCENT;
-
-                mCurrentBPS[i] -= transfer_bps;
-                pool_bps += transfer_bps;
-            }
-        }
-
-        // Evenly distribute bandwidth to channels currently
-        // using less than nominal.
-        for (i = 0; i < TC_EOF; i++)
-        {
-            if (mCurrentBPS[i] < mNominalBPS[i])
-            {
-                // We're going to weight allocations by nominal BPS.
-                starved_nominal_sum += mNominalBPS[i];
-            }
-        }
-
-        for (i = 0; i < TC_EOF; i++)
-        {
-            if (mCurrentBPS[i] < mNominalBPS[i])
-            {
-                // Distribute bandwidth according to nominal allocation ratios.
-                mCurrentBPS[i] += pool_bps * (mNominalBPS[i] / starved_nominal_sum);
-            }
-        }
-    }
-    return TRUE;
->>>>>>> e1623bb2
-}+/**
+ * @file llthrottle.cpp
+ * @brief LLThrottle class used for network bandwidth control.
+ *
+ * $LicenseInfo:firstyear=2001&license=viewerlgpl$
+ * Second Life Viewer Source Code
+ * Copyright (C) 2010, Linden Research, Inc.
+ *
+ * This library is free software; you can redistribute it and/or
+ * modify it under the terms of the GNU Lesser General Public
+ * License as published by the Free Software Foundation;
+ * version 2.1 of the License only.
+ *
+ * This library is distributed in the hope that it will be useful,
+ * but WITHOUT ANY WARRANTY; without even the implied warranty of
+ * MERCHANTABILITY or FITNESS FOR A PARTICULAR PURPOSE.  See the GNU
+ * Lesser General Public License for more details.
+ *
+ * You should have received a copy of the GNU Lesser General Public
+ * License along with this library; if not, write to the Free Software
+ * Foundation, Inc., 51 Franklin Street, Fifth Floor, Boston, MA  02110-1301  USA
+ *
+ * Linden Research, Inc., 945 Battery Street, San Francisco, CA  94111  USA
+ * $/LicenseInfo$
+ */
+
+#include "linden_common.h"
+
+#include "llthrottle.h"
+#include "llmath.h"
+#include "lldatapacker.h"
+#include "message.h"
+
+
+LLThrottle::LLThrottle(const F32 rate)
+{
+    mRate = rate;
+    mAvailable = 0.f;
+    mLookaheadSecs = 0.25f;
+    mLastSendTime = LLMessageSystem::getMessageTimeSeconds(true);
+}
+
+
+void LLThrottle::setRate(const F32 rate)
+{
+    // Need to accumulate available bits when adjusting the rate.
+    mAvailable = getAvailable();
+    mLastSendTime = LLMessageSystem::getMessageTimeSeconds();
+    mRate = rate;
+}
+
+F32 LLThrottle::getAvailable()
+{
+    // use a temporary bits_available
+    // since we don't want to change mBitsAvailable every time
+    F32Seconds elapsed_time = LLMessageSystem::getMessageTimeSeconds() - mLastSendTime;
+    return mAvailable + (mRate * elapsed_time.value());
+}
+
+bool LLThrottle::checkOverflow(const F32 amount)
+{
+    bool retval = true;
+
+    F32 lookahead_amount = mRate * mLookaheadSecs;
+
+    // use a temporary bits_available
+    // since we don't want to change mBitsAvailable every time
+    F32Seconds elapsed_time =  LLMessageSystem::getMessageTimeSeconds() - mLastSendTime;
+    F32 amount_available = mAvailable + (mRate * elapsed_time.value());
+
+    if ((amount_available >= lookahead_amount) || (amount_available > amount))
+    {
+        // ...enough space to send this message
+        // Also do if > lookahead so we can use if amount > capped amount.
+        retval = false;
+    }
+
+    return retval;
+}
+
+bool LLThrottle::throttleOverflow(const F32 amount)
+{
+    F32Seconds elapsed_time;
+    F32 lookahead_amount;
+    bool retval = true;
+
+    lookahead_amount = mRate * mLookaheadSecs;
+
+    F64Seconds mt_sec = LLMessageSystem::getMessageTimeSeconds();
+    elapsed_time = mt_sec - mLastSendTime;
+    mLastSendTime = mt_sec;
+
+    mAvailable += mRate * elapsed_time.value();
+
+    if (mAvailable >= lookahead_amount)
+    {
+        // ...channel completely open, so allow send regardless
+        // of size.  This allows sends on very low BPS channels.
+        mAvailable = lookahead_amount;
+        retval = false;
+    }
+    else if (mAvailable > amount)
+    {
+        // ...enough space to send this message
+        retval = false;
+    }
+
+    // We actually already sent the bits.
+    mAvailable -= amount;
+
+    // What if bitsavailable goes negative?
+    // That's OK, because it means someone is banging on the channel,
+    // so we need some time to recover.
+
+    return retval;
+}
+
+
+
+const F32 THROTTLE_LOOKAHEAD_TIME = 1.f;    // seconds
+
+// Make sure that we don't set above these
+// values, even if the client asks to be set
+// higher
+// Note that these values are replicated on the
+// client side to set max bandwidth throttling there,
+// in llviewerthrottle.cpp. These values are the sum
+// of the top two tiers of bandwidth there.
+
+F32 gThrottleMaximumBPS[TC_EOF] =
+{
+    150000.f, // TC_RESEND
+    170000.f, // TC_LAND
+    34000.f, // TC_WIND
+    34000.f, // TC_CLOUD
+    446000.f, // TC_TASK
+    446000.f, // TC_TEXTURE
+    220000.f, // TC_ASSET
+};
+
+// Start low until viewer informs us of capability
+// Asset and resend get high values, since they
+// aren't used JUST by the viewer necessarily.
+// This is a HACK and should be dealt with more properly on
+// circuit creation.
+
+F32 gThrottleDefaultBPS[TC_EOF] =
+{
+    100000.f, // TC_RESEND
+    4000.f, // TC_LAND
+    4000.f, // TC_WIND
+    4000.f, // TC_CLOUD
+    4000.f, // TC_TASK
+    4000.f, // TC_TEXTURE
+    100000.f, // TC_ASSET
+};
+
+// Don't throttle down lower than this
+// This potentially wastes 50 kbps, but usually
+// wont.
+F32 gThrottleMinimumBPS[TC_EOF] =
+{
+    10000.f,    // TC_RESEND
+    10000.f,    // TC_LAND
+     4000.f,    // TC_WIND
+     4000.f,    // TC_CLOUD
+    20000.f,    // TC_TASK
+    10000.f,    // TC_TEXTURE
+    10000.f,    // TC_ASSET
+};
+
+const char* THROTTLE_NAMES[TC_EOF] =
+{
+    "Resend ",
+    "Land   ",
+    "Wind   ",
+    "Cloud  ",
+    "Task   ",
+    "Texture",
+    "Asset  "
+};
+
+LLThrottleGroup::LLThrottleGroup()
+{
+    S32 i;
+    for (i = 0; i < TC_EOF; i++)
+    {
+        mThrottleTotal[i]   = gThrottleDefaultBPS[i];
+        mNominalBPS[i]      = gThrottleDefaultBPS[i];
+    }
+
+    resetDynamicAdjust();
+}
+
+void LLThrottleGroup::packThrottle(LLDataPacker &dp) const
+{
+    S32 i;
+    for (i = 0; i < TC_EOF; i++)
+    {
+        dp.packF32(mThrottleTotal[i], "Throttle");
+    }
+}
+
+void LLThrottleGroup::unpackThrottle(LLDataPacker &dp)
+{
+    S32 i;
+    for (i = 0; i < TC_EOF; i++)
+    {
+        F32 temp_throttle;
+        dp.unpackF32(temp_throttle, "Throttle");
+        temp_throttle = llclamp(temp_throttle, 0.f, 2250000.f);
+        mThrottleTotal[i] = temp_throttle;
+        if(mThrottleTotal[i] > gThrottleMaximumBPS[i])
+        {
+            mThrottleTotal[i] = gThrottleMaximumBPS[i];
+        }
+    }
+}
+
+// Call this whenever mNominalBPS changes.  Need to reset
+// the measurement systems.  In the future, we should look
+// into NOT resetting the system.
+void LLThrottleGroup::resetDynamicAdjust()
+{
+    F64Seconds mt_sec = LLMessageSystem::getMessageTimeSeconds();
+    S32 i;
+    for (i = 0; i < TC_EOF; i++)
+    {
+        mCurrentBPS[i]      = mNominalBPS[i];
+        mBitsAvailable[i]   = mNominalBPS[i] * THROTTLE_LOOKAHEAD_TIME;
+        mLastSendTime[i] = mt_sec;
+        mBitsSentThisPeriod[i] = 0;
+        mBitsSentHistory[i] = 0;
+    }
+    mDynamicAdjustTime = mt_sec;
+}
+
+
+bool LLThrottleGroup::setNominalBPS(F32* throttle_vec)
+{
+    bool changed = false;
+    S32 i;
+    for (i = 0; i < TC_EOF; i++)
+    {
+        if (mNominalBPS[i] != throttle_vec[i])
+        {
+            changed = true;
+            mNominalBPS[i] = throttle_vec[i];
+        }
+    }
+
+    // If we changed the nominal settings, reset the dynamic
+    // adjustment subsystem.
+    if (changed)
+    {
+        resetDynamicAdjust();
+    }
+
+    return changed;
+}
+
+// Return bits available in the channel
+S32     LLThrottleGroup::getAvailable(S32 throttle_cat)
+{
+    S32 retval = 0;
+
+    F32 category_bps = mCurrentBPS[throttle_cat];
+    F32 lookahead_bits = category_bps * THROTTLE_LOOKAHEAD_TIME;
+
+    // use a temporary bits_available
+    // since we don't want to change mBitsAvailable every time
+    F32Seconds elapsed_time = LLMessageSystem::getMessageTimeSeconds() - mLastSendTime[throttle_cat];
+    F32 bits_available = mBitsAvailable[throttle_cat] + (category_bps * elapsed_time.value());
+
+    if (bits_available >= lookahead_bits)
+    {
+        retval = (S32) gThrottleMaximumBPS[throttle_cat];
+    }
+    else
+    {
+        retval = (S32) bits_available;
+    }
+
+    return retval;
+}
+
+
+bool LLThrottleGroup::checkOverflow(S32 throttle_cat, F32 bits)
+{
+    bool retval = true;
+
+    F32 category_bps = mCurrentBPS[throttle_cat];
+    F32 lookahead_bits = category_bps * THROTTLE_LOOKAHEAD_TIME;
+
+    // use a temporary bits_available
+    // since we don't want to change mBitsAvailable every time
+    F32Seconds elapsed_time = LLMessageSystem::getMessageTimeSeconds() - mLastSendTime[throttle_cat];
+    F32 bits_available = mBitsAvailable[throttle_cat] + (category_bps * elapsed_time.value());
+
+    if (bits_available >= lookahead_bits)
+    {
+        // ...channel completely open, so allow send regardless
+        // of size.  This allows sends on very low BPS channels.
+        mBitsAvailable[throttle_cat] = lookahead_bits;
+        retval = false;
+    }
+    else if ( bits_available > bits )
+    {
+        // ...enough space to send this message
+        retval = false;
+    }
+
+    return retval;
+}
+
+bool LLThrottleGroup::throttleOverflow(S32 throttle_cat, F32 bits)
+{
+    F32Seconds elapsed_time;
+    F32 category_bps;
+    F32 lookahead_bits;
+    bool retval = true;
+
+    category_bps = mCurrentBPS[throttle_cat];
+    lookahead_bits = category_bps * THROTTLE_LOOKAHEAD_TIME;
+
+    F64Seconds mt_sec = LLMessageSystem::getMessageTimeSeconds();
+    elapsed_time = mt_sec - mLastSendTime[throttle_cat];
+    mLastSendTime[throttle_cat] = mt_sec;
+    mBitsAvailable[throttle_cat] += category_bps * elapsed_time.value();
+
+    if (mBitsAvailable[throttle_cat] >= lookahead_bits)
+    {
+        // ...channel completely open, so allow send regardless
+        // of size.  This allows sends on very low BPS channels.
+        mBitsAvailable[throttle_cat] = lookahead_bits;
+        retval = false;
+    }
+    else if ( mBitsAvailable[throttle_cat] > bits )
+    {
+        // ...enough space to send this message
+        retval = false;
+    }
+
+    // We actually already sent the bits.
+    mBitsAvailable[throttle_cat] -= bits;
+
+    mBitsSentThisPeriod[throttle_cat] += bits;
+
+    // What if bitsavailable goes negative?
+    // That's OK, because it means someone is banging on the channel,
+    // so we need some time to recover.
+
+    return retval;
+}
+
+
+bool LLThrottleGroup::dynamicAdjust()
+{
+    const F32Seconds DYNAMIC_ADJUST_TIME(1.0f);
+    const F32 CURRENT_PERIOD_WEIGHT = .25f;     // how much weight to give to last period while determining BPS utilization
+    const F32 BUSY_PERCENT = 0.75f;     // if use more than this fraction of BPS, you are busy
+    const F32 IDLE_PERCENT = 0.70f;     // if use less than this fraction, you are "idle"
+    const F32 TRANSFER_PERCENT = 0.90f; // how much unused bandwidth to take away each adjustment
+    const F32 RECOVER_PERCENT = 0.25f;  // how much to give back during recovery phase
+
+    S32 i;
+
+    F64Seconds mt_sec = LLMessageSystem::getMessageTimeSeconds();
+
+    // Only dynamically adjust every few seconds
+    if ((mt_sec - mDynamicAdjustTime) < DYNAMIC_ADJUST_TIME)
+    {
+        return false;
+    }
+    mDynamicAdjustTime = mt_sec;
+
+    // Update historical information
+    for (i = 0; i < TC_EOF; i++)
+    {
+        if (mBitsSentHistory[i] == 0)
+        {
+            // first run, just copy current period
+            mBitsSentHistory[i] = mBitsSentThisPeriod[i];
+        }
+        else
+        {
+            // have some history, so weight accordingly
+            mBitsSentHistory[i] = (1.f - CURRENT_PERIOD_WEIGHT) * mBitsSentHistory[i]
+                + CURRENT_PERIOD_WEIGHT * mBitsSentThisPeriod[i];
+        }
+
+        mBitsSentThisPeriod[i] = 0;
+    }
+
+    // Look for busy channels
+    // TODO: Fold into loop above.
+    bool channels_busy = false;
+    F32  busy_nominal_sum = 0;
+    bool channel_busy[TC_EOF];
+    bool channel_idle[TC_EOF];
+    bool channel_over_nominal[TC_EOF];
+
+    for (i = 0; i < TC_EOF; i++)
+    {
+        // Is this a busy channel?
+        if (mBitsSentHistory[i] >= BUSY_PERCENT * DYNAMIC_ADJUST_TIME.value() * mCurrentBPS[i])
+        {
+            // this channel is busy
+            channels_busy = true;
+            busy_nominal_sum += mNominalBPS[i];     // use for allocation of pooled idle bandwidth
+            channel_busy[i] = true;
+        }
+        else
+        {
+            channel_busy[i] = false;
+        }
+
+        // Is this an idle channel?
+        if ((mBitsSentHistory[i] < IDLE_PERCENT * DYNAMIC_ADJUST_TIME.value() * mCurrentBPS[i]) &&
+            (mBitsAvailable[i] > 0))
+        {
+            channel_idle[i] = true;
+        }
+        else
+        {
+            channel_idle[i] = false;
+        }
+
+        // Is this an overpumped channel?
+        if (mCurrentBPS[i] > mNominalBPS[i])
+        {
+            channel_over_nominal[i] = true;
+        }
+        else
+        {
+            channel_over_nominal[i] = false;
+        }
+    }
+
+    if (channels_busy)
+    {
+        // Some channels are busy.  Let's see if we can get them some bandwidth.
+        F32 used_bps;
+        F32 avail_bps;
+        F32 transfer_bps;
+
+        F32 pool_bps = 0;
+
+        for (i = 0; i < TC_EOF; i++)
+        {
+            if (channel_idle[i] || channel_over_nominal[i] )
+            {
+                // Either channel i is idle, or has been overpumped.
+                // Therefore it's a candidate to give up some bandwidth.
+                // Figure out how much bandwidth it has been using, and how
+                // much is available to steal.
+                used_bps = mBitsSentHistory[i] / DYNAMIC_ADJUST_TIME.value();
+
+                // CRO make sure to keep a minimum amount of throttle available
+                // CRO NB: channels set to < MINIMUM_BPS will never give up bps,
+                // which is correct I think
+                if (used_bps < gThrottleMinimumBPS[i])
+                {
+                    used_bps = gThrottleMinimumBPS[i];
+                }
+
+                if (channel_over_nominal[i])
+                {
+                    F32 unused_current = mCurrentBPS[i] - used_bps;
+                    avail_bps = llmax(mCurrentBPS[i] - mNominalBPS[i], unused_current);
+                }
+                else
+                {
+                    avail_bps = mCurrentBPS[i] - used_bps;
+                }
+
+                //LL_INFOS() << i << " avail " << avail_bps << LL_ENDL;
+
+                // Historically, a channel could have used more than its current share,
+                // even if it's idle right now.
+                // Make sure we don't steal too much.
+                if (avail_bps < 0)
+                {
+                    continue;
+                }
+
+                // Transfer some bandwidth from this channel into the global pool.
+                transfer_bps = avail_bps * TRANSFER_PERCENT;
+                mCurrentBPS[i] -= transfer_bps;
+                pool_bps += transfer_bps;
+            }
+        }
+
+        //LL_INFOS() << "Pool BPS: " << pool_bps << LL_ENDL;
+        // Now redistribute the bandwidth to busy channels.
+        F32 unused_bps = 0.f;
+
+        for (i = 0; i < TC_EOF; i++)
+        {
+            if (channel_busy[i])
+            {
+                F32 add_amount = pool_bps * (mNominalBPS[i] / busy_nominal_sum);
+                //LL_INFOS() << "Busy " << i << " gets " << pool_bps << LL_ENDL;
+                mCurrentBPS[i] += add_amount;
+
+                // CRO: make sure this doesn't get too huge
+                // JC - Actually, need to let mCurrentBPS go less than nominal, otherwise
+                // you aren't allowing bandwidth to actually be moved from one channel
+                // to another.
+                // *TODO: If clamping high end, would be good to re-
+                // allocate to other channels in the above code.
+                const F32 MAX_BPS = 4 * mNominalBPS[i];
+                if (mCurrentBPS[i] > MAX_BPS)
+                {
+                    F32 overage = mCurrentBPS[i] - MAX_BPS;
+                    mCurrentBPS[i] -= overage;
+                    unused_bps += overage;
+                }
+
+                // Paranoia
+                if (mCurrentBPS[i] < gThrottleMinimumBPS[i])
+                {
+                    mCurrentBPS[i] = gThrottleMinimumBPS[i];
+                }
+            }
+        }
+
+        // For fun, add the overage back in to objects
+        if (unused_bps > 0.f)
+        {
+            mCurrentBPS[TC_TASK] += unused_bps;
+        }
+    }
+    else
+    {
+        // No one is busy.
+        // Make the channel allocations seek toward nominal.
+
+        // Look for overpumped channels
+        F32 starved_nominal_sum = 0;
+        F32 avail_bps = 0;
+        F32 transfer_bps = 0;
+        F32 pool_bps = 0;
+        for (i = 0; i < TC_EOF; i++)
+        {
+            if (mCurrentBPS[i] > mNominalBPS[i])
+            {
+                avail_bps = (mCurrentBPS[i] - mNominalBPS[i]);
+                transfer_bps = avail_bps * RECOVER_PERCENT;
+
+                mCurrentBPS[i] -= transfer_bps;
+                pool_bps += transfer_bps;
+            }
+        }
+
+        // Evenly distribute bandwidth to channels currently
+        // using less than nominal.
+        for (i = 0; i < TC_EOF; i++)
+        {
+            if (mCurrentBPS[i] < mNominalBPS[i])
+            {
+                // We're going to weight allocations by nominal BPS.
+                starved_nominal_sum += mNominalBPS[i];
+            }
+        }
+
+        for (i = 0; i < TC_EOF; i++)
+        {
+            if (mCurrentBPS[i] < mNominalBPS[i])
+            {
+                // Distribute bandwidth according to nominal allocation ratios.
+                mCurrentBPS[i] += pool_bps * (mNominalBPS[i] / starved_nominal_sum);
+            }
+        }
+    }
+    return true;
+}