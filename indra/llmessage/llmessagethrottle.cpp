--- conflicted
+++ resolved
@@ -1,248 +1,153 @@
-/**
- * @file llmessagethrottle.cpp
- * @brief LLMessageThrottle class used for throttling messages.
- *
- * $LicenseInfo:firstyear=2004&license=viewerlgpl$
- * Second Life Viewer Source Code
- * Copyright (C) 2010, Linden Research, Inc.
- *
- * This library is free software; you can redistribute it and/or
- * modify it under the terms of the GNU Lesser General Public
- * License as published by the Free Software Foundation;
- * version 2.1 of the License only.
- *
- * This library is distributed in the hope that it will be useful,
- * but WITHOUT ANY WARRANTY; without even the implied warranty of
- * MERCHANTABILITY or FITNESS FOR A PARTICULAR PURPOSE.  See the GNU
- * Lesser General Public License for more details.
- *
- * You should have received a copy of the GNU Lesser General Public
- * License along with this library; if not, write to the Free Software
- * Foundation, Inc., 51 Franklin Street, Fifth Floor, Boston, MA  02110-1301  USA
- *
- * Linden Research, Inc., 945 Battery Street, San Francisco, CA  94111  USA
- * $/LicenseInfo$
- */
-
-#include "linden_common.h"
-
-#include "llhash.h"
-
-#include "llmessagethrottle.h"
-#include "llframetimer.h"
-
-// This is used for the stl search_n function.
-bool eq_message_throttle_entry(LLMessageThrottleEntry a, LLMessageThrottleEntry b)
-        { return a.getHash() == b.getHash(); }
-
-const U64 SEC_TO_USEC = 1000000;
-
-// How long (in microseconds) each type of message stays in its throttle list.
-const U64 MAX_MESSAGE_AGE[MTC_EOF] =
-{
-    10 * SEC_TO_USEC,   // MTC_VIEWER_ALERT
-    10 * SEC_TO_USEC    // MTC_AGENT_ALERT
-};
-
-LLMessageThrottle::LLMessageThrottle()
-{
-}
-
-LLMessageThrottle::~LLMessageThrottle()
-{
-}
-
-void LLMessageThrottle::pruneEntries()
-{
-<<<<<<< HEAD
-	// Go through each message category, and prune entries older than max age.
-	S32 cat;
-	for (cat = 0; cat < MTC_EOF; cat++)
-	{
-		message_list_t* message_list = &(mMessageList[cat]);
-
-		// Use a reverse iterator, since entries on the back will be the oldest.
-		message_list_reverse_iterator_t r_iterator 	= message_list->rbegin();
-		message_list_reverse_iterator_t r_last 		= message_list->rend();
-
-		// Look for the first entry younger than the maximum age.
-		F32 max_age = (F32)MAX_MESSAGE_AGE[cat]; 
-		bool found = false;
-		while (r_iterator != r_last && !found)
-		{
-			if ( LLFrameTimer::getTotalTime() - (*r_iterator).getEntryTime() < max_age )
-			{
-				// We found a young enough entry.
-				found = true;
-
-				// Did we find at least one entry to remove?
-				if (r_iterator != message_list->rbegin())
-				{
-					// Yes, remove it.
-					message_list->erase(r_iterator.base(), message_list->end());
-				}
-			}
-			else
-			{
-				r_iterator++;
-			}
-		}
-
-		// If we didn't find any entries young enough to keep, remove them all.
-		if (!found)
-		{
-			message_list->clear();
-		}
-	}
-=======
-    // Go through each message category, and prune entries older than max age.
-    S32 cat;
-    for (cat = 0; cat < MTC_EOF; cat++)
-    {
-        message_list_t* message_list = &(mMessageList[cat]);
-
-        // Use a reverse iterator, since entries on the back will be the oldest.
-        message_list_reverse_iterator_t r_iterator  = message_list->rbegin();
-        message_list_reverse_iterator_t r_last      = message_list->rend();
-
-        // Look for the first entry younger than the maximum age.
-        F32 max_age = (F32)MAX_MESSAGE_AGE[cat];
-        BOOL found = FALSE;
-        while (r_iterator != r_last && !found)
-        {
-            if ( LLFrameTimer::getTotalTime() - (*r_iterator).getEntryTime() < max_age )
-            {
-                // We found a young enough entry.
-                found = TRUE;
-
-                // Did we find at least one entry to remove?
-                if (r_iterator != message_list->rbegin())
-                {
-                    // Yes, remove it.
-                    message_list->erase(r_iterator.base(), message_list->end());
-                }
-            }
-            else
-            {
-                r_iterator++;
-            }
-        }
-
-        // If we didn't find any entries young enough to keep, remove them all.
-        if (!found)
-        {
-            message_list->clear();
-        }
-    }
->>>>>>> e1623bb2
-}
-
-bool LLMessageThrottle::addViewerAlert(const LLUUID& to, const std::string& mesg)
-{
-<<<<<<< HEAD
-	message_list_t* message_list = &(mMessageList[MTC_VIEWER_ALERT]);
-
-	// Concatenate from,to,mesg into one string.
-	std::ostringstream full_mesg;
-	full_mesg << to << mesg;
-
-	// Create an entry for this message.
-	size_t hash = llhash(full_mesg.str().c_str());
-	LLMessageThrottleEntry entry(hash, LLFrameTimer::getTotalTime());
-
-	// Check if this message is already in the list.
- 	message_list_iterator_t found = std::search_n(message_list->begin(), message_list->end(),
- 												  1, entry, eq_message_throttle_entry);
-	if (found == message_list->end())
-	{
-		// This message was not found.  Add it to the list.
-		message_list->push_front(entry);
-		return true;
-	}
-	else
-	{
-		// This message was already in the list.
-		return false;
-	}
-=======
-    message_list_t* message_list = &(mMessageList[MTC_VIEWER_ALERT]);
-
-    // Concatenate from,to,mesg into one string.
-    std::ostringstream full_mesg;
-    full_mesg << to << mesg;
-
-    // Create an entry for this message.
-    size_t hash = llhash(full_mesg.str().c_str());
-    LLMessageThrottleEntry entry(hash, LLFrameTimer::getTotalTime());
-
-    // Check if this message is already in the list.
-    message_list_iterator_t found = std::search_n(message_list->begin(), message_list->end(),
-                                                  1, entry, eq_message_throttle_entry);
-    if (found == message_list->end())
-    {
-        // This message was not found.  Add it to the list.
-        message_list->push_front(entry);
-        return TRUE;
-    }
-    else
-    {
-        // This message was already in the list.
-        return FALSE;
-    }
->>>>>>> e1623bb2
-}
-
-bool LLMessageThrottle::addAgentAlert(const LLUUID& agent, const LLUUID& task, const std::string& mesg)
-{
-<<<<<<< HEAD
-	message_list_t* message_list = &(mMessageList[MTC_AGENT_ALERT]);
-
-	// Concatenate from,to,mesg into one string.
-	std::ostringstream full_mesg;
-	full_mesg << agent << task << mesg;
-
-	// Create an entry for this message.
-	size_t hash = llhash(full_mesg.str().c_str());
-	LLMessageThrottleEntry entry(hash, LLFrameTimer::getTotalTime());
-
-	// Check if this message is already in the list.
-	message_list_iterator_t found = std::search_n(message_list->begin(), message_list->end(),
-												  1, entry, eq_message_throttle_entry);
-	if (found == message_list->end())
-	{
-		// This message was not found.  Add it to the list.
-		message_list->push_front(entry);
-		return true;
-	}
-	else
-	{
-		// This message was already in the list.
-		return false;
-	}
-=======
-    message_list_t* message_list = &(mMessageList[MTC_AGENT_ALERT]);
-
-    // Concatenate from,to,mesg into one string.
-    std::ostringstream full_mesg;
-    full_mesg << agent << task << mesg;
-
-    // Create an entry for this message.
-    size_t hash = llhash(full_mesg.str().c_str());
-    LLMessageThrottleEntry entry(hash, LLFrameTimer::getTotalTime());
-
-    // Check if this message is already in the list.
-    message_list_iterator_t found = std::search_n(message_list->begin(), message_list->end(),
-                                                  1, entry, eq_message_throttle_entry);
-    if (found == message_list->end())
-    {
-        // This message was not found.  Add it to the list.
-        message_list->push_front(entry);
-        return TRUE;
-    }
-    else
-    {
-        // This message was already in the list.
-        return FALSE;
-    }
->>>>>>> e1623bb2
-}
+/**
+ * @file llmessagethrottle.cpp
+ * @brief LLMessageThrottle class used for throttling messages.
+ *
+ * $LicenseInfo:firstyear=2004&license=viewerlgpl$
+ * Second Life Viewer Source Code
+ * Copyright (C) 2010, Linden Research, Inc.
+ *
+ * This library is free software; you can redistribute it and/or
+ * modify it under the terms of the GNU Lesser General Public
+ * License as published by the Free Software Foundation;
+ * version 2.1 of the License only.
+ *
+ * This library is distributed in the hope that it will be useful,
+ * but WITHOUT ANY WARRANTY; without even the implied warranty of
+ * MERCHANTABILITY or FITNESS FOR A PARTICULAR PURPOSE.  See the GNU
+ * Lesser General Public License for more details.
+ *
+ * You should have received a copy of the GNU Lesser General Public
+ * License along with this library; if not, write to the Free Software
+ * Foundation, Inc., 51 Franklin Street, Fifth Floor, Boston, MA  02110-1301  USA
+ *
+ * Linden Research, Inc., 945 Battery Street, San Francisco, CA  94111  USA
+ * $/LicenseInfo$
+ */
+
+#include "linden_common.h"
+
+#include "llhash.h"
+
+#include "llmessagethrottle.h"
+#include "llframetimer.h"
+
+// This is used for the stl search_n function.
+bool eq_message_throttle_entry(LLMessageThrottleEntry a, LLMessageThrottleEntry b)
+        { return a.getHash() == b.getHash(); }
+
+const U64 SEC_TO_USEC = 1000000;
+
+// How long (in microseconds) each type of message stays in its throttle list.
+const U64 MAX_MESSAGE_AGE[MTC_EOF] =
+{
+    10 * SEC_TO_USEC,   // MTC_VIEWER_ALERT
+    10 * SEC_TO_USEC    // MTC_AGENT_ALERT
+};
+
+LLMessageThrottle::LLMessageThrottle()
+{
+}
+
+LLMessageThrottle::~LLMessageThrottle()
+{
+}
+
+void LLMessageThrottle::pruneEntries()
+{
+    // Go through each message category, and prune entries older than max age.
+    S32 cat;
+    for (cat = 0; cat < MTC_EOF; cat++)
+    {
+        message_list_t* message_list = &(mMessageList[cat]);
+
+        // Use a reverse iterator, since entries on the back will be the oldest.
+        message_list_reverse_iterator_t r_iterator  = message_list->rbegin();
+        message_list_reverse_iterator_t r_last      = message_list->rend();
+
+        // Look for the first entry younger than the maximum age.
+        F32 max_age = (F32)MAX_MESSAGE_AGE[cat];
+        bool found = false;
+        while (r_iterator != r_last && !found)
+        {
+            if ( LLFrameTimer::getTotalTime() - (*r_iterator).getEntryTime() < max_age )
+            {
+                // We found a young enough entry.
+                found = true;
+
+                // Did we find at least one entry to remove?
+                if (r_iterator != message_list->rbegin())
+                {
+                    // Yes, remove it.
+                    message_list->erase(r_iterator.base(), message_list->end());
+                }
+            }
+            else
+            {
+                r_iterator++;
+            }
+        }
+
+        // If we didn't find any entries young enough to keep, remove them all.
+        if (!found)
+        {
+            message_list->clear();
+        }
+    }
+}
+
+bool LLMessageThrottle::addViewerAlert(const LLUUID& to, const std::string& mesg)
+{
+    message_list_t* message_list = &(mMessageList[MTC_VIEWER_ALERT]);
+
+    // Concatenate from,to,mesg into one string.
+    std::ostringstream full_mesg;
+    full_mesg << to << mesg;
+
+    // Create an entry for this message.
+    size_t hash = llhash(full_mesg.str().c_str());
+    LLMessageThrottleEntry entry(hash, LLFrameTimer::getTotalTime());
+
+    // Check if this message is already in the list.
+    message_list_iterator_t found = std::search_n(message_list->begin(), message_list->end(),
+                                                  1, entry, eq_message_throttle_entry);
+    if (found == message_list->end())
+    {
+        // This message was not found.  Add it to the list.
+        message_list->push_front(entry);
+        return true;
+    }
+    else
+    {
+        // This message was already in the list.
+        return false;
+    }
+}
+
+bool LLMessageThrottle::addAgentAlert(const LLUUID& agent, const LLUUID& task, const std::string& mesg)
+{
+    message_list_t* message_list = &(mMessageList[MTC_AGENT_ALERT]);
+
+    // Concatenate from,to,mesg into one string.
+    std::ostringstream full_mesg;
+    full_mesg << agent << task << mesg;
+
+    // Create an entry for this message.
+    size_t hash = llhash(full_mesg.str().c_str());
+    LLMessageThrottleEntry entry(hash, LLFrameTimer::getTotalTime());
+
+    // Check if this message is already in the list.
+    message_list_iterator_t found = std::search_n(message_list->begin(), message_list->end(),
+                                                  1, entry, eq_message_throttle_entry);
+    if (found == message_list->end())
+    {
+        // This message was not found.  Add it to the list.
+        message_list->push_front(entry);
+        return true;
+    }
+    else
+    {
+        // This message was already in the list.
+        return false;
+    }
+}
+