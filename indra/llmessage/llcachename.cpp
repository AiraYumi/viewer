/** 
 * @file llcachename.cpp
 * @brief A hierarchical cache of first and last names queried based on UUID.
 *
 * $LicenseInfo:firstyear=2002&license=viewergpl$
 * 
 * Copyright (c) 2002-2009, Linden Research, Inc.
 * 
 * Second Life Viewer Source Code
 * The source code in this file ("Source Code") is provided by Linden Lab
 * to you under the terms of the GNU General Public License, version 2.0
 * ("GPL"), unless you have obtained a separate licensing agreement
 * ("Other License"), formally executed by you and Linden Lab.  Terms of
 * the GPL can be found in doc/GPL-license.txt in this distribution, or
 * online at http://secondlifegrid.net/programs/open_source/licensing/gplv2
 * 
 * There are special exceptions to the terms and conditions of the GPL as
 * it is applied to this Source Code. View the full text of the exception
 * in the file doc/FLOSS-exception.txt in this software distribution, or
 * online at
 * http://secondlifegrid.net/programs/open_source/licensing/flossexception
 * 
 * By copying, modifying or distributing this software, you acknowledge
 * that you have read and understood your obligations described above,
 * and agree to abide by those obligations.
 * 
 * ALL LINDEN LAB SOURCE CODE IS PROVIDED "AS IS." LINDEN LAB MAKES NO
 * WARRANTIES, EXPRESS, IMPLIED OR OTHERWISE, REGARDING ITS ACCURACY,
 * COMPLETENESS OR PERFORMANCE.
 * $/LicenseInfo$
 */

#include "linden_common.h"

#include "llcachename.h"

// linden library includes
#include "lldbstrings.h"
#include "llframetimer.h"
#include "llhost.h"
#include "llrand.h"
#include "llsdserialize.h"
#include "lluuid.h"
#include "message.h"
<<<<<<< HEAD
=======
#include "llmemtype.h"
>>>>>>> fcaa1ad4

// llsd serialization constants
static const std::string AGENTS("agents");
static const std::string GROUPS("groups");
static const std::string CTIME("ctime");
static const std::string FIRST("first");
static const std::string LAST("last");
static const std::string NAME("name");

// We track name requests in flight for up to this long.
// We won't re-request a name during this time
const U32 PENDING_TIMEOUT_SECS = 5 * 60;

// File version number
const S32 CN_FILE_VERSION = 2;

// Globals
LLCacheName* gCacheName = NULL;
std::map<std::string, std::string> LLCacheName::sCacheName;

/// ---------------------------------------------------------------------------
/// class LLCacheNameEntry
/// ---------------------------------------------------------------------------

class LLCacheNameEntry
{
public:
	LLCacheNameEntry();

public:
	bool mIsGroup;
	U32 mCreateTime;	// unix time_t
	std::string mFirstName;
	std::string mLastName;
	std::string mGroupName;
};

LLCacheNameEntry::LLCacheNameEntry()
{
}


class PendingReply
{
public:
	LLUUID				mID;
	LLCacheNameSignal	mSignal;
	LLHost				mHost;
	
	PendingReply(const LLUUID& id, const LLHost& host)
		: mID(id), mHost(host)
	{
	}
	
	boost::signals2::connection setCallback(const LLCacheNameCallback& cb)
	{
		return mSignal.connect(cb);
	}
	
	void done()			{ mID.setNull(); }
	bool isDone() const	{ return mID.isNull() != FALSE; }
};

class ReplySender
{
public:
	ReplySender(LLMessageSystem* msg);
	~ReplySender();

	void send(const LLUUID& id,
		const LLCacheNameEntry& entry, const LLHost& host);

private:
	void flush();

	LLMessageSystem*	mMsg;
	bool				mPending;
	bool				mCurrIsGroup;
	LLHost				mCurrHost;
};

ReplySender::ReplySender(LLMessageSystem* msg)
	: mMsg(msg), mPending(false)
{ }

ReplySender::~ReplySender()
{
	flush();
}

void ReplySender::send(const LLUUID& id,
	const LLCacheNameEntry& entry, const LLHost& host)
{
	if (mPending)
	{
		if (mCurrIsGroup != entry.mIsGroup
		||  mCurrHost != host)
		{
			flush();
		}
	}

	if (!mPending)
	{
		mPending = true;
		mCurrIsGroup = entry.mIsGroup;
		mCurrHost = host;

		if(mCurrIsGroup)
			mMsg->newMessageFast(_PREHASH_UUIDGroupNameReply);
		else
			mMsg->newMessageFast(_PREHASH_UUIDNameReply);
	}

	mMsg->nextBlockFast(_PREHASH_UUIDNameBlock);
	mMsg->addUUIDFast(_PREHASH_ID, id);
	if(mCurrIsGroup)
	{
		mMsg->addStringFast(_PREHASH_GroupName, entry.mGroupName);
	}
	else
	{
		mMsg->addStringFast(_PREHASH_FirstName,	entry.mFirstName);
		mMsg->addStringFast(_PREHASH_LastName, entry.mLastName);
	}

	if(mMsg->isSendFullFast(_PREHASH_UUIDNameBlock))
	{
		flush();
	}
}

void ReplySender::flush()
{
	if (mPending)
	{
		mMsg->sendReliable(mCurrHost);
		mPending = false;
	}
}


typedef std::set<LLUUID>					AskQueue;
typedef std::list<PendingReply*>			ReplyQueue;
typedef std::map<LLUUID,U32>				PendingQueue;
typedef std::map<LLUUID, LLCacheNameEntry*> Cache;

class LLCacheName::Impl
{
public:
	LLMessageSystem*	mMsg;
	LLHost				mUpstreamHost;

	Cache				mCache;
		// the map of UUIDs to names

	AskQueue			mAskNameQueue;
	AskQueue			mAskGroupQueue;
		// UUIDs to ask our upstream host about
	
	PendingQueue		mPendingQueue;
		// UUIDs that have been requested but are not in cache yet.

	ReplyQueue			mReplyQueue;
		// requests awaiting replies from us

	LLCacheNameSignal	mSignal;

	LLFrameTimer		mProcessTimer;

	Impl(LLMessageSystem* msg);
	~Impl();
	
	boost::signals2::connection addPending(const LLUUID& id, const LLCacheNameCallback& callback);
	void addPending(const LLUUID& id, const LLHost& host);
	
	void processPendingAsks();
	void processPendingReplies();
	void sendRequest(const char* msg_name, const AskQueue& queue);
	bool isRequestPending(const LLUUID& id);

	// Message system callbacks.
	void processUUIDRequest(LLMessageSystem* msg, bool isGroup);
	void processUUIDReply(LLMessageSystem* msg, bool isGroup);

	static void handleUUIDNameRequest(LLMessageSystem* msg, void** userdata);
	static void handleUUIDNameReply(LLMessageSystem* msg, void** userdata);
	static void handleUUIDGroupNameRequest(LLMessageSystem* msg, void** userdata);
	static void handleUUIDGroupNameReply(LLMessageSystem* msg, void** userdata);
};


/// --------------------------------------------------------------------------
/// class LLCacheName
/// ---------------------------------------------------------------------------

LLCacheName::LLCacheName(LLMessageSystem* msg)
	: impl(* new Impl(msg))
	{ }

LLCacheName::LLCacheName(LLMessageSystem* msg, const LLHost& upstream_host)
	: impl(* new Impl(msg))
{
	sCacheName["waiting"] = "(Loading...)";
	sCacheName["nobody"] = "(nobody)";
	sCacheName["none"] = "(none)";
	setUpstream(upstream_host);
}

LLCacheName::~LLCacheName()
{
	delete &impl;
}

LLCacheName::Impl::Impl(LLMessageSystem* msg)
	: mMsg(msg), mUpstreamHost(LLHost::invalid)
{
	mMsg->setHandlerFuncFast(
		_PREHASH_UUIDNameRequest, handleUUIDNameRequest, (void**)this);
	mMsg->setHandlerFuncFast(
		_PREHASH_UUIDNameReply, handleUUIDNameReply, (void**)this);
	mMsg->setHandlerFuncFast(
		_PREHASH_UUIDGroupNameRequest, handleUUIDGroupNameRequest, (void**)this);
	mMsg->setHandlerFuncFast(
		_PREHASH_UUIDGroupNameReply, handleUUIDGroupNameReply, (void**)this);
}


LLCacheName::Impl::~Impl()
{
	for_each(mCache.begin(), mCache.end(), DeletePairedPointer());
	for_each(mReplyQueue.begin(), mReplyQueue.end(), DeletePointer());
}

boost::signals2::connection LLCacheName::Impl::addPending(const LLUUID& id, const LLCacheNameCallback& callback)
{
	PendingReply* reply = new PendingReply(id, LLHost());
	boost::signals2::connection res = reply->setCallback(callback);
	mReplyQueue.push_back(reply);
	return res;
}

void LLCacheName::Impl::addPending(const LLUUID& id, const LLHost& host)
{
	PendingReply* reply = new PendingReply(id, host);
	mReplyQueue.push_back(reply);
}

void LLCacheName::setUpstream(const LLHost& upstream_host)
{
	impl.mUpstreamHost = upstream_host;
}

boost::signals2::connection LLCacheName::addObserver(const LLCacheNameCallback& callback)
{
	return impl.mSignal.connect(callback);
}

void LLCacheName::importFile(LLFILE* fp)
{
	S32 count = 0;

	const S32 BUFFER_SIZE = 1024;
	char buffer[BUFFER_SIZE];	/*Flawfinder: ignore*/

	// *NOTE: These buffer sizes are hardcoded into sscanf() below
	char id_string[MAX_STRING]; /*Flawfinder: ignore*/
	char firstname[MAX_STRING]; /*Flawfinder: ignore*/
	char lastname[MAX_STRING]; /*Flawfinder: ignore*/
	U32 create_time;

	// This is OK if the first line is actually a name.  We just don't load it.
	char* valid = fgets(buffer, BUFFER_SIZE, fp);
	if (!valid) return;

	// *NOTE: This buffer size is hardcoded into sscanf() below
	char version_string[BUFFER_SIZE]; /*Flawfinder: ignore*/
	S32 version = 0;
	S32 match = sscanf(	/* Flawfinder: ignore */
		buffer,
		"%1023s %d",
		version_string, &version);
	if (   match != 2
		|| strcmp(version_string, "version")
		|| version != CN_FILE_VERSION)
	{
		llwarns << "Ignoring old cache name file format" << llendl;
		return;
	}

	// We'll expire entries more than a week old
	U32 now = (U32)time(NULL);
	const U32 SECS_PER_DAY = 60 * 60 * 24;
	U32 delete_before_time = now - (7 * SECS_PER_DAY);

	while(!feof(fp))
	{
		valid = fgets(buffer, BUFFER_SIZE, fp);
		if (!valid) break;

		match = sscanf(	/* Flawfinder: ignore */
			buffer,
			"%254s %u %254s %254s",
			id_string, 
			&create_time,
			firstname, 
			lastname);
		if (4 != match) continue;

		LLUUID id(id_string);
		if (id.isNull()) continue;

		// undo trivial XOR
		S32 i;
		for (i = 0; i < UUID_BYTES; i++)
		{
			id.mData[i] ^= 0x33;
		}

		// Don't load entries that are more than a week old
		if (create_time < delete_before_time) continue;

		LLCacheNameEntry* entry = new LLCacheNameEntry();
		entry->mIsGroup = false;
		entry->mCreateTime = create_time;
		entry->mFirstName = firstname;
		entry->mLastName = lastname;
		impl.mCache[id] = entry;

		count++;
	}

	llinfos << "LLCacheName loaded " << count << " names" << llendl;
}

bool LLCacheName::importFile(std::istream& istr)
{
	LLSD data;
	if(LLSDSerialize::fromXML(data, istr) < 1)
		return false;

	// We'll expire entries more than a week old
	U32 now = (U32)time(NULL);
	const U32 SECS_PER_DAY = 60 * 60 * 24;
	U32 delete_before_time = now - (7 * SECS_PER_DAY);

	// iterate over the agents
	S32 count = 0;
	LLSD agents = data[AGENTS];
	LLSD::map_iterator iter = agents.beginMap();
	LLSD::map_iterator end = agents.endMap();
	for( ; iter != end; ++iter)
	{
		LLUUID id((*iter).first);
		LLSD agent = (*iter).second;
		U32 ctime = (U32)agent[CTIME].asInteger();
		if(ctime < delete_before_time) continue;

		LLCacheNameEntry* entry = new LLCacheNameEntry();
		entry->mIsGroup = false;
		entry->mCreateTime = ctime;
		entry->mFirstName = agent[FIRST].asString();
		entry->mLastName = agent[LAST].asString();
		impl.mCache[id] = entry;

		++count;
	}
	llinfos << "LLCacheName loaded " << count << " agent names" << llendl;

	count = 0;
	LLSD groups = data[GROUPS];
	iter = groups.beginMap();
	end = groups.endMap();
	for( ; iter != end; ++iter)
	{
		LLUUID id((*iter).first);
		LLSD group = (*iter).second;
		U32 ctime = (U32)group[CTIME].asInteger();
		if(ctime < delete_before_time) continue;

		LLCacheNameEntry* entry = new LLCacheNameEntry();
		entry->mIsGroup = true;
		entry->mCreateTime = ctime;
		entry->mGroupName = group[NAME].asString();
		impl.mCache[id] = entry;
		++count;
	}
	llinfos << "LLCacheName loaded " << count << " group names" << llendl;
	return true;
}

void LLCacheName::exportFile(std::ostream& ostr)
{
	LLSD data;
	Cache::iterator iter = impl.mCache.begin();
	Cache::iterator end = impl.mCache.end();
	for( ; iter != end; ++iter)
	{
		// Only write entries for which we have valid data.
		LLCacheNameEntry* entry = iter->second;
		if(!entry
		   || (std::string::npos != entry->mFirstName.find('?'))
		   || (std::string::npos != entry->mGroupName.find('?')))
		{
			continue;
		}

		// store it
		LLUUID id = iter->first;
		std::string id_str = id.asString();
		if(!entry->mFirstName.empty() && !entry->mLastName.empty())
		{
			data[AGENTS][id_str][FIRST] = entry->mFirstName;
			data[AGENTS][id_str][LAST] = entry->mLastName;
			data[AGENTS][id_str][CTIME] = (S32)entry->mCreateTime;
		}
		else if(entry->mIsGroup && !entry->mGroupName.empty())
		{
			data[GROUPS][id_str][NAME] = entry->mGroupName;
			data[GROUPS][id_str][CTIME] = (S32)entry->mCreateTime;
		}
	}

	LLSDSerialize::toPrettyXML(data, ostr);
}


BOOL LLCacheName::getName(const LLUUID& id, std::string& first, std::string& last)
{
	if(id.isNull())
	{
		first = sCacheName["nobody"];
		last.clear();
		return FALSE;
	}

	LLCacheNameEntry* entry = get_ptr_in_map(impl.mCache, id );
	if (entry)
	{
		first = entry->mFirstName;
		last =  entry->mLastName;
		return TRUE;
	}
	else
	{
		first = sCacheName["waiting"];
		last.clear();
		if (!impl.isRequestPending(id))
		{
			impl.mAskNameQueue.insert(id);
		}	
		return FALSE;
	}

}
// static
void LLCacheName::LocalizeCacheName(std::string key, std::string value)
{
	if (key!="" && value!= "" )
		sCacheName[key]=value;
	else
		llwarns<< " Error localizing cache key " << key << " To "<< value<<llendl;
}

BOOL LLCacheName::getFullName(const LLUUID& id, std::string& fullname)
{
	std::string first_name, last_name;
	BOOL res = getName(id, first_name, last_name);
	fullname = first_name + " " + last_name;
	return res;
}

BOOL LLCacheName::getGroupName(const LLUUID& id, std::string& group)
{
	if(id.isNull())
	{
		group = sCacheName["none"];
		return FALSE;
	}

	LLCacheNameEntry* entry = get_ptr_in_map(impl.mCache,id);
	if (entry && entry->mGroupName.empty())
	{
		// COUNTER-HACK to combat James' HACK in exportFile()...
		// this group name was loaded from a name cache that did not
		// bother to save the group name ==> we must ask for it
		lldebugs << "LLCacheName queuing HACK group request: " << id << llendl;
		entry = NULL;
	}

	if (entry)
	{
		group = entry->mGroupName;
		return TRUE;
	}
	else 
	{
		group = sCacheName["waiting"];
		if (!impl.isRequestPending(id))
		{
			impl.mAskGroupQueue.insert(id);
		}
		return FALSE;
	}
}
// This is a little bit kludgy. LLCacheNameCallback is a slot instead of a function pointer.
//  The reason it is a slot is so that the legacy get() function below can bind an old callback
//  and pass it as a slot. The reason it isn't a boost::function is so that trackable behavior
//  deson't get lost. As a result, we have to bind the slot to a signal to call it, even when
//  we call it immediately. -Steve
// NOTE: Even though passing first and last name is a bit of extra overhead, it eliminates the
//  potential need for any parsing should any code need to handle first and last name independently.
boost::signals2::connection LLCacheName::get(const LLUUID& id, BOOL is_group, const LLCacheNameCallback& callback)
{
	boost::signals2::connection res;
	
	if(id.isNull())
	{
		LLCacheNameSignal signal;
		signal.connect(callback);
		signal(id, sCacheName["nobody"], "", is_group);
		return res;
	}

	LLCacheNameEntry* entry = get_ptr_in_map(impl.mCache, id );
	if (entry)
	{
		LLCacheNameSignal signal;
		signal.connect(callback);
		// id found in map therefore we can call the callback immediately.
		if (entry->mIsGroup)
		{
			signal(id, entry->mGroupName, "", entry->mIsGroup);
		}
		else
		{
			signal(id, entry->mFirstName, entry->mLastName, entry->mIsGroup);
		}
	}
	else
	{
		// id not found in map so we must queue the callback call until available.
		if (!impl.isRequestPending(id))
		{
			if (is_group)
			{
				impl.mAskGroupQueue.insert(id);
			}
			else
			{
				impl.mAskNameQueue.insert(id);
			}
		}
		res = impl.addPending(id, callback);
	}
	return res;
}

boost::signals2::connection LLCacheName::get(const LLUUID& id, BOOL is_group, old_callback_t callback, void* user_data)
{
	return get(id, is_group, boost::bind(callback, _1, _2, _3, _4, user_data));
}

void LLCacheName::processPending()
{
	LLMemType mt_pp(LLMemType::MTYPE_CACHE_PROCESS_PENDING);
	const F32 SECS_BETWEEN_PROCESS = 0.1f;
	if(!impl.mProcessTimer.checkExpirationAndReset(SECS_BETWEEN_PROCESS))
	{
		return;
	}

	if(!impl.mUpstreamHost.isOk())
	{
		lldebugs << "LLCacheName::processPending() - bad upstream host."
				 << llendl;
		return;
	}

	impl.processPendingAsks();
	impl.processPendingReplies();
}

void LLCacheName::deleteEntriesOlderThan(S32 secs)
{
	U32 now = (U32)time(NULL);
	U32 expire_time = now - secs;
	for(Cache::iterator iter = impl.mCache.begin(); iter != impl.mCache.end(); )
	{
		Cache::iterator curiter = iter++;
		LLCacheNameEntry* entry = curiter->second;
		if (entry->mCreateTime < expire_time)
		{
			delete entry;
			impl.mCache.erase(curiter);
		}
	}

	// These are pending requests that we never heard back from.
	U32 pending_expire_time = now - PENDING_TIMEOUT_SECS;
	for(PendingQueue::iterator p_iter = impl.mPendingQueue.begin();
		p_iter != impl.mPendingQueue.end(); )
	{
		PendingQueue::iterator p_curitor = p_iter++;
 
		if (p_curitor->second < pending_expire_time)
		{
			impl.mPendingQueue.erase(p_curitor);
		}
	}
}


void LLCacheName::dump()
{
	for (Cache::iterator iter = impl.mCache.begin(),
			 end = impl.mCache.end();
		 iter != end; iter++)
	{
		LLCacheNameEntry* entry = iter->second;
		if (entry->mIsGroup)
		{
			llinfos
				<< iter->first << " = (group) "
				<< entry->mGroupName
				<< " @ " << entry->mCreateTime
				<< llendl;
		}
		else
		{
			llinfos
				<< iter->first << " = "
				<< entry->mFirstName << " " << entry->mLastName
				<< " @ " << entry->mCreateTime
				<< llendl;
		}
	}
}

void LLCacheName::dumpStats()
{
	llinfos << "Queue sizes: "
			<< " Cache=" << impl.mCache.size()
			<< " AskName=" << impl.mAskNameQueue.size()
			<< " AskGroup=" << impl.mAskGroupQueue.size()
			<< " Pending=" << impl.mPendingQueue.size()
			<< " Reply=" << impl.mReplyQueue.size()
// 			<< " Observers=" << impl.mSignal.size()
			<< llendl;
}

//static 
std::string LLCacheName::getDefaultName()
{
	return sCacheName["waiting"];
}

void LLCacheName::Impl::processPendingAsks()
{
	LLMemType mt_ppa(LLMemType::MTYPE_CACHE_PROCESS_PENDING_ASKS);
	sendRequest(_PREHASH_UUIDNameRequest, mAskNameQueue);
	sendRequest(_PREHASH_UUIDGroupNameRequest, mAskGroupQueue);
	mAskNameQueue.clear();
	mAskGroupQueue.clear();
}

void LLCacheName::Impl::processPendingReplies()
{
<<<<<<< HEAD
=======
	LLMemType mt_ppr(LLMemType::MTYPE_CACHE_PROCESS_PENDING_REPLIES);
>>>>>>> fcaa1ad4
	// First call all the callbacks, because they might send messages.
	for(ReplyQueue::iterator it = mReplyQueue.begin(); it != mReplyQueue.end(); ++it)
	{
		PendingReply* reply = *it;
		LLCacheNameEntry* entry = get_ptr_in_map(mCache, reply->mID);
		if(!entry) continue;

		if (!entry->mIsGroup)
		{
			(reply->mSignal)(reply->mID, entry->mFirstName, entry->mLastName, FALSE);
		}
		else
		{
			(reply->mSignal)(reply->mID, entry->mGroupName, "", TRUE);
		}
	}

	// Forward on all replies, if needed.
	ReplySender sender(mMsg);
	for(ReplyQueue::iterator it = mReplyQueue.begin(); it != mReplyQueue.end(); ++it)
	{
		PendingReply* reply = *it;
		LLCacheNameEntry* entry = get_ptr_in_map(mCache, reply->mID);
		if(!entry) continue;

		if (reply->mHost.isOk())
		{
			sender.send(reply->mID, *entry, reply->mHost);
		}

		reply->done();
	}
	
	for(ReplyQueue::iterator it = mReplyQueue.begin(); it != mReplyQueue.end(); )
	{
		ReplyQueue::iterator curit = it++;
		PendingReply* reply = *curit;
		if (reply->isDone())
		{
			delete reply;
			mReplyQueue.erase(curit);
		}
	}
}


void LLCacheName::Impl::sendRequest(
	const char* msg_name,
	const AskQueue& queue)
{
	if(queue.empty())
	{
		return;		
	}

	bool start_new_message = true;
	AskQueue::const_iterator it = queue.begin();
	AskQueue::const_iterator end = queue.end();
	for(; it != end; ++it)
	{
		if(start_new_message)
		{
			start_new_message = false;
			mMsg->newMessageFast(msg_name);
		}
		mMsg->nextBlockFast(_PREHASH_UUIDNameBlock);
		mMsg->addUUIDFast(_PREHASH_ID, (*it));

		if(mMsg->isSendFullFast(_PREHASH_UUIDNameBlock))
		{
			start_new_message = true;
			mMsg->sendReliable(mUpstreamHost);
		}
	}
	if(!start_new_message)
	{
		mMsg->sendReliable(mUpstreamHost);
	}
}

bool LLCacheName::Impl::isRequestPending(const LLUUID& id)
{
	U32 now = (U32)time(NULL);
	U32 expire_time = now - PENDING_TIMEOUT_SECS;

	PendingQueue::iterator iter = mPendingQueue.find(id);

	if (iter == mPendingQueue.end()
		|| (iter->second < expire_time) )
	{
		mPendingQueue[id] = now;
		return false;
	}

	return true;
}
	
void LLCacheName::Impl::processUUIDRequest(LLMessageSystem* msg, bool isGroup)
{
	// You should only get this message if the cache is at the simulator
	// level, hence having an upstream provider.
	if (!mUpstreamHost.isOk())
	{
		llwarns << "LLCacheName - got UUID name/group request, but no upstream provider!" << llendl;
		return;
	}

	LLHost fromHost = msg->getSender();
	ReplySender sender(msg);

	S32 count = msg->getNumberOfBlocksFast(_PREHASH_UUIDNameBlock);
	for(S32 i = 0; i < count; ++i)
	{
		LLUUID id;
		msg->getUUIDFast(_PREHASH_UUIDNameBlock, _PREHASH_ID, id, i);
		LLCacheNameEntry* entry = get_ptr_in_map(mCache, id);
		if(entry)
		{
			if (isGroup != entry->mIsGroup)
			{
				llwarns << "LLCacheName - Asked for "
						<< (isGroup ? "group" : "user") << " name, "
						<< "but found "
						<< (entry->mIsGroup ? "group" : "user")
						<< ": " << id << llendl;
			}
			else
			{
				// ...it's in the cache, so send it as the reply
				sender.send(id, *entry, fromHost);
			}
		}
		else
		{
			if (!isRequestPending(id))
			{
				if (isGroup)
				{
					mAskGroupQueue.insert(id);
				}
				else
				{
					mAskNameQueue.insert(id);
				}
			}
			
			addPending(id, fromHost);
		}
	}
}



void LLCacheName::Impl::processUUIDReply(LLMessageSystem* msg, bool isGroup)
{
	S32 count = msg->getNumberOfBlocksFast(_PREHASH_UUIDNameBlock);
	for(S32 i = 0; i < count; ++i)
	{
		LLUUID id;
		msg->getUUIDFast(_PREHASH_UUIDNameBlock, _PREHASH_ID, id, i);
		LLCacheNameEntry* entry = get_ptr_in_map(mCache, id);
		if (!entry)
		{
			entry = new LLCacheNameEntry;
			mCache[id] = entry;
		}

		mPendingQueue.erase(id);

		entry->mIsGroup = isGroup;
		entry->mCreateTime = (U32)time(NULL);
		if (!isGroup)
		{
			msg->getStringFast(_PREHASH_UUIDNameBlock, _PREHASH_FirstName, entry->mFirstName, i);
			msg->getStringFast(_PREHASH_UUIDNameBlock, _PREHASH_LastName,  entry->mLastName, i);
		}
		else
		{	// is group
			msg->getStringFast(_PREHASH_UUIDNameBlock, _PREHASH_GroupName, entry->mGroupName, i);
			LLStringFn::replace_ascii_controlchars(entry->mGroupName, LL_UNKNOWN_CHAR);
		}

		if (!isGroup)
		{
			mSignal(id, entry->mFirstName, entry->mLastName, FALSE);
		}
		else
		{
			mSignal(id, entry->mGroupName, "", TRUE);
		}
	}
}



// static call back functions

void LLCacheName::Impl::handleUUIDNameReply(LLMessageSystem* msg, void** userData)
{
	((LLCacheName::Impl*)userData)->processUUIDReply(msg, false);
}

void LLCacheName::Impl::handleUUIDNameRequest(LLMessageSystem* msg, void** userData)
{
	((LLCacheName::Impl*)userData)->processUUIDRequest(msg, false);
}

void LLCacheName::Impl::handleUUIDGroupNameRequest(LLMessageSystem* msg, void** userData)
{
	((LLCacheName::Impl*)userData)->processUUIDRequest(msg, true);
}

void LLCacheName::Impl::handleUUIDGroupNameReply(LLMessageSystem* msg, void** userData)
{
	((LLCacheName::Impl*)userData)->processUUIDReply(msg, true);
}
<|MERGE_RESOLUTION|>--- conflicted
+++ resolved
@@ -42,10 +42,7 @@
 #include "llsdserialize.h"
 #include "lluuid.h"
 #include "message.h"
-<<<<<<< HEAD
-=======
 #include "llmemtype.h"
->>>>>>> fcaa1ad4
 
 // llsd serialization constants
 static const std::string AGENTS("agents");
@@ -714,10 +711,7 @@
 
 void LLCacheName::Impl::processPendingReplies()
 {
-<<<<<<< HEAD
-=======
 	LLMemType mt_ppr(LLMemType::MTYPE_CACHE_PROCESS_PENDING_REPLIES);
->>>>>>> fcaa1ad4
 	// First call all the callbacks, because they might send messages.
 	for(ReplyQueue::iterator it = mReplyQueue.begin(); it != mReplyQueue.end(); ++it)
 	{
