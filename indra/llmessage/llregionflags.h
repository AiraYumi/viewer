--- conflicted
+++ resolved
@@ -1,216 +1,211 @@
-/**
- * @file llregionflags.h
- * @brief Flags that are sent in the statistics message region_flags field.
- *
- * $LicenseInfo:firstyear=2002&license=viewerlgpl$
- * Second Life Viewer Source Code
- * Copyright (C) 2010, Linden Research, Inc.
- *
- * This library is free software; you can redistribute it and/or
- * modify it under the terms of the GNU Lesser General Public
- * License as published by the Free Software Foundation;
- * version 2.1 of the License only.
- *
- * This library is distributed in the hope that it will be useful,
- * but WITHOUT ANY WARRANTY; without even the implied warranty of
- * MERCHANTABILITY or FITNESS FOR A PARTICULAR PURPOSE.  See the GNU
- * Lesser General Public License for more details.
- *
- * You should have received a copy of the GNU Lesser General Public
- * License along with this library; if not, write to the Free Software
- * Foundation, Inc., 51 Franklin Street, Fifth Floor, Boston, MA  02110-1301  USA
- *
- * Linden Research, Inc., 945 Battery Street, San Francisco, CA  94111  USA
- * $/LicenseInfo$
- */
-
-#ifndef LL_LLREGIONFLAGS_H
-#define LL_LLREGIONFLAGS_H
-
-// Can you be hurt here? Should health be on?
-const U64 REGION_FLAGS_ALLOW_DAMAGE             = (1 << 0);
-
-// Can you make landmarks here?
-const U64 REGION_FLAGS_ALLOW_LANDMARK           = (1 << 1);
-
-// Do we reset the home position when someone teleports away from here?
-const U64 REGION_FLAGS_ALLOW_SET_HOME           = (1 << 2);
-
-// Do we reset the home position when someone teleports away from here?
-const U64 REGION_FLAGS_RESET_HOME_ON_TELEPORT   = (1 << 3);
-
-// Does the sun move?
-const U64 REGION_FLAGS_SUN_FIXED                = (1 << 4);
-
-// Does the estate owner allow private parcels?
-const U64 REGION_FLAGS_ALLOW_ACCESS_OVERRIDE    = (1 << 5);
-
-// Can't change the terrain heightfield, even on owned parcels,
-// but can plant trees and grass.
-const U64 REGION_FLAGS_BLOCK_TERRAFORM          = (1 << 6);
-
-// Can't release, sell, or buy land.
-const U64 REGION_FLAGS_BLOCK_LAND_RESELL        = (1 << 7);
-
-// All content wiped once per night
-const U64 REGION_FLAGS_SANDBOX                  = (1 << 8);
-
-const U64 REGION_FLAGS_ALLOW_ENVIRONMENT_OVERRIDE = (1 << 9);
-
-const U64 REGION_FLAGS_SKIP_COLLISIONS          = (1 << 12); // Pin all non agent rigid bodies
-const U64 REGION_FLAGS_SKIP_SCRIPTS             = (1 << 13);
-const U64 REGION_FLAGS_SKIP_PHYSICS             = (1 << 14); // Skip all physics
-const U64 REGION_FLAGS_EXTERNALLY_VISIBLE       = (1 << 15);
-const U64 REGION_FLAGS_ALLOW_RETURN_ENCROACHING_OBJECT = (1 << 16);
-const U64 REGION_FLAGS_ALLOW_RETURN_ENCROACHING_ESTATE_OBJECT = (1 << 17);
-const U64 REGION_FLAGS_BLOCK_DWELL              = (1 << 18);
-
-// Is flight allowed?
-const U64 REGION_FLAGS_BLOCK_FLY                = (1 << 19);
-
-// Is direct teleport (p2p) allowed?
-const U64 REGION_FLAGS_ALLOW_DIRECT_TELEPORT    = (1 << 20);
-
-// Is there an administrative override on scripts in the region at the
-// moment. This is the similar skip scripts, except this flag is
-// presisted in the database on an estate level.
-const U64 REGION_FLAGS_ESTATE_SKIP_SCRIPTS      = (1 << 21);
-
-const U64 REGION_FLAGS_RESTRICT_PUSHOBJECT      = (1 << 22);
-
-const U64 REGION_FLAGS_DENY_ANONYMOUS           = (1 << 23);
-
-const U64 REGION_FLAGS_ALLOW_PARCEL_CHANGES     = (1 << 26);
-
-const U64 REGION_FLAGS_BLOCK_FLYOVER = (1 << 27);
-
-const U64 REGION_FLAGS_ALLOW_VOICE = (1 << 28);
-
-const U64 REGION_FLAGS_BLOCK_PARCEL_SEARCH = (1 << 29);
-const U64 REGION_FLAGS_DENY_AGEUNVERIFIED   = (1 << 30);
-
-const U64 REGION_FLAGS_DENY_BOTS = (1 << 31);
-
-const U64 REGION_FLAGS_DEFAULT = REGION_FLAGS_ALLOW_LANDMARK |
-                                 REGION_FLAGS_ALLOW_SET_HOME |
-                                 REGION_FLAGS_ALLOW_PARCEL_CHANGES |
-                                 REGION_FLAGS_ALLOW_VOICE;
-
-
-const U64 REGION_FLAGS_PRELUDE_SET = REGION_FLAGS_RESET_HOME_ON_TELEPORT;
-const U64 REGION_FLAGS_PRELUDE_UNSET = REGION_FLAGS_ALLOW_LANDMARK
-                                       | REGION_FLAGS_ALLOW_SET_HOME;
-
-const U64 REGION_FLAGS_ESTATE_MASK = REGION_FLAGS_EXTERNALLY_VISIBLE
-                                     | REGION_FLAGS_SUN_FIXED
-                                     | REGION_FLAGS_DENY_ANONYMOUS
-                                     | REGION_FLAGS_DENY_AGEUNVERIFIED;
-
-inline bool is_flag_set(U64 flags, U64 flag)
-{
-	return (flags & flag) != 0;
-}
-
-inline bool is_prelude( U64 flags )
-{
-<<<<<<< HEAD
-	// definition of prelude does not depend on fixed-sun
-	return !is_flag_set(flags, REGION_FLAGS_PRELUDE_UNSET) &&
-			is_flag_set(flags, REGION_FLAGS_PRELUDE_SET);
-=======
-    // definition of prelude does not depend on fixed-sun
-    return 0 == (flags & REGION_FLAGS_PRELUDE_UNSET)
-           && 0 != (flags & REGION_FLAGS_PRELUDE_SET);
->>>>>>> e1623bb2
-}
-
-inline U64 set_prelude_flags(U64 flags)
-{
-    // also set the sun-fixed flag
-    return ((flags & ~REGION_FLAGS_PRELUDE_UNSET)
-            | (REGION_FLAGS_PRELUDE_SET | REGION_FLAGS_SUN_FIXED));
-}
-
-inline U64 unset_prelude_flags(U64 flags)
-{
-    // also unset the fixed-sun flag
-    return ((flags | REGION_FLAGS_PRELUDE_UNSET)
-            & ~(REGION_FLAGS_PRELUDE_SET | REGION_FLAGS_SUN_FIXED));
-}
-
-// Region protocols
-const U64 REGION_PROTOCOLS_AGENT_APPEARANCE_SERVICE = (1 << 0);
-
-// estate constants. Need to match first few etries in indra.estate table.
-const U32 ESTATE_ALL = 0; // will not match in db, reserved key for logic
-const U32 ESTATE_MAINLAND = 1;
-const U32 ESTATE_ORIENTATION = 2;
-const U32 ESTATE_INTERNAL = 3;
-const U32 ESTATE_SHOWCASE = 4;
-const U32 ESTATE_TEEN = 5;
-const U32 ESTATE_LAST_LINDEN = 5; // last linden owned/managed estate
-
-// for EstateOwnerRequest, setaccess message
-const U32 ESTATE_ACCESS_ALLOWED_AGENTS  = 1 << 0;
-const U32 ESTATE_ACCESS_ALLOWED_GROUPS  = 1 << 1;
-const U32 ESTATE_ACCESS_BANNED_AGENTS   = 1 << 2;
-const U32 ESTATE_ACCESS_MANAGERS        = 1 << 3;
-
-//maximum number of access list entries we can fit in one packet
-const S32 ESTATE_ACCESS_MAX_ENTRIES_PER_PACKET = 63;
-
-// for reply to "getinfo", don't need to forward to all sims in estate
-const U32 ESTATE_ACCESS_SEND_TO_AGENT_ONLY = 1 << 4;
-
-const U32 ESTATE_ACCESS_ALL = ESTATE_ACCESS_ALLOWED_AGENTS
-                              | ESTATE_ACCESS_ALLOWED_GROUPS
-                              | ESTATE_ACCESS_BANNED_AGENTS
-                              | ESTATE_ACCESS_MANAGERS;
-
-// for EstateOwnerRequest, estateaccessdelta, estateexperiencedelta messages
-const U32 ESTATE_ACCESS_APPLY_TO_ALL_ESTATES        = 1U << 0;
-const U32 ESTATE_ACCESS_APPLY_TO_MANAGED_ESTATES    = 1U << 1;
-
-const U32 ESTATE_ACCESS_ALLOWED_AGENT_ADD           = 1U << 2;
-const U32 ESTATE_ACCESS_ALLOWED_AGENT_REMOVE            = 1U << 3;
-const U32 ESTATE_ACCESS_ALLOWED_GROUP_ADD           = 1U << 4;
-const U32 ESTATE_ACCESS_ALLOWED_GROUP_REMOVE            = 1U << 5;
-const U32 ESTATE_ACCESS_BANNED_AGENT_ADD                = 1U << 6;
-const U32 ESTATE_ACCESS_BANNED_AGENT_REMOVE         = 1U << 7;
-const U32 ESTATE_ACCESS_MANAGER_ADD                 = 1U << 8;
-const U32 ESTATE_ACCESS_MANAGER_REMOVE              = 1U << 9;
-const U32 ESTATE_ACCESS_NO_REPLY                        = 1U << 10;
-const U32 ESTATE_ACCESS_FAILED_BAN_ESTATE_MANAGER   = 1U << 11;
-
-const S32 ESTATE_MAX_MANAGERS = 20;
-const S32 ESTATE_MAX_ACCESS_IDS = 500;  // max for access
-const S32 ESTATE_MAX_BANNED_IDS = 750;  // max for banned
-const S32 ESTATE_MAX_GROUP_IDS = (S32) ESTATE_ACCESS_MAX_ENTRIES_PER_PACKET;
-
-// 'Sim Wide Delete' flags
-const U32 SWD_OTHERS_LAND_ONLY      = (1 << 0);
-const U32 SWD_ALWAYS_RETURN_OBJECTS = (1 << 1);
-const U32 SWD_SCRIPTED_ONLY         = (1 << 2);
-
-// Controls experience key validity in the estate
-const U32 EXPERIENCE_KEY_TYPE_NONE      = 0;
-const U32 EXPERIENCE_KEY_TYPE_BLOCKED   = 1;
-const U32 EXPERIENCE_KEY_TYPE_ALLOWED   = 2;
-const U32 EXPERIENCE_KEY_TYPE_TRUSTED   = 3;
-
-const U32 EXPERIENCE_KEY_TYPE_FIRST     = EXPERIENCE_KEY_TYPE_BLOCKED;
-const U32 EXPERIENCE_KEY_TYPE_LAST      = EXPERIENCE_KEY_TYPE_TRUSTED;
-
-//
-const U32 ESTATE_EXPERIENCE_TRUSTED_ADD     = 1U << 2;
-const U32 ESTATE_EXPERIENCE_TRUSTED_REMOVE  = 1U << 3;
-const U32 ESTATE_EXPERIENCE_ALLOWED_ADD     = 1U << 4;
-const U32 ESTATE_EXPERIENCE_ALLOWED_REMOVE  = 1U << 5;
-const U32 ESTATE_EXPERIENCE_BLOCKED_ADD     = 1U << 6;
-const U32 ESTATE_EXPERIENCE_BLOCKED_REMOVE  = 1U << 7;
-
-const S32 ESTATE_MAX_EXPERIENCE_IDS = 8;
-
-
-#endif
-
+/**
+ * @file llregionflags.h
+ * @brief Flags that are sent in the statistics message region_flags field.
+ *
+ * $LicenseInfo:firstyear=2002&license=viewerlgpl$
+ * Second Life Viewer Source Code
+ * Copyright (C) 2010, Linden Research, Inc.
+ *
+ * This library is free software; you can redistribute it and/or
+ * modify it under the terms of the GNU Lesser General Public
+ * License as published by the Free Software Foundation;
+ * version 2.1 of the License only.
+ *
+ * This library is distributed in the hope that it will be useful,
+ * but WITHOUT ANY WARRANTY; without even the implied warranty of
+ * MERCHANTABILITY or FITNESS FOR A PARTICULAR PURPOSE.  See the GNU
+ * Lesser General Public License for more details.
+ *
+ * You should have received a copy of the GNU Lesser General Public
+ * License along with this library; if not, write to the Free Software
+ * Foundation, Inc., 51 Franklin Street, Fifth Floor, Boston, MA  02110-1301  USA
+ *
+ * Linden Research, Inc., 945 Battery Street, San Francisco, CA  94111  USA
+ * $/LicenseInfo$
+ */
+
+#ifndef LL_LLREGIONFLAGS_H
+#define LL_LLREGIONFLAGS_H
+
+// Can you be hurt here? Should health be on?
+const U64 REGION_FLAGS_ALLOW_DAMAGE             = (1 << 0);
+
+// Can you make landmarks here?
+const U64 REGION_FLAGS_ALLOW_LANDMARK           = (1 << 1);
+
+// Do we reset the home position when someone teleports away from here?
+const U64 REGION_FLAGS_ALLOW_SET_HOME           = (1 << 2);
+
+// Do we reset the home position when someone teleports away from here?
+const U64 REGION_FLAGS_RESET_HOME_ON_TELEPORT   = (1 << 3);
+
+// Does the sun move?
+const U64 REGION_FLAGS_SUN_FIXED                = (1 << 4);
+
+// Does the estate owner allow private parcels?
+const U64 REGION_FLAGS_ALLOW_ACCESS_OVERRIDE    = (1 << 5);
+
+// Can't change the terrain heightfield, even on owned parcels,
+// but can plant trees and grass.
+const U64 REGION_FLAGS_BLOCK_TERRAFORM          = (1 << 6);
+
+// Can't release, sell, or buy land.
+const U64 REGION_FLAGS_BLOCK_LAND_RESELL        = (1 << 7);
+
+// All content wiped once per night
+const U64 REGION_FLAGS_SANDBOX                  = (1 << 8);
+
+const U64 REGION_FLAGS_ALLOW_ENVIRONMENT_OVERRIDE = (1 << 9);
+
+const U64 REGION_FLAGS_SKIP_COLLISIONS          = (1 << 12); // Pin all non agent rigid bodies
+const U64 REGION_FLAGS_SKIP_SCRIPTS             = (1 << 13);
+const U64 REGION_FLAGS_SKIP_PHYSICS             = (1 << 14); // Skip all physics
+const U64 REGION_FLAGS_EXTERNALLY_VISIBLE       = (1 << 15);
+const U64 REGION_FLAGS_ALLOW_RETURN_ENCROACHING_OBJECT = (1 << 16);
+const U64 REGION_FLAGS_ALLOW_RETURN_ENCROACHING_ESTATE_OBJECT = (1 << 17);
+const U64 REGION_FLAGS_BLOCK_DWELL              = (1 << 18);
+
+// Is flight allowed?
+const U64 REGION_FLAGS_BLOCK_FLY                = (1 << 19);
+
+// Is direct teleport (p2p) allowed?
+const U64 REGION_FLAGS_ALLOW_DIRECT_TELEPORT    = (1 << 20);
+
+// Is there an administrative override on scripts in the region at the
+// moment. This is the similar skip scripts, except this flag is
+// presisted in the database on an estate level.
+const U64 REGION_FLAGS_ESTATE_SKIP_SCRIPTS      = (1 << 21);
+
+const U64 REGION_FLAGS_RESTRICT_PUSHOBJECT      = (1 << 22);
+
+const U64 REGION_FLAGS_DENY_ANONYMOUS           = (1 << 23);
+
+const U64 REGION_FLAGS_ALLOW_PARCEL_CHANGES     = (1 << 26);
+
+const U64 REGION_FLAGS_BLOCK_FLYOVER = (1 << 27);
+
+const U64 REGION_FLAGS_ALLOW_VOICE = (1 << 28);
+
+const U64 REGION_FLAGS_BLOCK_PARCEL_SEARCH = (1 << 29);
+const U64 REGION_FLAGS_DENY_AGEUNVERIFIED   = (1 << 30);
+
+const U64 REGION_FLAGS_DENY_BOTS = (1 << 31);
+
+const U64 REGION_FLAGS_DEFAULT = REGION_FLAGS_ALLOW_LANDMARK |
+                                 REGION_FLAGS_ALLOW_SET_HOME |
+                                 REGION_FLAGS_ALLOW_PARCEL_CHANGES |
+                                 REGION_FLAGS_ALLOW_VOICE;
+
+
+const U64 REGION_FLAGS_PRELUDE_SET = REGION_FLAGS_RESET_HOME_ON_TELEPORT;
+const U64 REGION_FLAGS_PRELUDE_UNSET = REGION_FLAGS_ALLOW_LANDMARK
+                                       | REGION_FLAGS_ALLOW_SET_HOME;
+
+const U64 REGION_FLAGS_ESTATE_MASK = REGION_FLAGS_EXTERNALLY_VISIBLE
+                                     | REGION_FLAGS_SUN_FIXED
+                                     | REGION_FLAGS_DENY_ANONYMOUS
+                                     | REGION_FLAGS_DENY_AGEUNVERIFIED;
+
+inline bool is_flag_set(U64 flags, U64 flag)
+{
+    return (flags & flag) != 0;
+}
+
+inline bool is_prelude( U64 flags )
+{
+    // definition of prelude does not depend on fixed-sun
+    return !is_flag_set(flags, REGION_FLAGS_PRELUDE_UNSET) &&
+            is_flag_set(flags, REGION_FLAGS_PRELUDE_SET);
+}
+
+inline U64 set_prelude_flags(U64 flags)
+{
+    // also set the sun-fixed flag
+    return ((flags & ~REGION_FLAGS_PRELUDE_UNSET)
+            | (REGION_FLAGS_PRELUDE_SET | REGION_FLAGS_SUN_FIXED));
+}
+
+inline U64 unset_prelude_flags(U64 flags)
+{
+    // also unset the fixed-sun flag
+    return ((flags | REGION_FLAGS_PRELUDE_UNSET)
+            & ~(REGION_FLAGS_PRELUDE_SET | REGION_FLAGS_SUN_FIXED));
+}
+
+// Region protocols
+const U64 REGION_PROTOCOLS_AGENT_APPEARANCE_SERVICE = (1 << 0);
+
+// estate constants. Need to match first few etries in indra.estate table.
+const U32 ESTATE_ALL = 0; // will not match in db, reserved key for logic
+const U32 ESTATE_MAINLAND = 1;
+const U32 ESTATE_ORIENTATION = 2;
+const U32 ESTATE_INTERNAL = 3;
+const U32 ESTATE_SHOWCASE = 4;
+const U32 ESTATE_TEEN = 5;
+const U32 ESTATE_LAST_LINDEN = 5; // last linden owned/managed estate
+
+// for EstateOwnerRequest, setaccess message
+const U32 ESTATE_ACCESS_ALLOWED_AGENTS  = 1 << 0;
+const U32 ESTATE_ACCESS_ALLOWED_GROUPS  = 1 << 1;
+const U32 ESTATE_ACCESS_BANNED_AGENTS   = 1 << 2;
+const U32 ESTATE_ACCESS_MANAGERS        = 1 << 3;
+
+//maximum number of access list entries we can fit in one packet
+const S32 ESTATE_ACCESS_MAX_ENTRIES_PER_PACKET = 63;
+
+// for reply to "getinfo", don't need to forward to all sims in estate
+const U32 ESTATE_ACCESS_SEND_TO_AGENT_ONLY = 1 << 4;
+
+const U32 ESTATE_ACCESS_ALL = ESTATE_ACCESS_ALLOWED_AGENTS
+                              | ESTATE_ACCESS_ALLOWED_GROUPS
+                              | ESTATE_ACCESS_BANNED_AGENTS
+                              | ESTATE_ACCESS_MANAGERS;
+
+// for EstateOwnerRequest, estateaccessdelta, estateexperiencedelta messages
+const U32 ESTATE_ACCESS_APPLY_TO_ALL_ESTATES        = 1U << 0;
+const U32 ESTATE_ACCESS_APPLY_TO_MANAGED_ESTATES    = 1U << 1;
+
+const U32 ESTATE_ACCESS_ALLOWED_AGENT_ADD           = 1U << 2;
+const U32 ESTATE_ACCESS_ALLOWED_AGENT_REMOVE            = 1U << 3;
+const U32 ESTATE_ACCESS_ALLOWED_GROUP_ADD           = 1U << 4;
+const U32 ESTATE_ACCESS_ALLOWED_GROUP_REMOVE            = 1U << 5;
+const U32 ESTATE_ACCESS_BANNED_AGENT_ADD                = 1U << 6;
+const U32 ESTATE_ACCESS_BANNED_AGENT_REMOVE         = 1U << 7;
+const U32 ESTATE_ACCESS_MANAGER_ADD                 = 1U << 8;
+const U32 ESTATE_ACCESS_MANAGER_REMOVE              = 1U << 9;
+const U32 ESTATE_ACCESS_NO_REPLY                        = 1U << 10;
+const U32 ESTATE_ACCESS_FAILED_BAN_ESTATE_MANAGER   = 1U << 11;
+
+const S32 ESTATE_MAX_MANAGERS = 20;
+const S32 ESTATE_MAX_ACCESS_IDS = 500;  // max for access
+const S32 ESTATE_MAX_BANNED_IDS = 750;  // max for banned
+const S32 ESTATE_MAX_GROUP_IDS = (S32) ESTATE_ACCESS_MAX_ENTRIES_PER_PACKET;
+
+// 'Sim Wide Delete' flags
+const U32 SWD_OTHERS_LAND_ONLY      = (1 << 0);
+const U32 SWD_ALWAYS_RETURN_OBJECTS = (1 << 1);
+const U32 SWD_SCRIPTED_ONLY         = (1 << 2);
+
+// Controls experience key validity in the estate
+const U32 EXPERIENCE_KEY_TYPE_NONE      = 0;
+const U32 EXPERIENCE_KEY_TYPE_BLOCKED   = 1;
+const U32 EXPERIENCE_KEY_TYPE_ALLOWED   = 2;
+const U32 EXPERIENCE_KEY_TYPE_TRUSTED   = 3;
+
+const U32 EXPERIENCE_KEY_TYPE_FIRST     = EXPERIENCE_KEY_TYPE_BLOCKED;
+const U32 EXPERIENCE_KEY_TYPE_LAST      = EXPERIENCE_KEY_TYPE_TRUSTED;
+
+//
+const U32 ESTATE_EXPERIENCE_TRUSTED_ADD     = 1U << 2;
+const U32 ESTATE_EXPERIENCE_TRUSTED_REMOVE  = 1U << 3;
+const U32 ESTATE_EXPERIENCE_ALLOWED_ADD     = 1U << 4;
+const U32 ESTATE_EXPERIENCE_ALLOWED_REMOVE  = 1U << 5;
+const U32 ESTATE_EXPERIENCE_BLOCKED_ADD     = 1U << 6;
+const U32 ESTATE_EXPERIENCE_BLOCKED_REMOVE  = 1U << 7;
+
+const S32 ESTATE_MAX_EXPERIENCE_IDS = 8;
+
+
+#endif
+
+