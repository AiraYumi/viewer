--- conflicted
+++ resolved
@@ -1,1695 +1,1171 @@
-/**
- * @file message.h
- * @brief LLMessageSystem class header file
- *
- * $LicenseInfo:firstyear=2001&license=viewerlgpl$
- * Second Life Viewer Source Code
- * Copyright (C) 2010, Linden Research, Inc.
- *
- * This library is free software; you can redistribute it and/or
- * modify it under the terms of the GNU Lesser General Public
- * License as published by the Free Software Foundation;
- * version 2.1 of the License only.
- *
- * This library is distributed in the hope that it will be useful,
- * but WITHOUT ANY WARRANTY; without even the implied warranty of
- * MERCHANTABILITY or FITNESS FOR A PARTICULAR PURPOSE.  See the GNU
- * Lesser General Public License for more details.
- *
- * You should have received a copy of the GNU Lesser General Public
- * License along with this library; if not, write to the Free Software
- * Foundation, Inc., 51 Franklin Street, Fifth Floor, Boston, MA  02110-1301  USA
- *
- * Linden Research, Inc., 945 Battery Street, San Francisco, CA  94111  USA
- * $/LicenseInfo$
- */
-
-#ifndef LL_MESSAGE_H
-#define LL_MESSAGE_H
-
-#include <cstring>
-#include <set>
-
-#if LL_LINUX
-#include <endian.h>
-#include <netinet/in.h>
-#endif
-
-#if LL_WINDOWS
-#include "winsock2.h" // htons etc.
-#endif
-
-#include "llerror.h"
-#include "net.h"
-#include "llstringtable.h"
-#include "llcircuit.h"
-#include "lltimer.h"
-#include "llpacketring.h"
-#include "llhost.h"
-#include "llhttpnode.h"
-//#include "llpacketack.h"
-#include "llsingleton.h"
-#include "message_prehash.h"
-#include "llstl.h"
-#include "llmsgvariabletype.h"
-#include "llmessagesenderinterface.h"
-
-#include "llstoredmessage.h"
-#include "boost/function.hpp"
-#include "llpounceable.h"
-#include "llcoros.h"
-#include LLCOROS_MUTEX_HEADER
-
-const U32 MESSAGE_MAX_STRINGS_LENGTH = 64;
-const U32 MESSAGE_NUMBER_OF_HASH_BUCKETS = 8192;
-
-const S32 MESSAGE_MAX_PER_FRAME = 400;
-
-class LLMessageStringTable : public LLSingleton<LLMessageStringTable>
-{
-    LLSINGLETON(LLMessageStringTable);
-    ~LLMessageStringTable();
-
-public:
-    char *getString(const char *str);
-
-<<<<<<< HEAD
-	U32	 mUsed;
-	bool mEmpty[MESSAGE_NUMBER_OF_HASH_BUCKETS];
-	char mString[MESSAGE_NUMBER_OF_HASH_BUCKETS][MESSAGE_MAX_STRINGS_LENGTH];	/* Flawfinder: ignore */
-=======
-    U32  mUsed;
-    BOOL mEmpty[MESSAGE_NUMBER_OF_HASH_BUCKETS];
-    char mString[MESSAGE_NUMBER_OF_HASH_BUCKETS][MESSAGE_MAX_STRINGS_LENGTH];   /* Flawfinder: ignore */
->>>>>>> e1623bb2
-};
-
-
-// Individual Messages are described with the following format
-// Note that to ease parsing, keywords are used
-//
-//  // Comment                  (Comment like a C++ single line comment)
-//                              Comments can only be placed between Messages
-// {
-// MessageName                  (same naming restrictions as C variable)
-// Frequency                    ("High", "Medium", or "Low" - determines whether message ID is 8, 16, or 32-bits --
-//                               there can 254 messages in the first 2 groups, 32K in the last group)
-//                              (A message can be made up only of the Name if it is only a signal)
-// Trust                        ("Trusted", "NotTrusted" - determines if a message will be accepted
-//                               on a circuit.  "Trusted" messages are not accepted from NotTrusted circuits
-//                               while NotTrusted messages are accepted on any circuit.  An example of a
-//                               NotTrusted circuit is any circuit from the viewer.)
-// Encoding                     ("Zerocoded", "Unencoded" - zerocoded messages attempt to compress sequences of
-//                               zeros, but if there is no space win, it discards the compression and goes unencoded)
-//      {
-//      Block Name              (same naming restrictions as C variable)
-//      Block Type              ("Single", "Multiple", or "Variable" - determines if the block is coded once,
-//                               a known number of times, or has a 8 bit argument encoded to tell the decoder
-//                               how many times the group is repeated)
-//      Block Repeat Number     (Optional - used only with the "Multiple" type - tells how many times the field is repeated
-//          {
-//          Variable 1 Name     (same naming restrictions as C variable)
-//          Variable Type       ("Fixed" or "Variable" - determines if the variable is of fixed size or needs to
-//                               encode an argument describing the size in bytes)
-//          Variable Size       (In bytes, either of the "Fixed" variable itself or of the size argument)
-//
-//          repeat variables
-//
-//          }
-//
-//          Repeat for number of variables in block
-//      }
-//
-//      Repeat for number of blocks in message
-// }
-// Repeat for number of messages in file
-//
-
-// Constants
-const S32 MAX_MESSAGE_INTERNAL_NAME_SIZE = 255;
-const S32 MAX_BUFFER_SIZE = NET_BUFFER_SIZE;
-const S32 MAX_BLOCKS = 255;
-
-const U8 LL_ZERO_CODE_FLAG = 0x80;
-const U8 LL_RELIABLE_FLAG = 0x40;
-const U8 LL_RESENT_FLAG = 0x20;
-const U8 LL_ACK_FLAG = 0x10;
-
-// 1 byte flags, 4 bytes sequence, 1 byte offset + 1 byte message name (high)
-const S32 LL_MINIMUM_VALID_PACKET_SIZE = LL_PACKET_ID_SIZE + 1;
-enum EPacketHeaderLayout
-{
-    PHL_FLAGS = 0,
-    PHL_PACKET_ID = 1,
-    PHL_OFFSET = 5,
-    PHL_NAME = 6
-};
-
-
-const S32 LL_DEFAULT_RELIABLE_RETRIES = 3;
-const F32Seconds LL_MINIMUM_RELIABLE_TIMEOUT_SECONDS(1.f);
-const F32Seconds LL_MINIMUM_SEMIRELIABLE_TIMEOUT_SECONDS(1.f);
-const F32Seconds LL_PING_BASED_TIMEOUT_DUMMY(0.0f);
-
-const F32 LL_SEMIRELIABLE_TIMEOUT_FACTOR    = 5.f;      // averaged ping
-const F32 LL_RELIABLE_TIMEOUT_FACTOR        = 5.f;      // averaged ping
-const F32 LL_LOST_TIMEOUT_FACTOR            = 16.f;     // averaged ping for marking packets "Lost"
-const F32Seconds LL_MAX_LOST_TIMEOUT(5.f);              // Maximum amount of time before considering something "lost"
-
-const S32 MAX_MESSAGE_COUNT_NUM = 1024;
-
-// Forward declarations
-class LLVector3;
-class LLVector4;
-class LLVector3d;
-class LLQuaternion;
-class LLSD;
-class LLUUID;
-class LLMessageSystem;
-class LLPumpIO;
-
-// message system exceptional condition handlers.
-enum EMessageException
-{
-    MX_UNREGISTERED_MESSAGE, // message number not part of template
-    MX_PACKET_TOO_SHORT, // invalid packet, shorter than minimum packet size
-    MX_RAN_OFF_END_OF_PACKET, // ran off the end of the packet during decode
-    MX_WROTE_PAST_BUFFER_SIZE // wrote past buffer size in zero code expand
-};
-typedef void (*msg_exception_callback)(LLMessageSystem*,void*,EMessageException);
-
-
-// message data pieces are used to collect the data called for by the message template
-class LLMsgData;
-class LLMsgBlkData;
-class LLMessageTemplate;
-
-class LLMessagePollInfo;
-class LLMessageBuilder;
-class LLTemplateMessageBuilder;
-class LLSDMessageBuilder;
-class LLMessageReader;
-class LLTemplateMessageReader;
-class LLSDMessageReader;
-
-
-
-class LLUseCircuitCodeResponder
-{
-    LOG_CLASS(LLMessageSystem);
-
-public:
-    virtual ~LLUseCircuitCodeResponder();
-    virtual void complete(const LLHost& host, const LLUUID& agent) const = 0;
-};
-
-/**
- * SL-12204: We've observed crashes when consumer code sets
- * LLMessageSystem::mMessageReader, assuming that all subsequent processing of
- * the current message will use the same mMessageReader value -- only to have
- * a different coroutine sneak in and replace mMessageReader before
- * completion. This is a limitation of sharing a stateful global resource for
- * message parsing; instead code receiving a new message should instantiate a
- * (trivially constructed) local message parser and use that.
- *
- * Until then, when one coroutine sets a particular LLMessageReader subclass
- * as the current message reader, ensure that no other coroutine can replace
- * it until the first coroutine has finished with its message.
- *
- * This is achieved with two helper classes. LLMessageSystem::mMessageReader
- * is now an LLMessageReaderPointer instance, which can efficiently compare or
- * dereference its contained LLMessageReader* but which cannot be directly
- * assigned. To change the value of LLMessageReaderPointer, you must
- * instantiate LockMessageReader with the LLMessageReader* you wish to make
- * current. mMessageReader will have that value for the lifetime of the
- * LockMessageReader instance, then revert to nullptr. Moreover, as its name
- * implies, LockMessageReader locks the mutex in LLMessageReaderPointer so
- * that any other coroutine instantiating LockMessageReader will block until
- * the first coroutine has destroyed its instance.
- */
-class LLMessageReaderPointer
-{
-public:
-    LLMessageReaderPointer(): mPtr(nullptr) {}
-    // It is essential that comparison and dereferencing must be fast, which
-    // is why we don't check for nullptr when dereferencing.
-    LLMessageReader* operator->() const { return mPtr; }
-    bool operator==(const LLMessageReader* other) const { return mPtr == other; }
-    bool operator!=(const LLMessageReader* other) const { return ! (*this == other); }
-private:
-    // Only LockMessageReader can set mPtr.
-    friend class LockMessageReader;
-    LLMessageReader* mPtr;
-    LLCoros::Mutex mMutex;
-};
-
-/**
- * To set mMessageReader to nullptr:
- *
- * @code
- * // use an anonymous instance that is destroyed immediately
- * LockMessageReader(gMessageSystem->mMessageReader, nullptr);
- * @endcode
- *
- * Why do we still require going through LockMessageReader at all? Because it
- * would be Bad if any coroutine set mMessageReader to nullptr while another
- * coroutine was still parsing a message.
- */
-class LockMessageReader
-{
-public:
-    LockMessageReader(LLMessageReaderPointer& var, LLMessageReader* instance):
-        mVar(var.mPtr),
-        mLock(var.mMutex)
-    {
-        mVar = instance;
-    }
-    // Some compilers reportedly fail to suppress generating implicit copy
-    // operations even though we have a move-only LockType data member.
-    LockMessageReader(const LockMessageReader&) = delete;
-    LockMessageReader& operator=(const LockMessageReader&) = delete;
-    ~LockMessageReader()
-    {
-        mVar = nullptr;
-    }
-private:
-    // capture a reference to LLMessageReaderPointer::mPtr
-    decltype(LLMessageReaderPointer::mPtr)& mVar;
-    // while holding a lock on LLMessageReaderPointer::mMutex
-    LLCoros::LockType mLock;
-};
-
-/**
- * LockMessageReader is great as long as you only need mMessageReader locked
- * during a single LLMessageSystem function call. However, empirically the
- * sequence from checkAllMessages() through processAcks() need mMessageReader
- * locked to LLTemplateMessageReader. Enforce that by making them require an
- * instance of LockMessageChecker.
- */
-class LockMessageChecker;
-
-class LLMessageSystem : public LLMessageSenderInterface
-{
- private:
-    U8                  mSendBuffer[MAX_BUFFER_SIZE];
-    S32                 mSendSize;
-
-    bool                mBlockUntrustedInterface;
-    LLHost              mUntrustedInterface;
-
- public:
-    LLPacketRing                mPacketRing;
-    LLReliablePacketParams      mReliablePacketParams;
-
-<<<<<<< HEAD
-	// Set this flag to true when you want *very* verbose logs.
-	bool						mVerboseLog;
-=======
-    // Set this flag to TRUE when you want *very* verbose logs.
-    BOOL                        mVerboseLog;
->>>>>>> e1623bb2
-
-    F32                         mMessageFileVersionNumber;
-
-    typedef std::map<const char *, LLMessageTemplate*> message_template_name_map_t;
-    typedef std::map<U32, LLMessageTemplate*> message_template_number_map_t;
-
-private:
-    message_template_name_map_t     mMessageTemplates;
-    message_template_number_map_t   mMessageNumbers;
-
-public:
-<<<<<<< HEAD
-	S32					mSystemVersionMajor;
-	S32					mSystemVersionMinor;
-	S32					mSystemVersionPatch;
-	S32					mSystemVersionServer;
-	U32					mVersionFlags;
-
-	bool				mbProtected;
-
-	U32					mNumberHighFreqMessages;
-	U32					mNumberMediumFreqMessages;
-	U32					mNumberLowFreqMessages;
-	S32					mPort;
-	S32					mSocket;
-
-	U32					mPacketsIn;		    // total packets in, including compressed and uncompressed
-	U32					mPacketsOut;		    // total packets out, including compressed and uncompressed
-
-	U64					mBytesIn;		    // total bytes in, including compressed and uncompressed
-	U64					mBytesOut;		    // total bytes out, including compressed and uncompressed
-	
-	U32					mCompressedPacketsIn;	    // total compressed packets in
-	U32					mCompressedPacketsOut;	    // total compressed packets out
-
-	U32					mReliablePacketsIn;	    // total reliable packets in
-	U32					mReliablePacketsOut;	    // total reliable packets out
-
-	U32                 mDroppedPackets;            // total dropped packets in
-	U32                 mResentPackets;             // total resent packets out
-	U32                 mFailedResendPackets;       // total resend failure packets out
-	U32                 mOffCircuitPackets;         // total # of off-circuit packets rejected
-	U32                 mInvalidOnCircuitPackets;   // total # of on-circuit but invalid packets rejected
-
-	S64					mUncompressedBytesIn;	    // total uncompressed size of compressed packets in
-	S64					mUncompressedBytesOut;	    // total uncompressed size of compressed packets out
-	S64					mCompressedBytesIn;	    // total compressed size of compressed packets in
-	S64					mCompressedBytesOut;	    // total compressed size of compressed packets out
-	S64					mTotalBytesIn;		    // total size of all uncompressed packets in
-	S64					mTotalBytesOut;		    // total size of all uncompressed packets out
-
-	bool                mSendReliable;              // does the outgoing message require a pos ack?
-
-	LLCircuit 	 		mCircuitInfo;
-	F64Seconds			mCircuitPrintTime;	    // used to print circuit debug info every couple minutes
-	F32Seconds			mCircuitPrintFreq;	    
-
-	std::map<U64, U32>	mIPPortToCircuitCode;
-	std::map<U32, U64>	mCircuitCodeToIPPort;
-	U32					mOurCircuitCode;
-	S32					mSendPacketFailureCount;
-	S32					mUnackedListDepth;
-	S32					mUnackedListSize;
-	S32					mDSMaxListDepth;
-
-public:
-	// Read file and build message templates
-	LLMessageSystem(const std::string& filename, U32 port, S32 version_major,
-					S32 version_minor, S32 version_patch,
-					bool failure_is_fatal,
-					const F32 circuit_heartbeat_interval, const F32 circuit_timeout);
-
-	~LLMessageSystem();
-
-	bool isOK() const { return !mbError; }
-	S32 getErrorCode() const { return mErrorCode; }
-
-	// Read file and build message templates filename must point to a
-	// valid string which specifies the path of a valid linden
-	// template.
-	void loadTemplateFile(const std::string& filename, bool failure_is_fatal);
-
-
-	// methods for building, sending, receiving, and handling messages
-	void	setHandlerFuncFast(const char *name, void (*handler_func)(LLMessageSystem *msgsystem, void **user_data), void **user_data = NULL);
-	void	setHandlerFunc(const char *name, void (*handler_func)(LLMessageSystem *msgsystem, void **user_data), void **user_data = NULL)
-	{
-		setHandlerFuncFast(LLMessageStringTable::getInstance()->getString(name), handler_func, user_data);
-	}
-
-	// Set a callback function for a message system exception.
-	void setExceptionFunc(EMessageException exception, msg_exception_callback func, void* data = NULL);
-	// Call the specified exception func, and return true if a
-	// function was found and called. Otherwise return false.
-	bool callExceptionFunc(EMessageException exception);
-
-	// Set a function that will be called once per packet processed with the 
-	// hashed message name and the time spent in the processing handler function
-	// measured in seconds.  JC
-	typedef void (*msg_timing_callback)(const char* hashed_name, F32 time, void* data);
-	void setTimingFunc(msg_timing_callback func, void* data = NULL);
-	msg_timing_callback getTimingCallback() 
-	{ 
-		return mTimingCallback; 
-	}
-	void* getTimingCallbackData() 
-	{
-		return mTimingCallbackData;
-	}
-
-	// This method returns true if the code is in the circuit codes map.
-	bool isCircuitCodeKnown(U32 code) const;
-
-	// usually called in response to an AddCircuitCode message, but
-	// may also be called by the login process.
-	bool addCircuitCode(U32 code, const LLUUID& session_id);
-
-	bool	poll(F32 seconds); // Number of seconds that we want to block waiting for data, returns if data was received
-	bool	checkMessages(LockMessageChecker&, S64 frame_count = 0 );
-	void	processAcks(LockMessageChecker&, F32 collect_time = 0.f);
-
-	bool	isMessageFast(const char *msg);
-	bool	isMessage(const char *msg)
-	{
-		return isMessageFast(LLMessageStringTable::getInstance()->getString(msg));
-	}
-
-	void dumpPacketToLog();
-
-	char	*getMessageName();
-
-	const LLHost& getSender() const;
-	U32		getSenderIP() const;			// getSender() is preferred
-	U32		getSenderPort() const;		// getSender() is preferred
-
-	const LLHost& getReceivingInterface() const;
-
-	// This method returns the uuid associated with the sender. The
-	// UUID will be null if it is not yet known or is a server
-	// circuit.
-	const LLUUID& getSenderID() const;
-
-	// This method returns the session id associated with the last
-	// sender.
-	const LLUUID& getSenderSessionID() const;
-
-	// set & get the session id (useful for viewers for now.)
-	void setMySessionID(const LLUUID& session_id) { mSessionID = session_id; }
-	const LLUUID& getMySessionID() { return mSessionID; }
-
-	void newMessageFast(const char *name);
-	void newMessage(const char *name);
-=======
-    S32                 mSystemVersionMajor;
-    S32                 mSystemVersionMinor;
-    S32                 mSystemVersionPatch;
-    S32                 mSystemVersionServer;
-    U32                 mVersionFlags;
-
-    BOOL                mbProtected;
-
-    U32                 mNumberHighFreqMessages;
-    U32                 mNumberMediumFreqMessages;
-    U32                 mNumberLowFreqMessages;
-    S32                 mPort;
-    S32                 mSocket;
-
-    U32                 mPacketsIn;         // total packets in, including compressed and uncompressed
-    U32                 mPacketsOut;            // total packets out, including compressed and uncompressed
-
-    U64                 mBytesIn;           // total bytes in, including compressed and uncompressed
-    U64                 mBytesOut;          // total bytes out, including compressed and uncompressed
-
-    U32                 mCompressedPacketsIn;       // total compressed packets in
-    U32                 mCompressedPacketsOut;      // total compressed packets out
-
-    U32                 mReliablePacketsIn;     // total reliable packets in
-    U32                 mReliablePacketsOut;        // total reliable packets out
-
-    U32                 mDroppedPackets;            // total dropped packets in
-    U32                 mResentPackets;             // total resent packets out
-    U32                 mFailedResendPackets;       // total resend failure packets out
-    U32                 mOffCircuitPackets;         // total # of off-circuit packets rejected
-    U32                 mInvalidOnCircuitPackets;   // total # of on-circuit but invalid packets rejected
-
-    S64                 mUncompressedBytesIn;       // total uncompressed size of compressed packets in
-    S64                 mUncompressedBytesOut;      // total uncompressed size of compressed packets out
-    S64                 mCompressedBytesIn;     // total compressed size of compressed packets in
-    S64                 mCompressedBytesOut;        // total compressed size of compressed packets out
-    S64                 mTotalBytesIn;          // total size of all uncompressed packets in
-    S64                 mTotalBytesOut;         // total size of all uncompressed packets out
-
-    BOOL                mSendReliable;              // does the outgoing message require a pos ack?
-
-    LLCircuit           mCircuitInfo;
-    F64Seconds          mCircuitPrintTime;      // used to print circuit debug info every couple minutes
-    F32Seconds          mCircuitPrintFreq;
-
-    std::map<U64, U32>  mIPPortToCircuitCode;
-    std::map<U32, U64>  mCircuitCodeToIPPort;
-    U32                 mOurCircuitCode;
-    S32                 mSendPacketFailureCount;
-    S32                 mUnackedListDepth;
-    S32                 mUnackedListSize;
-    S32                 mDSMaxListDepth;
-
-public:
-    // Read file and build message templates
-    LLMessageSystem(const std::string& filename, U32 port, S32 version_major,
-                    S32 version_minor, S32 version_patch,
-                    bool failure_is_fatal,
-                    const F32 circuit_heartbeat_interval, const F32 circuit_timeout);
-
-    ~LLMessageSystem();
-
-    BOOL isOK() const { return !mbError; }
-    S32 getErrorCode() const { return mErrorCode; }
-
-    // Read file and build message templates filename must point to a
-    // valid string which specifies the path of a valid linden
-    // template.
-    void loadTemplateFile(const std::string& filename, bool failure_is_fatal);
-
-
-    // methods for building, sending, receiving, and handling messages
-    void    setHandlerFuncFast(const char *name, void (*handler_func)(LLMessageSystem *msgsystem, void **user_data), void **user_data = NULL);
-    void    setHandlerFunc(const char *name, void (*handler_func)(LLMessageSystem *msgsystem, void **user_data), void **user_data = NULL)
-    {
-        setHandlerFuncFast(LLMessageStringTable::getInstance()->getString(name), handler_func, user_data);
-    }
-
-    // Set a callback function for a message system exception.
-    void setExceptionFunc(EMessageException exception, msg_exception_callback func, void* data = NULL);
-    // Call the specified exception func, and return TRUE if a
-    // function was found and called. Otherwise return FALSE.
-    BOOL callExceptionFunc(EMessageException exception);
-
-    // Set a function that will be called once per packet processed with the
-    // hashed message name and the time spent in the processing handler function
-    // measured in seconds.  JC
-    typedef void (*msg_timing_callback)(const char* hashed_name, F32 time, void* data);
-    void setTimingFunc(msg_timing_callback func, void* data = NULL);
-    msg_timing_callback getTimingCallback()
-    {
-        return mTimingCallback;
-    }
-    void* getTimingCallbackData()
-    {
-        return mTimingCallbackData;
-    }
-
-    // This method returns true if the code is in the circuit codes map.
-    BOOL isCircuitCodeKnown(U32 code) const;
-
-    // usually called in response to an AddCircuitCode message, but
-    // may also be called by the login process.
-    bool addCircuitCode(U32 code, const LLUUID& session_id);
-
-    BOOL    poll(F32 seconds); // Number of seconds that we want to block waiting for data, returns if data was received
-    BOOL    checkMessages(LockMessageChecker&, S64 frame_count = 0 );
-    void    processAcks(LockMessageChecker&, F32 collect_time = 0.f);
-
-    BOOL    isMessageFast(const char *msg);
-    BOOL    isMessage(const char *msg)
-    {
-        return isMessageFast(LLMessageStringTable::getInstance()->getString(msg));
-    }
-
-    void dumpPacketToLog();
-
-    char    *getMessageName();
-
-    const LLHost& getSender() const;
-    U32     getSenderIP() const;            // getSender() is preferred
-    U32     getSenderPort() const;      // getSender() is preferred
-
-    const LLHost& getReceivingInterface() const;
-
-    // This method returns the uuid associated with the sender. The
-    // UUID will be null if it is not yet known or is a server
-    // circuit.
-    const LLUUID& getSenderID() const;
-
-    // This method returns the session id associated with the last
-    // sender.
-    const LLUUID& getSenderSessionID() const;
-
-    // set & get the session id (useful for viewers for now.)
-    void setMySessionID(const LLUUID& session_id) { mSessionID = session_id; }
-    const LLUUID& getMySessionID() { return mSessionID; }
-
-    void newMessageFast(const char *name);
-    void newMessage(const char *name);
->>>>>>> e1623bb2
-
-
-public:
-    LLStoredMessagePtr getReceivedMessage() const;
-    LLStoredMessagePtr getBuiltMessage() const;
-    S32 sendMessage(const LLHost &host, LLStoredMessagePtr message);
-
-private:
-    LLSD getReceivedMessageLLSD() const;
-    LLSD getBuiltMessageLLSD() const;
-
-    // NOTE: babbage: Only use to support legacy misuse of the
-    // LLMessageSystem API where values are dangerously written
-    // as one type and read as another. LLSD does not support
-    // dangerous conversions and so converting the message to an
-    // LLSD would result in the reads failing. All code which
-    // misuses the message system in this way should be made safe
-    // but while the unsafe code is run in old processes, this
-    // method should be used to forward unsafe messages.
-    LLSD wrapReceivedTemplateData() const;
-    LLSD wrapBuiltTemplateData() const;
-
-public:
-
-    void copyMessageReceivedToSend();
-    void clearMessage();
-
-    void nextBlockFast(const char *blockname);
-    void nextBlock(const char *blockname);
-
-public:
-<<<<<<< HEAD
-	void addBinaryDataFast(const char *varname, const void *data, S32 size);
-	void addBinaryData(const char *varname, const void *data, S32 size);
-
-	void	addBOOLFast( const char* varname, bool b);						// typed, checks storage space
-	void	addBOOL( const char* varname, bool b);						// typed, checks storage space
-	void	addS8Fast(	const char *varname, S8 s);							// typed, checks storage space
-	void	addS8(	const char *varname, S8 s);							// typed, checks storage space
-	void	addU8Fast(	const char *varname, U8 u);							// typed, checks storage space
-	void	addU8(	const char *varname, U8 u);							// typed, checks storage space
-	void	addS16Fast(	const char *varname, S16 i);						// typed, checks storage space
-	void	addS16(	const char *varname, S16 i);						// typed, checks storage space
-	void	addU16Fast(	const char *varname, U16 i);						// typed, checks storage space
-	void	addU16(	const char *varname, U16 i);						// typed, checks storage space
-	void	addF32Fast(	const char *varname, F32 f);						// typed, checks storage space
-	void	addF32(	const char *varname, F32 f);						// typed, checks storage space
-	void	addS32Fast(	const char *varname, S32 s);						// typed, checks storage space
-	void	addS32(	const char *varname, S32 s);						// typed, checks storage space
-	void addU32Fast(	const char *varname, U32 u);						// typed, checks storage space
-	void	addU32(	const char *varname, U32 u);						// typed, checks storage space
-	void	addU64Fast(	const char *varname, U64 lu);						// typed, checks storage space
-	void	addU64(	const char *varname, U64 lu);						// typed, checks storage space
-	void	addF64Fast(	const char *varname, F64 d);						// typed, checks storage space
-	void	addF64(	const char *varname, F64 d);						// typed, checks storage space
-	void	addVector3Fast(	const char *varname, const LLVector3& vec);		// typed, checks storage space
-	void	addVector3(	const char *varname, const LLVector3& vec);		// typed, checks storage space
-	void	addVector4Fast(	const char *varname, const LLVector4& vec);		// typed, checks storage space
-	void	addVector4(	const char *varname, const LLVector4& vec);		// typed, checks storage space
-	void	addVector3dFast( const char *varname, const LLVector3d& vec);	// typed, checks storage space
-	void	addVector3d( const char *varname, const LLVector3d& vec);	// typed, checks storage space
-	void	addQuatFast( const char *varname, const LLQuaternion& quat);	// typed, checks storage space
-	void	addQuat( const char *varname, const LLQuaternion& quat);	// typed, checks storage space
-	void addUUIDFast( const char *varname, const LLUUID& uuid);			// typed, checks storage space
-	void	addUUID( const char *varname, const LLUUID& uuid);			// typed, checks storage space
-	void	addIPAddrFast( const char *varname, const U32 ip);			// typed, checks storage space
-	void	addIPAddr( const char *varname, const U32 ip);			// typed, checks storage space
-	void	addIPPortFast( const char *varname, const U16 port);			// typed, checks storage space
-	void	addIPPort( const char *varname, const U16 port);			// typed, checks storage space
-	void	addStringFast( const char* varname, const char* s);				// typed, checks storage space
-	void	addString( const char* varname, const char* s);				// typed, checks storage space
-	void	addStringFast( const char* varname, const std::string& s);				// typed, checks storage space
-	void	addString( const char* varname, const std::string& s);				// typed, checks storage space
-
-	S32 getCurrentSendTotal() const;
-	TPACKETID getCurrentRecvPacketID() { return mCurrentRecvPacketID; }
-
-	// This method checks for current send total and returns true if
-	// you need to go to the next block type or need to start a new
-	// message. Specify the current blockname to check block counts,
-	// otherwise the method only checks against MTU.
-	bool isSendFull(const char* blockname = NULL);
-	bool isSendFullFast(const char* blockname = NULL);
-
-	bool removeLastBlock();
-
-	//void	buildMessage();
-
-	S32     zeroCode(U8 **data, S32 *data_size);
-	S32		zeroCodeExpand(U8 **data, S32 *data_size);
-	S32		zeroCodeAdjustCurrentSendTotal();
-
-	// Uses ping-based retry
-	S32 sendReliable(const LLHost &host);
-
-	// Uses ping-based retry
-	S32	sendReliable(const U32 circuit)			{ return sendReliable(findHost(circuit)); }
-
-	// Use this one if you DON'T want automatic ping-based retry.
-	S32	sendReliable(	const LLHost &host, 
-							S32 retries, 
-							bool ping_based_retries,
-							F32Seconds timeout, 
-							void (*callback)(void **,S32), 
-							void ** callback_data);
-
-	S32 sendSemiReliable(	const LLHost &host, 
-							void (*callback)(void **,S32), void ** callback_data);
-
-	// flush sends a message only if data's been pushed on it.
-	S32	 flushSemiReliable(	const LLHost &host, 
-								void (*callback)(void **,S32), void ** callback_data);
-
-	S32	flushReliable(	const LLHost &host );
-
-	void forwardMessage(const LLHost &host);
-	void forwardReliable(const LLHost &host);
-	void forwardReliable(const U32 circuit_code);
-	S32 forwardReliable(
-		const LLHost &host, 
-		S32 retries, 
-		bool ping_based_timeout,
-		F32Seconds timeout, 
-		void (*callback)(void **,S32), 
-		void ** callback_data);
-
-	S32		sendMessage(const LLHost &host);
-	S32		sendMessage(const U32 circuit);
-=======
-    void addBinaryDataFast(const char *varname, const void *data, S32 size);
-    void addBinaryData(const char *varname, const void *data, S32 size);
-
-    void    addBOOLFast( const char* varname, BOOL b);                      // typed, checks storage space
-    void    addBOOL( const char* varname, BOOL b);                      // typed, checks storage space
-    void    addS8Fast(  const char *varname, S8 s);                         // typed, checks storage space
-    void    addS8(  const char *varname, S8 s);                         // typed, checks storage space
-    void    addU8Fast(  const char *varname, U8 u);                         // typed, checks storage space
-    void    addU8(  const char *varname, U8 u);                         // typed, checks storage space
-    void    addS16Fast( const char *varname, S16 i);                        // typed, checks storage space
-    void    addS16( const char *varname, S16 i);                        // typed, checks storage space
-    void    addU16Fast( const char *varname, U16 i);                        // typed, checks storage space
-    void    addU16( const char *varname, U16 i);                        // typed, checks storage space
-    void    addF32Fast( const char *varname, F32 f);                        // typed, checks storage space
-    void    addF32( const char *varname, F32 f);                        // typed, checks storage space
-    void    addS32Fast( const char *varname, S32 s);                        // typed, checks storage space
-    void    addS32( const char *varname, S32 s);                        // typed, checks storage space
-    void addU32Fast(    const char *varname, U32 u);                        // typed, checks storage space
-    void    addU32( const char *varname, U32 u);                        // typed, checks storage space
-    void    addU64Fast( const char *varname, U64 lu);                       // typed, checks storage space
-    void    addU64( const char *varname, U64 lu);                       // typed, checks storage space
-    void    addF64Fast( const char *varname, F64 d);                        // typed, checks storage space
-    void    addF64( const char *varname, F64 d);                        // typed, checks storage space
-    void    addVector3Fast( const char *varname, const LLVector3& vec);     // typed, checks storage space
-    void    addVector3( const char *varname, const LLVector3& vec);     // typed, checks storage space
-    void    addVector4Fast( const char *varname, const LLVector4& vec);     // typed, checks storage space
-    void    addVector4( const char *varname, const LLVector4& vec);     // typed, checks storage space
-    void    addVector3dFast( const char *varname, const LLVector3d& vec);   // typed, checks storage space
-    void    addVector3d( const char *varname, const LLVector3d& vec);   // typed, checks storage space
-    void    addQuatFast( const char *varname, const LLQuaternion& quat);    // typed, checks storage space
-    void    addQuat( const char *varname, const LLQuaternion& quat);    // typed, checks storage space
-    void addUUIDFast( const char *varname, const LLUUID& uuid);         // typed, checks storage space
-    void    addUUID( const char *varname, const LLUUID& uuid);          // typed, checks storage space
-    void    addIPAddrFast( const char *varname, const U32 ip);          // typed, checks storage space
-    void    addIPAddr( const char *varname, const U32 ip);          // typed, checks storage space
-    void    addIPPortFast( const char *varname, const U16 port);            // typed, checks storage space
-    void    addIPPort( const char *varname, const U16 port);            // typed, checks storage space
-    void    addStringFast( const char* varname, const char* s);             // typed, checks storage space
-    void    addString( const char* varname, const char* s);             // typed, checks storage space
-    void    addStringFast( const char* varname, const std::string& s);              // typed, checks storage space
-    void    addString( const char* varname, const std::string& s);              // typed, checks storage space
-
-    S32 getCurrentSendTotal() const;
-    TPACKETID getCurrentRecvPacketID() { return mCurrentRecvPacketID; }
-
-    // This method checks for current send total and returns true if
-    // you need to go to the next block type or need to start a new
-    // message. Specify the current blockname to check block counts,
-    // otherwise the method only checks against MTU.
-    BOOL isSendFull(const char* blockname = NULL);
-    BOOL isSendFullFast(const char* blockname = NULL);
-
-    BOOL removeLastBlock();
-
-    //void  buildMessage();
-
-    S32     zeroCode(U8 **data, S32 *data_size);
-    S32     zeroCodeExpand(U8 **data, S32 *data_size);
-    S32     zeroCodeAdjustCurrentSendTotal();
-
-    // Uses ping-based retry
-    S32 sendReliable(const LLHost &host);
-
-    // Uses ping-based retry
-    S32 sendReliable(const U32 circuit)         { return sendReliable(findHost(circuit)); }
-
-    // Use this one if you DON'T want automatic ping-based retry.
-    S32 sendReliable(   const LLHost &host,
-                            S32 retries,
-                            BOOL ping_based_retries,
-                            F32Seconds timeout,
-                            void (*callback)(void **,S32),
-                            void ** callback_data);
-
-    S32 sendSemiReliable(   const LLHost &host,
-                            void (*callback)(void **,S32), void ** callback_data);
-
-    // flush sends a message only if data's been pushed on it.
-    S32  flushSemiReliable( const LLHost &host,
-                                void (*callback)(void **,S32), void ** callback_data);
-
-    S32 flushReliable(  const LLHost &host );
-
-    void forwardMessage(const LLHost &host);
-    void forwardReliable(const LLHost &host);
-    void forwardReliable(const U32 circuit_code);
-    S32 forwardReliable(
-        const LLHost &host,
-        S32 retries,
-        BOOL ping_based_timeout,
-        F32Seconds timeout,
-        void (*callback)(void **,S32),
-        void ** callback_data);
-
-    S32     sendMessage(const LLHost &host);
-    S32     sendMessage(const U32 circuit);
->>>>>>> e1623bb2
-private:
-    S32     sendMessage(const LLHost &host, const char* name,
-                        const LLSD& message);
-public:
-<<<<<<< HEAD
-	// bool	decodeData(const U8 *buffer, const LLHost &host);
-
-	/**
-	gets binary data from the current message.
-	
-	@param blockname the name of the block in the message (from the message template)
-
-	@param varname 
-
-	@param datap
-	
-	@param size expected size - set to zero to get any amount of data up to max_size.
-	Make sure max_size is set in that case!
-
-	@param blocknum
-
-	@param max_size the max number of bytes to read
-	*/
-	void	getBinaryDataFast(const char *blockname, const char *varname, void *datap, S32 size, S32 blocknum = 0, S32 max_size = S32_MAX);
-	void	getBinaryData(const char *blockname, const char *varname, void *datap, S32 size, S32 blocknum = 0, S32 max_size = S32_MAX);
-	void	getBOOLFast(	const char *block, const char *var, bool &data, S32 blocknum = 0);
-	void	getBOOL(	const char *block, const char *var, bool &data, S32 blocknum = 0);
-	void	getS8Fast(		const char *block, const char *var, S8 &data, S32 blocknum = 0);
-	void	getS8(		const char *block, const char *var, S8 &data, S32 blocknum = 0);
-	void	getU8Fast(		const char *block, const char *var, U8 &data, S32 blocknum = 0);
-	void	getU8(		const char *block, const char *var, U8 &data, S32 blocknum = 0);
-	void	getS16Fast(		const char *block, const char *var, S16 &data, S32 blocknum = 0);
-	void	getS16(		const char *block, const char *var, S16 &data, S32 blocknum = 0);
-	void	getU16Fast(		const char *block, const char *var, U16 &data, S32 blocknum = 0);
-	void	getU16(		const char *block, const char *var, U16 &data, S32 blocknum = 0);
-	void	getS32Fast(		const char *block, const char *var, S32 &data, S32 blocknum = 0);
-	void	getS32(		const char *block, const char *var, S32 &data, S32 blocknum = 0);
-	void	getF32Fast(		const char *block, const char *var, F32 &data, S32 blocknum = 0);
-	void	getF32(		const char *block, const char *var, F32 &data, S32 blocknum = 0);
-	void getU32Fast(		const char *block, const char *var, U32 &data, S32 blocknum = 0);
-	void	getU32(		const char *block, const char *var, U32 &data, S32 blocknum = 0);
-	void getU64Fast(		const char *block, const char *var, U64 &data, S32 blocknum = 0);
-	void	getU64(		const char *block, const char *var, U64 &data, S32 blocknum = 0);
-	void	getF64Fast(		const char *block, const char *var, F64 &data, S32 blocknum = 0);
-	void	getF64(		const char *block, const char *var, F64 &data, S32 blocknum = 0);
-	void	getVector3Fast(	const char *block, const char *var, LLVector3 &vec, S32 blocknum = 0);
-	void	getVector3(	const char *block, const char *var, LLVector3 &vec, S32 blocknum = 0);
-	void	getVector4Fast(	const char *block, const char *var, LLVector4 &vec, S32 blocknum = 0);
-	void	getVector4(	const char *block, const char *var, LLVector4 &vec, S32 blocknum = 0);
-	void	getVector3dFast(const char *block, const char *var, LLVector3d &vec, S32 blocknum = 0);
-	void	getVector3d(const char *block, const char *var, LLVector3d &vec, S32 blocknum = 0);
-	void	getQuatFast(	const char *block, const char *var, LLQuaternion &q, S32 blocknum = 0);
-	void	getQuat(	const char *block, const char *var, LLQuaternion &q, S32 blocknum = 0);
-	void getUUIDFast(	const char *block, const char *var, LLUUID &uuid, S32 blocknum = 0);
-	void	getUUID(	const char *block, const char *var, LLUUID &uuid, S32 blocknum = 0);
-	void getIPAddrFast(	const char *block, const char *var, U32 &ip, S32 blocknum = 0);
-	void	getIPAddr(	const char *block, const char *var, U32 &ip, S32 blocknum = 0);
-	void getIPPortFast(	const char *block, const char *var, U16 &port, S32 blocknum = 0);
-	void	getIPPort(	const char *block, const char *var, U16 &port, S32 blocknum = 0);
-	void getStringFast(	const char *block, const char *var, S32 buffer_size, char *buffer, S32 blocknum = 0);
-	void	getString(	const char *block, const char *var, S32 buffer_size, char *buffer, S32 blocknum = 0);
-	void getStringFast(	const char *block, const char *var, std::string& outstr, S32 blocknum = 0);
-	void	getString(	const char *block, const char *var, std::string& outstr, S32 blocknum = 0);
-
-
-	// Utility functions to generate a replay-resistant digest check
-	// against the shared secret. The window specifies how much of a
-	// time window is allowed - 1 second is good for tight
-	// connections, but multi-process windows might want to be upwards
-	// of 5 seconds. For generateDigest, you want to pass in a
-	// character array of at least MD5HEX_STR_SIZE so that the hex
-	// digest and null termination will fit.
-	bool generateDigestForNumberAndUUIDs(char* digest, const U32 number, const LLUUID &id1, const LLUUID &id2) const;
-	bool generateDigestForWindowAndUUIDs(char* digest, const S32 window, const LLUUID &id1, const LLUUID &id2) const;
-	bool isMatchingDigestForWindowAndUUIDs(const char* digest, const S32 window, const LLUUID &id1, const LLUUID &id2) const;
-
-	bool generateDigestForNumber(char* digest, const U32 number) const;
-	bool generateDigestForWindow(char* digest, const S32 window) const;
-	bool isMatchingDigestForWindow(const char* digest, const S32 window) const;
-
-	void	showCircuitInfo();
-	void getCircuitInfo(LLSD& info) const;
-
-	U32 getOurCircuitCode();
-	
-	void	enableCircuit(const LLHost &host, bool trusted);
-	void	disableCircuit(const LLHost &host);
-	
-	// Use this to establish trust on startup and in response to
-	// DenyTrustedCircuit.
-	void sendCreateTrustedCircuit(const LLHost& host, const LLUUID & id1, const LLUUID & id2);
-
-	// Use this to inform a peer that they aren't currently trusted...
-	// This now enqueues the request so that we can ensure that we only send
-	// one deny per circuit per message loop so that this doesn't become a DoS.
-	// The actual sending is done by reallySendDenyTrustedCircuit()
-	void	sendDenyTrustedCircuit(const LLHost &host);
-
-	/** Return false if host is unknown or untrusted */
-	// Note:DaveH/Babbage some trusted messages can be received without a circuit
-	bool isTrustedSender(const LLHost& host) const;
-
-	/** Return true if current message is from trusted source */
-	bool isTrustedSender() const;
-
-	/** Return false true if name is unknown or untrusted */
-	bool isTrustedMessage(const std::string& name) const;
-
-	/** Return false true if name is unknown or trusted */
-	bool isUntrustedMessage(const std::string& name) const;
-
-	// Mark an interface ineligible for trust
-	void setUntrustedInterface( const LLHost host ) { mUntrustedInterface = host; }
-	LLHost getUntrustedInterface() const { return mUntrustedInterface; }
-	void setBlockUntrustedInterface( bool block ) { mBlockUntrustedInterface = block; } // Throw a switch to allow, sending warnings only
-	bool getBlockUntrustedInterface() const { return mBlockUntrustedInterface; }
-
-	// Change this message to be UDP black listed.
-	void banUdpMessage(const std::string& name);
-=======
-    // BOOL decodeData(const U8 *buffer, const LLHost &host);
-
-    /**
-    gets binary data from the current message.
-
-    @param blockname the name of the block in the message (from the message template)
-
-    @param varname
-
-    @param datap
-
-    @param size expected size - set to zero to get any amount of data up to max_size.
-    Make sure max_size is set in that case!
-
-    @param blocknum
-
-    @param max_size the max number of bytes to read
-    */
-    void    getBinaryDataFast(const char *blockname, const char *varname, void *datap, S32 size, S32 blocknum = 0, S32 max_size = S32_MAX);
-    void    getBinaryData(const char *blockname, const char *varname, void *datap, S32 size, S32 blocknum = 0, S32 max_size = S32_MAX);
-    void    getBOOLFast(    const char *block, const char *var, BOOL &data, S32 blocknum = 0);
-    void    getBOOL(    const char *block, const char *var, BOOL &data, S32 blocknum = 0);
-    void    getS8Fast(      const char *block, const char *var, S8 &data, S32 blocknum = 0);
-    void    getS8(      const char *block, const char *var, S8 &data, S32 blocknum = 0);
-    void    getU8Fast(      const char *block, const char *var, U8 &data, S32 blocknum = 0);
-    void    getU8(      const char *block, const char *var, U8 &data, S32 blocknum = 0);
-    void    getS16Fast(     const char *block, const char *var, S16 &data, S32 blocknum = 0);
-    void    getS16(     const char *block, const char *var, S16 &data, S32 blocknum = 0);
-    void    getU16Fast(     const char *block, const char *var, U16 &data, S32 blocknum = 0);
-    void    getU16(     const char *block, const char *var, U16 &data, S32 blocknum = 0);
-    void    getS32Fast(     const char *block, const char *var, S32 &data, S32 blocknum = 0);
-    void    getS32(     const char *block, const char *var, S32 &data, S32 blocknum = 0);
-    void    getF32Fast(     const char *block, const char *var, F32 &data, S32 blocknum = 0);
-    void    getF32(     const char *block, const char *var, F32 &data, S32 blocknum = 0);
-    void getU32Fast(        const char *block, const char *var, U32 &data, S32 blocknum = 0);
-    void    getU32(     const char *block, const char *var, U32 &data, S32 blocknum = 0);
-    void getU64Fast(        const char *block, const char *var, U64 &data, S32 blocknum = 0);
-    void    getU64(     const char *block, const char *var, U64 &data, S32 blocknum = 0);
-    void    getF64Fast(     const char *block, const char *var, F64 &data, S32 blocknum = 0);
-    void    getF64(     const char *block, const char *var, F64 &data, S32 blocknum = 0);
-    void    getVector3Fast( const char *block, const char *var, LLVector3 &vec, S32 blocknum = 0);
-    void    getVector3( const char *block, const char *var, LLVector3 &vec, S32 blocknum = 0);
-    void    getVector4Fast( const char *block, const char *var, LLVector4 &vec, S32 blocknum = 0);
-    void    getVector4( const char *block, const char *var, LLVector4 &vec, S32 blocknum = 0);
-    void    getVector3dFast(const char *block, const char *var, LLVector3d &vec, S32 blocknum = 0);
-    void    getVector3d(const char *block, const char *var, LLVector3d &vec, S32 blocknum = 0);
-    void    getQuatFast(    const char *block, const char *var, LLQuaternion &q, S32 blocknum = 0);
-    void    getQuat(    const char *block, const char *var, LLQuaternion &q, S32 blocknum = 0);
-    void getUUIDFast(   const char *block, const char *var, LLUUID &uuid, S32 blocknum = 0);
-    void    getUUID(    const char *block, const char *var, LLUUID &uuid, S32 blocknum = 0);
-    void getIPAddrFast( const char *block, const char *var, U32 &ip, S32 blocknum = 0);
-    void    getIPAddr(  const char *block, const char *var, U32 &ip, S32 blocknum = 0);
-    void getIPPortFast( const char *block, const char *var, U16 &port, S32 blocknum = 0);
-    void    getIPPort(  const char *block, const char *var, U16 &port, S32 blocknum = 0);
-    void getStringFast( const char *block, const char *var, S32 buffer_size, char *buffer, S32 blocknum = 0);
-    void    getString(  const char *block, const char *var, S32 buffer_size, char *buffer, S32 blocknum = 0);
-    void getStringFast( const char *block, const char *var, std::string& outstr, S32 blocknum = 0);
-    void    getString(  const char *block, const char *var, std::string& outstr, S32 blocknum = 0);
-
-
-    // Utility functions to generate a replay-resistant digest check
-    // against the shared secret. The window specifies how much of a
-    // time window is allowed - 1 second is good for tight
-    // connections, but multi-process windows might want to be upwards
-    // of 5 seconds. For generateDigest, you want to pass in a
-    // character array of at least MD5HEX_STR_SIZE so that the hex
-    // digest and null termination will fit.
-    bool generateDigestForNumberAndUUIDs(char* digest, const U32 number, const LLUUID &id1, const LLUUID &id2) const;
-    bool generateDigestForWindowAndUUIDs(char* digest, const S32 window, const LLUUID &id1, const LLUUID &id2) const;
-    bool isMatchingDigestForWindowAndUUIDs(const char* digest, const S32 window, const LLUUID &id1, const LLUUID &id2) const;
-
-    bool generateDigestForNumber(char* digest, const U32 number) const;
-    bool generateDigestForWindow(char* digest, const S32 window) const;
-    bool isMatchingDigestForWindow(const char* digest, const S32 window) const;
-
-    void    showCircuitInfo();
-    void getCircuitInfo(LLSD& info) const;
-
-    U32 getOurCircuitCode();
-
-    void    enableCircuit(const LLHost &host, BOOL trusted);
-    void    disableCircuit(const LLHost &host);
-
-    // Use this to establish trust on startup and in response to
-    // DenyTrustedCircuit.
-    void sendCreateTrustedCircuit(const LLHost& host, const LLUUID & id1, const LLUUID & id2);
-
-    // Use this to inform a peer that they aren't currently trusted...
-    // This now enqueues the request so that we can ensure that we only send
-    // one deny per circuit per message loop so that this doesn't become a DoS.
-    // The actual sending is done by reallySendDenyTrustedCircuit()
-    void    sendDenyTrustedCircuit(const LLHost &host);
-
-    /** Return false if host is unknown or untrusted */
-    // Note:DaveH/Babbage some trusted messages can be received without a circuit
-    bool isTrustedSender(const LLHost& host) const;
-
-    /** Return true if current message is from trusted source */
-    bool isTrustedSender() const;
-
-    /** Return false true if name is unknown or untrusted */
-    bool isTrustedMessage(const std::string& name) const;
-
-    /** Return false true if name is unknown or trusted */
-    bool isUntrustedMessage(const std::string& name) const;
-
-    // Mark an interface ineligible for trust
-    void setUntrustedInterface( const LLHost host ) { mUntrustedInterface = host; }
-    LLHost getUntrustedInterface() const { return mUntrustedInterface; }
-    void setBlockUntrustedInterface( bool block ) { mBlockUntrustedInterface = block; } // Throw a switch to allow, sending warnings only
-    bool getBlockUntrustedInterface() const { return mBlockUntrustedInterface; }
-
-    // Change this message to be UDP black listed.
-    void banUdpMessage(const std::string& name);
->>>>>>> e1623bb2
-
-
-private:
-    // A list of the circuits that need to be sent DenyTrustedCircuit messages.
-    typedef std::set<LLHost> host_set_t;
-    host_set_t mDenyTrustedCircuitSet;
-
-    // Really sends the DenyTrustedCircuit message to a given host
-    // related to sendDenyTrustedCircuit()
-    void    reallySendDenyTrustedCircuit(const LLHost &host);
-
-public:
-<<<<<<< HEAD
-	// Use this to establish trust to and from a host.  This blocks
-	// until trust has been established, and probably should only be
-	// used on startup.
-	void	establishBidirectionalTrust(const LLHost &host, S64 frame_count = 0);
-
-	// returns whether the given host is on a trusted circuit
-	// Note:DaveH/Babbage some trusted messages can be received without a circuit
-	bool    getCircuitTrust(const LLHost &host);
-	
-	void	setCircuitAllowTimeout(const LLHost &host, bool allow);
-	void	setCircuitTimeoutCallback(const LLHost &host, void (*callback_func)(const LLHost &host, void *user_data), void *user_data);
-
-	bool	checkCircuitBlocked(const U32 circuit);
-	bool	checkCircuitAlive(const U32 circuit);
-	bool	checkCircuitAlive(const LLHost &host);
-	void	setCircuitProtection(bool b_protect);
-	U32		findCircuitCode(const LLHost &host);
-	LLHost	findHost(const U32 circuit_code);
-	void	sanityCheck();
-
-	bool	has(const char *blockname) const;
-	S32		getNumberOfBlocksFast(const char *blockname) const;
-	S32		getNumberOfBlocks(const char *blockname) const;
-	S32		getSizeFast(const char *blockname, const char *varname) const;
-	S32		getSize(const char *blockname, const char *varname) const;
-	S32		getSizeFast(const char *blockname, S32 blocknum, 
-						const char *varname) const; // size in bytes of data
-	S32		getSize(const char *blockname, S32 blocknum, const char *varname) const;
-
-	void	resetReceiveCounts();				// resets receive counts for all message types to 0
-	void	dumpReceiveCounts();				// dumps receive count for each message type to LL_INFOS()
-	void	dumpCircuitInfo();					// Circuit information to LL_INFOS()
-
-	bool	isClear() const;					// returns mbSClear;
-	S32 	flush(const LLHost &host);
-
-	U32		getListenPort( void ) const;
-
-	void startLogging();					// start verbose  logging
-	void stopLogging();						// flush and close file
-	void summarizeLogs(std::ostream& str);	// log statistics
-
-	S32		getReceiveSize() const;
-	S32		getReceiveCompressedSize() const { return mIncomingCompressedSize; }
-	S32		getReceiveBytes() const;
-
-	S32		getUnackedListSize() const			{ return mUnackedListSize; }
-
-	//const char* getCurrentSMessageName() const { return mCurrentSMessageName; }
-	//const char* getCurrentSBlockName() const { return mCurrentSBlockName; }
-
-	// friends
-	friend std::ostream&	operator<<(std::ostream& s, LLMessageSystem &msg);
-
-	void setMaxMessageTime(const F32 seconds);	// Max time to process messages before warning and dumping (neg to disable)
-	void setMaxMessageCounts(const S32 num);	// Max number of messages before dumping (neg to disable)
-	
-	static U64Microseconds getMessageTimeUsecs(const bool update = false);	// Get the current message system time in microseconds
-	static F64Seconds getMessageTimeSeconds(const bool update = false); // Get the current message system time in seconds
-
-	static void setTimeDecodes(bool b);
-	static void setTimeDecodesSpamThreshold(F32 seconds);
-
-	// message handlers internal to the message systesm
-	//static void processAssignCircuitCode(LLMessageSystem* msg, void**);
-	static void processAddCircuitCode(LLMessageSystem* msg, void**);
-	static void processUseCircuitCode(LLMessageSystem* msg, void**);
-	static void processError(LLMessageSystem* msg, void**);
-
-	// dispatch llsd message to http node tree
-	static void dispatch(const std::string& msg_name,
-						 const LLSD& message);
-	static void dispatch(const std::string& msg_name,
-						 const LLSD& message,
-						 LLHTTPNode::ResponsePtr responsep);
-
-	// this is added to support specific legacy messages and is
-	// ***not intended for general use*** Si, Gabriel, 2009
-	static void dispatchTemplate(const std::string& msg_name,
-						 const LLSD& message,
-						 LLHTTPNode::ResponsePtr responsep);
-
-	void setMessageBans(const LLSD& trusted, const LLSD& untrusted);
-
-	/**
-	 * @brief send an error message to the host. This is a helper method.
-	 *
-	 * @param host Destination host.
-	 * @param agent_id Destination agent id (may be null)
-	 * @param code An HTTP status compatible error code.
-	 * @param token A specific short string based message
-	 * @param id The transactionid/uniqueid/sessionid whatever.
-	 * @param system The hierarchical path to the system (255 bytes)
-	 * @param message Human readable message (1200 bytes) 
-	 * @param data Extra info.
-	 * @return Returns value returned from sendReliable().
-	 */
-	S32 sendError(
-		const LLHost& host,
-		const LLUUID& agent_id,
-		S32 code,
-		const std::string& token,
-		const LLUUID& id,
-		const std::string& system,
-		const std::string& message,
-		const LLSD& data);
-
-	// Check UDP messages and pump http_pump to receive HTTP messages.
-	bool checkAllMessages(LockMessageChecker&, S64 frame_count, LLPumpIO* http_pump);
-
-	// Moved to allow access from LLTemplateMessageDispatcher
-	void clearReceiveState();
-
-	// This will cause all trust queries to return true until the next message
-	// is read: use with caution!
-	void receivedMessageFromTrustedSender();
-	
-=======
-    // Use this to establish trust to and from a host.  This blocks
-    // until trust has been established, and probably should only be
-    // used on startup.
-    void    establishBidirectionalTrust(const LLHost &host, S64 frame_count = 0);
-
-    // returns whether the given host is on a trusted circuit
-    // Note:DaveH/Babbage some trusted messages can be received without a circuit
-    BOOL    getCircuitTrust(const LLHost &host);
-
-    void    setCircuitAllowTimeout(const LLHost &host, BOOL allow);
-    void    setCircuitTimeoutCallback(const LLHost &host, void (*callback_func)(const LLHost &host, void *user_data), void *user_data);
-
-    BOOL    checkCircuitBlocked(const U32 circuit);
-    BOOL    checkCircuitAlive(const U32 circuit);
-    BOOL    checkCircuitAlive(const LLHost &host);
-    void    setCircuitProtection(BOOL b_protect);
-    U32     findCircuitCode(const LLHost &host);
-    LLHost  findHost(const U32 circuit_code);
-    void    sanityCheck();
-
-    BOOL    has(const char *blockname) const;
-    S32     getNumberOfBlocksFast(const char *blockname) const;
-    S32     getNumberOfBlocks(const char *blockname) const;
-    S32     getSizeFast(const char *blockname, const char *varname) const;
-    S32     getSize(const char *blockname, const char *varname) const;
-    S32     getSizeFast(const char *blockname, S32 blocknum,
-                        const char *varname) const; // size in bytes of data
-    S32     getSize(const char *blockname, S32 blocknum, const char *varname) const;
-
-    void    resetReceiveCounts();               // resets receive counts for all message types to 0
-    void    dumpReceiveCounts();                // dumps receive count for each message type to LL_INFOS()
-    void    dumpCircuitInfo();                  // Circuit information to LL_INFOS()
-
-    BOOL    isClear() const;                    // returns mbSClear;
-    S32     flush(const LLHost &host);
-
-    U32     getListenPort( void ) const;
-
-    void startLogging();                    // start verbose  logging
-    void stopLogging();                     // flush and close file
-    void summarizeLogs(std::ostream& str);  // log statistics
-
-    S32     getReceiveSize() const;
-    S32     getReceiveCompressedSize() const { return mIncomingCompressedSize; }
-    S32     getReceiveBytes() const;
-
-    S32     getUnackedListSize() const          { return mUnackedListSize; }
-
-    //const char* getCurrentSMessageName() const { return mCurrentSMessageName; }
-    //const char* getCurrentSBlockName() const { return mCurrentSBlockName; }
-
-    // friends
-    friend std::ostream&    operator<<(std::ostream& s, LLMessageSystem &msg);
-
-    void setMaxMessageTime(const F32 seconds);  // Max time to process messages before warning and dumping (neg to disable)
-    void setMaxMessageCounts(const S32 num);    // Max number of messages before dumping (neg to disable)
-
-    static U64Microseconds getMessageTimeUsecs(const BOOL update = FALSE);  // Get the current message system time in microseconds
-    static F64Seconds getMessageTimeSeconds(const BOOL update = FALSE); // Get the current message system time in seconds
-
-    static void setTimeDecodes(BOOL b);
-    static void setTimeDecodesSpamThreshold(F32 seconds);
-
-    // message handlers internal to the message systesm
-    //static void processAssignCircuitCode(LLMessageSystem* msg, void**);
-    static void processAddCircuitCode(LLMessageSystem* msg, void**);
-    static void processUseCircuitCode(LLMessageSystem* msg, void**);
-    static void processError(LLMessageSystem* msg, void**);
-
-    // dispatch llsd message to http node tree
-    static void dispatch(const std::string& msg_name,
-                         const LLSD& message);
-    static void dispatch(const std::string& msg_name,
-                         const LLSD& message,
-                         LLHTTPNode::ResponsePtr responsep);
-
-    // this is added to support specific legacy messages and is
-    // ***not intended for general use*** Si, Gabriel, 2009
-    static void dispatchTemplate(const std::string& msg_name,
-                         const LLSD& message,
-                         LLHTTPNode::ResponsePtr responsep);
-
-    void setMessageBans(const LLSD& trusted, const LLSD& untrusted);
-
-    /**
-     * @brief send an error message to the host. This is a helper method.
-     *
-     * @param host Destination host.
-     * @param agent_id Destination agent id (may be null)
-     * @param code An HTTP status compatible error code.
-     * @param token A specific short string based message
-     * @param id The transactionid/uniqueid/sessionid whatever.
-     * @param system The hierarchical path to the system (255 bytes)
-     * @param message Human readable message (1200 bytes)
-     * @param data Extra info.
-     * @return Returns value returned from sendReliable().
-     */
-    S32 sendError(
-        const LLHost& host,
-        const LLUUID& agent_id,
-        S32 code,
-        const std::string& token,
-        const LLUUID& id,
-        const std::string& system,
-        const std::string& message,
-        const LLSD& data);
-
-    // Check UDP messages and pump http_pump to receive HTTP messages.
-    bool checkAllMessages(LockMessageChecker&, S64 frame_count, LLPumpIO* http_pump);
-
-    // Moved to allow access from LLTemplateMessageDispatcher
-    void clearReceiveState();
-
-    // This will cause all trust queries to return true until the next message
-    // is read: use with caution!
-    void receivedMessageFromTrustedSender();
-
->>>>>>> e1623bb2
-private:
-    typedef boost::function<void(S32)>  UntrustedCallback_t;
-    void sendUntrustedSimulatorMessageCoro(std::string url, std::string message, LLSD body, UntrustedCallback_t callback);
-
-
-    bool mLastMessageFromTrustedMessageService;
-
-<<<<<<< HEAD
-	// Viewers need to track a process session in order to make sure
-	// that no one gives them a bad circuit code.
-	LLUUID mSessionID;
-	
-	void	addTemplate(LLMessageTemplate *templatep);
-	bool		decodeTemplate( const U8* buffer, S32 buffer_size, LLMessageTemplate** msg_template );
-
-	void		logMsgFromInvalidCircuit( const LLHost& sender, bool recv_reliable );
-	void		logTrustedMsgFromUntrustedCircuit( const LLHost& sender );
-	void		logValidMsg(LLCircuitData *cdp, const LLHost& sender, bool recv_reliable, bool recv_resent, bool recv_acks );
-	void		logRanOffEndOfPacket( const LLHost& sender );
-
-	class LLMessageCountInfo
-	{
-	public:
-		U32 mMessageNum;
-		U32 mMessageBytes;
-		bool mInvalid;
-	};
-=======
-    // The mCircuitCodes is a map from circuit codes to session
-    // ids. This allows us to verify sessions on connect.
-    typedef std::map<U32, LLUUID> code_session_map_t;
-    code_session_map_t mCircuitCodes;
-
-    // Viewers need to track a process session in order to make sure
-    // that no one gives them a bad circuit code.
-    LLUUID mSessionID;
-
-    void    addTemplate(LLMessageTemplate *templatep);
-    BOOL        decodeTemplate( const U8* buffer, S32 buffer_size, LLMessageTemplate** msg_template );
->>>>>>> e1623bb2
-
-    void        logMsgFromInvalidCircuit( const LLHost& sender, BOOL recv_reliable );
-    void        logTrustedMsgFromUntrustedCircuit( const LLHost& sender );
-    void        logValidMsg(LLCircuitData *cdp, const LLHost& sender, BOOL recv_reliable, BOOL recv_resent, BOOL recv_acks );
-    void        logRanOffEndOfPacket( const LLHost& sender );
-
-    class LLMessageCountInfo
-    {
-    public:
-        U32 mMessageNum;
-        U32 mMessageBytes;
-        BOOL mInvalid;
-    };
-
-    LLMessagePollInfo                       *mPollInfop;
-
-<<<<<<< HEAD
-	// Must be valid during decode
-	
-	bool	mbError;
-	S32	mErrorCode;
-=======
-    U8  mEncodedRecvBuffer[MAX_BUFFER_SIZE];
-    U8  mTrueReceiveBuffer[MAX_BUFFER_SIZE];
-    S32 mTrueReceiveSize;
->>>>>>> e1623bb2
-
-    // Must be valid during decode
-
-    BOOL    mbError;
-    S32 mErrorCode;
-
-    F64Seconds                                      mResendDumpTime; // The last time we dumped resends
-
-    LLMessageCountInfo mMessageCountList[MAX_MESSAGE_COUNT_NUM];
-    S32 mNumMessageCounts;
-    F32Seconds mReceiveTime;
-    F32Seconds mMaxMessageTime; // Max number of seconds for processing messages
-    S32 mMaxMessageCounts; // Max number of messages to process before dumping.
-    F64Seconds mMessageCountTime;
-
-    F64Seconds mCurrentMessageTime; // The current "message system time" (updated the first call to checkMessages after a resetReceiveCount
-
-<<<<<<< HEAD
-	static F32 mTimeDecodesSpamThreshold;  // If mTimeDecodes is on, all this many seconds for each msg decode before spamming
-	static bool mTimeDecodes;  // Measure time for all message decodes if true;
-=======
-    // message system exceptions
-    typedef std::pair<msg_exception_callback, void*> exception_t;
-    typedef std::map<EMessageException, exception_t> callbacks_t;
-    callbacks_t mExceptionCallbacks;
->>>>>>> e1623bb2
-
-    // stuff for logging
-    LLTimer mMessageSystemTimer;
-
-    static F32 mTimeDecodesSpamThreshold;  // If mTimeDecodes is on, all this many seconds for each msg decode before spamming
-    static BOOL mTimeDecodes;  // Measure time for all message decodes if TRUE;
-
-    msg_timing_callback mTimingCallback;
-    void* mTimingCallbackData;
-
-    void init(); // ctor shared initialisation.
-
-    LLHost mLastSender;
-    LLHost mLastReceivingIF;
-    S32 mIncomingCompressedSize;        // original size of compressed msg (0 if uncomp.)
-    TPACKETID mCurrentRecvPacketID;       // packet ID of current receive packet (for reporting)
-
-    LLMessageBuilder* mMessageBuilder;
-    LLTemplateMessageBuilder* mTemplateMessageBuilder;
-    LLSDMessageBuilder* mLLSDMessageBuilder;
-    LLMessageReaderPointer mMessageReader;
-    LLTemplateMessageReader* mTemplateMessageReader;
-    LLSDMessageReader* mLLSDMessageReader;
-
-    friend class LLMessageHandlerBridge;
-    friend class LockMessageChecker;
-
-    bool callHandler(const char *name, bool trustedSource,
-                     LLMessageSystem* msg);
-
-
-    /** Find, create or revive circuit for host as needed */
-    LLCircuitData* findCircuit(const LLHost& host, bool resetPacketId);
-};
-
-
-// external hook into messaging system
-extern LLPounceable<LLMessageSystem*, LLPounceableStatic> gMessageSystem;
-
-// Implementation of LockMessageChecker depends on definition of
-// LLMessageSystem, hence must follow it.
-class LockMessageChecker: public LockMessageReader
-{
-public:
-    LockMessageChecker(LLMessageSystem* msgsystem);
-
-    // For convenience, provide forwarding wrappers so you can call (e.g.)
-    // checkAllMessages() on your LockMessageChecker instance instead of
-    // passing the instance to LLMessageSystem::checkAllMessages(). Use
-    // perfect forwarding to avoid having to maintain these wrappers in sync
-    // with the target methods.
-    template <typename... ARGS>
-    bool checkAllMessages(ARGS&&... args)
-    {
-        return mMessageSystem->checkAllMessages(*this, std::forward<ARGS>(args)...);
-    }
-
-    template <typename... ARGS>
-    bool checkMessages(ARGS&&... args)
-    {
-        return mMessageSystem->checkMessages(*this, std::forward<ARGS>(args)...);
-    }
-
-    template <typename... ARGS>
-    void processAcks(ARGS&&... args)
-    {
-        return mMessageSystem->processAcks(*this, std::forward<ARGS>(args)...);
-    }
-
-private:
-    LLMessageSystem* mMessageSystem;
-};
-
-// Must specific overall system version, which is used to determine
-// if a patch is available in the message template checksum verification.
-// Return true if able to initialize system.
-bool start_messaging_system(
-    const std::string& template_name,
-    U32 port,
-    S32 version_major,
-    S32 version_minor,
-    S32 version_patch,
-    bool b_dump_prehash_file,
-    const std::string& secret,
-    const LLUseCircuitCodeResponder* responder,
-    bool failure_is_fatal,
-    const F32 circuit_heartbeat_interval,
-    const F32 circuit_timeout);
-
-void end_messaging_system(bool print_summary = true);
-
-void null_message_callback(LLMessageSystem *msg, void **data);
-
-//
-// Inlines
-//
-
-#if !defined( LL_BIG_ENDIAN ) && !defined( LL_LITTLE_ENDIAN )
-#error Unknown endianness for htolememcpy. Did you miss a common include?
-#endif
-
-static inline void *htolememcpy(void *vs, const void *vct, EMsgVariableType type, size_t n)
-{
-    char *s = (char *)vs;
-    const char *ct = (const char *)vct;
-#ifdef LL_BIG_ENDIAN
-    S32 i, length;
-#endif
-    switch(type)
-    {
-    case MVT_FIXED:
-    case MVT_VARIABLE:
-    case MVT_U8:
-    case MVT_S8:
-    case MVT_BOOL:
-    case MVT_LLUUID:
-    case MVT_IP_ADDR:   // these two are swizzled in the getters and setters
-    case MVT_IP_PORT:   // these two are swizzled in the getters and setters
-        return(memcpy(s,ct,n)); /* Flawfinder: ignore */
-
-    case MVT_U16:
-    case MVT_S16:
-        if (n != 2)
-        {
-            LL_ERRS() << "Size argument passed to htolememcpy doesn't match swizzle type size" << LL_ENDL;
-        }
-#ifdef LL_BIG_ENDIAN
-        *(s + 1) = *(ct);
-        *(s) = *(ct + 1);
-        return(vs);
-#else
-        return(memcpy(s,ct,n)); /* Flawfinder: ignore */
-#endif
-
-    case MVT_U32:
-    case MVT_S32:
-    case MVT_F32:
-        if (n != 4)
-        {
-            LL_ERRS() << "Size argument passed to htolememcpy doesn't match swizzle type size" << LL_ENDL;
-        }
-#ifdef LL_BIG_ENDIAN
-        *(s + 3) = *(ct);
-        *(s + 2) = *(ct + 1);
-        *(s + 1) = *(ct + 2);
-        *(s) = *(ct + 3);
-        return(vs);
-#else
-        return(memcpy(s,ct,n)); /* Flawfinder: ignore */
-#endif
-
-    case MVT_U64:
-    case MVT_S64:
-    case MVT_F64:
-        if (n != 8)
-        {
-            LL_ERRS() << "Size argument passed to htolememcpy doesn't match swizzle type size" << LL_ENDL;
-        }
-#ifdef LL_BIG_ENDIAN
-        *(s + 7) = *(ct);
-        *(s + 6) = *(ct + 1);
-        *(s + 5) = *(ct + 2);
-        *(s + 4) = *(ct + 3);
-        *(s + 3) = *(ct + 4);
-        *(s + 2) = *(ct + 5);
-        *(s + 1) = *(ct + 6);
-        *(s) = *(ct + 7);
-        return(vs);
-#else
-        return(memcpy(s,ct,n)); /* Flawfinder: ignore */
-#endif
-
-    case MVT_LLVector3:
-    case MVT_LLQuaternion:  // We only send x, y, z and infer w (we set x, y, z to ensure that w >= 0)
-        if (n != 12)
-        {
-            LL_ERRS() << "Size argument passed to htolememcpy doesn't match swizzle type size" << LL_ENDL;
-        }
-#ifdef LL_BIG_ENDIAN
-        htolememcpy(s + 8, ct + 8, MVT_F32, 4);
-        htolememcpy(s + 4, ct + 4, MVT_F32, 4);
-        return(htolememcpy(s, ct, MVT_F32, 4));
-#else
-        return(memcpy(s,ct,n)); /* Flawfinder: ignore */
-#endif
-
-    case MVT_LLVector3d:
-        if (n != 24)
-        {
-            LL_ERRS() << "Size argument passed to htolememcpy doesn't match swizzle type size" << LL_ENDL;
-        }
-#ifdef LL_BIG_ENDIAN
-        htolememcpy(s + 16, ct + 16, MVT_F64, 8);
-        htolememcpy(s + 8, ct + 8, MVT_F64, 8);
-        return(htolememcpy(s, ct, MVT_F64, 8));
-#else
-        return(memcpy(s,ct,n)); /* Flawfinder: ignore */
-#endif
-
-    case MVT_LLVector4:
-        if (n != 16)
-        {
-            LL_ERRS() << "Size argument passed to htolememcpy doesn't match swizzle type size" << LL_ENDL;
-        }
-#ifdef LL_BIG_ENDIAN
-        htolememcpy(s + 12, ct + 12, MVT_F32, 4);
-        htolememcpy(s + 8, ct + 8, MVT_F32, 4);
-        htolememcpy(s + 4, ct + 4, MVT_F32, 4);
-        return(htolememcpy(s, ct, MVT_F32, 4));
-#else
-        return(memcpy(s,ct,n)); /* Flawfinder: ignore */
-#endif
-
-    case MVT_U16Vec3:
-        if (n != 6)
-        {
-            LL_ERRS() << "Size argument passed to htolememcpy doesn't match swizzle type size" << LL_ENDL;
-        }
-#ifdef LL_BIG_ENDIAN
-        htolememcpy(s + 4, ct + 4, MVT_U16, 2);
-        htolememcpy(s + 2, ct + 2, MVT_U16, 2);
-        return(htolememcpy(s, ct, MVT_U16, 2));
-#else
-        return(memcpy(s,ct,n)); /* Flawfinder: ignore */
-#endif
-
-    case MVT_U16Quat:
-        if (n != 8)
-        {
-            LL_ERRS() << "Size argument passed to htolememcpy doesn't match swizzle type size" << LL_ENDL;
-        }
-#ifdef LL_BIG_ENDIAN
-        htolememcpy(s + 6, ct + 6, MVT_U16, 2);
-        htolememcpy(s + 4, ct + 4, MVT_U16, 2);
-        htolememcpy(s + 2, ct + 2, MVT_U16, 2);
-        return(htolememcpy(s, ct, MVT_U16, 2));
-#else
-        return(memcpy(s,ct,n)); /* Flawfinder: ignore */
-#endif
-
-    case MVT_S16Array:
-        if (n % 2)
-        {
-            LL_ERRS() << "Size argument passed to htolememcpy doesn't match swizzle type size" << LL_ENDL;
-        }
-#ifdef LL_BIG_ENDIAN
-        length = n % 2;
-        for (i = 1; i < length; i++)
-        {
-            htolememcpy(s + i*2, ct + i*2, MVT_S16, 2);
-        }
-        return(htolememcpy(s, ct, MVT_S16, 2));
-#else
-        return(memcpy(s,ct,n));
-#endif
-
-    default:
-        return(memcpy(s,ct,n)); /* Flawfinder: ignore */
-    }
-}
-
-inline void *ntohmemcpy(void *s, const void *ct, EMsgVariableType type, size_t n)
-{
-    return(htolememcpy(s,ct,type, n));
-}
-
-inline const LLHost& LLMessageSystem::getReceivingInterface() const {return mLastReceivingIF;}
-
-inline U32 LLMessageSystem::getSenderIP() const
-{
-    return mLastSender.getAddress();
-}
-
-inline U32 LLMessageSystem::getSenderPort() const
-{
-    return mLastSender.getPort();
-}
-
-
-//-----------------------------------------------------------------------------
-// Transmission aliases
-//-----------------------------------------------------------------------------
-
-inline S32 LLMessageSystem::sendMessage(const U32 circuit)
-{
-    return sendMessage(findHost(circuit));
-}
-
-#endif+/**
+ * @file message.h
+ * @brief LLMessageSystem class header file
+ *
+ * $LicenseInfo:firstyear=2001&license=viewerlgpl$
+ * Second Life Viewer Source Code
+ * Copyright (C) 2010, Linden Research, Inc.
+ *
+ * This library is free software; you can redistribute it and/or
+ * modify it under the terms of the GNU Lesser General Public
+ * License as published by the Free Software Foundation;
+ * version 2.1 of the License only.
+ *
+ * This library is distributed in the hope that it will be useful,
+ * but WITHOUT ANY WARRANTY; without even the implied warranty of
+ * MERCHANTABILITY or FITNESS FOR A PARTICULAR PURPOSE.  See the GNU
+ * Lesser General Public License for more details.
+ *
+ * You should have received a copy of the GNU Lesser General Public
+ * License along with this library; if not, write to the Free Software
+ * Foundation, Inc., 51 Franklin Street, Fifth Floor, Boston, MA  02110-1301  USA
+ *
+ * Linden Research, Inc., 945 Battery Street, San Francisco, CA  94111  USA
+ * $/LicenseInfo$
+ */
+
+#ifndef LL_MESSAGE_H
+#define LL_MESSAGE_H
+
+#include <cstring>
+#include <set>
+
+#if LL_LINUX
+#include <endian.h>
+#include <netinet/in.h>
+#endif
+
+#if LL_WINDOWS
+#include "winsock2.h" // htons etc.
+#endif
+
+#include "llerror.h"
+#include "net.h"
+#include "llstringtable.h"
+#include "llcircuit.h"
+#include "lltimer.h"
+#include "llpacketring.h"
+#include "llhost.h"
+#include "llhttpnode.h"
+//#include "llpacketack.h"
+#include "llsingleton.h"
+#include "message_prehash.h"
+#include "llstl.h"
+#include "llmsgvariabletype.h"
+#include "llmessagesenderinterface.h"
+
+#include "llstoredmessage.h"
+#include "boost/function.hpp"
+#include "llpounceable.h"
+#include "llcoros.h"
+#include LLCOROS_MUTEX_HEADER
+
+const U32 MESSAGE_MAX_STRINGS_LENGTH = 64;
+const U32 MESSAGE_NUMBER_OF_HASH_BUCKETS = 8192;
+
+const S32 MESSAGE_MAX_PER_FRAME = 400;
+
+class LLMessageStringTable : public LLSingleton<LLMessageStringTable>
+{
+    LLSINGLETON(LLMessageStringTable);
+    ~LLMessageStringTable();
+
+public:
+    char *getString(const char *str);
+
+    U32  mUsed;
+    bool mEmpty[MESSAGE_NUMBER_OF_HASH_BUCKETS];
+    char mString[MESSAGE_NUMBER_OF_HASH_BUCKETS][MESSAGE_MAX_STRINGS_LENGTH];   /* Flawfinder: ignore */
+};
+
+
+// Individual Messages are described with the following format
+// Note that to ease parsing, keywords are used
+//
+//  // Comment                  (Comment like a C++ single line comment)
+//                              Comments can only be placed between Messages
+// {
+// MessageName                  (same naming restrictions as C variable)
+// Frequency                    ("High", "Medium", or "Low" - determines whether message ID is 8, 16, or 32-bits --
+//                               there can 254 messages in the first 2 groups, 32K in the last group)
+//                              (A message can be made up only of the Name if it is only a signal)
+// Trust                        ("Trusted", "NotTrusted" - determines if a message will be accepted
+//                               on a circuit.  "Trusted" messages are not accepted from NotTrusted circuits
+//                               while NotTrusted messages are accepted on any circuit.  An example of a
+//                               NotTrusted circuit is any circuit from the viewer.)
+// Encoding                     ("Zerocoded", "Unencoded" - zerocoded messages attempt to compress sequences of
+//                               zeros, but if there is no space win, it discards the compression and goes unencoded)
+//      {
+//      Block Name              (same naming restrictions as C variable)
+//      Block Type              ("Single", "Multiple", or "Variable" - determines if the block is coded once,
+//                               a known number of times, or has a 8 bit argument encoded to tell the decoder
+//                               how many times the group is repeated)
+//      Block Repeat Number     (Optional - used only with the "Multiple" type - tells how many times the field is repeated
+//          {
+//          Variable 1 Name     (same naming restrictions as C variable)
+//          Variable Type       ("Fixed" or "Variable" - determines if the variable is of fixed size or needs to
+//                               encode an argument describing the size in bytes)
+//          Variable Size       (In bytes, either of the "Fixed" variable itself or of the size argument)
+//
+//          repeat variables
+//
+//          }
+//
+//          Repeat for number of variables in block
+//      }
+//
+//      Repeat for number of blocks in message
+// }
+// Repeat for number of messages in file
+//
+
+// Constants
+const S32 MAX_MESSAGE_INTERNAL_NAME_SIZE = 255;
+const S32 MAX_BUFFER_SIZE = NET_BUFFER_SIZE;
+const S32 MAX_BLOCKS = 255;
+
+const U8 LL_ZERO_CODE_FLAG = 0x80;
+const U8 LL_RELIABLE_FLAG = 0x40;
+const U8 LL_RESENT_FLAG = 0x20;
+const U8 LL_ACK_FLAG = 0x10;
+
+// 1 byte flags, 4 bytes sequence, 1 byte offset + 1 byte message name (high)
+const S32 LL_MINIMUM_VALID_PACKET_SIZE = LL_PACKET_ID_SIZE + 1;
+enum EPacketHeaderLayout
+{
+    PHL_FLAGS = 0,
+    PHL_PACKET_ID = 1,
+    PHL_OFFSET = 5,
+    PHL_NAME = 6
+};
+
+
+const S32 LL_DEFAULT_RELIABLE_RETRIES = 3;
+const F32Seconds LL_MINIMUM_RELIABLE_TIMEOUT_SECONDS(1.f);
+const F32Seconds LL_MINIMUM_SEMIRELIABLE_TIMEOUT_SECONDS(1.f);
+const F32Seconds LL_PING_BASED_TIMEOUT_DUMMY(0.0f);
+
+const F32 LL_SEMIRELIABLE_TIMEOUT_FACTOR    = 5.f;      // averaged ping
+const F32 LL_RELIABLE_TIMEOUT_FACTOR        = 5.f;      // averaged ping
+const F32 LL_LOST_TIMEOUT_FACTOR            = 16.f;     // averaged ping for marking packets "Lost"
+const F32Seconds LL_MAX_LOST_TIMEOUT(5.f);              // Maximum amount of time before considering something "lost"
+
+const S32 MAX_MESSAGE_COUNT_NUM = 1024;
+
+// Forward declarations
+class LLVector3;
+class LLVector4;
+class LLVector3d;
+class LLQuaternion;
+class LLSD;
+class LLUUID;
+class LLMessageSystem;
+class LLPumpIO;
+
+// message system exceptional condition handlers.
+enum EMessageException
+{
+    MX_UNREGISTERED_MESSAGE, // message number not part of template
+    MX_PACKET_TOO_SHORT, // invalid packet, shorter than minimum packet size
+    MX_RAN_OFF_END_OF_PACKET, // ran off the end of the packet during decode
+    MX_WROTE_PAST_BUFFER_SIZE // wrote past buffer size in zero code expand
+};
+typedef void (*msg_exception_callback)(LLMessageSystem*,void*,EMessageException);
+
+
+// message data pieces are used to collect the data called for by the message template
+class LLMsgData;
+class LLMsgBlkData;
+class LLMessageTemplate;
+
+class LLMessagePollInfo;
+class LLMessageBuilder;
+class LLTemplateMessageBuilder;
+class LLSDMessageBuilder;
+class LLMessageReader;
+class LLTemplateMessageReader;
+class LLSDMessageReader;
+
+
+
+class LLUseCircuitCodeResponder
+{
+    LOG_CLASS(LLMessageSystem);
+
+public:
+    virtual ~LLUseCircuitCodeResponder();
+    virtual void complete(const LLHost& host, const LLUUID& agent) const = 0;
+};
+
+/**
+ * SL-12204: We've observed crashes when consumer code sets
+ * LLMessageSystem::mMessageReader, assuming that all subsequent processing of
+ * the current message will use the same mMessageReader value -- only to have
+ * a different coroutine sneak in and replace mMessageReader before
+ * completion. This is a limitation of sharing a stateful global resource for
+ * message parsing; instead code receiving a new message should instantiate a
+ * (trivially constructed) local message parser and use that.
+ *
+ * Until then, when one coroutine sets a particular LLMessageReader subclass
+ * as the current message reader, ensure that no other coroutine can replace
+ * it until the first coroutine has finished with its message.
+ *
+ * This is achieved with two helper classes. LLMessageSystem::mMessageReader
+ * is now an LLMessageReaderPointer instance, which can efficiently compare or
+ * dereference its contained LLMessageReader* but which cannot be directly
+ * assigned. To change the value of LLMessageReaderPointer, you must
+ * instantiate LockMessageReader with the LLMessageReader* you wish to make
+ * current. mMessageReader will have that value for the lifetime of the
+ * LockMessageReader instance, then revert to nullptr. Moreover, as its name
+ * implies, LockMessageReader locks the mutex in LLMessageReaderPointer so
+ * that any other coroutine instantiating LockMessageReader will block until
+ * the first coroutine has destroyed its instance.
+ */
+class LLMessageReaderPointer
+{
+public:
+    LLMessageReaderPointer(): mPtr(nullptr) {}
+    // It is essential that comparison and dereferencing must be fast, which
+    // is why we don't check for nullptr when dereferencing.
+    LLMessageReader* operator->() const { return mPtr; }
+    bool operator==(const LLMessageReader* other) const { return mPtr == other; }
+    bool operator!=(const LLMessageReader* other) const { return ! (*this == other); }
+private:
+    // Only LockMessageReader can set mPtr.
+    friend class LockMessageReader;
+    LLMessageReader* mPtr;
+    LLCoros::Mutex mMutex;
+};
+
+/**
+ * To set mMessageReader to nullptr:
+ *
+ * @code
+ * // use an anonymous instance that is destroyed immediately
+ * LockMessageReader(gMessageSystem->mMessageReader, nullptr);
+ * @endcode
+ *
+ * Why do we still require going through LockMessageReader at all? Because it
+ * would be Bad if any coroutine set mMessageReader to nullptr while another
+ * coroutine was still parsing a message.
+ */
+class LockMessageReader
+{
+public:
+    LockMessageReader(LLMessageReaderPointer& var, LLMessageReader* instance):
+        mVar(var.mPtr),
+        mLock(var.mMutex)
+    {
+        mVar = instance;
+    }
+    // Some compilers reportedly fail to suppress generating implicit copy
+    // operations even though we have a move-only LockType data member.
+    LockMessageReader(const LockMessageReader&) = delete;
+    LockMessageReader& operator=(const LockMessageReader&) = delete;
+    ~LockMessageReader()
+    {
+        mVar = nullptr;
+    }
+private:
+    // capture a reference to LLMessageReaderPointer::mPtr
+    decltype(LLMessageReaderPointer::mPtr)& mVar;
+    // while holding a lock on LLMessageReaderPointer::mMutex
+    LLCoros::LockType mLock;
+};
+
+/**
+ * LockMessageReader is great as long as you only need mMessageReader locked
+ * during a single LLMessageSystem function call. However, empirically the
+ * sequence from checkAllMessages() through processAcks() need mMessageReader
+ * locked to LLTemplateMessageReader. Enforce that by making them require an
+ * instance of LockMessageChecker.
+ */
+class LockMessageChecker;
+
+class LLMessageSystem : public LLMessageSenderInterface
+{
+ private:
+    U8                  mSendBuffer[MAX_BUFFER_SIZE];
+    S32                 mSendSize;
+
+    bool                mBlockUntrustedInterface;
+    LLHost              mUntrustedInterface;
+
+ public:
+    LLPacketRing                mPacketRing;
+    LLReliablePacketParams      mReliablePacketParams;
+
+    // Set this flag to true when you want *very* verbose logs.
+    bool                        mVerboseLog;
+
+    F32                         mMessageFileVersionNumber;
+
+    typedef std::map<const char *, LLMessageTemplate*> message_template_name_map_t;
+    typedef std::map<U32, LLMessageTemplate*> message_template_number_map_t;
+
+private:
+    message_template_name_map_t     mMessageTemplates;
+    message_template_number_map_t   mMessageNumbers;
+
+public:
+    S32                 mSystemVersionMajor;
+    S32                 mSystemVersionMinor;
+    S32                 mSystemVersionPatch;
+    S32                 mSystemVersionServer;
+    U32                 mVersionFlags;
+
+    bool                mbProtected;
+
+    U32                 mNumberHighFreqMessages;
+    U32                 mNumberMediumFreqMessages;
+    U32                 mNumberLowFreqMessages;
+    S32                 mPort;
+    S32                 mSocket;
+
+    U32                 mPacketsIn;         // total packets in, including compressed and uncompressed
+    U32                 mPacketsOut;            // total packets out, including compressed and uncompressed
+
+    U64                 mBytesIn;           // total bytes in, including compressed and uncompressed
+    U64                 mBytesOut;          // total bytes out, including compressed and uncompressed
+
+    U32                 mCompressedPacketsIn;       // total compressed packets in
+    U32                 mCompressedPacketsOut;      // total compressed packets out
+
+    U32                 mReliablePacketsIn;     // total reliable packets in
+    U32                 mReliablePacketsOut;        // total reliable packets out
+
+    U32                 mDroppedPackets;            // total dropped packets in
+    U32                 mResentPackets;             // total resent packets out
+    U32                 mFailedResendPackets;       // total resend failure packets out
+    U32                 mOffCircuitPackets;         // total # of off-circuit packets rejected
+    U32                 mInvalidOnCircuitPackets;   // total # of on-circuit but invalid packets rejected
+
+    S64                 mUncompressedBytesIn;       // total uncompressed size of compressed packets in
+    S64                 mUncompressedBytesOut;      // total uncompressed size of compressed packets out
+    S64                 mCompressedBytesIn;     // total compressed size of compressed packets in
+    S64                 mCompressedBytesOut;        // total compressed size of compressed packets out
+    S64                 mTotalBytesIn;          // total size of all uncompressed packets in
+    S64                 mTotalBytesOut;         // total size of all uncompressed packets out
+
+    bool                mSendReliable;              // does the outgoing message require a pos ack?
+
+    LLCircuit           mCircuitInfo;
+    F64Seconds          mCircuitPrintTime;      // used to print circuit debug info every couple minutes
+    F32Seconds          mCircuitPrintFreq;
+
+    std::map<U64, U32>  mIPPortToCircuitCode;
+    std::map<U32, U64>  mCircuitCodeToIPPort;
+    U32                 mOurCircuitCode;
+    S32                 mSendPacketFailureCount;
+    S32                 mUnackedListDepth;
+    S32                 mUnackedListSize;
+    S32                 mDSMaxListDepth;
+
+public:
+    // Read file and build message templates
+    LLMessageSystem(const std::string& filename, U32 port, S32 version_major,
+                    S32 version_minor, S32 version_patch,
+                    bool failure_is_fatal,
+                    const F32 circuit_heartbeat_interval, const F32 circuit_timeout);
+
+    ~LLMessageSystem();
+
+    bool isOK() const { return !mbError; }
+    S32 getErrorCode() const { return mErrorCode; }
+
+    // Read file and build message templates filename must point to a
+    // valid string which specifies the path of a valid linden
+    // template.
+    void loadTemplateFile(const std::string& filename, bool failure_is_fatal);
+
+
+    // methods for building, sending, receiving, and handling messages
+    void    setHandlerFuncFast(const char *name, void (*handler_func)(LLMessageSystem *msgsystem, void **user_data), void **user_data = NULL);
+    void    setHandlerFunc(const char *name, void (*handler_func)(LLMessageSystem *msgsystem, void **user_data), void **user_data = NULL)
+    {
+        setHandlerFuncFast(LLMessageStringTable::getInstance()->getString(name), handler_func, user_data);
+    }
+
+    // Set a callback function for a message system exception.
+    void setExceptionFunc(EMessageException exception, msg_exception_callback func, void* data = NULL);
+    // Call the specified exception func, and return true if a
+    // function was found and called. Otherwise return false.
+    bool callExceptionFunc(EMessageException exception);
+
+    // Set a function that will be called once per packet processed with the
+    // hashed message name and the time spent in the processing handler function
+    // measured in seconds.  JC
+    typedef void (*msg_timing_callback)(const char* hashed_name, F32 time, void* data);
+    void setTimingFunc(msg_timing_callback func, void* data = NULL);
+    msg_timing_callback getTimingCallback()
+    {
+        return mTimingCallback;
+    }
+    void* getTimingCallbackData()
+    {
+        return mTimingCallbackData;
+    }
+
+    // This method returns true if the code is in the circuit codes map.
+    bool isCircuitCodeKnown(U32 code) const;
+
+    // usually called in response to an AddCircuitCode message, but
+    // may also be called by the login process.
+    bool addCircuitCode(U32 code, const LLUUID& session_id);
+
+    bool    poll(F32 seconds); // Number of seconds that we want to block waiting for data, returns if data was received
+    bool    checkMessages(LockMessageChecker&, S64 frame_count = 0 );
+    void    processAcks(LockMessageChecker&, F32 collect_time = 0.f);
+
+    bool    isMessageFast(const char *msg);
+    bool    isMessage(const char *msg)
+    {
+        return isMessageFast(LLMessageStringTable::getInstance()->getString(msg));
+    }
+
+    void dumpPacketToLog();
+
+    char    *getMessageName();
+
+    const LLHost& getSender() const;
+    U32     getSenderIP() const;            // getSender() is preferred
+    U32     getSenderPort() const;      // getSender() is preferred
+
+    const LLHost& getReceivingInterface() const;
+
+    // This method returns the uuid associated with the sender. The
+    // UUID will be null if it is not yet known or is a server
+    // circuit.
+    const LLUUID& getSenderID() const;
+
+    // This method returns the session id associated with the last
+    // sender.
+    const LLUUID& getSenderSessionID() const;
+
+    // set & get the session id (useful for viewers for now.)
+    void setMySessionID(const LLUUID& session_id) { mSessionID = session_id; }
+    const LLUUID& getMySessionID() { return mSessionID; }
+
+    void newMessageFast(const char *name);
+    void newMessage(const char *name);
+
+
+public:
+    LLStoredMessagePtr getReceivedMessage() const;
+    LLStoredMessagePtr getBuiltMessage() const;
+    S32 sendMessage(const LLHost &host, LLStoredMessagePtr message);
+
+private:
+    LLSD getReceivedMessageLLSD() const;
+    LLSD getBuiltMessageLLSD() const;
+
+    // NOTE: babbage: Only use to support legacy misuse of the
+    // LLMessageSystem API where values are dangerously written
+    // as one type and read as another. LLSD does not support
+    // dangerous conversions and so converting the message to an
+    // LLSD would result in the reads failing. All code which
+    // misuses the message system in this way should be made safe
+    // but while the unsafe code is run in old processes, this
+    // method should be used to forward unsafe messages.
+    LLSD wrapReceivedTemplateData() const;
+    LLSD wrapBuiltTemplateData() const;
+
+public:
+
+    void copyMessageReceivedToSend();
+    void clearMessage();
+
+    void nextBlockFast(const char *blockname);
+    void nextBlock(const char *blockname);
+
+public:
+    void addBinaryDataFast(const char *varname, const void *data, S32 size);
+    void addBinaryData(const char *varname, const void *data, S32 size);
+
+    void    addBOOLFast( const char* varname, bool b);                      // typed, checks storage space
+    void    addBOOL( const char* varname, bool b);                      // typed, checks storage space
+    void    addS8Fast(  const char *varname, S8 s);                         // typed, checks storage space
+    void    addS8(  const char *varname, S8 s);                         // typed, checks storage space
+    void    addU8Fast(  const char *varname, U8 u);                         // typed, checks storage space
+    void    addU8(  const char *varname, U8 u);                         // typed, checks storage space
+    void    addS16Fast( const char *varname, S16 i);                        // typed, checks storage space
+    void    addS16( const char *varname, S16 i);                        // typed, checks storage space
+    void    addU16Fast( const char *varname, U16 i);                        // typed, checks storage space
+    void    addU16( const char *varname, U16 i);                        // typed, checks storage space
+    void    addF32Fast( const char *varname, F32 f);                        // typed, checks storage space
+    void    addF32( const char *varname, F32 f);                        // typed, checks storage space
+    void    addS32Fast( const char *varname, S32 s);                        // typed, checks storage space
+    void    addS32( const char *varname, S32 s);                        // typed, checks storage space
+    void addU32Fast(    const char *varname, U32 u);                        // typed, checks storage space
+    void    addU32( const char *varname, U32 u);                        // typed, checks storage space
+    void    addU64Fast( const char *varname, U64 lu);                       // typed, checks storage space
+    void    addU64( const char *varname, U64 lu);                       // typed, checks storage space
+    void    addF64Fast( const char *varname, F64 d);                        // typed, checks storage space
+    void    addF64( const char *varname, F64 d);                        // typed, checks storage space
+    void    addVector3Fast( const char *varname, const LLVector3& vec);     // typed, checks storage space
+    void    addVector3( const char *varname, const LLVector3& vec);     // typed, checks storage space
+    void    addVector4Fast( const char *varname, const LLVector4& vec);     // typed, checks storage space
+    void    addVector4( const char *varname, const LLVector4& vec);     // typed, checks storage space
+    void    addVector3dFast( const char *varname, const LLVector3d& vec);   // typed, checks storage space
+    void    addVector3d( const char *varname, const LLVector3d& vec);   // typed, checks storage space
+    void    addQuatFast( const char *varname, const LLQuaternion& quat);    // typed, checks storage space
+    void    addQuat( const char *varname, const LLQuaternion& quat);    // typed, checks storage space
+    void addUUIDFast( const char *varname, const LLUUID& uuid);         // typed, checks storage space
+    void    addUUID( const char *varname, const LLUUID& uuid);          // typed, checks storage space
+    void    addIPAddrFast( const char *varname, const U32 ip);          // typed, checks storage space
+    void    addIPAddr( const char *varname, const U32 ip);          // typed, checks storage space
+    void    addIPPortFast( const char *varname, const U16 port);            // typed, checks storage space
+    void    addIPPort( const char *varname, const U16 port);            // typed, checks storage space
+    void    addStringFast( const char* varname, const char* s);             // typed, checks storage space
+    void    addString( const char* varname, const char* s);             // typed, checks storage space
+    void    addStringFast( const char* varname, const std::string& s);              // typed, checks storage space
+    void    addString( const char* varname, const std::string& s);              // typed, checks storage space
+
+    S32 getCurrentSendTotal() const;
+    TPACKETID getCurrentRecvPacketID() { return mCurrentRecvPacketID; }
+
+    // This method checks for current send total and returns true if
+    // you need to go to the next block type or need to start a new
+    // message. Specify the current blockname to check block counts,
+    // otherwise the method only checks against MTU.
+    bool isSendFull(const char* blockname = NULL);
+    bool isSendFullFast(const char* blockname = NULL);
+
+    bool removeLastBlock();
+
+    //void  buildMessage();
+
+    S32     zeroCode(U8 **data, S32 *data_size);
+    S32     zeroCodeExpand(U8 **data, S32 *data_size);
+    S32     zeroCodeAdjustCurrentSendTotal();
+
+    // Uses ping-based retry
+    S32 sendReliable(const LLHost &host);
+
+    // Uses ping-based retry
+    S32 sendReliable(const U32 circuit)         { return sendReliable(findHost(circuit)); }
+
+    // Use this one if you DON'T want automatic ping-based retry.
+    S32 sendReliable(   const LLHost &host,
+                            S32 retries,
+                            bool ping_based_retries,
+                            F32Seconds timeout,
+                            void (*callback)(void **,S32),
+                            void ** callback_data);
+
+    S32 sendSemiReliable(   const LLHost &host,
+                            void (*callback)(void **,S32), void ** callback_data);
+
+    // flush sends a message only if data's been pushed on it.
+    S32  flushSemiReliable( const LLHost &host,
+                                void (*callback)(void **,S32), void ** callback_data);
+
+    S32 flushReliable(  const LLHost &host );
+
+    void forwardMessage(const LLHost &host);
+    void forwardReliable(const LLHost &host);
+    void forwardReliable(const U32 circuit_code);
+    S32 forwardReliable(
+        const LLHost &host,
+        S32 retries,
+        bool ping_based_timeout,
+        F32Seconds timeout,
+        void (*callback)(void **,S32),
+        void ** callback_data);
+
+    S32     sendMessage(const LLHost &host);
+    S32     sendMessage(const U32 circuit);
+private:
+    S32     sendMessage(const LLHost &host, const char* name,
+                        const LLSD& message);
+public:
+    // bool decodeData(const U8 *buffer, const LLHost &host);
+
+    /**
+    gets binary data from the current message.
+
+    @param blockname the name of the block in the message (from the message template)
+
+    @param varname
+
+    @param datap
+
+    @param size expected size - set to zero to get any amount of data up to max_size.
+    Make sure max_size is set in that case!
+
+    @param blocknum
+
+    @param max_size the max number of bytes to read
+    */
+    void    getBinaryDataFast(const char *blockname, const char *varname, void *datap, S32 size, S32 blocknum = 0, S32 max_size = S32_MAX);
+    void    getBinaryData(const char *blockname, const char *varname, void *datap, S32 size, S32 blocknum = 0, S32 max_size = S32_MAX);
+    void    getBOOLFast(    const char *block, const char *var, bool &data, S32 blocknum = 0);
+    void    getBOOL(    const char *block, const char *var, bool &data, S32 blocknum = 0);
+    void    getS8Fast(      const char *block, const char *var, S8 &data, S32 blocknum = 0);
+    void    getS8(      const char *block, const char *var, S8 &data, S32 blocknum = 0);
+    void    getU8Fast(      const char *block, const char *var, U8 &data, S32 blocknum = 0);
+    void    getU8(      const char *block, const char *var, U8 &data, S32 blocknum = 0);
+    void    getS16Fast(     const char *block, const char *var, S16 &data, S32 blocknum = 0);
+    void    getS16(     const char *block, const char *var, S16 &data, S32 blocknum = 0);
+    void    getU16Fast(     const char *block, const char *var, U16 &data, S32 blocknum = 0);
+    void    getU16(     const char *block, const char *var, U16 &data, S32 blocknum = 0);
+    void    getS32Fast(     const char *block, const char *var, S32 &data, S32 blocknum = 0);
+    void    getS32(     const char *block, const char *var, S32 &data, S32 blocknum = 0);
+    void    getF32Fast(     const char *block, const char *var, F32 &data, S32 blocknum = 0);
+    void    getF32(     const char *block, const char *var, F32 &data, S32 blocknum = 0);
+    void getU32Fast(        const char *block, const char *var, U32 &data, S32 blocknum = 0);
+    void    getU32(     const char *block, const char *var, U32 &data, S32 blocknum = 0);
+    void getU64Fast(        const char *block, const char *var, U64 &data, S32 blocknum = 0);
+    void    getU64(     const char *block, const char *var, U64 &data, S32 blocknum = 0);
+    void    getF64Fast(     const char *block, const char *var, F64 &data, S32 blocknum = 0);
+    void    getF64(     const char *block, const char *var, F64 &data, S32 blocknum = 0);
+    void    getVector3Fast( const char *block, const char *var, LLVector3 &vec, S32 blocknum = 0);
+    void    getVector3( const char *block, const char *var, LLVector3 &vec, S32 blocknum = 0);
+    void    getVector4Fast( const char *block, const char *var, LLVector4 &vec, S32 blocknum = 0);
+    void    getVector4( const char *block, const char *var, LLVector4 &vec, S32 blocknum = 0);
+    void    getVector3dFast(const char *block, const char *var, LLVector3d &vec, S32 blocknum = 0);
+    void    getVector3d(const char *block, const char *var, LLVector3d &vec, S32 blocknum = 0);
+    void    getQuatFast(    const char *block, const char *var, LLQuaternion &q, S32 blocknum = 0);
+    void    getQuat(    const char *block, const char *var, LLQuaternion &q, S32 blocknum = 0);
+    void getUUIDFast(   const char *block, const char *var, LLUUID &uuid, S32 blocknum = 0);
+    void    getUUID(    const char *block, const char *var, LLUUID &uuid, S32 blocknum = 0);
+    void getIPAddrFast( const char *block, const char *var, U32 &ip, S32 blocknum = 0);
+    void    getIPAddr(  const char *block, const char *var, U32 &ip, S32 blocknum = 0);
+    void getIPPortFast( const char *block, const char *var, U16 &port, S32 blocknum = 0);
+    void    getIPPort(  const char *block, const char *var, U16 &port, S32 blocknum = 0);
+    void getStringFast( const char *block, const char *var, S32 buffer_size, char *buffer, S32 blocknum = 0);
+    void    getString(  const char *block, const char *var, S32 buffer_size, char *buffer, S32 blocknum = 0);
+    void getStringFast( const char *block, const char *var, std::string& outstr, S32 blocknum = 0);
+    void    getString(  const char *block, const char *var, std::string& outstr, S32 blocknum = 0);
+
+
+    // Utility functions to generate a replay-resistant digest check
+    // against the shared secret. The window specifies how much of a
+    // time window is allowed - 1 second is good for tight
+    // connections, but multi-process windows might want to be upwards
+    // of 5 seconds. For generateDigest, you want to pass in a
+    // character array of at least MD5HEX_STR_SIZE so that the hex
+    // digest and null termination will fit.
+    bool generateDigestForNumberAndUUIDs(char* digest, const U32 number, const LLUUID &id1, const LLUUID &id2) const;
+    bool generateDigestForWindowAndUUIDs(char* digest, const S32 window, const LLUUID &id1, const LLUUID &id2) const;
+    bool isMatchingDigestForWindowAndUUIDs(const char* digest, const S32 window, const LLUUID &id1, const LLUUID &id2) const;
+
+    bool generateDigestForNumber(char* digest, const U32 number) const;
+    bool generateDigestForWindow(char* digest, const S32 window) const;
+    bool isMatchingDigestForWindow(const char* digest, const S32 window) const;
+
+    void    showCircuitInfo();
+    void getCircuitInfo(LLSD& info) const;
+
+    U32 getOurCircuitCode();
+
+    void    enableCircuit(const LLHost &host, bool trusted);
+    void    disableCircuit(const LLHost &host);
+
+    // Use this to establish trust on startup and in response to
+    // DenyTrustedCircuit.
+    void sendCreateTrustedCircuit(const LLHost& host, const LLUUID & id1, const LLUUID & id2);
+
+    // Use this to inform a peer that they aren't currently trusted...
+    // This now enqueues the request so that we can ensure that we only send
+    // one deny per circuit per message loop so that this doesn't become a DoS.
+    // The actual sending is done by reallySendDenyTrustedCircuit()
+    void    sendDenyTrustedCircuit(const LLHost &host);
+
+    /** Return false if host is unknown or untrusted */
+    // Note:DaveH/Babbage some trusted messages can be received without a circuit
+    bool isTrustedSender(const LLHost& host) const;
+
+    /** Return true if current message is from trusted source */
+    bool isTrustedSender() const;
+
+    /** Return false true if name is unknown or untrusted */
+    bool isTrustedMessage(const std::string& name) const;
+
+    /** Return false true if name is unknown or trusted */
+    bool isUntrustedMessage(const std::string& name) const;
+
+    // Mark an interface ineligible for trust
+    void setUntrustedInterface( const LLHost host ) { mUntrustedInterface = host; }
+    LLHost getUntrustedInterface() const { return mUntrustedInterface; }
+    void setBlockUntrustedInterface( bool block ) { mBlockUntrustedInterface = block; } // Throw a switch to allow, sending warnings only
+    bool getBlockUntrustedInterface() const { return mBlockUntrustedInterface; }
+
+    // Change this message to be UDP black listed.
+    void banUdpMessage(const std::string& name);
+
+
+private:
+    // A list of the circuits that need to be sent DenyTrustedCircuit messages.
+    typedef std::set<LLHost> host_set_t;
+    host_set_t mDenyTrustedCircuitSet;
+
+    // Really sends the DenyTrustedCircuit message to a given host
+    // related to sendDenyTrustedCircuit()
+    void    reallySendDenyTrustedCircuit(const LLHost &host);
+
+public:
+    // Use this to establish trust to and from a host.  This blocks
+    // until trust has been established, and probably should only be
+    // used on startup.
+    void    establishBidirectionalTrust(const LLHost &host, S64 frame_count = 0);
+
+    // returns whether the given host is on a trusted circuit
+    // Note:DaveH/Babbage some trusted messages can be received without a circuit
+    bool    getCircuitTrust(const LLHost &host);
+
+    void    setCircuitAllowTimeout(const LLHost &host, bool allow);
+    void    setCircuitTimeoutCallback(const LLHost &host, void (*callback_func)(const LLHost &host, void *user_data), void *user_data);
+
+    bool    checkCircuitBlocked(const U32 circuit);
+    bool    checkCircuitAlive(const U32 circuit);
+    bool    checkCircuitAlive(const LLHost &host);
+    void    setCircuitProtection(bool b_protect);
+    U32     findCircuitCode(const LLHost &host);
+    LLHost  findHost(const U32 circuit_code);
+    void    sanityCheck();
+
+    bool    has(const char *blockname) const;
+    S32     getNumberOfBlocksFast(const char *blockname) const;
+    S32     getNumberOfBlocks(const char *blockname) const;
+    S32     getSizeFast(const char *blockname, const char *varname) const;
+    S32     getSize(const char *blockname, const char *varname) const;
+    S32     getSizeFast(const char *blockname, S32 blocknum,
+                        const char *varname) const; // size in bytes of data
+    S32     getSize(const char *blockname, S32 blocknum, const char *varname) const;
+
+    void    resetReceiveCounts();               // resets receive counts for all message types to 0
+    void    dumpReceiveCounts();                // dumps receive count for each message type to LL_INFOS()
+    void    dumpCircuitInfo();                  // Circuit information to LL_INFOS()
+
+    bool    isClear() const;                    // returns mbSClear;
+    S32     flush(const LLHost &host);
+
+    U32     getListenPort( void ) const;
+
+    void startLogging();                    // start verbose  logging
+    void stopLogging();                     // flush and close file
+    void summarizeLogs(std::ostream& str);  // log statistics
+
+    S32     getReceiveSize() const;
+    S32     getReceiveCompressedSize() const { return mIncomingCompressedSize; }
+    S32     getReceiveBytes() const;
+
+    S32     getUnackedListSize() const          { return mUnackedListSize; }
+
+    //const char* getCurrentSMessageName() const { return mCurrentSMessageName; }
+    //const char* getCurrentSBlockName() const { return mCurrentSBlockName; }
+
+    // friends
+    friend std::ostream&    operator<<(std::ostream& s, LLMessageSystem &msg);
+
+    void setMaxMessageTime(const F32 seconds);  // Max time to process messages before warning and dumping (neg to disable)
+    void setMaxMessageCounts(const S32 num);    // Max number of messages before dumping (neg to disable)
+
+    static U64Microseconds getMessageTimeUsecs(const bool update = false);  // Get the current message system time in microseconds
+    static F64Seconds getMessageTimeSeconds(const bool update = false); // Get the current message system time in seconds
+
+    static void setTimeDecodes(bool b);
+    static void setTimeDecodesSpamThreshold(F32 seconds);
+
+    // message handlers internal to the message systesm
+    //static void processAssignCircuitCode(LLMessageSystem* msg, void**);
+    static void processAddCircuitCode(LLMessageSystem* msg, void**);
+    static void processUseCircuitCode(LLMessageSystem* msg, void**);
+    static void processError(LLMessageSystem* msg, void**);
+
+    // dispatch llsd message to http node tree
+    static void dispatch(const std::string& msg_name,
+                         const LLSD& message);
+    static void dispatch(const std::string& msg_name,
+                         const LLSD& message,
+                         LLHTTPNode::ResponsePtr responsep);
+
+    // this is added to support specific legacy messages and is
+    // ***not intended for general use*** Si, Gabriel, 2009
+    static void dispatchTemplate(const std::string& msg_name,
+                         const LLSD& message,
+                         LLHTTPNode::ResponsePtr responsep);
+
+    void setMessageBans(const LLSD& trusted, const LLSD& untrusted);
+
+    /**
+     * @brief send an error message to the host. This is a helper method.
+     *
+     * @param host Destination host.
+     * @param agent_id Destination agent id (may be null)
+     * @param code An HTTP status compatible error code.
+     * @param token A specific short string based message
+     * @param id The transactionid/uniqueid/sessionid whatever.
+     * @param system The hierarchical path to the system (255 bytes)
+     * @param message Human readable message (1200 bytes)
+     * @param data Extra info.
+     * @return Returns value returned from sendReliable().
+     */
+    S32 sendError(
+        const LLHost& host,
+        const LLUUID& agent_id,
+        S32 code,
+        const std::string& token,
+        const LLUUID& id,
+        const std::string& system,
+        const std::string& message,
+        const LLSD& data);
+
+    // Check UDP messages and pump http_pump to receive HTTP messages.
+    bool checkAllMessages(LockMessageChecker&, S64 frame_count, LLPumpIO* http_pump);
+
+    // Moved to allow access from LLTemplateMessageDispatcher
+    void clearReceiveState();
+
+    // This will cause all trust queries to return true until the next message
+    // is read: use with caution!
+    void receivedMessageFromTrustedSender();
+
+private:
+    typedef boost::function<void(S32)>  UntrustedCallback_t;
+    void sendUntrustedSimulatorMessageCoro(std::string url, std::string message, LLSD body, UntrustedCallback_t callback);
+
+
+    bool mLastMessageFromTrustedMessageService;
+
+    // The mCircuitCodes is a map from circuit codes to session
+    // ids. This allows us to verify sessions on connect.
+    typedef std::map<U32, LLUUID> code_session_map_t;
+    code_session_map_t mCircuitCodes;
+
+    // Viewers need to track a process session in order to make sure
+    // that no one gives them a bad circuit code.
+    LLUUID mSessionID;
+
+    void    addTemplate(LLMessageTemplate *templatep);
+    bool        decodeTemplate( const U8* buffer, S32 buffer_size, LLMessageTemplate** msg_template );
+
+    void        logMsgFromInvalidCircuit( const LLHost& sender, bool recv_reliable );
+    void        logTrustedMsgFromUntrustedCircuit( const LLHost& sender );
+    void        logValidMsg(LLCircuitData *cdp, const LLHost& sender, bool recv_reliable, bool recv_resent, bool recv_acks );
+    void        logRanOffEndOfPacket( const LLHost& sender );
+
+    class LLMessageCountInfo
+    {
+    public:
+        U32 mMessageNum;
+        U32 mMessageBytes;
+        bool mInvalid;
+    };
+
+    LLMessagePollInfo                       *mPollInfop;
+
+    U8  mEncodedRecvBuffer[MAX_BUFFER_SIZE];
+    U8  mTrueReceiveBuffer[MAX_BUFFER_SIZE];
+    S32 mTrueReceiveSize;
+
+    // Must be valid during decode
+
+    bool    mbError;
+    S32 mErrorCode;
+
+    F64Seconds                                      mResendDumpTime; // The last time we dumped resends
+
+    LLMessageCountInfo mMessageCountList[MAX_MESSAGE_COUNT_NUM];
+    S32 mNumMessageCounts;
+    F32Seconds mReceiveTime;
+    F32Seconds mMaxMessageTime; // Max number of seconds for processing messages
+    S32 mMaxMessageCounts; // Max number of messages to process before dumping.
+    F64Seconds mMessageCountTime;
+
+    F64Seconds mCurrentMessageTime; // The current "message system time" (updated the first call to checkMessages after a resetReceiveCount
+
+    // message system exceptions
+    typedef std::pair<msg_exception_callback, void*> exception_t;
+    typedef std::map<EMessageException, exception_t> callbacks_t;
+    callbacks_t mExceptionCallbacks;
+
+    // stuff for logging
+    LLTimer mMessageSystemTimer;
+
+    static F32 mTimeDecodesSpamThreshold;  // If mTimeDecodes is on, all this many seconds for each msg decode before spamming
+    static bool mTimeDecodes;  // Measure time for all message decodes if true;
+
+    msg_timing_callback mTimingCallback;
+    void* mTimingCallbackData;
+
+    void init(); // ctor shared initialisation.
+
+    LLHost mLastSender;
+    LLHost mLastReceivingIF;
+    S32 mIncomingCompressedSize;        // original size of compressed msg (0 if uncomp.)
+    TPACKETID mCurrentRecvPacketID;       // packet ID of current receive packet (for reporting)
+
+    LLMessageBuilder* mMessageBuilder;
+    LLTemplateMessageBuilder* mTemplateMessageBuilder;
+    LLSDMessageBuilder* mLLSDMessageBuilder;
+    LLMessageReaderPointer mMessageReader;
+    LLTemplateMessageReader* mTemplateMessageReader;
+    LLSDMessageReader* mLLSDMessageReader;
+
+    friend class LLMessageHandlerBridge;
+    friend class LockMessageChecker;
+
+    bool callHandler(const char *name, bool trustedSource,
+                     LLMessageSystem* msg);
+
+
+    /** Find, create or revive circuit for host as needed */
+    LLCircuitData* findCircuit(const LLHost& host, bool resetPacketId);
+};
+
+
+// external hook into messaging system
+extern LLPounceable<LLMessageSystem*, LLPounceableStatic> gMessageSystem;
+
+// Implementation of LockMessageChecker depends on definition of
+// LLMessageSystem, hence must follow it.
+class LockMessageChecker: public LockMessageReader
+{
+public:
+    LockMessageChecker(LLMessageSystem* msgsystem);
+
+    // For convenience, provide forwarding wrappers so you can call (e.g.)
+    // checkAllMessages() on your LockMessageChecker instance instead of
+    // passing the instance to LLMessageSystem::checkAllMessages(). Use
+    // perfect forwarding to avoid having to maintain these wrappers in sync
+    // with the target methods.
+    template <typename... ARGS>
+    bool checkAllMessages(ARGS&&... args)
+    {
+        return mMessageSystem->checkAllMessages(*this, std::forward<ARGS>(args)...);
+    }
+
+    template <typename... ARGS>
+    bool checkMessages(ARGS&&... args)
+    {
+        return mMessageSystem->checkMessages(*this, std::forward<ARGS>(args)...);
+    }
+
+    template <typename... ARGS>
+    void processAcks(ARGS&&... args)
+    {
+        return mMessageSystem->processAcks(*this, std::forward<ARGS>(args)...);
+    }
+
+private:
+    LLMessageSystem* mMessageSystem;
+};
+
+// Must specific overall system version, which is used to determine
+// if a patch is available in the message template checksum verification.
+// Return true if able to initialize system.
+bool start_messaging_system(
+    const std::string& template_name,
+    U32 port,
+    S32 version_major,
+    S32 version_minor,
+    S32 version_patch,
+    bool b_dump_prehash_file,
+    const std::string& secret,
+    const LLUseCircuitCodeResponder* responder,
+    bool failure_is_fatal,
+    const F32 circuit_heartbeat_interval,
+    const F32 circuit_timeout);
+
+void end_messaging_system(bool print_summary = true);
+
+void null_message_callback(LLMessageSystem *msg, void **data);
+
+//
+// Inlines
+//
+
+#if !defined( LL_BIG_ENDIAN ) && !defined( LL_LITTLE_ENDIAN )
+#error Unknown endianness for htolememcpy. Did you miss a common include?
+#endif
+
+static inline void *htolememcpy(void *vs, const void *vct, EMsgVariableType type, size_t n)
+{
+    char *s = (char *)vs;
+    const char *ct = (const char *)vct;
+#ifdef LL_BIG_ENDIAN
+    S32 i, length;
+#endif
+    switch(type)
+    {
+    case MVT_FIXED:
+    case MVT_VARIABLE:
+    case MVT_U8:
+    case MVT_S8:
+    case MVT_BOOL:
+    case MVT_LLUUID:
+    case MVT_IP_ADDR:   // these two are swizzled in the getters and setters
+    case MVT_IP_PORT:   // these two are swizzled in the getters and setters
+        return(memcpy(s,ct,n)); /* Flawfinder: ignore */
+
+    case MVT_U16:
+    case MVT_S16:
+        if (n != 2)
+        {
+            LL_ERRS() << "Size argument passed to htolememcpy doesn't match swizzle type size" << LL_ENDL;
+        }
+#ifdef LL_BIG_ENDIAN
+        *(s + 1) = *(ct);
+        *(s) = *(ct + 1);
+        return(vs);
+#else
+        return(memcpy(s,ct,n)); /* Flawfinder: ignore */
+#endif
+
+    case MVT_U32:
+    case MVT_S32:
+    case MVT_F32:
+        if (n != 4)
+        {
+            LL_ERRS() << "Size argument passed to htolememcpy doesn't match swizzle type size" << LL_ENDL;
+        }
+#ifdef LL_BIG_ENDIAN
+        *(s + 3) = *(ct);
+        *(s + 2) = *(ct + 1);
+        *(s + 1) = *(ct + 2);
+        *(s) = *(ct + 3);
+        return(vs);
+#else
+        return(memcpy(s,ct,n)); /* Flawfinder: ignore */
+#endif
+
+    case MVT_U64:
+    case MVT_S64:
+    case MVT_F64:
+        if (n != 8)
+        {
+            LL_ERRS() << "Size argument passed to htolememcpy doesn't match swizzle type size" << LL_ENDL;
+        }
+#ifdef LL_BIG_ENDIAN
+        *(s + 7) = *(ct);
+        *(s + 6) = *(ct + 1);
+        *(s + 5) = *(ct + 2);
+        *(s + 4) = *(ct + 3);
+        *(s + 3) = *(ct + 4);
+        *(s + 2) = *(ct + 5);
+        *(s + 1) = *(ct + 6);
+        *(s) = *(ct + 7);
+        return(vs);
+#else
+        return(memcpy(s,ct,n)); /* Flawfinder: ignore */
+#endif
+
+    case MVT_LLVector3:
+    case MVT_LLQuaternion:  // We only send x, y, z and infer w (we set x, y, z to ensure that w >= 0)
+        if (n != 12)
+        {
+            LL_ERRS() << "Size argument passed to htolememcpy doesn't match swizzle type size" << LL_ENDL;
+        }
+#ifdef LL_BIG_ENDIAN
+        htolememcpy(s + 8, ct + 8, MVT_F32, 4);
+        htolememcpy(s + 4, ct + 4, MVT_F32, 4);
+        return(htolememcpy(s, ct, MVT_F32, 4));
+#else
+        return(memcpy(s,ct,n)); /* Flawfinder: ignore */
+#endif
+
+    case MVT_LLVector3d:
+        if (n != 24)
+        {
+            LL_ERRS() << "Size argument passed to htolememcpy doesn't match swizzle type size" << LL_ENDL;
+        }
+#ifdef LL_BIG_ENDIAN
+        htolememcpy(s + 16, ct + 16, MVT_F64, 8);
+        htolememcpy(s + 8, ct + 8, MVT_F64, 8);
+        return(htolememcpy(s, ct, MVT_F64, 8));
+#else
+        return(memcpy(s,ct,n)); /* Flawfinder: ignore */
+#endif
+
+    case MVT_LLVector4:
+        if (n != 16)
+        {
+            LL_ERRS() << "Size argument passed to htolememcpy doesn't match swizzle type size" << LL_ENDL;
+        }
+#ifdef LL_BIG_ENDIAN
+        htolememcpy(s + 12, ct + 12, MVT_F32, 4);
+        htolememcpy(s + 8, ct + 8, MVT_F32, 4);
+        htolememcpy(s + 4, ct + 4, MVT_F32, 4);
+        return(htolememcpy(s, ct, MVT_F32, 4));
+#else
+        return(memcpy(s,ct,n)); /* Flawfinder: ignore */
+#endif
+
+    case MVT_U16Vec3:
+        if (n != 6)
+        {
+            LL_ERRS() << "Size argument passed to htolememcpy doesn't match swizzle type size" << LL_ENDL;
+        }
+#ifdef LL_BIG_ENDIAN
+        htolememcpy(s + 4, ct + 4, MVT_U16, 2);
+        htolememcpy(s + 2, ct + 2, MVT_U16, 2);
+        return(htolememcpy(s, ct, MVT_U16, 2));
+#else
+        return(memcpy(s,ct,n)); /* Flawfinder: ignore */
+#endif
+
+    case MVT_U16Quat:
+        if (n != 8)
+        {
+            LL_ERRS() << "Size argument passed to htolememcpy doesn't match swizzle type size" << LL_ENDL;
+        }
+#ifdef LL_BIG_ENDIAN
+        htolememcpy(s + 6, ct + 6, MVT_U16, 2);
+        htolememcpy(s + 4, ct + 4, MVT_U16, 2);
+        htolememcpy(s + 2, ct + 2, MVT_U16, 2);
+        return(htolememcpy(s, ct, MVT_U16, 2));
+#else
+        return(memcpy(s,ct,n)); /* Flawfinder: ignore */
+#endif
+
+    case MVT_S16Array:
+        if (n % 2)
+        {
+            LL_ERRS() << "Size argument passed to htolememcpy doesn't match swizzle type size" << LL_ENDL;
+        }
+#ifdef LL_BIG_ENDIAN
+        length = n % 2;
+        for (i = 1; i < length; i++)
+        {
+            htolememcpy(s + i*2, ct + i*2, MVT_S16, 2);
+        }
+        return(htolememcpy(s, ct, MVT_S16, 2));
+#else
+        return(memcpy(s,ct,n));
+#endif
+
+    default:
+        return(memcpy(s,ct,n)); /* Flawfinder: ignore */
+    }
+}
+
+inline void *ntohmemcpy(void *s, const void *ct, EMsgVariableType type, size_t n)
+{
+    return(htolememcpy(s,ct,type, n));
+}
+
+inline const LLHost& LLMessageSystem::getReceivingInterface() const {return mLastReceivingIF;}
+
+inline U32 LLMessageSystem::getSenderIP() const
+{
+    return mLastSender.getAddress();
+}
+
+inline U32 LLMessageSystem::getSenderPort() const
+{
+    return mLastSender.getPort();
+}
+
+
+//-----------------------------------------------------------------------------
+// Transmission aliases
+//-----------------------------------------------------------------------------
+
+inline S32 LLMessageSystem::sendMessage(const U32 circuit)
+{
+    return sendMessage(findHost(circuit));
+}
+
+#endif