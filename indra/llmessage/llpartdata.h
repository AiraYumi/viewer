/**
 * @file llpartdata.h
 * @brief Particle system data packing
 *
 * $LicenseInfo:firstyear=2003&license=viewerlgpl$
 * Second Life Viewer Source Code
 * Copyright (C) 2010, Linden Research, Inc.
 *
 * This library is free software; you can redistribute it and/or
 * modify it under the terms of the GNU Lesser General Public
 * License as published by the Free Software Foundation;
 * version 2.1 of the License only.
 *
 * This library is distributed in the hope that it will be useful,
 * but WITHOUT ANY WARRANTY; without even the implied warranty of
 * MERCHANTABILITY or FITNESS FOR A PARTICULAR PURPOSE.  See the GNU
 * Lesser General Public License for more details.
 *
 * You should have received a copy of the GNU Lesser General Public
 * License along with this library; if not, write to the Free Software
 * Foundation, Inc., 51 Franklin Street, Fifth Floor, Boston, MA  02110-1301  USA
 *
 * Linden Research, Inc., 945 Battery Street, San Francisco, CA  94111  USA
 * $/LicenseInfo$
 */

#ifndef LL_LLPARTDATA_H
#define LL_LLPARTDATA_H

#include "lluuid.h"
#include "v3math.h"
#include "v3dmath.h"
#include "v2math.h"
#include "v4color.h"

class LLMessageSystem;
class LLDataPacker;

const S32 PS_CUR_VERSION = 18;

//
// These constants are used by the script code, not by the particle system itself
//

enum LLPSScriptFlags
{
    // Flags for the different parameters of individual particles
    LLPS_PART_FLAGS,
    LLPS_PART_START_COLOR,
    LLPS_PART_START_ALPHA,
    LLPS_PART_END_COLOR,
    LLPS_PART_END_ALPHA,
    LLPS_PART_START_SCALE,
    LLPS_PART_END_SCALE,
    LLPS_PART_MAX_AGE,

    // Flags for the different parameters of the particle source
    LLPS_SRC_ACCEL,
    LLPS_SRC_PATTERN,
    LLPS_SRC_INNERANGLE,
    LLPS_SRC_OUTERANGLE,
    LLPS_SRC_TEXTURE,
    LLPS_SRC_BURST_RATE,
    LLPS_SRC_BURST_DURATION,
    LLPS_SRC_BURST_PART_COUNT,
    LLPS_SRC_BURST_RADIUS,
    LLPS_SRC_BURST_SPEED_MIN,
    LLPS_SRC_BURST_SPEED_MAX,
    LLPS_SRC_MAX_AGE,
    LLPS_SRC_TARGET_UUID,
    LLPS_SRC_OMEGA,
    LLPS_SRC_ANGLE_BEGIN,
    LLPS_SRC_ANGLE_END,

    LLPS_PART_BLEND_FUNC_SOURCE,
    LLPS_PART_BLEND_FUNC_DEST,
    LLPS_PART_START_GLOW,
    LLPS_PART_END_GLOW
};


class LLPartData
{
public:
<<<<<<< HEAD
	LLPartData() :
		mFlags(0),
		mMaxAge(0.f),
		mParameter(0.f)
	{
	}
	bool unpackLegacy(LLDataPacker &dp);
	bool unpack(LLDataPacker &dp);

	bool pack(LLDataPacker &dp);
	
	bool hasGlow() const;
	bool hasBlendFunc() const;

	// Masks for the different particle flags
	enum
	{
		LL_PART_INTERP_COLOR_MASK =		0x01,
		LL_PART_INTERP_SCALE_MASK =		0x02,
		LL_PART_BOUNCE_MASK =			0x04,
		LL_PART_WIND_MASK =				0x08,
		LL_PART_FOLLOW_SRC_MASK =		0x10,		// Follows source, no rotation following (expensive!)
		LL_PART_FOLLOW_VELOCITY_MASK =	0x20,		// Particles orient themselves with velocity
		LL_PART_TARGET_POS_MASK =		0x40,
		LL_PART_TARGET_LINEAR_MASK =	0x80,		// Particle uses a direct linear interpolation
		LL_PART_EMISSIVE_MASK =			0x100,		// Particle is "emissive", instead of being lit
		LL_PART_BEAM_MASK =				0x200,		// Particle is a "beam" connecting source and target
		LL_PART_RIBBON_MASK =			0x400,		// Particles are joined together into one continuous triangle strip

		// Not implemented yet!
		//LL_PART_RANDOM_ACCEL_MASK =		0x100,		// Particles have random acceleration
		//LL_PART_RANDOM_VEL_MASK =		0x200,		// Particles have random velocity shifts"
		//LL_PART_TRAIL_MASK =			0x400,		// Particles have historical "trails"

		//sYSTEM SET FLAGS
		LL_PART_DATA_GLOW =				0x10000,
		LL_PART_DATA_BLEND =			0x20000,

		// Viewer side use only!
		LL_PART_HUD =					0x40000000,
		LL_PART_DEAD_MASK =				0x80000000,
	};

	enum
	{
		LL_PART_BF_ONE = 0,
		LL_PART_BF_ZERO = 1,
		LL_PART_BF_DEST_COLOR = 2,
		LL_PART_BF_SOURCE_COLOR = 3,
		LL_PART_BF_ONE_MINUS_DEST_COLOR = 4,
		LL_PART_BF_ONE_MINUS_SOURCE_COLOR = 5,
		UNSUPPORTED_DEST_ALPHA = 6,
		LL_PART_BF_SOURCE_ALPHA = 7,
		UNSUPPORTED_ONE_MINUS_DEST_ALPHA = 8,
		LL_PART_BF_ONE_MINUS_SOURCE_ALPHA = 9,
		LL_PART_BF_COUNT = 10
	};

	static bool validBlendFunc(S32 func);

	void setFlags(const U32 flags);
	void setMaxAge(const F32 max_age);
	void setStartScale(const F32 xs, F32 ys);
	void setEndScale(const F32 xs, F32 ys);
	void setStartColor(const LLVector3 &rgb);
	void setEndColor(const LLVector3 &rgb);
	void setStartAlpha(const F32 alpha);
	void setEndAlpha(const F32 alpha);


	friend class LLPartSysData;
	friend class LLViewerPartSourceScript;
=======
    LLPartData() :
        mFlags(0),
        mMaxAge(0.f),
        mParameter(0.f)
    {
    }
    BOOL unpackLegacy(LLDataPacker &dp);
    BOOL unpack(LLDataPacker &dp);

    BOOL pack(LLDataPacker &dp);

    bool hasGlow() const;
    bool hasBlendFunc() const;

    // Masks for the different particle flags
    enum
    {
        LL_PART_INTERP_COLOR_MASK =     0x01,
        LL_PART_INTERP_SCALE_MASK =     0x02,
        LL_PART_BOUNCE_MASK =           0x04,
        LL_PART_WIND_MASK =             0x08,
        LL_PART_FOLLOW_SRC_MASK =       0x10,       // Follows source, no rotation following (expensive!)
        LL_PART_FOLLOW_VELOCITY_MASK =  0x20,       // Particles orient themselves with velocity
        LL_PART_TARGET_POS_MASK =       0x40,
        LL_PART_TARGET_LINEAR_MASK =    0x80,       // Particle uses a direct linear interpolation
        LL_PART_EMISSIVE_MASK =         0x100,      // Particle is "emissive", instead of being lit
        LL_PART_BEAM_MASK =             0x200,      // Particle is a "beam" connecting source and target
        LL_PART_RIBBON_MASK =           0x400,      // Particles are joined together into one continuous triangle strip

        // Not implemented yet!
        //LL_PART_RANDOM_ACCEL_MASK =       0x100,      // Particles have random acceleration
        //LL_PART_RANDOM_VEL_MASK =     0x200,      // Particles have random velocity shifts"
        //LL_PART_TRAIL_MASK =          0x400,      // Particles have historical "trails"

        //sYSTEM SET FLAGS
        LL_PART_DATA_GLOW =             0x10000,
        LL_PART_DATA_BLEND =            0x20000,

        // Viewer side use only!
        LL_PART_HUD =                   0x40000000,
        LL_PART_DEAD_MASK =             0x80000000,
    };

    enum
    {
        LL_PART_BF_ONE = 0,
        LL_PART_BF_ZERO = 1,
        LL_PART_BF_DEST_COLOR = 2,
        LL_PART_BF_SOURCE_COLOR = 3,
        LL_PART_BF_ONE_MINUS_DEST_COLOR = 4,
        LL_PART_BF_ONE_MINUS_SOURCE_COLOR = 5,
        UNSUPPORTED_DEST_ALPHA = 6,
        LL_PART_BF_SOURCE_ALPHA = 7,
        UNSUPPORTED_ONE_MINUS_DEST_ALPHA = 8,
        LL_PART_BF_ONE_MINUS_SOURCE_ALPHA = 9,
        LL_PART_BF_COUNT = 10
    };

    static bool validBlendFunc(S32 func);

    void setFlags(const U32 flags);
    void setMaxAge(const F32 max_age);
    void setStartScale(const F32 xs, F32 ys);
    void setEndScale(const F32 xs, F32 ys);
    void setStartColor(const LLVector3 &rgb);
    void setEndColor(const LLVector3 &rgb);
    void setStartAlpha(const F32 alpha);
    void setEndAlpha(const F32 alpha);


    friend class LLPartSysData;
    friend class LLViewerPartSourceScript;
>>>>>>> e1623bb2

private:
    S32 getSize() const;

    // These are public because I'm really lazy...
public:
    U32                 mFlags;                     // Particle state/interpolators in effect
    F32                 mMaxAge;                    // Maximum age of the particle
    LLColor4            mStartColor;                // Start color
    LLColor4            mEndColor;                  // End color
    LLVector2           mStartScale;                // Start scale
    LLVector2           mEndScale;                  // End scale

    LLVector3           mPosOffset;                 // Offset from source if using FOLLOW_SOURCE
    F32                 mParameter;                 // A single floating point parameter

    F32                 mStartGlow;
    F32                 mEndGlow;

    U8                  mBlendFuncSource;
    U8                  mBlendFuncDest;
};


class LLPartSysData
{
public:
<<<<<<< HEAD
	LLPartSysData();

	bool unpack(LLDataPacker &dp);
	bool unpackLegacy(LLDataPacker &dp);
	bool unpackBlock(const S32 block_num);
		
	static bool isNullPS(const S32 block_num); // Returns false if this is a "NULL" particle system (i.e. no system)

	bool isLegacyCompatible() const;

	// Different masks for effects on the source
	enum
	{
		LL_PART_SRC_OBJ_REL_MASK		=	0x01,		// Accel and velocity for particles relative object rotation
		LL_PART_USE_NEW_ANGLE			=	0x02,		// Particles uses new 'correct' angle parameters.
	};

	// The different patterns for how particles are created
	enum
	{
		LL_PART_SRC_PATTERN_DROP =				0x01,
		LL_PART_SRC_PATTERN_EXPLODE =			0x02,
		// Not implemented fully yet
		LL_PART_SRC_PATTERN_ANGLE =				0x04,
		LL_PART_SRC_PATTERN_ANGLE_CONE =		0x08,
		LL_PART_SRC_PATTERN_ANGLE_CONE_EMPTY =	0x10,
	};


	void setBurstSpeedMin(const F32 spd) {	mBurstSpeedMin = llclamp(spd, -100.f, 100.f); }
	void setBurstSpeedMax(const F32 spd) {	mBurstSpeedMax = llclamp(spd, -100.f, 100.f); }
	void setBurstRadius(const F32 rad)	 {	mBurstRadius = llclamp(rad, 0.f, 50.f); }
	void setPartAccel(const LLVector3 &accel);
	void setUseNewAngle()	{ mFlags |=  LL_PART_USE_NEW_ANGLE; }
	void unsetUseNewAngle()	{ mFlags &= ~LL_PART_USE_NEW_ANGLE; }

	// Since the actual particle creation rate is
	// a combination of multiple parameters, we
	// need to clamp it using a separate method instead of an accessor.
	void clampSourceParticleRate();
	
	friend std::ostream&	 operator<<(std::ostream& s, const LLPartSysData &data);		// Stream a

	S32 getdataBlockSize() const;
	
private:
	bool unpackSystem(LLDataPacker &dp);
=======
    LLPartSysData();

    BOOL unpack(LLDataPacker &dp);
    BOOL unpackLegacy(LLDataPacker &dp);
    BOOL unpackBlock(const S32 block_num);

    static BOOL isNullPS(const S32 block_num); // Returns FALSE if this is a "NULL" particle system (i.e. no system)

    bool isLegacyCompatible() const;

    // Different masks for effects on the source
    enum
    {
        LL_PART_SRC_OBJ_REL_MASK        =   0x01,       // Accel and velocity for particles relative object rotation
        LL_PART_USE_NEW_ANGLE           =   0x02,       // Particles uses new 'correct' angle parameters.
    };

    // The different patterns for how particles are created
    enum
    {
        LL_PART_SRC_PATTERN_DROP =              0x01,
        LL_PART_SRC_PATTERN_EXPLODE =           0x02,
        // Not implemented fully yet
        LL_PART_SRC_PATTERN_ANGLE =             0x04,
        LL_PART_SRC_PATTERN_ANGLE_CONE =        0x08,
        LL_PART_SRC_PATTERN_ANGLE_CONE_EMPTY =  0x10,
    };


    void setBurstSpeedMin(const F32 spd) {  mBurstSpeedMin = llclamp(spd, -100.f, 100.f); }
    void setBurstSpeedMax(const F32 spd) {  mBurstSpeedMax = llclamp(spd, -100.f, 100.f); }
    void setBurstRadius(const F32 rad)   {  mBurstRadius = llclamp(rad, 0.f, 50.f); }
    void setPartAccel(const LLVector3 &accel);
    void setUseNewAngle()   { mFlags |=  LL_PART_USE_NEW_ANGLE; }
    void unsetUseNewAngle() { mFlags &= ~LL_PART_USE_NEW_ANGLE; }

    // Since the actual particle creation rate is
    // a combination of multiple parameters, we
    // need to clamp it using a separate method instead of an accessor.
    void clampSourceParticleRate();

    friend std::ostream&     operator<<(std::ostream& s, const LLPartSysData &data);        // Stream a

    S32 getdataBlockSize() const;

private:
    BOOL unpackSystem(LLDataPacker &dp);
>>>>>>> e1623bb2

public:
    // Public because I'm lazy....

    //
    // There are two kinds of data for the particle system
    // 1. Parameters which specify parameters of the source (mSource*)
    // 2. Parameters which specify parameters of the particles generated by the source (mPart*)
    //

    U32     mCRC;
    U32     mFlags;

    U8      mPattern;                       // Pattern for particle velocity/output
    F32     mInnerAngle;                    // Inner angle for PATTERN_ANGLE
    F32     mOuterAngle;                    // Outer angle for PATTERN_ANGLE
    LLVector3 mAngularVelocity;             // Angular velocity for emission axis (for PATTERN_ANGLE)

    F32     mBurstRate;                     // How often to do a burst of particles
    U8      mBurstPartCount;                // How many particles in a burst
    F32     mBurstRadius;
    F32     mBurstSpeedMin;                 // Minimum particle velocity
    F32     mBurstSpeedMax;                 // Maximum particle velocity

    F32     mMaxAge;                        // Maximum lifetime of this particle source

    LLUUID  mTargetUUID;                    // Target UUID for the particle system

    F32     mStartAge;                      // Age at which to start the particle system (for an update after the
                                            // particle system has started)


    //
    // These are actually particle properties, but can be mutated by the source,
    // so are stored here instead
    //
    LLVector3   mPartAccel;
    LLUUID      mPartImageID;

    //
    // The "template" partdata where we actually store the non-mutable particle parameters
    //
    LLPartData  mPartData;

protected:
    S32     mNumParticles;                  // Number of particles generated
};

#endif // LL_LLPARTDATA_H<|MERGE_RESOLUTION|>--- conflicted
+++ resolved
@@ -1,404 +1,279 @@
-/**
- * @file llpartdata.h
- * @brief Particle system data packing
- *
- * $LicenseInfo:firstyear=2003&license=viewerlgpl$
- * Second Life Viewer Source Code
- * Copyright (C) 2010, Linden Research, Inc.
- *
- * This library is free software; you can redistribute it and/or
- * modify it under the terms of the GNU Lesser General Public
- * License as published by the Free Software Foundation;
- * version 2.1 of the License only.
- *
- * This library is distributed in the hope that it will be useful,
- * but WITHOUT ANY WARRANTY; without even the implied warranty of
- * MERCHANTABILITY or FITNESS FOR A PARTICULAR PURPOSE.  See the GNU
- * Lesser General Public License for more details.
- *
- * You should have received a copy of the GNU Lesser General Public
- * License along with this library; if not, write to the Free Software
- * Foundation, Inc., 51 Franklin Street, Fifth Floor, Boston, MA  02110-1301  USA
- *
- * Linden Research, Inc., 945 Battery Street, San Francisco, CA  94111  USA
- * $/LicenseInfo$
- */
-
-#ifndef LL_LLPARTDATA_H
-#define LL_LLPARTDATA_H
-
-#include "lluuid.h"
-#include "v3math.h"
-#include "v3dmath.h"
-#include "v2math.h"
-#include "v4color.h"
-
-class LLMessageSystem;
-class LLDataPacker;
-
-const S32 PS_CUR_VERSION = 18;
-
-//
-// These constants are used by the script code, not by the particle system itself
-//
-
-enum LLPSScriptFlags
-{
-    // Flags for the different parameters of individual particles
-    LLPS_PART_FLAGS,
-    LLPS_PART_START_COLOR,
-    LLPS_PART_START_ALPHA,
-    LLPS_PART_END_COLOR,
-    LLPS_PART_END_ALPHA,
-    LLPS_PART_START_SCALE,
-    LLPS_PART_END_SCALE,
-    LLPS_PART_MAX_AGE,
-
-    // Flags for the different parameters of the particle source
-    LLPS_SRC_ACCEL,
-    LLPS_SRC_PATTERN,
-    LLPS_SRC_INNERANGLE,
-    LLPS_SRC_OUTERANGLE,
-    LLPS_SRC_TEXTURE,
-    LLPS_SRC_BURST_RATE,
-    LLPS_SRC_BURST_DURATION,
-    LLPS_SRC_BURST_PART_COUNT,
-    LLPS_SRC_BURST_RADIUS,
-    LLPS_SRC_BURST_SPEED_MIN,
-    LLPS_SRC_BURST_SPEED_MAX,
-    LLPS_SRC_MAX_AGE,
-    LLPS_SRC_TARGET_UUID,
-    LLPS_SRC_OMEGA,
-    LLPS_SRC_ANGLE_BEGIN,
-    LLPS_SRC_ANGLE_END,
-
-    LLPS_PART_BLEND_FUNC_SOURCE,
-    LLPS_PART_BLEND_FUNC_DEST,
-    LLPS_PART_START_GLOW,
-    LLPS_PART_END_GLOW
-};
-
-
-class LLPartData
-{
-public:
-<<<<<<< HEAD
-	LLPartData() :
-		mFlags(0),
-		mMaxAge(0.f),
-		mParameter(0.f)
-	{
-	}
-	bool unpackLegacy(LLDataPacker &dp);
-	bool unpack(LLDataPacker &dp);
-
-	bool pack(LLDataPacker &dp);
-	
-	bool hasGlow() const;
-	bool hasBlendFunc() const;
-
-	// Masks for the different particle flags
-	enum
-	{
-		LL_PART_INTERP_COLOR_MASK =		0x01,
-		LL_PART_INTERP_SCALE_MASK =		0x02,
-		LL_PART_BOUNCE_MASK =			0x04,
-		LL_PART_WIND_MASK =				0x08,
-		LL_PART_FOLLOW_SRC_MASK =		0x10,		// Follows source, no rotation following (expensive!)
-		LL_PART_FOLLOW_VELOCITY_MASK =	0x20,		// Particles orient themselves with velocity
-		LL_PART_TARGET_POS_MASK =		0x40,
-		LL_PART_TARGET_LINEAR_MASK =	0x80,		// Particle uses a direct linear interpolation
-		LL_PART_EMISSIVE_MASK =			0x100,		// Particle is "emissive", instead of being lit
-		LL_PART_BEAM_MASK =				0x200,		// Particle is a "beam" connecting source and target
-		LL_PART_RIBBON_MASK =			0x400,		// Particles are joined together into one continuous triangle strip
-
-		// Not implemented yet!
-		//LL_PART_RANDOM_ACCEL_MASK =		0x100,		// Particles have random acceleration
-		//LL_PART_RANDOM_VEL_MASK =		0x200,		// Particles have random velocity shifts"
-		//LL_PART_TRAIL_MASK =			0x400,		// Particles have historical "trails"
-
-		//sYSTEM SET FLAGS
-		LL_PART_DATA_GLOW =				0x10000,
-		LL_PART_DATA_BLEND =			0x20000,
-
-		// Viewer side use only!
-		LL_PART_HUD =					0x40000000,
-		LL_PART_DEAD_MASK =				0x80000000,
-	};
-
-	enum
-	{
-		LL_PART_BF_ONE = 0,
-		LL_PART_BF_ZERO = 1,
-		LL_PART_BF_DEST_COLOR = 2,
-		LL_PART_BF_SOURCE_COLOR = 3,
-		LL_PART_BF_ONE_MINUS_DEST_COLOR = 4,
-		LL_PART_BF_ONE_MINUS_SOURCE_COLOR = 5,
-		UNSUPPORTED_DEST_ALPHA = 6,
-		LL_PART_BF_SOURCE_ALPHA = 7,
-		UNSUPPORTED_ONE_MINUS_DEST_ALPHA = 8,
-		LL_PART_BF_ONE_MINUS_SOURCE_ALPHA = 9,
-		LL_PART_BF_COUNT = 10
-	};
-
-	static bool validBlendFunc(S32 func);
-
-	void setFlags(const U32 flags);
-	void setMaxAge(const F32 max_age);
-	void setStartScale(const F32 xs, F32 ys);
-	void setEndScale(const F32 xs, F32 ys);
-	void setStartColor(const LLVector3 &rgb);
-	void setEndColor(const LLVector3 &rgb);
-	void setStartAlpha(const F32 alpha);
-	void setEndAlpha(const F32 alpha);
-
-
-	friend class LLPartSysData;
-	friend class LLViewerPartSourceScript;
-=======
-    LLPartData() :
-        mFlags(0),
-        mMaxAge(0.f),
-        mParameter(0.f)
-    {
-    }
-    BOOL unpackLegacy(LLDataPacker &dp);
-    BOOL unpack(LLDataPacker &dp);
-
-    BOOL pack(LLDataPacker &dp);
-
-    bool hasGlow() const;
-    bool hasBlendFunc() const;
-
-    // Masks for the different particle flags
-    enum
-    {
-        LL_PART_INTERP_COLOR_MASK =     0x01,
-        LL_PART_INTERP_SCALE_MASK =     0x02,
-        LL_PART_BOUNCE_MASK =           0x04,
-        LL_PART_WIND_MASK =             0x08,
-        LL_PART_FOLLOW_SRC_MASK =       0x10,       // Follows source, no rotation following (expensive!)
-        LL_PART_FOLLOW_VELOCITY_MASK =  0x20,       // Particles orient themselves with velocity
-        LL_PART_TARGET_POS_MASK =       0x40,
-        LL_PART_TARGET_LINEAR_MASK =    0x80,       // Particle uses a direct linear interpolation
-        LL_PART_EMISSIVE_MASK =         0x100,      // Particle is "emissive", instead of being lit
-        LL_PART_BEAM_MASK =             0x200,      // Particle is a "beam" connecting source and target
-        LL_PART_RIBBON_MASK =           0x400,      // Particles are joined together into one continuous triangle strip
-
-        // Not implemented yet!
-        //LL_PART_RANDOM_ACCEL_MASK =       0x100,      // Particles have random acceleration
-        //LL_PART_RANDOM_VEL_MASK =     0x200,      // Particles have random velocity shifts"
-        //LL_PART_TRAIL_MASK =          0x400,      // Particles have historical "trails"
-
-        //sYSTEM SET FLAGS
-        LL_PART_DATA_GLOW =             0x10000,
-        LL_PART_DATA_BLEND =            0x20000,
-
-        // Viewer side use only!
-        LL_PART_HUD =                   0x40000000,
-        LL_PART_DEAD_MASK =             0x80000000,
-    };
-
-    enum
-    {
-        LL_PART_BF_ONE = 0,
-        LL_PART_BF_ZERO = 1,
-        LL_PART_BF_DEST_COLOR = 2,
-        LL_PART_BF_SOURCE_COLOR = 3,
-        LL_PART_BF_ONE_MINUS_DEST_COLOR = 4,
-        LL_PART_BF_ONE_MINUS_SOURCE_COLOR = 5,
-        UNSUPPORTED_DEST_ALPHA = 6,
-        LL_PART_BF_SOURCE_ALPHA = 7,
-        UNSUPPORTED_ONE_MINUS_DEST_ALPHA = 8,
-        LL_PART_BF_ONE_MINUS_SOURCE_ALPHA = 9,
-        LL_PART_BF_COUNT = 10
-    };
-
-    static bool validBlendFunc(S32 func);
-
-    void setFlags(const U32 flags);
-    void setMaxAge(const F32 max_age);
-    void setStartScale(const F32 xs, F32 ys);
-    void setEndScale(const F32 xs, F32 ys);
-    void setStartColor(const LLVector3 &rgb);
-    void setEndColor(const LLVector3 &rgb);
-    void setStartAlpha(const F32 alpha);
-    void setEndAlpha(const F32 alpha);
-
-
-    friend class LLPartSysData;
-    friend class LLViewerPartSourceScript;
->>>>>>> e1623bb2
-
-private:
-    S32 getSize() const;
-
-    // These are public because I'm really lazy...
-public:
-    U32                 mFlags;                     // Particle state/interpolators in effect
-    F32                 mMaxAge;                    // Maximum age of the particle
-    LLColor4            mStartColor;                // Start color
-    LLColor4            mEndColor;                  // End color
-    LLVector2           mStartScale;                // Start scale
-    LLVector2           mEndScale;                  // End scale
-
-    LLVector3           mPosOffset;                 // Offset from source if using FOLLOW_SOURCE
-    F32                 mParameter;                 // A single floating point parameter
-
-    F32                 mStartGlow;
-    F32                 mEndGlow;
-
-    U8                  mBlendFuncSource;
-    U8                  mBlendFuncDest;
-};
-
-
-class LLPartSysData
-{
-public:
-<<<<<<< HEAD
-	LLPartSysData();
-
-	bool unpack(LLDataPacker &dp);
-	bool unpackLegacy(LLDataPacker &dp);
-	bool unpackBlock(const S32 block_num);
-		
-	static bool isNullPS(const S32 block_num); // Returns false if this is a "NULL" particle system (i.e. no system)
-
-	bool isLegacyCompatible() const;
-
-	// Different masks for effects on the source
-	enum
-	{
-		LL_PART_SRC_OBJ_REL_MASK		=	0x01,		// Accel and velocity for particles relative object rotation
-		LL_PART_USE_NEW_ANGLE			=	0x02,		// Particles uses new 'correct' angle parameters.
-	};
-
-	// The different patterns for how particles are created
-	enum
-	{
-		LL_PART_SRC_PATTERN_DROP =				0x01,
-		LL_PART_SRC_PATTERN_EXPLODE =			0x02,
-		// Not implemented fully yet
-		LL_PART_SRC_PATTERN_ANGLE =				0x04,
-		LL_PART_SRC_PATTERN_ANGLE_CONE =		0x08,
-		LL_PART_SRC_PATTERN_ANGLE_CONE_EMPTY =	0x10,
-	};
-
-
-	void setBurstSpeedMin(const F32 spd) {	mBurstSpeedMin = llclamp(spd, -100.f, 100.f); }
-	void setBurstSpeedMax(const F32 spd) {	mBurstSpeedMax = llclamp(spd, -100.f, 100.f); }
-	void setBurstRadius(const F32 rad)	 {	mBurstRadius = llclamp(rad, 0.f, 50.f); }
-	void setPartAccel(const LLVector3 &accel);
-	void setUseNewAngle()	{ mFlags |=  LL_PART_USE_NEW_ANGLE; }
-	void unsetUseNewAngle()	{ mFlags &= ~LL_PART_USE_NEW_ANGLE; }
-
-	// Since the actual particle creation rate is
-	// a combination of multiple parameters, we
-	// need to clamp it using a separate method instead of an accessor.
-	void clampSourceParticleRate();
-	
-	friend std::ostream&	 operator<<(std::ostream& s, const LLPartSysData &data);		// Stream a
-
-	S32 getdataBlockSize() const;
-	
-private:
-	bool unpackSystem(LLDataPacker &dp);
-=======
-    LLPartSysData();
-
-    BOOL unpack(LLDataPacker &dp);
-    BOOL unpackLegacy(LLDataPacker &dp);
-    BOOL unpackBlock(const S32 block_num);
-
-    static BOOL isNullPS(const S32 block_num); // Returns FALSE if this is a "NULL" particle system (i.e. no system)
-
-    bool isLegacyCompatible() const;
-
-    // Different masks for effects on the source
-    enum
-    {
-        LL_PART_SRC_OBJ_REL_MASK        =   0x01,       // Accel and velocity for particles relative object rotation
-        LL_PART_USE_NEW_ANGLE           =   0x02,       // Particles uses new 'correct' angle parameters.
-    };
-
-    // The different patterns for how particles are created
-    enum
-    {
-        LL_PART_SRC_PATTERN_DROP =              0x01,
-        LL_PART_SRC_PATTERN_EXPLODE =           0x02,
-        // Not implemented fully yet
-        LL_PART_SRC_PATTERN_ANGLE =             0x04,
-        LL_PART_SRC_PATTERN_ANGLE_CONE =        0x08,
-        LL_PART_SRC_PATTERN_ANGLE_CONE_EMPTY =  0x10,
-    };
-
-
-    void setBurstSpeedMin(const F32 spd) {  mBurstSpeedMin = llclamp(spd, -100.f, 100.f); }
-    void setBurstSpeedMax(const F32 spd) {  mBurstSpeedMax = llclamp(spd, -100.f, 100.f); }
-    void setBurstRadius(const F32 rad)   {  mBurstRadius = llclamp(rad, 0.f, 50.f); }
-    void setPartAccel(const LLVector3 &accel);
-    void setUseNewAngle()   { mFlags |=  LL_PART_USE_NEW_ANGLE; }
-    void unsetUseNewAngle() { mFlags &= ~LL_PART_USE_NEW_ANGLE; }
-
-    // Since the actual particle creation rate is
-    // a combination of multiple parameters, we
-    // need to clamp it using a separate method instead of an accessor.
-    void clampSourceParticleRate();
-
-    friend std::ostream&     operator<<(std::ostream& s, const LLPartSysData &data);        // Stream a
-
-    S32 getdataBlockSize() const;
-
-private:
-    BOOL unpackSystem(LLDataPacker &dp);
->>>>>>> e1623bb2
-
-public:
-    // Public because I'm lazy....
-
-    //
-    // There are two kinds of data for the particle system
-    // 1. Parameters which specify parameters of the source (mSource*)
-    // 2. Parameters which specify parameters of the particles generated by the source (mPart*)
-    //
-
-    U32     mCRC;
-    U32     mFlags;
-
-    U8      mPattern;                       // Pattern for particle velocity/output
-    F32     mInnerAngle;                    // Inner angle for PATTERN_ANGLE
-    F32     mOuterAngle;                    // Outer angle for PATTERN_ANGLE
-    LLVector3 mAngularVelocity;             // Angular velocity for emission axis (for PATTERN_ANGLE)
-
-    F32     mBurstRate;                     // How often to do a burst of particles
-    U8      mBurstPartCount;                // How many particles in a burst
-    F32     mBurstRadius;
-    F32     mBurstSpeedMin;                 // Minimum particle velocity
-    F32     mBurstSpeedMax;                 // Maximum particle velocity
-
-    F32     mMaxAge;                        // Maximum lifetime of this particle source
-
-    LLUUID  mTargetUUID;                    // Target UUID for the particle system
-
-    F32     mStartAge;                      // Age at which to start the particle system (for an update after the
-                                            // particle system has started)
-
-
-    //
-    // These are actually particle properties, but can be mutated by the source,
-    // so are stored here instead
-    //
-    LLVector3   mPartAccel;
-    LLUUID      mPartImageID;
-
-    //
-    // The "template" partdata where we actually store the non-mutable particle parameters
-    //
-    LLPartData  mPartData;
-
-protected:
-    S32     mNumParticles;                  // Number of particles generated
-};
-
-#endif // LL_LLPARTDATA_H+/**
+ * @file llpartdata.h
+ * @brief Particle system data packing
+ *
+ * $LicenseInfo:firstyear=2003&license=viewerlgpl$
+ * Second Life Viewer Source Code
+ * Copyright (C) 2010, Linden Research, Inc.
+ *
+ * This library is free software; you can redistribute it and/or
+ * modify it under the terms of the GNU Lesser General Public
+ * License as published by the Free Software Foundation;
+ * version 2.1 of the License only.
+ *
+ * This library is distributed in the hope that it will be useful,
+ * but WITHOUT ANY WARRANTY; without even the implied warranty of
+ * MERCHANTABILITY or FITNESS FOR A PARTICULAR PURPOSE.  See the GNU
+ * Lesser General Public License for more details.
+ *
+ * You should have received a copy of the GNU Lesser General Public
+ * License along with this library; if not, write to the Free Software
+ * Foundation, Inc., 51 Franklin Street, Fifth Floor, Boston, MA  02110-1301  USA
+ *
+ * Linden Research, Inc., 945 Battery Street, San Francisco, CA  94111  USA
+ * $/LicenseInfo$
+ */
+
+#ifndef LL_LLPARTDATA_H
+#define LL_LLPARTDATA_H
+
+#include "lluuid.h"
+#include "v3math.h"
+#include "v3dmath.h"
+#include "v2math.h"
+#include "v4color.h"
+
+class LLMessageSystem;
+class LLDataPacker;
+
+const S32 PS_CUR_VERSION = 18;
+
+//
+// These constants are used by the script code, not by the particle system itself
+//
+
+enum LLPSScriptFlags
+{
+    // Flags for the different parameters of individual particles
+    LLPS_PART_FLAGS,
+    LLPS_PART_START_COLOR,
+    LLPS_PART_START_ALPHA,
+    LLPS_PART_END_COLOR,
+    LLPS_PART_END_ALPHA,
+    LLPS_PART_START_SCALE,
+    LLPS_PART_END_SCALE,
+    LLPS_PART_MAX_AGE,
+
+    // Flags for the different parameters of the particle source
+    LLPS_SRC_ACCEL,
+    LLPS_SRC_PATTERN,
+    LLPS_SRC_INNERANGLE,
+    LLPS_SRC_OUTERANGLE,
+    LLPS_SRC_TEXTURE,
+    LLPS_SRC_BURST_RATE,
+    LLPS_SRC_BURST_DURATION,
+    LLPS_SRC_BURST_PART_COUNT,
+    LLPS_SRC_BURST_RADIUS,
+    LLPS_SRC_BURST_SPEED_MIN,
+    LLPS_SRC_BURST_SPEED_MAX,
+    LLPS_SRC_MAX_AGE,
+    LLPS_SRC_TARGET_UUID,
+    LLPS_SRC_OMEGA,
+    LLPS_SRC_ANGLE_BEGIN,
+    LLPS_SRC_ANGLE_END,
+
+    LLPS_PART_BLEND_FUNC_SOURCE,
+    LLPS_PART_BLEND_FUNC_DEST,
+    LLPS_PART_START_GLOW,
+    LLPS_PART_END_GLOW
+};
+
+
+class LLPartData
+{
+public:
+    LLPartData() :
+        mFlags(0),
+        mMaxAge(0.f),
+        mParameter(0.f)
+    {
+    }
+    bool unpackLegacy(LLDataPacker &dp);
+    bool unpack(LLDataPacker &dp);
+
+    bool pack(LLDataPacker &dp);
+
+    bool hasGlow() const;
+    bool hasBlendFunc() const;
+
+    // Masks for the different particle flags
+    enum
+    {
+        LL_PART_INTERP_COLOR_MASK =     0x01,
+        LL_PART_INTERP_SCALE_MASK =     0x02,
+        LL_PART_BOUNCE_MASK =           0x04,
+        LL_PART_WIND_MASK =             0x08,
+        LL_PART_FOLLOW_SRC_MASK =       0x10,       // Follows source, no rotation following (expensive!)
+        LL_PART_FOLLOW_VELOCITY_MASK =  0x20,       // Particles orient themselves with velocity
+        LL_PART_TARGET_POS_MASK =       0x40,
+        LL_PART_TARGET_LINEAR_MASK =    0x80,       // Particle uses a direct linear interpolation
+        LL_PART_EMISSIVE_MASK =         0x100,      // Particle is "emissive", instead of being lit
+        LL_PART_BEAM_MASK =             0x200,      // Particle is a "beam" connecting source and target
+        LL_PART_RIBBON_MASK =           0x400,      // Particles are joined together into one continuous triangle strip
+
+        // Not implemented yet!
+        //LL_PART_RANDOM_ACCEL_MASK =       0x100,      // Particles have random acceleration
+        //LL_PART_RANDOM_VEL_MASK =     0x200,      // Particles have random velocity shifts"
+        //LL_PART_TRAIL_MASK =          0x400,      // Particles have historical "trails"
+
+        //sYSTEM SET FLAGS
+        LL_PART_DATA_GLOW =             0x10000,
+        LL_PART_DATA_BLEND =            0x20000,
+
+        // Viewer side use only!
+        LL_PART_HUD =                   0x40000000,
+        LL_PART_DEAD_MASK =             0x80000000,
+    };
+
+    enum
+    {
+        LL_PART_BF_ONE = 0,
+        LL_PART_BF_ZERO = 1,
+        LL_PART_BF_DEST_COLOR = 2,
+        LL_PART_BF_SOURCE_COLOR = 3,
+        LL_PART_BF_ONE_MINUS_DEST_COLOR = 4,
+        LL_PART_BF_ONE_MINUS_SOURCE_COLOR = 5,
+        UNSUPPORTED_DEST_ALPHA = 6,
+        LL_PART_BF_SOURCE_ALPHA = 7,
+        UNSUPPORTED_ONE_MINUS_DEST_ALPHA = 8,
+        LL_PART_BF_ONE_MINUS_SOURCE_ALPHA = 9,
+        LL_PART_BF_COUNT = 10
+    };
+
+    static bool validBlendFunc(S32 func);
+
+    void setFlags(const U32 flags);
+    void setMaxAge(const F32 max_age);
+    void setStartScale(const F32 xs, F32 ys);
+    void setEndScale(const F32 xs, F32 ys);
+    void setStartColor(const LLVector3 &rgb);
+    void setEndColor(const LLVector3 &rgb);
+    void setStartAlpha(const F32 alpha);
+    void setEndAlpha(const F32 alpha);
+
+
+    friend class LLPartSysData;
+    friend class LLViewerPartSourceScript;
+
+private:
+    S32 getSize() const;
+
+    // These are public because I'm really lazy...
+public:
+    U32                 mFlags;                     // Particle state/interpolators in effect
+    F32                 mMaxAge;                    // Maximum age of the particle
+    LLColor4            mStartColor;                // Start color
+    LLColor4            mEndColor;                  // End color
+    LLVector2           mStartScale;                // Start scale
+    LLVector2           mEndScale;                  // End scale
+
+    LLVector3           mPosOffset;                 // Offset from source if using FOLLOW_SOURCE
+    F32                 mParameter;                 // A single floating point parameter
+
+    F32                 mStartGlow;
+    F32                 mEndGlow;
+
+    U8                  mBlendFuncSource;
+    U8                  mBlendFuncDest;
+};
+
+
+class LLPartSysData
+{
+public:
+    LLPartSysData();
+
+    bool unpack(LLDataPacker &dp);
+    bool unpackLegacy(LLDataPacker &dp);
+    bool unpackBlock(const S32 block_num);
+
+    static bool isNullPS(const S32 block_num); // Returns false if this is a "NULL" particle system (i.e. no system)
+
+    bool isLegacyCompatible() const;
+
+    // Different masks for effects on the source
+    enum
+    {
+        LL_PART_SRC_OBJ_REL_MASK        =   0x01,       // Accel and velocity for particles relative object rotation
+        LL_PART_USE_NEW_ANGLE           =   0x02,       // Particles uses new 'correct' angle parameters.
+    };
+
+    // The different patterns for how particles are created
+    enum
+    {
+        LL_PART_SRC_PATTERN_DROP =              0x01,
+        LL_PART_SRC_PATTERN_EXPLODE =           0x02,
+        // Not implemented fully yet
+        LL_PART_SRC_PATTERN_ANGLE =             0x04,
+        LL_PART_SRC_PATTERN_ANGLE_CONE =        0x08,
+        LL_PART_SRC_PATTERN_ANGLE_CONE_EMPTY =  0x10,
+    };
+
+
+    void setBurstSpeedMin(const F32 spd) {  mBurstSpeedMin = llclamp(spd, -100.f, 100.f); }
+    void setBurstSpeedMax(const F32 spd) {  mBurstSpeedMax = llclamp(spd, -100.f, 100.f); }
+    void setBurstRadius(const F32 rad)   {  mBurstRadius = llclamp(rad, 0.f, 50.f); }
+    void setPartAccel(const LLVector3 &accel);
+    void setUseNewAngle()   { mFlags |=  LL_PART_USE_NEW_ANGLE; }
+    void unsetUseNewAngle() { mFlags &= ~LL_PART_USE_NEW_ANGLE; }
+
+    // Since the actual particle creation rate is
+    // a combination of multiple parameters, we
+    // need to clamp it using a separate method instead of an accessor.
+    void clampSourceParticleRate();
+
+    friend std::ostream&     operator<<(std::ostream& s, const LLPartSysData &data);        // Stream a
+
+    S32 getdataBlockSize() const;
+
+private:
+    bool unpackSystem(LLDataPacker &dp);
+
+public:
+    // Public because I'm lazy....
+
+    //
+    // There are two kinds of data for the particle system
+    // 1. Parameters which specify parameters of the source (mSource*)
+    // 2. Parameters which specify parameters of the particles generated by the source (mPart*)
+    //
+
+    U32     mCRC;
+    U32     mFlags;
+
+    U8      mPattern;                       // Pattern for particle velocity/output
+    F32     mInnerAngle;                    // Inner angle for PATTERN_ANGLE
+    F32     mOuterAngle;                    // Outer angle for PATTERN_ANGLE
+    LLVector3 mAngularVelocity;             // Angular velocity for emission axis (for PATTERN_ANGLE)
+
+    F32     mBurstRate;                     // How often to do a burst of particles
+    U8      mBurstPartCount;                // How many particles in a burst
+    F32     mBurstRadius;
+    F32     mBurstSpeedMin;                 // Minimum particle velocity
+    F32     mBurstSpeedMax;                 // Maximum particle velocity
+
+    F32     mMaxAge;                        // Maximum lifetime of this particle source
+
+    LLUUID  mTargetUUID;                    // Target UUID for the particle system
+
+    F32     mStartAge;                      // Age at which to start the particle system (for an update after the
+                                            // particle system has started)
+
+
+    //
+    // These are actually particle properties, but can be mutated by the source,
+    // so are stored here instead
+    //
+    LLVector3   mPartAccel;
+    LLUUID      mPartImageID;
+
+    //
+    // The "template" partdata where we actually store the non-mutable particle parameters
+    //
+    LLPartData  mPartData;
+
+protected:
+    S32     mNumParticles;                  // Number of particles generated
+};
+
+#endif // LL_LLPARTDATA_H