/**
 * @file lltransfermanager.cpp
 * @brief Improved transfer mechanism for moving data through the
 * message system.
 *
 * $LicenseInfo:firstyear=2004&license=viewerlgpl$
 * Second Life Viewer Source Code
 * Copyright (C) 2010, Linden Research, Inc.
 *
 * This library is free software; you can redistribute it and/or
 * modify it under the terms of the GNU Lesser General Public
 * License as published by the Free Software Foundation;
 * version 2.1 of the License only.
 *
 * This library is distributed in the hope that it will be useful,
 * but WITHOUT ANY WARRANTY; without even the implied warranty of
 * MERCHANTABILITY or FITNESS FOR A PARTICULAR PURPOSE.  See the GNU
 * Lesser General Public License for more details.
 *
 * You should have received a copy of the GNU Lesser General Public
 * License along with this library; if not, write to the Free Software
 * Foundation, Inc., 51 Franklin Street, Fifth Floor, Boston, MA  02110-1301  USA
 *
 * Linden Research, Inc., 945 Battery Street, San Francisco, CA  94111  USA
 * $/LicenseInfo$
 */

#include "linden_common.h"

#include "lltransfermanager.h"

#include "llerror.h"
#include "message.h"
#include "lldatapacker.h"

#include "lltransfersourcefile.h"
#include "lltransfersourceasset.h"
#include "lltransfertargetfile.h"
#include "lltransfertargetvfile.h"

const S32 MAX_PACKET_DATA_SIZE = 2048;
const S32 MAX_PARAMS_SIZE = 1024;

LLTransferManager gTransferManager;
LLTransferSource::stype_scfunc_map LLTransferSource::sSourceCreateMap;

//
// LLTransferManager implementation
//

LLTransferManager::LLTransferManager() :
<<<<<<< HEAD
	mValid(false)
=======
    mValid(FALSE)
>>>>>>> e1623bb2
{
    S32 i;
    for (i = 0; i < LLTTT_NUM_TYPES; i++)
    {
        mTransferBitsIn[i] = 0;
        mTransferBitsOut[i] = 0;
    }
}


LLTransferManager::~LLTransferManager()
{
    // LLTransferManager should have been cleaned up by message system shutdown process
    llassert(!mValid);
    if (mValid)
    {
        // Usually happens if OS tries to kill viewer
        cleanup();
    }
}


void LLTransferManager::init()
{
<<<<<<< HEAD
	if (mValid)
	{
		LL_ERRS() << "Double initializing LLTransferManager!" << LL_ENDL;
	}
	mValid = true;

	// Register message system handlers
	gMessageSystem->setHandlerFunc("TransferRequest", processTransferRequest, NULL);
	gMessageSystem->setHandlerFunc("TransferInfo", processTransferInfo, NULL);
	gMessageSystem->setHandlerFunc("TransferPacket", processTransferPacket, NULL);
	gMessageSystem->setHandlerFunc("TransferAbort", processTransferAbort, NULL);
=======
    if (mValid)
    {
        LL_ERRS() << "Double initializing LLTransferManager!" << LL_ENDL;
    }
    mValid = TRUE;

    // Register message system handlers
    gMessageSystem->setHandlerFunc("TransferRequest", processTransferRequest, NULL);
    gMessageSystem->setHandlerFunc("TransferInfo", processTransferInfo, NULL);
    gMessageSystem->setHandlerFunc("TransferPacket", processTransferPacket, NULL);
    gMessageSystem->setHandlerFunc("TransferAbort", processTransferAbort, NULL);
>>>>>>> e1623bb2
}


void LLTransferManager::cleanup()
{
<<<<<<< HEAD
	mValid = false;

	host_tc_map::iterator iter;
	for (iter = mTransferConnections.begin(); iter != mTransferConnections.end(); iter++)
	{
		delete iter->second;
	}
	mTransferConnections.clear();
=======
    mValid = FALSE;

    host_tc_map::iterator iter;
    for (iter = mTransferConnections.begin(); iter != mTransferConnections.end(); iter++)
    {
        delete iter->second;
    }
    mTransferConnections.clear();
>>>>>>> e1623bb2
}


void LLTransferManager::updateTransfers()
{
    host_tc_map::iterator iter,cur;

    iter = mTransferConnections.begin();

    while (iter !=mTransferConnections.end())
    {
        cur = iter;
        iter++;
        cur->second->updateTransfers();
    }
}


void LLTransferManager::cleanupConnection(const LLHost &host)
{
    host_tc_map::iterator iter;
    iter = mTransferConnections.find(host);
    if (iter == mTransferConnections.end())
    {
        // This can happen legitimately if we've never done a transfer, and we're
        // cleaning up a circuit.
        //LL_WARNS() << "Cleaning up nonexistent transfer connection to " << host << LL_ENDL;
        return;
    }
    LLTransferConnection *connp = iter->second;
    delete connp;
    mTransferConnections.erase(iter);
}


LLTransferConnection *LLTransferManager::getTransferConnection(const LLHost &host)
{
    host_tc_map::iterator iter;
    iter = mTransferConnections.find(host);
    if (iter == mTransferConnections.end())
    {
        mTransferConnections[host] = new LLTransferConnection(host);
        return mTransferConnections[host];
    }

    return iter->second;
}


LLTransferSourceChannel *LLTransferManager::getSourceChannel(const LLHost &host, const LLTransferChannelType type)
{
    LLTransferConnection *tcp = getTransferConnection(host);
    if (!tcp)
    {
        return NULL;
    }
    return tcp->getSourceChannel(type);
}



LLTransferTargetChannel *LLTransferManager::getTargetChannel(const LLHost &host, const LLTransferChannelType type)
{
    LLTransferConnection *tcp = getTransferConnection(host);
    if (!tcp)
    {
        return NULL;
    }
    return tcp->getTargetChannel(type);
}

// virtual
LLTransferSourceParams::~LLTransferSourceParams()
{ }


LLTransferSource *LLTransferManager::findTransferSource(const LLUUID &transfer_id)
{
    // This linear traversal could screw us later if we do lots of
    // searches for sources.  However, this ONLY happens right now
    // in asset transfer callbacks, so this should be relatively quick.
    host_tc_map::iterator iter;
    for (iter = mTransferConnections.begin(); iter != mTransferConnections.end(); iter++)
    {
        LLTransferConnection *tcp = iter->second;
        LLTransferConnection::tsc_iter sc_iter;
        for (sc_iter = tcp->mTransferSourceChannels.begin(); sc_iter != tcp->mTransferSourceChannels.end(); sc_iter++)
        {
            LLTransferSourceChannel *scp = *sc_iter;
            LLTransferSource *sourcep = scp->findTransferSource(transfer_id);
            if (sourcep)
            {
                return sourcep;
            }
        }
    }

    return NULL;
}

//
// Message handlers
//

//static
void LLTransferManager::processTransferRequest(LLMessageSystem *msgp, void **)
{
<<<<<<< HEAD
	//LL_INFOS() << "LLTransferManager::processTransferRequest" << LL_ENDL;

	LLUUID transfer_id;
	LLTransferSourceType source_type;
	LLTransferChannelType channel_type;
	F32 priority;

	msgp->getUUID("TransferInfo", "TransferID", transfer_id);
	msgp->getS32("TransferInfo", "SourceType", (S32 &)source_type);
	msgp->getS32("TransferInfo", "ChannelType", (S32 &)channel_type);
	msgp->getF32("TransferInfo", "Priority", priority);

	LLTransferSourceChannel *tscp = gTransferManager.getSourceChannel(msgp->getSender(), channel_type);

	if (!tscp)
	{
		LL_WARNS() << "Source channel not found" << LL_ENDL;
		return;
	}

	if (tscp->findTransferSource(transfer_id))
	{
		LL_WARNS() << "Duplicate request for transfer " << transfer_id << ", aborting!" << LL_ENDL;
		return;
	}

	S32 size = msgp->getSize("TransferInfo", "Params");
	if(size > MAX_PARAMS_SIZE)
	{
		LL_WARNS() << "LLTransferManager::processTransferRequest params too big."
			<< LL_ENDL;
		return;
	}

	//LL_INFOS() << transfer_id << ":" << source_type << ":" << channel_type << ":" << priority << LL_ENDL;
	LLTransferSource* tsp = LLTransferSource::createSource(
		source_type,
		transfer_id,
		priority);
	if(!tsp)
	{
		LL_WARNS() << "LLTransferManager::processTransferRequest couldn't create"
			<< " transfer source!" << LL_ENDL;
		return;
	}
	U8 tmp[MAX_PARAMS_SIZE];
	msgp->getBinaryData("TransferInfo", "Params", tmp, size);

	LLDataPackerBinaryBuffer dpb(tmp, MAX_PARAMS_SIZE);
	bool unpack_ok = tsp->unpackParams(dpb);
	if (!unpack_ok)
	{
		// This should only happen if the data is corrupt or
		// incorrectly packed.
		// *NOTE: We may want to call abortTransfer().
		LL_WARNS() << "LLTransferManager::processTransferRequest: bad parameters."
			<< LL_ENDL;
		delete tsp;
		return;
	}

	tscp->addTransferSource(tsp);
	tsp->initTransfer();
=======
    //LL_INFOS() << "LLTransferManager::processTransferRequest" << LL_ENDL;

    LLUUID transfer_id;
    LLTransferSourceType source_type;
    LLTransferChannelType channel_type;
    F32 priority;

    msgp->getUUID("TransferInfo", "TransferID", transfer_id);
    msgp->getS32("TransferInfo", "SourceType", (S32 &)source_type);
    msgp->getS32("TransferInfo", "ChannelType", (S32 &)channel_type);
    msgp->getF32("TransferInfo", "Priority", priority);

    LLTransferSourceChannel *tscp = gTransferManager.getSourceChannel(msgp->getSender(), channel_type);

    if (!tscp)
    {
        LL_WARNS() << "Source channel not found" << LL_ENDL;
        return;
    }

    if (tscp->findTransferSource(transfer_id))
    {
        LL_WARNS() << "Duplicate request for transfer " << transfer_id << ", aborting!" << LL_ENDL;
        return;
    }

    S32 size = msgp->getSize("TransferInfo", "Params");
    if(size > MAX_PARAMS_SIZE)
    {
        LL_WARNS() << "LLTransferManager::processTransferRequest params too big."
            << LL_ENDL;
        return;
    }

    //LL_INFOS() << transfer_id << ":" << source_type << ":" << channel_type << ":" << priority << LL_ENDL;
    LLTransferSource* tsp = LLTransferSource::createSource(
        source_type,
        transfer_id,
        priority);
    if(!tsp)
    {
        LL_WARNS() << "LLTransferManager::processTransferRequest couldn't create"
            << " transfer source!" << LL_ENDL;
        return;
    }
    U8 tmp[MAX_PARAMS_SIZE];
    msgp->getBinaryData("TransferInfo", "Params", tmp, size);

    LLDataPackerBinaryBuffer dpb(tmp, MAX_PARAMS_SIZE);
    BOOL unpack_ok = tsp->unpackParams(dpb);
    if (!unpack_ok)
    {
        // This should only happen if the data is corrupt or
        // incorrectly packed.
        // *NOTE: We may want to call abortTransfer().
        LL_WARNS() << "LLTransferManager::processTransferRequest: bad parameters."
            << LL_ENDL;
        delete tsp;
        return;
    }

    tscp->addTransferSource(tsp);
    tsp->initTransfer();
>>>>>>> e1623bb2
}


//static
void LLTransferManager::processTransferInfo(LLMessageSystem *msgp, void **)
{
<<<<<<< HEAD
	//LL_INFOS() << "LLTransferManager::processTransferInfo" << LL_ENDL;

	LLUUID transfer_id;
	LLTransferTargetType target_type;
	LLTransferChannelType channel_type;
	LLTSCode status;
	S32 size;

	msgp->getUUID("TransferInfo", "TransferID", transfer_id);
	msgp->getS32("TransferInfo", "TargetType", (S32 &)target_type);
	msgp->getS32("TransferInfo", "ChannelType", (S32 &)channel_type);
	msgp->getS32("TransferInfo", "Status", (S32 &)status);
	msgp->getS32("TransferInfo", "Size", size);

	//LL_INFOS() << transfer_id << ":" << target_type<< ":" << channel_type << LL_ENDL;
	LLTransferTargetChannel *ttcp = gTransferManager.getTargetChannel(msgp->getSender(), channel_type);
	if (!ttcp)
	{
		LL_WARNS() << "Target channel not found" << LL_ENDL;
		// Should send a message to abort the transfer.
		return;
	}

	LLTransferTarget *ttp = ttcp->findTransferTarget(transfer_id);
	if (!ttp)
	{
		LL_WARNS() << "TransferInfo for unknown transfer!  Not able to handle this yet!" << LL_ENDL;
		// This could happen if we're doing a push transfer, although to avoid confusion,
		// maybe it should be a different message.
		return;
	}

	if (status != LLTS_OK)
	{
		LL_WARNS() << transfer_id << ": Non-ok status, cleaning up" << LL_ENDL;
		ttp->completionCallback(status);
		// Clean up the transfer.
		ttcp->deleteTransfer(ttp);
		return;
	}

	// unpack the params
	S32 params_size = msgp->getSize("TransferInfo", "Params");
	if(params_size > MAX_PARAMS_SIZE)
	{
		LL_WARNS() << "LLTransferManager::processTransferInfo params too big."
			<< LL_ENDL;
		return;
	}
	else if(params_size > 0)
	{
		U8 tmp[MAX_PARAMS_SIZE];
		msgp->getBinaryData("TransferInfo", "Params", tmp, params_size);
		LLDataPackerBinaryBuffer dpb(tmp, MAX_PARAMS_SIZE);
		if (!ttp->unpackParams(dpb))
		{
			// This should only happen if the data is corrupt or
			// incorrectly packed.
			LL_WARNS() << "LLTransferManager::processTransferRequest: bad params."
				<< LL_ENDL;
			ttp->abortTransfer();
			ttcp->deleteTransfer(ttp);
			return;
		}
	}

	//LL_INFOS() << "Receiving " << transfer_id << ", size " << size << " bytes" << LL_ENDL;
	ttp->setSize(size);
	ttp->setGotInfo(true);

	// OK, at this point we to handle any delayed transfer packets (which could happen
	// if this packet was lost)

	// This is a lame cut and paste of code down below.  If we change the logic down there,
	// we HAVE to change the logic up here.

	while (1)
	{
		S32 packet_id = 0;
		U8 tmp_data[MAX_PACKET_DATA_SIZE];
		// See if we've got any delayed packets
		packet_id = ttp->getNextPacketID();
		if (ttp->mDelayedPacketMap.find(packet_id) != ttp->mDelayedPacketMap.end())
		{
			// Perhaps this stuff should be inside a method in LLTransferPacket?
			// I'm too lazy to do it now, though.
// 			LL_INFOS() << "Playing back delayed packet " << packet_id << LL_ENDL;
			LLTransferPacket *packetp = ttp->mDelayedPacketMap[packet_id];

			// This is somewhat inefficient, but avoids us having to duplicate
			// code between the off-the-wire and delayed paths.
			packet_id = packetp->mPacketID;
			size = packetp->mSize;
			if (size)
			{
				if ((packetp->mDatap != NULL) && (size<(S32)sizeof(tmp_data)))
				{
					memcpy(tmp_data, packetp->mDatap, size);	/*Flawfinder: ignore*/
				}
			}
			status = packetp->mStatus;
			ttp->mDelayedPacketMap.erase(packet_id);
			delete packetp;
		}
		else
		{
			// No matching delayed packet, we're done.
			break;
		}

		LLTSCode ret_code = ttp->dataCallback(packet_id, tmp_data, size);
		if (ret_code == LLTS_OK)
		{
			ttp->setLastPacketID(packet_id);
		}

		if (status != LLTS_OK)
		{
			if (status != LLTS_DONE)
			{
				LL_WARNS() << "LLTransferManager::processTransferInfo Error in playback!" << LL_ENDL;
			}
			else
			{
				LL_INFOS() << "LLTransferManager::processTransferInfo replay FINISHED for " << transfer_id << LL_ENDL;
			}
			// This transfer is done, either via error or not.
			ttp->completionCallback(status);
			ttcp->deleteTransfer(ttp);
			return;
		}
	}
=======
    //LL_INFOS() << "LLTransferManager::processTransferInfo" << LL_ENDL;

    LLUUID transfer_id;
    LLTransferTargetType target_type;
    LLTransferChannelType channel_type;
    LLTSCode status;
    S32 size;

    msgp->getUUID("TransferInfo", "TransferID", transfer_id);
    msgp->getS32("TransferInfo", "TargetType", (S32 &)target_type);
    msgp->getS32("TransferInfo", "ChannelType", (S32 &)channel_type);
    msgp->getS32("TransferInfo", "Status", (S32 &)status);
    msgp->getS32("TransferInfo", "Size", size);

    //LL_INFOS() << transfer_id << ":" << target_type<< ":" << channel_type << LL_ENDL;
    LLTransferTargetChannel *ttcp = gTransferManager.getTargetChannel(msgp->getSender(), channel_type);
    if (!ttcp)
    {
        LL_WARNS() << "Target channel not found" << LL_ENDL;
        // Should send a message to abort the transfer.
        return;
    }

    LLTransferTarget *ttp = ttcp->findTransferTarget(transfer_id);
    if (!ttp)
    {
        LL_WARNS() << "TransferInfo for unknown transfer!  Not able to handle this yet!" << LL_ENDL;
        // This could happen if we're doing a push transfer, although to avoid confusion,
        // maybe it should be a different message.
        return;
    }

    if (status != LLTS_OK)
    {
        LL_WARNS() << transfer_id << ": Non-ok status, cleaning up" << LL_ENDL;
        ttp->completionCallback(status);
        // Clean up the transfer.
        ttcp->deleteTransfer(ttp);
        return;
    }

    // unpack the params
    S32 params_size = msgp->getSize("TransferInfo", "Params");
    if(params_size > MAX_PARAMS_SIZE)
    {
        LL_WARNS() << "LLTransferManager::processTransferInfo params too big."
            << LL_ENDL;
        return;
    }
    else if(params_size > 0)
    {
        U8 tmp[MAX_PARAMS_SIZE];
        msgp->getBinaryData("TransferInfo", "Params", tmp, params_size);
        LLDataPackerBinaryBuffer dpb(tmp, MAX_PARAMS_SIZE);
        if (!ttp->unpackParams(dpb))
        {
            // This should only happen if the data is corrupt or
            // incorrectly packed.
            LL_WARNS() << "LLTransferManager::processTransferRequest: bad params."
                << LL_ENDL;
            ttp->abortTransfer();
            ttcp->deleteTransfer(ttp);
            return;
        }
    }

    //LL_INFOS() << "Receiving " << transfer_id << ", size " << size << " bytes" << LL_ENDL;
    ttp->setSize(size);
    ttp->setGotInfo(TRUE);

    // OK, at this point we to handle any delayed transfer packets (which could happen
    // if this packet was lost)

    // This is a lame cut and paste of code down below.  If we change the logic down there,
    // we HAVE to change the logic up here.

    while (1)
    {
        S32 packet_id = 0;
        U8 tmp_data[MAX_PACKET_DATA_SIZE];
        // See if we've got any delayed packets
        packet_id = ttp->getNextPacketID();
        if (ttp->mDelayedPacketMap.find(packet_id) != ttp->mDelayedPacketMap.end())
        {
            // Perhaps this stuff should be inside a method in LLTransferPacket?
            // I'm too lazy to do it now, though.
//          LL_INFOS() << "Playing back delayed packet " << packet_id << LL_ENDL;
            LLTransferPacket *packetp = ttp->mDelayedPacketMap[packet_id];

            // This is somewhat inefficient, but avoids us having to duplicate
            // code between the off-the-wire and delayed paths.
            packet_id = packetp->mPacketID;
            size = packetp->mSize;
            if (size)
            {
                if ((packetp->mDatap != NULL) && (size<(S32)sizeof(tmp_data)))
                {
                    memcpy(tmp_data, packetp->mDatap, size);    /*Flawfinder: ignore*/
                }
            }
            status = packetp->mStatus;
            ttp->mDelayedPacketMap.erase(packet_id);
            delete packetp;
        }
        else
        {
            // No matching delayed packet, we're done.
            break;
        }

        LLTSCode ret_code = ttp->dataCallback(packet_id, tmp_data, size);
        if (ret_code == LLTS_OK)
        {
            ttp->setLastPacketID(packet_id);
        }

        if (status != LLTS_OK)
        {
            if (status != LLTS_DONE)
            {
                LL_WARNS() << "LLTransferManager::processTransferInfo Error in playback!" << LL_ENDL;
            }
            else
            {
                LL_INFOS() << "LLTransferManager::processTransferInfo replay FINISHED for " << transfer_id << LL_ENDL;
            }
            // This transfer is done, either via error or not.
            ttp->completionCallback(status);
            ttcp->deleteTransfer(ttp);
            return;
        }
    }
>>>>>>> e1623bb2
}


//static
void LLTransferManager::processTransferPacket(LLMessageSystem *msgp, void **)
{
    //LL_INFOS() << "LLTransferManager::processTransferPacket" << LL_ENDL;

    LLUUID transfer_id;
    LLTransferChannelType channel_type;
    S32 packet_id;
    LLTSCode status;
    S32 size;
    msgp->getUUID("TransferData", "TransferID", transfer_id);
    msgp->getS32("TransferData", "ChannelType", (S32 &)channel_type);
    msgp->getS32("TransferData", "Packet", packet_id);
    msgp->getS32("TransferData", "Status", (S32 &)status);

    // Find the transfer associated with this packet.
    //LL_INFOS() << transfer_id << ":" << channel_type << LL_ENDL;
    LLTransferTargetChannel *ttcp = gTransferManager.getTargetChannel(msgp->getSender(), channel_type);
    if (!ttcp)
    {
        LL_WARNS() << "Target channel not found" << LL_ENDL;
        return;
    }

    LLTransferTarget *ttp = ttcp->findTransferTarget(transfer_id);
    if (!ttp)
    {
        LL_WARNS() << "Didn't find matching transfer for " << transfer_id
            << " processing packet " << packet_id
            << " from " << msgp->getSender() << LL_ENDL;
        return;
    }

    size = msgp->getSize("TransferData", "Data");

    S32 msg_bytes = 0;
    if (msgp->getReceiveCompressedSize())
    {
        msg_bytes = msgp->getReceiveCompressedSize();
    }
    else
    {
        msg_bytes = msgp->getReceiveSize();
    }
    gTransferManager.addTransferBitsIn(ttcp->mChannelType, msg_bytes*8);

    if ((size < 0) || (size > MAX_PACKET_DATA_SIZE))
    {
        LL_WARNS() << "Invalid transfer packet size " << size << LL_ENDL;
        return;
    }

    U8 tmp_data[MAX_PACKET_DATA_SIZE];
    if (size > 0)
    {
        // Only pull the data out if the size is > 0
        msgp->getBinaryData("TransferData", "Data", tmp_data, size);
    }

    if ((!ttp->gotInfo()) || (ttp->getNextPacketID() != packet_id))
    {
        // Put this on a list of packets to be delivered later.
        if(!ttp->addDelayedPacket(packet_id, status, tmp_data, size))
        {
            // Whoops - failed to add a delayed packet for some reason.
            LL_WARNS() << "Too many delayed packets processing transfer "
                << transfer_id << " from " << msgp->getSender() << LL_ENDL;
            ttp->abortTransfer();
            ttcp->deleteTransfer(ttp);
            return;
        }
#if 0
        // Spammy!
        const S32 LL_TRANSFER_WARN_GAP = 10;
        if(!ttp->gotInfo())
        {
            LL_WARNS() << "Got data packet before information in transfer "
                << transfer_id << " from " << msgp->getSender()
                << ", got " << packet_id << LL_ENDL;
        }
        else if((packet_id - ttp->getNextPacketID()) > LL_TRANSFER_WARN_GAP)
        {
            LL_WARNS() << "Out of order packet in transfer " << transfer_id
                << " from " << msgp->getSender() << ", got " << packet_id
                << " expecting " << ttp->getNextPacketID() << LL_ENDL;
        }
#endif
<<<<<<< HEAD
		return;
	}

	// Loop through this until we're done with all delayed packets
	
	//
	// NOTE: THERE IS A CUT AND PASTE OF THIS CODE IN THE TRANSFERINFO HANDLER
	// SO WE CAN PLAY BACK DELAYED PACKETS THERE!!!!!!!!!!!!!!!!!!!!!!!!!
	//
	bool done = false;
	while (!done)
	{
		LLTSCode ret_code = ttp->dataCallback(packet_id, tmp_data, size);
		if (ret_code == LLTS_OK)
		{
			ttp->setLastPacketID(packet_id);
		}

		if (status != LLTS_OK)
		{
			if (status != LLTS_DONE)
			{
				LL_WARNS() << "LLTransferManager::processTransferPacket Error in transfer!" << LL_ENDL;
			}
			else
			{
// 				LL_INFOS() << "LLTransferManager::processTransferPacket done for " << transfer_id << LL_ENDL;
			}
			// This transfer is done, either via error or not.
			ttp->completionCallback(status);
			ttcp->deleteTransfer(ttp);
			return;
		}

		// See if we've got any delayed packets
		packet_id = ttp->getNextPacketID();
		if (ttp->mDelayedPacketMap.find(packet_id) != ttp->mDelayedPacketMap.end())
		{
			// Perhaps this stuff should be inside a method in LLTransferPacket?
			// I'm too lazy to do it now, though.
// 			LL_INFOS() << "Playing back delayed packet " << packet_id << LL_ENDL;
			LLTransferPacket *packetp = ttp->mDelayedPacketMap[packet_id];

			// This is somewhat inefficient, but avoids us having to duplicate
			// code between the off-the-wire and delayed paths.
			packet_id = packetp->mPacketID;
			size = packetp->mSize;
			if (size)
			{
				if ((packetp->mDatap != NULL) && (size<(S32)sizeof(tmp_data)))
				{
					memcpy(tmp_data, packetp->mDatap, size);	/*Flawfinder: ignore*/
				}
			}
			status = packetp->mStatus;
			ttp->mDelayedPacketMap.erase(packet_id);
			delete packetp;
		}
		else
		{
			// No matching delayed packet, abort it.
			done = true;
		}
	}
=======
        return;
    }

    // Loop through this until we're done with all delayed packets

    //
    // NOTE: THERE IS A CUT AND PASTE OF THIS CODE IN THE TRANSFERINFO HANDLER
    // SO WE CAN PLAY BACK DELAYED PACKETS THERE!!!!!!!!!!!!!!!!!!!!!!!!!
    //
    BOOL done = FALSE;
    while (!done)
    {
        LLTSCode ret_code = ttp->dataCallback(packet_id, tmp_data, size);
        if (ret_code == LLTS_OK)
        {
            ttp->setLastPacketID(packet_id);
        }

        if (status != LLTS_OK)
        {
            if (status != LLTS_DONE)
            {
                LL_WARNS() << "LLTransferManager::processTransferPacket Error in transfer!" << LL_ENDL;
            }
            else
            {
//              LL_INFOS() << "LLTransferManager::processTransferPacket done for " << transfer_id << LL_ENDL;
            }
            // This transfer is done, either via error or not.
            ttp->completionCallback(status);
            ttcp->deleteTransfer(ttp);
            return;
        }

        // See if we've got any delayed packets
        packet_id = ttp->getNextPacketID();
        if (ttp->mDelayedPacketMap.find(packet_id) != ttp->mDelayedPacketMap.end())
        {
            // Perhaps this stuff should be inside a method in LLTransferPacket?
            // I'm too lazy to do it now, though.
//          LL_INFOS() << "Playing back delayed packet " << packet_id << LL_ENDL;
            LLTransferPacket *packetp = ttp->mDelayedPacketMap[packet_id];

            // This is somewhat inefficient, but avoids us having to duplicate
            // code between the off-the-wire and delayed paths.
            packet_id = packetp->mPacketID;
            size = packetp->mSize;
            if (size)
            {
                if ((packetp->mDatap != NULL) && (size<(S32)sizeof(tmp_data)))
                {
                    memcpy(tmp_data, packetp->mDatap, size);    /*Flawfinder: ignore*/
                }
            }
            status = packetp->mStatus;
            ttp->mDelayedPacketMap.erase(packet_id);
            delete packetp;
        }
        else
        {
            // No matching delayed packet, abort it.
            done = TRUE;
        }
    }
>>>>>>> e1623bb2
}


//static
void LLTransferManager::processTransferAbort(LLMessageSystem *msgp, void **)
{
    //LL_INFOS() << "LLTransferManager::processTransferPacket" << LL_ENDL;

    LLUUID transfer_id;
    LLTransferChannelType channel_type;
    msgp->getUUID("TransferInfo", "TransferID", transfer_id);
    msgp->getS32("TransferInfo", "ChannelType", (S32 &)channel_type);

    // See if it's a target that we're trying to abort
    // Find the transfer associated with this packet.
    LLTransferTargetChannel *ttcp = gTransferManager.getTargetChannel(msgp->getSender(), channel_type);
    if (ttcp)
    {
        LLTransferTarget *ttp = ttcp->findTransferTarget(transfer_id);
        if (ttp)
        {
            ttp->abortTransfer();
            ttcp->deleteTransfer(ttp);
            return;
        }
    }

    // Hmm, not a target.  Maybe it's a source.
    LLTransferSourceChannel *tscp = gTransferManager.getSourceChannel(msgp->getSender(), channel_type);
    if (tscp)
    {
        LLTransferSource *tsp = tscp->findTransferSource(transfer_id);
        if (tsp)
        {
            tsp->abortTransfer();
            tscp->deleteTransfer(tsp);
            return;
        }
    }

    LL_WARNS() << "Couldn't find transfer " << transfer_id << " to abort!" << LL_ENDL;
}


//static
void LLTransferManager::reliablePacketCallback(void **user_data, S32 result)
{
    LLUUID *transfer_idp = (LLUUID *)user_data;
    if (result &&
        transfer_idp != NULL)
    {
        LLTransferSource *tsp = gTransferManager.findTransferSource(*transfer_idp);
        if (tsp)
        {
            LL_WARNS() << "Aborting reliable transfer " << *transfer_idp << " due to failed reliable resends!" << LL_ENDL;
            LLTransferSourceChannel *tscp = tsp->mChannelp;
            tsp->abortTransfer();
            tscp->deleteTransfer(tsp);
        }
        else
        {
            LL_WARNS() << "Aborting reliable transfer " << *transfer_idp << " but can't find the LLTransferSource object" << LL_ENDL;
        }
    }
    delete transfer_idp;
}

//
// LLTransferConnection implementation
//

LLTransferConnection::LLTransferConnection(const LLHost &host)
{
    mHost = host;
}

LLTransferConnection::~LLTransferConnection()
{
    tsc_iter itersc;
    for (itersc = mTransferSourceChannels.begin(); itersc != mTransferSourceChannels.end(); itersc++)
    {
        delete *itersc;
    }
    mTransferSourceChannels.clear();

    ttc_iter itertc;
    for (itertc = mTransferTargetChannels.begin(); itertc != mTransferTargetChannels.end(); itertc++)
    {
        delete *itertc;
    }
    mTransferTargetChannels.clear();
}


void LLTransferConnection::updateTransfers()
{
    // Do stuff for source transfers (basically, send data out).
    tsc_iter iter, cur;
    iter = mTransferSourceChannels.begin();

    while (iter !=mTransferSourceChannels.end())
    {
        cur = iter;
        iter++;
        (*cur)->updateTransfers();
    }

    // Do stuff for target transfers
    // Primarily, we should be aborting transfers that are irredeemably broken
    // (large packet gaps that don't appear to be getting filled in, most likely)
    // Probably should NOT be doing timeouts for other things, as new priority scheme
    // means that a high priority transfer COULD block a transfer for a long time.
}


LLTransferSourceChannel *LLTransferConnection::getSourceChannel(const LLTransferChannelType channel_type)
{
    tsc_iter iter;
    for (iter = mTransferSourceChannels.begin(); iter != mTransferSourceChannels.end(); iter++)
    {
        if ((*iter)->getChannelType() == channel_type)
        {
            return *iter;
        }
    }

    LLTransferSourceChannel *tscp = new LLTransferSourceChannel(channel_type, mHost);
    mTransferSourceChannels.push_back(tscp);
    return tscp;
}


LLTransferTargetChannel *LLTransferConnection::getTargetChannel(const LLTransferChannelType channel_type)
{
    ttc_iter iter;
    for (iter = mTransferTargetChannels.begin(); iter != mTransferTargetChannels.end(); iter++)
    {
        if ((*iter)->getChannelType() == channel_type)
        {
            return *iter;
        }
    }

    LLTransferTargetChannel *ttcp = new LLTransferTargetChannel(channel_type, mHost);
    mTransferTargetChannels.push_back(ttcp);
    return ttcp;
}


//
// LLTransferSourceChannel implementation
//

const S32 DEFAULT_PACKET_SIZE = 1000;


LLTransferSourceChannel::LLTransferSourceChannel(const LLTransferChannelType channel_type, const LLHost &host) :
    mChannelType(channel_type),
    mHost(host),
    mTransferSources(LLTransferSource::sSetPriority, LLTransferSource::sGetPriority),
    mThrottleID(TC_ASSET)
{
}


LLTransferSourceChannel::~LLTransferSourceChannel()
{
    LLPriQueueMap<LLTransferSource*>::pqm_iter iter =
        mTransferSources.mMap.begin();
    LLPriQueueMap<LLTransferSource*>::pqm_iter end =
        mTransferSources.mMap.end();
    for (; iter != end; ++iter)
    {
        // Just kill off all of the transfers
        (*iter).second->abortTransfer();
        delete iter->second;
    }
    mTransferSources.mMap.clear();
}

void LLTransferSourceChannel::updatePriority(LLTransferSource *tsp, const F32 priority)
{
    mTransferSources.reprioritize(priority, tsp);
}

void LLTransferSourceChannel::updateTransfers()
{
<<<<<<< HEAD
	// Actually, this should do the following:
	// Decide if we can actually send data.
	// If so, update priorities so we know who gets to send it.
	// Send data from the sources, while updating until we've sent our throttle allocation.

	LLCircuitData *cdp = gMessageSystem->mCircuitInfo.findCircuit(getHost());
	if (!cdp)
	{
		return;
	}

	if (cdp->isBlocked())
	{
		// *NOTE: We need to make sure that the throttle bits
		// available gets reset.

		// We DON'T want to send any packets if they're blocked, they'll just end up
		// piling up on the other end.
		//LL_WARNS() << "Blocking transfers due to blocked circuit for " << getHost() << LL_ENDL;
		return;
	}

	const S32 throttle_id = mThrottleID;

	LLThrottleGroup &tg = cdp->getThrottleGroup();

	if (tg.checkOverflow(throttle_id, 0.f))
	{
		return;
	}

	LLPriQueueMap<LLTransferSource *>::pqm_iter iter, next;

	bool done = false;
	for (iter = mTransferSources.mMap.begin(); (iter != mTransferSources.mMap.end()) && !done;)
	{
		//LL_INFOS() << "LLTransferSourceChannel::updateTransfers()" << LL_ENDL;
		// Do stuff. 
		next = iter;
		next++;

		LLTransferSource *tsp = iter->second;
		U8 *datap = NULL;
		S32 data_size = 0;
		bool delete_data = false;
		S32 packet_id = 0;
		S32 sent_bytes = 0;
		LLTSCode status = LLTS_OK;

		// Get the packetID for the next packet that we're transferring.
		packet_id = tsp->getNextPacketID();
		status = tsp->dataCallback(packet_id, DEFAULT_PACKET_SIZE, &datap, data_size, delete_data);

		if (status == LLTS_SKIP)
		{
			// We don't have any data, but we're not done, just go on.
			// This will presumably be used for streaming or async transfers that
			// are stalled waiting for data from another source.
			iter=next;
			continue;
		}

		LLUUID *cb_uuid = new LLUUID(tsp->getID());
		LLUUID transaction_id = tsp->getID();

		// Send the data now, even if it's an error.
		// The status code will tell the other end what to do.
		gMessageSystem->newMessage("TransferPacket");
		gMessageSystem->nextBlock("TransferData");
		gMessageSystem->addUUID("TransferID", tsp->getID());
		gMessageSystem->addS32("ChannelType", getChannelType());
		gMessageSystem->addS32("Packet", packet_id);	// HACK!  Need to put in a REAL packet id
		gMessageSystem->addS32("Status", status);
		gMessageSystem->addBinaryData("Data", datap, data_size);
		sent_bytes = gMessageSystem->getCurrentSendTotal();
		gMessageSystem->sendReliable(getHost(), LL_DEFAULT_RELIABLE_RETRIES, true, F32Seconds(0.f),
									 LLTransferManager::reliablePacketCallback, (void**)cb_uuid);

		// Do bookkeeping for the throttle
		done = tg.throttleOverflow(throttle_id, sent_bytes*8.f);
		gTransferManager.addTransferBitsOut(mChannelType, sent_bytes*8);

		// Clean up our temporary data.
		if (delete_data)
		{
			delete[] datap;
			datap = NULL;
		}

		if (findTransferSource(transaction_id) == NULL)
		{
			//Warning!  In the case of an aborted transfer, the sendReliable call above calls 
			//AbortTransfer which in turn calls deleteTransfer which means that somewhere way 
			//down the chain our current iter can get invalidated resulting in an infrequent
			//sim crash.  This check gets us to a valid transfer source in this event.
			iter=next;
			continue;
		}

		// Update the packet counter
		tsp->setLastPacketID(packet_id);

		switch (status)
		{
		case LLTS_OK:
			// We're OK, don't need to do anything.  Keep sending data.
			break;
		case LLTS_ERROR:
			LL_WARNS() << "Error in transfer dataCallback!" << LL_ENDL;
			// fall through
		case LLTS_DONE:
			// We need to clean up this transfer source.
			//LL_INFOS() << "LLTransferSourceChannel::updateTransfers() " << tsp->getID() << " done" << LL_ENDL;
			tsp->completionCallback(status);
			delete tsp;
			
			mTransferSources.mMap.erase(iter);
			iter = next;
			break;
		default:
			LL_ERRS() << "Unknown transfer error code!" << LL_ENDL;
		}

		// At this point, we should do priority adjustment (since some transfers like
		// streaming transfers will adjust priority based on how much they've sent and time,
		// but I'm not going to bother yet. - djs.
	}
=======
    // Actually, this should do the following:
    // Decide if we can actually send data.
    // If so, update priorities so we know who gets to send it.
    // Send data from the sources, while updating until we've sent our throttle allocation.

    LLCircuitData *cdp = gMessageSystem->mCircuitInfo.findCircuit(getHost());
    if (!cdp)
    {
        return;
    }

    if (cdp->isBlocked())
    {
        // *NOTE: We need to make sure that the throttle bits
        // available gets reset.

        // We DON'T want to send any packets if they're blocked, they'll just end up
        // piling up on the other end.
        //LL_WARNS() << "Blocking transfers due to blocked circuit for " << getHost() << LL_ENDL;
        return;
    }

    const S32 throttle_id = mThrottleID;

    LLThrottleGroup &tg = cdp->getThrottleGroup();

    if (tg.checkOverflow(throttle_id, 0.f))
    {
        return;
    }

    LLPriQueueMap<LLTransferSource *>::pqm_iter iter, next;

    BOOL done = FALSE;
    for (iter = mTransferSources.mMap.begin(); (iter != mTransferSources.mMap.end()) && !done;)
    {
        //LL_INFOS() << "LLTransferSourceChannel::updateTransfers()" << LL_ENDL;
        // Do stuff.
        next = iter;
        next++;

        LLTransferSource *tsp = iter->second;
        U8 *datap = NULL;
        S32 data_size = 0;
        BOOL delete_data = FALSE;
        S32 packet_id = 0;
        S32 sent_bytes = 0;
        LLTSCode status = LLTS_OK;

        // Get the packetID for the next packet that we're transferring.
        packet_id = tsp->getNextPacketID();
        status = tsp->dataCallback(packet_id, DEFAULT_PACKET_SIZE, &datap, data_size, delete_data);

        if (status == LLTS_SKIP)
        {
            // We don't have any data, but we're not done, just go on.
            // This will presumably be used for streaming or async transfers that
            // are stalled waiting for data from another source.
            iter=next;
            continue;
        }

        LLUUID *cb_uuid = new LLUUID(tsp->getID());
        LLUUID transaction_id = tsp->getID();

        // Send the data now, even if it's an error.
        // The status code will tell the other end what to do.
        gMessageSystem->newMessage("TransferPacket");
        gMessageSystem->nextBlock("TransferData");
        gMessageSystem->addUUID("TransferID", tsp->getID());
        gMessageSystem->addS32("ChannelType", getChannelType());
        gMessageSystem->addS32("Packet", packet_id);    // HACK!  Need to put in a REAL packet id
        gMessageSystem->addS32("Status", status);
        gMessageSystem->addBinaryData("Data", datap, data_size);
        sent_bytes = gMessageSystem->getCurrentSendTotal();
        gMessageSystem->sendReliable(getHost(), LL_DEFAULT_RELIABLE_RETRIES, TRUE, F32Seconds(0.f),
                                     LLTransferManager::reliablePacketCallback, (void**)cb_uuid);

        // Do bookkeeping for the throttle
        done = tg.throttleOverflow(throttle_id, sent_bytes*8.f);
        gTransferManager.addTransferBitsOut(mChannelType, sent_bytes*8);

        // Clean up our temporary data.
        if (delete_data)
        {
            delete[] datap;
            datap = NULL;
        }

        if (findTransferSource(transaction_id) == NULL)
        {
            //Warning!  In the case of an aborted transfer, the sendReliable call above calls
            //AbortTransfer which in turn calls deleteTransfer which means that somewhere way
            //down the chain our current iter can get invalidated resulting in an infrequent
            //sim crash.  This check gets us to a valid transfer source in this event.
            iter=next;
            continue;
        }

        // Update the packet counter
        tsp->setLastPacketID(packet_id);

        switch (status)
        {
        case LLTS_OK:
            // We're OK, don't need to do anything.  Keep sending data.
            break;
        case LLTS_ERROR:
            LL_WARNS() << "Error in transfer dataCallback!" << LL_ENDL;
            // fall through
        case LLTS_DONE:
            // We need to clean up this transfer source.
            //LL_INFOS() << "LLTransferSourceChannel::updateTransfers() " << tsp->getID() << " done" << LL_ENDL;
            tsp->completionCallback(status);
            delete tsp;

            mTransferSources.mMap.erase(iter);
            iter = next;
            break;
        default:
            LL_ERRS() << "Unknown transfer error code!" << LL_ENDL;
        }

        // At this point, we should do priority adjustment (since some transfers like
        // streaming transfers will adjust priority based on how much they've sent and time,
        // but I'm not going to bother yet. - djs.
    }
>>>>>>> e1623bb2
}


void LLTransferSourceChannel::addTransferSource(LLTransferSource *sourcep)
{
    sourcep->mChannelp = this;
    mTransferSources.push(sourcep->getPriority(), sourcep);
}


LLTransferSource *LLTransferSourceChannel::findTransferSource(const LLUUID &transfer_id)
{
    LLPriQueueMap<LLTransferSource *>::pqm_iter iter;
    for (iter = mTransferSources.mMap.begin(); iter != mTransferSources.mMap.end(); iter++)
    {
        LLTransferSource *tsp = iter->second;
        if (tsp->getID() == transfer_id)
        {
            return tsp;
        }
    }
    return NULL;
}


void LLTransferSourceChannel::deleteTransfer(LLTransferSource *tsp)
{
    if (tsp)
    {
        LLPriQueueMap<LLTransferSource *>::pqm_iter iter;
        for (iter = mTransferSources.mMap.begin(); iter != mTransferSources.mMap.end(); iter++)
        {
            if (iter->second == tsp)
            {
                delete tsp;
                mTransferSources.mMap.erase(iter);
                return;
            }
        }

        LL_WARNS() << "Unable to find transfer source id "
            << tsp->getID()
            << " to delete!"
            << LL_ENDL;
    }
}


//
// LLTransferTargetChannel implementation
//

LLTransferTargetChannel::LLTransferTargetChannel(const LLTransferChannelType channel_type, const LLHost &host) :
    mChannelType(channel_type),
    mHost(host)
{
}

LLTransferTargetChannel::~LLTransferTargetChannel()
{
    tt_iter iter;
    for (iter = mTransferTargets.begin(); iter != mTransferTargets.end(); iter++)
    {
        // Abort all of the current transfers
        (*iter)->abortTransfer();
        delete *iter;
    }
    mTransferTargets.clear();
}


void LLTransferTargetChannel::requestTransfer(
    const LLTransferSourceParams& source_params,
    const LLTransferTargetParams& target_params,
    const F32 priority)
{
    LLUUID id;
    id.generate();
    LLTransferTarget* ttp = LLTransferTarget::createTarget(
        target_params.getType(),
        id,
        source_params.getType());
    if (!ttp)
    {
        LL_WARNS() << "LLTransferManager::requestTransfer aborting due to target creation failure!" << LL_ENDL;
        return;
    }

    ttp->applyParams(target_params);
    addTransferTarget(ttp);

    sendTransferRequest(ttp, source_params, priority);
}


void LLTransferTargetChannel::sendTransferRequest(LLTransferTarget *targetp,
                                                  const LLTransferSourceParams &params,
                                                  const F32 priority)
{
    //
    // Pack the message with data which explains how to get the source, and
    // send it off to the source for this channel.
    //
    llassert(targetp);
    llassert(targetp->getChannel() == this);

    gMessageSystem->newMessage("TransferRequest");
    gMessageSystem->nextBlock("TransferInfo");
    gMessageSystem->addUUID("TransferID", targetp->getID());
    gMessageSystem->addS32("SourceType", params.getType());
    gMessageSystem->addS32("ChannelType", getChannelType());
    gMessageSystem->addF32("Priority", priority);

    U8 tmp[MAX_PARAMS_SIZE];
    LLDataPackerBinaryBuffer dp(tmp, MAX_PARAMS_SIZE);
    params.packParams(dp);
    S32 len = dp.getCurrentSize();
    gMessageSystem->addBinaryData("Params", tmp, len);

    gMessageSystem->sendReliable(mHost);
}


void LLTransferTargetChannel::addTransferTarget(LLTransferTarget *targetp)
{
    targetp->mChannelp = this;
    mTransferTargets.push_back(targetp);
}


LLTransferTarget *LLTransferTargetChannel::findTransferTarget(const LLUUID &transfer_id)
{
    tt_iter iter;
    for (iter = mTransferTargets.begin(); iter != mTransferTargets.end(); iter++)
    {
        LLTransferTarget *ttp = *iter;
        if (ttp->getID() == transfer_id)
        {
            return ttp;
        }
    }
    return NULL;
}


void LLTransferTargetChannel::deleteTransfer(LLTransferTarget *ttp)
{
    if (ttp)
    {
        tt_iter iter;
        for (iter = mTransferTargets.begin(); iter != mTransferTargets.end(); iter++)
        {
            if (*iter == ttp)
            {
                delete ttp;
                mTransferTargets.erase(iter);
                return;
            }
        }

        LL_WARNS() << "Unable to find transfer target id "
            << ttp->getID()
            << " to delete!"
            << LL_ENDL;
    }
}


//
// LLTransferSource implementation
//

LLTransferSource::LLTransferSource(const LLTransferSourceType type,
                                   const LLUUID &transfer_id,
                                   const F32 priority) :
    mType(type),
    mID(transfer_id),
    mChannelp(NULL),
    mPriority(priority),
    mSize(0),
    mLastPacketID(-1)
{
    setPriority(priority);
}


LLTransferSource::~LLTransferSource()
{
    // No actual cleanup of the transfer is done here, this is purely for
    // memory cleanup.  The completionCallback is guaranteed to get called
    // before this happens.
}


void LLTransferSource::sendTransferStatus(LLTSCode status)
{
    gMessageSystem->newMessage("TransferInfo");
    gMessageSystem->nextBlock("TransferInfo");
    gMessageSystem->addUUID("TransferID", getID());
    gMessageSystem->addS32("TargetType", LLTTT_UNKNOWN);
    gMessageSystem->addS32("ChannelType", mChannelp->getChannelType());
    gMessageSystem->addS32("Status", status);
    gMessageSystem->addS32("Size", mSize);
    U8 tmp[MAX_PARAMS_SIZE];
    LLDataPackerBinaryBuffer dp(tmp, MAX_PARAMS_SIZE);
    packParams(dp);
    S32 len = dp.getCurrentSize();
    gMessageSystem->addBinaryData("Params", tmp, len);
    gMessageSystem->sendReliable(mChannelp->getHost());

    // Abort if there was as asset system issue.
    if (status != LLTS_OK)
    {
        completionCallback(status);
        mChannelp->deleteTransfer(this);
    }
}


// This should never be called directly, the transfer manager is responsible for
// aborting the transfer from the channel.  I might want to rethink this in the
// future, though.
void LLTransferSource::abortTransfer()
{
    // Send a message down, call the completion callback
    LL_INFOS() << "LLTransferSource::Aborting transfer " << getID() << " to " << mChannelp->getHost() << LL_ENDL;
    gMessageSystem->newMessage("TransferAbort");
    gMessageSystem->nextBlock("TransferInfo");
    gMessageSystem->addUUID("TransferID", getID());
    gMessageSystem->addS32("ChannelType", mChannelp->getChannelType());
    gMessageSystem->sendReliable(mChannelp->getHost());

    completionCallback(LLTS_ABORT);
}


//static
void LLTransferSource::registerSourceType(const LLTransferSourceType stype, LLTransferSourceCreateFunc func)
{
    if (sSourceCreateMap.count(stype))
    {
        // Disallow changing what class handles a source type
        // Unclear when you would want to do this, and whether it would work.
        LL_ERRS() << "Reregistering source type " << stype << LL_ENDL;
    }
    else
    {
        sSourceCreateMap[stype] = func;
    }
}

//static
LLTransferSource *LLTransferSource::createSource(const LLTransferSourceType stype,
                                                 const LLUUID &id,
                                                 const F32 priority)
{
    switch (stype)
    {
    // *NOTE: The source file transfer mechanism is highly insecure and could
    // lead to easy exploitation of a server process.
    // I have removed all uses of it from the codebase. Phoenix.
    //
    //case LLTST_FILE:
    //  return new LLTransferSourceFile(id, priority);
    case LLTST_ASSET:
        return new LLTransferSourceAsset(id, priority);
    default:
        {
            if (!sSourceCreateMap.count(stype))
            {
                // Use the callback to create the source type if it's not there.
                LL_WARNS() << "Unknown transfer source type: " << stype << LL_ENDL;
                return NULL;
            }
            return (sSourceCreateMap[stype])(id, priority);
        }
    }
}


// static
void LLTransferSource::sSetPriority(LLTransferSource *&tsp, const F32 priority)
{
    tsp->setPriority(priority);
}


// static
F32 LLTransferSource::sGetPriority(LLTransferSource *&tsp)
{
    return tsp->getPriority();
}


//
// LLTransferPacket implementation
//

LLTransferPacket::LLTransferPacket(const S32 packet_id, const LLTSCode status, const U8 *datap, const S32 size) :
    mPacketID(packet_id),
    mStatus(status),
    mDatap(NULL),
    mSize(size)
{
    if (size == 0)
    {
        return;
    }

    mDatap = new U8[size];
    if (mDatap != NULL)
    {
        memcpy(mDatap, datap, size);    /*Flawfinder: ignore*/
    }
}

LLTransferPacket::~LLTransferPacket()
{
    delete[] mDatap;
}

//
// LLTransferTarget implementation
//

LLTransferTarget::LLTransferTarget(
<<<<<<< HEAD
	LLTransferTargetType type,
	const LLUUID& transfer_id,
	LLTransferSourceType source_type) : 
	mType(type),
	mSourceType(source_type),
	mID(transfer_id),
	mChannelp(NULL),
	mGotInfo(false),
	mSize(0),
	mLastPacketID(-1)
=======
    LLTransferTargetType type,
    const LLUUID& transfer_id,
    LLTransferSourceType source_type) :
    mType(type),
    mSourceType(source_type),
    mID(transfer_id),
    mChannelp(NULL),
    mGotInfo(FALSE),
    mSize(0),
    mLastPacketID(-1)
>>>>>>> e1623bb2
{
}

LLTransferTarget::~LLTransferTarget()
{
    // No actual cleanup of the transfer is done here, this is purely for
    // memory cleanup.  The completionCallback is guaranteed to get called
    // before this happens.
    tpm_iter iter;
    for (iter = mDelayedPacketMap.begin(); iter != mDelayedPacketMap.end(); iter++)
    {
        delete iter->second;
    }
    mDelayedPacketMap.clear();
}

// This should never be called directly, the transfer manager is responsible for
// aborting the transfer from the channel.  I might want to rethink this in the
// future, though.
void LLTransferTarget::abortTransfer()
{
    // Send a message up, call the completion callback
    LL_INFOS() << "LLTransferTarget::Aborting transfer " << getID() << " from " << mChannelp->getHost() << LL_ENDL;
    gMessageSystem->newMessage("TransferAbort");
    gMessageSystem->nextBlock("TransferInfo");
    gMessageSystem->addUUID("TransferID", getID());
    gMessageSystem->addS32("ChannelType", mChannelp->getChannelType());
    gMessageSystem->sendReliable(mChannelp->getHost());

    completionCallback(LLTS_ABORT);
}

bool LLTransferTarget::addDelayedPacket(
    const S32 packet_id,
    const LLTSCode status,
    U8* datap,
    const S32 size)
{
    const transfer_packet_map::size_type LL_MAX_DELAYED_PACKETS = 100;
    if(mDelayedPacketMap.size() > LL_MAX_DELAYED_PACKETS)
    {
        // too many delayed packets
        return false;
    }

    LLTransferPacket* tpp = new LLTransferPacket(
        packet_id,
        status,
        datap,
        size);

#ifdef _DEBUG
    transfer_packet_map::iterator iter = mDelayedPacketMap.find(packet_id);
    if (iter != mDelayedPacketMap.end())
    {
        if (!(iter->second->mSize == size) && !(iter->second->mDatap == datap))
        {
            LL_ERRS() << "Packet ALREADY in delayed packet map!" << LL_ENDL;
        }
    }
#endif

    mDelayedPacketMap[packet_id] = tpp;
    return true;
}


LLTransferTarget* LLTransferTarget::createTarget(
    LLTransferTargetType type,
    const LLUUID& id,
    LLTransferSourceType source_type)
{
    switch (type)
    {
    case LLTTT_FILE:
        return new LLTransferTargetFile(id, source_type);
    case LLTTT_VFILE:
        return new LLTransferTargetVFile(id, source_type);
    default:
        LL_WARNS() << "Unknown transfer target type: " << type << LL_ENDL;
        return NULL;
    }
}


LLTransferSourceParamsInvItem::LLTransferSourceParamsInvItem() : LLTransferSourceParams(LLTST_SIM_INV_ITEM), mAssetType(LLAssetType::AT_NONE)
{
}


void LLTransferSourceParamsInvItem::setAgentSession(const LLUUID &agent_id, const LLUUID &session_id)
{
    mAgentID = agent_id;
    mSessionID = session_id;
}


void LLTransferSourceParamsInvItem::setInvItem(const LLUUID &owner_id, const LLUUID &task_id, const LLUUID &item_id)
{
    mOwnerID = owner_id;
    mTaskID = task_id;
    mItemID = item_id;
}


void LLTransferSourceParamsInvItem::setAsset(const LLUUID &asset_id, const LLAssetType::EType asset_type)
{
    mAssetID = asset_id;
    mAssetType = asset_type;
}


void LLTransferSourceParamsInvItem::packParams(LLDataPacker &dp) const
{
    LL_DEBUGS() << "LLTransferSourceParamsInvItem::packParams()" << LL_ENDL;
    dp.packUUID(mAgentID, "AgentID");
    dp.packUUID(mSessionID, "SessionID");
    dp.packUUID(mOwnerID, "OwnerID");
    dp.packUUID(mTaskID, "TaskID");
    dp.packUUID(mItemID, "ItemID");
    dp.packUUID(mAssetID, "AssetID");
    dp.packS32(mAssetType, "AssetType");
}


bool LLTransferSourceParamsInvItem::unpackParams(LLDataPacker &dp)
{
    S32 tmp_at;

    dp.unpackUUID(mAgentID, "AgentID");
    dp.unpackUUID(mSessionID, "SessionID");
    dp.unpackUUID(mOwnerID, "OwnerID");
    dp.unpackUUID(mTaskID, "TaskID");
    dp.unpackUUID(mItemID, "ItemID");
    dp.unpackUUID(mAssetID, "AssetID");
    dp.unpackS32(tmp_at, "AssetType");

    mAssetType = (LLAssetType::EType)tmp_at;

<<<<<<< HEAD
	return true;
=======
    return TRUE;
>>>>>>> e1623bb2
}

LLTransferSourceParamsEstate::LLTransferSourceParamsEstate() :
    LLTransferSourceParams(LLTST_SIM_ESTATE),
    mEstateAssetType(ET_NONE),
    mAssetType(LLAssetType::AT_NONE)
{
}

void LLTransferSourceParamsEstate::setAgentSession(const LLUUID &agent_id, const LLUUID &session_id)
{
    mAgentID = agent_id;
    mSessionID = session_id;
}

void LLTransferSourceParamsEstate::setEstateAssetType(const EstateAssetType etype)
{
    mEstateAssetType = etype;
}

void LLTransferSourceParamsEstate::setAsset(const LLUUID &asset_id, const LLAssetType::EType asset_type)
{
    mAssetID = asset_id;
    mAssetType = asset_type;
}

void LLTransferSourceParamsEstate::packParams(LLDataPacker &dp) const
{
    dp.packUUID(mAgentID, "AgentID");
    // *NOTE: We do not want to pass the session id from the server to
    // the client, but I am not sure if anyone expects this value to
    // be set on the client.
    dp.packUUID(mSessionID, "SessionID");
    dp.packS32(mEstateAssetType, "EstateAssetType");
}


bool LLTransferSourceParamsEstate::unpackParams(LLDataPacker &dp)
{
    S32 tmp_et;

    dp.unpackUUID(mAgentID, "AgentID");
    dp.unpackUUID(mSessionID, "SessionID");
    dp.unpackS32(tmp_et, "EstateAssetType");

    mEstateAssetType = (EstateAssetType)tmp_et;

<<<<<<< HEAD
	return true;
=======
    return TRUE;
>>>>>>> e1623bb2
}<|MERGE_RESOLUTION|>--- conflicted
+++ resolved
@@ -1,1849 +1,1401 @@
-/**
- * @file lltransfermanager.cpp
- * @brief Improved transfer mechanism for moving data through the
- * message system.
- *
- * $LicenseInfo:firstyear=2004&license=viewerlgpl$
- * Second Life Viewer Source Code
- * Copyright (C) 2010, Linden Research, Inc.
- *
- * This library is free software; you can redistribute it and/or
- * modify it under the terms of the GNU Lesser General Public
- * License as published by the Free Software Foundation;
- * version 2.1 of the License only.
- *
- * This library is distributed in the hope that it will be useful,
- * but WITHOUT ANY WARRANTY; without even the implied warranty of
- * MERCHANTABILITY or FITNESS FOR A PARTICULAR PURPOSE.  See the GNU
- * Lesser General Public License for more details.
- *
- * You should have received a copy of the GNU Lesser General Public
- * License along with this library; if not, write to the Free Software
- * Foundation, Inc., 51 Franklin Street, Fifth Floor, Boston, MA  02110-1301  USA
- *
- * Linden Research, Inc., 945 Battery Street, San Francisco, CA  94111  USA
- * $/LicenseInfo$
- */
-
-#include "linden_common.h"
-
-#include "lltransfermanager.h"
-
-#include "llerror.h"
-#include "message.h"
-#include "lldatapacker.h"
-
-#include "lltransfersourcefile.h"
-#include "lltransfersourceasset.h"
-#include "lltransfertargetfile.h"
-#include "lltransfertargetvfile.h"
-
-const S32 MAX_PACKET_DATA_SIZE = 2048;
-const S32 MAX_PARAMS_SIZE = 1024;
-
-LLTransferManager gTransferManager;
-LLTransferSource::stype_scfunc_map LLTransferSource::sSourceCreateMap;
-
-//
-// LLTransferManager implementation
-//
-
-LLTransferManager::LLTransferManager() :
-<<<<<<< HEAD
-	mValid(false)
-=======
-    mValid(FALSE)
->>>>>>> e1623bb2
-{
-    S32 i;
-    for (i = 0; i < LLTTT_NUM_TYPES; i++)
-    {
-        mTransferBitsIn[i] = 0;
-        mTransferBitsOut[i] = 0;
-    }
-}
-
-
-LLTransferManager::~LLTransferManager()
-{
-    // LLTransferManager should have been cleaned up by message system shutdown process
-    llassert(!mValid);
-    if (mValid)
-    {
-        // Usually happens if OS tries to kill viewer
-        cleanup();
-    }
-}
-
-
-void LLTransferManager::init()
-{
-<<<<<<< HEAD
-	if (mValid)
-	{
-		LL_ERRS() << "Double initializing LLTransferManager!" << LL_ENDL;
-	}
-	mValid = true;
-
-	// Register message system handlers
-	gMessageSystem->setHandlerFunc("TransferRequest", processTransferRequest, NULL);
-	gMessageSystem->setHandlerFunc("TransferInfo", processTransferInfo, NULL);
-	gMessageSystem->setHandlerFunc("TransferPacket", processTransferPacket, NULL);
-	gMessageSystem->setHandlerFunc("TransferAbort", processTransferAbort, NULL);
-=======
-    if (mValid)
-    {
-        LL_ERRS() << "Double initializing LLTransferManager!" << LL_ENDL;
-    }
-    mValid = TRUE;
-
-    // Register message system handlers
-    gMessageSystem->setHandlerFunc("TransferRequest", processTransferRequest, NULL);
-    gMessageSystem->setHandlerFunc("TransferInfo", processTransferInfo, NULL);
-    gMessageSystem->setHandlerFunc("TransferPacket", processTransferPacket, NULL);
-    gMessageSystem->setHandlerFunc("TransferAbort", processTransferAbort, NULL);
->>>>>>> e1623bb2
-}
-
-
-void LLTransferManager::cleanup()
-{
-<<<<<<< HEAD
-	mValid = false;
-
-	host_tc_map::iterator iter;
-	for (iter = mTransferConnections.begin(); iter != mTransferConnections.end(); iter++)
-	{
-		delete iter->second;
-	}
-	mTransferConnections.clear();
-=======
-    mValid = FALSE;
-
-    host_tc_map::iterator iter;
-    for (iter = mTransferConnections.begin(); iter != mTransferConnections.end(); iter++)
-    {
-        delete iter->second;
-    }
-    mTransferConnections.clear();
->>>>>>> e1623bb2
-}
-
-
-void LLTransferManager::updateTransfers()
-{
-    host_tc_map::iterator iter,cur;
-
-    iter = mTransferConnections.begin();
-
-    while (iter !=mTransferConnections.end())
-    {
-        cur = iter;
-        iter++;
-        cur->second->updateTransfers();
-    }
-}
-
-
-void LLTransferManager::cleanupConnection(const LLHost &host)
-{
-    host_tc_map::iterator iter;
-    iter = mTransferConnections.find(host);
-    if (iter == mTransferConnections.end())
-    {
-        // This can happen legitimately if we've never done a transfer, and we're
-        // cleaning up a circuit.
-        //LL_WARNS() << "Cleaning up nonexistent transfer connection to " << host << LL_ENDL;
-        return;
-    }
-    LLTransferConnection *connp = iter->second;
-    delete connp;
-    mTransferConnections.erase(iter);
-}
-
-
-LLTransferConnection *LLTransferManager::getTransferConnection(const LLHost &host)
-{
-    host_tc_map::iterator iter;
-    iter = mTransferConnections.find(host);
-    if (iter == mTransferConnections.end())
-    {
-        mTransferConnections[host] = new LLTransferConnection(host);
-        return mTransferConnections[host];
-    }
-
-    return iter->second;
-}
-
-
-LLTransferSourceChannel *LLTransferManager::getSourceChannel(const LLHost &host, const LLTransferChannelType type)
-{
-    LLTransferConnection *tcp = getTransferConnection(host);
-    if (!tcp)
-    {
-        return NULL;
-    }
-    return tcp->getSourceChannel(type);
-}
-
-
-
-LLTransferTargetChannel *LLTransferManager::getTargetChannel(const LLHost &host, const LLTransferChannelType type)
-{
-    LLTransferConnection *tcp = getTransferConnection(host);
-    if (!tcp)
-    {
-        return NULL;
-    }
-    return tcp->getTargetChannel(type);
-}
-
-// virtual
-LLTransferSourceParams::~LLTransferSourceParams()
-{ }
-
-
-LLTransferSource *LLTransferManager::findTransferSource(const LLUUID &transfer_id)
-{
-    // This linear traversal could screw us later if we do lots of
-    // searches for sources.  However, this ONLY happens right now
-    // in asset transfer callbacks, so this should be relatively quick.
-    host_tc_map::iterator iter;
-    for (iter = mTransferConnections.begin(); iter != mTransferConnections.end(); iter++)
-    {
-        LLTransferConnection *tcp = iter->second;
-        LLTransferConnection::tsc_iter sc_iter;
-        for (sc_iter = tcp->mTransferSourceChannels.begin(); sc_iter != tcp->mTransferSourceChannels.end(); sc_iter++)
-        {
-            LLTransferSourceChannel *scp = *sc_iter;
-            LLTransferSource *sourcep = scp->findTransferSource(transfer_id);
-            if (sourcep)
-            {
-                return sourcep;
-            }
-        }
-    }
-
-    return NULL;
-}
-
-//
-// Message handlers
-//
-
-//static
-void LLTransferManager::processTransferRequest(LLMessageSystem *msgp, void **)
-{
-<<<<<<< HEAD
-	//LL_INFOS() << "LLTransferManager::processTransferRequest" << LL_ENDL;
-
-	LLUUID transfer_id;
-	LLTransferSourceType source_type;
-	LLTransferChannelType channel_type;
-	F32 priority;
-
-	msgp->getUUID("TransferInfo", "TransferID", transfer_id);
-	msgp->getS32("TransferInfo", "SourceType", (S32 &)source_type);
-	msgp->getS32("TransferInfo", "ChannelType", (S32 &)channel_type);
-	msgp->getF32("TransferInfo", "Priority", priority);
-
-	LLTransferSourceChannel *tscp = gTransferManager.getSourceChannel(msgp->getSender(), channel_type);
-
-	if (!tscp)
-	{
-		LL_WARNS() << "Source channel not found" << LL_ENDL;
-		return;
-	}
-
-	if (tscp->findTransferSource(transfer_id))
-	{
-		LL_WARNS() << "Duplicate request for transfer " << transfer_id << ", aborting!" << LL_ENDL;
-		return;
-	}
-
-	S32 size = msgp->getSize("TransferInfo", "Params");
-	if(size > MAX_PARAMS_SIZE)
-	{
-		LL_WARNS() << "LLTransferManager::processTransferRequest params too big."
-			<< LL_ENDL;
-		return;
-	}
-
-	//LL_INFOS() << transfer_id << ":" << source_type << ":" << channel_type << ":" << priority << LL_ENDL;
-	LLTransferSource* tsp = LLTransferSource::createSource(
-		source_type,
-		transfer_id,
-		priority);
-	if(!tsp)
-	{
-		LL_WARNS() << "LLTransferManager::processTransferRequest couldn't create"
-			<< " transfer source!" << LL_ENDL;
-		return;
-	}
-	U8 tmp[MAX_PARAMS_SIZE];
-	msgp->getBinaryData("TransferInfo", "Params", tmp, size);
-
-	LLDataPackerBinaryBuffer dpb(tmp, MAX_PARAMS_SIZE);
-	bool unpack_ok = tsp->unpackParams(dpb);
-	if (!unpack_ok)
-	{
-		// This should only happen if the data is corrupt or
-		// incorrectly packed.
-		// *NOTE: We may want to call abortTransfer().
-		LL_WARNS() << "LLTransferManager::processTransferRequest: bad parameters."
-			<< LL_ENDL;
-		delete tsp;
-		return;
-	}
-
-	tscp->addTransferSource(tsp);
-	tsp->initTransfer();
-=======
-    //LL_INFOS() << "LLTransferManager::processTransferRequest" << LL_ENDL;
-
-    LLUUID transfer_id;
-    LLTransferSourceType source_type;
-    LLTransferChannelType channel_type;
-    F32 priority;
-
-    msgp->getUUID("TransferInfo", "TransferID", transfer_id);
-    msgp->getS32("TransferInfo", "SourceType", (S32 &)source_type);
-    msgp->getS32("TransferInfo", "ChannelType", (S32 &)channel_type);
-    msgp->getF32("TransferInfo", "Priority", priority);
-
-    LLTransferSourceChannel *tscp = gTransferManager.getSourceChannel(msgp->getSender(), channel_type);
-
-    if (!tscp)
-    {
-        LL_WARNS() << "Source channel not found" << LL_ENDL;
-        return;
-    }
-
-    if (tscp->findTransferSource(transfer_id))
-    {
-        LL_WARNS() << "Duplicate request for transfer " << transfer_id << ", aborting!" << LL_ENDL;
-        return;
-    }
-
-    S32 size = msgp->getSize("TransferInfo", "Params");
-    if(size > MAX_PARAMS_SIZE)
-    {
-        LL_WARNS() << "LLTransferManager::processTransferRequest params too big."
-            << LL_ENDL;
-        return;
-    }
-
-    //LL_INFOS() << transfer_id << ":" << source_type << ":" << channel_type << ":" << priority << LL_ENDL;
-    LLTransferSource* tsp = LLTransferSource::createSource(
-        source_type,
-        transfer_id,
-        priority);
-    if(!tsp)
-    {
-        LL_WARNS() << "LLTransferManager::processTransferRequest couldn't create"
-            << " transfer source!" << LL_ENDL;
-        return;
-    }
-    U8 tmp[MAX_PARAMS_SIZE];
-    msgp->getBinaryData("TransferInfo", "Params", tmp, size);
-
-    LLDataPackerBinaryBuffer dpb(tmp, MAX_PARAMS_SIZE);
-    BOOL unpack_ok = tsp->unpackParams(dpb);
-    if (!unpack_ok)
-    {
-        // This should only happen if the data is corrupt or
-        // incorrectly packed.
-        // *NOTE: We may want to call abortTransfer().
-        LL_WARNS() << "LLTransferManager::processTransferRequest: bad parameters."
-            << LL_ENDL;
-        delete tsp;
-        return;
-    }
-
-    tscp->addTransferSource(tsp);
-    tsp->initTransfer();
->>>>>>> e1623bb2
-}
-
-
-//static
-void LLTransferManager::processTransferInfo(LLMessageSystem *msgp, void **)
-{
-<<<<<<< HEAD
-	//LL_INFOS() << "LLTransferManager::processTransferInfo" << LL_ENDL;
-
-	LLUUID transfer_id;
-	LLTransferTargetType target_type;
-	LLTransferChannelType channel_type;
-	LLTSCode status;
-	S32 size;
-
-	msgp->getUUID("TransferInfo", "TransferID", transfer_id);
-	msgp->getS32("TransferInfo", "TargetType", (S32 &)target_type);
-	msgp->getS32("TransferInfo", "ChannelType", (S32 &)channel_type);
-	msgp->getS32("TransferInfo", "Status", (S32 &)status);
-	msgp->getS32("TransferInfo", "Size", size);
-
-	//LL_INFOS() << transfer_id << ":" << target_type<< ":" << channel_type << LL_ENDL;
-	LLTransferTargetChannel *ttcp = gTransferManager.getTargetChannel(msgp->getSender(), channel_type);
-	if (!ttcp)
-	{
-		LL_WARNS() << "Target channel not found" << LL_ENDL;
-		// Should send a message to abort the transfer.
-		return;
-	}
-
-	LLTransferTarget *ttp = ttcp->findTransferTarget(transfer_id);
-	if (!ttp)
-	{
-		LL_WARNS() << "TransferInfo for unknown transfer!  Not able to handle this yet!" << LL_ENDL;
-		// This could happen if we're doing a push transfer, although to avoid confusion,
-		// maybe it should be a different message.
-		return;
-	}
-
-	if (status != LLTS_OK)
-	{
-		LL_WARNS() << transfer_id << ": Non-ok status, cleaning up" << LL_ENDL;
-		ttp->completionCallback(status);
-		// Clean up the transfer.
-		ttcp->deleteTransfer(ttp);
-		return;
-	}
-
-	// unpack the params
-	S32 params_size = msgp->getSize("TransferInfo", "Params");
-	if(params_size > MAX_PARAMS_SIZE)
-	{
-		LL_WARNS() << "LLTransferManager::processTransferInfo params too big."
-			<< LL_ENDL;
-		return;
-	}
-	else if(params_size > 0)
-	{
-		U8 tmp[MAX_PARAMS_SIZE];
-		msgp->getBinaryData("TransferInfo", "Params", tmp, params_size);
-		LLDataPackerBinaryBuffer dpb(tmp, MAX_PARAMS_SIZE);
-		if (!ttp->unpackParams(dpb))
-		{
-			// This should only happen if the data is corrupt or
-			// incorrectly packed.
-			LL_WARNS() << "LLTransferManager::processTransferRequest: bad params."
-				<< LL_ENDL;
-			ttp->abortTransfer();
-			ttcp->deleteTransfer(ttp);
-			return;
-		}
-	}
-
-	//LL_INFOS() << "Receiving " << transfer_id << ", size " << size << " bytes" << LL_ENDL;
-	ttp->setSize(size);
-	ttp->setGotInfo(true);
-
-	// OK, at this point we to handle any delayed transfer packets (which could happen
-	// if this packet was lost)
-
-	// This is a lame cut and paste of code down below.  If we change the logic down there,
-	// we HAVE to change the logic up here.
-
-	while (1)
-	{
-		S32 packet_id = 0;
-		U8 tmp_data[MAX_PACKET_DATA_SIZE];
-		// See if we've got any delayed packets
-		packet_id = ttp->getNextPacketID();
-		if (ttp->mDelayedPacketMap.find(packet_id) != ttp->mDelayedPacketMap.end())
-		{
-			// Perhaps this stuff should be inside a method in LLTransferPacket?
-			// I'm too lazy to do it now, though.
-// 			LL_INFOS() << "Playing back delayed packet " << packet_id << LL_ENDL;
-			LLTransferPacket *packetp = ttp->mDelayedPacketMap[packet_id];
-
-			// This is somewhat inefficient, but avoids us having to duplicate
-			// code between the off-the-wire and delayed paths.
-			packet_id = packetp->mPacketID;
-			size = packetp->mSize;
-			if (size)
-			{
-				if ((packetp->mDatap != NULL) && (size<(S32)sizeof(tmp_data)))
-				{
-					memcpy(tmp_data, packetp->mDatap, size);	/*Flawfinder: ignore*/
-				}
-			}
-			status = packetp->mStatus;
-			ttp->mDelayedPacketMap.erase(packet_id);
-			delete packetp;
-		}
-		else
-		{
-			// No matching delayed packet, we're done.
-			break;
-		}
-
-		LLTSCode ret_code = ttp->dataCallback(packet_id, tmp_data, size);
-		if (ret_code == LLTS_OK)
-		{
-			ttp->setLastPacketID(packet_id);
-		}
-
-		if (status != LLTS_OK)
-		{
-			if (status != LLTS_DONE)
-			{
-				LL_WARNS() << "LLTransferManager::processTransferInfo Error in playback!" << LL_ENDL;
-			}
-			else
-			{
-				LL_INFOS() << "LLTransferManager::processTransferInfo replay FINISHED for " << transfer_id << LL_ENDL;
-			}
-			// This transfer is done, either via error or not.
-			ttp->completionCallback(status);
-			ttcp->deleteTransfer(ttp);
-			return;
-		}
-	}
-=======
-    //LL_INFOS() << "LLTransferManager::processTransferInfo" << LL_ENDL;
-
-    LLUUID transfer_id;
-    LLTransferTargetType target_type;
-    LLTransferChannelType channel_type;
-    LLTSCode status;
-    S32 size;
-
-    msgp->getUUID("TransferInfo", "TransferID", transfer_id);
-    msgp->getS32("TransferInfo", "TargetType", (S32 &)target_type);
-    msgp->getS32("TransferInfo", "ChannelType", (S32 &)channel_type);
-    msgp->getS32("TransferInfo", "Status", (S32 &)status);
-    msgp->getS32("TransferInfo", "Size", size);
-
-    //LL_INFOS() << transfer_id << ":" << target_type<< ":" << channel_type << LL_ENDL;
-    LLTransferTargetChannel *ttcp = gTransferManager.getTargetChannel(msgp->getSender(), channel_type);
-    if (!ttcp)
-    {
-        LL_WARNS() << "Target channel not found" << LL_ENDL;
-        // Should send a message to abort the transfer.
-        return;
-    }
-
-    LLTransferTarget *ttp = ttcp->findTransferTarget(transfer_id);
-    if (!ttp)
-    {
-        LL_WARNS() << "TransferInfo for unknown transfer!  Not able to handle this yet!" << LL_ENDL;
-        // This could happen if we're doing a push transfer, although to avoid confusion,
-        // maybe it should be a different message.
-        return;
-    }
-
-    if (status != LLTS_OK)
-    {
-        LL_WARNS() << transfer_id << ": Non-ok status, cleaning up" << LL_ENDL;
-        ttp->completionCallback(status);
-        // Clean up the transfer.
-        ttcp->deleteTransfer(ttp);
-        return;
-    }
-
-    // unpack the params
-    S32 params_size = msgp->getSize("TransferInfo", "Params");
-    if(params_size > MAX_PARAMS_SIZE)
-    {
-        LL_WARNS() << "LLTransferManager::processTransferInfo params too big."
-            << LL_ENDL;
-        return;
-    }
-    else if(params_size > 0)
-    {
-        U8 tmp[MAX_PARAMS_SIZE];
-        msgp->getBinaryData("TransferInfo", "Params", tmp, params_size);
-        LLDataPackerBinaryBuffer dpb(tmp, MAX_PARAMS_SIZE);
-        if (!ttp->unpackParams(dpb))
-        {
-            // This should only happen if the data is corrupt or
-            // incorrectly packed.
-            LL_WARNS() << "LLTransferManager::processTransferRequest: bad params."
-                << LL_ENDL;
-            ttp->abortTransfer();
-            ttcp->deleteTransfer(ttp);
-            return;
-        }
-    }
-
-    //LL_INFOS() << "Receiving " << transfer_id << ", size " << size << " bytes" << LL_ENDL;
-    ttp->setSize(size);
-    ttp->setGotInfo(TRUE);
-
-    // OK, at this point we to handle any delayed transfer packets (which could happen
-    // if this packet was lost)
-
-    // This is a lame cut and paste of code down below.  If we change the logic down there,
-    // we HAVE to change the logic up here.
-
-    while (1)
-    {
-        S32 packet_id = 0;
-        U8 tmp_data[MAX_PACKET_DATA_SIZE];
-        // See if we've got any delayed packets
-        packet_id = ttp->getNextPacketID();
-        if (ttp->mDelayedPacketMap.find(packet_id) != ttp->mDelayedPacketMap.end())
-        {
-            // Perhaps this stuff should be inside a method in LLTransferPacket?
-            // I'm too lazy to do it now, though.
-//          LL_INFOS() << "Playing back delayed packet " << packet_id << LL_ENDL;
-            LLTransferPacket *packetp = ttp->mDelayedPacketMap[packet_id];
-
-            // This is somewhat inefficient, but avoids us having to duplicate
-            // code between the off-the-wire and delayed paths.
-            packet_id = packetp->mPacketID;
-            size = packetp->mSize;
-            if (size)
-            {
-                if ((packetp->mDatap != NULL) && (size<(S32)sizeof(tmp_data)))
-                {
-                    memcpy(tmp_data, packetp->mDatap, size);    /*Flawfinder: ignore*/
-                }
-            }
-            status = packetp->mStatus;
-            ttp->mDelayedPacketMap.erase(packet_id);
-            delete packetp;
-        }
-        else
-        {
-            // No matching delayed packet, we're done.
-            break;
-        }
-
-        LLTSCode ret_code = ttp->dataCallback(packet_id, tmp_data, size);
-        if (ret_code == LLTS_OK)
-        {
-            ttp->setLastPacketID(packet_id);
-        }
-
-        if (status != LLTS_OK)
-        {
-            if (status != LLTS_DONE)
-            {
-                LL_WARNS() << "LLTransferManager::processTransferInfo Error in playback!" << LL_ENDL;
-            }
-            else
-            {
-                LL_INFOS() << "LLTransferManager::processTransferInfo replay FINISHED for " << transfer_id << LL_ENDL;
-            }
-            // This transfer is done, either via error or not.
-            ttp->completionCallback(status);
-            ttcp->deleteTransfer(ttp);
-            return;
-        }
-    }
->>>>>>> e1623bb2
-}
-
-
-//static
-void LLTransferManager::processTransferPacket(LLMessageSystem *msgp, void **)
-{
-    //LL_INFOS() << "LLTransferManager::processTransferPacket" << LL_ENDL;
-
-    LLUUID transfer_id;
-    LLTransferChannelType channel_type;
-    S32 packet_id;
-    LLTSCode status;
-    S32 size;
-    msgp->getUUID("TransferData", "TransferID", transfer_id);
-    msgp->getS32("TransferData", "ChannelType", (S32 &)channel_type);
-    msgp->getS32("TransferData", "Packet", packet_id);
-    msgp->getS32("TransferData", "Status", (S32 &)status);
-
-    // Find the transfer associated with this packet.
-    //LL_INFOS() << transfer_id << ":" << channel_type << LL_ENDL;
-    LLTransferTargetChannel *ttcp = gTransferManager.getTargetChannel(msgp->getSender(), channel_type);
-    if (!ttcp)
-    {
-        LL_WARNS() << "Target channel not found" << LL_ENDL;
-        return;
-    }
-
-    LLTransferTarget *ttp = ttcp->findTransferTarget(transfer_id);
-    if (!ttp)
-    {
-        LL_WARNS() << "Didn't find matching transfer for " << transfer_id
-            << " processing packet " << packet_id
-            << " from " << msgp->getSender() << LL_ENDL;
-        return;
-    }
-
-    size = msgp->getSize("TransferData", "Data");
-
-    S32 msg_bytes = 0;
-    if (msgp->getReceiveCompressedSize())
-    {
-        msg_bytes = msgp->getReceiveCompressedSize();
-    }
-    else
-    {
-        msg_bytes = msgp->getReceiveSize();
-    }
-    gTransferManager.addTransferBitsIn(ttcp->mChannelType, msg_bytes*8);
-
-    if ((size < 0) || (size > MAX_PACKET_DATA_SIZE))
-    {
-        LL_WARNS() << "Invalid transfer packet size " << size << LL_ENDL;
-        return;
-    }
-
-    U8 tmp_data[MAX_PACKET_DATA_SIZE];
-    if (size > 0)
-    {
-        // Only pull the data out if the size is > 0
-        msgp->getBinaryData("TransferData", "Data", tmp_data, size);
-    }
-
-    if ((!ttp->gotInfo()) || (ttp->getNextPacketID() != packet_id))
-    {
-        // Put this on a list of packets to be delivered later.
-        if(!ttp->addDelayedPacket(packet_id, status, tmp_data, size))
-        {
-            // Whoops - failed to add a delayed packet for some reason.
-            LL_WARNS() << "Too many delayed packets processing transfer "
-                << transfer_id << " from " << msgp->getSender() << LL_ENDL;
-            ttp->abortTransfer();
-            ttcp->deleteTransfer(ttp);
-            return;
-        }
-#if 0
-        // Spammy!
-        const S32 LL_TRANSFER_WARN_GAP = 10;
-        if(!ttp->gotInfo())
-        {
-            LL_WARNS() << "Got data packet before information in transfer "
-                << transfer_id << " from " << msgp->getSender()
-                << ", got " << packet_id << LL_ENDL;
-        }
-        else if((packet_id - ttp->getNextPacketID()) > LL_TRANSFER_WARN_GAP)
-        {
-            LL_WARNS() << "Out of order packet in transfer " << transfer_id
-                << " from " << msgp->getSender() << ", got " << packet_id
-                << " expecting " << ttp->getNextPacketID() << LL_ENDL;
-        }
-#endif
-<<<<<<< HEAD
-		return;
-	}
-
-	// Loop through this until we're done with all delayed packets
-	
-	//
-	// NOTE: THERE IS A CUT AND PASTE OF THIS CODE IN THE TRANSFERINFO HANDLER
-	// SO WE CAN PLAY BACK DELAYED PACKETS THERE!!!!!!!!!!!!!!!!!!!!!!!!!
-	//
-	bool done = false;
-	while (!done)
-	{
-		LLTSCode ret_code = ttp->dataCallback(packet_id, tmp_data, size);
-		if (ret_code == LLTS_OK)
-		{
-			ttp->setLastPacketID(packet_id);
-		}
-
-		if (status != LLTS_OK)
-		{
-			if (status != LLTS_DONE)
-			{
-				LL_WARNS() << "LLTransferManager::processTransferPacket Error in transfer!" << LL_ENDL;
-			}
-			else
-			{
-// 				LL_INFOS() << "LLTransferManager::processTransferPacket done for " << transfer_id << LL_ENDL;
-			}
-			// This transfer is done, either via error or not.
-			ttp->completionCallback(status);
-			ttcp->deleteTransfer(ttp);
-			return;
-		}
-
-		// See if we've got any delayed packets
-		packet_id = ttp->getNextPacketID();
-		if (ttp->mDelayedPacketMap.find(packet_id) != ttp->mDelayedPacketMap.end())
-		{
-			// Perhaps this stuff should be inside a method in LLTransferPacket?
-			// I'm too lazy to do it now, though.
-// 			LL_INFOS() << "Playing back delayed packet " << packet_id << LL_ENDL;
-			LLTransferPacket *packetp = ttp->mDelayedPacketMap[packet_id];
-
-			// This is somewhat inefficient, but avoids us having to duplicate
-			// code between the off-the-wire and delayed paths.
-			packet_id = packetp->mPacketID;
-			size = packetp->mSize;
-			if (size)
-			{
-				if ((packetp->mDatap != NULL) && (size<(S32)sizeof(tmp_data)))
-				{
-					memcpy(tmp_data, packetp->mDatap, size);	/*Flawfinder: ignore*/
-				}
-			}
-			status = packetp->mStatus;
-			ttp->mDelayedPacketMap.erase(packet_id);
-			delete packetp;
-		}
-		else
-		{
-			// No matching delayed packet, abort it.
-			done = true;
-		}
-	}
-=======
-        return;
-    }
-
-    // Loop through this until we're done with all delayed packets
-
-    //
-    // NOTE: THERE IS A CUT AND PASTE OF THIS CODE IN THE TRANSFERINFO HANDLER
-    // SO WE CAN PLAY BACK DELAYED PACKETS THERE!!!!!!!!!!!!!!!!!!!!!!!!!
-    //
-    BOOL done = FALSE;
-    while (!done)
-    {
-        LLTSCode ret_code = ttp->dataCallback(packet_id, tmp_data, size);
-        if (ret_code == LLTS_OK)
-        {
-            ttp->setLastPacketID(packet_id);
-        }
-
-        if (status != LLTS_OK)
-        {
-            if (status != LLTS_DONE)
-            {
-                LL_WARNS() << "LLTransferManager::processTransferPacket Error in transfer!" << LL_ENDL;
-            }
-            else
-            {
-//              LL_INFOS() << "LLTransferManager::processTransferPacket done for " << transfer_id << LL_ENDL;
-            }
-            // This transfer is done, either via error or not.
-            ttp->completionCallback(status);
-            ttcp->deleteTransfer(ttp);
-            return;
-        }
-
-        // See if we've got any delayed packets
-        packet_id = ttp->getNextPacketID();
-        if (ttp->mDelayedPacketMap.find(packet_id) != ttp->mDelayedPacketMap.end())
-        {
-            // Perhaps this stuff should be inside a method in LLTransferPacket?
-            // I'm too lazy to do it now, though.
-//          LL_INFOS() << "Playing back delayed packet " << packet_id << LL_ENDL;
-            LLTransferPacket *packetp = ttp->mDelayedPacketMap[packet_id];
-
-            // This is somewhat inefficient, but avoids us having to duplicate
-            // code between the off-the-wire and delayed paths.
-            packet_id = packetp->mPacketID;
-            size = packetp->mSize;
-            if (size)
-            {
-                if ((packetp->mDatap != NULL) && (size<(S32)sizeof(tmp_data)))
-                {
-                    memcpy(tmp_data, packetp->mDatap, size);    /*Flawfinder: ignore*/
-                }
-            }
-            status = packetp->mStatus;
-            ttp->mDelayedPacketMap.erase(packet_id);
-            delete packetp;
-        }
-        else
-        {
-            // No matching delayed packet, abort it.
-            done = TRUE;
-        }
-    }
->>>>>>> e1623bb2
-}
-
-
-//static
-void LLTransferManager::processTransferAbort(LLMessageSystem *msgp, void **)
-{
-    //LL_INFOS() << "LLTransferManager::processTransferPacket" << LL_ENDL;
-
-    LLUUID transfer_id;
-    LLTransferChannelType channel_type;
-    msgp->getUUID("TransferInfo", "TransferID", transfer_id);
-    msgp->getS32("TransferInfo", "ChannelType", (S32 &)channel_type);
-
-    // See if it's a target that we're trying to abort
-    // Find the transfer associated with this packet.
-    LLTransferTargetChannel *ttcp = gTransferManager.getTargetChannel(msgp->getSender(), channel_type);
-    if (ttcp)
-    {
-        LLTransferTarget *ttp = ttcp->findTransferTarget(transfer_id);
-        if (ttp)
-        {
-            ttp->abortTransfer();
-            ttcp->deleteTransfer(ttp);
-            return;
-        }
-    }
-
-    // Hmm, not a target.  Maybe it's a source.
-    LLTransferSourceChannel *tscp = gTransferManager.getSourceChannel(msgp->getSender(), channel_type);
-    if (tscp)
-    {
-        LLTransferSource *tsp = tscp->findTransferSource(transfer_id);
-        if (tsp)
-        {
-            tsp->abortTransfer();
-            tscp->deleteTransfer(tsp);
-            return;
-        }
-    }
-
-    LL_WARNS() << "Couldn't find transfer " << transfer_id << " to abort!" << LL_ENDL;
-}
-
-
-//static
-void LLTransferManager::reliablePacketCallback(void **user_data, S32 result)
-{
-    LLUUID *transfer_idp = (LLUUID *)user_data;
-    if (result &&
-        transfer_idp != NULL)
-    {
-        LLTransferSource *tsp = gTransferManager.findTransferSource(*transfer_idp);
-        if (tsp)
-        {
-            LL_WARNS() << "Aborting reliable transfer " << *transfer_idp << " due to failed reliable resends!" << LL_ENDL;
-            LLTransferSourceChannel *tscp = tsp->mChannelp;
-            tsp->abortTransfer();
-            tscp->deleteTransfer(tsp);
-        }
-        else
-        {
-            LL_WARNS() << "Aborting reliable transfer " << *transfer_idp << " but can't find the LLTransferSource object" << LL_ENDL;
-        }
-    }
-    delete transfer_idp;
-}
-
-//
-// LLTransferConnection implementation
-//
-
-LLTransferConnection::LLTransferConnection(const LLHost &host)
-{
-    mHost = host;
-}
-
-LLTransferConnection::~LLTransferConnection()
-{
-    tsc_iter itersc;
-    for (itersc = mTransferSourceChannels.begin(); itersc != mTransferSourceChannels.end(); itersc++)
-    {
-        delete *itersc;
-    }
-    mTransferSourceChannels.clear();
-
-    ttc_iter itertc;
-    for (itertc = mTransferTargetChannels.begin(); itertc != mTransferTargetChannels.end(); itertc++)
-    {
-        delete *itertc;
-    }
-    mTransferTargetChannels.clear();
-}
-
-
-void LLTransferConnection::updateTransfers()
-{
-    // Do stuff for source transfers (basically, send data out).
-    tsc_iter iter, cur;
-    iter = mTransferSourceChannels.begin();
-
-    while (iter !=mTransferSourceChannels.end())
-    {
-        cur = iter;
-        iter++;
-        (*cur)->updateTransfers();
-    }
-
-    // Do stuff for target transfers
-    // Primarily, we should be aborting transfers that are irredeemably broken
-    // (large packet gaps that don't appear to be getting filled in, most likely)
-    // Probably should NOT be doing timeouts for other things, as new priority scheme
-    // means that a high priority transfer COULD block a transfer for a long time.
-}
-
-
-LLTransferSourceChannel *LLTransferConnection::getSourceChannel(const LLTransferChannelType channel_type)
-{
-    tsc_iter iter;
-    for (iter = mTransferSourceChannels.begin(); iter != mTransferSourceChannels.end(); iter++)
-    {
-        if ((*iter)->getChannelType() == channel_type)
-        {
-            return *iter;
-        }
-    }
-
-    LLTransferSourceChannel *tscp = new LLTransferSourceChannel(channel_type, mHost);
-    mTransferSourceChannels.push_back(tscp);
-    return tscp;
-}
-
-
-LLTransferTargetChannel *LLTransferConnection::getTargetChannel(const LLTransferChannelType channel_type)
-{
-    ttc_iter iter;
-    for (iter = mTransferTargetChannels.begin(); iter != mTransferTargetChannels.end(); iter++)
-    {
-        if ((*iter)->getChannelType() == channel_type)
-        {
-            return *iter;
-        }
-    }
-
-    LLTransferTargetChannel *ttcp = new LLTransferTargetChannel(channel_type, mHost);
-    mTransferTargetChannels.push_back(ttcp);
-    return ttcp;
-}
-
-
-//
-// LLTransferSourceChannel implementation
-//
-
-const S32 DEFAULT_PACKET_SIZE = 1000;
-
-
-LLTransferSourceChannel::LLTransferSourceChannel(const LLTransferChannelType channel_type, const LLHost &host) :
-    mChannelType(channel_type),
-    mHost(host),
-    mTransferSources(LLTransferSource::sSetPriority, LLTransferSource::sGetPriority),
-    mThrottleID(TC_ASSET)
-{
-}
-
-
-LLTransferSourceChannel::~LLTransferSourceChannel()
-{
-    LLPriQueueMap<LLTransferSource*>::pqm_iter iter =
-        mTransferSources.mMap.begin();
-    LLPriQueueMap<LLTransferSource*>::pqm_iter end =
-        mTransferSources.mMap.end();
-    for (; iter != end; ++iter)
-    {
-        // Just kill off all of the transfers
-        (*iter).second->abortTransfer();
-        delete iter->second;
-    }
-    mTransferSources.mMap.clear();
-}
-
-void LLTransferSourceChannel::updatePriority(LLTransferSource *tsp, const F32 priority)
-{
-    mTransferSources.reprioritize(priority, tsp);
-}
-
-void LLTransferSourceChannel::updateTransfers()
-{
-<<<<<<< HEAD
-	// Actually, this should do the following:
-	// Decide if we can actually send data.
-	// If so, update priorities so we know who gets to send it.
-	// Send data from the sources, while updating until we've sent our throttle allocation.
-
-	LLCircuitData *cdp = gMessageSystem->mCircuitInfo.findCircuit(getHost());
-	if (!cdp)
-	{
-		return;
-	}
-
-	if (cdp->isBlocked())
-	{
-		// *NOTE: We need to make sure that the throttle bits
-		// available gets reset.
-
-		// We DON'T want to send any packets if they're blocked, they'll just end up
-		// piling up on the other end.
-		//LL_WARNS() << "Blocking transfers due to blocked circuit for " << getHost() << LL_ENDL;
-		return;
-	}
-
-	const S32 throttle_id = mThrottleID;
-
-	LLThrottleGroup &tg = cdp->getThrottleGroup();
-
-	if (tg.checkOverflow(throttle_id, 0.f))
-	{
-		return;
-	}
-
-	LLPriQueueMap<LLTransferSource *>::pqm_iter iter, next;
-
-	bool done = false;
-	for (iter = mTransferSources.mMap.begin(); (iter != mTransferSources.mMap.end()) && !done;)
-	{
-		//LL_INFOS() << "LLTransferSourceChannel::updateTransfers()" << LL_ENDL;
-		// Do stuff. 
-		next = iter;
-		next++;
-
-		LLTransferSource *tsp = iter->second;
-		U8 *datap = NULL;
-		S32 data_size = 0;
-		bool delete_data = false;
-		S32 packet_id = 0;
-		S32 sent_bytes = 0;
-		LLTSCode status = LLTS_OK;
-
-		// Get the packetID for the next packet that we're transferring.
-		packet_id = tsp->getNextPacketID();
-		status = tsp->dataCallback(packet_id, DEFAULT_PACKET_SIZE, &datap, data_size, delete_data);
-
-		if (status == LLTS_SKIP)
-		{
-			// We don't have any data, but we're not done, just go on.
-			// This will presumably be used for streaming or async transfers that
-			// are stalled waiting for data from another source.
-			iter=next;
-			continue;
-		}
-
-		LLUUID *cb_uuid = new LLUUID(tsp->getID());
-		LLUUID transaction_id = tsp->getID();
-
-		// Send the data now, even if it's an error.
-		// The status code will tell the other end what to do.
-		gMessageSystem->newMessage("TransferPacket");
-		gMessageSystem->nextBlock("TransferData");
-		gMessageSystem->addUUID("TransferID", tsp->getID());
-		gMessageSystem->addS32("ChannelType", getChannelType());
-		gMessageSystem->addS32("Packet", packet_id);	// HACK!  Need to put in a REAL packet id
-		gMessageSystem->addS32("Status", status);
-		gMessageSystem->addBinaryData("Data", datap, data_size);
-		sent_bytes = gMessageSystem->getCurrentSendTotal();
-		gMessageSystem->sendReliable(getHost(), LL_DEFAULT_RELIABLE_RETRIES, true, F32Seconds(0.f),
-									 LLTransferManager::reliablePacketCallback, (void**)cb_uuid);
-
-		// Do bookkeeping for the throttle
-		done = tg.throttleOverflow(throttle_id, sent_bytes*8.f);
-		gTransferManager.addTransferBitsOut(mChannelType, sent_bytes*8);
-
-		// Clean up our temporary data.
-		if (delete_data)
-		{
-			delete[] datap;
-			datap = NULL;
-		}
-
-		if (findTransferSource(transaction_id) == NULL)
-		{
-			//Warning!  In the case of an aborted transfer, the sendReliable call above calls 
-			//AbortTransfer which in turn calls deleteTransfer which means that somewhere way 
-			//down the chain our current iter can get invalidated resulting in an infrequent
-			//sim crash.  This check gets us to a valid transfer source in this event.
-			iter=next;
-			continue;
-		}
-
-		// Update the packet counter
-		tsp->setLastPacketID(packet_id);
-
-		switch (status)
-		{
-		case LLTS_OK:
-			// We're OK, don't need to do anything.  Keep sending data.
-			break;
-		case LLTS_ERROR:
-			LL_WARNS() << "Error in transfer dataCallback!" << LL_ENDL;
-			// fall through
-		case LLTS_DONE:
-			// We need to clean up this transfer source.
-			//LL_INFOS() << "LLTransferSourceChannel::updateTransfers() " << tsp->getID() << " done" << LL_ENDL;
-			tsp->completionCallback(status);
-			delete tsp;
-			
-			mTransferSources.mMap.erase(iter);
-			iter = next;
-			break;
-		default:
-			LL_ERRS() << "Unknown transfer error code!" << LL_ENDL;
-		}
-
-		// At this point, we should do priority adjustment (since some transfers like
-		// streaming transfers will adjust priority based on how much they've sent and time,
-		// but I'm not going to bother yet. - djs.
-	}
-=======
-    // Actually, this should do the following:
-    // Decide if we can actually send data.
-    // If so, update priorities so we know who gets to send it.
-    // Send data from the sources, while updating until we've sent our throttle allocation.
-
-    LLCircuitData *cdp = gMessageSystem->mCircuitInfo.findCircuit(getHost());
-    if (!cdp)
-    {
-        return;
-    }
-
-    if (cdp->isBlocked())
-    {
-        // *NOTE: We need to make sure that the throttle bits
-        // available gets reset.
-
-        // We DON'T want to send any packets if they're blocked, they'll just end up
-        // piling up on the other end.
-        //LL_WARNS() << "Blocking transfers due to blocked circuit for " << getHost() << LL_ENDL;
-        return;
-    }
-
-    const S32 throttle_id = mThrottleID;
-
-    LLThrottleGroup &tg = cdp->getThrottleGroup();
-
-    if (tg.checkOverflow(throttle_id, 0.f))
-    {
-        return;
-    }
-
-    LLPriQueueMap<LLTransferSource *>::pqm_iter iter, next;
-
-    BOOL done = FALSE;
-    for (iter = mTransferSources.mMap.begin(); (iter != mTransferSources.mMap.end()) && !done;)
-    {
-        //LL_INFOS() << "LLTransferSourceChannel::updateTransfers()" << LL_ENDL;
-        // Do stuff.
-        next = iter;
-        next++;
-
-        LLTransferSource *tsp = iter->second;
-        U8 *datap = NULL;
-        S32 data_size = 0;
-        BOOL delete_data = FALSE;
-        S32 packet_id = 0;
-        S32 sent_bytes = 0;
-        LLTSCode status = LLTS_OK;
-
-        // Get the packetID for the next packet that we're transferring.
-        packet_id = tsp->getNextPacketID();
-        status = tsp->dataCallback(packet_id, DEFAULT_PACKET_SIZE, &datap, data_size, delete_data);
-
-        if (status == LLTS_SKIP)
-        {
-            // We don't have any data, but we're not done, just go on.
-            // This will presumably be used for streaming or async transfers that
-            // are stalled waiting for data from another source.
-            iter=next;
-            continue;
-        }
-
-        LLUUID *cb_uuid = new LLUUID(tsp->getID());
-        LLUUID transaction_id = tsp->getID();
-
-        // Send the data now, even if it's an error.
-        // The status code will tell the other end what to do.
-        gMessageSystem->newMessage("TransferPacket");
-        gMessageSystem->nextBlock("TransferData");
-        gMessageSystem->addUUID("TransferID", tsp->getID());
-        gMessageSystem->addS32("ChannelType", getChannelType());
-        gMessageSystem->addS32("Packet", packet_id);    // HACK!  Need to put in a REAL packet id
-        gMessageSystem->addS32("Status", status);
-        gMessageSystem->addBinaryData("Data", datap, data_size);
-        sent_bytes = gMessageSystem->getCurrentSendTotal();
-        gMessageSystem->sendReliable(getHost(), LL_DEFAULT_RELIABLE_RETRIES, TRUE, F32Seconds(0.f),
-                                     LLTransferManager::reliablePacketCallback, (void**)cb_uuid);
-
-        // Do bookkeeping for the throttle
-        done = tg.throttleOverflow(throttle_id, sent_bytes*8.f);
-        gTransferManager.addTransferBitsOut(mChannelType, sent_bytes*8);
-
-        // Clean up our temporary data.
-        if (delete_data)
-        {
-            delete[] datap;
-            datap = NULL;
-        }
-
-        if (findTransferSource(transaction_id) == NULL)
-        {
-            //Warning!  In the case of an aborted transfer, the sendReliable call above calls
-            //AbortTransfer which in turn calls deleteTransfer which means that somewhere way
-            //down the chain our current iter can get invalidated resulting in an infrequent
-            //sim crash.  This check gets us to a valid transfer source in this event.
-            iter=next;
-            continue;
-        }
-
-        // Update the packet counter
-        tsp->setLastPacketID(packet_id);
-
-        switch (status)
-        {
-        case LLTS_OK:
-            // We're OK, don't need to do anything.  Keep sending data.
-            break;
-        case LLTS_ERROR:
-            LL_WARNS() << "Error in transfer dataCallback!" << LL_ENDL;
-            // fall through
-        case LLTS_DONE:
-            // We need to clean up this transfer source.
-            //LL_INFOS() << "LLTransferSourceChannel::updateTransfers() " << tsp->getID() << " done" << LL_ENDL;
-            tsp->completionCallback(status);
-            delete tsp;
-
-            mTransferSources.mMap.erase(iter);
-            iter = next;
-            break;
-        default:
-            LL_ERRS() << "Unknown transfer error code!" << LL_ENDL;
-        }
-
-        // At this point, we should do priority adjustment (since some transfers like
-        // streaming transfers will adjust priority based on how much they've sent and time,
-        // but I'm not going to bother yet. - djs.
-    }
->>>>>>> e1623bb2
-}
-
-
-void LLTransferSourceChannel::addTransferSource(LLTransferSource *sourcep)
-{
-    sourcep->mChannelp = this;
-    mTransferSources.push(sourcep->getPriority(), sourcep);
-}
-
-
-LLTransferSource *LLTransferSourceChannel::findTransferSource(const LLUUID &transfer_id)
-{
-    LLPriQueueMap<LLTransferSource *>::pqm_iter iter;
-    for (iter = mTransferSources.mMap.begin(); iter != mTransferSources.mMap.end(); iter++)
-    {
-        LLTransferSource *tsp = iter->second;
-        if (tsp->getID() == transfer_id)
-        {
-            return tsp;
-        }
-    }
-    return NULL;
-}
-
-
-void LLTransferSourceChannel::deleteTransfer(LLTransferSource *tsp)
-{
-    if (tsp)
-    {
-        LLPriQueueMap<LLTransferSource *>::pqm_iter iter;
-        for (iter = mTransferSources.mMap.begin(); iter != mTransferSources.mMap.end(); iter++)
-        {
-            if (iter->second == tsp)
-            {
-                delete tsp;
-                mTransferSources.mMap.erase(iter);
-                return;
-            }
-        }
-
-        LL_WARNS() << "Unable to find transfer source id "
-            << tsp->getID()
-            << " to delete!"
-            << LL_ENDL;
-    }
-}
-
-
-//
-// LLTransferTargetChannel implementation
-//
-
-LLTransferTargetChannel::LLTransferTargetChannel(const LLTransferChannelType channel_type, const LLHost &host) :
-    mChannelType(channel_type),
-    mHost(host)
-{
-}
-
-LLTransferTargetChannel::~LLTransferTargetChannel()
-{
-    tt_iter iter;
-    for (iter = mTransferTargets.begin(); iter != mTransferTargets.end(); iter++)
-    {
-        // Abort all of the current transfers
-        (*iter)->abortTransfer();
-        delete *iter;
-    }
-    mTransferTargets.clear();
-}
-
-
-void LLTransferTargetChannel::requestTransfer(
-    const LLTransferSourceParams& source_params,
-    const LLTransferTargetParams& target_params,
-    const F32 priority)
-{
-    LLUUID id;
-    id.generate();
-    LLTransferTarget* ttp = LLTransferTarget::createTarget(
-        target_params.getType(),
-        id,
-        source_params.getType());
-    if (!ttp)
-    {
-        LL_WARNS() << "LLTransferManager::requestTransfer aborting due to target creation failure!" << LL_ENDL;
-        return;
-    }
-
-    ttp->applyParams(target_params);
-    addTransferTarget(ttp);
-
-    sendTransferRequest(ttp, source_params, priority);
-}
-
-
-void LLTransferTargetChannel::sendTransferRequest(LLTransferTarget *targetp,
-                                                  const LLTransferSourceParams &params,
-                                                  const F32 priority)
-{
-    //
-    // Pack the message with data which explains how to get the source, and
-    // send it off to the source for this channel.
-    //
-    llassert(targetp);
-    llassert(targetp->getChannel() == this);
-
-    gMessageSystem->newMessage("TransferRequest");
-    gMessageSystem->nextBlock("TransferInfo");
-    gMessageSystem->addUUID("TransferID", targetp->getID());
-    gMessageSystem->addS32("SourceType", params.getType());
-    gMessageSystem->addS32("ChannelType", getChannelType());
-    gMessageSystem->addF32("Priority", priority);
-
-    U8 tmp[MAX_PARAMS_SIZE];
-    LLDataPackerBinaryBuffer dp(tmp, MAX_PARAMS_SIZE);
-    params.packParams(dp);
-    S32 len = dp.getCurrentSize();
-    gMessageSystem->addBinaryData("Params", tmp, len);
-
-    gMessageSystem->sendReliable(mHost);
-}
-
-
-void LLTransferTargetChannel::addTransferTarget(LLTransferTarget *targetp)
-{
-    targetp->mChannelp = this;
-    mTransferTargets.push_back(targetp);
-}
-
-
-LLTransferTarget *LLTransferTargetChannel::findTransferTarget(const LLUUID &transfer_id)
-{
-    tt_iter iter;
-    for (iter = mTransferTargets.begin(); iter != mTransferTargets.end(); iter++)
-    {
-        LLTransferTarget *ttp = *iter;
-        if (ttp->getID() == transfer_id)
-        {
-            return ttp;
-        }
-    }
-    return NULL;
-}
-
-
-void LLTransferTargetChannel::deleteTransfer(LLTransferTarget *ttp)
-{
-    if (ttp)
-    {
-        tt_iter iter;
-        for (iter = mTransferTargets.begin(); iter != mTransferTargets.end(); iter++)
-        {
-            if (*iter == ttp)
-            {
-                delete ttp;
-                mTransferTargets.erase(iter);
-                return;
-            }
-        }
-
-        LL_WARNS() << "Unable to find transfer target id "
-            << ttp->getID()
-            << " to delete!"
-            << LL_ENDL;
-    }
-}
-
-
-//
-// LLTransferSource implementation
-//
-
-LLTransferSource::LLTransferSource(const LLTransferSourceType type,
-                                   const LLUUID &transfer_id,
-                                   const F32 priority) :
-    mType(type),
-    mID(transfer_id),
-    mChannelp(NULL),
-    mPriority(priority),
-    mSize(0),
-    mLastPacketID(-1)
-{
-    setPriority(priority);
-}
-
-
-LLTransferSource::~LLTransferSource()
-{
-    // No actual cleanup of the transfer is done here, this is purely for
-    // memory cleanup.  The completionCallback is guaranteed to get called
-    // before this happens.
-}
-
-
-void LLTransferSource::sendTransferStatus(LLTSCode status)
-{
-    gMessageSystem->newMessage("TransferInfo");
-    gMessageSystem->nextBlock("TransferInfo");
-    gMessageSystem->addUUID("TransferID", getID());
-    gMessageSystem->addS32("TargetType", LLTTT_UNKNOWN);
-    gMessageSystem->addS32("ChannelType", mChannelp->getChannelType());
-    gMessageSystem->addS32("Status", status);
-    gMessageSystem->addS32("Size", mSize);
-    U8 tmp[MAX_PARAMS_SIZE];
-    LLDataPackerBinaryBuffer dp(tmp, MAX_PARAMS_SIZE);
-    packParams(dp);
-    S32 len = dp.getCurrentSize();
-    gMessageSystem->addBinaryData("Params", tmp, len);
-    gMessageSystem->sendReliable(mChannelp->getHost());
-
-    // Abort if there was as asset system issue.
-    if (status != LLTS_OK)
-    {
-        completionCallback(status);
-        mChannelp->deleteTransfer(this);
-    }
-}
-
-
-// This should never be called directly, the transfer manager is responsible for
-// aborting the transfer from the channel.  I might want to rethink this in the
-// future, though.
-void LLTransferSource::abortTransfer()
-{
-    // Send a message down, call the completion callback
-    LL_INFOS() << "LLTransferSource::Aborting transfer " << getID() << " to " << mChannelp->getHost() << LL_ENDL;
-    gMessageSystem->newMessage("TransferAbort");
-    gMessageSystem->nextBlock("TransferInfo");
-    gMessageSystem->addUUID("TransferID", getID());
-    gMessageSystem->addS32("ChannelType", mChannelp->getChannelType());
-    gMessageSystem->sendReliable(mChannelp->getHost());
-
-    completionCallback(LLTS_ABORT);
-}
-
-
-//static
-void LLTransferSource::registerSourceType(const LLTransferSourceType stype, LLTransferSourceCreateFunc func)
-{
-    if (sSourceCreateMap.count(stype))
-    {
-        // Disallow changing what class handles a source type
-        // Unclear when you would want to do this, and whether it would work.
-        LL_ERRS() << "Reregistering source type " << stype << LL_ENDL;
-    }
-    else
-    {
-        sSourceCreateMap[stype] = func;
-    }
-}
-
-//static
-LLTransferSource *LLTransferSource::createSource(const LLTransferSourceType stype,
-                                                 const LLUUID &id,
-                                                 const F32 priority)
-{
-    switch (stype)
-    {
-    // *NOTE: The source file transfer mechanism is highly insecure and could
-    // lead to easy exploitation of a server process.
-    // I have removed all uses of it from the codebase. Phoenix.
-    //
-    //case LLTST_FILE:
-    //  return new LLTransferSourceFile(id, priority);
-    case LLTST_ASSET:
-        return new LLTransferSourceAsset(id, priority);
-    default:
-        {
-            if (!sSourceCreateMap.count(stype))
-            {
-                // Use the callback to create the source type if it's not there.
-                LL_WARNS() << "Unknown transfer source type: " << stype << LL_ENDL;
-                return NULL;
-            }
-            return (sSourceCreateMap[stype])(id, priority);
-        }
-    }
-}
-
-
-// static
-void LLTransferSource::sSetPriority(LLTransferSource *&tsp, const F32 priority)
-{
-    tsp->setPriority(priority);
-}
-
-
-// static
-F32 LLTransferSource::sGetPriority(LLTransferSource *&tsp)
-{
-    return tsp->getPriority();
-}
-
-
-//
-// LLTransferPacket implementation
-//
-
-LLTransferPacket::LLTransferPacket(const S32 packet_id, const LLTSCode status, const U8 *datap, const S32 size) :
-    mPacketID(packet_id),
-    mStatus(status),
-    mDatap(NULL),
-    mSize(size)
-{
-    if (size == 0)
-    {
-        return;
-    }
-
-    mDatap = new U8[size];
-    if (mDatap != NULL)
-    {
-        memcpy(mDatap, datap, size);    /*Flawfinder: ignore*/
-    }
-}
-
-LLTransferPacket::~LLTransferPacket()
-{
-    delete[] mDatap;
-}
-
-//
-// LLTransferTarget implementation
-//
-
-LLTransferTarget::LLTransferTarget(
-<<<<<<< HEAD
-	LLTransferTargetType type,
-	const LLUUID& transfer_id,
-	LLTransferSourceType source_type) : 
-	mType(type),
-	mSourceType(source_type),
-	mID(transfer_id),
-	mChannelp(NULL),
-	mGotInfo(false),
-	mSize(0),
-	mLastPacketID(-1)
-=======
-    LLTransferTargetType type,
-    const LLUUID& transfer_id,
-    LLTransferSourceType source_type) :
-    mType(type),
-    mSourceType(source_type),
-    mID(transfer_id),
-    mChannelp(NULL),
-    mGotInfo(FALSE),
-    mSize(0),
-    mLastPacketID(-1)
->>>>>>> e1623bb2
-{
-}
-
-LLTransferTarget::~LLTransferTarget()
-{
-    // No actual cleanup of the transfer is done here, this is purely for
-    // memory cleanup.  The completionCallback is guaranteed to get called
-    // before this happens.
-    tpm_iter iter;
-    for (iter = mDelayedPacketMap.begin(); iter != mDelayedPacketMap.end(); iter++)
-    {
-        delete iter->second;
-    }
-    mDelayedPacketMap.clear();
-}
-
-// This should never be called directly, the transfer manager is responsible for
-// aborting the transfer from the channel.  I might want to rethink this in the
-// future, though.
-void LLTransferTarget::abortTransfer()
-{
-    // Send a message up, call the completion callback
-    LL_INFOS() << "LLTransferTarget::Aborting transfer " << getID() << " from " << mChannelp->getHost() << LL_ENDL;
-    gMessageSystem->newMessage("TransferAbort");
-    gMessageSystem->nextBlock("TransferInfo");
-    gMessageSystem->addUUID("TransferID", getID());
-    gMessageSystem->addS32("ChannelType", mChannelp->getChannelType());
-    gMessageSystem->sendReliable(mChannelp->getHost());
-
-    completionCallback(LLTS_ABORT);
-}
-
-bool LLTransferTarget::addDelayedPacket(
-    const S32 packet_id,
-    const LLTSCode status,
-    U8* datap,
-    const S32 size)
-{
-    const transfer_packet_map::size_type LL_MAX_DELAYED_PACKETS = 100;
-    if(mDelayedPacketMap.size() > LL_MAX_DELAYED_PACKETS)
-    {
-        // too many delayed packets
-        return false;
-    }
-
-    LLTransferPacket* tpp = new LLTransferPacket(
-        packet_id,
-        status,
-        datap,
-        size);
-
-#ifdef _DEBUG
-    transfer_packet_map::iterator iter = mDelayedPacketMap.find(packet_id);
-    if (iter != mDelayedPacketMap.end())
-    {
-        if (!(iter->second->mSize == size) && !(iter->second->mDatap == datap))
-        {
-            LL_ERRS() << "Packet ALREADY in delayed packet map!" << LL_ENDL;
-        }
-    }
-#endif
-
-    mDelayedPacketMap[packet_id] = tpp;
-    return true;
-}
-
-
-LLTransferTarget* LLTransferTarget::createTarget(
-    LLTransferTargetType type,
-    const LLUUID& id,
-    LLTransferSourceType source_type)
-{
-    switch (type)
-    {
-    case LLTTT_FILE:
-        return new LLTransferTargetFile(id, source_type);
-    case LLTTT_VFILE:
-        return new LLTransferTargetVFile(id, source_type);
-    default:
-        LL_WARNS() << "Unknown transfer target type: " << type << LL_ENDL;
-        return NULL;
-    }
-}
-
-
-LLTransferSourceParamsInvItem::LLTransferSourceParamsInvItem() : LLTransferSourceParams(LLTST_SIM_INV_ITEM), mAssetType(LLAssetType::AT_NONE)
-{
-}
-
-
-void LLTransferSourceParamsInvItem::setAgentSession(const LLUUID &agent_id, const LLUUID &session_id)
-{
-    mAgentID = agent_id;
-    mSessionID = session_id;
-}
-
-
-void LLTransferSourceParamsInvItem::setInvItem(const LLUUID &owner_id, const LLUUID &task_id, const LLUUID &item_id)
-{
-    mOwnerID = owner_id;
-    mTaskID = task_id;
-    mItemID = item_id;
-}
-
-
-void LLTransferSourceParamsInvItem::setAsset(const LLUUID &asset_id, const LLAssetType::EType asset_type)
-{
-    mAssetID = asset_id;
-    mAssetType = asset_type;
-}
-
-
-void LLTransferSourceParamsInvItem::packParams(LLDataPacker &dp) const
-{
-    LL_DEBUGS() << "LLTransferSourceParamsInvItem::packParams()" << LL_ENDL;
-    dp.packUUID(mAgentID, "AgentID");
-    dp.packUUID(mSessionID, "SessionID");
-    dp.packUUID(mOwnerID, "OwnerID");
-    dp.packUUID(mTaskID, "TaskID");
-    dp.packUUID(mItemID, "ItemID");
-    dp.packUUID(mAssetID, "AssetID");
-    dp.packS32(mAssetType, "AssetType");
-}
-
-
-bool LLTransferSourceParamsInvItem::unpackParams(LLDataPacker &dp)
-{
-    S32 tmp_at;
-
-    dp.unpackUUID(mAgentID, "AgentID");
-    dp.unpackUUID(mSessionID, "SessionID");
-    dp.unpackUUID(mOwnerID, "OwnerID");
-    dp.unpackUUID(mTaskID, "TaskID");
-    dp.unpackUUID(mItemID, "ItemID");
-    dp.unpackUUID(mAssetID, "AssetID");
-    dp.unpackS32(tmp_at, "AssetType");
-
-    mAssetType = (LLAssetType::EType)tmp_at;
-
-<<<<<<< HEAD
-	return true;
-=======
-    return TRUE;
->>>>>>> e1623bb2
-}
-
-LLTransferSourceParamsEstate::LLTransferSourceParamsEstate() :
-    LLTransferSourceParams(LLTST_SIM_ESTATE),
-    mEstateAssetType(ET_NONE),
-    mAssetType(LLAssetType::AT_NONE)
-{
-}
-
-void LLTransferSourceParamsEstate::setAgentSession(const LLUUID &agent_id, const LLUUID &session_id)
-{
-    mAgentID = agent_id;
-    mSessionID = session_id;
-}
-
-void LLTransferSourceParamsEstate::setEstateAssetType(const EstateAssetType etype)
-{
-    mEstateAssetType = etype;
-}
-
-void LLTransferSourceParamsEstate::setAsset(const LLUUID &asset_id, const LLAssetType::EType asset_type)
-{
-    mAssetID = asset_id;
-    mAssetType = asset_type;
-}
-
-void LLTransferSourceParamsEstate::packParams(LLDataPacker &dp) const
-{
-    dp.packUUID(mAgentID, "AgentID");
-    // *NOTE: We do not want to pass the session id from the server to
-    // the client, but I am not sure if anyone expects this value to
-    // be set on the client.
-    dp.packUUID(mSessionID, "SessionID");
-    dp.packS32(mEstateAssetType, "EstateAssetType");
-}
-
-
-bool LLTransferSourceParamsEstate::unpackParams(LLDataPacker &dp)
-{
-    S32 tmp_et;
-
-    dp.unpackUUID(mAgentID, "AgentID");
-    dp.unpackUUID(mSessionID, "SessionID");
-    dp.unpackS32(tmp_et, "EstateAssetType");
-
-    mEstateAssetType = (EstateAssetType)tmp_et;
-
-<<<<<<< HEAD
-	return true;
-=======
-    return TRUE;
->>>>>>> e1623bb2
-}+/**
+ * @file lltransfermanager.cpp
+ * @brief Improved transfer mechanism for moving data through the
+ * message system.
+ *
+ * $LicenseInfo:firstyear=2004&license=viewerlgpl$
+ * Second Life Viewer Source Code
+ * Copyright (C) 2010, Linden Research, Inc.
+ *
+ * This library is free software; you can redistribute it and/or
+ * modify it under the terms of the GNU Lesser General Public
+ * License as published by the Free Software Foundation;
+ * version 2.1 of the License only.
+ *
+ * This library is distributed in the hope that it will be useful,
+ * but WITHOUT ANY WARRANTY; without even the implied warranty of
+ * MERCHANTABILITY or FITNESS FOR A PARTICULAR PURPOSE.  See the GNU
+ * Lesser General Public License for more details.
+ *
+ * You should have received a copy of the GNU Lesser General Public
+ * License along with this library; if not, write to the Free Software
+ * Foundation, Inc., 51 Franklin Street, Fifth Floor, Boston, MA  02110-1301  USA
+ *
+ * Linden Research, Inc., 945 Battery Street, San Francisco, CA  94111  USA
+ * $/LicenseInfo$
+ */
+
+#include "linden_common.h"
+
+#include "lltransfermanager.h"
+
+#include "llerror.h"
+#include "message.h"
+#include "lldatapacker.h"
+
+#include "lltransfersourcefile.h"
+#include "lltransfersourceasset.h"
+#include "lltransfertargetfile.h"
+#include "lltransfertargetvfile.h"
+
+const S32 MAX_PACKET_DATA_SIZE = 2048;
+const S32 MAX_PARAMS_SIZE = 1024;
+
+LLTransferManager gTransferManager;
+LLTransferSource::stype_scfunc_map LLTransferSource::sSourceCreateMap;
+
+//
+// LLTransferManager implementation
+//
+
+LLTransferManager::LLTransferManager() :
+    mValid(false)
+{
+    S32 i;
+    for (i = 0; i < LLTTT_NUM_TYPES; i++)
+    {
+        mTransferBitsIn[i] = 0;
+        mTransferBitsOut[i] = 0;
+    }
+}
+
+
+LLTransferManager::~LLTransferManager()
+{
+    // LLTransferManager should have been cleaned up by message system shutdown process
+    llassert(!mValid);
+    if (mValid)
+    {
+        // Usually happens if OS tries to kill viewer
+        cleanup();
+    }
+}
+
+
+void LLTransferManager::init()
+{
+    if (mValid)
+    {
+        LL_ERRS() << "Double initializing LLTransferManager!" << LL_ENDL;
+    }
+    mValid = true;
+
+    // Register message system handlers
+    gMessageSystem->setHandlerFunc("TransferRequest", processTransferRequest, NULL);
+    gMessageSystem->setHandlerFunc("TransferInfo", processTransferInfo, NULL);
+    gMessageSystem->setHandlerFunc("TransferPacket", processTransferPacket, NULL);
+    gMessageSystem->setHandlerFunc("TransferAbort", processTransferAbort, NULL);
+}
+
+
+void LLTransferManager::cleanup()
+{
+    mValid = false;
+
+    host_tc_map::iterator iter;
+    for (iter = mTransferConnections.begin(); iter != mTransferConnections.end(); iter++)
+    {
+        delete iter->second;
+    }
+    mTransferConnections.clear();
+}
+
+
+void LLTransferManager::updateTransfers()
+{
+    host_tc_map::iterator iter,cur;
+
+    iter = mTransferConnections.begin();
+
+    while (iter !=mTransferConnections.end())
+    {
+        cur = iter;
+        iter++;
+        cur->second->updateTransfers();
+    }
+}
+
+
+void LLTransferManager::cleanupConnection(const LLHost &host)
+{
+    host_tc_map::iterator iter;
+    iter = mTransferConnections.find(host);
+    if (iter == mTransferConnections.end())
+    {
+        // This can happen legitimately if we've never done a transfer, and we're
+        // cleaning up a circuit.
+        //LL_WARNS() << "Cleaning up nonexistent transfer connection to " << host << LL_ENDL;
+        return;
+    }
+    LLTransferConnection *connp = iter->second;
+    delete connp;
+    mTransferConnections.erase(iter);
+}
+
+
+LLTransferConnection *LLTransferManager::getTransferConnection(const LLHost &host)
+{
+    host_tc_map::iterator iter;
+    iter = mTransferConnections.find(host);
+    if (iter == mTransferConnections.end())
+    {
+        mTransferConnections[host] = new LLTransferConnection(host);
+        return mTransferConnections[host];
+    }
+
+    return iter->second;
+}
+
+
+LLTransferSourceChannel *LLTransferManager::getSourceChannel(const LLHost &host, const LLTransferChannelType type)
+{
+    LLTransferConnection *tcp = getTransferConnection(host);
+    if (!tcp)
+    {
+        return NULL;
+    }
+    return tcp->getSourceChannel(type);
+}
+
+
+
+LLTransferTargetChannel *LLTransferManager::getTargetChannel(const LLHost &host, const LLTransferChannelType type)
+{
+    LLTransferConnection *tcp = getTransferConnection(host);
+    if (!tcp)
+    {
+        return NULL;
+    }
+    return tcp->getTargetChannel(type);
+}
+
+// virtual
+LLTransferSourceParams::~LLTransferSourceParams()
+{ }
+
+
+LLTransferSource *LLTransferManager::findTransferSource(const LLUUID &transfer_id)
+{
+    // This linear traversal could screw us later if we do lots of
+    // searches for sources.  However, this ONLY happens right now
+    // in asset transfer callbacks, so this should be relatively quick.
+    host_tc_map::iterator iter;
+    for (iter = mTransferConnections.begin(); iter != mTransferConnections.end(); iter++)
+    {
+        LLTransferConnection *tcp = iter->second;
+        LLTransferConnection::tsc_iter sc_iter;
+        for (sc_iter = tcp->mTransferSourceChannels.begin(); sc_iter != tcp->mTransferSourceChannels.end(); sc_iter++)
+        {
+            LLTransferSourceChannel *scp = *sc_iter;
+            LLTransferSource *sourcep = scp->findTransferSource(transfer_id);
+            if (sourcep)
+            {
+                return sourcep;
+            }
+        }
+    }
+
+    return NULL;
+}
+
+//
+// Message handlers
+//
+
+//static
+void LLTransferManager::processTransferRequest(LLMessageSystem *msgp, void **)
+{
+    //LL_INFOS() << "LLTransferManager::processTransferRequest" << LL_ENDL;
+
+    LLUUID transfer_id;
+    LLTransferSourceType source_type;
+    LLTransferChannelType channel_type;
+    F32 priority;
+
+    msgp->getUUID("TransferInfo", "TransferID", transfer_id);
+    msgp->getS32("TransferInfo", "SourceType", (S32 &)source_type);
+    msgp->getS32("TransferInfo", "ChannelType", (S32 &)channel_type);
+    msgp->getF32("TransferInfo", "Priority", priority);
+
+    LLTransferSourceChannel *tscp = gTransferManager.getSourceChannel(msgp->getSender(), channel_type);
+
+    if (!tscp)
+    {
+        LL_WARNS() << "Source channel not found" << LL_ENDL;
+        return;
+    }
+
+    if (tscp->findTransferSource(transfer_id))
+    {
+        LL_WARNS() << "Duplicate request for transfer " << transfer_id << ", aborting!" << LL_ENDL;
+        return;
+    }
+
+    S32 size = msgp->getSize("TransferInfo", "Params");
+    if(size > MAX_PARAMS_SIZE)
+    {
+        LL_WARNS() << "LLTransferManager::processTransferRequest params too big."
+            << LL_ENDL;
+        return;
+    }
+
+    //LL_INFOS() << transfer_id << ":" << source_type << ":" << channel_type << ":" << priority << LL_ENDL;
+    LLTransferSource* tsp = LLTransferSource::createSource(
+        source_type,
+        transfer_id,
+        priority);
+    if(!tsp)
+    {
+        LL_WARNS() << "LLTransferManager::processTransferRequest couldn't create"
+            << " transfer source!" << LL_ENDL;
+        return;
+    }
+    U8 tmp[MAX_PARAMS_SIZE];
+    msgp->getBinaryData("TransferInfo", "Params", tmp, size);
+
+    LLDataPackerBinaryBuffer dpb(tmp, MAX_PARAMS_SIZE);
+    bool unpack_ok = tsp->unpackParams(dpb);
+    if (!unpack_ok)
+    {
+        // This should only happen if the data is corrupt or
+        // incorrectly packed.
+        // *NOTE: We may want to call abortTransfer().
+        LL_WARNS() << "LLTransferManager::processTransferRequest: bad parameters."
+            << LL_ENDL;
+        delete tsp;
+        return;
+    }
+
+    tscp->addTransferSource(tsp);
+    tsp->initTransfer();
+}
+
+
+//static
+void LLTransferManager::processTransferInfo(LLMessageSystem *msgp, void **)
+{
+    //LL_INFOS() << "LLTransferManager::processTransferInfo" << LL_ENDL;
+
+    LLUUID transfer_id;
+    LLTransferTargetType target_type;
+    LLTransferChannelType channel_type;
+    LLTSCode status;
+    S32 size;
+
+    msgp->getUUID("TransferInfo", "TransferID", transfer_id);
+    msgp->getS32("TransferInfo", "TargetType", (S32 &)target_type);
+    msgp->getS32("TransferInfo", "ChannelType", (S32 &)channel_type);
+    msgp->getS32("TransferInfo", "Status", (S32 &)status);
+    msgp->getS32("TransferInfo", "Size", size);
+
+    //LL_INFOS() << transfer_id << ":" << target_type<< ":" << channel_type << LL_ENDL;
+    LLTransferTargetChannel *ttcp = gTransferManager.getTargetChannel(msgp->getSender(), channel_type);
+    if (!ttcp)
+    {
+        LL_WARNS() << "Target channel not found" << LL_ENDL;
+        // Should send a message to abort the transfer.
+        return;
+    }
+
+    LLTransferTarget *ttp = ttcp->findTransferTarget(transfer_id);
+    if (!ttp)
+    {
+        LL_WARNS() << "TransferInfo for unknown transfer!  Not able to handle this yet!" << LL_ENDL;
+        // This could happen if we're doing a push transfer, although to avoid confusion,
+        // maybe it should be a different message.
+        return;
+    }
+
+    if (status != LLTS_OK)
+    {
+        LL_WARNS() << transfer_id << ": Non-ok status, cleaning up" << LL_ENDL;
+        ttp->completionCallback(status);
+        // Clean up the transfer.
+        ttcp->deleteTransfer(ttp);
+        return;
+    }
+
+    // unpack the params
+    S32 params_size = msgp->getSize("TransferInfo", "Params");
+    if(params_size > MAX_PARAMS_SIZE)
+    {
+        LL_WARNS() << "LLTransferManager::processTransferInfo params too big."
+            << LL_ENDL;
+        return;
+    }
+    else if(params_size > 0)
+    {
+        U8 tmp[MAX_PARAMS_SIZE];
+        msgp->getBinaryData("TransferInfo", "Params", tmp, params_size);
+        LLDataPackerBinaryBuffer dpb(tmp, MAX_PARAMS_SIZE);
+        if (!ttp->unpackParams(dpb))
+        {
+            // This should only happen if the data is corrupt or
+            // incorrectly packed.
+            LL_WARNS() << "LLTransferManager::processTransferRequest: bad params."
+                << LL_ENDL;
+            ttp->abortTransfer();
+            ttcp->deleteTransfer(ttp);
+            return;
+        }
+    }
+
+    //LL_INFOS() << "Receiving " << transfer_id << ", size " << size << " bytes" << LL_ENDL;
+    ttp->setSize(size);
+    ttp->setGotInfo(true);
+
+    // OK, at this point we to handle any delayed transfer packets (which could happen
+    // if this packet was lost)
+
+    // This is a lame cut and paste of code down below.  If we change the logic down there,
+    // we HAVE to change the logic up here.
+
+    while (1)
+    {
+        S32 packet_id = 0;
+        U8 tmp_data[MAX_PACKET_DATA_SIZE];
+        // See if we've got any delayed packets
+        packet_id = ttp->getNextPacketID();
+        if (ttp->mDelayedPacketMap.find(packet_id) != ttp->mDelayedPacketMap.end())
+        {
+            // Perhaps this stuff should be inside a method in LLTransferPacket?
+            // I'm too lazy to do it now, though.
+//          LL_INFOS() << "Playing back delayed packet " << packet_id << LL_ENDL;
+            LLTransferPacket *packetp = ttp->mDelayedPacketMap[packet_id];
+
+            // This is somewhat inefficient, but avoids us having to duplicate
+            // code between the off-the-wire and delayed paths.
+            packet_id = packetp->mPacketID;
+            size = packetp->mSize;
+            if (size)
+            {
+                if ((packetp->mDatap != NULL) && (size<(S32)sizeof(tmp_data)))
+                {
+                    memcpy(tmp_data, packetp->mDatap, size);    /*Flawfinder: ignore*/
+                }
+            }
+            status = packetp->mStatus;
+            ttp->mDelayedPacketMap.erase(packet_id);
+            delete packetp;
+        }
+        else
+        {
+            // No matching delayed packet, we're done.
+            break;
+        }
+
+        LLTSCode ret_code = ttp->dataCallback(packet_id, tmp_data, size);
+        if (ret_code == LLTS_OK)
+        {
+            ttp->setLastPacketID(packet_id);
+        }
+
+        if (status != LLTS_OK)
+        {
+            if (status != LLTS_DONE)
+            {
+                LL_WARNS() << "LLTransferManager::processTransferInfo Error in playback!" << LL_ENDL;
+            }
+            else
+            {
+                LL_INFOS() << "LLTransferManager::processTransferInfo replay FINISHED for " << transfer_id << LL_ENDL;
+            }
+            // This transfer is done, either via error or not.
+            ttp->completionCallback(status);
+            ttcp->deleteTransfer(ttp);
+            return;
+        }
+    }
+}
+
+
+//static
+void LLTransferManager::processTransferPacket(LLMessageSystem *msgp, void **)
+{
+    //LL_INFOS() << "LLTransferManager::processTransferPacket" << LL_ENDL;
+
+    LLUUID transfer_id;
+    LLTransferChannelType channel_type;
+    S32 packet_id;
+    LLTSCode status;
+    S32 size;
+    msgp->getUUID("TransferData", "TransferID", transfer_id);
+    msgp->getS32("TransferData", "ChannelType", (S32 &)channel_type);
+    msgp->getS32("TransferData", "Packet", packet_id);
+    msgp->getS32("TransferData", "Status", (S32 &)status);
+
+    // Find the transfer associated with this packet.
+    //LL_INFOS() << transfer_id << ":" << channel_type << LL_ENDL;
+    LLTransferTargetChannel *ttcp = gTransferManager.getTargetChannel(msgp->getSender(), channel_type);
+    if (!ttcp)
+    {
+        LL_WARNS() << "Target channel not found" << LL_ENDL;
+        return;
+    }
+
+    LLTransferTarget *ttp = ttcp->findTransferTarget(transfer_id);
+    if (!ttp)
+    {
+        LL_WARNS() << "Didn't find matching transfer for " << transfer_id
+            << " processing packet " << packet_id
+            << " from " << msgp->getSender() << LL_ENDL;
+        return;
+    }
+
+    size = msgp->getSize("TransferData", "Data");
+
+    S32 msg_bytes = 0;
+    if (msgp->getReceiveCompressedSize())
+    {
+        msg_bytes = msgp->getReceiveCompressedSize();
+    }
+    else
+    {
+        msg_bytes = msgp->getReceiveSize();
+    }
+    gTransferManager.addTransferBitsIn(ttcp->mChannelType, msg_bytes*8);
+
+    if ((size < 0) || (size > MAX_PACKET_DATA_SIZE))
+    {
+        LL_WARNS() << "Invalid transfer packet size " << size << LL_ENDL;
+        return;
+    }
+
+    U8 tmp_data[MAX_PACKET_DATA_SIZE];
+    if (size > 0)
+    {
+        // Only pull the data out if the size is > 0
+        msgp->getBinaryData("TransferData", "Data", tmp_data, size);
+    }
+
+    if ((!ttp->gotInfo()) || (ttp->getNextPacketID() != packet_id))
+    {
+        // Put this on a list of packets to be delivered later.
+        if(!ttp->addDelayedPacket(packet_id, status, tmp_data, size))
+        {
+            // Whoops - failed to add a delayed packet for some reason.
+            LL_WARNS() << "Too many delayed packets processing transfer "
+                << transfer_id << " from " << msgp->getSender() << LL_ENDL;
+            ttp->abortTransfer();
+            ttcp->deleteTransfer(ttp);
+            return;
+        }
+#if 0
+        // Spammy!
+        const S32 LL_TRANSFER_WARN_GAP = 10;
+        if(!ttp->gotInfo())
+        {
+            LL_WARNS() << "Got data packet before information in transfer "
+                << transfer_id << " from " << msgp->getSender()
+                << ", got " << packet_id << LL_ENDL;
+        }
+        else if((packet_id - ttp->getNextPacketID()) > LL_TRANSFER_WARN_GAP)
+        {
+            LL_WARNS() << "Out of order packet in transfer " << transfer_id
+                << " from " << msgp->getSender() << ", got " << packet_id
+                << " expecting " << ttp->getNextPacketID() << LL_ENDL;
+        }
+#endif
+        return;
+    }
+
+    // Loop through this until we're done with all delayed packets
+
+    //
+    // NOTE: THERE IS A CUT AND PASTE OF THIS CODE IN THE TRANSFERINFO HANDLER
+    // SO WE CAN PLAY BACK DELAYED PACKETS THERE!!!!!!!!!!!!!!!!!!!!!!!!!
+    //
+    bool done = false;
+    while (!done)
+    {
+        LLTSCode ret_code = ttp->dataCallback(packet_id, tmp_data, size);
+        if (ret_code == LLTS_OK)
+        {
+            ttp->setLastPacketID(packet_id);
+        }
+
+        if (status != LLTS_OK)
+        {
+            if (status != LLTS_DONE)
+            {
+                LL_WARNS() << "LLTransferManager::processTransferPacket Error in transfer!" << LL_ENDL;
+            }
+            else
+            {
+//              LL_INFOS() << "LLTransferManager::processTransferPacket done for " << transfer_id << LL_ENDL;
+            }
+            // This transfer is done, either via error or not.
+            ttp->completionCallback(status);
+            ttcp->deleteTransfer(ttp);
+            return;
+        }
+
+        // See if we've got any delayed packets
+        packet_id = ttp->getNextPacketID();
+        if (ttp->mDelayedPacketMap.find(packet_id) != ttp->mDelayedPacketMap.end())
+        {
+            // Perhaps this stuff should be inside a method in LLTransferPacket?
+            // I'm too lazy to do it now, though.
+//          LL_INFOS() << "Playing back delayed packet " << packet_id << LL_ENDL;
+            LLTransferPacket *packetp = ttp->mDelayedPacketMap[packet_id];
+
+            // This is somewhat inefficient, but avoids us having to duplicate
+            // code between the off-the-wire and delayed paths.
+            packet_id = packetp->mPacketID;
+            size = packetp->mSize;
+            if (size)
+            {
+                if ((packetp->mDatap != NULL) && (size<(S32)sizeof(tmp_data)))
+                {
+                    memcpy(tmp_data, packetp->mDatap, size);    /*Flawfinder: ignore*/
+                }
+            }
+            status = packetp->mStatus;
+            ttp->mDelayedPacketMap.erase(packet_id);
+            delete packetp;
+        }
+        else
+        {
+            // No matching delayed packet, abort it.
+            done = true;
+        }
+    }
+}
+
+
+//static
+void LLTransferManager::processTransferAbort(LLMessageSystem *msgp, void **)
+{
+    //LL_INFOS() << "LLTransferManager::processTransferPacket" << LL_ENDL;
+
+    LLUUID transfer_id;
+    LLTransferChannelType channel_type;
+    msgp->getUUID("TransferInfo", "TransferID", transfer_id);
+    msgp->getS32("TransferInfo", "ChannelType", (S32 &)channel_type);
+
+    // See if it's a target that we're trying to abort
+    // Find the transfer associated with this packet.
+    LLTransferTargetChannel *ttcp = gTransferManager.getTargetChannel(msgp->getSender(), channel_type);
+    if (ttcp)
+    {
+        LLTransferTarget *ttp = ttcp->findTransferTarget(transfer_id);
+        if (ttp)
+        {
+            ttp->abortTransfer();
+            ttcp->deleteTransfer(ttp);
+            return;
+        }
+    }
+
+    // Hmm, not a target.  Maybe it's a source.
+    LLTransferSourceChannel *tscp = gTransferManager.getSourceChannel(msgp->getSender(), channel_type);
+    if (tscp)
+    {
+        LLTransferSource *tsp = tscp->findTransferSource(transfer_id);
+        if (tsp)
+        {
+            tsp->abortTransfer();
+            tscp->deleteTransfer(tsp);
+            return;
+        }
+    }
+
+    LL_WARNS() << "Couldn't find transfer " << transfer_id << " to abort!" << LL_ENDL;
+}
+
+
+//static
+void LLTransferManager::reliablePacketCallback(void **user_data, S32 result)
+{
+    LLUUID *transfer_idp = (LLUUID *)user_data;
+    if (result &&
+        transfer_idp != NULL)
+    {
+        LLTransferSource *tsp = gTransferManager.findTransferSource(*transfer_idp);
+        if (tsp)
+        {
+            LL_WARNS() << "Aborting reliable transfer " << *transfer_idp << " due to failed reliable resends!" << LL_ENDL;
+            LLTransferSourceChannel *tscp = tsp->mChannelp;
+            tsp->abortTransfer();
+            tscp->deleteTransfer(tsp);
+        }
+        else
+        {
+            LL_WARNS() << "Aborting reliable transfer " << *transfer_idp << " but can't find the LLTransferSource object" << LL_ENDL;
+        }
+    }
+    delete transfer_idp;
+}
+
+//
+// LLTransferConnection implementation
+//
+
+LLTransferConnection::LLTransferConnection(const LLHost &host)
+{
+    mHost = host;
+}
+
+LLTransferConnection::~LLTransferConnection()
+{
+    tsc_iter itersc;
+    for (itersc = mTransferSourceChannels.begin(); itersc != mTransferSourceChannels.end(); itersc++)
+    {
+        delete *itersc;
+    }
+    mTransferSourceChannels.clear();
+
+    ttc_iter itertc;
+    for (itertc = mTransferTargetChannels.begin(); itertc != mTransferTargetChannels.end(); itertc++)
+    {
+        delete *itertc;
+    }
+    mTransferTargetChannels.clear();
+}
+
+
+void LLTransferConnection::updateTransfers()
+{
+    // Do stuff for source transfers (basically, send data out).
+    tsc_iter iter, cur;
+    iter = mTransferSourceChannels.begin();
+
+    while (iter !=mTransferSourceChannels.end())
+    {
+        cur = iter;
+        iter++;
+        (*cur)->updateTransfers();
+    }
+
+    // Do stuff for target transfers
+    // Primarily, we should be aborting transfers that are irredeemably broken
+    // (large packet gaps that don't appear to be getting filled in, most likely)
+    // Probably should NOT be doing timeouts for other things, as new priority scheme
+    // means that a high priority transfer COULD block a transfer for a long time.
+}
+
+
+LLTransferSourceChannel *LLTransferConnection::getSourceChannel(const LLTransferChannelType channel_type)
+{
+    tsc_iter iter;
+    for (iter = mTransferSourceChannels.begin(); iter != mTransferSourceChannels.end(); iter++)
+    {
+        if ((*iter)->getChannelType() == channel_type)
+        {
+            return *iter;
+        }
+    }
+
+    LLTransferSourceChannel *tscp = new LLTransferSourceChannel(channel_type, mHost);
+    mTransferSourceChannels.push_back(tscp);
+    return tscp;
+}
+
+
+LLTransferTargetChannel *LLTransferConnection::getTargetChannel(const LLTransferChannelType channel_type)
+{
+    ttc_iter iter;
+    for (iter = mTransferTargetChannels.begin(); iter != mTransferTargetChannels.end(); iter++)
+    {
+        if ((*iter)->getChannelType() == channel_type)
+        {
+            return *iter;
+        }
+    }
+
+    LLTransferTargetChannel *ttcp = new LLTransferTargetChannel(channel_type, mHost);
+    mTransferTargetChannels.push_back(ttcp);
+    return ttcp;
+}
+
+
+//
+// LLTransferSourceChannel implementation
+//
+
+const S32 DEFAULT_PACKET_SIZE = 1000;
+
+
+LLTransferSourceChannel::LLTransferSourceChannel(const LLTransferChannelType channel_type, const LLHost &host) :
+    mChannelType(channel_type),
+    mHost(host),
+    mTransferSources(LLTransferSource::sSetPriority, LLTransferSource::sGetPriority),
+    mThrottleID(TC_ASSET)
+{
+}
+
+
+LLTransferSourceChannel::~LLTransferSourceChannel()
+{
+    LLPriQueueMap<LLTransferSource*>::pqm_iter iter =
+        mTransferSources.mMap.begin();
+    LLPriQueueMap<LLTransferSource*>::pqm_iter end =
+        mTransferSources.mMap.end();
+    for (; iter != end; ++iter)
+    {
+        // Just kill off all of the transfers
+        (*iter).second->abortTransfer();
+        delete iter->second;
+    }
+    mTransferSources.mMap.clear();
+}
+
+void LLTransferSourceChannel::updatePriority(LLTransferSource *tsp, const F32 priority)
+{
+    mTransferSources.reprioritize(priority, tsp);
+}
+
+void LLTransferSourceChannel::updateTransfers()
+{
+    // Actually, this should do the following:
+    // Decide if we can actually send data.
+    // If so, update priorities so we know who gets to send it.
+    // Send data from the sources, while updating until we've sent our throttle allocation.
+
+    LLCircuitData *cdp = gMessageSystem->mCircuitInfo.findCircuit(getHost());
+    if (!cdp)
+    {
+        return;
+    }
+
+    if (cdp->isBlocked())
+    {
+        // *NOTE: We need to make sure that the throttle bits
+        // available gets reset.
+
+        // We DON'T want to send any packets if they're blocked, they'll just end up
+        // piling up on the other end.
+        //LL_WARNS() << "Blocking transfers due to blocked circuit for " << getHost() << LL_ENDL;
+        return;
+    }
+
+    const S32 throttle_id = mThrottleID;
+
+    LLThrottleGroup &tg = cdp->getThrottleGroup();
+
+    if (tg.checkOverflow(throttle_id, 0.f))
+    {
+        return;
+    }
+
+    LLPriQueueMap<LLTransferSource *>::pqm_iter iter, next;
+
+    bool done = false;
+    for (iter = mTransferSources.mMap.begin(); (iter != mTransferSources.mMap.end()) && !done;)
+    {
+        //LL_INFOS() << "LLTransferSourceChannel::updateTransfers()" << LL_ENDL;
+        // Do stuff.
+        next = iter;
+        next++;
+
+        LLTransferSource *tsp = iter->second;
+        U8 *datap = NULL;
+        S32 data_size = 0;
+        bool delete_data = false;
+        S32 packet_id = 0;
+        S32 sent_bytes = 0;
+        LLTSCode status = LLTS_OK;
+
+        // Get the packetID for the next packet that we're transferring.
+        packet_id = tsp->getNextPacketID();
+        status = tsp->dataCallback(packet_id, DEFAULT_PACKET_SIZE, &datap, data_size, delete_data);
+
+        if (status == LLTS_SKIP)
+        {
+            // We don't have any data, but we're not done, just go on.
+            // This will presumably be used for streaming or async transfers that
+            // are stalled waiting for data from another source.
+            iter=next;
+            continue;
+        }
+
+        LLUUID *cb_uuid = new LLUUID(tsp->getID());
+        LLUUID transaction_id = tsp->getID();
+
+        // Send the data now, even if it's an error.
+        // The status code will tell the other end what to do.
+        gMessageSystem->newMessage("TransferPacket");
+        gMessageSystem->nextBlock("TransferData");
+        gMessageSystem->addUUID("TransferID", tsp->getID());
+        gMessageSystem->addS32("ChannelType", getChannelType());
+        gMessageSystem->addS32("Packet", packet_id);    // HACK!  Need to put in a REAL packet id
+        gMessageSystem->addS32("Status", status);
+        gMessageSystem->addBinaryData("Data", datap, data_size);
+        sent_bytes = gMessageSystem->getCurrentSendTotal();
+        gMessageSystem->sendReliable(getHost(), LL_DEFAULT_RELIABLE_RETRIES, true, F32Seconds(0.f),
+                                     LLTransferManager::reliablePacketCallback, (void**)cb_uuid);
+
+        // Do bookkeeping for the throttle
+        done = tg.throttleOverflow(throttle_id, sent_bytes*8.f);
+        gTransferManager.addTransferBitsOut(mChannelType, sent_bytes*8);
+
+        // Clean up our temporary data.
+        if (delete_data)
+        {
+            delete[] datap;
+            datap = NULL;
+        }
+
+        if (findTransferSource(transaction_id) == NULL)
+        {
+            //Warning!  In the case of an aborted transfer, the sendReliable call above calls
+            //AbortTransfer which in turn calls deleteTransfer which means that somewhere way
+            //down the chain our current iter can get invalidated resulting in an infrequent
+            //sim crash.  This check gets us to a valid transfer source in this event.
+            iter=next;
+            continue;
+        }
+
+        // Update the packet counter
+        tsp->setLastPacketID(packet_id);
+
+        switch (status)
+        {
+        case LLTS_OK:
+            // We're OK, don't need to do anything.  Keep sending data.
+            break;
+        case LLTS_ERROR:
+            LL_WARNS() << "Error in transfer dataCallback!" << LL_ENDL;
+            // fall through
+        case LLTS_DONE:
+            // We need to clean up this transfer source.
+            //LL_INFOS() << "LLTransferSourceChannel::updateTransfers() " << tsp->getID() << " done" << LL_ENDL;
+            tsp->completionCallback(status);
+            delete tsp;
+
+            mTransferSources.mMap.erase(iter);
+            iter = next;
+            break;
+        default:
+            LL_ERRS() << "Unknown transfer error code!" << LL_ENDL;
+        }
+
+        // At this point, we should do priority adjustment (since some transfers like
+        // streaming transfers will adjust priority based on how much they've sent and time,
+        // but I'm not going to bother yet. - djs.
+    }
+}
+
+
+void LLTransferSourceChannel::addTransferSource(LLTransferSource *sourcep)
+{
+    sourcep->mChannelp = this;
+    mTransferSources.push(sourcep->getPriority(), sourcep);
+}
+
+
+LLTransferSource *LLTransferSourceChannel::findTransferSource(const LLUUID &transfer_id)
+{
+    LLPriQueueMap<LLTransferSource *>::pqm_iter iter;
+    for (iter = mTransferSources.mMap.begin(); iter != mTransferSources.mMap.end(); iter++)
+    {
+        LLTransferSource *tsp = iter->second;
+        if (tsp->getID() == transfer_id)
+        {
+            return tsp;
+        }
+    }
+    return NULL;
+}
+
+
+void LLTransferSourceChannel::deleteTransfer(LLTransferSource *tsp)
+{
+    if (tsp)
+    {
+        LLPriQueueMap<LLTransferSource *>::pqm_iter iter;
+        for (iter = mTransferSources.mMap.begin(); iter != mTransferSources.mMap.end(); iter++)
+        {
+            if (iter->second == tsp)
+            {
+                delete tsp;
+                mTransferSources.mMap.erase(iter);
+                return;
+            }
+        }
+
+        LL_WARNS() << "Unable to find transfer source id "
+            << tsp->getID()
+            << " to delete!"
+            << LL_ENDL;
+    }
+}
+
+
+//
+// LLTransferTargetChannel implementation
+//
+
+LLTransferTargetChannel::LLTransferTargetChannel(const LLTransferChannelType channel_type, const LLHost &host) :
+    mChannelType(channel_type),
+    mHost(host)
+{
+}
+
+LLTransferTargetChannel::~LLTransferTargetChannel()
+{
+    tt_iter iter;
+    for (iter = mTransferTargets.begin(); iter != mTransferTargets.end(); iter++)
+    {
+        // Abort all of the current transfers
+        (*iter)->abortTransfer();
+        delete *iter;
+    }
+    mTransferTargets.clear();
+}
+
+
+void LLTransferTargetChannel::requestTransfer(
+    const LLTransferSourceParams& source_params,
+    const LLTransferTargetParams& target_params,
+    const F32 priority)
+{
+    LLUUID id;
+    id.generate();
+    LLTransferTarget* ttp = LLTransferTarget::createTarget(
+        target_params.getType(),
+        id,
+        source_params.getType());
+    if (!ttp)
+    {
+        LL_WARNS() << "LLTransferManager::requestTransfer aborting due to target creation failure!" << LL_ENDL;
+        return;
+    }
+
+    ttp->applyParams(target_params);
+    addTransferTarget(ttp);
+
+    sendTransferRequest(ttp, source_params, priority);
+}
+
+
+void LLTransferTargetChannel::sendTransferRequest(LLTransferTarget *targetp,
+                                                  const LLTransferSourceParams &params,
+                                                  const F32 priority)
+{
+    //
+    // Pack the message with data which explains how to get the source, and
+    // send it off to the source for this channel.
+    //
+    llassert(targetp);
+    llassert(targetp->getChannel() == this);
+
+    gMessageSystem->newMessage("TransferRequest");
+    gMessageSystem->nextBlock("TransferInfo");
+    gMessageSystem->addUUID("TransferID", targetp->getID());
+    gMessageSystem->addS32("SourceType", params.getType());
+    gMessageSystem->addS32("ChannelType", getChannelType());
+    gMessageSystem->addF32("Priority", priority);
+
+    U8 tmp[MAX_PARAMS_SIZE];
+    LLDataPackerBinaryBuffer dp(tmp, MAX_PARAMS_SIZE);
+    params.packParams(dp);
+    S32 len = dp.getCurrentSize();
+    gMessageSystem->addBinaryData("Params", tmp, len);
+
+    gMessageSystem->sendReliable(mHost);
+}
+
+
+void LLTransferTargetChannel::addTransferTarget(LLTransferTarget *targetp)
+{
+    targetp->mChannelp = this;
+    mTransferTargets.push_back(targetp);
+}
+
+
+LLTransferTarget *LLTransferTargetChannel::findTransferTarget(const LLUUID &transfer_id)
+{
+    tt_iter iter;
+    for (iter = mTransferTargets.begin(); iter != mTransferTargets.end(); iter++)
+    {
+        LLTransferTarget *ttp = *iter;
+        if (ttp->getID() == transfer_id)
+        {
+            return ttp;
+        }
+    }
+    return NULL;
+}
+
+
+void LLTransferTargetChannel::deleteTransfer(LLTransferTarget *ttp)
+{
+    if (ttp)
+    {
+        tt_iter iter;
+        for (iter = mTransferTargets.begin(); iter != mTransferTargets.end(); iter++)
+        {
+            if (*iter == ttp)
+            {
+                delete ttp;
+                mTransferTargets.erase(iter);
+                return;
+            }
+        }
+
+        LL_WARNS() << "Unable to find transfer target id "
+            << ttp->getID()
+            << " to delete!"
+            << LL_ENDL;
+    }
+}
+
+
+//
+// LLTransferSource implementation
+//
+
+LLTransferSource::LLTransferSource(const LLTransferSourceType type,
+                                   const LLUUID &transfer_id,
+                                   const F32 priority) :
+    mType(type),
+    mID(transfer_id),
+    mChannelp(NULL),
+    mPriority(priority),
+    mSize(0),
+    mLastPacketID(-1)
+{
+    setPriority(priority);
+}
+
+
+LLTransferSource::~LLTransferSource()
+{
+    // No actual cleanup of the transfer is done here, this is purely for
+    // memory cleanup.  The completionCallback is guaranteed to get called
+    // before this happens.
+}
+
+
+void LLTransferSource::sendTransferStatus(LLTSCode status)
+{
+    gMessageSystem->newMessage("TransferInfo");
+    gMessageSystem->nextBlock("TransferInfo");
+    gMessageSystem->addUUID("TransferID", getID());
+    gMessageSystem->addS32("TargetType", LLTTT_UNKNOWN);
+    gMessageSystem->addS32("ChannelType", mChannelp->getChannelType());
+    gMessageSystem->addS32("Status", status);
+    gMessageSystem->addS32("Size", mSize);
+    U8 tmp[MAX_PARAMS_SIZE];
+    LLDataPackerBinaryBuffer dp(tmp, MAX_PARAMS_SIZE);
+    packParams(dp);
+    S32 len = dp.getCurrentSize();
+    gMessageSystem->addBinaryData("Params", tmp, len);
+    gMessageSystem->sendReliable(mChannelp->getHost());
+
+    // Abort if there was as asset system issue.
+    if (status != LLTS_OK)
+    {
+        completionCallback(status);
+        mChannelp->deleteTransfer(this);
+    }
+}
+
+
+// This should never be called directly, the transfer manager is responsible for
+// aborting the transfer from the channel.  I might want to rethink this in the
+// future, though.
+void LLTransferSource::abortTransfer()
+{
+    // Send a message down, call the completion callback
+    LL_INFOS() << "LLTransferSource::Aborting transfer " << getID() << " to " << mChannelp->getHost() << LL_ENDL;
+    gMessageSystem->newMessage("TransferAbort");
+    gMessageSystem->nextBlock("TransferInfo");
+    gMessageSystem->addUUID("TransferID", getID());
+    gMessageSystem->addS32("ChannelType", mChannelp->getChannelType());
+    gMessageSystem->sendReliable(mChannelp->getHost());
+
+    completionCallback(LLTS_ABORT);
+}
+
+
+//static
+void LLTransferSource::registerSourceType(const LLTransferSourceType stype, LLTransferSourceCreateFunc func)
+{
+    if (sSourceCreateMap.count(stype))
+    {
+        // Disallow changing what class handles a source type
+        // Unclear when you would want to do this, and whether it would work.
+        LL_ERRS() << "Reregistering source type " << stype << LL_ENDL;
+    }
+    else
+    {
+        sSourceCreateMap[stype] = func;
+    }
+}
+
+//static
+LLTransferSource *LLTransferSource::createSource(const LLTransferSourceType stype,
+                                                 const LLUUID &id,
+                                                 const F32 priority)
+{
+    switch (stype)
+    {
+    // *NOTE: The source file transfer mechanism is highly insecure and could
+    // lead to easy exploitation of a server process.
+    // I have removed all uses of it from the codebase. Phoenix.
+    //
+    //case LLTST_FILE:
+    //  return new LLTransferSourceFile(id, priority);
+    case LLTST_ASSET:
+        return new LLTransferSourceAsset(id, priority);
+    default:
+        {
+            if (!sSourceCreateMap.count(stype))
+            {
+                // Use the callback to create the source type if it's not there.
+                LL_WARNS() << "Unknown transfer source type: " << stype << LL_ENDL;
+                return NULL;
+            }
+            return (sSourceCreateMap[stype])(id, priority);
+        }
+    }
+}
+
+
+// static
+void LLTransferSource::sSetPriority(LLTransferSource *&tsp, const F32 priority)
+{
+    tsp->setPriority(priority);
+}
+
+
+// static
+F32 LLTransferSource::sGetPriority(LLTransferSource *&tsp)
+{
+    return tsp->getPriority();
+}
+
+
+//
+// LLTransferPacket implementation
+//
+
+LLTransferPacket::LLTransferPacket(const S32 packet_id, const LLTSCode status, const U8 *datap, const S32 size) :
+    mPacketID(packet_id),
+    mStatus(status),
+    mDatap(NULL),
+    mSize(size)
+{
+    if (size == 0)
+    {
+        return;
+    }
+
+    mDatap = new U8[size];
+    if (mDatap != NULL)
+    {
+        memcpy(mDatap, datap, size);    /*Flawfinder: ignore*/
+    }
+}
+
+LLTransferPacket::~LLTransferPacket()
+{
+    delete[] mDatap;
+}
+
+//
+// LLTransferTarget implementation
+//
+
+LLTransferTarget::LLTransferTarget(
+    LLTransferTargetType type,
+    const LLUUID& transfer_id,
+    LLTransferSourceType source_type) :
+    mType(type),
+    mSourceType(source_type),
+    mID(transfer_id),
+    mChannelp(NULL),
+    mGotInfo(false),
+    mSize(0),
+    mLastPacketID(-1)
+{
+}
+
+LLTransferTarget::~LLTransferTarget()
+{
+    // No actual cleanup of the transfer is done here, this is purely for
+    // memory cleanup.  The completionCallback is guaranteed to get called
+    // before this happens.
+    tpm_iter iter;
+    for (iter = mDelayedPacketMap.begin(); iter != mDelayedPacketMap.end(); iter++)
+    {
+        delete iter->second;
+    }
+    mDelayedPacketMap.clear();
+}
+
+// This should never be called directly, the transfer manager is responsible for
+// aborting the transfer from the channel.  I might want to rethink this in the
+// future, though.
+void LLTransferTarget::abortTransfer()
+{
+    // Send a message up, call the completion callback
+    LL_INFOS() << "LLTransferTarget::Aborting transfer " << getID() << " from " << mChannelp->getHost() << LL_ENDL;
+    gMessageSystem->newMessage("TransferAbort");
+    gMessageSystem->nextBlock("TransferInfo");
+    gMessageSystem->addUUID("TransferID", getID());
+    gMessageSystem->addS32("ChannelType", mChannelp->getChannelType());
+    gMessageSystem->sendReliable(mChannelp->getHost());
+
+    completionCallback(LLTS_ABORT);
+}
+
+bool LLTransferTarget::addDelayedPacket(
+    const S32 packet_id,
+    const LLTSCode status,
+    U8* datap,
+    const S32 size)
+{
+    const transfer_packet_map::size_type LL_MAX_DELAYED_PACKETS = 100;
+    if(mDelayedPacketMap.size() > LL_MAX_DELAYED_PACKETS)
+    {
+        // too many delayed packets
+        return false;
+    }
+
+    LLTransferPacket* tpp = new LLTransferPacket(
+        packet_id,
+        status,
+        datap,
+        size);
+
+#ifdef _DEBUG
+    transfer_packet_map::iterator iter = mDelayedPacketMap.find(packet_id);
+    if (iter != mDelayedPacketMap.end())
+    {
+        if (!(iter->second->mSize == size) && !(iter->second->mDatap == datap))
+        {
+            LL_ERRS() << "Packet ALREADY in delayed packet map!" << LL_ENDL;
+        }
+    }
+#endif
+
+    mDelayedPacketMap[packet_id] = tpp;
+    return true;
+}
+
+
+LLTransferTarget* LLTransferTarget::createTarget(
+    LLTransferTargetType type,
+    const LLUUID& id,
+    LLTransferSourceType source_type)
+{
+    switch (type)
+    {
+    case LLTTT_FILE:
+        return new LLTransferTargetFile(id, source_type);
+    case LLTTT_VFILE:
+        return new LLTransferTargetVFile(id, source_type);
+    default:
+        LL_WARNS() << "Unknown transfer target type: " << type << LL_ENDL;
+        return NULL;
+    }
+}
+
+
+LLTransferSourceParamsInvItem::LLTransferSourceParamsInvItem() : LLTransferSourceParams(LLTST_SIM_INV_ITEM), mAssetType(LLAssetType::AT_NONE)
+{
+}
+
+
+void LLTransferSourceParamsInvItem::setAgentSession(const LLUUID &agent_id, const LLUUID &session_id)
+{
+    mAgentID = agent_id;
+    mSessionID = session_id;
+}
+
+
+void LLTransferSourceParamsInvItem::setInvItem(const LLUUID &owner_id, const LLUUID &task_id, const LLUUID &item_id)
+{
+    mOwnerID = owner_id;
+    mTaskID = task_id;
+    mItemID = item_id;
+}
+
+
+void LLTransferSourceParamsInvItem::setAsset(const LLUUID &asset_id, const LLAssetType::EType asset_type)
+{
+    mAssetID = asset_id;
+    mAssetType = asset_type;
+}
+
+
+void LLTransferSourceParamsInvItem::packParams(LLDataPacker &dp) const
+{
+    LL_DEBUGS() << "LLTransferSourceParamsInvItem::packParams()" << LL_ENDL;
+    dp.packUUID(mAgentID, "AgentID");
+    dp.packUUID(mSessionID, "SessionID");
+    dp.packUUID(mOwnerID, "OwnerID");
+    dp.packUUID(mTaskID, "TaskID");
+    dp.packUUID(mItemID, "ItemID");
+    dp.packUUID(mAssetID, "AssetID");
+    dp.packS32(mAssetType, "AssetType");
+}
+
+
+bool LLTransferSourceParamsInvItem::unpackParams(LLDataPacker &dp)
+{
+    S32 tmp_at;
+
+    dp.unpackUUID(mAgentID, "AgentID");
+    dp.unpackUUID(mSessionID, "SessionID");
+    dp.unpackUUID(mOwnerID, "OwnerID");
+    dp.unpackUUID(mTaskID, "TaskID");
+    dp.unpackUUID(mItemID, "ItemID");
+    dp.unpackUUID(mAssetID, "AssetID");
+    dp.unpackS32(tmp_at, "AssetType");
+
+    mAssetType = (LLAssetType::EType)tmp_at;
+
+    return true;
+}
+
+LLTransferSourceParamsEstate::LLTransferSourceParamsEstate() :
+    LLTransferSourceParams(LLTST_SIM_ESTATE),
+    mEstateAssetType(ET_NONE),
+    mAssetType(LLAssetType::AT_NONE)
+{
+}
+
+void LLTransferSourceParamsEstate::setAgentSession(const LLUUID &agent_id, const LLUUID &session_id)
+{
+    mAgentID = agent_id;
+    mSessionID = session_id;
+}
+
+void LLTransferSourceParamsEstate::setEstateAssetType(const EstateAssetType etype)
+{
+    mEstateAssetType = etype;
+}
+
+void LLTransferSourceParamsEstate::setAsset(const LLUUID &asset_id, const LLAssetType::EType asset_type)
+{
+    mAssetID = asset_id;
+    mAssetType = asset_type;
+}
+
+void LLTransferSourceParamsEstate::packParams(LLDataPacker &dp) const
+{
+    dp.packUUID(mAgentID, "AgentID");
+    // *NOTE: We do not want to pass the session id from the server to
+    // the client, but I am not sure if anyone expects this value to
+    // be set on the client.
+    dp.packUUID(mSessionID, "SessionID");
+    dp.packS32(mEstateAssetType, "EstateAssetType");
+}
+
+
+bool LLTransferSourceParamsEstate::unpackParams(LLDataPacker &dp)
+{
+    S32 tmp_et;
+
+    dp.unpackUUID(mAgentID, "AgentID");
+    dp.unpackUUID(mSessionID, "SessionID");
+    dp.unpackS32(tmp_et, "EstateAssetType");
+
+    mEstateAssetType = (EstateAssetType)tmp_et;
+
+    return true;
+}