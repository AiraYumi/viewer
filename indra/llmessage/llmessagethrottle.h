/**
 * @file llmessagethrottle.h
 * @brief LLMessageThrottle class used for throttling messages.
 *
 * $LicenseInfo:firstyear=2004&license=viewerlgpl$
 * Second Life Viewer Source Code
 * Copyright (C) 2010, Linden Research, Inc.
 *
 * This library is free software; you can redistribute it and/or
 * modify it under the terms of the GNU Lesser General Public
 * License as published by the Free Software Foundation;
 * version 2.1 of the License only.
 *
 * This library is distributed in the hope that it will be useful,
 * but WITHOUT ANY WARRANTY; without even the implied warranty of
 * MERCHANTABILITY or FITNESS FOR A PARTICULAR PURPOSE.  See the GNU
 * Lesser General Public License for more details.
 *
 * You should have received a copy of the GNU Lesser General Public
 * License along with this library; if not, write to the Free Software
 * Foundation, Inc., 51 Franklin Street, Fifth Floor, Boston, MA  02110-1301  USA
 *
 * Linden Research, Inc., 945 Battery Street, San Francisco, CA  94111  USA
 * $/LicenseInfo$
 */

#ifndef LL_LLMESSAGETHROTTLE_H
#define LL_LLMESSAGETHROTTLE_H

#include <deque>

#include "linden_common.h"
#include "lluuid.h"

typedef enum e_message_throttle_categories
{
    MTC_VIEWER_ALERT,
    MTC_AGENT_ALERT,
    MTC_EOF
} EMessageThrottleCats;

class LLMessageThrottleEntry
{
public:
    LLMessageThrottleEntry(const size_t hash, const U64 entry_time)
        : mHash(hash), mEntryTime(entry_time) {}

    size_t  getHash() const { return mHash; }
    U64     getEntryTime() const { return mEntryTime; }
protected:
    size_t  mHash;
    U64     mEntryTime;
};


class LLMessageThrottle
{
public:
    LLMessageThrottle();
    ~LLMessageThrottle();

<<<<<<< HEAD
	bool addViewerAlert	(const LLUUID& to, const std::string& mesg);
	bool addAgentAlert	(const LLUUID& agent, const LLUUID& task, const std::string& mesg);
=======
    BOOL addViewerAlert (const LLUUID& to, const std::string& mesg);
    BOOL addAgentAlert  (const LLUUID& agent, const LLUUID& task, const std::string& mesg);
>>>>>>> e1623bb2

    void pruneEntries();

protected:
    typedef std::deque<LLMessageThrottleEntry>                          message_list_t;
    typedef std::deque<LLMessageThrottleEntry>::iterator                message_list_iterator_t;
    typedef std::deque<LLMessageThrottleEntry>::reverse_iterator        message_list_reverse_iterator_t;
    typedef std::deque<LLMessageThrottleEntry>::const_iterator          message_list_const_iterator_t;
    typedef std::deque<LLMessageThrottleEntry>::const_reverse_iterator  message_list_const_reverse_iterator_t;
    message_list_t  mMessageList[MTC_EOF];
};

extern LLMessageThrottle gMessageThrottle;

#endif

<|MERGE_RESOLUTION|>--- conflicted
+++ resolved
@@ -1,84 +1,80 @@
-/**
- * @file llmessagethrottle.h
- * @brief LLMessageThrottle class used for throttling messages.
- *
- * $LicenseInfo:firstyear=2004&license=viewerlgpl$
- * Second Life Viewer Source Code
- * Copyright (C) 2010, Linden Research, Inc.
- *
- * This library is free software; you can redistribute it and/or
- * modify it under the terms of the GNU Lesser General Public
- * License as published by the Free Software Foundation;
- * version 2.1 of the License only.
- *
- * This library is distributed in the hope that it will be useful,
- * but WITHOUT ANY WARRANTY; without even the implied warranty of
- * MERCHANTABILITY or FITNESS FOR A PARTICULAR PURPOSE.  See the GNU
- * Lesser General Public License for more details.
- *
- * You should have received a copy of the GNU Lesser General Public
- * License along with this library; if not, write to the Free Software
- * Foundation, Inc., 51 Franklin Street, Fifth Floor, Boston, MA  02110-1301  USA
- *
- * Linden Research, Inc., 945 Battery Street, San Francisco, CA  94111  USA
- * $/LicenseInfo$
- */
-
-#ifndef LL_LLMESSAGETHROTTLE_H
-#define LL_LLMESSAGETHROTTLE_H
-
-#include <deque>
-
-#include "linden_common.h"
-#include "lluuid.h"
-
-typedef enum e_message_throttle_categories
-{
-    MTC_VIEWER_ALERT,
-    MTC_AGENT_ALERT,
-    MTC_EOF
-} EMessageThrottleCats;
-
-class LLMessageThrottleEntry
-{
-public:
-    LLMessageThrottleEntry(const size_t hash, const U64 entry_time)
-        : mHash(hash), mEntryTime(entry_time) {}
-
-    size_t  getHash() const { return mHash; }
-    U64     getEntryTime() const { return mEntryTime; }
-protected:
-    size_t  mHash;
-    U64     mEntryTime;
-};
-
-
-class LLMessageThrottle
-{
-public:
-    LLMessageThrottle();
-    ~LLMessageThrottle();
-
-<<<<<<< HEAD
-	bool addViewerAlert	(const LLUUID& to, const std::string& mesg);
-	bool addAgentAlert	(const LLUUID& agent, const LLUUID& task, const std::string& mesg);
-=======
-    BOOL addViewerAlert (const LLUUID& to, const std::string& mesg);
-    BOOL addAgentAlert  (const LLUUID& agent, const LLUUID& task, const std::string& mesg);
->>>>>>> e1623bb2
-
-    void pruneEntries();
-
-protected:
-    typedef std::deque<LLMessageThrottleEntry>                          message_list_t;
-    typedef std::deque<LLMessageThrottleEntry>::iterator                message_list_iterator_t;
-    typedef std::deque<LLMessageThrottleEntry>::reverse_iterator        message_list_reverse_iterator_t;
-    typedef std::deque<LLMessageThrottleEntry>::const_iterator          message_list_const_iterator_t;
-    typedef std::deque<LLMessageThrottleEntry>::const_reverse_iterator  message_list_const_reverse_iterator_t;
-    message_list_t  mMessageList[MTC_EOF];
-};
-
-extern LLMessageThrottle gMessageThrottle;
-
-#endif
-
+/**
+ * @file llmessagethrottle.h
+ * @brief LLMessageThrottle class used for throttling messages.
+ *
+ * $LicenseInfo:firstyear=2004&license=viewerlgpl$
+ * Second Life Viewer Source Code
+ * Copyright (C) 2010, Linden Research, Inc.
+ *
+ * This library is free software; you can redistribute it and/or
+ * modify it under the terms of the GNU Lesser General Public
+ * License as published by the Free Software Foundation;
+ * version 2.1 of the License only.
+ *
+ * This library is distributed in the hope that it will be useful,
+ * but WITHOUT ANY WARRANTY; without even the implied warranty of
+ * MERCHANTABILITY or FITNESS FOR A PARTICULAR PURPOSE.  See the GNU
+ * Lesser General Public License for more details.
+ *
+ * You should have received a copy of the GNU Lesser General Public
+ * License along with this library; if not, write to the Free Software
+ * Foundation, Inc., 51 Franklin Street, Fifth Floor, Boston, MA  02110-1301  USA
+ *
+ * Linden Research, Inc., 945 Battery Street, San Francisco, CA  94111  USA
+ * $/LicenseInfo$
+ */
+
+#ifndef LL_LLMESSAGETHROTTLE_H
+#define LL_LLMESSAGETHROTTLE_H
+
+#include <deque>
+
+#include "linden_common.h"
+#include "lluuid.h"
+
+typedef enum e_message_throttle_categories
+{
+    MTC_VIEWER_ALERT,
+    MTC_AGENT_ALERT,
+    MTC_EOF
+} EMessageThrottleCats;
+
+class LLMessageThrottleEntry
+{
+public:
+    LLMessageThrottleEntry(const size_t hash, const U64 entry_time)
+        : mHash(hash), mEntryTime(entry_time) {}
+
+    size_t  getHash() const { return mHash; }
+    U64     getEntryTime() const { return mEntryTime; }
+protected:
+    size_t  mHash;
+    U64     mEntryTime;
+};
+
+
+class LLMessageThrottle
+{
+public:
+    LLMessageThrottle();
+    ~LLMessageThrottle();
+
+    bool addViewerAlert (const LLUUID& to, const std::string& mesg);
+    bool addAgentAlert  (const LLUUID& agent, const LLUUID& task, const std::string& mesg);
+
+    void pruneEntries();
+
+protected:
+    typedef std::deque<LLMessageThrottleEntry>                          message_list_t;
+    typedef std::deque<LLMessageThrottleEntry>::iterator                message_list_iterator_t;
+    typedef std::deque<LLMessageThrottleEntry>::reverse_iterator        message_list_reverse_iterator_t;
+    typedef std::deque<LLMessageThrottleEntry>::const_iterator          message_list_const_iterator_t;
+    typedef std::deque<LLMessageThrottleEntry>::const_reverse_iterator  message_list_const_reverse_iterator_t;
+    message_list_t  mMessageList[MTC_EOF];
+};
+
+extern LLMessageThrottle gMessageThrottle;
+
+#endif
+
+