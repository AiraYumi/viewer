--- conflicted
+++ resolved
@@ -592,9 +592,6 @@
 	PUMP_DEBUG;
 	apr_pool_t* new_pool = NULL;
 	apr_status_t status = apr_pool_create(&new_pool, mPool);
-<<<<<<< HEAD
-	(void)status;
-=======
 	if(ll_apr_warn_status(status))
 	{
 		if(new_pool)
@@ -604,7 +601,6 @@
 		return STATUS_ERROR;
 	}
 
->>>>>>> c7bab8ab
 	apr_socket_t* socket = NULL;
 	status = apr_socket_accept(
 		&socket,
