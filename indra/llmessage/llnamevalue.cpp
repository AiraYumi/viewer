--- conflicted
+++ resolved
@@ -934,40 +934,6 @@
     return buffer;
 }
 
-<<<<<<< HEAD
-std::ostream&		operator<<(std::ostream& s, const LLNameValue &a)
-{
-	switch(a.mType)
-	{
-	case NVT_STRING:
-	case NVT_ASSET:
-		s << a.mNameValueReference.string;
-		break;
-	case NVT_F32:
-		s << (*a.mNameValueReference.f32);
-		break;
-	case NVT_S32:
-		s << *(a.mNameValueReference.s32);
-		break;
-	case NVT_U32:
-		s << *(a.mNameValueReference.u32);
-		break;
-	case NVT_U64:
-		{
-			char u64_string[U64_BUFFER_LEN];	/* Flawfinder: ignore */
-			U64_to_str(*a.mNameValueReference.u64, u64_string, sizeof(u64_string));
-			s << u64_string;
-		}
-		break;
-	case NVT_VEC3:
-		s << *(a.mNameValueReference.vec3);
-		break;
-	default:
-		LL_ERRS() << "Trying to print unknown NameValue type " << a.mStringType << LL_ENDL;
-		break;
-	}
-	return s;
-=======
 std::ostream&       operator<<(std::ostream& s, const LLNameValue &a)
 {
     switch(a.mType)
@@ -1000,5 +966,4 @@
         break;
     }
     return s;
->>>>>>> b31789c1
 }