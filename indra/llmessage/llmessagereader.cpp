--- conflicted
+++ resolved
@@ -1,71 +1,62 @@
-/**
- * @file llmessagereader.cpp
- * @brief LLMessageReader class implementation
- *
- * $LicenseInfo:firstyear=2007&license=viewerlgpl$
- * Second Life Viewer Source Code
- * Copyright (C) 2010, Linden Research, Inc.
- *
- * This library is free software; you can redistribute it and/or
- * modify it under the terms of the GNU Lesser General Public
- * License as published by the Free Software Foundation;
- * version 2.1 of the License only.
- *
- * This library is distributed in the hope that it will be useful,
- * but WITHOUT ANY WARRANTY; without even the implied warranty of
- * MERCHANTABILITY or FITNESS FOR A PARTICULAR PURPOSE.  See the GNU
- * Lesser General Public License for more details.
- *
- * You should have received a copy of the GNU Lesser General Public
- * License along with this library; if not, write to the Free Software
- * Foundation, Inc., 51 Franklin Street, Fifth Floor, Boston, MA  02110-1301  USA
- *
- * Linden Research, Inc., 945 Battery Street, San Francisco, CA  94111  USA
- * $/LicenseInfo$
- */
-
-#include "linden_common.h"
-#include "llmessagereader.h"
-
-static bool sTimeDecodes = false;
-
-static F32 sTimeDecodesSpamThreshold = 0.05f;
-
-//virtual
-LLMessageReader::~LLMessageReader()
-{
-    // even abstract base classes need a concrete destructor
-}
-
-<<<<<<< HEAD
-//static 
-void LLMessageReader::setTimeDecodes(bool b)
-=======
-//static
-void LLMessageReader::setTimeDecodes(BOOL b)
->>>>>>> e1623bb2
-{
-    sTimeDecodes = b;
-}
-
-//static
-void LLMessageReader::setTimeDecodesSpamThreshold(F32 seconds)
-{
-    sTimeDecodesSpamThreshold = seconds;
-}
-
-//static
-<<<<<<< HEAD
-bool LLMessageReader::getTimeDecodes()
-=======
-BOOL LLMessageReader::getTimeDecodes()
->>>>>>> e1623bb2
-{
-    return sTimeDecodes;
-}
-
-//static
-F32 LLMessageReader::getTimeDecodesSpamThreshold()
-{
-    return sTimeDecodesSpamThreshold;
-}+/**
+ * @file llmessagereader.cpp
+ * @brief LLMessageReader class implementation
+ *
+ * $LicenseInfo:firstyear=2007&license=viewerlgpl$
+ * Second Life Viewer Source Code
+ * Copyright (C) 2010, Linden Research, Inc.
+ *
+ * This library is free software; you can redistribute it and/or
+ * modify it under the terms of the GNU Lesser General Public
+ * License as published by the Free Software Foundation;
+ * version 2.1 of the License only.
+ *
+ * This library is distributed in the hope that it will be useful,
+ * but WITHOUT ANY WARRANTY; without even the implied warranty of
+ * MERCHANTABILITY or FITNESS FOR A PARTICULAR PURPOSE.  See the GNU
+ * Lesser General Public License for more details.
+ *
+ * You should have received a copy of the GNU Lesser General Public
+ * License along with this library; if not, write to the Free Software
+ * Foundation, Inc., 51 Franklin Street, Fifth Floor, Boston, MA  02110-1301  USA
+ *
+ * Linden Research, Inc., 945 Battery Street, San Francisco, CA  94111  USA
+ * $/LicenseInfo$
+ */
+
+#include "linden_common.h"
+#include "llmessagereader.h"
+
+static bool sTimeDecodes = false;
+
+static F32 sTimeDecodesSpamThreshold = 0.05f;
+
+//virtual
+LLMessageReader::~LLMessageReader()
+{
+    // even abstract base classes need a concrete destructor
+}
+
+//static
+void LLMessageReader::setTimeDecodes(bool b)
+{
+    sTimeDecodes = b;
+}
+
+//static
+void LLMessageReader::setTimeDecodesSpamThreshold(F32 seconds)
+{
+    sTimeDecodesSpamThreshold = seconds;
+}
+
+//static
+bool LLMessageReader::getTimeDecodes()
+{
+    return sTimeDecodes;
+}
+
+//static
+F32 LLMessageReader::getTimeDecodesSpamThreshold()
+{
+    return sTimeDecodesSpamThreshold;
+}