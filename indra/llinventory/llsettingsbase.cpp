--- conflicted
+++ resolved
@@ -427,10 +427,7 @@
 
 LLSD LLSettingsBase::cloneSettings()
 {
-<<<<<<< HEAD
-=======
     saveValuesIfNeeded();
->>>>>>> 3747dd9a
     LLSD settings(combineSDMaps(getSettings(), LLSD()));
     if (U32 flags = getFlags())
     {
