--- conflicted
+++ resolved
@@ -1,335 +1,293 @@
-/**
- * @file llinventory.h
- * @brief LLInventoryItem and LLInventoryCategory class declaration.
- *
- * $LicenseInfo:firstyear=2001&license=viewerlgpl$
- * Second Life Viewer Source Code
- * Copyright (C) 2010, Linden Research, Inc.
- *
- * This library is free software; you can redistribute it and/or
- * modify it under the terms of the GNU Lesser General Public
- * License as published by the Free Software Foundation;
- * version 2.1 of the License only.
- *
- * This library is distributed in the hope that it will be useful,
- * but WITHOUT ANY WARRANTY; without even the implied warranty of
- * MERCHANTABILITY or FITNESS FOR A PARTICULAR PURPOSE.  See the GNU
- * Lesser General Public License for more details.
- *
- * You should have received a copy of the GNU Lesser General Public
- * License along with this library; if not, write to the Free Software
- * Foundation, Inc., 51 Franklin Street, Fifth Floor, Boston, MA  02110-1301  USA
- *
- * Linden Research, Inc., 945 Battery Street, San Francisco, CA  94111  USA
- * $/LicenseInfo$
- */
-
-#ifndef LL_LLINVENTORY_H
-#define LL_LLINVENTORY_H
-
-#include "llfoldertype.h"
-#include "llinventorytype.h"
-#include "llpermissions.h"
-#include "llrefcount.h"
-#include "llsaleinfo.h"
-#include "llsd.h"
-#include "lluuid.h"
-#include "lltrace.h"
-
-class LLMessageSystem;
-
-//~~~~~~~~~~~~~~~~~~~~~~~~~~~~~~~~~~~~~~~~~~~~~~~~~~~~~~~~~~~~~~~~~~~~~~~~~~~~~
-// Class LLInventoryObject
-//
-//   Base class for anything in the user's inventory.   Handles the common code
-//   between items and categories.
-//~~~~~~~~~~~~~~~~~~~~~~~~~~~~~~~~~~~~~~~~~~~~~~~~~~~~~~~~~~~~~~~~~~~~~~~~~~~~~
-class LLInventoryObject : public LLRefCount
-{
-public:
-    typedef std::list<LLPointer<LLInventoryObject> > object_list_t;
-    typedef std::list<LLConstPointer<LLInventoryObject> > const_object_list_t;
-
-    //--------------------------------------------------------------------
-    // Initialization
-    //--------------------------------------------------------------------
-public:
-    LLInventoryObject();
-    LLInventoryObject(const LLUUID& uuid,
-                      const LLUUID& parent_uuid,
-                      LLAssetType::EType type,
-                      const std::string& name);
-    void copyObject(const LLInventoryObject* other); // LLRefCount requires custom copy
-protected:
-    virtual ~LLInventoryObject();
-
-    //--------------------------------------------------------------------
-    // Accessors
-    //--------------------------------------------------------------------
-public:
-<<<<<<< HEAD
-	virtual const LLUUID& getUUID() const; // inventoryID that this item points to
-	virtual const LLUUID& getLinkedUUID() const; // inventoryID that this item points to, else this item's inventoryID
-	const LLUUID& getParentUUID() const;
-	virtual const LLUUID& getThumbnailUUID() const;
-	virtual const std::string& getName() const;
-	virtual LLAssetType::EType getType() const;
-	LLAssetType::EType getActualType() const; // bypasses indirection for linked items
-	bool getIsLinkType() const;
-	virtual time_t getCreationDate() const;
-	
-	//--------------------------------------------------------------------
-	// Mutators
-	//   Will not call updateServer
-	//--------------------------------------------------------------------
-=======
-    virtual const LLUUID& getUUID() const; // inventoryID that this item points to
-    virtual const LLUUID& getLinkedUUID() const; // inventoryID that this item points to, else this item's inventoryID
-    const LLUUID& getParentUUID() const;
-    virtual const LLUUID& getThumbnailUUID() const;
-    virtual const std::string& getName() const;
-    virtual LLAssetType::EType getType() const;
-    LLAssetType::EType getActualType() const; // bypasses indirection for linked items
-    BOOL getIsLinkType() const;
-    virtual time_t getCreationDate() const;
-
-    //--------------------------------------------------------------------
-    // Mutators
-    //   Will not call updateServer
-    //--------------------------------------------------------------------
->>>>>>> e1623bb2
-public:
-    void setUUID(const LLUUID& new_uuid);
-    virtual void rename(const std::string& new_name);
-    void setParent(const LLUUID& new_parent);
-    virtual void setThumbnailUUID(const LLUUID& thumbnail_uuid);
-    void setType(LLAssetType::EType type);
-    virtual void setCreationDate(time_t creation_date_utc); // only stored for items
-
-    // in place correction for inventory name string
-    static void correctInventoryName(std::string& name);
-
-    //--------------------------------------------------------------------
-    // File Support
-    //   Implemented here so that a minimal information set can be transmitted
-    //   between simulator and viewer.
-    //--------------------------------------------------------------------
-
-<<<<<<< HEAD
-	virtual bool importLegacyStream(std::istream& input_stream);
-	virtual bool exportLegacyStream(std::ostream& output_stream, bool include_asset_key = true) const;
-
-	virtual void updateParentOnServer(bool) const;
-	virtual void updateServer(bool) const;
-=======
-    virtual BOOL importLegacyStream(std::istream& input_stream);
-    virtual BOOL exportLegacyStream(std::ostream& output_stream, BOOL include_asset_key = TRUE) const;
-
-    virtual void updateParentOnServer(BOOL) const;
-    virtual void updateServer(BOOL) const;
->>>>>>> e1623bb2
-
-    //--------------------------------------------------------------------
-    // Member Variables
-    //--------------------------------------------------------------------
-protected:
-    LLUUID mUUID;
-    LLUUID mParentUUID; // Parent category.  Root categories have LLUUID::NULL.
-    LLUUID mThumbnailUUID;
-    LLAssetType::EType mType;
-    std::string mName;
-    time_t mCreationDate; // seconds from 1/1/1970, UTC
-};
-
-//~~~~~~~~~~~~~~~~~~~~~~~~~~~~~~~~~~~~~~~~~~~~~~~~~~~~~~~~~~~~~~~~~~~~~~~~~~~~~
-// Class LLInventoryItem
-//
-//   An item in the current user's inventory.
-//~~~~~~~~~~~~~~~~~~~~~~~~~~~~~~~~~~~~~~~~~~~~~~~~~~~~~~~~~~~~~~~~~~~~~~~~~~~~~
-class LLInventoryItem : public LLInventoryObject
-{
-public:
-    typedef std::vector<LLPointer<LLInventoryItem> > item_array_t;
-
-    //--------------------------------------------------------------------
-    // Initialization
-    //--------------------------------------------------------------------
-public:
-    LLInventoryItem(const LLUUID& uuid,
-                    const LLUUID& parent_uuid,
-                    const LLPermissions& permissions,
-                    const LLUUID& asset_uuid,
-                    LLAssetType::EType type,
-                    LLInventoryType::EType inv_type,
-                    const std::string& name,
-                    const std::string& desc,
-                    const LLSaleInfo& sale_info,
-                    U32 flags,
-                    S32 creation_date_utc);
-    LLInventoryItem();
-    // Create a copy of an inventory item from a pointer to another item
-    // Note: Because InventoryItems are ref counted, reference copy (a = b)
-    // is prohibited
-    LLInventoryItem(const LLInventoryItem* other);
-    virtual void copyItem(const LLInventoryItem* other); // LLRefCount requires custom copy
-    void generateUUID() { mUUID.generate(); }
-protected:
-    ~LLInventoryItem(); // ref counted
-
-    //--------------------------------------------------------------------
-    // Accessors
-    //--------------------------------------------------------------------
-public:
-    virtual const LLUUID& getLinkedUUID() const;
-    virtual const LLPermissions& getPermissions() const;
-    virtual const LLUUID& getCreatorUUID() const;
-    virtual const LLUUID& getAssetUUID() const;
-    virtual const std::string& getDescription() const;
-    virtual const std::string& getActualDescription() const; // Does not follow links
-    virtual const LLSaleInfo& getSaleInfo() const;
-    virtual LLInventoryType::EType getInventoryType() const;
-    virtual U32 getFlags() const;
-    virtual time_t getCreationDate() const;
-    virtual U32 getCRC32() const; // really more of a checksum.
-
-    //--------------------------------------------------------------------
-    // Mutators
-    //   Will not call updateServer and will never fail
-    //   (though it may correct to sane values)
-    //--------------------------------------------------------------------
-public:
-    void setAssetUUID(const LLUUID& asset_id);
-    static void correctInventoryDescription(std::string& name);
-    void setDescription(const std::string& new_desc);
-    void setSaleInfo(const LLSaleInfo& sale_info);
-    void setPermissions(const LLPermissions& perm);
-    void setInventoryType(LLInventoryType::EType inv_type);
-    void setFlags(U32 flags);
-    void setCreator(const LLUUID& creator); // only used for calling cards
-
-    // Check for changes in permissions masks and sale info
-    // and set the corresponding bits in mFlags.
-    void accumulatePermissionSlamBits(const LLInventoryItem& old_item);
-
-    // Put this inventory item onto the current outgoing mesage.
-    // Assumes you have already called nextBlock().
-    virtual void packMessage(LLMessageSystem* msg) const;
-
-<<<<<<< HEAD
-	// Returns true if the inventory item came through the network correctly.
-	// Uses a simple crc check which is defeatable, but we want to detect 
-	// network mangling somehow.
-	virtual bool unpackMessage(LLMessageSystem* msg, const char* block, S32 block_num = 0);
-=======
-    // Returns TRUE if the inventory item came through the network correctly.
-    // Uses a simple crc check which is defeatable, but we want to detect
-    // network mangling somehow.
-    virtual BOOL unpackMessage(LLMessageSystem* msg, const char* block, S32 block_num = 0);
->>>>>>> e1623bb2
-
-    //--------------------------------------------------------------------
-    // File Support
-    //--------------------------------------------------------------------
-public:
-<<<<<<< HEAD
-	virtual bool importLegacyStream(std::istream& input_stream);
-	virtual bool exportLegacyStream(std::ostream& output_stream, bool include_asset_key = true) const;
-=======
-    virtual BOOL importLegacyStream(std::istream& input_stream);
-    virtual BOOL exportLegacyStream(std::ostream& output_stream, BOOL include_asset_key = TRUE) const;
->>>>>>> e1623bb2
-
-    //--------------------------------------------------------------------
-    // Helper Functions
-    //--------------------------------------------------------------------
-public:
-    LLSD asLLSD() const;
-    void asLLSD( LLSD& sd ) const;
-    bool fromLLSD(const LLSD& sd, bool is_new = true);
-
-    //--------------------------------------------------------------------
-    // Member Variables
-    //--------------------------------------------------------------------
-protected:
-    LLPermissions mPermissions;
-    LLUUID mAssetUUID;
-    std::string mDescription;
-    LLSaleInfo mSaleInfo;
-    LLInventoryType::EType mInventoryType;
-    U32 mFlags;
-};
-
-//~~~~~~~~~~~~~~~~~~~~~~~~~~~~~~~~~~~~~~~~~~~~~~~~~~~~~~~~~~~~~~~~~~~~~~~~~~~~~
-// Class LLInventoryCategory
-//
-//   A category/folder of inventory items. Users come with a set of default
-//   categories, and can create new ones as needed.
-//~~~~~~~~~~~~~~~~~~~~~~~~~~~~~~~~~~~~~~~~~~~~~~~~~~~~~~~~~~~~~~~~~~~~~~~~~~~~~
-class LLInventoryCategory : public LLInventoryObject
-{
-public:
-    typedef std::vector<LLPointer<LLInventoryCategory> > cat_array_t;
-
-    //--------------------------------------------------------------------
-    // Initialization
-    //--------------------------------------------------------------------
-public:
-    LLInventoryCategory(const LLUUID& uuid, const LLUUID& parent_uuid,
-                        LLFolderType::EType preferred_type,
-                        const std::string& name);
-    LLInventoryCategory();
-    LLInventoryCategory(const LLInventoryCategory* other);
-    void copyCategory(const LLInventoryCategory* other); // LLRefCount requires custom copy
-protected:
-    virtual ~LLInventoryCategory();
-
-    //--------------------------------------------------------------------
-    // Accessors And Mutators
-    //--------------------------------------------------------------------
-public:
-    LLFolderType::EType getPreferredType() const;
-    void setPreferredType(LLFolderType::EType type);
-    LLSD asLLSD() const;
-    LLSD asAISCreateCatLLSD() const;
-    bool fromLLSD(const LLSD& sd);
-
-    //--------------------------------------------------------------------
-    // Messaging
-    //--------------------------------------------------------------------
-public:
-    virtual void packMessage(LLMessageSystem* msg) const;
-    virtual void unpackMessage(LLMessageSystem* msg, const char* block, S32 block_num = 0);
-
-    //--------------------------------------------------------------------
-    // File Support
-    //--------------------------------------------------------------------
-public:
-<<<<<<< HEAD
-	virtual bool importLegacyStream(std::istream& input_stream);
-	virtual bool exportLegacyStream(std::ostream& output_stream, bool include_asset_key = true) const;
-=======
-    virtual BOOL importLegacyStream(std::istream& input_stream);
-    virtual BOOL exportLegacyStream(std::ostream& output_stream, BOOL include_asset_key = TRUE) const;
->>>>>>> e1623bb2
-
-    LLSD exportLLSD() const;
-    bool importLLSD(const LLSD& cat_data);
-    //--------------------------------------------------------------------
-    // Member Variables
-    //--------------------------------------------------------------------
-protected:
-    LLFolderType::EType mPreferredType; // Type that this category was "meant" to hold (although it may hold any type).
-};
-
-
-//-----------------------------------------------------------------------------
-// Convertors
-//
-//   These functions convert between structured data and an inventory
-//   item, appropriate for serialization.
-//-----------------------------------------------------------------------------
-LLSD ll_create_sd_from_inventory_item(LLPointer<LLInventoryItem> item);
-LLSD ll_create_sd_from_inventory_category(LLPointer<LLInventoryCategory> cat);
-LLPointer<LLInventoryCategory> ll_create_category_from_sd(const LLSD& sd_cat);
-
-#endif // LL_LLINVENTORY_H+/**
+ * @file llinventory.h
+ * @brief LLInventoryItem and LLInventoryCategory class declaration.
+ *
+ * $LicenseInfo:firstyear=2001&license=viewerlgpl$
+ * Second Life Viewer Source Code
+ * Copyright (C) 2010, Linden Research, Inc.
+ *
+ * This library is free software; you can redistribute it and/or
+ * modify it under the terms of the GNU Lesser General Public
+ * License as published by the Free Software Foundation;
+ * version 2.1 of the License only.
+ *
+ * This library is distributed in the hope that it will be useful,
+ * but WITHOUT ANY WARRANTY; without even the implied warranty of
+ * MERCHANTABILITY or FITNESS FOR A PARTICULAR PURPOSE.  See the GNU
+ * Lesser General Public License for more details.
+ *
+ * You should have received a copy of the GNU Lesser General Public
+ * License along with this library; if not, write to the Free Software
+ * Foundation, Inc., 51 Franklin Street, Fifth Floor, Boston, MA  02110-1301  USA
+ *
+ * Linden Research, Inc., 945 Battery Street, San Francisco, CA  94111  USA
+ * $/LicenseInfo$
+ */
+
+#ifndef LL_LLINVENTORY_H
+#define LL_LLINVENTORY_H
+
+#include "llfoldertype.h"
+#include "llinventorytype.h"
+#include "llpermissions.h"
+#include "llrefcount.h"
+#include "llsaleinfo.h"
+#include "llsd.h"
+#include "lluuid.h"
+#include "lltrace.h"
+
+class LLMessageSystem;
+
+//~~~~~~~~~~~~~~~~~~~~~~~~~~~~~~~~~~~~~~~~~~~~~~~~~~~~~~~~~~~~~~~~~~~~~~~~~~~~~
+// Class LLInventoryObject
+//
+//   Base class for anything in the user's inventory.   Handles the common code
+//   between items and categories.
+//~~~~~~~~~~~~~~~~~~~~~~~~~~~~~~~~~~~~~~~~~~~~~~~~~~~~~~~~~~~~~~~~~~~~~~~~~~~~~
+class LLInventoryObject : public LLRefCount
+{
+public:
+    typedef std::list<LLPointer<LLInventoryObject> > object_list_t;
+    typedef std::list<LLConstPointer<LLInventoryObject> > const_object_list_t;
+
+    //--------------------------------------------------------------------
+    // Initialization
+    //--------------------------------------------------------------------
+public:
+    LLInventoryObject();
+    LLInventoryObject(const LLUUID& uuid,
+                      const LLUUID& parent_uuid,
+                      LLAssetType::EType type,
+                      const std::string& name);
+    void copyObject(const LLInventoryObject* other); // LLRefCount requires custom copy
+protected:
+    virtual ~LLInventoryObject();
+
+    //--------------------------------------------------------------------
+    // Accessors
+    //--------------------------------------------------------------------
+public:
+    virtual const LLUUID& getUUID() const; // inventoryID that this item points to
+    virtual const LLUUID& getLinkedUUID() const; // inventoryID that this item points to, else this item's inventoryID
+    const LLUUID& getParentUUID() const;
+    virtual const LLUUID& getThumbnailUUID() const;
+    virtual const std::string& getName() const;
+    virtual LLAssetType::EType getType() const;
+    LLAssetType::EType getActualType() const; // bypasses indirection for linked items
+    bool getIsLinkType() const;
+    virtual time_t getCreationDate() const;
+
+    //--------------------------------------------------------------------
+    // Mutators
+    //   Will not call updateServer
+    //--------------------------------------------------------------------
+public:
+    void setUUID(const LLUUID& new_uuid);
+    virtual void rename(const std::string& new_name);
+    void setParent(const LLUUID& new_parent);
+    virtual void setThumbnailUUID(const LLUUID& thumbnail_uuid);
+    void setType(LLAssetType::EType type);
+    virtual void setCreationDate(time_t creation_date_utc); // only stored for items
+
+    // in place correction for inventory name string
+    static void correctInventoryName(std::string& name);
+
+    //--------------------------------------------------------------------
+    // File Support
+    //   Implemented here so that a minimal information set can be transmitted
+    //   between simulator and viewer.
+    //--------------------------------------------------------------------
+
+    virtual bool importLegacyStream(std::istream& input_stream);
+    virtual bool exportLegacyStream(std::ostream& output_stream, bool include_asset_key = true) const;
+
+    virtual void updateParentOnServer(bool) const;
+    virtual void updateServer(bool) const;
+
+    //--------------------------------------------------------------------
+    // Member Variables
+    //--------------------------------------------------------------------
+protected:
+    LLUUID mUUID;
+    LLUUID mParentUUID; // Parent category.  Root categories have LLUUID::NULL.
+    LLUUID mThumbnailUUID;
+    LLAssetType::EType mType;
+    std::string mName;
+    time_t mCreationDate; // seconds from 1/1/1970, UTC
+};
+
+//~~~~~~~~~~~~~~~~~~~~~~~~~~~~~~~~~~~~~~~~~~~~~~~~~~~~~~~~~~~~~~~~~~~~~~~~~~~~~
+// Class LLInventoryItem
+//
+//   An item in the current user's inventory.
+//~~~~~~~~~~~~~~~~~~~~~~~~~~~~~~~~~~~~~~~~~~~~~~~~~~~~~~~~~~~~~~~~~~~~~~~~~~~~~
+class LLInventoryItem : public LLInventoryObject
+{
+public:
+    typedef std::vector<LLPointer<LLInventoryItem> > item_array_t;
+
+    //--------------------------------------------------------------------
+    // Initialization
+    //--------------------------------------------------------------------
+public:
+    LLInventoryItem(const LLUUID& uuid,
+                    const LLUUID& parent_uuid,
+                    const LLPermissions& permissions,
+                    const LLUUID& asset_uuid,
+                    LLAssetType::EType type,
+                    LLInventoryType::EType inv_type,
+                    const std::string& name,
+                    const std::string& desc,
+                    const LLSaleInfo& sale_info,
+                    U32 flags,
+                    S32 creation_date_utc);
+    LLInventoryItem();
+    // Create a copy of an inventory item from a pointer to another item
+    // Note: Because InventoryItems are ref counted, reference copy (a = b)
+    // is prohibited
+    LLInventoryItem(const LLInventoryItem* other);
+    virtual void copyItem(const LLInventoryItem* other); // LLRefCount requires custom copy
+    void generateUUID() { mUUID.generate(); }
+protected:
+    ~LLInventoryItem(); // ref counted
+
+    //--------------------------------------------------------------------
+    // Accessors
+    //--------------------------------------------------------------------
+public:
+    virtual const LLUUID& getLinkedUUID() const;
+    virtual const LLPermissions& getPermissions() const;
+    virtual const LLUUID& getCreatorUUID() const;
+    virtual const LLUUID& getAssetUUID() const;
+    virtual const std::string& getDescription() const;
+    virtual const std::string& getActualDescription() const; // Does not follow links
+    virtual const LLSaleInfo& getSaleInfo() const;
+    virtual LLInventoryType::EType getInventoryType() const;
+    virtual U32 getFlags() const;
+    virtual time_t getCreationDate() const;
+    virtual U32 getCRC32() const; // really more of a checksum.
+
+    //--------------------------------------------------------------------
+    // Mutators
+    //   Will not call updateServer and will never fail
+    //   (though it may correct to sane values)
+    //--------------------------------------------------------------------
+public:
+    void setAssetUUID(const LLUUID& asset_id);
+    static void correctInventoryDescription(std::string& name);
+    void setDescription(const std::string& new_desc);
+    void setSaleInfo(const LLSaleInfo& sale_info);
+    void setPermissions(const LLPermissions& perm);
+    void setInventoryType(LLInventoryType::EType inv_type);
+    void setFlags(U32 flags);
+    void setCreator(const LLUUID& creator); // only used for calling cards
+
+    // Check for changes in permissions masks and sale info
+    // and set the corresponding bits in mFlags.
+    void accumulatePermissionSlamBits(const LLInventoryItem& old_item);
+
+    // Put this inventory item onto the current outgoing mesage.
+    // Assumes you have already called nextBlock().
+    virtual void packMessage(LLMessageSystem* msg) const;
+
+    // Returns true if the inventory item came through the network correctly.
+    // Uses a simple crc check which is defeatable, but we want to detect
+    // network mangling somehow.
+    virtual bool unpackMessage(LLMessageSystem* msg, const char* block, S32 block_num = 0);
+
+    //--------------------------------------------------------------------
+    // File Support
+    //--------------------------------------------------------------------
+public:
+    virtual bool importLegacyStream(std::istream& input_stream);
+    virtual bool exportLegacyStream(std::ostream& output_stream, bool include_asset_key = true) const;
+
+    //--------------------------------------------------------------------
+    // Helper Functions
+    //--------------------------------------------------------------------
+public:
+    LLSD asLLSD() const;
+    void asLLSD( LLSD& sd ) const;
+    bool fromLLSD(const LLSD& sd, bool is_new = true);
+
+    //--------------------------------------------------------------------
+    // Member Variables
+    //--------------------------------------------------------------------
+protected:
+    LLPermissions mPermissions;
+    LLUUID mAssetUUID;
+    std::string mDescription;
+    LLSaleInfo mSaleInfo;
+    LLInventoryType::EType mInventoryType;
+    U32 mFlags;
+};
+
+//~~~~~~~~~~~~~~~~~~~~~~~~~~~~~~~~~~~~~~~~~~~~~~~~~~~~~~~~~~~~~~~~~~~~~~~~~~~~~
+// Class LLInventoryCategory
+//
+//   A category/folder of inventory items. Users come with a set of default
+//   categories, and can create new ones as needed.
+//~~~~~~~~~~~~~~~~~~~~~~~~~~~~~~~~~~~~~~~~~~~~~~~~~~~~~~~~~~~~~~~~~~~~~~~~~~~~~
+class LLInventoryCategory : public LLInventoryObject
+{
+public:
+    typedef std::vector<LLPointer<LLInventoryCategory> > cat_array_t;
+
+    //--------------------------------------------------------------------
+    // Initialization
+    //--------------------------------------------------------------------
+public:
+    LLInventoryCategory(const LLUUID& uuid, const LLUUID& parent_uuid,
+                        LLFolderType::EType preferred_type,
+                        const std::string& name);
+    LLInventoryCategory();
+    LLInventoryCategory(const LLInventoryCategory* other);
+    void copyCategory(const LLInventoryCategory* other); // LLRefCount requires custom copy
+protected:
+    virtual ~LLInventoryCategory();
+
+    //--------------------------------------------------------------------
+    // Accessors And Mutators
+    //--------------------------------------------------------------------
+public:
+    LLFolderType::EType getPreferredType() const;
+    void setPreferredType(LLFolderType::EType type);
+    LLSD asLLSD() const;
+    LLSD asAISCreateCatLLSD() const;
+    bool fromLLSD(const LLSD& sd);
+
+    //--------------------------------------------------------------------
+    // Messaging
+    //--------------------------------------------------------------------
+public:
+    virtual void packMessage(LLMessageSystem* msg) const;
+    virtual void unpackMessage(LLMessageSystem* msg, const char* block, S32 block_num = 0);
+
+    //--------------------------------------------------------------------
+    // File Support
+    //--------------------------------------------------------------------
+public:
+    virtual bool importLegacyStream(std::istream& input_stream);
+    virtual bool exportLegacyStream(std::ostream& output_stream, bool include_asset_key = true) const;
+
+    LLSD exportLLSD() const;
+    bool importLLSD(const LLSD& cat_data);
+    //--------------------------------------------------------------------
+    // Member Variables
+    //--------------------------------------------------------------------
+protected:
+    LLFolderType::EType mPreferredType; // Type that this category was "meant" to hold (although it may hold any type).
+};
+
+
+//-----------------------------------------------------------------------------
+// Convertors
+//
+//   These functions convert between structured data and an inventory
+//   item, appropriate for serialization.
+//-----------------------------------------------------------------------------
+LLSD ll_create_sd_from_inventory_item(LLPointer<LLInventoryItem> item);
+LLSD ll_create_sd_from_inventory_category(LLPointer<LLInventoryCategory> cat);
+LLPointer<LLInventoryCategory> ll_create_category_from_sd(const LLSD& sd_cat);
+
+#endif // LL_LLINVENTORY_H