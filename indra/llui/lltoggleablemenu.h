/** 
 * @file lltoggleablemenu.h
 * @brief Menu toggled by a button press
 *
 * $LicenseInfo:firstyear=2009&license=viewerlgpl$
 * Second Life Viewer Source Code
 * Copyright (C) 2010, Linden Research, Inc.
 * 
 * This library is free software; you can redistribute it and/or
 * modify it under the terms of the GNU Lesser General Public
 * License as published by the Free Software Foundation;
 * version 2.1 of the License only.
 * 
 * This library is distributed in the hope that it will be useful,
 * but WITHOUT ANY WARRANTY; without even the implied warranty of
 * MERCHANTABILITY or FITNESS FOR A PARTICULAR PURPOSE.  See the GNU
 * Lesser General Public License for more details.
 * 
 * You should have received a copy of the GNU Lesser General Public
 * License along with this library; if not, write to the Free Software
 * Foundation, Inc., 51 Franklin Street, Fifth Floor, Boston, MA  02110-1301  USA
 * 
 * Linden Research, Inc., 945 Battery Street, San Francisco, CA  94111  USA
 * $/LicenseInfo$
 */

#ifndef LL_LLTOGGLEABLEMENU_H
#define LL_LLTOGGLEABLEMENU_H

#include "llmenugl.h"

class LLToggleableMenu : public LLMenuGL
{
public:
    //adding blank params to work around registration issue
    //where LLToggleableMenu was owning the LLMenuGL param
    //and menu.xml was never loaded
	struct Params : public LLInitParam::Block<Params, LLMenuGL::Params>
	{};
protected:
	LLToggleableMenu(const Params&);
	friend class LLUICtrlFactory;
public:
	~LLToggleableMenu();

	boost::signals2::connection setVisibilityChangeCallback( const commit_signal_t::slot_type& cb );

	virtual void handleVisibilityChange (BOOL curVisibilityIn);

	virtual bool addChild (LLView* view, S32 tab_group = 0);
<<<<<<< HEAD
	
=======

>>>>>>> e7c0f69c
	const LLRect& getButtonRect() const { return mButtonRect; }

	// Converts the given local button rect to a screen rect
	void setButtonRect(const LLRect& rect, LLView* current_view);
	void setButtonRect(LLView* current_view);

	// Returns "true" if menu was not closed by button click
	// and is not still visible. If menu is visible toggles
	// its visibility off.
	bool toggleVisibility();
	
	LLHandle<LLToggleableMenu> getHandle() { return getDerivedHandle<LLToggleableMenu>(); }

protected:
	bool mClosedByButtonClick;
	LLRect mButtonRect;
	commit_signal_t*	mVisibilityChangeSignal;
};

#endif // LL_LLTOGGLEABLEMENU_H<|MERGE_RESOLUTION|>--- conflicted
+++ resolved
@@ -48,11 +48,7 @@
 	virtual void handleVisibilityChange (BOOL curVisibilityIn);
 
 	virtual bool addChild (LLView* view, S32 tab_group = 0);
-<<<<<<< HEAD
-	
-=======
 
->>>>>>> e7c0f69c
 	const LLRect& getButtonRect() const { return mButtonRect; }
 
 	// Converts the given local button rect to a screen rect
