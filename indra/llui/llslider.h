--- conflicted
+++ resolved
@@ -1,155 +1,108 @@
-/**
- * @file llslider.h
- * @brief A simple slider with no label.
- *
- * $LicenseInfo:firstyear=2002&license=viewerlgpl$
- * Second Life Viewer Source Code
- * Copyright (C) 2010, Linden Research, Inc.
- *
- * This library is free software; you can redistribute it and/or
- * modify it under the terms of the GNU Lesser General Public
- * License as published by the Free Software Foundation;
- * version 2.1 of the License only.
- *
- * This library is distributed in the hope that it will be useful,
- * but WITHOUT ANY WARRANTY; without even the implied warranty of
- * MERCHANTABILITY or FITNESS FOR A PARTICULAR PURPOSE.  See the GNU
- * Lesser General Public License for more details.
- *
- * You should have received a copy of the GNU Lesser General Public
- * License along with this library; if not, write to the Free Software
- * Foundation, Inc., 51 Franklin Street, Fifth Floor, Boston, MA  02110-1301  USA
- *
- * Linden Research, Inc., 945 Battery Street, San Francisco, CA  94111  USA
- * $/LicenseInfo$
- */
-
-#ifndef LL_LLSLIDER_H
-#define LL_LLSLIDER_H
-
-#include "llf32uictrl.h"
-#include "v4color.h"
-#include "lluiimage.h"
-
-class LLSlider : public LLF32UICtrl
-{
-public:
-    struct Params : public LLInitParam::Block<Params, LLF32UICtrl::Params>
-    {
-        Optional<std::string> orientation;
-
-        Optional<LLUIColor> thumb_outline_color,
-                            thumb_center_color;
-
-        Optional<LLUIImage*>    thumb_image,
-                                thumb_image_pressed,
-                                thumb_image_disabled,
-                                track_image_horizontal,
-                                track_image_vertical,
-                                track_highlight_horizontal_image,
-                                track_highlight_vertical_image;
-
-        Optional<CommitCallbackParam>   mouse_down_callback,
-                                        mouse_up_callback;
-
-
-        Params();
-    };
-protected:
-    LLSlider(const Params&);
-    friend class LLUICtrlFactory;
-public:
-<<<<<<< HEAD
-	virtual ~LLSlider();
-	void			setValue( F32 value, bool from_event = false );
-    // overrides for LLF32UICtrl methods
-	virtual void	setValue(const LLSD& value )	{ setValue((F32)value.asReal(), true); }
-	
-	virtual void 	setMinValue(const LLSD& min_value) { setMinValue((F32)min_value.asReal()); }
-	virtual void 	setMaxValue(const LLSD& max_value) { setMaxValue((F32)max_value.asReal()); }
-	virtual void	setMinValue(F32 min_value) { LLF32UICtrl::setMinValue(min_value); updateThumbRect(); }
-	virtual void	setMaxValue(F32 max_value) { LLF32UICtrl::setMaxValue(max_value); updateThumbRect(); }
-
-	boost::signals2::connection setMouseDownCallback( const commit_signal_t::slot_type& cb );
-	boost::signals2::connection setMouseUpCallback(	const commit_signal_t::slot_type& cb );
-
-	virtual bool	handleHover(S32 x, S32 y, MASK mask);
-	virtual bool	handleMouseUp(S32 x, S32 y, MASK mask);
-	virtual bool	handleMouseDown(S32 x, S32 y, MASK mask);
-	virtual bool	handleKeyHere(KEY key, MASK mask);
-	virtual bool	handleScrollWheel(S32 x, S32 y, S32 clicks);
-	virtual void	draw();
-
-private:
-	void			setValueAndCommit(F32 value);
-	void			updateThumbRect();
-
-	bool			mVolumeSlider;
-	S32				mMouseOffset;
-	LLRect			mDragStartThumbRect;
-
-	LLPointer<LLUIImage>	mThumbImage;
-	LLPointer<LLUIImage>	mThumbImagePressed;
-	LLPointer<LLUIImage>	mThumbImageDisabled;
-	LLPointer<LLUIImage>	mTrackImageHorizontal;
-	LLPointer<LLUIImage>	mTrackImageVertical;
-	LLPointer<LLUIImage>	mTrackHighlightHorizontalImage;
-	LLPointer<LLUIImage>	mTrackHighlightVerticalImage;
-
-	const EOrientation	mOrientation;
-
-	LLRect		mThumbRect;
-	LLUIColor	mThumbOutlineColor;
-	LLUIColor	mThumbCenterColor;
-	
-	commit_signal_t*	mMouseDownSignal;
-	commit_signal_t*	mMouseUpSignal;
-=======
-    virtual ~LLSlider();
-    void            setValue( F32 value, BOOL from_event = FALSE );
-    // overrides for LLF32UICtrl methods
-    virtual void    setValue(const LLSD& value )    { setValue((F32)value.asReal(), TRUE); }
-
-    virtual void    setMinValue(const LLSD& min_value) { setMinValue((F32)min_value.asReal()); }
-    virtual void    setMaxValue(const LLSD& max_value) { setMaxValue((F32)max_value.asReal()); }
-    virtual void    setMinValue(F32 min_value) { LLF32UICtrl::setMinValue(min_value); updateThumbRect(); }
-    virtual void    setMaxValue(F32 max_value) { LLF32UICtrl::setMaxValue(max_value); updateThumbRect(); }
-
-    boost::signals2::connection setMouseDownCallback( const commit_signal_t::slot_type& cb );
-    boost::signals2::connection setMouseUpCallback( const commit_signal_t::slot_type& cb );
-
-    virtual BOOL    handleHover(S32 x, S32 y, MASK mask);
-    virtual BOOL    handleMouseUp(S32 x, S32 y, MASK mask);
-    virtual BOOL    handleMouseDown(S32 x, S32 y, MASK mask);
-    virtual BOOL    handleKeyHere(KEY key, MASK mask);
-    virtual BOOL    handleScrollWheel(S32 x, S32 y, S32 clicks);
-    virtual void    draw();
-
-private:
-    void            setValueAndCommit(F32 value);
-    void            updateThumbRect();
-
-    BOOL            mVolumeSlider;
-    S32             mMouseOffset;
-    LLRect          mDragStartThumbRect;
-
-    LLPointer<LLUIImage>    mThumbImage;
-    LLPointer<LLUIImage>    mThumbImagePressed;
-    LLPointer<LLUIImage>    mThumbImageDisabled;
-    LLPointer<LLUIImage>    mTrackImageHorizontal;
-    LLPointer<LLUIImage>    mTrackImageVertical;
-    LLPointer<LLUIImage>    mTrackHighlightHorizontalImage;
-    LLPointer<LLUIImage>    mTrackHighlightVerticalImage;
-
-    const EOrientation  mOrientation;
-
-    LLRect      mThumbRect;
-    LLUIColor   mThumbOutlineColor;
-    LLUIColor   mThumbCenterColor;
-
-    commit_signal_t*    mMouseDownSignal;
-    commit_signal_t*    mMouseUpSignal;
->>>>>>> e1623bb2
-};
-
-#endif  // LL_LLSLIDER_H+/**
+ * @file llslider.h
+ * @brief A simple slider with no label.
+ *
+ * $LicenseInfo:firstyear=2002&license=viewerlgpl$
+ * Second Life Viewer Source Code
+ * Copyright (C) 2010, Linden Research, Inc.
+ *
+ * This library is free software; you can redistribute it and/or
+ * modify it under the terms of the GNU Lesser General Public
+ * License as published by the Free Software Foundation;
+ * version 2.1 of the License only.
+ *
+ * This library is distributed in the hope that it will be useful,
+ * but WITHOUT ANY WARRANTY; without even the implied warranty of
+ * MERCHANTABILITY or FITNESS FOR A PARTICULAR PURPOSE.  See the GNU
+ * Lesser General Public License for more details.
+ *
+ * You should have received a copy of the GNU Lesser General Public
+ * License along with this library; if not, write to the Free Software
+ * Foundation, Inc., 51 Franklin Street, Fifth Floor, Boston, MA  02110-1301  USA
+ *
+ * Linden Research, Inc., 945 Battery Street, San Francisco, CA  94111  USA
+ * $/LicenseInfo$
+ */
+
+#ifndef LL_LLSLIDER_H
+#define LL_LLSLIDER_H
+
+#include "llf32uictrl.h"
+#include "v4color.h"
+#include "lluiimage.h"
+
+class LLSlider : public LLF32UICtrl
+{
+public:
+    struct Params : public LLInitParam::Block<Params, LLF32UICtrl::Params>
+    {
+        Optional<std::string> orientation;
+
+        Optional<LLUIColor> thumb_outline_color,
+                            thumb_center_color;
+
+        Optional<LLUIImage*>    thumb_image,
+                                thumb_image_pressed,
+                                thumb_image_disabled,
+                                track_image_horizontal,
+                                track_image_vertical,
+                                track_highlight_horizontal_image,
+                                track_highlight_vertical_image;
+
+        Optional<CommitCallbackParam>   mouse_down_callback,
+                                        mouse_up_callback;
+
+
+        Params();
+    };
+protected:
+    LLSlider(const Params&);
+    friend class LLUICtrlFactory;
+public:
+    virtual ~LLSlider();
+    void            setValue( F32 value, bool from_event = false );
+    // overrides for LLF32UICtrl methods
+    virtual void    setValue(const LLSD& value )    { setValue((F32)value.asReal(), true); }
+
+    virtual void    setMinValue(const LLSD& min_value) { setMinValue((F32)min_value.asReal()); }
+    virtual void    setMaxValue(const LLSD& max_value) { setMaxValue((F32)max_value.asReal()); }
+    virtual void    setMinValue(F32 min_value) { LLF32UICtrl::setMinValue(min_value); updateThumbRect(); }
+    virtual void    setMaxValue(F32 max_value) { LLF32UICtrl::setMaxValue(max_value); updateThumbRect(); }
+
+    boost::signals2::connection setMouseDownCallback( const commit_signal_t::slot_type& cb );
+    boost::signals2::connection setMouseUpCallback( const commit_signal_t::slot_type& cb );
+
+    virtual bool    handleHover(S32 x, S32 y, MASK mask);
+    virtual bool    handleMouseUp(S32 x, S32 y, MASK mask);
+    virtual bool    handleMouseDown(S32 x, S32 y, MASK mask);
+    virtual bool    handleKeyHere(KEY key, MASK mask);
+    virtual bool    handleScrollWheel(S32 x, S32 y, S32 clicks);
+    virtual void    draw();
+
+private:
+    void            setValueAndCommit(F32 value);
+    void            updateThumbRect();
+
+    bool            mVolumeSlider;
+    S32             mMouseOffset;
+    LLRect          mDragStartThumbRect;
+
+    LLPointer<LLUIImage>    mThumbImage;
+    LLPointer<LLUIImage>    mThumbImagePressed;
+    LLPointer<LLUIImage>    mThumbImageDisabled;
+    LLPointer<LLUIImage>    mTrackImageHorizontal;
+    LLPointer<LLUIImage>    mTrackImageVertical;
+    LLPointer<LLUIImage>    mTrackHighlightHorizontalImage;
+    LLPointer<LLUIImage>    mTrackHighlightVerticalImage;
+
+    const EOrientation  mOrientation;
+
+    LLRect      mThumbRect;
+    LLUIColor   mThumbOutlineColor;
+    LLUIColor   mThumbCenterColor;
+
+    commit_signal_t*    mMouseDownSignal;
+    commit_signal_t*    mMouseUpSignal;
+};
+
+#endif  // LL_LLSLIDER_H