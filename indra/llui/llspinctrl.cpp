--- conflicted
+++ resolved
@@ -1,656 +1,504 @@
-/**
- * @file llspinctrl.cpp
- * @brief LLSpinCtrl base class
- *
- * $LicenseInfo:firstyear=2001&license=viewerlgpl$
- * Second Life Viewer Source Code
- * Copyright (C) 2010, Linden Research, Inc.
- *
- * This library is free software; you can redistribute it and/or
- * modify it under the terms of the GNU Lesser General Public
- * License as published by the Free Software Foundation;
- * version 2.1 of the License only.
- *
- * This library is distributed in the hope that it will be useful,
- * but WITHOUT ANY WARRANTY; without even the implied warranty of
- * MERCHANTABILITY or FITNESS FOR A PARTICULAR PURPOSE.  See the GNU
- * Lesser General Public License for more details.
- *
- * You should have received a copy of the GNU Lesser General Public
- * License along with this library; if not, write to the Free Software
- * Foundation, Inc., 51 Franklin Street, Fifth Floor, Boston, MA  02110-1301  USA
- *
- * Linden Research, Inc., 945 Battery Street, San Francisco, CA  94111  USA
- * $/LicenseInfo$
- */
-
-#include "linden_common.h"
-
-#include "llspinctrl.h"
-
-#include "llgl.h"
-#include "llui.h"
-#include "lluiconstants.h"
-
-#include "llstring.h"
-#include "llfontgl.h"
-#include "lllineeditor.h"
-#include "llbutton.h"
-#include "lltextbox.h"
-#include "llkeyboard.h"
-#include "llmath.h"
-#include "llcontrol.h"
-#include "llfocusmgr.h"
-#include "llresmgr.h"
-#include "lluictrlfactory.h"
-
-const U32 MAX_STRING_LENGTH = 255;
-
-static LLDefaultChildRegistry::Register<LLSpinCtrl> r2("spinner");
-
-LLSpinCtrl::Params::Params()
-:   label_width("label_width"),
-    decimal_digits("decimal_digits"),
-    allow_text_entry("allow_text_entry", true),
-    allow_digits_only("allow_digits_only", false),
-    label_wrap("label_wrap", false),
-    text_enabled_color("text_enabled_color"),
-    text_disabled_color("text_disabled_color"),
-    up_button("up_button"),
-    down_button("down_button")
-{}
-
-LLSpinCtrl::LLSpinCtrl(const LLSpinCtrl::Params& p)
-<<<<<<< HEAD
-:	LLF32UICtrl(p),
-	mLabelBox(NULL),
-	mbHasBeenSet( false ),
-	mPrecision(p.decimal_digits),
-	mTextEnabledColor(p.text_enabled_color()),
-	mTextDisabledColor(p.text_disabled_color())
-=======
-:   LLF32UICtrl(p),
-    mLabelBox(NULL),
-    mbHasBeenSet( FALSE ),
-    mPrecision(p.decimal_digits),
-    mTextEnabledColor(p.text_enabled_color()),
-    mTextDisabledColor(p.text_disabled_color())
->>>>>>> e1623bb2
-{
-    static LLUICachedControl<S32> spinctrl_spacing ("UISpinctrlSpacing", 0);
-    static LLUICachedControl<S32> spinctrl_btn_width ("UISpinctrlBtnWidth", 0);
-    static LLUICachedControl<S32> spinctrl_btn_height ("UISpinctrlBtnHeight", 0);
-    S32 centered_top = getRect().getHeight();
-    S32 centered_bottom = getRect().getHeight() - 2 * spinctrl_btn_height;
-    S32 btn_left = 0;
-    // reserve space for spinner
-    S32 label_width = llclamp(p.label_width(), 0, llmax(0, getRect().getWidth() - 40));
-
-    // Label
-    if( !p.label().empty() )
-    {
-        LLRect label_rect( 0, centered_top, label_width, centered_bottom );
-        LLTextBox::Params params;
-        params.wrap(p.label_wrap);
-        params.name("SpinCtrl Label");
-        params.rect(label_rect);
-        params.initial_value(p.label());
-        if (p.font.isProvided())
-        {
-            params.font(p.font);
-        }
-        mLabelBox = LLUICtrlFactory::create<LLTextBox> (params);
-        addChild(mLabelBox);
-
-        btn_left += label_rect.mRight + spinctrl_spacing;
-    }
-
-    S32 btn_right = btn_left + spinctrl_btn_width;
-
-    // Spin buttons
-    LLButton::Params up_button_params(p.up_button);
-    up_button_params.rect = LLRect(btn_left, getRect().getHeight(), btn_right, getRect().getHeight() - spinctrl_btn_height);
-    // Click callback starts within the button and ends within the button,
-    // but LLSpinCtrl handles the action continuosly so subsribers needs to
-    // be informed about click ending even if outside view, use 'up' instead
-    up_button_params.mouse_up_callback.function(boost::bind(&LLSpinCtrl::onUpBtn, this, _2));
-    up_button_params.mouse_held_callback.function(boost::bind(&LLSpinCtrl::onUpBtn, this, _2));
-    up_button_params.commit_on_capture_lost = true;
-
-    mUpBtn = LLUICtrlFactory::create<LLButton>(up_button_params);
-    addChild(mUpBtn);
-
-    LLButton::Params down_button_params(p.down_button);
-    down_button_params.rect = LLRect(btn_left, getRect().getHeight() - spinctrl_btn_height, btn_right, getRect().getHeight() - 2 * spinctrl_btn_height);
-    down_button_params.mouse_up_callback.function(boost::bind(&LLSpinCtrl::onDownBtn, this, _2));
-    down_button_params.mouse_held_callback.function(boost::bind(&LLSpinCtrl::onDownBtn, this, _2));
-    down_button_params.commit_on_capture_lost = true;
-<<<<<<< HEAD
-	mDownBtn = LLUICtrlFactory::create<LLButton>(down_button_params);
-	addChild(mDownBtn);
-
-	LLRect editor_rect( btn_right + 1, centered_top, getRect().getWidth(), centered_bottom );
-	LLLineEditor::Params params;
-	params.name("SpinCtrl Editor");
-	params.rect(editor_rect);
-	if (p.font.isProvided())
-	{
-		params.font(p.font);
-	}
-	params.max_length.bytes(MAX_STRING_LENGTH);
-	params.commit_callback.function((boost::bind(&LLSpinCtrl::onEditorCommit, this, _2)));
-	
-	//*NOTE: allow entering of any chars for LLCalc, proper input will be evaluated on commit
-	
-	params.follows.flags(FOLLOWS_LEFT | FOLLOWS_BOTTOM);
-	mEditor = LLUICtrlFactory::create<LLLineEditor> (params);
-	mEditor->setFocusReceivedCallback( boost::bind(&LLSpinCtrl::onEditorGainFocus, _1, this ));
-	mEditor->setFocusLostCallback( boost::bind(&LLSpinCtrl::onEditorLostFocus, _1, this ));
-	if (p.allow_digits_only)
-	{
-		mEditor->setPrevalidateInput(LLTextValidate::validateNonNegativeS32NoSpace);
-	}
-	//RN: this seems to be a BAD IDEA, as it makes the editor behavior different when it has focus
-	// than when it doesn't.  Instead, if you always have to double click to select all the text, 
-	// it's easier to understand
-	//mEditor->setSelectAllonFocusReceived(true);
-	mEditor->setSelectAllonCommit(false);
-	addChild(mEditor);
-
-	updateEditor();
-	setUseBoundingRect( true );
-=======
-    mDownBtn = LLUICtrlFactory::create<LLButton>(down_button_params);
-    addChild(mDownBtn);
-
-    LLRect editor_rect( btn_right + 1, centered_top, getRect().getWidth(), centered_bottom );
-    LLLineEditor::Params params;
-    params.name("SpinCtrl Editor");
-    params.rect(editor_rect);
-    if (p.font.isProvided())
-    {
-        params.font(p.font);
-    }
-    params.max_length.bytes(MAX_STRING_LENGTH);
-    params.commit_callback.function((boost::bind(&LLSpinCtrl::onEditorCommit, this, _2)));
-
-    //*NOTE: allow entering of any chars for LLCalc, proper input will be evaluated on commit
-
-    params.follows.flags(FOLLOWS_LEFT | FOLLOWS_BOTTOM);
-    mEditor = LLUICtrlFactory::create<LLLineEditor> (params);
-    mEditor->setFocusReceivedCallback( boost::bind(&LLSpinCtrl::onEditorGainFocus, _1, this ));
-    mEditor->setFocusLostCallback( boost::bind(&LLSpinCtrl::onEditorLostFocus, _1, this ));
-    if (p.allow_digits_only)
-    {
-        mEditor->setPrevalidateInput(LLTextValidate::validateNonNegativeS32NoSpace);
-    }
-    //RN: this seems to be a BAD IDEA, as it makes the editor behavior different when it has focus
-    // than when it doesn't.  Instead, if you always have to double click to select all the text,
-    // it's easier to understand
-    //mEditor->setSelectAllonFocusReceived(TRUE);
-    mEditor->setSelectAllonCommit(FALSE);
-    addChild(mEditor);
-
-    updateEditor();
-    setUseBoundingRect( TRUE );
->>>>>>> e1623bb2
-}
-
-F32 clamp_precision(F32 value, S32 decimal_precision)
-{
-    // pow() isn't perfect
-
-    F64 clamped_value = value;
-    for (S32 i = 0; i < decimal_precision; i++)
-        clamped_value *= 10.0;
-
-    clamped_value = ll_round(clamped_value);
-
-    for (S32 i = 0; i < decimal_precision; i++)
-        clamped_value /= 10.0;
-
-    return (F32)clamped_value;
-}
-
-
-void LLSpinCtrl::onUpBtn( const LLSD& data )
-{
-    if( getEnabled() )
-    {
-        std::string text = mEditor->getText();
-        if( LLLineEditor::postvalidateFloat( text ) )
-        {
-
-            LLLocale locale(LLLocale::USER_LOCALE);
-            F32 cur_val = (F32) atof(text.c_str());
-
-            // use getValue()/setValue() to force reload from/to control
-            F32 val = cur_val + mIncrement;
-            val = clamp_precision(val, mPrecision);
-            val = llmin( val, mMaxValue );
-            if (val < mMinValue) val = mMinValue;
-            if (val > mMaxValue) val = mMaxValue;
-
-            F32 saved_val = (F32)getValue().asReal();
-            setValue(val);
-            if( mValidateSignal && !(*mValidateSignal)( this, val ) )
-            {
-                setValue( saved_val );
-                reportInvalidData();
-                updateEditor();
-                return;
-            }
-
-        updateEditor();
-        onCommit();
-        }
-    }
-}
-
-void LLSpinCtrl::onDownBtn( const LLSD& data )
-{
-    if( getEnabled() )
-    {
-        std::string text = mEditor->getText();
-        if( LLLineEditor::postvalidateFloat( text ) )
-        {
-
-            LLLocale locale(LLLocale::USER_LOCALE);
-            F32 cur_val = (F32) atof(text.c_str());
-
-            F32 val = cur_val - mIncrement;
-            val = clamp_precision(val, mPrecision);
-            val = llmax( val, mMinValue );
-
-            if (val < mMinValue) val = mMinValue;
-            if (val > mMaxValue) val = mMaxValue;
-
-            F32 saved_val = (F32)getValue().asReal();
-            setValue(val);
-            if( mValidateSignal && !(*mValidateSignal)( this, val ) )
-            {
-                setValue( saved_val );
-                reportInvalidData();
-                updateEditor();
-                return;
-            }
-
-            updateEditor();
-            onCommit();
-        }
-    }
-}
-
-// static
-void LLSpinCtrl::onEditorGainFocus( LLFocusableElement* caller, void *userdata )
-{
-    LLSpinCtrl* self = (LLSpinCtrl*) userdata;
-    llassert( caller == self->mEditor );
-
-    self->onFocusReceived();
-}
-
-// static
-void LLSpinCtrl::onEditorLostFocus( LLFocusableElement* caller, void *userdata )
-{
-    LLSpinCtrl* self = (LLSpinCtrl*) userdata;
-    llassert( caller == self->mEditor );
-
-    self->onFocusLost();
-
-    std::string text = self->mEditor->getText();
-
-    LLLocale locale(LLLocale::USER_LOCALE);
-    F32 val = (F32)atof(text.c_str());
-
-    F32 saved_val = self->getValueF32();
-    if (saved_val != val && !self->mEditor->isDirty())
-    {
-        // Editor was focused when value update arrived, string
-        // in editor is different from one in spin control.
-        // Since editor is not dirty, it won't commit, so either
-        // attempt to commit value from editor or revert to a more
-        // recent value from spin control
-        self->updateEditor();
-    }
-}
-
-void LLSpinCtrl::setValue(const LLSD& value )
-{
-<<<<<<< HEAD
-	F32 v = (F32)value.asReal();
-	if (getValueF32() != v || !mbHasBeenSet)
-	{
-		mbHasBeenSet = true;
-=======
-    F32 v = (F32)value.asReal();
-    if (getValueF32() != v || !mbHasBeenSet)
-    {
-        mbHasBeenSet = TRUE;
->>>>>>> e1623bb2
-        LLF32UICtrl::setValue(value);
-
-        if (!mEditor->hasFocus())
-        {
-            updateEditor();
-        }
-    }
-}
-
-//no matter if Editor has the focus, update the value
-void LLSpinCtrl::forceSetValue(const LLSD& value )
-{
-<<<<<<< HEAD
-	F32 v = (F32)value.asReal();
-	if (getValueF32() != v || !mbHasBeenSet)
-	{
-		mbHasBeenSet = true;
-=======
-    F32 v = (F32)value.asReal();
-    if (getValueF32() != v || !mbHasBeenSet)
-    {
-        mbHasBeenSet = TRUE;
->>>>>>> e1623bb2
-        LLF32UICtrl::setValue(value);
-
-        updateEditor();
-        mEditor->resetScrollPosition();
-    }
-}
-
-void LLSpinCtrl::clear()
-{
-<<<<<<< HEAD
-	setValue(mMinValue);
-	mEditor->clear();
-	mbHasBeenSet = false;
-=======
-    setValue(mMinValue);
-    mEditor->clear();
-    mbHasBeenSet = FALSE;
->>>>>>> e1623bb2
-}
-
-void LLSpinCtrl::updateLabelColor()
-{
-    if( mLabelBox )
-    {
-        mLabelBox->setColor( getEnabled() ? mTextEnabledColor.get() : mTextDisabledColor.get() );
-    }
-}
-
-void LLSpinCtrl::updateEditor()
-{
-    LLLocale locale(LLLocale::USER_LOCALE);
-
-    // Don't display very small negative valu   es as -0.000
-    F32 displayed_value = clamp_precision((F32)getValue().asReal(), mPrecision);
-
-//  if( S32( displayed_value * pow( 10, mPrecision ) ) == 0 )
-//  {
-//      displayed_value = 0.f;
-//  }
-
-    std::string format = llformat("%%.%df", mPrecision);
-    std::string text = llformat(format.c_str(), displayed_value);
-    mEditor->setText( text );
-}
-
-void LLSpinCtrl::onEditorCommit( const LLSD& data )
-{
-<<<<<<< HEAD
-	bool success = false;
-	
-	if( mEditor->evaluateFloat() )
-	{
-		std::string text = mEditor->getText();
-
-		LLLocale locale(LLLocale::USER_LOCALE);
-		F32 val = (F32) atof(text.c_str());
-
-		if (val < mMinValue) val = mMinValue;
-		if (val > mMaxValue) val = mMaxValue;
-
-		F32 saved_val = getValueF32();
-		setValue(val);
-		if( !mValidateSignal || (*mValidateSignal)( this, val ) )
-		{
-			success = true;
-			onCommit();
-		}
-		else
-		{
-			setValue(saved_val);
-		}
-	}
-	updateEditor();
-
-	if( success )
-	{
-		// We commited and clamped value
-		// try to display as much as possible
-		mEditor->resetScrollPosition();
-	}
-	else
-	{
-		reportInvalidData();		
-	}
-=======
-    BOOL success = FALSE;
-
-    if( mEditor->evaluateFloat() )
-    {
-        std::string text = mEditor->getText();
-
-        LLLocale locale(LLLocale::USER_LOCALE);
-        F32 val = (F32) atof(text.c_str());
-
-        if (val < mMinValue) val = mMinValue;
-        if (val > mMaxValue) val = mMaxValue;
-
-        F32 saved_val = getValueF32();
-        setValue(val);
-        if( !mValidateSignal || (*mValidateSignal)( this, val ) )
-        {
-            success = TRUE;
-            onCommit();
-        }
-        else
-        {
-            setValue(saved_val);
-        }
-    }
-    updateEditor();
-
-    if( success )
-    {
-        // We commited and clamped value
-        // try to display as much as possible
-        mEditor->resetScrollPosition();
-    }
-    else
-    {
-        reportInvalidData();
-    }
->>>>>>> e1623bb2
-}
-
-
-void LLSpinCtrl::forceEditorCommit()
-{
-    onEditorCommit( LLSD() );
-}
-
-
-void LLSpinCtrl::setFocus(bool b)
-{
-    LLUICtrl::setFocus( b );
-    mEditor->setFocus( b );
-}
-
-void LLSpinCtrl::setEnabled(bool b)
-{
-    LLView::setEnabled( b );
-    mEditor->setEnabled( b );
-    updateLabelColor();
-}
-
-
-void LLSpinCtrl::setTentative(bool b)
-{
-    mEditor->setTentative(b);
-    LLUICtrl::setTentative(b);
-}
-
-
-bool LLSpinCtrl::isMouseHeldDown() const
-{
-    return
-        mDownBtn->hasMouseCapture()
-        || mUpBtn->hasMouseCapture();
-}
-
-void LLSpinCtrl::onCommit()
-{
-<<<<<<< HEAD
-	setTentative(false);
-	setControlValue(getValueF32());
-	LLF32UICtrl::onCommit();
-=======
-    setTentative(FALSE);
-    setControlValue(getValueF32());
-    LLF32UICtrl::onCommit();
->>>>>>> e1623bb2
-}
-
-
-void LLSpinCtrl::setPrecision(S32 precision)
-{
-    if (precision < 0 || precision > 10)
-    {
-        LL_ERRS() << "LLSpinCtrl::setPrecision - precision out of range" << LL_ENDL;
-        return;
-    }
-
-    mPrecision = precision;
-    updateEditor();
-}
-
-void LLSpinCtrl::setLabel(const LLStringExplicit& label)
-{
-    if (mLabelBox)
-    {
-        mLabelBox->setText(label);
-    }
-    else
-    {
-        LL_WARNS() << "Attempting to set label on LLSpinCtrl constructed without one " << getName() << LL_ENDL;
-    }
-    updateLabelColor();
-}
-
-void LLSpinCtrl::setAllowEdit(bool allow_edit)
-{
-    mEditor->setEnabled(allow_edit);
-    mAllowEdit = allow_edit;
-}
-
-void LLSpinCtrl::onTabInto()
-{
-    mEditor->onTabInto();
-    LLF32UICtrl::onTabInto();
-}
-
-
-void LLSpinCtrl::reportInvalidData()
-{
-    make_ui_sound("UISndBadKeystroke");
-}
-
-bool LLSpinCtrl::handleScrollWheel(S32 x, S32 y, S32 clicks)
-{
-<<<<<<< HEAD
-	if( clicks > 0 )
-	{
-		while( clicks-- )
-		{
-			onDownBtn(getValue());
-		}
-	}
-	else
-	while( clicks++ )
-	{
-		onUpBtn(getValue());
-	}
-
-	return true;
-=======
-    if( clicks > 0 )
-    {
-        while( clicks-- )
-        {
-            onDownBtn(getValue());
-        }
-    }
-    else
-    while( clicks++ )
-    {
-        onUpBtn(getValue());
-    }
-
-    return TRUE;
->>>>>>> e1623bb2
-}
-
-bool LLSpinCtrl::handleKeyHere(KEY key, MASK mask)
-{
-<<<<<<< HEAD
-	if (mEditor->hasFocus())
-	{
-		if(key == KEY_ESCAPE)
-		{
-			// text editors don't support revert normally (due to user confusion)
-			// but not allowing revert on a spinner seems dangerous
-			updateEditor();
-			mEditor->resetScrollPosition();
-			mEditor->setFocus(false);
-			return true;
-		}
-		if(key == KEY_UP)
-		{
-			onUpBtn(getValue());
-			return true;
-		}
-		if(key == KEY_DOWN)
-		{
-			onDownBtn(getValue());
-			return true;
-		}
-	}
-	return false;
-=======
-    if (mEditor->hasFocus())
-    {
-        if(key == KEY_ESCAPE)
-        {
-            // text editors don't support revert normally (due to user confusion)
-            // but not allowing revert on a spinner seems dangerous
-            updateEditor();
-            mEditor->resetScrollPosition();
-            mEditor->setFocus(FALSE);
-            return TRUE;
-        }
-        if(key == KEY_UP)
-        {
-            onUpBtn(getValue());
-            return TRUE;
-        }
-        if(key == KEY_DOWN)
-        {
-            onDownBtn(getValue());
-            return TRUE;
-        }
-    }
-    return FALSE;
->>>>>>> e1623bb2
-}
+/**
+ * @file llspinctrl.cpp
+ * @brief LLSpinCtrl base class
+ *
+ * $LicenseInfo:firstyear=2001&license=viewerlgpl$
+ * Second Life Viewer Source Code
+ * Copyright (C) 2010, Linden Research, Inc.
+ *
+ * This library is free software; you can redistribute it and/or
+ * modify it under the terms of the GNU Lesser General Public
+ * License as published by the Free Software Foundation;
+ * version 2.1 of the License only.
+ *
+ * This library is distributed in the hope that it will be useful,
+ * but WITHOUT ANY WARRANTY; without even the implied warranty of
+ * MERCHANTABILITY or FITNESS FOR A PARTICULAR PURPOSE.  See the GNU
+ * Lesser General Public License for more details.
+ *
+ * You should have received a copy of the GNU Lesser General Public
+ * License along with this library; if not, write to the Free Software
+ * Foundation, Inc., 51 Franklin Street, Fifth Floor, Boston, MA  02110-1301  USA
+ *
+ * Linden Research, Inc., 945 Battery Street, San Francisco, CA  94111  USA
+ * $/LicenseInfo$
+ */
+
+#include "linden_common.h"
+
+#include "llspinctrl.h"
+
+#include "llgl.h"
+#include "llui.h"
+#include "lluiconstants.h"
+
+#include "llstring.h"
+#include "llfontgl.h"
+#include "lllineeditor.h"
+#include "llbutton.h"
+#include "lltextbox.h"
+#include "llkeyboard.h"
+#include "llmath.h"
+#include "llcontrol.h"
+#include "llfocusmgr.h"
+#include "llresmgr.h"
+#include "lluictrlfactory.h"
+
+const U32 MAX_STRING_LENGTH = 255;
+
+static LLDefaultChildRegistry::Register<LLSpinCtrl> r2("spinner");
+
+LLSpinCtrl::Params::Params()
+:   label_width("label_width"),
+    decimal_digits("decimal_digits"),
+    allow_text_entry("allow_text_entry", true),
+    allow_digits_only("allow_digits_only", false),
+    label_wrap("label_wrap", false),
+    text_enabled_color("text_enabled_color"),
+    text_disabled_color("text_disabled_color"),
+    up_button("up_button"),
+    down_button("down_button")
+{}
+
+LLSpinCtrl::LLSpinCtrl(const LLSpinCtrl::Params& p)
+:   LLF32UICtrl(p),
+    mLabelBox(NULL),
+    mbHasBeenSet( false ),
+    mPrecision(p.decimal_digits),
+    mTextEnabledColor(p.text_enabled_color()),
+    mTextDisabledColor(p.text_disabled_color())
+{
+    static LLUICachedControl<S32> spinctrl_spacing ("UISpinctrlSpacing", 0);
+    static LLUICachedControl<S32> spinctrl_btn_width ("UISpinctrlBtnWidth", 0);
+    static LLUICachedControl<S32> spinctrl_btn_height ("UISpinctrlBtnHeight", 0);
+    S32 centered_top = getRect().getHeight();
+    S32 centered_bottom = getRect().getHeight() - 2 * spinctrl_btn_height;
+    S32 btn_left = 0;
+    // reserve space for spinner
+    S32 label_width = llclamp(p.label_width(), 0, llmax(0, getRect().getWidth() - 40));
+
+    // Label
+    if( !p.label().empty() )
+    {
+        LLRect label_rect( 0, centered_top, label_width, centered_bottom );
+        LLTextBox::Params params;
+        params.wrap(p.label_wrap);
+        params.name("SpinCtrl Label");
+        params.rect(label_rect);
+        params.initial_value(p.label());
+        if (p.font.isProvided())
+        {
+            params.font(p.font);
+        }
+        mLabelBox = LLUICtrlFactory::create<LLTextBox> (params);
+        addChild(mLabelBox);
+
+        btn_left += label_rect.mRight + spinctrl_spacing;
+    }
+
+    S32 btn_right = btn_left + spinctrl_btn_width;
+
+    // Spin buttons
+    LLButton::Params up_button_params(p.up_button);
+    up_button_params.rect = LLRect(btn_left, getRect().getHeight(), btn_right, getRect().getHeight() - spinctrl_btn_height);
+    // Click callback starts within the button and ends within the button,
+    // but LLSpinCtrl handles the action continuosly so subsribers needs to
+    // be informed about click ending even if outside view, use 'up' instead
+    up_button_params.mouse_up_callback.function(boost::bind(&LLSpinCtrl::onUpBtn, this, _2));
+    up_button_params.mouse_held_callback.function(boost::bind(&LLSpinCtrl::onUpBtn, this, _2));
+    up_button_params.commit_on_capture_lost = true;
+
+    mUpBtn = LLUICtrlFactory::create<LLButton>(up_button_params);
+    addChild(mUpBtn);
+
+    LLButton::Params down_button_params(p.down_button);
+    down_button_params.rect = LLRect(btn_left, getRect().getHeight() - spinctrl_btn_height, btn_right, getRect().getHeight() - 2 * spinctrl_btn_height);
+    down_button_params.mouse_up_callback.function(boost::bind(&LLSpinCtrl::onDownBtn, this, _2));
+    down_button_params.mouse_held_callback.function(boost::bind(&LLSpinCtrl::onDownBtn, this, _2));
+    down_button_params.commit_on_capture_lost = true;
+    mDownBtn = LLUICtrlFactory::create<LLButton>(down_button_params);
+    addChild(mDownBtn);
+
+    LLRect editor_rect( btn_right + 1, centered_top, getRect().getWidth(), centered_bottom );
+    LLLineEditor::Params params;
+    params.name("SpinCtrl Editor");
+    params.rect(editor_rect);
+    if (p.font.isProvided())
+    {
+        params.font(p.font);
+    }
+    params.max_length.bytes(MAX_STRING_LENGTH);
+    params.commit_callback.function((boost::bind(&LLSpinCtrl::onEditorCommit, this, _2)));
+
+    //*NOTE: allow entering of any chars for LLCalc, proper input will be evaluated on commit
+
+    params.follows.flags(FOLLOWS_LEFT | FOLLOWS_BOTTOM);
+    mEditor = LLUICtrlFactory::create<LLLineEditor> (params);
+    mEditor->setFocusReceivedCallback( boost::bind(&LLSpinCtrl::onEditorGainFocus, _1, this ));
+    mEditor->setFocusLostCallback( boost::bind(&LLSpinCtrl::onEditorLostFocus, _1, this ));
+    if (p.allow_digits_only)
+    {
+        mEditor->setPrevalidateInput(LLTextValidate::validateNonNegativeS32NoSpace);
+    }
+    //RN: this seems to be a BAD IDEA, as it makes the editor behavior different when it has focus
+    // than when it doesn't.  Instead, if you always have to double click to select all the text,
+    // it's easier to understand
+    //mEditor->setSelectAllonFocusReceived(true);
+    mEditor->setSelectAllonCommit(false);
+    addChild(mEditor);
+
+    updateEditor();
+    setUseBoundingRect( true );
+}
+
+F32 clamp_precision(F32 value, S32 decimal_precision)
+{
+    // pow() isn't perfect
+
+    F64 clamped_value = value;
+    for (S32 i = 0; i < decimal_precision; i++)
+        clamped_value *= 10.0;
+
+    clamped_value = ll_round(clamped_value);
+
+    for (S32 i = 0; i < decimal_precision; i++)
+        clamped_value /= 10.0;
+
+    return (F32)clamped_value;
+}
+
+
+void LLSpinCtrl::onUpBtn( const LLSD& data )
+{
+    if( getEnabled() )
+    {
+        std::string text = mEditor->getText();
+        if( LLLineEditor::postvalidateFloat( text ) )
+        {
+
+            LLLocale locale(LLLocale::USER_LOCALE);
+            F32 cur_val = (F32) atof(text.c_str());
+
+            // use getValue()/setValue() to force reload from/to control
+            F32 val = cur_val + mIncrement;
+            val = clamp_precision(val, mPrecision);
+            val = llmin( val, mMaxValue );
+            if (val < mMinValue) val = mMinValue;
+            if (val > mMaxValue) val = mMaxValue;
+
+            F32 saved_val = (F32)getValue().asReal();
+            setValue(val);
+            if( mValidateSignal && !(*mValidateSignal)( this, val ) )
+            {
+                setValue( saved_val );
+                reportInvalidData();
+                updateEditor();
+                return;
+            }
+
+        updateEditor();
+        onCommit();
+        }
+    }
+}
+
+void LLSpinCtrl::onDownBtn( const LLSD& data )
+{
+    if( getEnabled() )
+    {
+        std::string text = mEditor->getText();
+        if( LLLineEditor::postvalidateFloat( text ) )
+        {
+
+            LLLocale locale(LLLocale::USER_LOCALE);
+            F32 cur_val = (F32) atof(text.c_str());
+
+            F32 val = cur_val - mIncrement;
+            val = clamp_precision(val, mPrecision);
+            val = llmax( val, mMinValue );
+
+            if (val < mMinValue) val = mMinValue;
+            if (val > mMaxValue) val = mMaxValue;
+
+            F32 saved_val = (F32)getValue().asReal();
+            setValue(val);
+            if( mValidateSignal && !(*mValidateSignal)( this, val ) )
+            {
+                setValue( saved_val );
+                reportInvalidData();
+                updateEditor();
+                return;
+            }
+
+            updateEditor();
+            onCommit();
+        }
+    }
+}
+
+// static
+void LLSpinCtrl::onEditorGainFocus( LLFocusableElement* caller, void *userdata )
+{
+    LLSpinCtrl* self = (LLSpinCtrl*) userdata;
+    llassert( caller == self->mEditor );
+
+    self->onFocusReceived();
+}
+
+// static
+void LLSpinCtrl::onEditorLostFocus( LLFocusableElement* caller, void *userdata )
+{
+    LLSpinCtrl* self = (LLSpinCtrl*) userdata;
+    llassert( caller == self->mEditor );
+
+    self->onFocusLost();
+
+    std::string text = self->mEditor->getText();
+
+    LLLocale locale(LLLocale::USER_LOCALE);
+    F32 val = (F32)atof(text.c_str());
+
+    F32 saved_val = self->getValueF32();
+    if (saved_val != val && !self->mEditor->isDirty())
+    {
+        // Editor was focused when value update arrived, string
+        // in editor is different from one in spin control.
+        // Since editor is not dirty, it won't commit, so either
+        // attempt to commit value from editor or revert to a more
+        // recent value from spin control
+        self->updateEditor();
+    }
+}
+
+void LLSpinCtrl::setValue(const LLSD& value )
+{
+    F32 v = (F32)value.asReal();
+    if (getValueF32() != v || !mbHasBeenSet)
+    {
+        mbHasBeenSet = true;
+        LLF32UICtrl::setValue(value);
+
+        if (!mEditor->hasFocus())
+        {
+            updateEditor();
+        }
+    }
+}
+
+//no matter if Editor has the focus, update the value
+void LLSpinCtrl::forceSetValue(const LLSD& value )
+{
+    F32 v = (F32)value.asReal();
+    if (getValueF32() != v || !mbHasBeenSet)
+    {
+        mbHasBeenSet = true;
+        LLF32UICtrl::setValue(value);
+
+        updateEditor();
+        mEditor->resetScrollPosition();
+    }
+}
+
+void LLSpinCtrl::clear()
+{
+    setValue(mMinValue);
+    mEditor->clear();
+    mbHasBeenSet = false;
+}
+
+void LLSpinCtrl::updateLabelColor()
+{
+    if( mLabelBox )
+    {
+        mLabelBox->setColor( getEnabled() ? mTextEnabledColor.get() : mTextDisabledColor.get() );
+    }
+}
+
+void LLSpinCtrl::updateEditor()
+{
+    LLLocale locale(LLLocale::USER_LOCALE);
+
+    // Don't display very small negative valu   es as -0.000
+    F32 displayed_value = clamp_precision((F32)getValue().asReal(), mPrecision);
+
+//  if( S32( displayed_value * pow( 10, mPrecision ) ) == 0 )
+//  {
+//      displayed_value = 0.f;
+//  }
+
+    std::string format = llformat("%%.%df", mPrecision);
+    std::string text = llformat(format.c_str(), displayed_value);
+    mEditor->setText( text );
+}
+
+void LLSpinCtrl::onEditorCommit( const LLSD& data )
+{
+    bool success = false;
+
+    if( mEditor->evaluateFloat() )
+    {
+        std::string text = mEditor->getText();
+
+        LLLocale locale(LLLocale::USER_LOCALE);
+        F32 val = (F32) atof(text.c_str());
+
+        if (val < mMinValue) val = mMinValue;
+        if (val > mMaxValue) val = mMaxValue;
+
+        F32 saved_val = getValueF32();
+        setValue(val);
+        if( !mValidateSignal || (*mValidateSignal)( this, val ) )
+        {
+            success = true;
+            onCommit();
+        }
+        else
+        {
+            setValue(saved_val);
+        }
+    }
+    updateEditor();
+
+    if( success )
+    {
+        // We commited and clamped value
+        // try to display as much as possible
+        mEditor->resetScrollPosition();
+    }
+    else
+    {
+        reportInvalidData();
+    }
+}
+
+
+void LLSpinCtrl::forceEditorCommit()
+{
+    onEditorCommit( LLSD() );
+}
+
+
+void LLSpinCtrl::setFocus(bool b)
+{
+    LLUICtrl::setFocus( b );
+    mEditor->setFocus( b );
+}
+
+void LLSpinCtrl::setEnabled(bool b)
+{
+    LLView::setEnabled( b );
+    mEditor->setEnabled( b );
+    updateLabelColor();
+}
+
+
+void LLSpinCtrl::setTentative(bool b)
+{
+    mEditor->setTentative(b);
+    LLUICtrl::setTentative(b);
+}
+
+
+bool LLSpinCtrl::isMouseHeldDown() const
+{
+    return
+        mDownBtn->hasMouseCapture()
+        || mUpBtn->hasMouseCapture();
+}
+
+void LLSpinCtrl::onCommit()
+{
+    setTentative(false);
+    setControlValue(getValueF32());
+    LLF32UICtrl::onCommit();
+}
+
+
+void LLSpinCtrl::setPrecision(S32 precision)
+{
+    if (precision < 0 || precision > 10)
+    {
+        LL_ERRS() << "LLSpinCtrl::setPrecision - precision out of range" << LL_ENDL;
+        return;
+    }
+
+    mPrecision = precision;
+    updateEditor();
+}
+
+void LLSpinCtrl::setLabel(const LLStringExplicit& label)
+{
+    if (mLabelBox)
+    {
+        mLabelBox->setText(label);
+    }
+    else
+    {
+        LL_WARNS() << "Attempting to set label on LLSpinCtrl constructed without one " << getName() << LL_ENDL;
+    }
+    updateLabelColor();
+}
+
+void LLSpinCtrl::setAllowEdit(bool allow_edit)
+{
+    mEditor->setEnabled(allow_edit);
+    mAllowEdit = allow_edit;
+}
+
+void LLSpinCtrl::onTabInto()
+{
+    mEditor->onTabInto();
+    LLF32UICtrl::onTabInto();
+}
+
+
+void LLSpinCtrl::reportInvalidData()
+{
+    make_ui_sound("UISndBadKeystroke");
+}
+
+bool LLSpinCtrl::handleScrollWheel(S32 x, S32 y, S32 clicks)
+{
+    if( clicks > 0 )
+    {
+        while( clicks-- )
+        {
+            onDownBtn(getValue());
+        }
+    }
+    else
+    while( clicks++ )
+    {
+        onUpBtn(getValue());
+    }
+
+    return true;
+}
+
+bool LLSpinCtrl::handleKeyHere(KEY key, MASK mask)
+{
+    if (mEditor->hasFocus())
+    {
+        if(key == KEY_ESCAPE)
+        {
+            // text editors don't support revert normally (due to user confusion)
+            // but not allowing revert on a spinner seems dangerous
+            updateEditor();
+            mEditor->resetScrollPosition();
+            mEditor->setFocus(false);
+            return true;
+        }
+        if(key == KEY_UP)
+        {
+            onUpBtn(getValue());
+            return true;
+        }
+        if(key == KEY_DOWN)
+        {
+            onDownBtn(getValue());
+            return true;
+        }
+    }
+    return false;
+}
+