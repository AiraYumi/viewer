/**
 * @file lltimectrl.h
 * @brief Time control
 *
 * $LicenseInfo:firstyear=2002&license=viewerlgpl$
 * Second Life Viewer Source Code
 * Copyright (C) 2011, Linden Research, Inc.
 *
 * This library is free software; you can redistribute it and/or
 * modify it under the terms of the GNU Lesser General Public
 * License as published by the Free Software Foundation;
 * version 2.1 of the License only.
 *
 * This library is distributed in the hope that it will be useful,
 * but WITHOUT ANY WARRANTY; without even the implied warranty of
 * MERCHANTABILITY or FITNESS FOR A PARTICULAR PURPOSE.  See the GNU
 * Lesser General Public License for more details.
 *
 * You should have received a copy of the GNU Lesser General Public
 * License along with this library; if not, write to the Free Software
 * Foundation, Inc., 51 Franklin Street, Fifth Floor, Boston, MA  02110-1301  USA
 *
 * Linden Research, Inc., 945 Battery Street, San Francisco, CA  94111  USA
 * $/LicenseInfo$
 */

#ifndef LLTIMECTRL_H_
#define LLTIMECTRL_H_

#include "stdtypes.h"
#include "llbutton.h"
#include "v4color.h"
#include "llrect.h"

class LLLineEditor;

class LLTimeCtrl
: public LLUICtrl
{
    LOG_CLASS(LLTimeCtrl);
public:
    struct Params : public LLInitParam::Block<Params, LLUICtrl::Params>
    {
        Optional<S32> label_width;
        Optional<S32> snap_to;
        Optional<bool> allow_text_entry;

        Optional<LLUIColor> text_enabled_color;
        Optional<LLUIColor> text_disabled_color;

        Optional<LLButton::Params> up_button;
        Optional<LLButton::Params> down_button;

        Params();
    };

    F32 getTime24() const;      // 0.0 - 24.0
    U32 getHours24() const;     // 0 - 23
    U32 getMinutes() const;     // 0 - 59

    void setTime24(F32 time);   // 0.0 - 23.98(3)

<<<<<<< HEAD
protected:
    LLTimeCtrl(const Params&);
    friend class LLUICtrlFactory;

private:

    enum EDayPeriod
    {
        AM,
        PM
    };

    enum EEditingPart
    {
        HOURS,
        MINUTES,
        DAYPART,
        NONE
    };

    virtual void    onFocusLost();
    virtual BOOL    handleKeyHere(KEY key, MASK mask);

    void    onUpBtn();
    void    onDownBtn();
    void    onTextEntry(LLLineEditor* line_editor);

    bool    isTimeStringValid(const LLWString& wstr);

    void increaseMinutes();
    void increaseHours();

    void decreaseMinutes();
    void decreaseHours();

    bool isPM() const;
    void switchDayPeriod();

    void updateText();

    EEditingPart getEditingPart();

    static std::string getHoursString(const std::string& str);
    static std::string getMinutesString(const std::string& str);
    static std::string getAMPMString(const std::string& str);

    static bool isHoursStringValid(const std::string& str);
    static bool isMinutesStringValid(const std::string& str);
    static bool isPMAMStringValid(const std::string& str);

    static U32      parseHours(const std::string& str);
    static U32      parseMinutes(const std::string& str);
    static bool     parseAMPM(const std::string& str);
=======
    static std::string getHoursString(const std::string& str);
    static std::string getMinutesString(const std::string& str);
    static std::string getAMPMString(const std::string& str);

    static bool isHoursStringValid(const std::string& str);
    static bool isMinutesStringValid(const std::string& str);
    static bool isPMAMStringValid(const std::string& str);

    static U32  parseHours(const std::string& str);
    static U32  parseMinutes(const std::string& str);
    static bool parseAMPM(const std::string& str);

protected:
    LLTimeCtrl(const Params&);
    friend class LLUICtrlFactory;

private:

    enum EDayPeriod
    {
        AM,
        PM
    };

    enum EEditingPart
    {
        HOURS,
        MINUTES,
        DAYPART,
        NONE
    };

    virtual void    onFocusLost();
    virtual BOOL    handleKeyHere(KEY key, MASK mask);

    void    onUpBtn();
    void    onDownBtn();
    void    onTextEntry(LLLineEditor* line_editor);

    void increaseMinutes();
    void increaseHours();

    void decreaseMinutes();
    void decreaseHours();

    bool isPM() const;
    void switchDayPeriod();

    void updateText();

    EEditingPart getEditingPart();
>>>>>>> 33ad8db7

    class LLTextBox*    mLabelBox;

    class LLLineEditor* mEditor;
    LLUIColor           mTextEnabledColor;
    LLUIColor           mTextDisabledColor;

    class LLButton*     mUpBtn;
    class LLButton*     mDownBtn;

    U32             mTime;              // minutes since midnight: 0 - 1439
    U32             mSnapToMin;         // interval in minutes to snap to

    BOOL            mAllowEdit;
};
#endif /* LLTIMECTRL_H_ */<|MERGE_RESOLUTION|>--- conflicted
+++ resolved
@@ -60,61 +60,6 @@
 
     void setTime24(F32 time);   // 0.0 - 23.98(3)
 
-<<<<<<< HEAD
-protected:
-    LLTimeCtrl(const Params&);
-    friend class LLUICtrlFactory;
-
-private:
-
-    enum EDayPeriod
-    {
-        AM,
-        PM
-    };
-
-    enum EEditingPart
-    {
-        HOURS,
-        MINUTES,
-        DAYPART,
-        NONE
-    };
-
-    virtual void    onFocusLost();
-    virtual BOOL    handleKeyHere(KEY key, MASK mask);
-
-    void    onUpBtn();
-    void    onDownBtn();
-    void    onTextEntry(LLLineEditor* line_editor);
-
-    bool    isTimeStringValid(const LLWString& wstr);
-
-    void increaseMinutes();
-    void increaseHours();
-
-    void decreaseMinutes();
-    void decreaseHours();
-
-    bool isPM() const;
-    void switchDayPeriod();
-
-    void updateText();
-
-    EEditingPart getEditingPart();
-
-    static std::string getHoursString(const std::string& str);
-    static std::string getMinutesString(const std::string& str);
-    static std::string getAMPMString(const std::string& str);
-
-    static bool isHoursStringValid(const std::string& str);
-    static bool isMinutesStringValid(const std::string& str);
-    static bool isPMAMStringValid(const std::string& str);
-
-    static U32      parseHours(const std::string& str);
-    static U32      parseMinutes(const std::string& str);
-    static bool     parseAMPM(const std::string& str);
-=======
     static std::string getHoursString(const std::string& str);
     static std::string getMinutesString(const std::string& str);
     static std::string getAMPMString(const std::string& str);
@@ -166,7 +111,6 @@
     void updateText();
 
     EEditingPart getEditingPart();
->>>>>>> 33ad8db7
 
     class LLTextBox*    mLabelBox;
 
