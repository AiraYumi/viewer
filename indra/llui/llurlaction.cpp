--- conflicted
+++ resolved
@@ -158,21 +158,6 @@
 	}
 }
 
-<<<<<<< HEAD
-void LLUrlAction::sendIM(std::string url)
-{
-	LLURI uri(url);
-	LLSD path_array = uri.pathArray();
-	if (path_array.size() == 4)
-	{
-		std::string id_str = path_array.get(2).asString();
-		if (LLUUID::validate(id_str))
-		{
-			executeSLURL("secondlife:///app/agent/" + id_str + "/im");
-		}
-	}
-}
-=======
 std::string LLUrlAction::getUserID(std::string url)
 {
 	LLURI uri(url);
@@ -202,4 +187,3 @@
 		executeSLURL("secondlife:///app/agent/" + id_str + "/requestfriend");
 	}
 }
->>>>>>> 680bea66
