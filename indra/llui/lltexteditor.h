--- conflicted
+++ resolved
@@ -139,23 +139,14 @@
     virtual void    pastePrimary();
     virtual bool    canPastePrimary() const;
 
-<<<<<<< HEAD
     virtual void    doDelete();
     virtual bool    canDoDelete() const;
     virtual void    selectAll();
     virtual bool    canSelectAll()  const;
+    virtual void    deselect();
 
     void            selectByCursorPosition(S32 prev_cursor_pos, S32 next_cursor_pos);
-=======
-	virtual void	doDelete();
-	virtual BOOL	canDoDelete() const;
-	virtual void	selectAll();
-	virtual BOOL	canSelectAll()	const;
-    virtual void	deselect();
-
-	void 			selectByCursorPosition(S32 prev_cursor_pos, S32 next_cursor_pos);
-    void 			setSelectAllOnFocusReceived(bool b);
->>>>>>> 15908fd3
+    void            setSelectAllOnFocusReceived(bool b);
 
     virtual bool    canLoadOrSaveToFile();
 
@@ -347,23 +338,14 @@
     bool            mCommitOnFocusLost;
     bool            mTakesFocus;
 
-<<<<<<< HEAD
     bool            mAllowEmbeddedItems;
     bool            mShowContextMenu;
     bool            mShowEmojiHelper;
     bool            mEnableTooltipPaste;
     bool            mPassDelete;
     bool            mKeepSelectionOnReturn; // disabling of removing selected text after pressing of Enter
-=======
-	BOOL			mAllowEmbeddedItems;
-	bool			mShowContextMenu;
-	bool			mShowEmojiHelper;
-	bool			mEnableTooltipPaste;
-	bool			mPassDelete;
-	bool			mKeepSelectionOnReturn;	// disabling of removing selected text after pressing of Enter
-    bool			mSelectAllOnFocusReceived;
-    bool			mSelectedOnFocusReceived;
->>>>>>> 15908fd3
+    bool            mSelectAllOnFocusReceived;
+    bool            mSelectedOnFocusReceived;
 
     LLUUID          mSourceID;
 
