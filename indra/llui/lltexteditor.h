--- conflicted
+++ resolved
@@ -250,13 +250,9 @@
     // Undoable operations
     void            addChar(llwchar c); // at mCursorPos
     S32             addChar(S32 pos, llwchar wc);
-<<<<<<< HEAD
 public:
-    void            addLineBreakChar(BOOL group_together = FALSE);
+    void            addLineBreakChar(bool group_together = false);
 protected:
-=======
-    void            addLineBreakChar(bool group_together = false);
->>>>>>> 35efadf7
     S32             overwriteChar(S32 pos, llwchar wc);
     void            removeChar();
     S32             removeChar(S32 pos);
