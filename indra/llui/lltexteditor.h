--- conflicted
+++ resolved
@@ -141,12 +141,8 @@
     virtual void    doDelete();
     virtual bool    canDoDelete() const;
     virtual void    selectAll();
-<<<<<<< HEAD
     virtual bool    canSelectAll()  const;
-=======
-    virtual BOOL    canSelectAll()  const;
     virtual void    deselect();
->>>>>>> 9e24b300
 
     void            selectByCursorPosition(S32 prev_cursor_pos, S32 next_cursor_pos);
     void            setSelectAllOnFocusReceived(bool b);
