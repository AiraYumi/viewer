/**
 * @file llscrollcolumnheader.h
 * @brief Scroll lists are composed of rows (items), each of which
 * contains columns (cells).
 *
 * $LicenseInfo:firstyear=2007&license=viewerlgpl$
 * Second Life Viewer Source Code
 * Copyright (C) 2010, Linden Research, Inc.
 *
 * This library is free software; you can redistribute it and/or
 * modify it under the terms of the GNU Lesser General Public
 * License as published by the Free Software Foundation;
 * version 2.1 of the License only.
 *
 * This library is distributed in the hope that it will be useful,
 * but WITHOUT ANY WARRANTY; without even the implied warranty of
 * MERCHANTABILITY or FITNESS FOR A PARTICULAR PURPOSE.  See the GNU
 * Lesser General Public License for more details.
 *
 * You should have received a copy of the GNU Lesser General Public
 * License along with this library; if not, write to the Free Software
 * Foundation, Inc., 51 Franklin Street, Fifth Floor, Boston, MA  02110-1301  USA
 *
 * Linden Research, Inc., 945 Battery Street, San Francisco, CA  94111  USA
 * $/LicenseInfo$
 */

#ifndef LLSCROLLLISTCOLUMN_H
#define LLSCROLLLISTCOLUMN_H

#include "llrect.h"
#include "lluistring.h"
#include "llbutton.h"
#include "llinitparam.h"

class LLScrollListColumn;
class LLResizeBar;
class LLScrollListCtrl;

class LLScrollColumnHeader : public LLButton
{
public:
    struct Params : public LLInitParam::Block<Params, LLButton::Params>
    {
        Mandatory<LLScrollListColumn*> column;

        Params();
    };
    LLScrollColumnHeader(const Params&);
    ~LLScrollColumnHeader();

    /*virtual*/ void draw();
    /*virtual*/ BOOL handleDoubleClick(S32 x, S32 y, MASK mask);

<<<<<<< HEAD
	/*virtual*/ void draw();
	/*virtual*/ bool handleDoubleClick(S32 x, S32 y, MASK mask);

	/*virtual*/ LLView*	findSnapEdge(S32& new_edge_val, const LLCoordGL& mouse_dir, ESnapEdge snap_edge, ESnapType snap_type, S32 threshold, S32 padding);
	/*virtual*/ void handleReshape(const LLRect& new_rect, bool by_user = false);
	
	LLScrollListColumn* getColumn() { return mColumn; }
	void setHasResizableElement(bool resizable);
	void updateResizeBars();
	bool canResize();
	void enableResizeBar(bool enable);
=======
    /*virtual*/ LLView* findSnapEdge(S32& new_edge_val, const LLCoordGL& mouse_dir, ESnapEdge snap_edge, ESnapType snap_type, S32 threshold, S32 padding);
    /*virtual*/ void handleReshape(const LLRect& new_rect, bool by_user = false);

    LLScrollListColumn* getColumn() { return mColumn; }
    void setHasResizableElement(BOOL resizable);
    void updateResizeBars();
    BOOL canResize();
    void enableResizeBar(BOOL enable);
>>>>>>> e1623bb2

    void onClick(const LLSD& data);

private:
<<<<<<< HEAD
	LLScrollListColumn* mColumn;
	LLResizeBar*		mResizeBar;
	bool				mHasResizableElement;
=======
    LLScrollListColumn* mColumn;
    LLResizeBar*        mResizeBar;
    BOOL                mHasResizableElement;
>>>>>>> e1623bb2
};

/*
 * A simple data class describing a column within a scroll list.
 */
class LLScrollListColumn
{
public:
    typedef enum e_sort_direction
    {
        DESCENDING,
        ASCENDING
    } ESortDirection;

    struct SortNames
    :   public LLInitParam::TypeValuesHelper<LLScrollListColumn::ESortDirection, SortNames>
    {
        static void declareValues();
    };

    struct Params : public LLInitParam::Block<Params>
    {
        Optional<std::string>               name,
                                            tool_tip;
        Optional<std::string>               sort_column;
        Optional<ESortDirection, SortNames> sort_direction;
        Optional<bool>                      sort_ascending;

        struct Width : public LLInitParam::ChoiceBlock<Width>
        {
            Alternative<bool>   dynamic_width;
            Alternative<S32>        pixel_width;
            Alternative<F32>        relative_width;

            Width()
            :   dynamic_width("dynamic_width", false),
                pixel_width("width"),
                relative_width("relative_width", -1.f)
            {
                addSynonym(relative_width, "relwidth");
            }
        };
        Optional<Width>                     width;

        // either an image or label is used in column header
        struct Header : public LLInitParam::ChoiceBlock<Header>
        {
            Alternative<std::string>            label;
            Alternative<LLUIImage*>         image;

            Header()
            :   label("label"),
                image("image")
            {}
        };
        Optional<Header>                    header;

        Optional<LLFontGL::HAlign>          halign;

        Params()
        :   name("name"),
            tool_tip("tool_tip"),
            sort_column("sort_column"),
            sort_direction("sort_direction"),
            sort_ascending("sort_ascending", true),
            halign("halign", LLFontGL::LEFT)
        {
            // default choice to "dynamic_width"
            changeDefault(width.dynamic_width, true);

            addSynonym(sort_column, "sort");
        }
    };

    static const Params& getDefaultParams();

    //NOTE: this is default constructible so we can store it in a map.
    LLScrollListColumn(const Params& p = getDefaultParams(), LLScrollListCtrl* = NULL);

    void setWidth(S32 width);
    S32 getWidth() const { return mWidth; }

public:
<<<<<<< HEAD
	// Public data is fine so long as this remains a simple struct-like data class.
	// If it ever gets any smarter than that, these should all become private
	// with protected or public accessor methods added as needed. -MG
	std::string				mName;
	std::string				mSortingColumn;
	ESortDirection			mSortDirection;
	LLUIString				mLabel;
	F32						mRelWidth;
	bool					mDynamicWidth;
	S32						mMaxContentWidth;
	S32						mIndex;
	LLScrollListCtrl*		mParentCtrl;
	LLScrollColumnHeader*	mHeader;
	LLFontGL::HAlign		mFontAlignment;
=======
    // Public data is fine so long as this remains a simple struct-like data class.
    // If it ever gets any smarter than that, these should all become private
    // with protected or public accessor methods added as needed. -MG
    std::string             mName;
    std::string             mSortingColumn;
    ESortDirection          mSortDirection;
    LLUIString              mLabel;
    F32                     mRelWidth;
    BOOL                    mDynamicWidth;
    S32                     mMaxContentWidth;
    S32                     mIndex;
    LLScrollListCtrl*       mParentCtrl;
    LLScrollColumnHeader*   mHeader;
    LLFontGL::HAlign        mFontAlignment;
>>>>>>> e1623bb2

private:
    S32                     mWidth;
};

#endif<|MERGE_RESOLUTION|>--- conflicted
+++ resolved
@@ -1,209 +1,172 @@
-/**
- * @file llscrollcolumnheader.h
- * @brief Scroll lists are composed of rows (items), each of which
- * contains columns (cells).
- *
- * $LicenseInfo:firstyear=2007&license=viewerlgpl$
- * Second Life Viewer Source Code
- * Copyright (C) 2010, Linden Research, Inc.
- *
- * This library is free software; you can redistribute it and/or
- * modify it under the terms of the GNU Lesser General Public
- * License as published by the Free Software Foundation;
- * version 2.1 of the License only.
- *
- * This library is distributed in the hope that it will be useful,
- * but WITHOUT ANY WARRANTY; without even the implied warranty of
- * MERCHANTABILITY or FITNESS FOR A PARTICULAR PURPOSE.  See the GNU
- * Lesser General Public License for more details.
- *
- * You should have received a copy of the GNU Lesser General Public
- * License along with this library; if not, write to the Free Software
- * Foundation, Inc., 51 Franklin Street, Fifth Floor, Boston, MA  02110-1301  USA
- *
- * Linden Research, Inc., 945 Battery Street, San Francisco, CA  94111  USA
- * $/LicenseInfo$
- */
-
-#ifndef LLSCROLLLISTCOLUMN_H
-#define LLSCROLLLISTCOLUMN_H
-
-#include "llrect.h"
-#include "lluistring.h"
-#include "llbutton.h"
-#include "llinitparam.h"
-
-class LLScrollListColumn;
-class LLResizeBar;
-class LLScrollListCtrl;
-
-class LLScrollColumnHeader : public LLButton
-{
-public:
-    struct Params : public LLInitParam::Block<Params, LLButton::Params>
-    {
-        Mandatory<LLScrollListColumn*> column;
-
-        Params();
-    };
-    LLScrollColumnHeader(const Params&);
-    ~LLScrollColumnHeader();
-
-    /*virtual*/ void draw();
-    /*virtual*/ BOOL handleDoubleClick(S32 x, S32 y, MASK mask);
-
-<<<<<<< HEAD
-	/*virtual*/ void draw();
-	/*virtual*/ bool handleDoubleClick(S32 x, S32 y, MASK mask);
-
-	/*virtual*/ LLView*	findSnapEdge(S32& new_edge_val, const LLCoordGL& mouse_dir, ESnapEdge snap_edge, ESnapType snap_type, S32 threshold, S32 padding);
-	/*virtual*/ void handleReshape(const LLRect& new_rect, bool by_user = false);
-	
-	LLScrollListColumn* getColumn() { return mColumn; }
-	void setHasResizableElement(bool resizable);
-	void updateResizeBars();
-	bool canResize();
-	void enableResizeBar(bool enable);
-=======
-    /*virtual*/ LLView* findSnapEdge(S32& new_edge_val, const LLCoordGL& mouse_dir, ESnapEdge snap_edge, ESnapType snap_type, S32 threshold, S32 padding);
-    /*virtual*/ void handleReshape(const LLRect& new_rect, bool by_user = false);
-
-    LLScrollListColumn* getColumn() { return mColumn; }
-    void setHasResizableElement(BOOL resizable);
-    void updateResizeBars();
-    BOOL canResize();
-    void enableResizeBar(BOOL enable);
->>>>>>> e1623bb2
-
-    void onClick(const LLSD& data);
-
-private:
-<<<<<<< HEAD
-	LLScrollListColumn* mColumn;
-	LLResizeBar*		mResizeBar;
-	bool				mHasResizableElement;
-=======
-    LLScrollListColumn* mColumn;
-    LLResizeBar*        mResizeBar;
-    BOOL                mHasResizableElement;
->>>>>>> e1623bb2
-};
-
-/*
- * A simple data class describing a column within a scroll list.
- */
-class LLScrollListColumn
-{
-public:
-    typedef enum e_sort_direction
-    {
-        DESCENDING,
-        ASCENDING
-    } ESortDirection;
-
-    struct SortNames
-    :   public LLInitParam::TypeValuesHelper<LLScrollListColumn::ESortDirection, SortNames>
-    {
-        static void declareValues();
-    };
-
-    struct Params : public LLInitParam::Block<Params>
-    {
-        Optional<std::string>               name,
-                                            tool_tip;
-        Optional<std::string>               sort_column;
-        Optional<ESortDirection, SortNames> sort_direction;
-        Optional<bool>                      sort_ascending;
-
-        struct Width : public LLInitParam::ChoiceBlock<Width>
-        {
-            Alternative<bool>   dynamic_width;
-            Alternative<S32>        pixel_width;
-            Alternative<F32>        relative_width;
-
-            Width()
-            :   dynamic_width("dynamic_width", false),
-                pixel_width("width"),
-                relative_width("relative_width", -1.f)
-            {
-                addSynonym(relative_width, "relwidth");
-            }
-        };
-        Optional<Width>                     width;
-
-        // either an image or label is used in column header
-        struct Header : public LLInitParam::ChoiceBlock<Header>
-        {
-            Alternative<std::string>            label;
-            Alternative<LLUIImage*>         image;
-
-            Header()
-            :   label("label"),
-                image("image")
-            {}
-        };
-        Optional<Header>                    header;
-
-        Optional<LLFontGL::HAlign>          halign;
-
-        Params()
-        :   name("name"),
-            tool_tip("tool_tip"),
-            sort_column("sort_column"),
-            sort_direction("sort_direction"),
-            sort_ascending("sort_ascending", true),
-            halign("halign", LLFontGL::LEFT)
-        {
-            // default choice to "dynamic_width"
-            changeDefault(width.dynamic_width, true);
-
-            addSynonym(sort_column, "sort");
-        }
-    };
-
-    static const Params& getDefaultParams();
-
-    //NOTE: this is default constructible so we can store it in a map.
-    LLScrollListColumn(const Params& p = getDefaultParams(), LLScrollListCtrl* = NULL);
-
-    void setWidth(S32 width);
-    S32 getWidth() const { return mWidth; }
-
-public:
-<<<<<<< HEAD
-	// Public data is fine so long as this remains a simple struct-like data class.
-	// If it ever gets any smarter than that, these should all become private
-	// with protected or public accessor methods added as needed. -MG
-	std::string				mName;
-	std::string				mSortingColumn;
-	ESortDirection			mSortDirection;
-	LLUIString				mLabel;
-	F32						mRelWidth;
-	bool					mDynamicWidth;
-	S32						mMaxContentWidth;
-	S32						mIndex;
-	LLScrollListCtrl*		mParentCtrl;
-	LLScrollColumnHeader*	mHeader;
-	LLFontGL::HAlign		mFontAlignment;
-=======
-    // Public data is fine so long as this remains a simple struct-like data class.
-    // If it ever gets any smarter than that, these should all become private
-    // with protected or public accessor methods added as needed. -MG
-    std::string             mName;
-    std::string             mSortingColumn;
-    ESortDirection          mSortDirection;
-    LLUIString              mLabel;
-    F32                     mRelWidth;
-    BOOL                    mDynamicWidth;
-    S32                     mMaxContentWidth;
-    S32                     mIndex;
-    LLScrollListCtrl*       mParentCtrl;
-    LLScrollColumnHeader*   mHeader;
-    LLFontGL::HAlign        mFontAlignment;
->>>>>>> e1623bb2
-
-private:
-    S32                     mWidth;
-};
-
-#endif+/**
+ * @file llscrollcolumnheader.h
+ * @brief Scroll lists are composed of rows (items), each of which
+ * contains columns (cells).
+ *
+ * $LicenseInfo:firstyear=2007&license=viewerlgpl$
+ * Second Life Viewer Source Code
+ * Copyright (C) 2010, Linden Research, Inc.
+ *
+ * This library is free software; you can redistribute it and/or
+ * modify it under the terms of the GNU Lesser General Public
+ * License as published by the Free Software Foundation;
+ * version 2.1 of the License only.
+ *
+ * This library is distributed in the hope that it will be useful,
+ * but WITHOUT ANY WARRANTY; without even the implied warranty of
+ * MERCHANTABILITY or FITNESS FOR A PARTICULAR PURPOSE.  See the GNU
+ * Lesser General Public License for more details.
+ *
+ * You should have received a copy of the GNU Lesser General Public
+ * License along with this library; if not, write to the Free Software
+ * Foundation, Inc., 51 Franklin Street, Fifth Floor, Boston, MA  02110-1301  USA
+ *
+ * Linden Research, Inc., 945 Battery Street, San Francisco, CA  94111  USA
+ * $/LicenseInfo$
+ */
+
+#ifndef LLSCROLLLISTCOLUMN_H
+#define LLSCROLLLISTCOLUMN_H
+
+#include "llrect.h"
+#include "lluistring.h"
+#include "llbutton.h"
+#include "llinitparam.h"
+
+class LLScrollListColumn;
+class LLResizeBar;
+class LLScrollListCtrl;
+
+class LLScrollColumnHeader : public LLButton
+{
+public:
+    struct Params : public LLInitParam::Block<Params, LLButton::Params>
+    {
+        Mandatory<LLScrollListColumn*> column;
+
+        Params();
+    };
+    LLScrollColumnHeader(const Params&);
+    ~LLScrollColumnHeader();
+
+    /*virtual*/ void draw();
+    /*virtual*/ bool handleDoubleClick(S32 x, S32 y, MASK mask);
+
+    /*virtual*/ LLView* findSnapEdge(S32& new_edge_val, const LLCoordGL& mouse_dir, ESnapEdge snap_edge, ESnapType snap_type, S32 threshold, S32 padding);
+    /*virtual*/ void handleReshape(const LLRect& new_rect, bool by_user = false);
+
+    LLScrollListColumn* getColumn() { return mColumn; }
+    void setHasResizableElement(bool resizable);
+    void updateResizeBars();
+    bool canResize();
+    void enableResizeBar(bool enable);
+
+    void onClick(const LLSD& data);
+
+private:
+    LLScrollListColumn* mColumn;
+    LLResizeBar*        mResizeBar;
+    bool                mHasResizableElement;
+};
+
+/*
+ * A simple data class describing a column within a scroll list.
+ */
+class LLScrollListColumn
+{
+public:
+    typedef enum e_sort_direction
+    {
+        DESCENDING,
+        ASCENDING
+    } ESortDirection;
+
+    struct SortNames
+    :   public LLInitParam::TypeValuesHelper<LLScrollListColumn::ESortDirection, SortNames>
+    {
+        static void declareValues();
+    };
+
+    struct Params : public LLInitParam::Block<Params>
+    {
+        Optional<std::string>               name,
+                                            tool_tip;
+        Optional<std::string>               sort_column;
+        Optional<ESortDirection, SortNames> sort_direction;
+        Optional<bool>                      sort_ascending;
+
+        struct Width : public LLInitParam::ChoiceBlock<Width>
+        {
+            Alternative<bool>   dynamic_width;
+            Alternative<S32>        pixel_width;
+            Alternative<F32>        relative_width;
+
+            Width()
+            :   dynamic_width("dynamic_width", false),
+                pixel_width("width"),
+                relative_width("relative_width", -1.f)
+            {
+                addSynonym(relative_width, "relwidth");
+            }
+        };
+        Optional<Width>                     width;
+
+        // either an image or label is used in column header
+        struct Header : public LLInitParam::ChoiceBlock<Header>
+        {
+            Alternative<std::string>            label;
+            Alternative<LLUIImage*>         image;
+
+            Header()
+            :   label("label"),
+                image("image")
+            {}
+        };
+        Optional<Header>                    header;
+
+        Optional<LLFontGL::HAlign>          halign;
+
+        Params()
+        :   name("name"),
+            tool_tip("tool_tip"),
+            sort_column("sort_column"),
+            sort_direction("sort_direction"),
+            sort_ascending("sort_ascending", true),
+            halign("halign", LLFontGL::LEFT)
+        {
+            // default choice to "dynamic_width"
+            changeDefault(width.dynamic_width, true);
+
+            addSynonym(sort_column, "sort");
+        }
+    };
+
+    static const Params& getDefaultParams();
+
+    //NOTE: this is default constructible so we can store it in a map.
+    LLScrollListColumn(const Params& p = getDefaultParams(), LLScrollListCtrl* = NULL);
+
+    void setWidth(S32 width);
+    S32 getWidth() const { return mWidth; }
+
+public:
+    // Public data is fine so long as this remains a simple struct-like data class.
+    // If it ever gets any smarter than that, these should all become private
+    // with protected or public accessor methods added as needed. -MG
+    std::string             mName;
+    std::string             mSortingColumn;
+    ESortDirection          mSortDirection;
+    LLUIString              mLabel;
+    F32                     mRelWidth;
+    bool                    mDynamicWidth;
+    S32                     mMaxContentWidth;
+    S32                     mIndex;
+    LLScrollListCtrl*       mParentCtrl;
+    LLScrollColumnHeader*   mHeader;
+    LLFontGL::HAlign        mFontAlignment;
+
+private:
+    S32                     mWidth;
+};
+
+#endif