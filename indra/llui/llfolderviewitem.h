/**
* @file llfolderviewitem.h
* @brief Items and folders that can appear in a hierarchical folder view
*
* $LicenseInfo:firstyear=2001&license=viewerlgpl$
* Second Life Viewer Source Code
* Copyright (C) 2010, Linden Research, Inc.
*
* This library is free software; you can redistribute it and/or
* modify it under the terms of the GNU Lesser General Public
* License as published by the Free Software Foundation;
* version 2.1 of the License only.
*
* This library is distributed in the hope that it will be useful,
* but WITHOUT ANY WARRANTY; without even the implied warranty of
* MERCHANTABILITY or FITNESS FOR A PARTICULAR PURPOSE.  See the GNU
* Lesser General Public License for more details.
*
* You should have received a copy of the GNU Lesser General Public
* License along with this library; if not, write to the Free Software
* Foundation, Inc., 51 Franklin Street, Fifth Floor, Boston, MA  02110-1301  USA
*
* Linden Research, Inc., 945 Battery Street, San Francisco, CA  94111  USA
* $/LicenseInfo$
*/
#ifndef LLFOLDERVIEWITEM_H
#define LLFOLDERVIEWITEM_H

#include "llflashtimer.h"
#include "llview.h"
#include "lluiimage.h"
#include "llfontvertexbuffer.h"

class LLFolderView;
class LLFolderViewModelItem;
class LLFolderViewFolder;
class LLFolderViewFunctor;
class LLFolderViewFilter;
class LLFolderViewModelInterface;

//~~~~~~~~~~~~~~~~~~~~~~~~~~~~~~~~~~~~~~~~~~~~~~~~~~~~~~~~~~~~~~~~~~~~~~~~~~~~~
// Class LLFolderViewItem
//
// An instance of this class represents a single item in a folder view
// such as an inventory item or a file.
//~~~~~~~~~~~~~~~~~~~~~~~~~~~~~~~~~~~~~~~~~~~~~~~~~~~~~~~~~~~~~~~~~~~~~~~~~~~~~

class LLFolderViewItem : public LLView
{
public:
<<<<<<< HEAD
    struct Params : public LLInitParam::Block<Params, LLView::Params>
    {
        Optional<LLUIImage*>                        folder_arrow_image,
                                                    selection_image;
        Mandatory<LLFolderView*>                    root;
        Mandatory<LLFolderViewModelItem*>           listener;

        Optional<S32>                               folder_indentation, // pixels
                                                    item_height,
                                                    item_top_pad;

        Optional<time_t>                            creation_date;
        Optional<bool>                              allow_wear;
        Optional<bool>                              allow_drop;

        Optional<LLUIColor>                         font_color;
        Optional<LLUIColor>                         font_highlight_color;

=======
	struct Params : public LLInitParam::Block<Params, LLView::Params>
	{
		Optional<LLUIImage*>						favorite_image,
													favorite_content_image,
													folder_arrow_image,
													selection_image;
		Mandatory<LLFolderView*>					root;
		Mandatory<LLFolderViewModelItem*>			listener;

		Optional<S32>								folder_indentation, // pixels
													item_height,
													item_top_pad;

		Optional<time_t>							creation_date;
		Optional<bool>								allow_wear;
		Optional<bool>								allow_drop;

		Optional<LLUIColor>                         font_color;
		Optional<LLUIColor>                         font_highlight_color;
		
>>>>>>> 738cf84c
        Optional<S32>                               left_pad,
                                                    icon_pad,
                                                    icon_width,
                                                    text_pad,
                                                    text_pad_right,
                                                    arrow_size,
                                                    max_folder_item_overlap;
        Optional<bool>                              single_folder_mode,
                                                    double_click_override;
        Params();
    };


    static const S32    DEFAULT_LABEL_PADDING_RIGHT = 4;
    // animation parameters
    static const F32    FOLDER_CLOSE_TIME_CONSTANT,
                        FOLDER_OPEN_TIME_CONSTANT;

protected:
    friend class LLUICtrlFactory;
    friend class LLFolderViewModelItem;

    LLFolderViewItem(const Params& p);

<<<<<<< HEAD
    LLWString                   mLabel;
    S32                         mLabelWidth;
    bool                        mLabelWidthDirty;
=======
	std::string					mLabel;
	S32							mLabelWidth;
	bool						mLabelWidthDirty;
    bool						mIsFavorite;
    bool						mHasFavorites;
>>>>>>> 738cf84c
    S32                         mLabelPaddingRight;
    LLFolderViewFolder*         mParentFolder;
    LLPointer<LLFolderViewModelItem> mViewModelItem;
    LLFontGL::StyleFlags        mLabelStyle;
    LLWString                   mLabelSuffix;
    bool                        mSuffixNeedsRefresh; //suffix and icons
    LLUIImagePtr                mIcon,
                                mIconOpen,
                                mIconOverlay;
    S32                         mLocalIndentation;
    S32                         mIndentation;
    S32                         mItemHeight;
    S32                         mDragStartX,
                                mDragStartY;

    S32                         mLeftPad,
                                mIconPad,
                                mIconWidth,
                                mTextPad,
                                mTextPadRight,
                                mArrowSize,
                                mMaxFolderItemOverlap;

    F32                         mControlLabelRotation;
    LLFolderView*               mRoot;
    bool                        mHasVisibleChildren,
                                mIsCurSelection,
                                mDragAndDropTarget,
                                mIsMouseOverTitle,
                                mAllowWear,
                                mAllowDrop,
                                mSingleFolderMode,
                                mDoubleClickOverride,
<<<<<<< HEAD
                                mSelectPending,
                                mIsItemCut;

    S32                         mCutGeneration;

    LLUIColor                   mFontColor;
    LLUIColor                   mFontHighlightColor;

    // For now assuming all colors are the same in derived classes.
    static LLUIColor            sFgColor;
    static LLUIColor            sFgDisabledColor;
    static LLUIColor            sHighlightBgColor;
    static LLUIColor            sFlashBgColor;
    static LLUIColor            sFocusOutlineColor;
    static LLUIColor            sMouseOverColor;
    static LLUIColor            sFilterBGColor;
    static LLUIColor            sFilterTextColor;
    static LLUIColor            sSuffixColor;
    static LLUIColor            sSearchStatusColor;

    // this is an internal method used for adding items to folders. A
    // no-op at this level, but reimplemented in derived classes.
    virtual void addItem(LLFolderViewItem*) { }
    virtual void addFolder(LLFolderViewFolder*) { }
    virtual bool isHighlightAllowed();
    virtual bool isHighlightActive();
    virtual bool isFadeItem();
    virtual bool isFlashing() { return false; }
    virtual void setFlashState(bool) { }

    static LLFontGL* getLabelFontForStyle(U8 style);
    const LLFontGL* getLabelFont();

    bool                        mIsSelected;
=======
								mSelectPending,
								mIsItemCut;

	S32							mCutGeneration;

	LLUIColor                   mFontColor;
	LLUIColor                   mFontHighlightColor;

	// For now assuming all colors are the same in derived classes.
	static bool                 sColorSetInitialized;
	static LLUIColor			sFgColor;
	static LLUIColor			sFgDisabledColor;
	static LLUIColor			sHighlightBgColor;
	static LLUIColor			sFlashBgColor;
	static LLUIColor			sFocusOutlineColor;
	static LLUIColor			sMouseOverColor;
	static LLUIColor			sFilterBGColor;
	static LLUIColor			sFilterTextColor;
	static LLUIColor			sSuffixColor;
	static LLUIColor			sSearchStatusColor;
    static LLUIColor			sFavoriteColor;


	// this is an internal method used for adding items to folders. A
	// no-op at this level, but reimplemented in derived classes.
	virtual void addItem(LLFolderViewItem*) { }
	virtual void addFolder(LLFolderViewFolder*) { }
	virtual bool isHighlightAllowed();
	virtual bool isHighlightActive();
	virtual bool isFadeItem();
	virtual bool isFlashing() { return false; }
	virtual void setFlashState(bool) { }

	static LLFontGL* getLabelFontForStyle(U8 style);

	BOOL						mIsSelected;
>>>>>>> 738cf84c

public:
    static void initClass();
    static void cleanupClass();

    bool postBuild();

    virtual void openItem( void );

    void arrangeAndSet(bool set_selection, bool take_keyboard_focus);

    virtual ~LLFolderViewItem( void );

    // addToFolder() returns true if it succeeds. false otherwise
    virtual void addToFolder(LLFolderViewFolder* folder);

    // Finds width and height of this object and it's children.  Also
    // makes sure that this view and it's children are the right size.
    virtual S32 arrange( S32* width, S32* height );
    virtual S32 getItemHeight() const;
    virtual S32 getLabelXPos();
    S32 getIconPad();
    S32 getTextPad();

    // If 'selection' is 'this' then note that otherwise ignore.
    // Returns true if this item ends up being selected.
    virtual bool setSelection(LLFolderViewItem* selection, bool openitem, bool take_keyboard_focus);

    // This method is used to set the selection state of an item.
    // If 'selection' is 'this' then note selection.
    // Returns true if the selection state of this item was changed.
    virtual bool changeSelection(LLFolderViewItem* selection, bool selected);

    // this method is used to deselect this element
    void deselectItem();

    // this method is used to select this element
    virtual void selectItem();

    // gets multiple-element selection
    virtual std::set<LLFolderViewItem*> getSelectionList() const;

    // Returns true is this object and all of its children can be removed (deleted by user)
    virtual bool isRemovable();

    // Returns true is this object and all of its children can be moved
    virtual bool isMovable();

<<<<<<< HEAD
    // destroys this item recursively
    virtual void destroyView();
=======
    bool isFavorite() const { return mIsFavorite; }

	// destroys this item recursively
	virtual void destroyView();
>>>>>>> 738cf84c

    bool isSelected() const { return mIsSelected; }
    bool isInSelection() const;

    void setUnselected() { mIsSelected = false; }

    void setIsCurSelection(bool select) { mIsCurSelection = select; }

    bool getIsCurSelection() const { return mIsCurSelection; }

    bool hasVisibleChildren() const { return mHasVisibleChildren; }

    // true if object can't have children
    virtual bool isFolderComplete() { return true; }
    // true if object can't have children
    virtual bool areChildrenInited() { return true; }
    virtual void setChildrenInited(bool inited) { }

    // Call through to the viewed object and return true if it can be
    // removed. Returns true if it's removed.
    //virtual bool removeRecursively(bool single_item);
    bool remove();

    // Build an appropriate context menu for the item.  Flags unused.
    void buildContextMenu(class LLMenuGL& menu, U32 flags);

    // This method returns the actual name of the thing being
    // viewed. This method will ask the viewed object itself.
    const std::string& getName( void ) const;

    // This method returns the label displayed on the view. This
    // method was primarily added to allow sorting on the folder
    // contents possible before the entire view has been constructed.
    const LLWString& getLabel() const { return mLabel; }

    LLFolderViewFolder* getParentFolder( void ) { return mParentFolder; }
    const LLFolderViewFolder* getParentFolder( void ) const { return mParentFolder; }

    void setParentFolder(LLFolderViewFolder* parent) { mParentFolder = parent; }

    LLFolderViewItem* getNextOpenNode( bool include_children = true );
    LLFolderViewItem* getPreviousOpenNode( bool include_children = true );

    const LLFolderViewModelItem* getViewModelItem( void ) const { return mViewModelItem; }
    LLFolderViewModelItem* getViewModelItem( void ) { return mViewModelItem; }

    const LLFolderViewModelInterface* getFolderViewModel( void ) const;
    LLFolderViewModelInterface* getFolderViewModel( void );

    // just rename the object.
    void rename(const std::string& new_name);

    // Show children
    virtual void setOpen(bool open = true) {};
    virtual bool isOpen() const { return false; }

    virtual LLFolderView*   getRoot();
    virtual const LLFolderView* getRoot() const;
    bool            isDescendantOf( const LLFolderViewFolder* potential_ancestor );
    S32             getIndentation() const { return mIndentation; }

    virtual bool    passedFilter(S32 filter_generation = -1);
    virtual bool    isPotentiallyVisible(S32 filter_generation = -1);

    // refresh information from the object being viewed.
    // refreshes label, suffixes and sets icons. Expensive!
    // Causes filter update
    virtual void refresh();
    // refreshes suffixes and sets icons. Expensive!
    // Does not need filter update
    virtual void refreshSuffix();

    bool isSingleFolderMode() const { return mSingleFolderMode; }

    // LLView functionality
    virtual bool handleRightMouseDown( S32 x, S32 y, MASK mask );
    virtual bool handleMouseDown( S32 x, S32 y, MASK mask );
    virtual bool handleHover( S32 x, S32 y, MASK mask );
    virtual bool handleMouseUp( S32 x, S32 y, MASK mask );
    virtual bool handleDoubleClick( S32 x, S32 y, MASK mask );

    virtual void onMouseLeave(S32 x, S32 y, MASK mask);

    //virtual LLView* findChildView(const std::string& name, bool recurse) const { return LLView::findChildView(name, recurse); }

<<<<<<< HEAD
    //  virtual void handleDropped();
    virtual void draw();
    void drawOpenFolderArrow();
    void drawHighlight(bool showContent, bool hasKeyboardFocus, const LLUIColor& selectColor, const LLUIColor& flashColor, const LLUIColor& outlineColor, const LLUIColor& mouseOverColor);
    void drawLabel(const LLFontGL* font, const F32 x, const F32 y, const LLColor4& color, F32 &right_x);
    virtual bool handleDragAndDrop(S32 x, S32 y, MASK mask, bool drop,
                                    EDragAndDropType cargo_type,
                                    void* cargo_data,
                                    EAcceptance* accept,
                                    std::string& tooltip_msg);
=======
	//	virtual void handleDropped();
	virtual void draw();
	void drawOpenFolderArrow(const Params& default_params, const LLUIColor& fg_color);
    void drawFavoriteIcon(const Params& default_params, const LLUIColor& fg_color);
    void drawHighlight(const BOOL showContent, const BOOL hasKeyboardFocus, const LLUIColor &selectColor, const LLUIColor &flashColor, const LLUIColor &outlineColor, const LLUIColor &mouseOverColor);
    void drawLabel(const LLFontGL * font, const F32 x, const F32 y, const LLColor4& color, F32 &right_x);
	virtual BOOL handleDragAndDrop(S32 x, S32 y, MASK mask, BOOL drop,
									EDragAndDropType cargo_type,
									void* cargo_data,
									EAcceptance* accept,
									std::string& tooltip_msg);
>>>>>>> 738cf84c

private:
    static std::map<U8, LLFontGL*> sFonts; // map of styles to fonts
    static S32 sTopPad;
    static LLUIImagePtr sFolderArrowImg;
    static LLUIImagePtr sSelectionImg;
    static LLFontGL* sSuffixFont;

    LLFontVertexBuffer mLabelFontBuffer;
    LLFontVertexBuffer mSuffixFontBuffer;
    LLFontGL* pLabelFont{nullptr};
};

//~~~~~~~~~~~~~~~~~~~~~~~~~~~~~~~~~~~~~~~~~~~~~~~~~~~~~~~~~~~~~~~~~~~~~~~~~~~~~
// Class LLFolderViewFolder
//
// An instance of an LLFolderViewFolder represents a collection of
// more folders and items. This is used to build the hierarchy of
// items found in the folder view.
//~~~~~~~~~~~~~~~~~~~~~~~~~~~~~~~~~~~~~~~~~~~~~~~~~~~~~~~~~~~~~~~~~~~~~~~~~~~~~

class LLFolderViewFolder : public LLFolderViewItem
{
protected:
    LLFolderViewFolder( const LLFolderViewItem::Params& );
    friend class LLUICtrlFactory;

    void updateLabelRotation();
    virtual bool isCollapsed() { return false; }

public:
    typedef std::list<LLFolderViewItem*> items_t;
    typedef std::list<LLFolderViewFolder*> folders_t;

protected:
    items_t mItems;
    folders_t mFolders;

    bool        mIsOpen;
    bool        mExpanderHighlighted;
    F32         mCurHeight;
    F32         mTargetHeight;
    F32         mAutoOpenCountdown;
    S32         mLastArrangeGeneration;
    S32         mLastCalculatedWidth;
    bool        mIsFolderComplete; // indicates that some children were not loaded/added yet
    bool        mAreChildrenInited; // indicates that no children were initialized

public:
    typedef enum e_recurse_type
    {
        RECURSE_NO,
        RECURSE_UP,
        RECURSE_DOWN,
        RECURSE_UP_DOWN
    } ERecurseType;


    virtual ~LLFolderViewFolder( void );

    LLFolderViewItem* getNextFromChild( LLFolderViewItem*, bool include_children = true );
    LLFolderViewItem* getPreviousFromChild( LLFolderViewItem*, bool include_children = true  );

    // addToFolder() returns true if it succeeds. false otherwise
    virtual void addToFolder(LLFolderViewFolder* folder);

    // Finds width and height of this object and it's children.  Also
    // makes sure that this view and it's children are the right size.
    virtual S32 arrange( S32* width, S32* height );

    bool needsArrange();

    bool descendantsPassedFilter(S32 filter_generation = -1);

    // Passes selection information on to children and record
    // selection information if necessary.
    // Returns true if this object (or a child) ends up being selected.
    // If 'openitem' is true then folders are opened up along the way to the selection.
    virtual bool setSelection(LLFolderViewItem* selection, bool openitem, bool take_keyboard_focus = true);

    // This method is used to change the selection of an item.
    // Recursively traverse all children; if 'selection' is 'this' then change
    // the select status if necessary.
    // Returns true if the selection state of this folder, or of a child, was changed.
    virtual bool changeSelection(LLFolderViewItem* selection, bool selected);

    // this method is used to group select items
    void extendSelectionTo(LLFolderViewItem* selection);

    // Returns true is this object and all of its children can be removed.
    virtual bool isRemovable();

    // Returns true is this object and all of its children can be moved
    virtual bool isMovable();

<<<<<<< HEAD
    // destroys this folder, and all children
    virtual void destroyView();
=======
    bool isFavorite() const { return mIsFavorite; }
    bool hasFavorites() const { return mHasFavorites; }
    void setHasFavorites(bool val) { mHasFavorites = val; }
    void updateHasFavorites(bool new_childs_value);
private:
    static void onIdleUpdateFavorites(void* data);

    constexpr static S32 FAVORITE_ADDED = 1;
    constexpr static S32 FAVORITE_REMOVED = 2;
    S32 mFavoritesDirtyFlags { 0 };
public:

	// destroys this folder, and all children
	virtual void destroyView();
>>>>>>> 738cf84c
    void destroyRoot();

    // whether known children are fully loaded (arrange sets to true)
    virtual bool isFolderComplete() { return mIsFolderComplete; }

    // whether known children are fully built
    virtual bool areChildrenInited() { return mAreChildrenInited; }
    virtual void setChildrenInited(bool inited) { mAreChildrenInited = inited; }

    // extractItem() removes the specified item from the folder, but
    // doesn't delete it.
    virtual void extractItem( LLFolderViewItem* item, bool deparent_model = true);

    void setAutoOpenCountdown(F32 countdown) { mAutoOpenCountdown = countdown; }

    // folders can be opened. This will usually be called by internal
    // methods.
    virtual void toggleOpen();

    // Force a folder open or closed
    virtual void setOpen(bool openitem = true);

    // Called when a child is refreshed.
    virtual void requestArrange();

    // internal method which doesn't update the entire view. This
    // method was written because the list iterators destroy the state
    // of other iterations, thus, we can't arrange while iterating
    // through the children (such as when setting which is selected.
    virtual void setOpenArrangeRecursively(bool openitem, ERecurseType recurse = RECURSE_NO);

    // Get the current state of the folder.
    virtual bool isOpen() const { return mIsOpen; }

    // special case if an object is dropped on the child.
    bool handleDragAndDropFromChild(MASK mask,
                                    bool drop,
                                    EDragAndDropType cargo_type,
                                    void* cargo_data,
                                    EAcceptance* accept,
                                    std::string& tooltip_msg);


    // Just apply this functor to the folder's immediate children.
    void applyFunctorToChildren(LLFolderViewFunctor& functor);
    // apply this functor to the folder's descendants.
    void applyFunctorRecursively(LLFolderViewFunctor& functor);

    virtual void openItem( void );

    // LLView functionality
    virtual bool handleHover(S32 x, S32 y, MASK mask);
    virtual bool handleRightMouseDown( S32 x, S32 y, MASK mask );
    virtual bool handleMouseDown( S32 x, S32 y, MASK mask );
    virtual bool handleDoubleClick( S32 x, S32 y, MASK mask );
    virtual bool handleDragAndDrop(S32 x, S32 y, MASK mask,
                                    bool drop,
                                    EDragAndDropType cargo_type,
                                    void* cargo_data,
                                    EAcceptance* accept,
                                    std::string& tooltip_msg);
    bool handleDragAndDropToThisFolder(MASK mask,
                                        bool drop,
                                       EDragAndDropType cargo_type,
                                       void* cargo_data,
                                       EAcceptance* accept,
                                       std::string& tooltip_msg);
    virtual void draw();

    folders_t::iterator getFoldersBegin() { return mFolders.begin(); }
    folders_t::iterator getFoldersEnd() { return mFolders.end(); }
    folders_t::size_type getFoldersCount() const { return mFolders.size(); }

    items_t::const_iterator getItemsBegin() const { return mItems.begin(); }
    items_t::const_iterator getItemsEnd() const { return mItems.end(); }
    items_t::size_type getItemsCount() const { return mItems.size(); }

    LLFolderViewFolder* getCommonAncestor(LLFolderViewItem* item_a, LLFolderViewItem* item_b, bool& reverse);
    void gatherChildRangeExclusive(LLFolderViewItem* start, LLFolderViewItem* end, bool reverse,  std::vector<LLFolderViewItem*>& items);

    // internal functions for tracking folders and items separately
    // use addToFolder() virtual method to ensure folders are always added to mFolders
    // and not mItems
    void addItem(LLFolderViewItem* item);
    void addFolder( LLFolderViewFolder* folder);

    //WARNING: do not call directly...use the appropriate LLFolderViewModel-derived class instead
    template<typename SORT_FUNC> void sortFolders(const SORT_FUNC& func) { mFolders.sort(func); }
    template<typename SORT_FUNC> void sortItems(const SORT_FUNC& func) { mItems.sort(func); }
};

typedef std::deque<LLFolderViewItem*> folder_view_item_deque;

class LLFolderViewGroupedItemModel: public LLRefCount
{
public:
    virtual void groupFilterContextMenu(folder_view_item_deque& selected_items, LLMenuGL& menu) = 0;
};

#endif  // LLFOLDERVIEWITEM_H<|MERGE_RESOLUTION|>--- conflicted
+++ resolved
@@ -48,10 +48,11 @@
 class LLFolderViewItem : public LLView
 {
 public:
-<<<<<<< HEAD
     struct Params : public LLInitParam::Block<Params, LLView::Params>
     {
-        Optional<LLUIImage*>                        folder_arrow_image,
+        Optional<LLUIImage*>                        favorite_image,
+                                                    favorite_content_image,
+                                                    folder_arrow_image,
                                                     selection_image;
         Mandatory<LLFolderView*>                    root;
         Mandatory<LLFolderViewModelItem*>           listener;
@@ -67,28 +68,6 @@
         Optional<LLUIColor>                         font_color;
         Optional<LLUIColor>                         font_highlight_color;
 
-=======
-	struct Params : public LLInitParam::Block<Params, LLView::Params>
-	{
-		Optional<LLUIImage*>						favorite_image,
-													favorite_content_image,
-													folder_arrow_image,
-													selection_image;
-		Mandatory<LLFolderView*>					root;
-		Mandatory<LLFolderViewModelItem*>			listener;
-
-		Optional<S32>								folder_indentation, // pixels
-													item_height,
-													item_top_pad;
-
-		Optional<time_t>							creation_date;
-		Optional<bool>								allow_wear;
-		Optional<bool>								allow_drop;
-
-		Optional<LLUIColor>                         font_color;
-		Optional<LLUIColor>                         font_highlight_color;
-		
->>>>>>> 738cf84c
         Optional<S32>                               left_pad,
                                                     icon_pad,
                                                     icon_width,
@@ -113,17 +92,11 @@
 
     LLFolderViewItem(const Params& p);
 
-<<<<<<< HEAD
     LLWString                   mLabel;
     S32                         mLabelWidth;
     bool                        mLabelWidthDirty;
-=======
-	std::string					mLabel;
-	S32							mLabelWidth;
-	bool						mLabelWidthDirty;
-    bool						mIsFavorite;
-    bool						mHasFavorites;
->>>>>>> 738cf84c
+    bool                        mIsFavorite;
+    bool                        mHasFavorites;
     S32                         mLabelPaddingRight;
     LLFolderViewFolder*         mParentFolder;
     LLPointer<LLFolderViewModelItem> mViewModelItem;
@@ -157,7 +130,6 @@
                                 mAllowDrop,
                                 mSingleFolderMode,
                                 mDoubleClickOverride,
-<<<<<<< HEAD
                                 mSelectPending,
                                 mIsItemCut;
 
@@ -177,6 +149,8 @@
     static LLUIColor            sFilterTextColor;
     static LLUIColor            sSuffixColor;
     static LLUIColor            sSearchStatusColor;
+    static LLUIColor            sFavoriteColor;
+
 
     // this is an internal method used for adding items to folders. A
     // no-op at this level, but reimplemented in derived classes.
@@ -192,44 +166,6 @@
     const LLFontGL* getLabelFont();
 
     bool                        mIsSelected;
-=======
-								mSelectPending,
-								mIsItemCut;
-
-	S32							mCutGeneration;
-
-	LLUIColor                   mFontColor;
-	LLUIColor                   mFontHighlightColor;
-
-	// For now assuming all colors are the same in derived classes.
-	static bool                 sColorSetInitialized;
-	static LLUIColor			sFgColor;
-	static LLUIColor			sFgDisabledColor;
-	static LLUIColor			sHighlightBgColor;
-	static LLUIColor			sFlashBgColor;
-	static LLUIColor			sFocusOutlineColor;
-	static LLUIColor			sMouseOverColor;
-	static LLUIColor			sFilterBGColor;
-	static LLUIColor			sFilterTextColor;
-	static LLUIColor			sSuffixColor;
-	static LLUIColor			sSearchStatusColor;
-    static LLUIColor			sFavoriteColor;
-
-
-	// this is an internal method used for adding items to folders. A
-	// no-op at this level, but reimplemented in derived classes.
-	virtual void addItem(LLFolderViewItem*) { }
-	virtual void addFolder(LLFolderViewFolder*) { }
-	virtual bool isHighlightAllowed();
-	virtual bool isHighlightActive();
-	virtual bool isFadeItem();
-	virtual bool isFlashing() { return false; }
-	virtual void setFlashState(bool) { }
-
-	static LLFontGL* getLabelFontForStyle(U8 style);
-
-	BOOL						mIsSelected;
->>>>>>> 738cf84c
 
 public:
     static void initClass();
@@ -278,15 +214,10 @@
     // Returns true is this object and all of its children can be moved
     virtual bool isMovable();
 
-<<<<<<< HEAD
+    bool isFavorite() const { return mIsFavorite; }
+
     // destroys this item recursively
     virtual void destroyView();
-=======
-    bool isFavorite() const { return mIsFavorite; }
-
-	// destroys this item recursively
-	virtual void destroyView();
->>>>>>> 738cf84c
 
     bool isSelected() const { return mIsSelected; }
     bool isInSelection() const;
@@ -372,10 +303,10 @@
 
     //virtual LLView* findChildView(const std::string& name, bool recurse) const { return LLView::findChildView(name, recurse); }
 
-<<<<<<< HEAD
     //  virtual void handleDropped();
     virtual void draw();
     void drawOpenFolderArrow();
+    void drawFavoriteIcon(const Params& default_params, const LLUIColor& fg_color);
     void drawHighlight(bool showContent, bool hasKeyboardFocus, const LLUIColor& selectColor, const LLUIColor& flashColor, const LLUIColor& outlineColor, const LLUIColor& mouseOverColor);
     void drawLabel(const LLFontGL* font, const F32 x, const F32 y, const LLColor4& color, F32 &right_x);
     virtual bool handleDragAndDrop(S32 x, S32 y, MASK mask, bool drop,
@@ -383,19 +314,6 @@
                                     void* cargo_data,
                                     EAcceptance* accept,
                                     std::string& tooltip_msg);
-=======
-	//	virtual void handleDropped();
-	virtual void draw();
-	void drawOpenFolderArrow(const Params& default_params, const LLUIColor& fg_color);
-    void drawFavoriteIcon(const Params& default_params, const LLUIColor& fg_color);
-    void drawHighlight(const BOOL showContent, const BOOL hasKeyboardFocus, const LLUIColor &selectColor, const LLUIColor &flashColor, const LLUIColor &outlineColor, const LLUIColor &mouseOverColor);
-    void drawLabel(const LLFontGL * font, const F32 x, const F32 y, const LLColor4& color, F32 &right_x);
-	virtual BOOL handleDragAndDrop(S32 x, S32 y, MASK mask, BOOL drop,
-									EDragAndDropType cargo_type,
-									void* cargo_data,
-									EAcceptance* accept,
-									std::string& tooltip_msg);
->>>>>>> 738cf84c
 
 private:
     static std::map<U8, LLFontGL*> sFonts; // map of styles to fonts
@@ -491,10 +409,6 @@
     // Returns true is this object and all of its children can be moved
     virtual bool isMovable();
 
-<<<<<<< HEAD
-    // destroys this folder, and all children
-    virtual void destroyView();
-=======
     bool isFavorite() const { return mIsFavorite; }
     bool hasFavorites() const { return mHasFavorites; }
     void setHasFavorites(bool val) { mHasFavorites = val; }
@@ -507,9 +421,8 @@
     S32 mFavoritesDirtyFlags { 0 };
 public:
 
-	// destroys this folder, and all children
-	virtual void destroyView();
->>>>>>> 738cf84c
+    // destroys this folder, and all children
+    virtual void destroyView();
     void destroyRoot();
 
     // whether known children are fully loaded (arrange sets to true)
