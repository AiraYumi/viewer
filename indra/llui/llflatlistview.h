--- conflicted
+++ resolved
@@ -1,792 +1,535 @@
-/**
- * @file llflatlistview.h
- * @brief LLFlatListView base class and extension to support messages for several cases of an empty list.
- *
- * $LicenseInfo:firstyear=2009&license=viewerlgpl$
- * Second Life Viewer Source Code
- * Copyright (C) 2010, Linden Research, Inc.
- *
- * This library is free software; you can redistribute it and/or
- * modify it under the terms of the GNU Lesser General Public
- * License as published by the Free Software Foundation;
- * version 2.1 of the License only.
- *
- * This library is distributed in the hope that it will be useful,
- * but WITHOUT ANY WARRANTY; without even the implied warranty of
- * MERCHANTABILITY or FITNESS FOR A PARTICULAR PURPOSE.  See the GNU
- * Lesser General Public License for more details.
- *
- * You should have received a copy of the GNU Lesser General Public
- * License along with this library; if not, write to the Free Software
- * Foundation, Inc., 51 Franklin Street, Fifth Floor, Boston, MA  02110-1301  USA
- *
- * Linden Research, Inc., 945 Battery Street, San Francisco, CA  94111  USA
- * $/LicenseInfo$
- */
-
-#ifndef LL_LLFLATLISTVIEW_H
-#define LL_LLFLATLISTVIEW_H
-
-#include "llpanel.h"
-#include "llscrollcontainer.h"
-#include "lltextbox.h"
-
-
-/**
- * LLFlatListView represents a flat list ui control that operates on items in a form of LLPanel's.
- * LLSD can be associated with each added item, it can keep data from an item in digested form.
- * Associated LLSD's can be of any type (singular, a map etc.).
- * Items (LLPanel's subclasses) can be of different height.
- * The list is LLPanel created in itself and grows in height while new items are added.
- *
- * The control can manage selection of its items when the flag "allow_select" is set. Also ability to select
- * multiple items (by using CTRL) is enabled through setting the flag "multi_select" - if selection is not allowed that flag
- * is ignored. The option "keep_one_selected" forces at least one item to be selected at any time (only for mouse events on items)
- * since any item of the list was selected.
- *
- * Examples of using this control are presented in Picks panel (My Profile and Profile View), where this control is used to
- * manage the list of pick items.
- *
- * ASSUMPTIONS AND STUFF
- * - NULL pointers and undefined LLSD's are not accepted by any method of this class unless specified otherwise
- * - Order of returned selected items are not guaranteed
- * - The control assumes that all items being added are unique.
- */
-class LLFlatListView : public LLScrollContainer, public LLEditMenuHandler
-{
-    LOG_CLASS(LLFlatListView);
-public:
-
-<<<<<<< HEAD
-	/**
-	 * Abstract comparator for comparing flat list items in a form of LLPanel
-	 */
-	class ItemComparator
-	{
-	public:
-		ItemComparator() {};
-		virtual ~ItemComparator() {};
-
-		/** Returns true if item1 < item2, false otherwise */
-		virtual bool compare(const LLPanel* item1, const LLPanel* item2) const = 0;
-	};
-
-	/**
-	 * Represents reverse comparator which acts as a decorator for a comparator that need to be reversed
-	 */
-	class ItemReverseComparator : public ItemComparator
-	{
-	public:
-		ItemReverseComparator(const ItemComparator& comparator) : mComparator(comparator) {};
-		virtual ~ItemReverseComparator() {};
-
-		virtual bool compare(const LLPanel* item1, const LLPanel* item2) const
-		{
-			return mComparator.compare(item2, item1);
-		}
-
-	private:
-		const ItemComparator& mComparator;
-	};
-
-
-	struct Params : public LLInitParam::Block<Params, LLScrollContainer::Params>
-	{
-		/** turning on/off selection support */
-		Optional<bool> allow_select;
-
-		/** turning on/off multiple selection (works while clicking and holding CTRL)*/
-		Optional<bool> multi_select;
-
-		/** don't allow to deselect all selected items (for mouse events on items only) */
-		Optional<bool> keep_one_selected;
-
-		/** try to keep selection visible after reshape */
-		Optional<bool> keep_selection_visible_on_reshape;
-
-		/** padding between items */
-		Optional<U32> item_pad; 
-
-		/** textbox with info message when list is empty*/
-		Optional<LLTextBox::Params> no_items_text;
-
-		Params();
-	};
-	
-	// disable traversal when finding widget to hand focus off to
-	/*virtual*/ bool canFocusChildren() const { return false; }
-
-	/**
-	 * Connects callback to signal called when Return key is pressed.
-	 */
-	boost::signals2::connection setReturnCallback( const commit_signal_t::slot_type& cb ) { return mOnReturnSignal.connect(cb); }
-
-	/** Overridden LLPanel's reshape, height is ignored, the list sets its height to accommodate all items */
-	virtual void reshape(S32 width, S32 height, bool called_from_parent  = true);
-
-	/** Returns full rect of child panel */
-	const LLRect& getItemsRect() const;
-
-	LLRect getRequiredRect() { return getItemsRect(); }
-
-	/** Returns distance between items */
-	const S32 getItemsPad() { return mItemPad; }
-
-	/**
-	 * Adds and item and LLSD value associated with it to the list at specified position
-	 * @return true if the item was added, false otherwise 
-	 */
-	virtual bool addItem(LLPanel * item, const LLSD& value = LLUUID::null, EAddPosition pos = ADD_BOTTOM, bool rearrange = true);
-
-	/**
-	 * Insert item_to_add along with associated value to the list right after the after_item.
-	 * @return true if the item was successfully added, false otherwise
-	 */
-	virtual bool insertItemAfter(LLPanel* after_item, LLPanel* item_to_add, const LLSD& value = LLUUID::null);
-
-	/** 
-	 * Remove specified item
-	 * @return true if the item was removed, false otherwise 
-	 */
-	virtual bool removeItem(LLPanel* item, bool rearrange = true);
-
-	/** 
-	 * Remove an item specified by value
-	 * @return true if the item was removed, false otherwise 
-	 */
-	virtual bool removeItemByValue(const LLSD& value, bool rearrange = true);
-
-	/** 
-	 * Remove an item specified by uuid
-	 * @return true if the item was removed, false otherwise 
-	 */
-	virtual bool removeItemByUUID(const LLUUID& uuid, bool rearrange = true);
-
-	/** 
-	 * Get an item by value 
-	 * @return the item as LLPanel if associated with value, NULL otherwise
-	 */
-	virtual LLPanel* getItemByValue(const LLSD& value) const;
-
-	template<class T>
-	T* getTypedItemByValue(const LLSD& value) const
-	{
-		return dynamic_cast<T*>(getItemByValue(value));
-	}
-
-	/** 
-	 * Select or deselect specified item based on select
-	 * @return true if succeed, false otherwise
-	 */
-	virtual bool selectItem(LLPanel* item, bool select = true);
-
-	/** 
-	 * Select or deselect an item by associated value based on select
-	 * @return true if succeed, false otherwise
-	 */
-	virtual bool selectItemByValue(const LLSD& value, bool select = true);
-
-	/** 
-	 * Select or deselect an item by associated uuid based on select
-	 * @return true if succeed, false otherwise
-	 */
-	virtual bool selectItemByUUID(const LLUUID& uuid, bool select = true);
-
-	/**
-	 * Get all panels stored in the list.
-	 */
-	virtual void getItems(std::vector<LLPanel*>& items) const;
-
-	/**
-	 * Get all items values.
-	 */
-	virtual void getValues(std::vector<LLSD>& values) const;
-	
-	/**
-	 * Get LLSD associated with the first selected item
-	 */
-	virtual LLSD getSelectedValue() const;
-
-	/**
-	 * Get LLSD's associated with selected items.
-	 * @param selected_values std::vector being populated with LLSD associated with selected items
- 	 */
-	virtual void getSelectedValues(std::vector<LLSD>& selected_values) const;
-
-
-	/** 
-	 * Get LLUUID associated with selected item
-	 * @return LLUUID if such was associated with selected item 
-	 */
-	virtual LLUUID getSelectedUUID() const;
-
-	/** 
-	 * Get LLUUIDs associated with selected items
-	 * @param selected_uuids An std::vector being populated with LLUUIDs associated with selected items
-	 */
-	virtual void getSelectedUUIDs(uuid_vec_t& selected_uuids) const;
-
-	/** Get the top selected item */
-	virtual LLPanel* getSelectedItem() const;
-
-	/** 
-	 * Get selected items
-	 * @param selected_items An std::vector being populated with pointers to selected items
-	 */
-	virtual void getSelectedItems(std::vector<LLPanel*>& selected_items) const;
-
-
-	/**
-	 * Resets selection of items.
-	 * 
-	 * It calls onCommit callback if setCommitOnSelectionChange(bool b) was called with "true"
-	 * argument for current Flat List.
-	 * @param no_commit_on_deselection - if true onCommit callback will not be called
-	 */
-	virtual void resetSelection(bool no_commit_on_deselection = false);
-
-	/**
-	 * Sets comment text which will be shown in the list is it is empty.
-	 *
-	 * Textbox to hold passed text is created while this method is called at the first time.
-	 *
-	 * @param comment_text - string to be shown as a comment.
-	 */
-	void setNoItemsCommentText( const std::string& comment_text);
-
-	/** Turn on/off multiple selection support */
-	void setAllowMultipleSelection(bool allow) { mMultipleSelection = allow; }
-
-	/** Turn on/off selection support */
-	void setAllowSelection(bool can_select) { mAllowSelection = can_select; }
-
-	/** Sets flag whether onCommit should be fired if selection was changed */
-	// FIXME: this should really be a separate signal, since "Commit" implies explicit user action, and selection changes can happen more indirectly.
-	void setCommitOnSelectionChange(bool b)		{ mCommitOnSelectionChange = b; }
-
-	/** Get number of selected items in the list */
-	U32 numSelected() const {return mSelectedItemPairs.size(); }
-
-	/** Get number of (visible) items in the list */
-	U32 size(const bool only_visible_items = true) const;
-
-	/** Removes all items from the list */
-	virtual void clear();
-
-	/**
-	 * Removes all items that can be detached from the list but doesn't destroy
-	 * them, caller responsible to manage items after they are detached.
-	 * Detachable item should accept "detach" action via notify() method,
-	 * where it disconnect all callbacks, does other valuable routines and
-	 * return 1.
-	 */
-	void detachItems(std::vector<LLPanel*>& detached_items);
-
-	/**
-	 * Set comparator to use for future sorts.
-	 * 
-	 * This class does NOT manage lifetime of the comparator
-	 * but assumes that the comparator is always alive.
-	 */
-	void setComparator(const ItemComparator* comp) { mItemComparator = comp; }
-	void sort();
-
-	bool updateValue(const LLSD& old_value, const LLSD& new_value);
-
-	void scrollToShowFirstSelectedItem();
-
-	void selectFirstItem	();
-	void selectLastItem		();
-
-	virtual S32	notify(const LLSD& info) ;
-
-	virtual ~LLFlatListView();
-=======
-    /**
-     * Abstract comparator for comparing flat list items in a form of LLPanel
-     */
-    class ItemComparator
-    {
-    public:
-        ItemComparator() {};
-        virtual ~ItemComparator() {};
-
-        /** Returns true if item1 < item2, false otherwise */
-        virtual bool compare(const LLPanel* item1, const LLPanel* item2) const = 0;
-    };
-
-    /**
-     * Represents reverse comparator which acts as a decorator for a comparator that need to be reversed
-     */
-    class ItemReverseComparator : public ItemComparator
-    {
-    public:
-        ItemReverseComparator(const ItemComparator& comparator) : mComparator(comparator) {};
-        virtual ~ItemReverseComparator() {};
-
-        virtual bool compare(const LLPanel* item1, const LLPanel* item2) const
-        {
-            return mComparator.compare(item2, item1);
-        }
-
-    private:
-        const ItemComparator& mComparator;
-    };
-
-
-    struct Params : public LLInitParam::Block<Params, LLScrollContainer::Params>
-    {
-        /** turning on/off selection support */
-        Optional<bool> allow_select;
-
-        /** turning on/off multiple selection (works while clicking and holding CTRL)*/
-        Optional<bool> multi_select;
-
-        /** don't allow to deselect all selected items (for mouse events on items only) */
-        Optional<bool> keep_one_selected;
-
-        /** try to keep selection visible after reshape */
-        Optional<bool> keep_selection_visible_on_reshape;
-
-        /** padding between items */
-        Optional<U32> item_pad;
-
-        /** textbox with info message when list is empty*/
-        Optional<LLTextBox::Params> no_items_text;
-
-        Params();
-    };
-
-    // disable traversal when finding widget to hand focus off to
-    /*virtual*/ BOOL canFocusChildren() const { return FALSE; }
-
-    /**
-     * Connects callback to signal called when Return key is pressed.
-     */
-    boost::signals2::connection setReturnCallback( const commit_signal_t::slot_type& cb ) { return mOnReturnSignal.connect(cb); }
-
-    /** Overridden LLPanel's reshape, height is ignored, the list sets its height to accommodate all items */
-    virtual void reshape(S32 width, S32 height, BOOL called_from_parent  = TRUE);
-
-    /** Returns full rect of child panel */
-    const LLRect& getItemsRect() const;
-
-    LLRect getRequiredRect() { return getItemsRect(); }
-
-    /** Returns distance between items */
-    const S32 getItemsPad() { return mItemPad; }
-
-    /**
-     * Adds and item and LLSD value associated with it to the list at specified position
-     * @return true if the item was added, false otherwise
-     */
-    virtual bool addItem(LLPanel * item, const LLSD& value = LLUUID::null, EAddPosition pos = ADD_BOTTOM, bool rearrange = true);
-
-    /**
-     * Insert item_to_add along with associated value to the list right after the after_item.
-     * @return true if the item was successfully added, false otherwise
-     */
-    virtual bool insertItemAfter(LLPanel* after_item, LLPanel* item_to_add, const LLSD& value = LLUUID::null);
-
-    /**
-     * Remove specified item
-     * @return true if the item was removed, false otherwise
-     */
-    virtual bool removeItem(LLPanel* item, bool rearrange = true);
-
-    /**
-     * Remove an item specified by value
-     * @return true if the item was removed, false otherwise
-     */
-    virtual bool removeItemByValue(const LLSD& value, bool rearrange = true);
-
-    /**
-     * Remove an item specified by uuid
-     * @return true if the item was removed, false otherwise
-     */
-    virtual bool removeItemByUUID(const LLUUID& uuid, bool rearrange = true);
-
-    /**
-     * Get an item by value
-     * @return the item as LLPanel if associated with value, NULL otherwise
-     */
-    virtual LLPanel* getItemByValue(const LLSD& value) const;
-
-    template<class T>
-    T* getTypedItemByValue(const LLSD& value) const
-    {
-        return dynamic_cast<T*>(getItemByValue(value));
-    }
-
-    /**
-     * Select or deselect specified item based on select
-     * @return true if succeed, false otherwise
-     */
-    virtual bool selectItem(LLPanel* item, bool select = true);
-
-    /**
-     * Select or deselect an item by associated value based on select
-     * @return true if succeed, false otherwise
-     */
-    virtual bool selectItemByValue(const LLSD& value, bool select = true);
-
-    /**
-     * Select or deselect an item by associated uuid based on select
-     * @return true if succeed, false otherwise
-     */
-    virtual bool selectItemByUUID(const LLUUID& uuid, bool select = true);
-
-    /**
-     * Get all panels stored in the list.
-     */
-    virtual void getItems(std::vector<LLPanel*>& items) const;
-
-    /**
-     * Get all items values.
-     */
-    virtual void getValues(std::vector<LLSD>& values) const;
-
-    /**
-     * Get LLSD associated with the first selected item
-     */
-    virtual LLSD getSelectedValue() const;
-
-    /**
-     * Get LLSD's associated with selected items.
-     * @param selected_values std::vector being populated with LLSD associated with selected items
-     */
-    virtual void getSelectedValues(std::vector<LLSD>& selected_values) const;
-
-
-    /**
-     * Get LLUUID associated with selected item
-     * @return LLUUID if such was associated with selected item
-     */
-    virtual LLUUID getSelectedUUID() const;
-
-    /**
-     * Get LLUUIDs associated with selected items
-     * @param selected_uuids An std::vector being populated with LLUUIDs associated with selected items
-     */
-    virtual void getSelectedUUIDs(uuid_vec_t& selected_uuids) const;
-
-    /** Get the top selected item */
-    virtual LLPanel* getSelectedItem() const;
-
-    /**
-     * Get selected items
-     * @param selected_items An std::vector being populated with pointers to selected items
-     */
-    virtual void getSelectedItems(std::vector<LLPanel*>& selected_items) const;
-
-
-    /**
-     * Resets selection of items.
-     *
-     * It calls onCommit callback if setCommitOnSelectionChange(bool b) was called with "true"
-     * argument for current Flat List.
-     * @param no_commit_on_deselection - if true onCommit callback will not be called
-     */
-    virtual void resetSelection(bool no_commit_on_deselection = false);
-
-    /**
-     * Sets comment text which will be shown in the list is it is empty.
-     *
-     * Textbox to hold passed text is created while this method is called at the first time.
-     *
-     * @param comment_text - string to be shown as a comment.
-     */
-    void setNoItemsCommentText( const std::string& comment_text);
-
-    /** Turn on/off multiple selection support */
-    void setAllowMultipleSelection(bool allow) { mMultipleSelection = allow; }
-
-    /** Turn on/off selection support */
-    void setAllowSelection(bool can_select) { mAllowSelection = can_select; }
-
-    /** Sets flag whether onCommit should be fired if selection was changed */
-    // FIXME: this should really be a separate signal, since "Commit" implies explicit user action, and selection changes can happen more indirectly.
-    void setCommitOnSelectionChange(bool b)     { mCommitOnSelectionChange = b; }
-
-    /** Get number of selected items in the list */
-    U32 numSelected() const {return mSelectedItemPairs.size(); }
-
-    /** Get number of (visible) items in the list */
-    U32 size(const bool only_visible_items = true) const;
-
-    /** Removes all items from the list */
-    virtual void clear();
-
-    /**
-     * Removes all items that can be detached from the list but doesn't destroy
-     * them, caller responsible to manage items after they are detached.
-     * Detachable item should accept "detach" action via notify() method,
-     * where it disconnect all callbacks, does other valuable routines and
-     * return 1.
-     */
-    void detachItems(std::vector<LLPanel*>& detached_items);
-
-    /**
-     * Set comparator to use for future sorts.
-     *
-     * This class does NOT manage lifetime of the comparator
-     * but assumes that the comparator is always alive.
-     */
-    void setComparator(const ItemComparator* comp) { mItemComparator = comp; }
-    void sort();
-
-    bool updateValue(const LLSD& old_value, const LLSD& new_value);
-
-    void scrollToShowFirstSelectedItem();
-
-    void selectFirstItem    ();
-    void selectLastItem     ();
-
-    virtual S32 notify(const LLSD& info) ;
-
-    virtual ~LLFlatListView();
->>>>>>> e1623bb2
-
-protected:
-
-    /** Pairs LLpanel representing a single item LLPanel and LLSD associated with it */
-    typedef std::pair<LLPanel*, LLSD> item_pair_t;
-
-    typedef std::list<item_pair_t*> pairs_list_t;
-    typedef pairs_list_t::iterator pairs_iterator_t;
-    typedef pairs_list_t::const_iterator pairs_const_iterator_t;
-
-    /** An adapter for a ItemComparator */
-    struct ComparatorAdaptor
-    {
-        ComparatorAdaptor(const ItemComparator& comparator) : mComparator(comparator) {};
-
-        bool operator()(const item_pair_t* item_pair1, const item_pair_t* item_pair2)
-        {
-            return mComparator.compare(item_pair1->first, item_pair2->first);
-        }
-
-        const ItemComparator& mComparator;
-    };
-
-
-    friend class LLUICtrlFactory;
-    LLFlatListView(const LLFlatListView::Params& p);
-
-    /** Manage selection on mouse events */
-    void onItemMouseClick(item_pair_t* item_pair, MASK mask);
-
-    void onItemRightMouseClick(item_pair_t* item_pair, MASK mask);
-
-    /**
-     *  Updates position of items.
-     *  It does not take into account invisible items.
-     */
-    virtual void rearrangeItems();
-
-    virtual item_pair_t* getItemPair(LLPanel* item) const;
-
-    virtual item_pair_t* getItemPair(const LLSD& value) const;
-
-    virtual bool selectItemPair(item_pair_t* item_pair, bool select);
-
-    virtual bool selectNextItemPair(bool is_up_direction, bool reset_selection);
-
-<<<<<<< HEAD
-	virtual bool canSelectAll() const;
-	virtual void selectAll();
-=======
-    virtual BOOL canSelectAll() const;
-    virtual void selectAll();
->>>>>>> e1623bb2
-
-    virtual bool isSelected(item_pair_t* item_pair) const;
-
-    virtual bool removeItemPair(item_pair_t* item_pair, bool rearrange);
-
-    bool addItemPairs(pairs_list_t panel_list, bool rearrange = true);
-
-    /**
-     * Notify parent about changed size of internal controls with "size_changes" action
-     *
-     * Size includes Items Rect width and either Items Rect height or comment text height.
-     * Comment text height is included if comment text is set and visible.
-     * List border size is also included into notified size.
-     */
-    void notifyParentItemsRectChanged();
-
-<<<<<<< HEAD
-	virtual bool handleKeyHere(KEY key, MASK mask);
-
-	virtual bool postBuild();
-=======
-    virtual BOOL handleKeyHere(KEY key, MASK mask);
-
-    virtual BOOL postBuild();
->>>>>>> e1623bb2
-
-    virtual void onFocusReceived();
-
-    virtual void onFocusLost();
-
-    virtual void draw();
-
-    LLRect getLastSelectedItemRect();
-
-    void ensureSelectedVisible();
-
-    const pairs_list_t& getItemPairs() { return mItemPairs; }
-
-private:
-
-    void setItemsNoScrollWidth(S32 new_width) {mItemsNoScrollWidth = new_width - 2 * mBorderThickness;}
-
-    void setNoItemsCommentVisible(bool visible) const;
-
-protected:
-
-    /** Comparator to use when sorting the list. */
-    const ItemComparator* mItemComparator;
-
-
-private:
-
-    LLPanel* mItemsPanel;
-
-    S32 mItemsNoScrollWidth;
-
-    S32 mBorderThickness;
-
-    /** Items padding */
-    S32 mItemPad;
-
-    /** Selection support flag */
-    bool mAllowSelection;
-
-    /** Multiselection support flag, ignored if selection is not supported */
-    bool mMultipleSelection;
-
-    /**
-     * Flag specified whether onCommit be called if selection is changed in the list.
-     *
-     * Can be ignored in the resetSelection() method.
-     * @see resetSelection()
-     */
-    bool mCommitOnSelectionChange;
-
-    bool mKeepOneItemSelected;
-
-    bool mIsConsecutiveSelection;
-
-    bool mKeepSelectionVisibleOnReshape;
-
-    /** All pairs of the list */
-    pairs_list_t mItemPairs;
-
-    /** Selected pairs for faster access */
-    pairs_list_t mSelectedItemPairs;
-
-    /**
-     * Rectangle contained previous size of items parent notified last time.
-     * Is used to reduce amount of parentNotify() calls if size was not changed.
-     */
-    LLRect mPrevNotifyParentRect;
-
-    LLTextBox* mNoItemsCommentTextbox;
-
-    LLViewBorder* mSelectedItemsBorder;
-
-    commit_signal_t mOnReturnSignal;
-};
-
-/**
- * Extends LLFlatListView functionality to show different messages when there are no items in the
- * list depend on whether they are filtered or not.
- *
- * Class provides one message per case of empty list.
- * It also provides protected updateNoItemsMessage() method to be called each time when derived list
- * is changed to update base mNoItemsCommentTextbox value.
- *
- * It is implemented to avoid duplication of this functionality in concrete implementations of the
- * lists. It is intended to be used as a base class for lists which should support two different
- * messages for empty state. Can be improved to support more than two messages via state-to-message map.
- */
-class LLFlatListViewEx : public LLFlatListView
-{
-public:
-    LOG_CLASS(LLFlatListViewEx);
-
-    struct Params : public LLInitParam::Block<Params, LLFlatListView::Params>
-    {
-        /**
-         * Contains a message for empty list when it does not contain any items at all.
-         */
-        Optional<std::string>   no_items_msg;
-
-        /**
-         * Contains a message for empty list when its items are removed by filtering.
-         */
-        Optional<std::string>   no_filtered_items_msg;
-        Params();
-    };
-
-    // *WORKAROUND: two methods to overload appropriate Params due to localization issue:
-    // no_items_msg & no_filtered_items_msg attributes are not defined as translatable in VLT. See EXT-5931
-    void setNoItemsMsg(const std::string& msg) { mNoItemsMsg = msg; }
-    void setNoFilteredItemsMsg(const std::string& msg) { mNoFilteredItemsMsg = msg; }
-
-    bool getForceShowingUnmatchedItems();
-
-    void setForceShowingUnmatchedItems(bool show);
-
-    /**
-     * Sets up new filter string and filters the list.
-     */
-    void setFilterSubString(const std::string& filter_str, bool notify_parent);
-    std::string getFilterSubString() { return mFilterSubString; }
-
-    /**
-     * Filters the list, rearranges and notifies parent about shape changes.
-     * Derived classes may want to overload rearrangeItems() to exclude repeated separators after filtration.
-     */
-    void filterItems(bool re_sort, bool notify_parent);
-
-    /**
-     * Returns true if last call of filterItems() found at least one matching item
-     */
-    bool hasMatchedItems();
-
-protected:
-    LLFlatListViewEx(const Params& p);
-
-    /**
-     * Applies a message for empty list depend on passed argument.
-     *
-     * @param filter_string - if is not empty, message for filtered items will be set, otherwise for
-     * completely empty list. Value of filter string will be passed as search_term in SLURL.
-     */
-    void updateNoItemsMessage(const std::string& filter_string);
-
-    /**
-    * Applies visibility acording to action and LLFlatListView settings.
-    *
-    * @param item - item we are changing
-    * @param item - action - parameters to determin visibility from
-    */
-    bool updateItemVisibility(LLPanel* item, const LLSD &action);
-
-private:
-    std::string mNoFilteredItemsMsg;
-    std::string mNoItemsMsg;
-    std::string mFilterSubString;
-    /**
-     * Show list items that don't match current filter
-     */
-    bool mForceShowingUnmatchedItems;
-    /**
-     * True if last call of filterItems() found at least one matching item
-     */
-    bool mHasMatchedItems;
-};
-
-#endif+/**
+ * @file llflatlistview.h
+ * @brief LLFlatListView base class and extension to support messages for several cases of an empty list.
+ *
+ * $LicenseInfo:firstyear=2009&license=viewerlgpl$
+ * Second Life Viewer Source Code
+ * Copyright (C) 2010, Linden Research, Inc.
+ *
+ * This library is free software; you can redistribute it and/or
+ * modify it under the terms of the GNU Lesser General Public
+ * License as published by the Free Software Foundation;
+ * version 2.1 of the License only.
+ *
+ * This library is distributed in the hope that it will be useful,
+ * but WITHOUT ANY WARRANTY; without even the implied warranty of
+ * MERCHANTABILITY or FITNESS FOR A PARTICULAR PURPOSE.  See the GNU
+ * Lesser General Public License for more details.
+ *
+ * You should have received a copy of the GNU Lesser General Public
+ * License along with this library; if not, write to the Free Software
+ * Foundation, Inc., 51 Franklin Street, Fifth Floor, Boston, MA  02110-1301  USA
+ *
+ * Linden Research, Inc., 945 Battery Street, San Francisco, CA  94111  USA
+ * $/LicenseInfo$
+ */
+
+#ifndef LL_LLFLATLISTVIEW_H
+#define LL_LLFLATLISTVIEW_H
+
+#include "llpanel.h"
+#include "llscrollcontainer.h"
+#include "lltextbox.h"
+
+
+/**
+ * LLFlatListView represents a flat list ui control that operates on items in a form of LLPanel's.
+ * LLSD can be associated with each added item, it can keep data from an item in digested form.
+ * Associated LLSD's can be of any type (singular, a map etc.).
+ * Items (LLPanel's subclasses) can be of different height.
+ * The list is LLPanel created in itself and grows in height while new items are added.
+ *
+ * The control can manage selection of its items when the flag "allow_select" is set. Also ability to select
+ * multiple items (by using CTRL) is enabled through setting the flag "multi_select" - if selection is not allowed that flag
+ * is ignored. The option "keep_one_selected" forces at least one item to be selected at any time (only for mouse events on items)
+ * since any item of the list was selected.
+ *
+ * Examples of using this control are presented in Picks panel (My Profile and Profile View), where this control is used to
+ * manage the list of pick items.
+ *
+ * ASSUMPTIONS AND STUFF
+ * - NULL pointers and undefined LLSD's are not accepted by any method of this class unless specified otherwise
+ * - Order of returned selected items are not guaranteed
+ * - The control assumes that all items being added are unique.
+ */
+class LLFlatListView : public LLScrollContainer, public LLEditMenuHandler
+{
+    LOG_CLASS(LLFlatListView);
+public:
+
+    /**
+     * Abstract comparator for comparing flat list items in a form of LLPanel
+     */
+    class ItemComparator
+    {
+    public:
+        ItemComparator() {};
+        virtual ~ItemComparator() {};
+
+        /** Returns true if item1 < item2, false otherwise */
+        virtual bool compare(const LLPanel* item1, const LLPanel* item2) const = 0;
+    };
+
+    /**
+     * Represents reverse comparator which acts as a decorator for a comparator that need to be reversed
+     */
+    class ItemReverseComparator : public ItemComparator
+    {
+    public:
+        ItemReverseComparator(const ItemComparator& comparator) : mComparator(comparator) {};
+        virtual ~ItemReverseComparator() {};
+
+        virtual bool compare(const LLPanel* item1, const LLPanel* item2) const
+        {
+            return mComparator.compare(item2, item1);
+        }
+
+    private:
+        const ItemComparator& mComparator;
+    };
+
+
+    struct Params : public LLInitParam::Block<Params, LLScrollContainer::Params>
+    {
+        /** turning on/off selection support */
+        Optional<bool> allow_select;
+
+        /** turning on/off multiple selection (works while clicking and holding CTRL)*/
+        Optional<bool> multi_select;
+
+        /** don't allow to deselect all selected items (for mouse events on items only) */
+        Optional<bool> keep_one_selected;
+
+        /** try to keep selection visible after reshape */
+        Optional<bool> keep_selection_visible_on_reshape;
+
+        /** padding between items */
+        Optional<U32> item_pad;
+
+        /** textbox with info message when list is empty*/
+        Optional<LLTextBox::Params> no_items_text;
+
+        Params();
+    };
+
+    // disable traversal when finding widget to hand focus off to
+    /*virtual*/ bool canFocusChildren() const { return false; }
+
+    /**
+     * Connects callback to signal called when Return key is pressed.
+     */
+    boost::signals2::connection setReturnCallback( const commit_signal_t::slot_type& cb ) { return mOnReturnSignal.connect(cb); }
+
+    /** Overridden LLPanel's reshape, height is ignored, the list sets its height to accommodate all items */
+    virtual void reshape(S32 width, S32 height, bool called_from_parent  = true);
+
+    /** Returns full rect of child panel */
+    const LLRect& getItemsRect() const;
+
+    LLRect getRequiredRect() { return getItemsRect(); }
+
+    /** Returns distance between items */
+    const S32 getItemsPad() { return mItemPad; }
+
+    /**
+     * Adds and item and LLSD value associated with it to the list at specified position
+     * @return true if the item was added, false otherwise
+     */
+    virtual bool addItem(LLPanel * item, const LLSD& value = LLUUID::null, EAddPosition pos = ADD_BOTTOM, bool rearrange = true);
+
+    /**
+     * Insert item_to_add along with associated value to the list right after the after_item.
+     * @return true if the item was successfully added, false otherwise
+     */
+    virtual bool insertItemAfter(LLPanel* after_item, LLPanel* item_to_add, const LLSD& value = LLUUID::null);
+
+    /**
+     * Remove specified item
+     * @return true if the item was removed, false otherwise
+     */
+    virtual bool removeItem(LLPanel* item, bool rearrange = true);
+
+    /**
+     * Remove an item specified by value
+     * @return true if the item was removed, false otherwise
+     */
+    virtual bool removeItemByValue(const LLSD& value, bool rearrange = true);
+
+    /**
+     * Remove an item specified by uuid
+     * @return true if the item was removed, false otherwise
+     */
+    virtual bool removeItemByUUID(const LLUUID& uuid, bool rearrange = true);
+
+    /**
+     * Get an item by value
+     * @return the item as LLPanel if associated with value, NULL otherwise
+     */
+    virtual LLPanel* getItemByValue(const LLSD& value) const;
+
+    template<class T>
+    T* getTypedItemByValue(const LLSD& value) const
+    {
+        return dynamic_cast<T*>(getItemByValue(value));
+    }
+
+    /**
+     * Select or deselect specified item based on select
+     * @return true if succeed, false otherwise
+     */
+    virtual bool selectItem(LLPanel* item, bool select = true);
+
+    /**
+     * Select or deselect an item by associated value based on select
+     * @return true if succeed, false otherwise
+     */
+    virtual bool selectItemByValue(const LLSD& value, bool select = true);
+
+    /**
+     * Select or deselect an item by associated uuid based on select
+     * @return true if succeed, false otherwise
+     */
+    virtual bool selectItemByUUID(const LLUUID& uuid, bool select = true);
+
+    /**
+     * Get all panels stored in the list.
+     */
+    virtual void getItems(std::vector<LLPanel*>& items) const;
+
+    /**
+     * Get all items values.
+     */
+    virtual void getValues(std::vector<LLSD>& values) const;
+
+    /**
+     * Get LLSD associated with the first selected item
+     */
+    virtual LLSD getSelectedValue() const;
+
+    /**
+     * Get LLSD's associated with selected items.
+     * @param selected_values std::vector being populated with LLSD associated with selected items
+     */
+    virtual void getSelectedValues(std::vector<LLSD>& selected_values) const;
+
+
+    /**
+     * Get LLUUID associated with selected item
+     * @return LLUUID if such was associated with selected item
+     */
+    virtual LLUUID getSelectedUUID() const;
+
+    /**
+     * Get LLUUIDs associated with selected items
+     * @param selected_uuids An std::vector being populated with LLUUIDs associated with selected items
+     */
+    virtual void getSelectedUUIDs(uuid_vec_t& selected_uuids) const;
+
+    /** Get the top selected item */
+    virtual LLPanel* getSelectedItem() const;
+
+    /**
+     * Get selected items
+     * @param selected_items An std::vector being populated with pointers to selected items
+     */
+    virtual void getSelectedItems(std::vector<LLPanel*>& selected_items) const;
+
+
+    /**
+     * Resets selection of items.
+     *
+     * It calls onCommit callback if setCommitOnSelectionChange(bool b) was called with "true"
+     * argument for current Flat List.
+     * @param no_commit_on_deselection - if true onCommit callback will not be called
+     */
+    virtual void resetSelection(bool no_commit_on_deselection = false);
+
+    /**
+     * Sets comment text which will be shown in the list is it is empty.
+     *
+     * Textbox to hold passed text is created while this method is called at the first time.
+     *
+     * @param comment_text - string to be shown as a comment.
+     */
+    void setNoItemsCommentText( const std::string& comment_text);
+
+    /** Turn on/off multiple selection support */
+    void setAllowMultipleSelection(bool allow) { mMultipleSelection = allow; }
+
+    /** Turn on/off selection support */
+    void setAllowSelection(bool can_select) { mAllowSelection = can_select; }
+
+    /** Sets flag whether onCommit should be fired if selection was changed */
+    // FIXME: this should really be a separate signal, since "Commit" implies explicit user action, and selection changes can happen more indirectly.
+    void setCommitOnSelectionChange(bool b)     { mCommitOnSelectionChange = b; }
+
+    /** Get number of selected items in the list */
+    U32 numSelected() const {return mSelectedItemPairs.size(); }
+
+    /** Get number of (visible) items in the list */
+    U32 size(const bool only_visible_items = true) const;
+
+    /** Removes all items from the list */
+    virtual void clear();
+
+    /**
+     * Removes all items that can be detached from the list but doesn't destroy
+     * them, caller responsible to manage items after they are detached.
+     * Detachable item should accept "detach" action via notify() method,
+     * where it disconnect all callbacks, does other valuable routines and
+     * return 1.
+     */
+    void detachItems(std::vector<LLPanel*>& detached_items);
+
+    /**
+     * Set comparator to use for future sorts.
+     *
+     * This class does NOT manage lifetime of the comparator
+     * but assumes that the comparator is always alive.
+     */
+    void setComparator(const ItemComparator* comp) { mItemComparator = comp; }
+    void sort();
+
+    bool updateValue(const LLSD& old_value, const LLSD& new_value);
+
+    void scrollToShowFirstSelectedItem();
+
+    void selectFirstItem    ();
+    void selectLastItem     ();
+
+    virtual S32 notify(const LLSD& info) ;
+
+    virtual ~LLFlatListView();
+
+protected:
+
+    /** Pairs LLpanel representing a single item LLPanel and LLSD associated with it */
+    typedef std::pair<LLPanel*, LLSD> item_pair_t;
+
+    typedef std::list<item_pair_t*> pairs_list_t;
+    typedef pairs_list_t::iterator pairs_iterator_t;
+    typedef pairs_list_t::const_iterator pairs_const_iterator_t;
+
+    /** An adapter for a ItemComparator */
+    struct ComparatorAdaptor
+    {
+        ComparatorAdaptor(const ItemComparator& comparator) : mComparator(comparator) {};
+
+        bool operator()(const item_pair_t* item_pair1, const item_pair_t* item_pair2)
+        {
+            return mComparator.compare(item_pair1->first, item_pair2->first);
+        }
+
+        const ItemComparator& mComparator;
+    };
+
+
+    friend class LLUICtrlFactory;
+    LLFlatListView(const LLFlatListView::Params& p);
+
+    /** Manage selection on mouse events */
+    void onItemMouseClick(item_pair_t* item_pair, MASK mask);
+
+    void onItemRightMouseClick(item_pair_t* item_pair, MASK mask);
+
+    /**
+     *  Updates position of items.
+     *  It does not take into account invisible items.
+     */
+    virtual void rearrangeItems();
+
+    virtual item_pair_t* getItemPair(LLPanel* item) const;
+
+    virtual item_pair_t* getItemPair(const LLSD& value) const;
+
+    virtual bool selectItemPair(item_pair_t* item_pair, bool select);
+
+    virtual bool selectNextItemPair(bool is_up_direction, bool reset_selection);
+
+    virtual bool canSelectAll() const;
+    virtual void selectAll();
+
+    virtual bool isSelected(item_pair_t* item_pair) const;
+
+    virtual bool removeItemPair(item_pair_t* item_pair, bool rearrange);
+
+    bool addItemPairs(pairs_list_t panel_list, bool rearrange = true);
+
+    /**
+     * Notify parent about changed size of internal controls with "size_changes" action
+     *
+     * Size includes Items Rect width and either Items Rect height or comment text height.
+     * Comment text height is included if comment text is set and visible.
+     * List border size is also included into notified size.
+     */
+    void notifyParentItemsRectChanged();
+
+    virtual bool handleKeyHere(KEY key, MASK mask);
+
+    virtual bool postBuild();
+
+    virtual void onFocusReceived();
+
+    virtual void onFocusLost();
+
+    virtual void draw();
+
+    LLRect getLastSelectedItemRect();
+
+    void ensureSelectedVisible();
+
+    const pairs_list_t& getItemPairs() { return mItemPairs; }
+
+private:
+
+    void setItemsNoScrollWidth(S32 new_width) {mItemsNoScrollWidth = new_width - 2 * mBorderThickness;}
+
+    void setNoItemsCommentVisible(bool visible) const;
+
+protected:
+
+    /** Comparator to use when sorting the list. */
+    const ItemComparator* mItemComparator;
+
+
+private:
+
+    LLPanel* mItemsPanel;
+
+    S32 mItemsNoScrollWidth;
+
+    S32 mBorderThickness;
+
+    /** Items padding */
+    S32 mItemPad;
+
+    /** Selection support flag */
+    bool mAllowSelection;
+
+    /** Multiselection support flag, ignored if selection is not supported */
+    bool mMultipleSelection;
+
+    /**
+     * Flag specified whether onCommit be called if selection is changed in the list.
+     *
+     * Can be ignored in the resetSelection() method.
+     * @see resetSelection()
+     */
+    bool mCommitOnSelectionChange;
+
+    bool mKeepOneItemSelected;
+
+    bool mIsConsecutiveSelection;
+
+    bool mKeepSelectionVisibleOnReshape;
+
+    /** All pairs of the list */
+    pairs_list_t mItemPairs;
+
+    /** Selected pairs for faster access */
+    pairs_list_t mSelectedItemPairs;
+
+    /**
+     * Rectangle contained previous size of items parent notified last time.
+     * Is used to reduce amount of parentNotify() calls if size was not changed.
+     */
+    LLRect mPrevNotifyParentRect;
+
+    LLTextBox* mNoItemsCommentTextbox;
+
+    LLViewBorder* mSelectedItemsBorder;
+
+    commit_signal_t mOnReturnSignal;
+};
+
+/**
+ * Extends LLFlatListView functionality to show different messages when there are no items in the
+ * list depend on whether they are filtered or not.
+ *
+ * Class provides one message per case of empty list.
+ * It also provides protected updateNoItemsMessage() method to be called each time when derived list
+ * is changed to update base mNoItemsCommentTextbox value.
+ *
+ * It is implemented to avoid duplication of this functionality in concrete implementations of the
+ * lists. It is intended to be used as a base class for lists which should support two different
+ * messages for empty state. Can be improved to support more than two messages via state-to-message map.
+ */
+class LLFlatListViewEx : public LLFlatListView
+{
+public:
+    LOG_CLASS(LLFlatListViewEx);
+
+    struct Params : public LLInitParam::Block<Params, LLFlatListView::Params>
+    {
+        /**
+         * Contains a message for empty list when it does not contain any items at all.
+         */
+        Optional<std::string>   no_items_msg;
+
+        /**
+         * Contains a message for empty list when its items are removed by filtering.
+         */
+        Optional<std::string>   no_filtered_items_msg;
+        Params();
+    };
+
+    // *WORKAROUND: two methods to overload appropriate Params due to localization issue:
+    // no_items_msg & no_filtered_items_msg attributes are not defined as translatable in VLT. See EXT-5931
+    void setNoItemsMsg(const std::string& msg) { mNoItemsMsg = msg; }
+    void setNoFilteredItemsMsg(const std::string& msg) { mNoFilteredItemsMsg = msg; }
+
+    bool getForceShowingUnmatchedItems();
+
+    void setForceShowingUnmatchedItems(bool show);
+
+    /**
+     * Sets up new filter string and filters the list.
+     */
+    void setFilterSubString(const std::string& filter_str, bool notify_parent);
+    std::string getFilterSubString() { return mFilterSubString; }
+
+    /**
+     * Filters the list, rearranges and notifies parent about shape changes.
+     * Derived classes may want to overload rearrangeItems() to exclude repeated separators after filtration.
+     */
+    void filterItems(bool re_sort, bool notify_parent);
+
+    /**
+     * Returns true if last call of filterItems() found at least one matching item
+     */
+    bool hasMatchedItems();
+
+protected:
+    LLFlatListViewEx(const Params& p);
+
+    /**
+     * Applies a message for empty list depend on passed argument.
+     *
+     * @param filter_string - if is not empty, message for filtered items will be set, otherwise for
+     * completely empty list. Value of filter string will be passed as search_term in SLURL.
+     */
+    void updateNoItemsMessage(const std::string& filter_string);
+
+    /**
+    * Applies visibility acording to action and LLFlatListView settings.
+    *
+    * @param item - item we are changing
+    * @param item - action - parameters to determin visibility from
+    */
+    bool updateItemVisibility(LLPanel* item, const LLSD &action);
+
+private:
+    std::string mNoFilteredItemsMsg;
+    std::string mNoItemsMsg;
+    std::string mFilterSubString;
+    /**
+     * Show list items that don't match current filter
+     */
+    bool mForceShowingUnmatchedItems;
+    /**
+     * True if last call of filterItems() found at least one matching item
+     */
+    bool mHasMatchedItems;
+};
+
+#endif