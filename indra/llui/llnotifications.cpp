--- conflicted
+++ resolved
@@ -34,12 +34,8 @@
 
 #include "llnotifications.h"
 
-<<<<<<< HEAD
 #include "llavatarnamecache.h"
-#include "llinstantmessage.h"
 #include "llcachename.h"
-=======
->>>>>>> fe8a5a00
 #include "llxmlnode.h"
 #include "lluictrl.h"
 #include "lluictrlfactory.h"
@@ -1500,7 +1496,6 @@
 		gCacheName->getGroup(id,
 			boost::bind(&LLPostponedNotification::onGroupNameCache,
 				thiz, _1, _2, _3));
-	}
 	else
 	{
 		LLAvatarNameCache::get(id,
@@ -1519,25 +1514,14 @@
 void LLPostponedNotification::onAvatarNameCache(const LLUUID& agent_id,
 												const LLAvatarName& av_name)
 {
-<<<<<<< HEAD
 	std::string name = av_name.getCompleteName();
 
-	// from PE merge - we should figure out if this is the right thing to do
-	if (name.empty())
-	{
-		llwarns << "Empty name received for Id: " << agent_id << llendl;
-		name = SYSTEM_FROM;
-	}
-
 	finalizeName(name);
 }
 
 void LLPostponedNotification::finalizeName(const std::string& name)
 {
 	mName = name;
-=======
-	gCacheName->getFullName(id, mName);
->>>>>>> fe8a5a00
 	modifyNotificationParams();
 	LLNotifications::instance().add(mParams);
 	cleanup();
