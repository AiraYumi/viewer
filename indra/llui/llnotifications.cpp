--- conflicted
+++ resolved
@@ -84,20 +84,12 @@
 }
 
 LLNotificationForm::FormInput::FormInput()
-<<<<<<< HEAD
-:	type("type"),
-	text("text"),
-	max_length_chars("max_length_chars"),
-	allow_emoji("allow_emoji"),
-	width("width", 0),
-	value("value")
-=======
 :   type("type"),
     text("text"),
     max_length_chars("max_length_chars"),
+    allow_emoji("allow_emoji"),
     width("width", 0),
     value("value")
->>>>>>> e7eced3c
 {}
 
 LLNotificationForm::FormElement::FormElement()
@@ -1554,26 +1546,17 @@
 
 bool LLNotifications::loadTemplates()
 {
-<<<<<<< HEAD
-	LL_INFOS("Notifications") << "Reading notifications template" << LL_ENDL;
-	// Passing findSkinnedFilenames(constraint=LLDir::ALL_SKINS) makes it
-	// output all relevant pathnames instead of just the ones from the most
-	// specific skin.
-	std::vector<std::string> search_paths =
-		gDirUtilp->findSkinnedFilenames(LLDir::XUI, "notifications.xml", LLDir::ALL_SKINS);
-    if (search_paths.empty())
-    {
-        LLError::LLUserWarningMsg::show(LLTrans::getString("MBMissingFile"));
-        LL_ERRS() << "Problem finding notifications.xml" << LL_ENDL;
-    }
-=======
     LL_INFOS("Notifications") << "Reading notifications template" << LL_ENDL;
     // Passing findSkinnedFilenames(constraint=LLDir::ALL_SKINS) makes it
     // output all relevant pathnames instead of just the ones from the most
     // specific skin.
     std::vector<std::string> search_paths =
         gDirUtilp->findSkinnedFilenames(LLDir::XUI, "notifications.xml", LLDir::ALL_SKINS);
->>>>>>> e7eced3c
+    if (search_paths.empty())
+    {
+        LLError::LLUserWarningMsg::show(LLTrans::getString("MBMissingFile"));
+        LL_ERRS() << "Problem finding notifications.xml" << LL_ENDL;
+    }
 
     std::string base_filename = search_paths.front();
     LLXMLNodePtr root;
