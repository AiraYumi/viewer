/** 
 * @file llkeywords.cpp
 * @brief Keyword list for LSL
 *
 * $LicenseInfo:firstyear=2000&license=viewerlgpl$
 * Second Life Viewer Source Code
 * Copyright (C) 2010, Linden Research, Inc.
 * 
 * This library is free software; you can redistribute it and/or
 * modify it under the terms of the GNU Lesser General Public
 * License as published by the Free Software Foundation;
 * version 2.1 of the License only.
 * 
 * This library is distributed in the hope that it will be useful,
 * but WITHOUT ANY WARRANTY; without even the implied warranty of
 * MERCHANTABILITY or FITNESS FOR A PARTICULAR PURPOSE.  See the GNU
 * Lesser General Public License for more details.
 * 
 * You should have received a copy of the GNU Lesser General Public
 * License along with this library; if not, write to the Free Software
 * Foundation, Inc., 51 Franklin Street, Fifth Floor, Boston, MA  02110-1301  USA
 * 
 * Linden Research, Inc., 945 Battery Street, San Francisco, CA  94111  USA
 * $/LicenseInfo$
 */

#include "linden_common.h"

#include <iostream>
#include <fstream>

#include "llkeywords.h"
#include "lltexteditor.h"
#include "llstl.h"
#include <boost/tokenizer.hpp>

const U32 KEYWORD_FILE_CURRENT_VERSION = 2;

inline BOOL LLKeywordToken::isHead(const llwchar* s) const
{
	// strncmp is much faster than string compare
	BOOL res = TRUE;
	const llwchar* t = mToken.c_str();
	S32 len = mToken.size();
	for (S32 i=0; i<len; i++)
	{
		if (s[i] != t[i])
		{
			res = FALSE;
			break;
		}
	}
	return res;
}

LLKeywords::LLKeywords() : mLoaded(FALSE)
{
}

inline BOOL LLKeywordToken::isTail(const llwchar* s) const
{
	BOOL res = TRUE;
	const llwchar* t = mDelimiter.c_str();
	S32 len = mDelimiter.size();
	for (S32 i=0; i<len; i++)
	{
		if (s[i] != t[i])
		{
			res = FALSE;
			break;
		}
	}
	return res;
}

LLKeywords::~LLKeywords()
{
	std::for_each(mWordTokenMap.begin(), mWordTokenMap.end(), DeletePairedPointer());
	std::for_each(mLineTokenList.begin(), mLineTokenList.end(), DeletePointer());
	std::for_each(mDelimiterTokenList.begin(), mDelimiterTokenList.end(), DeletePointer());
}

BOOL LLKeywords::loadFromFile( const std::string& filename )
{
	mLoaded = FALSE;

	////////////////////////////////////////////////////////////
	// File header

	const S32 BUFFER_SIZE = 1024;
	char	buffer[BUFFER_SIZE];	/* Flawfinder: ignore */

	llifstream file;
	file.open(filename);	/* Flawfinder: ignore */
	if( file.fail() )
	{
		llinfos << "LLKeywords::loadFromFile()  Unable to open file: " << filename << llendl;
		return mLoaded;
	}

	// Identifying string
	file >> buffer;
	if( strcmp( buffer, "llkeywords" ) )
	{
		llinfos << filename << " does not appear to be a keyword file" << llendl;
		return mLoaded;
	}

	// Check file version
	file >> buffer;
	U32	version_num;
	file >> version_num;
	if( strcmp(buffer, "version") || version_num != (U32)KEYWORD_FILE_CURRENT_VERSION )
	{
		llinfos << filename << " does not appear to be a version " << KEYWORD_FILE_CURRENT_VERSION << " keyword file" << llendl;
		return mLoaded;
	}

	// start of line (SOL)
	std::string SOL_COMMENT("#");
	std::string SOL_WORD("[word ");
	std::string SOL_LINE("[line ");
	std::string SOL_ONE_SIDED_DELIMITER("[one_sided_delimiter ");
	std::string SOL_TWO_SIDED_DELIMITER("[two_sided_delimiter ");
	std::string SOL_DOUBLE_QUOTATION_MARKS("[double_quotation_marks ");

	LLColor3 cur_color( 1, 0, 0 );
	LLKeywordToken::TOKEN_TYPE cur_type = LLKeywordToken::WORD;

	while (!file.eof())
	{
		buffer[0] = 0;
		file.getline( buffer, BUFFER_SIZE );
		std::string line(buffer);
		if( line.find(SOL_COMMENT) == 0 )
		{
			continue;
		}
		else if( line.find(SOL_WORD) == 0 )
		{
			cur_color = readColor( line.substr(SOL_WORD.size()) );
			cur_type = LLKeywordToken::WORD;
			continue;
		}
		else if( line.find(SOL_LINE) == 0 )
		{
			cur_color = readColor( line.substr(SOL_LINE.size()) );
			cur_type = LLKeywordToken::LINE;
			continue;
		}
		else if( line.find(SOL_TWO_SIDED_DELIMITER) == 0 )
		{
			cur_color = readColor( line.substr(SOL_TWO_SIDED_DELIMITER.size()) );
			cur_type = LLKeywordToken::TWO_SIDED_DELIMITER;
			continue;
		}
		else if( line.find(SOL_DOUBLE_QUOTATION_MARKS) == 0 )
		{
			cur_color = readColor( line.substr(SOL_DOUBLE_QUOTATION_MARKS.size()) );
			cur_type = LLKeywordToken::DOUBLE_QUOTATION_MARKS;
			continue;
		}
		else if( line.find(SOL_ONE_SIDED_DELIMITER) == 0 )	
		{
			cur_color = readColor( line.substr(SOL_ONE_SIDED_DELIMITER.size()) );
			cur_type = LLKeywordToken::ONE_SIDED_DELIMITER;
			continue;
		}

		std::string token_buffer( line );
		LLStringUtil::trim(token_buffer);
		
		typedef boost::tokenizer<boost::char_separator<char> > tokenizer;
		boost::char_separator<char> sep_word("", " \t");
		tokenizer word_tokens(token_buffer, sep_word);
		tokenizer::iterator token_word_iter = word_tokens.begin();

		if( !token_buffer.empty() && token_word_iter != word_tokens.end() )
		{
			// first word is the keyword or a left delimiter
			std::string keyword = (*token_word_iter);
			LLStringUtil::trim(keyword);

			// second word may be a right delimiter
			std::string delimiter;
			if (cur_type == LLKeywordToken::TWO_SIDED_DELIMITER)
			{
				while (delimiter.length() == 0 && ++token_word_iter != word_tokens.end())
				{
					delimiter = *token_word_iter;
					LLStringUtil::trim(delimiter);
				}
			}
			else if (cur_type == LLKeywordToken::DOUBLE_QUOTATION_MARKS)
			{
				// Closing delimiter is identical to the opening one.
				delimiter = keyword;
			}

			// following words are tooltip
			std::string tool_tip;
			while (++token_word_iter != word_tokens.end())
			{
				tool_tip += (*token_word_iter);
			}
			LLStringUtil::trim(tool_tip);
			
			if( !tool_tip.empty() )
			{
				// Replace : with \n for multi-line tool tips.
				LLStringUtil::replaceChar( tool_tip, ':', '\n' );
				addToken(cur_type, keyword, cur_color, tool_tip, delimiter );
			}
			else
			{
				addToken(cur_type, keyword, cur_color, LLStringUtil::null, delimiter );
			}
		}
	}

	file.close();

	mLoaded = TRUE;
	return mLoaded;
}

// Add the token as described
void LLKeywords::addToken(LLKeywordToken::TOKEN_TYPE type,
						  const std::string& key_in,
						  const LLColor3& color,
						  const std::string& tool_tip_in,
						  const std::string& delimiter_in)
{
	LLWString key = utf8str_to_wstring(key_in);
	LLWString tool_tip = utf8str_to_wstring(tool_tip_in);
	LLWString delimiter = utf8str_to_wstring(delimiter_in);
	switch(type)
	{
	case LLKeywordToken::WORD:
		mWordTokenMap[key] = new LLKeywordToken(type, color, key, tool_tip, LLWStringUtil::null);
		break;

	case LLKeywordToken::LINE:
		mLineTokenList.push_front(new LLKeywordToken(type, color, key, tool_tip, LLWStringUtil::null));
		break;

	case LLKeywordToken::TWO_SIDED_DELIMITER:
	case LLKeywordToken::DOUBLE_QUOTATION_MARKS:
	case LLKeywordToken::ONE_SIDED_DELIMITER:
		mDelimiterTokenList.push_front(new LLKeywordToken(type, color, key, tool_tip, delimiter));
		break;

	default:
		llassert(0);
	}
}
LLKeywords::WStringMapIndex::WStringMapIndex(const WStringMapIndex& other)
{
	if(other.mOwner)
	{
		copyData(other.mData, other.mLength);
	}
	else
	{
		mOwner = false;
		mLength = other.mLength;
		mData = other.mData;
	}
}

LLKeywords::WStringMapIndex::WStringMapIndex(const LLWString& str)
{
	copyData(str.data(), str.size());
}

LLKeywords::WStringMapIndex::WStringMapIndex(const llwchar *start, size_t length):
mData(start), mLength(length), mOwner(false)
{
}

LLKeywords::WStringMapIndex::~WStringMapIndex()
{
	if(mOwner)
		delete[] mData;
}

void LLKeywords::WStringMapIndex::copyData(const llwchar *start, size_t length)
{
	llwchar *data = new llwchar[length];
	memcpy((void*)data, (const void*)start, length * sizeof(llwchar));

	mOwner = true;
	mLength = length;
	mData = data;
}

bool LLKeywords::WStringMapIndex::operator<(const LLKeywords::WStringMapIndex &other) const
{
	// NOTE: Since this is only used to organize a std::map, it doesn't matter if it uses correct collate order or not.
	// The comparison only needs to strictly order all possible strings, and be stable.
	
	bool result = false;
	const llwchar* self_iter = mData;
	const llwchar* self_end = mData + mLength;
	const llwchar* other_iter = other.mData;
	const llwchar* other_end = other.mData + other.mLength;
	
	while(true)
	{
		if(other_iter >= other_end)
		{
			// We've hit the end of other.
			// This covers two cases: other being shorter than self, or the strings being equal.
			// In either case, we want to return false.
			result = false;
			break;
		}
		else if(self_iter >= self_end)
		{
			// self is shorter than other.
			result = true;
			break; 
		}
		else if(*self_iter != *other_iter)
		{
			// The current character differs.  The strings are not equal.
			result = *self_iter < *other_iter;
			break;
		}

		self_iter++;
		other_iter++;
	}
	
	return result;
}

LLColor3 LLKeywords::readColor( const std::string& s )
{
	F32 r, g, b;
	r = g = b = 0.0f;
	S32 values_read = sscanf(s.c_str(), "%f, %f, %f]", &r, &g, &b );
	if( values_read != 3 )
	{
		llinfos << " poorly formed color in keyword file" << llendl;
	}
	return LLColor3( r, g, b );
}

LLFastTimer::DeclareTimer FTM_SYNTAX_COLORING("Syntax Coloring");

// Walk through a string, applying the rules specified by the keyword token list and
// create a list of color segments.
void LLKeywords::findSegments(std::vector<LLTextSegmentPtr>* seg_list, const LLWString& wtext, const LLColor4 &defaultColor, LLTextEditor& editor)
{
	LLFastTimer ft(FTM_SYNTAX_COLORING);
	seg_list->clear();

	if( wtext.empty() )
	{
		return;
	}
	
	S32 text_len = wtext.size() + 1;

	seg_list->push_back( new LLNormalTextSegment( defaultColor, 0, text_len, editor ) ); 

	const llwchar* base = wtext.c_str();
	const llwchar* cur = base;
<<<<<<< HEAD
	const llwchar* line = NULL;
        (void)line;
=======

>>>>>>> c7bab8ab
	while( *cur )
	{
		if( *cur == '\n' || cur == base )
		{
			if( *cur == '\n' )
			{
				LLTextSegmentPtr text_segment = new LLLineBreakTextSegment(cur-base);
				text_segment->setToken( 0 );
				insertSegment( *seg_list, text_segment, text_len, defaultColor, editor);
				cur++;
				if( !*cur || *cur == '\n' )
				{
					continue;
				}
			}

			// Skip white space
			while( *cur && isspace(*cur) && (*cur != '\n')  )
			{
				cur++;
			}
			if( !*cur || *cur == '\n' )
			{
				continue;
			}

			// cur is now at the first non-whitespace character of a new line	

			// Line start tokens
			{
				BOOL line_done = FALSE;
				for (token_list_t::iterator iter = mLineTokenList.begin();
					 iter != mLineTokenList.end(); ++iter)
				{
					LLKeywordToken* cur_token = *iter;
					if( cur_token->isHead( cur ) )
					{
						S32 seg_start = cur - base;
						while( *cur && *cur != '\n' )
						{
							// skip the rest of the line
							cur++;
						}
						S32 seg_end = cur - base;
						
						//create segments from seg_start to seg_end
						insertSegments(wtext, *seg_list,cur_token, text_len, seg_start, seg_end, defaultColor, editor);
						line_done = TRUE; // to break out of second loop.
						break;
					}
				}

				if( line_done )
				{
					continue;
				}
			}
		}

		// Skip white space
		while( *cur && isspace(*cur) && (*cur != '\n')  )
		{
			cur++;
		}

		while( *cur && *cur != '\n' )
		{
			// Check against delimiters
			{
				S32 seg_start = 0;
				LLKeywordToken* cur_delimiter = NULL;
				for (token_list_t::iterator iter = mDelimiterTokenList.begin();
					 iter != mDelimiterTokenList.end(); ++iter)
				{
					LLKeywordToken* delimiter = *iter;
					if( delimiter->isHead( cur ) )
					{
						cur_delimiter = delimiter;
						break;
					}
				}

				if( cur_delimiter )
				{
					S32 between_delimiters = 0;
					S32 seg_end = 0;

					seg_start = cur - base;
					cur += cur_delimiter->getLengthHead();
					
					LLKeywordToken::TOKEN_TYPE type = cur_delimiter->getType();
					if( type == LLKeywordToken::TWO_SIDED_DELIMITER || type == LLKeywordToken::DOUBLE_QUOTATION_MARKS )
					{
						while( *cur && !cur_delimiter->isTail(cur))
						{
							// Check for an escape sequence.
							if (type == LLKeywordToken::DOUBLE_QUOTATION_MARKS && *cur == '\\')
							{
								// Count the number of backslashes.
								S32 num_backslashes = 0;
								while (*cur == '\\')
								{
									num_backslashes++;
									between_delimiters++;
									cur++;
								}
								// If the next character is the end delimiter?
								if (cur_delimiter->isTail(cur))
								{
									// If there was an odd number of backslashes, then this delimiter
									// does not end the sequence.
									if (num_backslashes % 2 == 1)
									{
										between_delimiters++;
										cur++;
									}
									else
									{
										// This is an end delimiter.
										break;
									}
								}
							}
							else
							{
								between_delimiters++;
								cur++;
							}
						}

						if( *cur )
						{
							cur += cur_delimiter->getLengthHead();
							seg_end = seg_start + between_delimiters + cur_delimiter->getLengthHead() + cur_delimiter->getLengthTail();
						}
						else
						{
							// eof
							seg_end = seg_start + between_delimiters + cur_delimiter->getLengthHead();
						}
					}
					else
					{
						llassert( cur_delimiter->getType() == LLKeywordToken::ONE_SIDED_DELIMITER );
						// Left side is the delimiter.  Right side is eol or eof.
						while( *cur && ('\n' != *cur) )
						{
							between_delimiters++;
							cur++;
						}
						seg_end = seg_start + between_delimiters + cur_delimiter->getLengthHead();
					}

					insertSegments(wtext, *seg_list,cur_delimiter, text_len, seg_start, seg_end, defaultColor, editor);
					/*
					LLTextSegmentPtr text_segment = new LLNormalTextSegment( cur_delimiter->getColor(), seg_start, seg_end, editor );
					text_segment->setToken( cur_delimiter );
					insertSegment( seg_list, text_segment, text_len, defaultColor, editor);
					*/
					// Note: we don't increment cur, since the end of one delimited seg may be immediately
					// followed by the start of another one.
					continue;
				}
			}

			// check against words
			llwchar prev = cur > base ? *(cur-1) : 0;
			if( !isalnum( prev ) && (prev != '_') )
			{
				const llwchar* p = cur;
				while( isalnum( *p ) || (*p == '_') )
				{
					p++;
				}
				S32 seg_len = p - cur;
				if( seg_len > 0 )
				{
					WStringMapIndex word( cur, seg_len );
					word_token_map_t::iterator map_iter = mWordTokenMap.find(word);
					if( map_iter != mWordTokenMap.end() )
					{
						LLKeywordToken* cur_token = map_iter->second;
						S32 seg_start = cur - base;
						S32 seg_end = seg_start + seg_len;

						// llinfos << "Seg: [" << word.c_str() << "]" << llendl;

						insertSegments(wtext, *seg_list,cur_token, text_len, seg_start, seg_end, defaultColor, editor);
					}
					cur += seg_len; 
					continue;
				}
			}

			if( *cur && *cur != '\n' )
			{
				cur++;
			}
		}
	}
}

void LLKeywords::insertSegments(const LLWString& wtext, std::vector<LLTextSegmentPtr>& seg_list, LLKeywordToken* cur_token, S32 text_len, S32 seg_start, S32 seg_end, const LLColor4 &defaultColor, LLTextEditor& editor )
{
	std::string::size_type pos = wtext.find('\n',seg_start);
	
	while (pos!=-1 && pos < (std::string::size_type)seg_end)
	{
		if (pos!=seg_start)
		{
			LLTextSegmentPtr text_segment = new LLNormalTextSegment( cur_token->getColor(), seg_start, pos, editor );
			text_segment->setToken( cur_token );
			insertSegment( seg_list, text_segment, text_len, defaultColor, editor);
		}

		LLTextSegmentPtr text_segment = new LLLineBreakTextSegment(pos);
		text_segment->setToken( cur_token );
		insertSegment( seg_list, text_segment, text_len, defaultColor, editor);

		seg_start = pos+1;
		pos = wtext.find('\n',seg_start);
	}

	LLTextSegmentPtr text_segment = new LLNormalTextSegment( cur_token->getColor(), seg_start, seg_end, editor );
	text_segment->setToken( cur_token );
	insertSegment( seg_list, text_segment, text_len, defaultColor, editor);
}

void LLKeywords::insertSegment(std::vector<LLTextSegmentPtr>& seg_list, LLTextSegmentPtr new_segment, S32 text_len, const LLColor4 &defaultColor, LLTextEditor& editor )
{
	LLTextSegmentPtr last = seg_list.back();
	S32 new_seg_end = new_segment->getEnd();

	if( new_segment->getStart() == last->getStart() )
	{
		seg_list.pop_back();
	}
	else
	{
		last->setEnd( new_segment->getStart() );
	}
	seg_list.push_back( new_segment );

	if( new_seg_end < text_len )
	{
		seg_list.push_back( new LLNormalTextSegment( defaultColor, new_seg_end, text_len, editor ) );
	}
}

#ifdef _DEBUG
void LLKeywords::dump()
{
	llinfos << "LLKeywords" << llendl;


	llinfos << "LLKeywords::sWordTokenMap" << llendl;
	word_token_map_t::iterator word_token_iter = mWordTokenMap.begin();
	while( word_token_iter != mWordTokenMap.end() )
	{
		LLKeywordToken* word_token = word_token_iter->second;
		word_token->dump();
		++word_token_iter;
	}

	llinfos << "LLKeywords::sLineTokenList" << llendl;
	for (token_list_t::iterator iter = mLineTokenList.begin();
		 iter != mLineTokenList.end(); ++iter)
	{
		LLKeywordToken* line_token = *iter;
		line_token->dump();
	}


	llinfos << "LLKeywords::sDelimiterTokenList" << llendl;
	for (token_list_t::iterator iter = mDelimiterTokenList.begin();
		 iter != mDelimiterTokenList.end(); ++iter)
	{
		LLKeywordToken* delimiter_token = *iter;
		delimiter_token->dump();
	}
}

void LLKeywordToken::dump()
{
	llinfos << "[" << 
		mColor.mV[VX] << ", " <<
		mColor.mV[VY] << ", " <<
		mColor.mV[VZ] << "] [" <<
		wstring_to_utf8str(mToken) << "]" <<
		llendl;
}

#endif  // DEBUG<|MERGE_RESOLUTION|>--- conflicted
+++ resolved
@@ -367,12 +367,7 @@
 
 	const llwchar* base = wtext.c_str();
 	const llwchar* cur = base;
-<<<<<<< HEAD
-	const llwchar* line = NULL;
         (void)line;
-=======
-
->>>>>>> c7bab8ab
 	while( *cur )
 	{
 		if( *cur == '\n' || cur == base )
