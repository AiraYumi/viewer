--- conflicted
+++ resolved
@@ -127,12 +127,9 @@
 	LLFrameTimer	mVisibleTimer;
 	bool			mHasClickCallback;
 	S32				mPadding;	// pixels
-<<<<<<< HEAD
+	S32				mMaxWidth;
 
     bool mIsTooltipPastable;
-=======
-	S32				mMaxWidth;
->>>>>>> 24654708
 };
 
 // used for the inspector tooltips which need different background images etc.
