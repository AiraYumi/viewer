--- conflicted
+++ resolved
@@ -1,116 +1,102 @@
-/**
- * @file llscrollingpanellist.h
- *
- * $LicenseInfo:firstyear=2006&license=viewerlgpl$
- * Second Life Viewer Source Code
- * Copyright (C) 2010, Linden Research, Inc.
- *
- * This library is free software; you can redistribute it and/or
- * modify it under the terms of the GNU Lesser General Public
- * License as published by the Free Software Foundation;
- * version 2.1 of the License only.
- *
- * This library is distributed in the hope that it will be useful,
- * but WITHOUT ANY WARRANTY; without even the implied warranty of
- * MERCHANTABILITY or FITNESS FOR A PARTICULAR PURPOSE.  See the GNU
- * Lesser General Public License for more details.
- *
- * You should have received a copy of the GNU Lesser General Public
- * License along with this library; if not, write to the Free Software
- * Foundation, Inc., 51 Franklin Street, Fifth Floor, Boston, MA  02110-1301  USA
- *
- * Linden Research, Inc., 945 Battery Street, San Francisco, CA  94111  USA
- * $/LicenseInfo$
- */
-
-#ifndef LL_LLSCROLLINGPANELLIST_H
-#define LL_LLSCROLLINGPANELLIST_H
-
-#include <vector>
-
-#include "llui.h"
-#include "lluictrlfactory.h"
-#include "llview.h"
-#include "llpanel.h"
-
-/*
- * Pure virtual class represents a scrolling panel.
- */
-class LLScrollingPanel : public LLPanel
-{
-public:
-<<<<<<< HEAD
-	LLScrollingPanel(const LLPanel::Params& params) : LLPanel(params) {}
-	virtual void updatePanel(bool allow_modify) = 0;
-=======
-    LLScrollingPanel(const LLPanel::Params& params) : LLPanel(params) {}
-    virtual void updatePanel(BOOL allow_modify) = 0;
->>>>>>> e1623bb2
-};
-
-
-/*
- * A set of panels that are displayed in a sequence inside a scroll container.
- */
-class LLScrollingPanelList : public LLUICtrl
-{
-public:
-    struct Params : public LLInitParam::Block<Params, LLUICtrl::Params>
-    {
-        Optional<bool> is_horizontal;
-        Optional<S32> padding;
-        Optional<S32> spacing;
-
-        Params();
-    };
-
-    LLScrollingPanelList(const Params& p);
-
-    static const S32 DEFAULT_SPACING = 6;
-    static const S32 DEFAULT_PADDING = 2;
-
-    typedef std::deque<LLScrollingPanel*>   panel_list_t;
-
-    virtual void setValue(const LLSD& value) {};
-
-    virtual void        draw();
-
-<<<<<<< HEAD
-	void				clearPanels();
-	S32					addPanel(LLScrollingPanel* panel, bool back = false);
-	void				removePanel(LLScrollingPanel* panel);
-	void				removePanel(U32 panel_index);
-	void				updatePanels(bool allow_modify);
-	void				rearrange();
-=======
-    void                clearPanels();
-    S32                 addPanel(LLScrollingPanel* panel, bool back = false);
-    void                removePanel(LLScrollingPanel* panel);
-    void                removePanel(U32 panel_index);
-    void                updatePanels(BOOL allow_modify);
-    void                rearrange();
->>>>>>> e1623bb2
-
-    const panel_list_t& getPanelList() const { return mPanelList; }
-    bool                getIsHorizontal() const { return mIsHorizontal; }
-    void                setPadding(S32 padding) { mPadding = padding; rearrange(); }
-    void                setSpacing(S32 spacing) { mSpacing = spacing; rearrange(); }
-    S32                 getPadding() const { return mPadding; }
-    S32                 getSpacing() const { return mSpacing; }
-
-private:
-    void                updatePanelVisiblilty();
-
-    /**
-     * Notify parent about size change, makes sense when used inside accordion
-     */
-    void                notifySizeChanged();
-
-    bool                mIsHorizontal;
-    S32                 mPadding;
-    S32                 mSpacing;
-
-    panel_list_t        mPanelList;
-};
-
-#endif //LL_LLSCROLLINGPANELLIST_H+/**
+ * @file llscrollingpanellist.h
+ *
+ * $LicenseInfo:firstyear=2006&license=viewerlgpl$
+ * Second Life Viewer Source Code
+ * Copyright (C) 2010, Linden Research, Inc.
+ *
+ * This library is free software; you can redistribute it and/or
+ * modify it under the terms of the GNU Lesser General Public
+ * License as published by the Free Software Foundation;
+ * version 2.1 of the License only.
+ *
+ * This library is distributed in the hope that it will be useful,
+ * but WITHOUT ANY WARRANTY; without even the implied warranty of
+ * MERCHANTABILITY or FITNESS FOR A PARTICULAR PURPOSE.  See the GNU
+ * Lesser General Public License for more details.
+ *
+ * You should have received a copy of the GNU Lesser General Public
+ * License along with this library; if not, write to the Free Software
+ * Foundation, Inc., 51 Franklin Street, Fifth Floor, Boston, MA  02110-1301  USA
+ *
+ * Linden Research, Inc., 945 Battery Street, San Francisco, CA  94111  USA
+ * $/LicenseInfo$
+ */
+
+#ifndef LL_LLSCROLLINGPANELLIST_H
+#define LL_LLSCROLLINGPANELLIST_H
+
+#include <vector>
+
+#include "llui.h"
+#include "lluictrlfactory.h"
+#include "llview.h"
+#include "llpanel.h"
+
+/*
+ * Pure virtual class represents a scrolling panel.
+ */
+class LLScrollingPanel : public LLPanel
+{
+public:
+    LLScrollingPanel(const LLPanel::Params& params) : LLPanel(params) {}
+    virtual void updatePanel(bool allow_modify) = 0;
+};
+
+
+/*
+ * A set of panels that are displayed in a sequence inside a scroll container.
+ */
+class LLScrollingPanelList : public LLUICtrl
+{
+public:
+    struct Params : public LLInitParam::Block<Params, LLUICtrl::Params>
+    {
+        Optional<bool> is_horizontal;
+        Optional<S32> padding;
+        Optional<S32> spacing;
+
+        Params();
+    };
+
+    LLScrollingPanelList(const Params& p);
+
+    static const S32 DEFAULT_SPACING = 6;
+    static const S32 DEFAULT_PADDING = 2;
+
+    typedef std::deque<LLScrollingPanel*>   panel_list_t;
+
+    virtual void setValue(const LLSD& value) {};
+
+    virtual void        draw();
+
+    void                clearPanels();
+    S32                 addPanel(LLScrollingPanel* panel, bool back = false);
+    void                removePanel(LLScrollingPanel* panel);
+    void                removePanel(U32 panel_index);
+    void                updatePanels(bool allow_modify);
+    void                rearrange();
+
+    const panel_list_t& getPanelList() const { return mPanelList; }
+    bool                getIsHorizontal() const { return mIsHorizontal; }
+    void                setPadding(S32 padding) { mPadding = padding; rearrange(); }
+    void                setSpacing(S32 spacing) { mSpacing = spacing; rearrange(); }
+    S32                 getPadding() const { return mPadding; }
+    S32                 getSpacing() const { return mSpacing; }
+
+private:
+    void                updatePanelVisiblilty();
+
+    /**
+     * Notify parent about size change, makes sense when used inside accordion
+     */
+    void                notifySizeChanged();
+
+    bool                mIsHorizontal;
+    S32                 mPadding;
+    S32                 mSpacing;
+
+    panel_list_t        mPanelList;
+};
+
+#endif //LL_LLSCROLLINGPANELLIST_H