--- conflicted
+++ resolved
@@ -1,106 +1,101 @@
-/**
- * @file llbutton.h
- * @brief Header for buttons
- *
- * $LicenseInfo:firstyear=2001&license=viewerlgpl$
- * Second Life Viewer Source Code
- * Copyright (C) 2010, Linden Research, Inc.
- *
- * This library is free software; you can redistribute it and/or
- * modify it under the terms of the GNU Lesser General Public
- * License as published by the Free Software Foundation;
- * version 2.1 of the License only.
- *
- * This library is distributed in the hope that it will be useful,
- * but WITHOUT ANY WARRANTY; without even the implied warranty of
- * MERCHANTABILITY or FITNESS FOR A PARTICULAR PURPOSE.  See the GNU
- * Lesser General Public License for more details.
- *
- * You should have received a copy of the GNU Lesser General Public
- * License along with this library; if not, write to the Free Software
- * Foundation, Inc., 51 Franklin Street, Fifth Floor, Boston, MA  02110-1301  USA
- *
- * Linden Research, Inc., 945 Battery Street, San Francisco, CA  94111  USA
- * $/LicenseInfo$
- */
-
-#ifndef LL_LLMENUBUTTON_H
-#define LL_LLMENUBUTTON_H
-
-#include "llbutton.h"
-
-class LLToggleableMenu;
-
-class LLMenuButton
-: public LLButton
-{
-    LOG_CLASS(LLMenuButton);
-
-public:
-    typedef enum e_menu_position
-    {
-        MP_TOP_LEFT,
-        MP_TOP_RIGHT,
-        MP_BOTTOM_LEFT,
-        MP_BOTTOM_RIGHT
-    } EMenuPosition;
-
-    struct MenuPositions
-        :   public LLInitParam::TypeValuesHelper<EMenuPosition, MenuPositions>
-    {
-        static void declareValues();
-    };
-
-    struct Params
-    :   public LLInitParam::Block<Params, LLButton::Params>
-    {
-        // filename for it's toggleable menu
-        Optional<std::string>   menu_filename;
-        Optional<EMenuPosition, MenuPositions>  position;
-
-        Params();
-    };
-
-
-
-    boost::signals2::connection setMouseDownCallback( const mouse_signal_t::slot_type& cb );
-
-<<<<<<< HEAD
-	/*virtual*/ bool handleMouseDown(S32 x, S32 y, MASK mask);
-	/*virtual*/ bool handleKeyHere(KEY key, MASK mask );
-=======
-    /*virtual*/ BOOL handleMouseDown(S32 x, S32 y, MASK mask);
-    /*virtual*/ BOOL handleKeyHere(KEY key, MASK mask );
->>>>>>> e1623bb2
-
-    void hideMenu();
-
-    LLToggleableMenu* getMenu();
-    void setMenu(const std::string& menu_filename, EMenuPosition position = MP_TOP_LEFT);
-    void setMenu(LLToggleableMenu* menu, EMenuPosition position = MP_TOP_LEFT, bool take_ownership = false);
-
-    void setMenuPosition(EMenuPosition position) { mMenuPosition = position; }
-
-protected:
-    friend class LLUICtrlFactory;
-    LLMenuButton(const Params&);
-    ~LLMenuButton();
-
-    void toggleMenu();
-    void updateMenuOrigin();
-
-    void onMenuVisibilityChange(const LLSD& param);
-
-private:
-    void cleanup();
-
-    LLHandle<LLView>        mMenuHandle;
-    bool                    mIsMenuShown;
-    EMenuPosition           mMenuPosition;
-    S32                     mX;
-    S32                     mY;
-    bool                    mOwnMenu; // true if we manage the menu lifetime
-};
-
-
-#endif  // LL_LLMENUBUTTON_H+/**
+ * @file llbutton.h
+ * @brief Header for buttons
+ *
+ * $LicenseInfo:firstyear=2001&license=viewerlgpl$
+ * Second Life Viewer Source Code
+ * Copyright (C) 2010, Linden Research, Inc.
+ *
+ * This library is free software; you can redistribute it and/or
+ * modify it under the terms of the GNU Lesser General Public
+ * License as published by the Free Software Foundation;
+ * version 2.1 of the License only.
+ *
+ * This library is distributed in the hope that it will be useful,
+ * but WITHOUT ANY WARRANTY; without even the implied warranty of
+ * MERCHANTABILITY or FITNESS FOR A PARTICULAR PURPOSE.  See the GNU
+ * Lesser General Public License for more details.
+ *
+ * You should have received a copy of the GNU Lesser General Public
+ * License along with this library; if not, write to the Free Software
+ * Foundation, Inc., 51 Franklin Street, Fifth Floor, Boston, MA  02110-1301  USA
+ *
+ * Linden Research, Inc., 945 Battery Street, San Francisco, CA  94111  USA
+ * $/LicenseInfo$
+ */
+
+#ifndef LL_LLMENUBUTTON_H
+#define LL_LLMENUBUTTON_H
+
+#include "llbutton.h"
+
+class LLToggleableMenu;
+
+class LLMenuButton
+: public LLButton
+{
+    LOG_CLASS(LLMenuButton);
+
+public:
+    typedef enum e_menu_position
+    {
+        MP_TOP_LEFT,
+        MP_TOP_RIGHT,
+        MP_BOTTOM_LEFT,
+        MP_BOTTOM_RIGHT
+    } EMenuPosition;
+
+    struct MenuPositions
+        :   public LLInitParam::TypeValuesHelper<EMenuPosition, MenuPositions>
+    {
+        static void declareValues();
+    };
+
+    struct Params
+    :   public LLInitParam::Block<Params, LLButton::Params>
+    {
+        // filename for it's toggleable menu
+        Optional<std::string>   menu_filename;
+        Optional<EMenuPosition, MenuPositions>  position;
+
+        Params();
+    };
+
+
+
+    boost::signals2::connection setMouseDownCallback( const mouse_signal_t::slot_type& cb );
+
+    /*virtual*/ bool handleMouseDown(S32 x, S32 y, MASK mask);
+    /*virtual*/ bool handleKeyHere(KEY key, MASK mask );
+
+    void hideMenu();
+
+    LLToggleableMenu* getMenu();
+    void setMenu(const std::string& menu_filename, EMenuPosition position = MP_TOP_LEFT);
+    void setMenu(LLToggleableMenu* menu, EMenuPosition position = MP_TOP_LEFT, bool take_ownership = false);
+
+    void setMenuPosition(EMenuPosition position) { mMenuPosition = position; }
+
+protected:
+    friend class LLUICtrlFactory;
+    LLMenuButton(const Params&);
+    ~LLMenuButton();
+
+    void toggleMenu();
+    void updateMenuOrigin();
+
+    void onMenuVisibilityChange(const LLSD& param);
+
+private:
+    void cleanup();
+
+    LLHandle<LLView>        mMenuHandle;
+    bool                    mIsMenuShown;
+    EMenuPosition           mMenuPosition;
+    S32                     mX;
+    S32                     mY;
+    bool                    mOwnMenu; // true if we manage the menu lifetime
+};
+
+
+#endif  // LL_LLMENUBUTTON_H