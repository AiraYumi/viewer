--- conflicted
+++ resolved
@@ -140,11 +140,7 @@
     S32 notify(const LLSD& info);
     bool notifyChildren(const LLSD& info);
 
-<<<<<<< HEAD
-	virtual void draw();
-=======
-    void draw();
->>>>>>> d317454c
+    virtual void draw();
 
     void storeOpenCloseState();
     void restoreOpenCloseState();
