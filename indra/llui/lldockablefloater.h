--- conflicted
+++ resolved
@@ -1,235 +1,152 @@
-/**
- * @file lldockablefloater.h
- * @brief Creates a panel of a specific kind for a toast.
- *
- * $LicenseInfo:firstyear=2003&license=viewerlgpl$
- * Second Life Viewer Source Code
- * Copyright (C) 2010, Linden Research, Inc.
- *
- * This library is free software; you can redistribute it and/or
- * modify it under the terms of the GNU Lesser General Public
- * License as published by the Free Software Foundation;
- * version 2.1 of the License only.
- *
- * This library is distributed in the hope that it will be useful,
- * but WITHOUT ANY WARRANTY; without even the implied warranty of
- * MERCHANTABILITY or FITNESS FOR A PARTICULAR PURPOSE.  See the GNU
- * Lesser General Public License for more details.
- *
- * You should have received a copy of the GNU Lesser General Public
- * License along with this library; if not, write to the Free Software
- * Foundation, Inc., 51 Franklin Street, Fifth Floor, Boston, MA  02110-1301  USA
- *
- * Linden Research, Inc., 945 Battery Street, San Francisco, CA  94111  USA
- * $/LicenseInfo$
- */
-
-#ifndef LL_DOCKABLEFLOATER_H
-#define LL_DOCKABLEFLOATER_H
-
-#include "llerror.h"
-#include "llfloater.h"
-#include "lldockcontrol.h"
-#include <memory>
-
-/**
- * Represents floater that can dock.
- * In case impossibility deriving from LLDockableFloater use LLDockControl.
- */
-class LLDockableFloater : public LLFloater
-{
-    static const U32 UNDOCK_LEAP_HEIGHT = 12;
-
-    static void init(LLDockableFloater* thiz);
-public:
-<<<<<<< HEAD
-	LOG_CLASS(LLDockableFloater);
-	LLDockableFloater(LLDockControl* dockControl, const LLSD& key,
-			const Params& params = getDefaultParams());
-
-	/**
-	 * Constructor.
-	 * @param dockControl a pointer to the doc control instance
-	 * @param uniqueDocking - a flag defines is docking should work as tab(at one
-	 * moment only one docked floater can be shown), also this flag defines is dock
-	 * tongue should be used.
-	 * @params key a floater key.
- 	 * @params params a floater parameters
-	 */
-	LLDockableFloater(LLDockControl* dockControl, bool uniqueDocking,
-			const LLSD& key, const Params& params = getDefaultParams());
-
-	/**
-	 * Constructor.
-	 * @param dockControl a pointer to the doc control instance
-	 * @param uniqueDocking - a flag defines is docking should work as tab(at one
-	 * moment only one docked floater can be shown).
-	 * @praram useTongue - a flag defines is dock tongue should be used.
-	 * @params key a floater key.
- 	 * @params params a floater parameters
-	 */
-	LLDockableFloater(LLDockControl* dockControl, bool uniqueDocking,
-			bool useTongue, const LLSD& key,
-			const Params& params = getDefaultParams());
-
-	virtual ~LLDockableFloater();
-
-	static LLHandle<LLFloater> getInstanceHandle() { return sInstanceHandle; }
-
-	static void toggleInstance(const LLSD& sdname);
-
-	/**
-	 *  If descendant class overrides postBuild() in order to perform specific
-	 *  construction then it must still invoke its superclass' implementation.
-	 */
-	/* virtula */bool postBuild();
-	/* virtual */void setDocked(bool docked, bool pop_on_undock = true);
-	/* virtual */void draw();
-
-	/**
-	 *  If descendant class overrides setVisible() then it must still invoke its
-	 *  superclass' implementation.
-	 */
-	/*virtual*/ void setVisible(bool visible);
-
-	/**
-	 *  If descendant class overrides setMinimized() then it must still invoke its
-	 *  superclass' implementation.
-	 */
-	/*virtual*/ void setMinimized(bool minimize);
-
-	LLView * getDockWidget();
-
-	virtual void onDockHidden();
-	virtual void onDockShown();
-
-	LLDockControl* getDockControl();
-
-	/**
-	 * Returns true if screen channel should consider floater's size when drawing toasts.
-	 *
-	 * By default returns false.
-	 */
-	virtual bool overlapsScreenChannel() { return mOverlapsScreenChannel && getVisible() && isDocked(); }
-	virtual void setOverlapsScreenChannel(bool overlaps) { mOverlapsScreenChannel = overlaps; }
-
-	bool getUniqueDocking() { return mUniqueDocking;	}
-	bool getUseTongue() { return mUseTongue; }
-
-	void setUseTongue(bool use_tongue) { mUseTongue = use_tongue;}
-=======
-    LOG_CLASS(LLDockableFloater);
-    LLDockableFloater(LLDockControl* dockControl, const LLSD& key,
-            const Params& params = getDefaultParams());
-
-    /**
-     * Constructor.
-     * @param dockControl a pointer to the doc control instance
-     * @param uniqueDocking - a flag defines is docking should work as tab(at one
-     * moment only one docked floater can be shown), also this flag defines is dock
-     * tongue should be used.
-     * @params key a floater key.
-     * @params params a floater parameters
-     */
-    LLDockableFloater(LLDockControl* dockControl, bool uniqueDocking,
-            const LLSD& key, const Params& params = getDefaultParams());
-
-    /**
-     * Constructor.
-     * @param dockControl a pointer to the doc control instance
-     * @param uniqueDocking - a flag defines is docking should work as tab(at one
-     * moment only one docked floater can be shown).
-     * @praram useTongue - a flag defines is dock tongue should be used.
-     * @params key a floater key.
-     * @params params a floater parameters
-     */
-    LLDockableFloater(LLDockControl* dockControl, bool uniqueDocking,
-            bool useTongue, const LLSD& key,
-            const Params& params = getDefaultParams());
-
-    virtual ~LLDockableFloater();
-
-    static LLHandle<LLFloater> getInstanceHandle() { return sInstanceHandle; }
-
-    static void toggleInstance(const LLSD& sdname);
-
-    /**
-     *  If descendant class overrides postBuild() in order to perform specific
-     *  construction then it must still invoke its superclass' implementation.
-     */
-    /* virtula */BOOL postBuild();
-    /* virtual */void setDocked(bool docked, bool pop_on_undock = true);
-    /* virtual */void draw();
-
-    /**
-     *  If descendant class overrides setVisible() then it must still invoke its
-     *  superclass' implementation.
-     */
-    /*virtual*/ void setVisible(BOOL visible);
-
-    /**
-     *  If descendant class overrides setMinimized() then it must still invoke its
-     *  superclass' implementation.
-     */
-    /*virtual*/ void setMinimized(BOOL minimize);
-
-    LLView * getDockWidget();
-
-    virtual void onDockHidden();
-    virtual void onDockShown();
-
-    LLDockControl* getDockControl();
-
-    /**
-     * Returns true if screen channel should consider floater's size when drawing toasts.
-     *
-     * By default returns false.
-     */
-    virtual bool overlapsScreenChannel() { return mOverlapsScreenChannel && getVisible() && isDocked(); }
-    virtual void setOverlapsScreenChannel(bool overlaps) { mOverlapsScreenChannel = overlaps; }
-
-    bool getUniqueDocking() { return mUniqueDocking;    }
-    bool getUseTongue() { return mUseTongue; }
-
-    void setUseTongue(bool use_tongue) { mUseTongue = use_tongue;}
->>>>>>> e1623bb2
-private:
-    /**
-     * Provides unique of dockable floater.
-     * If dockable floater already exists it should  be closed.
-     */
-    void resetInstance();
-
-protected:
-    void setDockControl(LLDockControl* dockControl);
-    const LLUIImagePtr& getDockTongue(LLDockControl::DocAt dock_side = LLDockControl::TOP);
-
-<<<<<<< HEAD
-	// Checks if docking should be forced.
-	// It may be useful e.g. if floater created in mouselook mode (see EXT-5609)
-	boost::function<bool ()> mIsDockedStateForcedCallback;
-=======
-    // Checks if docking should be forced.
-    // It may be useful e.g. if floater created in mouselook mode (see EXT-5609)
-    boost::function<BOOL ()> mIsDockedStateForcedCallback;
->>>>>>> e1623bb2
-
-private:
-    std::unique_ptr<LLDockControl> mDockControl;
-    LLUIImagePtr mDockTongue;
-    static LLHandle<LLFloater> sInstanceHandle;
-    /**
-     * Provides possibility to define that dockable floaters can be docked
-     *  non exclusively.
-     */
-    bool mUniqueDocking;
-
-    bool mUseTongue;
-
-    bool mOverlapsScreenChannel;
-
-    // Force docking when the floater is being shown for the first time.
-    bool mForceDocking;
-};
-
-#endif /* LL_DOCKABLEFLOATER_H */+/**
+ * @file lldockablefloater.h
+ * @brief Creates a panel of a specific kind for a toast.
+ *
+ * $LicenseInfo:firstyear=2003&license=viewerlgpl$
+ * Second Life Viewer Source Code
+ * Copyright (C) 2010, Linden Research, Inc.
+ *
+ * This library is free software; you can redistribute it and/or
+ * modify it under the terms of the GNU Lesser General Public
+ * License as published by the Free Software Foundation;
+ * version 2.1 of the License only.
+ *
+ * This library is distributed in the hope that it will be useful,
+ * but WITHOUT ANY WARRANTY; without even the implied warranty of
+ * MERCHANTABILITY or FITNESS FOR A PARTICULAR PURPOSE.  See the GNU
+ * Lesser General Public License for more details.
+ *
+ * You should have received a copy of the GNU Lesser General Public
+ * License along with this library; if not, write to the Free Software
+ * Foundation, Inc., 51 Franklin Street, Fifth Floor, Boston, MA  02110-1301  USA
+ *
+ * Linden Research, Inc., 945 Battery Street, San Francisco, CA  94111  USA
+ * $/LicenseInfo$
+ */
+
+#ifndef LL_DOCKABLEFLOATER_H
+#define LL_DOCKABLEFLOATER_H
+
+#include "llerror.h"
+#include "llfloater.h"
+#include "lldockcontrol.h"
+#include <memory>
+
+/**
+ * Represents floater that can dock.
+ * In case impossibility deriving from LLDockableFloater use LLDockControl.
+ */
+class LLDockableFloater : public LLFloater
+{
+    static const U32 UNDOCK_LEAP_HEIGHT = 12;
+
+    static void init(LLDockableFloater* thiz);
+public:
+    LOG_CLASS(LLDockableFloater);
+    LLDockableFloater(LLDockControl* dockControl, const LLSD& key,
+            const Params& params = getDefaultParams());
+
+    /**
+     * Constructor.
+     * @param dockControl a pointer to the doc control instance
+     * @param uniqueDocking - a flag defines is docking should work as tab(at one
+     * moment only one docked floater can be shown), also this flag defines is dock
+     * tongue should be used.
+     * @params key a floater key.
+     * @params params a floater parameters
+     */
+    LLDockableFloater(LLDockControl* dockControl, bool uniqueDocking,
+            const LLSD& key, const Params& params = getDefaultParams());
+
+    /**
+     * Constructor.
+     * @param dockControl a pointer to the doc control instance
+     * @param uniqueDocking - a flag defines is docking should work as tab(at one
+     * moment only one docked floater can be shown).
+     * @praram useTongue - a flag defines is dock tongue should be used.
+     * @params key a floater key.
+     * @params params a floater parameters
+     */
+    LLDockableFloater(LLDockControl* dockControl, bool uniqueDocking,
+            bool useTongue, const LLSD& key,
+            const Params& params = getDefaultParams());
+
+    virtual ~LLDockableFloater();
+
+    static LLHandle<LLFloater> getInstanceHandle() { return sInstanceHandle; }
+
+    static void toggleInstance(const LLSD& sdname);
+
+    /**
+     *  If descendant class overrides postBuild() in order to perform specific
+     *  construction then it must still invoke its superclass' implementation.
+     */
+    /* virtula */bool postBuild();
+    /* virtual */void setDocked(bool docked, bool pop_on_undock = true);
+    /* virtual */void draw();
+
+    /**
+     *  If descendant class overrides setVisible() then it must still invoke its
+     *  superclass' implementation.
+     */
+    /*virtual*/ void setVisible(bool visible);
+
+    /**
+     *  If descendant class overrides setMinimized() then it must still invoke its
+     *  superclass' implementation.
+     */
+    /*virtual*/ void setMinimized(bool minimize);
+
+    LLView * getDockWidget();
+
+    virtual void onDockHidden();
+    virtual void onDockShown();
+
+    LLDockControl* getDockControl();
+
+    /**
+     * Returns true if screen channel should consider floater's size when drawing toasts.
+     *
+     * By default returns false.
+     */
+    virtual bool overlapsScreenChannel() { return mOverlapsScreenChannel && getVisible() && isDocked(); }
+    virtual void setOverlapsScreenChannel(bool overlaps) { mOverlapsScreenChannel = overlaps; }
+
+    bool getUniqueDocking() { return mUniqueDocking;    }
+    bool getUseTongue() { return mUseTongue; }
+
+    void setUseTongue(bool use_tongue) { mUseTongue = use_tongue;}
+private:
+    /**
+     * Provides unique of dockable floater.
+     * If dockable floater already exists it should  be closed.
+     */
+    void resetInstance();
+
+protected:
+    void setDockControl(LLDockControl* dockControl);
+    const LLUIImagePtr& getDockTongue(LLDockControl::DocAt dock_side = LLDockControl::TOP);
+
+    // Checks if docking should be forced.
+    // It may be useful e.g. if floater created in mouselook mode (see EXT-5609)
+    boost::function<bool ()> mIsDockedStateForcedCallback;
+
+private:
+    std::unique_ptr<LLDockControl> mDockControl;
+    LLUIImagePtr mDockTongue;
+    static LLHandle<LLFloater> sInstanceHandle;
+    /**
+     * Provides possibility to define that dockable floaters can be docked
+     *  non exclusively.
+     */
+    bool mUniqueDocking;
+
+    bool mUseTongue;
+
+    bool mOverlapsScreenChannel;
+
+    // Force docking when the floater is being shown for the first time.
+    bool mForceDocking;
+};
+
+#endif /* LL_DOCKABLEFLOATER_H */