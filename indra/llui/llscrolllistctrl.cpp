 /**
 * @file llscrolllistctrl.cpp
 * @brief Scroll lists are composed of rows (items), each of which
 * contains columns (cells).
 *
 * $LicenseInfo:firstyear=2001&license=viewerlgpl$
 * Second Life Viewer Source Code
 * Copyright (C) 2010, Linden Research, Inc.
 *
 * This library is free software; you can redistribute it and/or
 * modify it under the terms of the GNU Lesser General Public
 * License as published by the Free Software Foundation;
 * version 2.1 of the License only.
 *
 * This library is distributed in the hope that it will be useful,
 * but WITHOUT ANY WARRANTY; without even the implied warranty of
 * MERCHANTABILITY or FITNESS FOR A PARTICULAR PURPOSE.  See the GNU
 * Lesser General Public License for more details.
 *
 * You should have received a copy of the GNU Lesser General Public
 * License along with this library; if not, write to the Free Software
 * Foundation, Inc., 51 Franklin Street, Fifth Floor, Boston, MA  02110-1301  USA
 *
 * Linden Research, Inc., 945 Battery Street, San Francisco, CA  94111  USA
 * $/LicenseInfo$
 */

#include "linden_common.h"

#include "llscrolllistctrl.h"

#include <algorithm>

#include "llstl.h"
#include "llboost.h"
//#include "indra_constants.h"

#include "llavatarnamecache.h"
#include "llcheckboxctrl.h"
#include "llclipboard.h"
#include "llfocusmgr.h"
#include "llgl.h"               // LLGLSUIDefault()
#include "lllocalcliprect.h"
//#include "llrender.h"
#include "llresmgr.h"
#include "llscrollbar.h"
#include "llscrolllistcell.h"
#include "llstring.h"
#include "llui.h"
#include "lluictrlfactory.h"
#include "llwindow.h"
#include "llcontrol.h"
#include "llkeyboard.h"
#include "llviewborder.h"
#include "lltextbox.h"
#include "llsdparam.h"
#include "llcachename.h"
#include "llmenugl.h"
#include "llurlaction.h"
#include "lltooltip.h"

#include <boost/bind.hpp>

static LLDefaultChildRegistry::Register<LLScrollListCtrl> r("scroll_list");

// local structures & classes.
struct SortScrollListItem
{
    SortScrollListItem(const std::vector<std::pair<S32, BOOL> >& sort_orders,const LLScrollListCtrl::sort_signal_t* sort_signal, bool alternate_sort)
    :   mSortOrders(sort_orders)
    ,   mSortSignal(sort_signal)
    ,   mAltSort(alternate_sort)
    {}

    bool operator()(const LLScrollListItem* i1, const LLScrollListItem* i2)
    {
        // sort over all columns in order specified by mSortOrders
        S32 sort_result = 0;
        for (sort_order_t::const_reverse_iterator it = mSortOrders.rbegin();
             it != mSortOrders.rend(); ++it)
        {
            S32 col_idx = it->first;
            BOOL sort_ascending = it->second;

            S32 order = sort_ascending ? 1 : -1; // ascending or descending sort for this column?

            const LLScrollListCell *cell1 = i1->getColumn(col_idx);
            const LLScrollListCell *cell2 = i2->getColumn(col_idx);
            if (cell1 && cell2)
            {
                if(mSortSignal)
                {
                    sort_result = order * (*mSortSignal)(col_idx,i1, i2);
                }
                else
                {
                    if (mAltSort && !cell1->getAltValue().asString().empty() && !cell2->getAltValue().asString().empty())
                    {
                        sort_result = order * LLStringUtil::compareDict(cell1->getAltValue().asString(), cell2->getAltValue().asString());
                    }
                    else
                    {
                        sort_result = order * LLStringUtil::compareDict(cell1->getValue().asString(), cell2->getValue().asString());
                    }
                }
                if (sort_result != 0)
                {
                    break; // we have a sort order!
                }
            }
        }

        return sort_result < 0;
    }


    typedef std::vector<std::pair<S32, BOOL> > sort_order_t;
    const LLScrollListCtrl::sort_signal_t* mSortSignal;
    const sort_order_t& mSortOrders;
    const bool mAltSort;
};

//---------------------------------------------------------------------------
// LLScrollListCtrl
//---------------------------------------------------------------------------

void LLScrollListCtrl::SelectionTypeNames::declareValues()
{
    declare("row", LLScrollListCtrl::ROW);
    declare("cell", LLScrollListCtrl::CELL);
    declare("header", LLScrollListCtrl::HEADER);
}

LLScrollListCtrl::Contents::Contents()
:   columns("column"),
    rows("row")
{
    addSynonym(columns, "columns");
    addSynonym(rows, "rows");
}

LLScrollListCtrl::Params::Params()
:   multi_select("multi_select", false),
    has_border("draw_border"),
    draw_heading("draw_heading"),
    search_column("search_column", 0),
    selection_type("selection_type", ROW),
    sort_column("sort_column", -1),
    sort_ascending("sort_ascending", true),
    can_sort("can_sort", true),
    mouse_wheel_opaque("mouse_wheel_opaque", false),
    commit_on_keyboard_movement("commit_on_keyboard_movement", true),
    commit_on_selection_change("commit_on_selection_change", false),
    heading_height("heading_height"),
    page_lines("page_lines", 0),
    background_visible("background_visible"),
    draw_stripes("draw_stripes"),
    column_padding("column_padding"),
    row_padding("row_padding", 2),
    fg_unselected_color("fg_unselected_color"),
    fg_selected_color("fg_selected_color"),
    bg_selected_color("bg_selected_color"),
    fg_disable_color("fg_disable_color"),
    bg_writeable_color("bg_writeable_color"),
    bg_readonly_color("bg_readonly_color"),
    bg_stripe_color("bg_stripe_color"),
    hovered_color("hovered_color"),
    highlighted_color("highlighted_color"),
    contents(""),
    scroll_bar_bg_visible("scroll_bar_bg_visible"),
    scroll_bar_bg_color("scroll_bar_bg_color"),
    border("border")
{}

LLScrollListCtrl::LLScrollListCtrl(const LLScrollListCtrl::Params& p)
:   LLUICtrl(p),
    mLineHeight(0),
    mScrollLines(0),
    mMouseWheelOpaque(p.mouse_wheel_opaque),
    mPageLines(p.page_lines),
    mMaxSelectable(0),
    mAllowKeyboardMovement(true),
    mCommitOnKeyboardMovement(p.commit_on_keyboard_movement),
    mCommitOnSelectionChange(p.commit_on_selection_change),
    mSelectionChanged(false),
    mSelectionType(p.selection_type),
    mNeedsScroll(false),
    mCanSelect(true),
    mCanSort(p.can_sort),
    mColumnsDirty(false),
    mMaxItemCount(INT_MAX),
    mBorderThickness( 2 ),
    mOnDoubleClickCallback( NULL ),
    mOnMaximumSelectCallback( NULL ),
    mOnSortChangedCallback( NULL ),
    mHighlightedItem(-1),
    mBorder(NULL),
    mSortCallback(NULL),
    mCommentTextView(NULL),
    mNumDynamicWidthColumns(0),
    mTotalStaticColumnWidth(0),
    mTotalColumnPadding(0),
    mSorted(false),
    mDirty(false),
    mOriginalSelection(-1),
    mLastSelected(NULL),
    mHeadingHeight(p.heading_height),
    mAllowMultipleSelection(p.multi_select),
    mDisplayColumnHeaders(p.draw_heading),
    mBackgroundVisible(p.background_visible),
    mDrawStripes(p.draw_stripes),
    mBgWriteableColor(p.bg_writeable_color()),
    mBgReadOnlyColor(p.bg_readonly_color()),
    mBgSelectedColor(p.bg_selected_color()),
    mBgStripeColor(p.bg_stripe_color()),
    mFgSelectedColor(p.fg_selected_color()),
    mFgUnselectedColor(p.fg_unselected_color()),
    mFgDisabledColor(p.fg_disable_color()),
    mHighlightedColor(p.highlighted_color()),
    mHoveredColor(p.hovered_color()),
    mSearchColumn(p.search_column),
    mColumnPadding(p.column_padding),
    mRowPadding(p.row_padding),
    mAlternateSort(false),
    mContextMenuType(MENU_NONE),
    mIsFriendSignal(NULL)
{
    mItemListRect.setOriginAndSize(
        mBorderThickness,
        mBorderThickness,
        getRect().getWidth() - 2 * mBorderThickness,
        getRect().getHeight() - 2 * mBorderThickness );

    updateLineHeight();

    // Init the scrollbar
    static LLUICachedControl<S32> scrollbar_size ("UIScrollbarSize", 0);

    LLRect scroll_rect;
    scroll_rect.setOriginAndSize(
        getRect().getWidth() - mBorderThickness - scrollbar_size,
        mItemListRect.mBottom,
        scrollbar_size,
        mItemListRect.getHeight());

    LLScrollbar::Params sbparams;
    sbparams.name("Scrollbar");
    sbparams.rect(scroll_rect);
    sbparams.orientation(LLScrollbar::VERTICAL);
    sbparams.doc_size(getItemCount());
    sbparams.doc_pos(mScrollLines);
    sbparams.page_size( getLinesPerPage() );
    sbparams.change_callback(boost::bind(&LLScrollListCtrl::onScrollChange, this, _1, _2));
    sbparams.follows.flags(FOLLOWS_RIGHT | FOLLOWS_TOP | FOLLOWS_BOTTOM);
    sbparams.visible(false);
    sbparams.bg_visible(p.scroll_bar_bg_visible);
    sbparams.bg_color(p.scroll_bar_bg_color);
    mScrollbar = LLUICtrlFactory::create<LLScrollbar> (sbparams);
    addChild(mScrollbar);

    // Border
    if (p.has_border)
    {
        LLRect border_rect = getLocalRect();
        LLViewBorder::Params params = p.border;
        params.rect(border_rect);
        mBorder = LLUICtrlFactory::create<LLViewBorder> (params);
        addChild(mBorder);
    }

    // set border *after* rect is fully initialized
    if (mBorder)
    {
        mBorder->setRect(getLocalRect());
        mBorder->reshape(getRect().getWidth(), getRect().getHeight());
    }

    if (p.sort_column >= 0)
    {
        sortByColumnIndex(p.sort_column, p.sort_ascending);
    }


    for (LLInitParam::ParamIterator<LLScrollListColumn::Params>::const_iterator row_it = p.contents.columns.begin();
        row_it != p.contents.columns.end();
        ++row_it)
    {
        addColumn(*row_it);
    }

    for (LLInitParam::ParamIterator<LLScrollListItem::Params>::const_iterator row_it = p.contents.rows.begin();
        row_it != p.contents.rows.end();
        ++row_it)
    {
        addRow(*row_it);
    }

    LLTextBox::Params text_p;
    text_p.name("comment_text");
    text_p.border_visible(false);
    text_p.rect(mItemListRect);
    text_p.follows.flags(FOLLOWS_ALL);
    // word wrap was added accroding to the EXT-6841
    text_p.wrap(true);
    addChild(LLUICtrlFactory::create<LLTextBox>(text_p));
}

S32 LLScrollListCtrl::getSearchColumn()
{
    // search for proper search column
    if (mSearchColumn < 0)
    {
        LLScrollListItem* itemp = getFirstData();
        if (itemp)
        {
            for(S32 column = 0; column < getNumColumns(); column++)
            {
                LLScrollListCell* cell = itemp->getColumn(column);
                if (cell && cell->isText())
                {
                    mSearchColumn = column;
                    break;
                }
            }
        }
    }
    return llclamp(mSearchColumn, 0, getNumColumns());
}
/*virtual*/
bool LLScrollListCtrl::preProcessChildNode(LLXMLNodePtr child)
{
    if (child->hasName("column") || child->hasName("row"))
    {
        return true; // skip
    }
    else
    {
        return false;
    }
}

LLScrollListCtrl::~LLScrollListCtrl()
{
    delete mSortCallback;

    std::for_each(mItemList.begin(), mItemList.end(), DeletePointer());
    mItemList.clear();
    clearColumns(); //clears columns and deletes headers
    delete mIsFriendSignal;

    auto menu = mPopupMenuHandle.get();
    if (menu)
    {
        menu->die();
        mPopupMenuHandle.markDead();
    }
}


BOOL LLScrollListCtrl::setMaxItemCount(S32 max_count)
{
    if (max_count >= getItemCount())
    {
        mMaxItemCount = max_count;
    }
    return (max_count == mMaxItemCount);
}

S32 LLScrollListCtrl::isEmpty() const
{
    return mItemList.empty();
}

S32 LLScrollListCtrl::getItemCount() const
{
    return mItemList.size();
}

BOOL LLScrollListCtrl::hasSelectedItem() const
{
    item_list::iterator iter;
    for (iter = mItemList.begin(); iter < mItemList.end(); )
    {
        LLScrollListItem* itemp = *iter;
        if (itemp && itemp->getSelected())
        {
            return TRUE;
        }
        iter++;
    }
    return FALSE;
}

// virtual LLScrolListInterface function (was deleteAllItems)
void LLScrollListCtrl::clearRows()
{
    std::for_each(mItemList.begin(), mItemList.end(), DeletePointer());
    mItemList.clear();
    //mItemCount = 0;

    // Scroll the bar back up to the top.
    mScrollbar->setDocParams(0, 0);

    mScrollLines = 0;
    mLastSelected = NULL;
    updateLayout();
    mDirty = false;
}


LLScrollListItem* LLScrollListCtrl::getFirstSelected() const
{
    item_list::const_iterator iter;
    for (iter = mItemList.begin(); iter != mItemList.end(); iter++)
    {
        LLScrollListItem* item  = *iter;
        if (item->getSelected())
        {
            return item;
        }
    }
    return NULL;
}

std::vector<LLScrollListItem*> LLScrollListCtrl::getAllSelected() const
{
    std::vector<LLScrollListItem*> ret;
    item_list::const_iterator iter;
    for(iter = mItemList.begin(); iter != mItemList.end(); iter++)
    {
        LLScrollListItem* item  = *iter;
        if (item->getSelected())
        {
            ret.push_back(item);
        }
    }
    return ret;
}

S32 LLScrollListCtrl::getNumSelected() const
{
    S32 numSelected = 0;

    for(item_list::const_iterator iter = mItemList.begin(); iter != mItemList.end(); ++iter)
    {
        LLScrollListItem* item  = *iter;
        if (item->getSelected())
        {
            ++numSelected;
        }
    }

    return numSelected;
}

S32 LLScrollListCtrl::getFirstSelectedIndex() const
{
    S32 CurSelectedIndex = 0;

    // make sure sort is up to date before returning an index
    updateSort();

    item_list::const_iterator iter;
    for (iter = mItemList.begin(); iter != mItemList.end(); iter++)
    {
        LLScrollListItem* item  = *iter;
        if (item->getSelected())
        {
            return CurSelectedIndex;
        }
        CurSelectedIndex++;
    }

    return -1;
}

LLScrollListItem* LLScrollListCtrl::getFirstData() const
{
    if (mItemList.size() == 0)
    {
        return NULL;
    }
    return mItemList[0];
}

LLScrollListItem* LLScrollListCtrl::getLastData() const
{
    if (mItemList.size() == 0)
    {
        return NULL;
    }
    return mItemList[mItemList.size() - 1];
}

std::vector<LLScrollListItem*> LLScrollListCtrl::getAllData() const
{
    std::vector<LLScrollListItem*> ret;
    item_list::const_iterator iter;
    for(iter = mItemList.begin(); iter != mItemList.end(); iter++)
    {
        LLScrollListItem* item  = *iter;
        ret.push_back(item);
    }
    return ret;
}

// returns first matching item
LLScrollListItem* LLScrollListCtrl::getItem(const LLSD& sd) const
{
    std::string string_val = sd.asString();

    item_list::const_iterator iter;
    for(iter = mItemList.begin(); iter != mItemList.end(); iter++)
    {
        LLScrollListItem* item  = *iter;
        // assumes string representation is good enough for comparison
        if (item->getValue().asString() == string_val)
        {
            return item;
        }
    }
    return NULL;
}


void LLScrollListCtrl::reshape( S32 width, S32 height, BOOL called_from_parent )
{
    LLUICtrl::reshape( width, height, called_from_parent );

    updateLayout();
}

void LLScrollListCtrl::updateLayout()
{
    static LLUICachedControl<S32> scrollbar_size ("UIScrollbarSize", 0);
    // reserve room for column headers, if needed
    S32 heading_size = (mDisplayColumnHeaders ? mHeadingHeight : 0);
    mItemListRect.setOriginAndSize(
        mBorderThickness,
        mBorderThickness,
        getRect().getWidth() - 2 * mBorderThickness,
        getRect().getHeight() - (2 * mBorderThickness ) - heading_size );

    if (mCommentTextView == NULL)
    {
        mCommentTextView = getChildView("comment_text");
    }

    mCommentTextView->setShape(mItemListRect);

    // how many lines of content in a single "page"
    S32 page_lines =  getLinesPerPage();

    BOOL scrollbar_visible = mLineHeight * getItemCount() > mItemListRect.getHeight();
    if (scrollbar_visible)
    {
        // provide space on the right for scrollbar
        mItemListRect.mRight = getRect().getWidth() - mBorderThickness - scrollbar_size;
    }

    mScrollbar->setOrigin(getRect().getWidth() - mBorderThickness - scrollbar_size, mItemListRect.mBottom);
    mScrollbar->reshape(scrollbar_size, mItemListRect.getHeight() + (mDisplayColumnHeaders ? mHeadingHeight : 0));
    mScrollbar->setPageSize(page_lines);
    mScrollbar->setDocSize( getItemCount() );
    mScrollbar->setVisible(scrollbar_visible);

    dirtyColumns();
}

// Attempt to size the control to show all items.
// Do not make larger than width or height.
void LLScrollListCtrl::fitContents(S32 max_width, S32 max_height)
{
    S32 height = llmin( getRequiredRect().getHeight(), max_height );
    if(mPageLines)
        height = llmin( mPageLines * mLineHeight + 2*mBorderThickness + (mDisplayColumnHeaders ? mHeadingHeight : 0), height );

    S32 width = getRect().getWidth();

    reshape( width, height );
}


LLRect LLScrollListCtrl::getRequiredRect()
{
    S32 heading_size = (mDisplayColumnHeaders ? mHeadingHeight : 0);
    S32 height = (mLineHeight * getItemCount())
                + (2 * mBorderThickness )
                + heading_size;
    S32 width = getRect().getWidth();

    return LLRect(0, height, width, 0);
}


BOOL LLScrollListCtrl::addItem( LLScrollListItem* item, EAddPosition pos, BOOL requires_column )
{
    BOOL not_too_big = getItemCount() < mMaxItemCount;
    if (not_too_big)
    {
        switch( pos )
        {
        case ADD_TOP:
            mItemList.push_front(item);
            setNeedsSort();
            break;

        case ADD_DEFAULT:
        case ADD_BOTTOM:
            mItemList.push_back(item);
            setNeedsSort();
            break;

        default:
            llassert(0);
            mItemList.push_back(item);
            setNeedsSort();
            break;
        }

        // create new column on demand
        if (mColumns.empty() && requires_column)
        {
            LLScrollListColumn::Params col_params;
            col_params.name =  "default_column";
            col_params.header.label = "";
            col_params.width.dynamic_width = true;
            addColumn(col_params);
        }

        S32 num_cols = item->getNumColumns();
        S32 i = 0;
        for (LLScrollListCell* cell = item->getColumn(i); i < num_cols; cell = item->getColumn(++i))
        {
            if (i >= (S32)mColumnsIndexed.size()) break;

            cell->setWidth(mColumnsIndexed[i]->getWidth());
        }

        updateLineHeightInsert(item);

        updateLayout();
    }

    return not_too_big;
}

// NOTE: This is *very* expensive for large lists, especially when we are dirtying the list every frame
//  while receiving a long list of names.
// *TODO: Use bookkeeping to make this an incramental cost with item additions
S32 LLScrollListCtrl::calcMaxContentWidth()
{
    const S32 HEADING_TEXT_PADDING = 25;
    const S32 COLUMN_TEXT_PADDING = 10;

    S32 max_item_width = 0;

    ordered_columns_t::iterator column_itor;
    for (column_itor = mColumnsIndexed.begin(); column_itor != mColumnsIndexed.end(); ++column_itor)
    {
        LLScrollListColumn* column = *column_itor;
        if (!column) continue;

        if (mColumnWidthsDirty)
        {
            // update max content width for this column, by looking at all items
            column->mMaxContentWidth = column->mHeader ? LLFontGL::getFontSansSerifSmall()->getWidth(column->mLabel) + mColumnPadding + HEADING_TEXT_PADDING : 0;
            item_list::iterator iter;
            for (iter = mItemList.begin(); iter != mItemList.end(); iter++)
            {
                LLScrollListCell* cellp = (*iter)->getColumn(column->mIndex);
                if (!cellp) continue;

                column->mMaxContentWidth = llmax(LLFontGL::getFontSansSerifSmall()->getWidth(cellp->getValue().asString()) + mColumnPadding + COLUMN_TEXT_PADDING, column->mMaxContentWidth);
            }
        }
        max_item_width += column->mMaxContentWidth;
    }
    mColumnWidthsDirty = false;

    return max_item_width;
}

bool LLScrollListCtrl::updateColumnWidths()
{
    bool width_changed = false;
    ordered_columns_t::iterator column_itor;
    for (column_itor = mColumnsIndexed.begin(); column_itor != mColumnsIndexed.end(); ++column_itor)
    {
        LLScrollListColumn* column = *column_itor;
        if (!column) continue;

        // update column width
        S32 new_width = 0;
        if (column->mRelWidth >= 0)
        {
            new_width = (S32)ll_round(column->mRelWidth*mItemListRect.getWidth());
        }
        else if (column->mDynamicWidth)
        {
            new_width = (mItemListRect.getWidth() - mTotalStaticColumnWidth - mTotalColumnPadding) / mNumDynamicWidthColumns;
        }
        else
        {
            new_width = column->getWidth();
        }

        if (column->getWidth() != new_width)
        {
            column->setWidth(new_width);
            width_changed = true;
        }
    }
    return width_changed;
}

// Line height is the max height of all the cells in all the items.
void LLScrollListCtrl::updateLineHeight()
{
    mLineHeight = 0;
    item_list::iterator iter;
    for (iter = mItemList.begin(); iter != mItemList.end(); iter++)
    {
        LLScrollListItem *itemp = *iter;
        S32 num_cols = itemp->getNumColumns();
        S32 i = 0;
        for (const LLScrollListCell* cell = itemp->getColumn(i); i < num_cols; cell = itemp->getColumn(++i))
        {
            mLineHeight = llmax( mLineHeight, cell->getHeight() + mRowPadding );
        }
    }
}

// when the only change to line height is from an insert, we needn't scan the entire list
void LLScrollListCtrl::updateLineHeightInsert(LLScrollListItem* itemp)
{
    S32 num_cols = itemp->getNumColumns();
    S32 i = 0;
    for (const LLScrollListCell* cell = itemp->getColumn(i); i < num_cols; cell = itemp->getColumn(++i))
    {
        mLineHeight = llmax( mLineHeight, cell->getHeight() + mRowPadding );
    }
}


void LLScrollListCtrl::updateColumns(bool force_update)
{
    if (!mColumnsDirty && !force_update)
        return;

    mColumnsDirty = false;

    bool columns_changed_width = updateColumnWidths();

    // update column headers
    std::vector<LLScrollListColumn*>::iterator column_ordered_it;
    S32 left = mItemListRect.mLeft;
    LLScrollColumnHeader* last_header = NULL;
    for (column_ordered_it = mColumnsIndexed.begin(); column_ordered_it != mColumnsIndexed.end(); ++column_ordered_it)
    {
        LLScrollListColumn* column = *column_ordered_it;
        if (!column || column->getWidth() < 0)
        {
            // skip hidden columns
            continue;
        }

        if (column->mHeader)
        {
            column->mHeader->updateResizeBars();

            last_header = column->mHeader;
            S32 top = mItemListRect.mTop;
            S32 right = left + column->getWidth();

            if (column->mIndex != (S32)mColumnsIndexed.size()-1)
            {
                right += mColumnPadding;
            }
            right = llmax(left, llmin(mItemListRect.getWidth(), right));
            S32 header_width = right - left;

            last_header->reshape(header_width, mHeadingHeight);
            last_header->translate(
                left - last_header->getRect().mLeft,
                top - last_header->getRect().mBottom);
            last_header->setVisible(mDisplayColumnHeaders && header_width > 0);
            left = right;
        }
    }

    bool header_changed_width = false;
    // expand last column header we encountered to full list width
    if (last_header)
    {
        S32 old_width = last_header->getColumn()->getWidth();
        S32 new_width = llmax(0, mItemListRect.mRight - last_header->getRect().mLeft);
        last_header->reshape(new_width, last_header->getRect().getHeight());
        last_header->setVisible(mDisplayColumnHeaders && new_width > 0);
        if (old_width != new_width)
        {
            last_header->getColumn()->setWidth(new_width);
            header_changed_width = true;
        }
    }

    // propagate column widths to individual cells
    if (columns_changed_width || force_update)
    {
        item_list::iterator iter;
        for (iter = mItemList.begin(); iter != mItemList.end(); iter++)
        {
            LLScrollListItem *itemp = *iter;
            S32 num_cols = itemp->getNumColumns();
            S32 i = 0;
            for (LLScrollListCell* cell = itemp->getColumn(i); i < num_cols; cell = itemp->getColumn(++i))
            {
                if (i >= (S32)mColumnsIndexed.size()) break;

                cell->setWidth(mColumnsIndexed[i]->getWidth());
            }
        }
    }
    else if (header_changed_width)
    {
        item_list::iterator iter;
        S32 index = last_header->getColumn()->mIndex; // Not always identical to last column!
        for (iter = mItemList.begin(); iter != mItemList.end(); iter++)
        {
            LLScrollListItem *itemp = *iter;
            LLScrollListCell* cell = itemp->getColumn(index);
            if (cell)
            {
                cell->setWidth(last_header->getColumn()->getWidth());
            }
        }
    }
}

void LLScrollListCtrl::setHeadingHeight(S32 heading_height)
{
    mHeadingHeight = heading_height;

    updateLayout();

}
void LLScrollListCtrl::setPageLines(S32 new_page_lines)
{
    mPageLines  = new_page_lines;

    updateLayout();
}

BOOL LLScrollListCtrl::selectFirstItem()
{
    BOOL success = FALSE;

    // our $%&@#$()^%#$()*^ iterators don't let us check against the first item inside out iteration
    BOOL first_item = TRUE;

    item_list::iterator iter;
    for (iter = mItemList.begin(); iter != mItemList.end(); iter++)
    {
        LLScrollListItem *itemp = *iter;
        if( first_item && itemp->getEnabled() )
        {
            if (!itemp->getSelected())
            {
                switch (mSelectionType)
                {
                case CELL:
                    selectItem(itemp, 0);
                    break;
                case HEADER:
                case ROW:
                    selectItem(itemp, -1);
                }
            }
            success = TRUE;
            mOriginalSelection = 0;
        }
        else
        {
            deselectItem(itemp);
        }
        first_item = false;
    }
    if (mCommitOnSelectionChange)
    {
        commitIfChanged();
    }
    return success;
}

// Deselects all other items
// virtual
BOOL LLScrollListCtrl::selectNthItem( S32 target_index )
{
    return selectItemRange(target_index, target_index);
}

// virtual
BOOL LLScrollListCtrl::selectItemRange( S32 first_index, S32 last_index )
{
    if (mItemList.empty())
    {
        return FALSE;
    }

    // make sure sort is up to date
    updateSort();

    S32 listlen = (S32)mItemList.size();
    first_index = llclamp(first_index, 0, listlen-1);

    if (last_index < 0)
        last_index = listlen-1;
    else
        last_index = llclamp(last_index, first_index, listlen-1);

    BOOL success = FALSE;
    S32 index = 0;
    for (item_list::iterator iter = mItemList.begin(); iter != mItemList.end(); )
    {
        LLScrollListItem *itemp = *iter;
        if(!itemp)
        {
            iter = mItemList.erase(iter);
            continue ;
        }

        if( index >= first_index && index <= last_index )
        {
            if( itemp->getEnabled() )
            {
                // TODO: support range selection for cells
                selectItem(itemp, -1, FALSE);
                success = TRUE;
            }
        }
        else
        {
            deselectItem(itemp);
        }
        index++;
        iter++ ;
    }

    if (mCommitOnSelectionChange)
    {
        commitIfChanged();
    }

    mSearchString.clear();

    return success;
}


void LLScrollListCtrl::swapWithNext(S32 index)
{
    if (index >= ((S32)mItemList.size() - 1))
    {
        // At end of list, doesn't do anything
        return;
    }
    updateSort();
    LLScrollListItem *cur_itemp = mItemList[index];
    mItemList[index] = mItemList[index + 1];
    mItemList[index + 1] = cur_itemp;
}


void LLScrollListCtrl::swapWithPrevious(S32 index)
{
    if (index <= 0)
    {
        // At beginning of list, don't do anything
    }

    updateSort();
    LLScrollListItem *cur_itemp = mItemList[index];
    mItemList[index] = mItemList[index - 1];
    mItemList[index - 1] = cur_itemp;
}


void LLScrollListCtrl::deleteSingleItem(S32 target_index)
{
    if (target_index < 0 || target_index >= (S32)mItemList.size())
    {
        return;
    }

    updateSort();

    LLScrollListItem *itemp;
    itemp = mItemList[target_index];
    if (itemp == mLastSelected)
    {
        mLastSelected = NULL;
    }
    delete itemp;
    mItemList.erase(mItemList.begin() + target_index);
    dirtyColumns();
}

//FIXME: refactor item deletion
void LLScrollListCtrl::deleteItems(const LLSD& sd)
{
    item_list::iterator iter;
    for (iter = mItemList.begin(); iter < mItemList.end(); )
    {
        LLScrollListItem* itemp = *iter;
        if (itemp->getValue().asString() == sd.asString())
        {
            if (itemp == mLastSelected)
            {
                mLastSelected = NULL;
            }
            delete itemp;
            iter = mItemList.erase(iter);
        }
        else
        {
            iter++;
        }
    }

    dirtyColumns();
}

void LLScrollListCtrl::deleteSelectedItems()
{
    item_list::iterator iter;
    for (iter = mItemList.begin(); iter < mItemList.end(); )
    {
        LLScrollListItem* itemp = *iter;
        if (itemp->getSelected())
        {
            delete itemp;
            iter = mItemList.erase(iter);
        }
        else
        {
            iter++;
        }
    }
    mLastSelected = NULL;
    dirtyColumns();
}

void LLScrollListCtrl::clearHighlightedItems()
{
    for (item_list::iterator iter = mItemList.begin(); iter != mItemList.end(); ++iter)
    {
        (*iter)->setHighlighted(false);
    }
}

void LLScrollListCtrl::mouseOverHighlightNthItem(S32 target_index)
{
    if (mHighlightedItem != target_index)
    {
        if (mHighlightedItem >= 0 && mHighlightedItem < mItemList.size())
        {
            mItemList[mHighlightedItem]->setHoverCell(-1);
        }
        mHighlightedItem = target_index;
    }
}

S32 LLScrollListCtrl::selectMultiple( uuid_vec_t ids )
{
    item_list::iterator iter;
    S32 count = 0;
    for (iter = mItemList.begin(); iter != mItemList.end(); iter++)
    {
        LLScrollListItem* item = *iter;
        uuid_vec_t::iterator iditr;
        for(iditr = ids.begin(); iditr != ids.end(); ++iditr)
        {
            if (item->getEnabled() && (item->getUUID() == (*iditr)))
            {
                // TODO: support multiple selection for cells
                selectItem(item, -1, FALSE);
                ++count;
                break;
            }
        }
        if(ids.end() != iditr) ids.erase(iditr);
    }

    if (mCommitOnSelectionChange)
    {
        commitIfChanged();
    }
    return count;
}

S32 LLScrollListCtrl::getItemIndex( LLScrollListItem* target_item ) const
{
    updateSort();

    S32 index = 0;
    item_list::const_iterator iter;
    for (iter = mItemList.begin(); iter != mItemList.end(); iter++)
    {
        LLScrollListItem *itemp = *iter;
        if (target_item == itemp)
        {
            return index;
        }
        index++;
    }
    return -1;
}

S32 LLScrollListCtrl::getItemIndex( const LLUUID& target_id ) const
{
    updateSort();

    S32 index = 0;
    item_list::const_iterator iter;
    for (iter = mItemList.begin(); iter != mItemList.end(); iter++)
    {
        LLScrollListItem *itemp = *iter;
        if (target_id == itemp->getUUID())
        {
            return index;
        }
        index++;
    }
    return -1;
}

void LLScrollListCtrl::selectPrevItem( BOOL extend_selection)
{
    LLScrollListItem* prev_item = NULL;

    if (!getFirstSelected())
    {
        // select last item
        selectNthItem(getItemCount() - 1);
    }
    else
    {
        updateSort();

        item_list::iterator iter;
        for (iter = mItemList.begin(); iter != mItemList.end(); iter++)
        {
            LLScrollListItem* cur_item = *iter;

            if (cur_item->getSelected())
            {
                if (prev_item)
                {
                    selectItem(prev_item, cur_item->getSelectedCell(), !extend_selection);
                }
                else
                {
                    reportInvalidInput();
                }
                break;
            }

            // don't allow navigation to disabled elements
            prev_item = cur_item->getEnabled() ? cur_item : prev_item;
        }
    }

    if ((mCommitOnSelectionChange || mCommitOnKeyboardMovement))
    {
        commitIfChanged();
    }

    mSearchString.clear();
}


void LLScrollListCtrl::selectNextItem( BOOL extend_selection)
{
    LLScrollListItem* next_item = NULL;

    if (!getFirstSelected())
    {
        selectFirstItem();
    }
    else
    {
        updateSort();

        item_list::reverse_iterator iter;
        for (iter = mItemList.rbegin(); iter != mItemList.rend(); iter++)
        {
            LLScrollListItem* cur_item = *iter;

            if (cur_item->getSelected())
            {
                if (next_item)
                {
                    selectItem(next_item, cur_item->getSelectedCell(), !extend_selection);
                }
                else
                {
                    reportInvalidInput();
                }
                break;
            }

            // don't allow navigation to disabled items
            next_item = cur_item->getEnabled() ? cur_item : next_item;
        }
    }

    if (mCommitOnKeyboardMovement)
    {
        onCommit();
    }

    mSearchString.clear();
}



void LLScrollListCtrl::deselectAllItems(BOOL no_commit_on_change)
{
    item_list::iterator iter;
    for (iter = mItemList.begin(); iter != mItemList.end(); iter++)
    {
        LLScrollListItem* item = *iter;
        deselectItem(item);
    }

    if (mCommitOnSelectionChange && !no_commit_on_change)
    {
        commitIfChanged();
    }
}

///////////////////////////////////////////////////////////////////////////////////////////////////
// Use this to add comment text such as "Searching", which ignores column settings of list

void LLScrollListCtrl::setCommentText(const std::string& comment_text)
{
    getChild<LLTextBox>("comment_text")->setValue(comment_text);
}

LLScrollListItem* LLScrollListCtrl::addSeparator(EAddPosition pos)
{
    LLScrollListItem::Params separator_params;
    separator_params.enabled(false);
    LLScrollListCell::Params column_params;
    column_params.type = "icon";
    column_params.value = "menu_separator";
    column_params.color = LLColor4(0.f, 0.f, 0.f, 0.7f);
    column_params.font_halign = LLFontGL::HCENTER;
    separator_params.columns.add(column_params);
    return addRow( separator_params, pos );
}

// Selects first enabled item of the given name.
// Returns false if item not found.
// Calls getItemByLabel in order to combine functionality
BOOL LLScrollListCtrl::selectItemByLabel(const std::string& label, BOOL case_sensitive, S32 column/* = 0*/)
{
    deselectAllItems(TRUE);     // ensure that no stale items are selected, even if we don't find a match
    LLScrollListItem* item = getItemByLabel(label, case_sensitive, column);

    bool found = NULL != item;
    if (found)
    {
        selectItem(item, -1);
    }

    if (mCommitOnSelectionChange)
    {
        commitIfChanged();
    }

    return found;
}

LLScrollListItem* LLScrollListCtrl::getItemByLabel(const std::string& label, BOOL case_sensitive, S32 column)
{
    if (label.empty())  //RN: assume no empty items
    {
        return NULL;
    }

    std::string target_text = label;
    if (!case_sensitive)
    {
        LLStringUtil::toLower(target_text);
    }

    item_list::iterator iter;
    for (iter = mItemList.begin(); iter != mItemList.end(); iter++)
    {
        LLScrollListItem* item = *iter;
        std::string item_text = item->getColumn(column)->getValue().asString(); // Only select enabled items with matching names
        if (!case_sensitive)
        {
            LLStringUtil::toLower(item_text);
        }
        if(item_text == target_text)
        {
            return item;
        }
    }
    return NULL;
}


BOOL LLScrollListCtrl::selectItemByPrefix(const std::string& target, BOOL case_sensitive, S32 column)
{
    return selectItemByPrefix(utf8str_to_wstring(target), case_sensitive, column);
}

// Selects first enabled item that has a name where the name's first part matched the target string.
// Returns false if item not found.
BOOL LLScrollListCtrl::selectItemByPrefix(const LLWString& target, BOOL case_sensitive, S32 column)
{
    BOOL found = FALSE;

    LLWString target_trimmed( target );
    S32 target_len = target_trimmed.size();

    if( 0 == target_len )
    {
        // Is "" a valid choice?
        item_list::iterator iter;
        for (iter = mItemList.begin(); iter != mItemList.end(); iter++)
        {
            LLScrollListItem* item = *iter;
            // Only select enabled items with matching names
            LLScrollListCell* cellp = item->getColumn(column == -1 ? getSearchColumn() : column);
            BOOL select = cellp ? item->getEnabled() && ('\0' == cellp->getValue().asString()[0]) : FALSE;
            if (select)
            {
                selectItem(item, -1);
                found = TRUE;
                break;
            }
        }
    }
    else
    {
        if (!case_sensitive)
        {
            // do comparisons in lower case
            LLWStringUtil::toLower(target_trimmed);
        }

        for (item_list::iterator iter = mItemList.begin(); iter != mItemList.end(); iter++)
        {
            LLScrollListItem* item = *iter;

            // Only select enabled items with matching names
            LLScrollListCell* cellp = item->getColumn(column == -1 ? getSearchColumn() : column);
            if (!cellp)
            {
                continue;
            }
            LLWString item_label = utf8str_to_wstring(cellp->getValue().asString());
            if (!case_sensitive)
            {
                LLWStringUtil::toLower(item_label);
            }
            // remove extraneous whitespace from searchable label
            LLWString trimmed_label = item_label;
            LLWStringUtil::trim(trimmed_label);

            BOOL select = item->getEnabled() && trimmed_label.compare(0, target_trimmed.size(), target_trimmed) == 0;

            if (select)
            {
                // find offset of matching text (might have leading whitespace)
                S32 offset = item_label.find(target_trimmed);
                cellp->highlightText(offset, target_trimmed.size());
                selectItem(item, -1);
                found = TRUE;
                break;
            }
        }
    }

    if (mCommitOnSelectionChange)
    {
        commitIfChanged();
    }

    return found;
}

U32 LLScrollListCtrl::searchItems(const std::string& substring, bool case_sensitive, bool focus)
{
    return searchItems(utf8str_to_wstring(substring), case_sensitive, focus);
}

U32 LLScrollListCtrl::searchItems(const LLWString& substring, bool case_sensitive, bool focus)
{
    U32 found = 0;

    LLWString substring_trimmed(substring);
    S32 len = substring_trimmed.size();

    if (0 == len)
    {
        // at the moment search for empty element is not supported
        return 0;
    }
    else
    {
        deselectAllItems(TRUE);
        if (!case_sensitive)
        {
            // do comparisons in lower case
            LLWStringUtil::toLower(substring_trimmed);
        }

        for (item_list::iterator iter = mItemList.begin(); iter != mItemList.end(); iter++)
        {
            LLScrollListItem* item = *iter;
            // Only select enabled items with matching names
            if (!item->getEnabled())
            {
                continue;
            }
            LLScrollListCell* cellp = item->getColumn(getSearchColumn());
            if (!cellp)
            {
                continue;
            }
            LLWString item_label = utf8str_to_wstring(cellp->getValue().asString());
            if (!case_sensitive)
            {
                LLWStringUtil::toLower(item_label);
            }
            // remove extraneous whitespace from searchable label
            LLWStringUtil::trim(item_label);

            size_t found_iter = item_label.find(substring_trimmed);

            if (found_iter != std::string::npos)
            {
                // find offset of matching text
                cellp->highlightText(found_iter, substring_trimmed.size());
                selectItem(item, -1, FALSE);

                found++;

                if (!mAllowMultipleSelection)
                {
                    break;
                }
            }
        }
    }

    if (focus && found != 0)
    {
        mNeedsScroll = true;
    }

    if (mCommitOnSelectionChange)
    {
        commitIfChanged();
    }

    return found;
}

const std::string LLScrollListCtrl::getSelectedItemLabel(S32 column) const
{
    LLScrollListItem* item;

    item = getFirstSelected();
    if (item)
    {
        return item->getColumn(column)->getValue().asString();
    }

    return LLStringUtil::null;
}

///////////////////////////////////////////////////////////////////////////////////////////////////
// "StringUUID" interface: use this when you're creating a list that contains non-unique strings each of which
// has an associated, unique UUID, and only one of which can be selected at a time.

LLScrollListItem* LLScrollListCtrl::addStringUUIDItem(const std::string& item_text, const LLUUID& id, EAddPosition pos, BOOL enabled)
{
    if (getItemCount() < mMaxItemCount)
    {
        LLScrollListItem::Params item_p;
        item_p.enabled(enabled);
        item_p.value(id);
        item_p.columns.add().value(item_text).type("text");

        return addRow( item_p, pos );
    }
    return NULL;
}

// Select the line or lines that match this UUID
BOOL LLScrollListCtrl::selectByID( const LLUUID& id )
{
    return selectByValue( LLSD(id) );
}

BOOL LLScrollListCtrl::setSelectedByValue(const LLSD& value, BOOL selected)
{
    BOOL found = FALSE;

    if (selected && !mAllowMultipleSelection) deselectAllItems(TRUE);

    item_list::iterator iter;
    for (iter = mItemList.begin(); iter != mItemList.end(); iter++)
    {
        LLScrollListItem* item = *iter;
        if (item->getEnabled())
        {
            if (value.isBinary())
            {
                if (item->getValue().isBinary())
                {
                    LLSD::Binary data1 = value.asBinary();
                    LLSD::Binary data2 = item->getValue().asBinary();
                    found = std::equal(data1.begin(), data1.end(), data2.begin()) ? TRUE : FALSE;
                }
            }
            else
            {
                found = item->getValue().asString() == value.asString() ? TRUE : FALSE;
            }

            if (found)
            {
                if (selected)
                {
                    selectItem(item, -1);
                }
                else
                {
                    deselectItem(item);
                }
                break;
            }
        }
    }

    if (mCommitOnSelectionChange)
    {
        commitIfChanged();
    }

    return found;
}

BOOL LLScrollListCtrl::isSelected(const LLSD& value) const
{
    item_list::const_iterator iter;
    for (iter = mItemList.begin(); iter != mItemList.end(); iter++)
    {
        LLScrollListItem* item = *iter;
        if (item->getValue().asString() == value.asString())
        {
            return item->getSelected();
        }
    }
    return FALSE;
}

LLUUID LLScrollListCtrl::getStringUUIDSelectedItem() const
{
    LLScrollListItem* item = getFirstSelected();

    if (item)
    {
        return item->getUUID();
    }

    return LLUUID::null;
}

LLSD LLScrollListCtrl::getSelectedValue()
{
    LLScrollListItem* item = getFirstSelected();

    if (item)
    {
        return item->getValue();
    }
    else
    {
        return LLSD();
    }
}

void LLScrollListCtrl::drawItems()
{
    S32 x = mItemListRect.mLeft;
    S32 y = mItemListRect.mTop - mLineHeight;

    // allow for partial line at bottom
    S32 num_page_lines = getLinesPerPage();

    LLRect item_rect;

    LLGLSUIDefault gls_ui;

    F32 alpha = getDrawContext().mAlpha;

    {
        LLLocalClipRect clip(mItemListRect);

        S32 cur_y = y;

        S32 max_columns = 0;

        LLColor4 highlight_color = LLColor4::white; // ex: text inside cells
        static LLUICachedControl<F32> type_ahead_timeout ("TypeAheadTimeout", 0);
        highlight_color.mV[VALPHA] = clamp_rescale(mSearchTimer.getElapsedTimeF32(), type_ahead_timeout * 0.7f, type_ahead_timeout(), 0.4f, 0.f);

        S32 first_line = mScrollLines;
        S32 last_line = llmin((S32)mItemList.size() - 1, mScrollLines + getLinesPerPage());

        if (first_line >= mItemList.size())
        {
            return;
        }
        item_list::iterator iter;
        for (S32 line = first_line; line <= last_line; line++)
        {
            LLScrollListItem* item = mItemList[line];

            item_rect.setOriginAndSize(
                x,
                cur_y,
                mItemListRect.getWidth(),
                mLineHeight );
            item->setRect(item_rect);

            max_columns = llmax(max_columns, item->getNumColumns());

            LLColor4 fg_color;
            LLColor4 hover_color(LLColor4::transparent);
            LLColor4 select_color(LLColor4::transparent);

            if( mScrollLines <= line && line < mScrollLines + num_page_lines )
            {
                fg_color = (item->getEnabled() ? mFgUnselectedColor.get() : mFgDisabledColor.get());
                if( item->getSelected() && mCanSelect)
                {
                    if(item->getHighlighted())  // if it's highlighted, average the colors
                    {
                        select_color = lerp(mBgSelectedColor.get(), mHighlightedColor.get(), 0.5f);
                    }
                    else                        // otherwise just select-highlight it
                    {
                        select_color = mBgSelectedColor.get();
                    }

                    fg_color = (item->getEnabled() ? mFgSelectedColor.get() : mFgDisabledColor.get());
                }
                if (mHighlightedItem == line && mCanSelect)
                {
                    if(item->getHighlighted())  // if it's highlighted, average the colors
                    {
                        hover_color = lerp(mHoveredColor.get(), mHighlightedColor.get(), 0.5f);
                    }
                    else                        // otherwise just hover-highlight it
                    {
                        hover_color = mHoveredColor.get();
                    }
                }
                else if (item->getHighlighted())
                {
                    hover_color = mHighlightedColor.get();
                }
                else
                {
                    if (mDrawStripes && (line % 2 == 0) && (max_columns > 1))
                    {
                        hover_color = mBgStripeColor.get();
                    }
                }

                if (!item->getEnabled())
                {
                    hover_color = mBgReadOnlyColor.get();
                }

                item->draw(item_rect, fg_color % alpha, hover_color% alpha, select_color% alpha, highlight_color % alpha, mColumnPadding);

                cur_y -= mLineHeight;
            }
        }
    }
}


void LLScrollListCtrl::draw()
{
    LLLocalClipRect clip(getLocalRect());

    // if user specifies sort, make sure it is maintained
    updateSort();

    if (mNeedsScroll)
    {
        scrollToShowSelected();
        mNeedsScroll = false;
    }
    LLRect background(0, getRect().getHeight(), getRect().getWidth(), 0);
    // Draw background
    if (mBackgroundVisible)
    {
        F32 alpha = getCurrentTransparency();
        gGL.getTexUnit(0)->unbind(LLTexUnit::TT_TEXTURE);
        gl_rect_2d(background, getEnabled() ? mBgWriteableColor.get() % alpha : mBgReadOnlyColor.get() % alpha );
    }

    updateColumns();

    getChildView("comment_text")->setVisible(mItemList.empty());

    drawItems();

    if (mBorder)
    {
        mBorder->setKeyboardFocusHighlight(hasFocus());
    }

    LLUICtrl::draw();
}

void LLScrollListCtrl::setEnabled(BOOL enabled)
{
    mCanSelect = enabled;
    setTabStop(enabled);
    mScrollbar->setTabStop(!enabled && mScrollbar->getPageSize() < mScrollbar->getDocSize());
}

BOOL LLScrollListCtrl::handleScrollWheel(S32 x, S32 y, S32 clicks)
{
    BOOL handled = FALSE;
    // Pretend the mouse is over the scrollbar
    handled = mScrollbar->handleScrollWheel( 0, 0, clicks );

    if (mMouseWheelOpaque)
    {
        return TRUE;
    }

    return handled;
}

BOOL LLScrollListCtrl::handleScrollHWheel(S32 x, S32 y, S32 clicks)
{
    BOOL handled = FALSE;
    // Pretend the mouse is over the scrollbar
    handled = mScrollbar->handleScrollHWheel( 0, 0, clicks );

    if (mMouseWheelOpaque)
    {
        return TRUE;
    }

    return handled;
}

// *NOTE: Requires a valid row_index and column_index
LLRect LLScrollListCtrl::getCellRect(S32 row_index, S32 column_index)
{
    LLRect cell_rect;
    S32 rect_left = getColumnOffsetFromIndex(column_index) + mItemListRect.mLeft;
    S32 rect_bottom = getRowOffsetFromIndex(row_index);
    LLScrollListColumn* columnp = getColumn(column_index);
    cell_rect.setOriginAndSize(rect_left, rect_bottom,
        /*rect_left + */columnp->getWidth(), mLineHeight);
    return cell_rect;
}

BOOL LLScrollListCtrl::handleToolTip(S32 x, S32 y, MASK mask)
{
    S32 column_index = getColumnIndexFromOffset(x);
    LLScrollListColumn* columnp = getColumn(column_index);

    if (columnp == NULL) return FALSE;

    BOOL handled = FALSE;
    // show tooltip for full name of hovered item if it has been truncated
    LLScrollListItem* hit_item = hitItem(x, y);
    if (hit_item)
    {
        LLScrollListCell* hit_cell = hit_item->getColumn(column_index);
        if (!hit_cell) return FALSE;
        if (hit_cell
            && hit_cell->isText()
            && hit_cell->needsToolTip())
        {
            S32 row_index = getItemIndex(hit_item);
            LLRect cell_rect = getCellRect(row_index, column_index);
            // Convert rect local to screen coordinates
            LLRect sticky_rect;
            localRectToScreen(cell_rect, &sticky_rect);

            // display tooltip exactly over original cell, in same font
            LLToolTipMgr::instance().show(LLToolTip::Params()
                                        .message(hit_cell->getToolTip())
<<<<<<< HEAD
                                        .font(LLFontGL::getFontSansSerifSmall())
=======
                                        .font(LLFontGL::getFontEmojiSmall())
>>>>>>> b1098308
                                        .pos(LLCoordGL(sticky_rect.mLeft - 5, sticky_rect.mTop + 6))
                                        .delay_time(0.2f)
                                        .sticky_rect(sticky_rect));
        }
        handled = TRUE;
    }

    // otherwise, look for a tooltip associated with this column
    LLScrollColumnHeader* headerp = columnp->mHeader;
    if (headerp && !handled)
    {
        handled = headerp->handleToolTip(x, y, mask);
    }

    return handled;
}

BOOL LLScrollListCtrl::selectItemAt(S32 x, S32 y, MASK mask)
{
    if (!mCanSelect) return FALSE;

    BOOL selection_changed = FALSE;

    LLScrollListItem* hit_item = hitItem(x, y);

    if( hit_item )
    {
        if( mAllowMultipleSelection )
        {
            if (mask & MASK_SHIFT)
            {
                if (mLastSelected == NULL)
                {
                    selectItem(hit_item, getColumnIndexFromOffset(x));
                }
                else
                {
                    // Select everthing between mLastSelected and hit_item
                    bool selecting = false;
                    item_list::iterator itor;
                    // If we multiselect backwards, we'll stomp on mLastSelected,
                    // meaning that we never stop selecting until hitting max or
                    // the end of the list.
                    LLScrollListItem* lastSelected = mLastSelected;
                    for (itor = mItemList.begin(); itor != mItemList.end(); ++itor)
                    {
                        if(mMaxSelectable > 0 && getAllSelected().size() >= mMaxSelectable)
                        {
                            if(mOnMaximumSelectCallback)
                            {
                                mOnMaximumSelectCallback();
                            }
                            break;
                        }
                        LLScrollListItem *item = *itor;
                        if (item == hit_item || item == lastSelected)
                        {
                            selectItem(item, getColumnIndexFromOffset(x), FALSE);
                            selecting = !selecting;
                            if (hit_item == lastSelected)
                            {
                                // stop selecting now, since we just clicked on our last selected item
                                selecting = FALSE;
                            }
                        }
                        if (selecting)
                        {
                            selectItem(item, getColumnIndexFromOffset(x), FALSE);
                        }
                    }
                }
            }
            else if (mask & MASK_CONTROL)
            {
                if (hit_item->getSelected())
                {
                    deselectItem(hit_item);
                }
                else
                {
                    if(!(mMaxSelectable > 0 && getAllSelected().size() >= mMaxSelectable))
                    {
                        selectItem(hit_item, getColumnIndexFromOffset(x), FALSE);
                    }
                    else
                    {
                        if(mOnMaximumSelectCallback)
                        {
                            mOnMaximumSelectCallback();
                        }
                    }
                }
            }
            else
            {
                deselectAllItems(TRUE);
                selectItem(hit_item, getColumnIndexFromOffset(x));
            }
        }
        else
        {
            selectItem(hit_item, getColumnIndexFromOffset(x));
        }

        selection_changed = mSelectionChanged;
        if (mCommitOnSelectionChange)
        {
            commitIfChanged();
        }

        // clear search string on mouse operations
        mSearchString.clear();
    }
    else
    {
        //mLastSelected = NULL;
        //deselectAllItems(TRUE);
    }

    return selection_changed;
}


BOOL LLScrollListCtrl::handleMouseDown(S32 x, S32 y, MASK mask)
{
    BOOL handled = childrenHandleMouseDown(x, y, mask) != NULL;

    if( !handled )
    {
        // set keyboard focus first, in case click action wants to move focus elsewhere
        setFocus(TRUE);

        // clear selection changed flag because user is starting a selection operation
        mSelectionChanged = false;

        handleClick(x, y, mask);
    }

    return TRUE;
}

BOOL LLScrollListCtrl::handleMouseUp(S32 x, S32 y, MASK mask)
{
    if (hasMouseCapture())
    {
        // release mouse capture immediately so
        // scroll to show selected logic will work
        gFocusMgr.setMouseCapture(NULL);
        if(mask == MASK_NONE)
        {
            selectItemAt(x, y, mask);
            mNeedsScroll = true;
        }
    }

    // always commit when mouse operation is completed inside list
    if (mItemListRect.pointInRect(x,y))
    {
        mDirty = mDirty || mSelectionChanged;
        mSelectionChanged = false;
        onCommit();
    }

    return LLUICtrl::handleMouseUp(x, y, mask);
}

// virtual
BOOL LLScrollListCtrl::handleRightMouseDown(S32 x, S32 y, MASK mask)
{
    LLScrollListItem *item = hitItem(x, y);
    if (item)
    {
        // check to see if we have a UUID for this row
        std::string id = item->getValue().asString();
        LLUUID uuid(id);
        if (! uuid.isNull() && mContextMenuType != MENU_NONE)
        {
            // set up the callbacks for all of the avatar/group menu items
            // (N.B. callbacks don't take const refs as id is local scope)
            bool is_group = (mContextMenuType == MENU_GROUP);
            LLUICtrl::CommitCallbackRegistry::ScopedRegistrar registrar;
            registrar.add("Url.ShowProfile", boost::bind(&LLScrollListCtrl::showProfile, id, is_group));
            registrar.add("Url.SendIM", boost::bind(&LLScrollListCtrl::sendIM, id));
            registrar.add("Url.AddFriend", boost::bind(&LLScrollListCtrl::addFriend, id));
            registrar.add("Url.RemoveFriend", boost::bind(&LLScrollListCtrl::removeFriend, id));
            registrar.add("Url.ReportAbuse", boost::bind(&LLScrollListCtrl::reportAbuse, id, is_group));
            registrar.add("Url.Execute", boost::bind(&LLScrollListCtrl::showNameDetails, id, is_group));
            registrar.add("Url.CopyLabel", boost::bind(&LLScrollListCtrl::copyNameToClipboard, id, is_group));
            registrar.add("Url.CopyUrl", boost::bind(&LLScrollListCtrl::copySLURLToClipboard, id, is_group));

            // create the context menu from the XUI file and display it
            std::string menu_name = is_group ? "menu_url_group.xml" : "menu_url_agent.xml";
            auto menu = mPopupMenuHandle.get();
            if (menu)
            {
                menu->die();
                mPopupMenuHandle.markDead();
            }
            llassert(LLMenuGL::sMenuContainer != NULL);
            menu = LLUICtrlFactory::getInstance()->createFromFile<LLContextMenu>(
                menu_name, LLMenuGL::sMenuContainer, LLMenuHolderGL::child_registry_t::instance());
            if (menu)
            {
                mPopupMenuHandle = menu->getHandle();
                if (mIsFriendSignal)
                {
                    bool isFriend = *(*mIsFriendSignal)(uuid);
                    LLView* addFriendButton = menu->getChild<LLView>("add_friend");
                    LLView* removeFriendButton = menu->getChild<LLView>("remove_friend");

                    if (addFriendButton && removeFriendButton)
                    {
                        addFriendButton->setEnabled(!isFriend);
                        removeFriendButton->setEnabled(isFriend);
                    }
                }

                menu->show(x, y);
                LLMenuGL::showPopup(this, menu, x, y);
                return TRUE;
            }
        }
        return LLUICtrl::handleRightMouseDown(x, y, mask);
    }
    return FALSE;
}

void LLScrollListCtrl::showProfile(std::string id, bool is_group)
{
    // show the resident's profile or the group profile
    std::string sltype = is_group ? "group" : "agent";
    std::string slurl = "secondlife:///app/" + sltype + "/" + id + "/about";
    LLUrlAction::showProfile(slurl);
}

void LLScrollListCtrl::sendIM(std::string id)
{
    // send im to the resident
    std::string slurl = "secondlife:///app/agent/" + id + "/about";
    LLUrlAction::sendIM(slurl);
}

void LLScrollListCtrl::addFriend(std::string id)
{
    // add resident to friends list
    std::string slurl = "secondlife:///app/agent/" + id + "/about";
    LLUrlAction::addFriend(slurl);
}

void LLScrollListCtrl::removeFriend(std::string id)
{
    std::string slurl = "secondlife:///app/agent/" + id + "/about";
    LLUrlAction::removeFriend(slurl);
}

void LLScrollListCtrl::reportAbuse(std::string id, bool is_group)
{
    if (!is_group)
    {
        std::string slurl = "secondlife:///app/agent/" + id + "/about";
        LLUrlAction::reportAbuse(slurl);
    }
}

void LLScrollListCtrl::showNameDetails(std::string id, bool is_group)
{
    // open the resident's details or the group details
    std::string sltype = is_group ? "group" : "agent";
    std::string slurl = "secondlife:///app/" + sltype + "/" + id + "/about";
    LLUrlAction::clickAction(slurl, true);
}

void LLScrollListCtrl::copyNameToClipboard(std::string id, bool is_group)
{
    // copy the name of the avatar or group to the clipboard
    std::string name;
    if (is_group)
    {
        gCacheName->getGroupName(LLUUID(id), name);
    }
    else
    {
        LLAvatarName av_name;
        LLAvatarNameCache::get(LLUUID(id), &av_name);
        name = av_name.getAccountName();
    }
    LLUrlAction::copyURLToClipboard(name);
}

void LLScrollListCtrl::copySLURLToClipboard(std::string id, bool is_group)
{
    // copy a SLURL for the avatar or group to the clipboard
    std::string sltype = is_group ? "group" : "agent";
    std::string slurl = "secondlife:///app/" + sltype + "/" + id + "/about";
    LLUrlAction::copyURLToClipboard(slurl);
}

BOOL LLScrollListCtrl::handleDoubleClick(S32 x, S32 y, MASK mask)
{
    //BOOL handled = FALSE;
    BOOL handled = handleClick(x, y, mask);

    if (!handled)
    {
        // Offer the click to the children, even if we aren't enabled
        // so the scroll bars will work.
        if (NULL == LLView::childrenHandleDoubleClick(x, y, mask))
        {
            // Run the callback only if an item is being double-clicked.
            if( mCanSelect && hitItem(x, y) && mOnDoubleClickCallback )
            {
                mOnDoubleClickCallback();
            }
        }
    }

    return TRUE;
}

BOOL LLScrollListCtrl::handleClick(S32 x, S32 y, MASK mask)
{
    // which row was clicked on?
    LLScrollListItem* hit_item = hitItem(x, y);
    if (!hit_item) return FALSE;

    // get appropriate cell from that row
    S32 column_index = getColumnIndexFromOffset(x);
    LLScrollListCell* hit_cell = hit_item->getColumn(column_index);
    if (!hit_cell) return FALSE;

    // if cell handled click directly (i.e. clicked on an embedded checkbox)
    if (hit_cell->handleClick())
    {
        // if item not currently selected, select it
        if (!hit_item->getSelected())
        {
            selectItemAt(x, y, mask);
            gFocusMgr.setMouseCapture(this);
            mNeedsScroll = true;
        }

        // propagate state of cell to rest of selected column
        {
            // propagate value of this cell to other selected items
            // and commit the respective widgets
            LLSD item_value = hit_cell->getValue();
            for (item_list::iterator iter = mItemList.begin(); iter != mItemList.end(); iter++)
            {
                LLScrollListItem* item = *iter;
                if (item->getSelected())
                {
                    LLScrollListCell* cellp = item->getColumn(column_index);
                    cellp->setValue(item_value);
                    cellp->onCommit();
                    if (mLastSelected == NULL)
                    {
                        break;
                    }
                }
            }
            //FIXME: find a better way to signal cell changes
            onCommit();
        }
        // eat click (e.g. do not trigger double click callback)
        return TRUE;
    }
    else
    {
        // treat this as a normal single item selection
        selectItemAt(x, y, mask);
        gFocusMgr.setMouseCapture(this);
        mNeedsScroll = true;
        // do not eat click (allow double click callback)
        return FALSE;
    }
}

LLScrollListItem* LLScrollListCtrl::hitItem( S32 x, S32 y )
{
    // Excludes disabled items.
    LLScrollListItem* hit_item = NULL;

    updateSort();

    LLRect item_rect;
    item_rect.setLeftTopAndSize(
        mItemListRect.mLeft,
        mItemListRect.mTop,
        mItemListRect.getWidth(),
        mLineHeight );

    // allow for partial line at bottom
    S32 num_page_lines = getLinesPerPage();

    S32 line = 0;
    item_list::iterator iter;
    for(iter = mItemList.begin(); iter != mItemList.end(); iter++)
    {
        LLScrollListItem* item  = *iter;
        if( mScrollLines <= line && line < mScrollLines + num_page_lines )
        {
            if( item->getEnabled() && item_rect.pointInRect( x, y ) )
            {
                hit_item = item;
                break;
            }

            item_rect.translate(0, -mLineHeight);
        }
        line++;
    }

    return hit_item;
}

S32 LLScrollListCtrl::getColumnIndexFromOffset(S32 x)
{
    // which column did we hit?
    S32 left = 0;
    S32 right = 0;
    S32 width = 0;
    S32 column_index = 0;

    ordered_columns_t::const_iterator iter = mColumnsIndexed.begin();
    ordered_columns_t::const_iterator end = mColumnsIndexed.end();
    for ( ; iter != end; ++iter)
    {
        width = (*iter)->getWidth() + mColumnPadding;
        right += width;
        if (left <= x && x < right )
        {
            break;
        }

        // set left for next column as right of current column
        left = right;
        column_index++;
    }

    return llclamp(column_index, 0, getNumColumns() - 1);
}


S32 LLScrollListCtrl::getColumnOffsetFromIndex(S32 index)
{
    S32 column_offset = 0;
    ordered_columns_t::const_iterator iter = mColumnsIndexed.begin();
    ordered_columns_t::const_iterator end = mColumnsIndexed.end();
    for ( ; iter != end; ++iter)
    {
        if (index-- <= 0)
        {
            return column_offset;
        }
        column_offset += (*iter)->getWidth() + mColumnPadding;
    }

    // when running off the end, return the rightmost pixel
    return mItemListRect.mRight;
}

S32 LLScrollListCtrl::getRowOffsetFromIndex(S32 index)
{
    S32 row_bottom = (mItemListRect.mTop - ((index - mScrollLines + 1) * mLineHeight) );
    return row_bottom;
}


BOOL LLScrollListCtrl::handleHover(S32 x,S32 y,MASK mask)
{
    BOOL    handled = FALSE;

    if (hasMouseCapture())
    {
        if(mask == MASK_NONE)
        {
            selectItemAt(x, y, mask);
            mNeedsScroll = true;
        }
    }
    else
    if (mCanSelect)
    {
        LLScrollListItem* item = hitItem(x, y);
        if (item)
        {
            mouseOverHighlightNthItem(getItemIndex(item));
            switch (mSelectionType)
            {
            case CELL:
                item->setHoverCell(getColumnIndexFromOffset(x));
                break;
            case HEADER:
                {
                    S32 cell = getColumnIndexFromOffset(x);
                    if (cell > 0)
                    {
                        item->setHoverCell(cell);
                    }
                    else
                    {
                        item->setHoverCell(-1);
                    }
                    break;
                }
            case ROW:
                break;
            }
        }
        else
        {
            mouseOverHighlightNthItem(-1);
        }
    }

    handled = LLUICtrl::handleHover( x, y, mask );

    return handled;
}

void LLScrollListCtrl::onMouseLeave(S32 x, S32 y, MASK mask)
{
    // clear mouse highlight
    mouseOverHighlightNthItem(-1);
}

BOOL LLScrollListCtrl::handleKeyHere(KEY key,MASK mask )
{
    BOOL handled = FALSE;

    // not called from parent means we have keyboard focus or a child does
    if (mCanSelect)
    {
        if (mask == MASK_NONE)
        {
            switch(key)
            {
            case KEY_UP:
                if (mAllowKeyboardMovement || hasFocus())
                {
                    // commit implicit in call
                    selectPrevItem(FALSE);
                    mNeedsScroll = true;
                    handled = TRUE;
                }
                break;
            case KEY_DOWN:
                if (mAllowKeyboardMovement || hasFocus())
                {
                    // commit implicit in call
                    selectNextItem(FALSE);
                    mNeedsScroll = true;
                    handled = TRUE;
                }
                break;
            case KEY_LEFT:
                if (mAllowKeyboardMovement || hasFocus())
                {
                    // TODO: support multi-select
                    LLScrollListItem *item = getFirstSelected();
                    if (item)
                    {
                        S32 cell = item->getSelectedCell();
                        switch (mSelectionType)
                        {
                        case CELL:
                            if (cell < mColumns.size()) cell++;
                            break;
                        case HEADER:
                            if (cell == -1) cell = 1;
                            else if (cell > 1 && cell < mColumns.size()) cell++; // skip header
                            break;
                        case ROW:
                            cell = -1;
                            break;
                        }
                        item->setSelectedCell(cell);
                        handled = TRUE;
                    }
                }
                break;
            case KEY_RIGHT:
                if (mAllowKeyboardMovement || hasFocus())
                {
                    // TODO: support multi-select
                    LLScrollListItem *item = getFirstSelected();
                    if (item)
                    {
                        S32 cell = item->getSelectedCell();
                        switch (mSelectionType)
                        {
                        case CELL:
                            if (cell >= 0) cell--;
                            break;
                        case HEADER:
                            if (cell > 1) cell--;
                            else if (cell == 1) cell = -1; // skip header
                            break;
                        case ROW:
                            cell = -1;
                            break;
                        }
                        item->setSelectedCell(cell);
                        handled = TRUE;
                    }
                }
                break;
            case KEY_PAGE_UP:
                if (mAllowKeyboardMovement || hasFocus())
                {
                    selectNthItem(getFirstSelectedIndex() - (mScrollbar->getPageSize() - 1));
                    mNeedsScroll = true;
                    if (mCommitOnKeyboardMovement
                        && !mCommitOnSelectionChange)
                    {
                        onCommit();
                    }
                    handled = TRUE;
                }
                break;
            case KEY_PAGE_DOWN:
                if (mAllowKeyboardMovement || hasFocus())
                {
                    selectNthItem(getFirstSelectedIndex() + (mScrollbar->getPageSize() - 1));
                    mNeedsScroll = true;
                    if (mCommitOnKeyboardMovement
                        && !mCommitOnSelectionChange)
                    {
                        onCommit();
                    }
                    handled = TRUE;
                }
                break;
            case KEY_HOME:
                if (mAllowKeyboardMovement || hasFocus())
                {
                    selectFirstItem();
                    mNeedsScroll = true;
                    if (mCommitOnKeyboardMovement
                        && !mCommitOnSelectionChange)
                    {
                        onCommit();
                    }
                    handled = TRUE;
                }
                break;
            case KEY_END:
                if (mAllowKeyboardMovement || hasFocus())
                {
                    selectNthItem(getItemCount() - 1);
                    mNeedsScroll = true;
                    if (mCommitOnKeyboardMovement
                        && !mCommitOnSelectionChange)
                    {
                        onCommit();
                    }
                    handled = TRUE;
                }
                break;
            case KEY_RETURN:
                // JC - Special case: Only claim to have handled it
                // if we're the special non-commit-on-move
                // type. AND we are visible
                if (!mCommitOnKeyboardMovement && mask == MASK_NONE)
                {
                    onCommit();
                    mSearchString.clear();
                    handled = TRUE;
                }
                break;
            case KEY_BACKSPACE:
                mSearchTimer.reset();
                if (mSearchString.size())
                {
                    mSearchString.erase(mSearchString.size() - 1, 1);
                }
                if (mSearchString.empty())
                {
                    if (getFirstSelected())
                    {
                        LLScrollListCell* cellp = getFirstSelected()->getColumn(getSearchColumn());
                        if (cellp)
                        {
                            cellp->highlightText(0, 0);
                        }
                    }
                }
                else if (selectItemByPrefix(wstring_to_utf8str(mSearchString), FALSE))
                {
                    mNeedsScroll = true;
                    // update search string only on successful match
                    mSearchTimer.reset();

                    if (mCommitOnKeyboardMovement
                        && !mCommitOnSelectionChange)
                    {
                        onCommit();
                    }
                }
                break;
            default:
                break;
            }
        }
        // TODO: multiple: shift-up, shift-down, shift-home, shift-end, select all
    }

    return handled;
}

BOOL LLScrollListCtrl::handleUnicodeCharHere(llwchar uni_char)
{
    if ((uni_char < 0x20) || (uni_char == 0x7F)) // Control character or DEL
    {
        return FALSE;
    }

    // perform incremental search based on keyboard input
    static LLUICachedControl<F32> type_ahead_timeout ("TypeAheadTimeout", 0);
    if (mSearchTimer.getElapsedTimeF32() > type_ahead_timeout)
    {
        mSearchString.clear();
    }

    // type ahead search is case insensitive
    uni_char = LLStringOps::toLower((llwchar)uni_char);

    if (selectItemByPrefix(wstring_to_utf8str(mSearchString + (llwchar)uni_char), FALSE))
    {
        // update search string only on successful match
        mNeedsScroll = true;
        mSearchString += uni_char;
        mSearchTimer.reset();

        if (mCommitOnKeyboardMovement
            && !mCommitOnSelectionChange)
        {
            onCommit();
        }
    }
    // handle iterating over same starting character
    else if (isRepeatedChars(mSearchString + (llwchar)uni_char) && !mItemList.empty())
    {
        // start from last selected item, in case we previously had a successful match against
        // duplicated characters ('AA' matches 'Aaron')
        item_list::iterator start_iter = mItemList.begin();
        S32 first_selected = getFirstSelectedIndex();

        // if we have a selection (> -1) then point iterator at the selected item
        if (first_selected > 0)
        {
            // point iterator to first selected item
            start_iter += first_selected;
        }

        // start search at first item after current selection
        item_list::iterator iter = start_iter;
        ++iter;
        if (iter == mItemList.end())
        {
            iter = mItemList.begin();
        }

        // loop around once, back to previous selection
        while(iter != start_iter)
        {
            LLScrollListItem* item = *iter;

            LLScrollListCell* cellp = item->getColumn(getSearchColumn());
            if (cellp)
            {
                // Only select enabled items with matching first characters
                LLWString item_label = utf8str_to_wstring(cellp->getValue().asString());
                if (item->getEnabled() && LLStringOps::toLower(item_label[0]) == uni_char)
                {
                    selectItem(item, -1);
                    mNeedsScroll = true;
                    cellp->highlightText(0, 1);
                    mSearchTimer.reset();

                    if (mCommitOnKeyboardMovement
                        && !mCommitOnSelectionChange)
                    {
                        onCommit();
                    }

                    break;
                }
            }

            ++iter;
            if (iter == mItemList.end())
            {
                iter = mItemList.begin();
            }
        }
    }

    return TRUE;
}


void LLScrollListCtrl::reportInvalidInput()
{
    make_ui_sound("UISndBadKeystroke");
}

BOOL LLScrollListCtrl::isRepeatedChars(const LLWString& string) const
{
    if (string.empty())
    {
        return FALSE;
    }

    llwchar first_char = string[0];

    for (U32 i = 0; i < string.size(); i++)
    {
        if (string[i] != first_char)
        {
            return FALSE;
        }
    }

    return TRUE;
}

void LLScrollListCtrl::selectItem(LLScrollListItem* itemp, S32 cell, BOOL select_single_item)
{
    if (!itemp) return;

    if (!itemp->getSelected())
    {
        if (mLastSelected)
        {
            LLScrollListCell* cellp = mLastSelected->getColumn(getSearchColumn());
            if (cellp)
            {
                cellp->highlightText(0, 0);
            }
        }
        if (select_single_item)
        {
            deselectAllItems(TRUE);
        }
        itemp->setSelected(TRUE);
        switch (mSelectionType)
        {
        case CELL:
            itemp->setSelectedCell(cell);
            break;
        case HEADER:
            itemp->setSelectedCell(cell <= 0 ? -1 : cell);
            break;
        case ROW:
            itemp->setSelectedCell(-1);
            break;
        }
        mLastSelected = itemp;
        mSelectionChanged = true;
    }
}

void LLScrollListCtrl::deselectItem(LLScrollListItem* itemp)
{
    if (!itemp) return;

    if (itemp->getSelected())
    {
        if (mLastSelected == itemp)
        {
            mLastSelected = NULL;
        }

        itemp->setSelected(FALSE);
        LLScrollListCell* cellp = itemp->getColumn(getSearchColumn());
        if (cellp)
        {
            cellp->highlightText(0, 0);
        }
        mSelectionChanged = true;
    }
}

void LLScrollListCtrl::commitIfChanged()
{
    if (mSelectionChanged)
    {
        mDirty = true;
        mSelectionChanged = FALSE;
        onCommit();
    }
}

struct SameSortColumn
{
    SameSortColumn(S32 column) : mColumn(column) {}
    S32 mColumn;

    bool operator()(std::pair<S32, BOOL> sort_column) { return sort_column.first == mColumn; }
};

BOOL LLScrollListCtrl::setSort(S32 column_idx, BOOL ascending)
{
    LLScrollListColumn* sort_column = getColumn(column_idx);
    if (!sort_column) return FALSE;

    sort_column->mSortDirection = ascending ? LLScrollListColumn::ASCENDING : LLScrollListColumn::DESCENDING;

    sort_column_t new_sort_column(column_idx, ascending);

    setNeedsSort();

    if (mSortColumns.empty())
    {
        mSortColumns.push_back(new_sort_column);
        return TRUE;
    }
    else
    {
        // grab current sort column
        sort_column_t cur_sort_column = mSortColumns.back();

        // remove any existing sort criterion referencing this column
        // and add the new one
        mSortColumns.erase(remove_if(mSortColumns.begin(), mSortColumns.end(), SameSortColumn(column_idx)), mSortColumns.end());
        mSortColumns.push_back(new_sort_column);

        // did the sort criteria change?
        return (cur_sort_column != new_sort_column);
    }
}

S32 LLScrollListCtrl::getLinesPerPage()
{
    //if mPageLines is NOT provided display all item
    if (mPageLines)
    {
        return mPageLines;
    }
    else
    {
        return mLineHeight ? mItemListRect.getHeight() / mLineHeight : getItemCount();
    }
}


// Called by scrollbar
void LLScrollListCtrl::onScrollChange( S32 new_pos, LLScrollbar* scrollbar )
{
    mScrollLines = new_pos;
}


void LLScrollListCtrl::sortByColumn(const std::string& name, BOOL ascending)
{
    column_map_t::iterator itor = mColumns.find(name);
    if (itor != mColumns.end())
    {
        sortByColumnIndex((*itor).second->mIndex, ascending);
    }
}

// First column is column 0
void  LLScrollListCtrl::sortByColumnIndex(U32 column, BOOL ascending)
{
    setSort(column, ascending);
    updateSort();
}

void LLScrollListCtrl::updateSort() const
{
    if (hasSortOrder() && !isSorted())
    {
        // do stable sort to preserve any previous sorts
        std::stable_sort(
            mItemList.begin(),
            mItemList.end(),
            SortScrollListItem(mSortColumns,mSortCallback, mAlternateSort));

        mSorted = true;
    }
}

// for one-shot sorts, does not save sort column/order
void LLScrollListCtrl::sortOnce(S32 column, BOOL ascending)
{
    std::vector<std::pair<S32, BOOL> > sort_column;
    sort_column.push_back(std::make_pair(column, ascending));

    // do stable sort to preserve any previous sorts
    std::stable_sort(
        mItemList.begin(),
        mItemList.end(),
        SortScrollListItem(sort_column,mSortCallback,mAlternateSort));
}

void LLScrollListCtrl::dirtyColumns()
{
    mColumnsDirty = true;
    mColumnWidthsDirty = true;

    // need to keep mColumnsIndexed up to date
    // just in case someone indexes into it immediately
    mColumnsIndexed.resize(mColumns.size());

    column_map_t::iterator column_itor;
    for (column_itor = mColumns.begin(); column_itor != mColumns.end(); ++column_itor)
    {
        LLScrollListColumn *column = column_itor->second;
        mColumnsIndexed[column_itor->second->mIndex] = column;
    }
}


S32 LLScrollListCtrl::getScrollPos() const
{
    return mScrollbar->getDocPos();
}


void LLScrollListCtrl::setScrollPos( S32 pos )
{
    mScrollbar->setDocPos( pos );

    onScrollChange(mScrollbar->getDocPos(), mScrollbar);
}


void LLScrollListCtrl::scrollToShowSelected()
{
    // don't scroll automatically when capturing mouse input
    // as that will change what is currently under the mouse cursor
    if (hasMouseCapture())
    {
        return;
    }

    updateSort();

    S32 index = getFirstSelectedIndex();
    if (index < 0)
    {
        return;
    }

    LLScrollListItem* item = mItemList[index];
    if (!item)
    {
        // I don't THINK this should ever happen.
        return;
    }

    S32 lowest = mScrollLines;
    S32 page_lines = getLinesPerPage();
    S32 highest = mScrollLines + page_lines;

    if (index < lowest)
    {
        // need to scroll to show item
        setScrollPos(index);
    }
    else if (highest <= index)
    {
        setScrollPos(index - page_lines + 1);
    }
}

void LLScrollListCtrl::updateStaticColumnWidth(LLScrollListColumn* col, S32 new_width)
{
    mTotalStaticColumnWidth += llmax(0, new_width) - llmax(0, col->getWidth());
}

// LLEditMenuHandler functions

// virtual
void    LLScrollListCtrl::copy()
{
    std::string buffer;

    std::vector<LLScrollListItem*> items = getAllSelected();
    std::vector<LLScrollListItem*>::iterator itor;
    for (itor = items.begin(); itor != items.end(); ++itor)
    {
        buffer += (*itor)->getContentsCSV() + "\n";
    }
    LLClipboard::instance().copyToClipboard(utf8str_to_wstring(buffer), 0, buffer.length());
}

// virtual
BOOL    LLScrollListCtrl::canCopy() const
{
    return (getFirstSelected() != NULL);
}

// virtual
void    LLScrollListCtrl::cut()
{
    copy();
    doDelete();
}

// virtual
BOOL    LLScrollListCtrl::canCut() const
{
    return canCopy() && canDoDelete();
}

// virtual
void    LLScrollListCtrl::selectAll()
{
    // Deselects all other items
    item_list::iterator iter;
    for (iter = mItemList.begin(); iter != mItemList.end(); iter++)
    {
        LLScrollListItem *itemp = *iter;
        if( itemp->getEnabled() )
        {
            selectItem(itemp, -1, FALSE);
        }
    }

    if (mCommitOnSelectionChange)
    {
        commitIfChanged();
    }
}

// virtual
BOOL    LLScrollListCtrl::canSelectAll() const
{
    return getCanSelect() && mAllowMultipleSelection && !(mMaxSelectable > 0 && mItemList.size() > mMaxSelectable);
}

// virtual
void    LLScrollListCtrl::deselect()
{
    deselectAllItems();
}

// virtual
BOOL    LLScrollListCtrl::canDeselect() const
{
    return getCanSelect();
}

void LLScrollListCtrl::addColumn(const LLSD& column, EAddPosition pos)
{
    LLScrollListColumn::Params p;
    LLParamSDParser parser;
    parser.readSD(column, p);
    addColumn(p, pos);
}

void LLScrollListCtrl::addColumn(const LLScrollListColumn::Params& column_params, EAddPosition pos)
{
    if (!column_params.validateBlock()) return;

    std::string name = column_params.name;
    // if no column name provided, just use ordinal as name
    if (name.empty())
    {
        name = llformat("%d", mColumnsIndexed.size());
    }

    if (mColumns.find(name) == mColumns.end())
    {
        // Add column
        mColumns[name] = new LLScrollListColumn(column_params, this);
        LLScrollListColumn* new_column = mColumns[name];
        new_column->mIndex = mColumns.size()-1;

        // Add button
        if (new_column->getWidth() > 0 || new_column->mRelWidth > 0 || new_column->mDynamicWidth)
        {
            if (getNumColumns() > 0)
            {
                mTotalColumnPadding += mColumnPadding;
            }
            if (new_column->mRelWidth >= 0)
            {
                new_column->setWidth((S32)ll_round(new_column->mRelWidth*mItemListRect.getWidth()));
            }
            else if(new_column->mDynamicWidth)
            {
                mNumDynamicWidthColumns++;
                new_column->setWidth((mItemListRect.getWidth() - mTotalStaticColumnWidth - mTotalColumnPadding) / mNumDynamicWidthColumns);
            }
            S32 top = mItemListRect.mTop;

            S32 left = mItemListRect.mLeft;
            for (column_map_t::iterator itor = mColumns.begin();
                itor != mColumns.end();
                ++itor)
            {
                if (itor->second->mIndex < new_column->mIndex &&
                    itor->second->getWidth() > 0)
                {
                    left += itor->second->getWidth() + mColumnPadding;
                }
            }

            S32 right = left+new_column->getWidth();
            if (new_column->mIndex != (S32)mColumns.size()-1)
            {
                right += mColumnPadding;
            }

            LLRect temp_rect = LLRect(left,top+mHeadingHeight,right,top);

            LLScrollColumnHeader::Params params(LLUICtrlFactory::getDefaultParams<LLScrollColumnHeader>());
            params.name = "btn_" + name;
            params.rect = temp_rect;
            params.column = new_column;
            params.tool_tip = column_params.tool_tip;
            params.tab_stop = false;
            params.visible = mDisplayColumnHeaders;

            if(column_params.header.image.isProvided())
            {
                params.image_selected = column_params.header.image;
                params.image_unselected = column_params.header.image;
            }
            else
            {
                params.label = column_params.header.label;
            }

            new_column->mHeader = LLUICtrlFactory::create<LLScrollColumnHeader>(params);
            addChild(new_column->mHeader);

            sendChildToFront(mScrollbar);
        }
    }

    dirtyColumns();
}

// static
void LLScrollListCtrl::onClickColumn(void *userdata)
{
    LLScrollListColumn *info = (LLScrollListColumn*)userdata;
    if (!info) return;

    LLScrollListCtrl *parent = info->mParentCtrl;
    if (!parent) return;

    if (!parent->mCanSort) return;

    S32 column_index = info->mIndex;

    LLScrollListColumn* column = parent->mColumnsIndexed[info->mIndex];
    bool ascending = column->mSortDirection == LLScrollListColumn::ASCENDING;
    if (column->mSortingColumn != column->mName
        && parent->mColumns.find(column->mSortingColumn) != parent->mColumns.end())
    {
        LLScrollListColumn* info_redir = parent->mColumns[column->mSortingColumn];
        column_index = info_redir->mIndex;
    }

    // if this column is the primary sort key, reverse the direction
    if (!parent->mSortColumns.empty() && parent->mSortColumns.back().first == column_index)
    {
        ascending = !parent->mSortColumns.back().second;
    }

    parent->sortByColumnIndex(column_index, ascending);

    if (parent->mOnSortChangedCallback)
    {
        parent->mOnSortChangedCallback();
    }
}

std::string LLScrollListCtrl::getSortColumnName()
{
    LLScrollListColumn* column = mSortColumns.empty() ? NULL : mColumnsIndexed[mSortColumns.back().first];

    if (column) return column->mName;
    else return "";
}

BOOL LLScrollListCtrl::hasSortOrder() const
{
    return !mSortColumns.empty();
}

void LLScrollListCtrl::clearSortOrder()
{
    mSortColumns.clear();
}

void LLScrollListCtrl::clearColumns()
{
    column_map_t::iterator itor;
    for (itor = mColumns.begin(); itor != mColumns.end(); ++itor)
    {
        LLScrollColumnHeader *header = itor->second->mHeader;
        if (header)
        {
            removeChild(header);
            delete header;
        }
    }
    std::for_each(mColumns.begin(), mColumns.end(), DeletePairedPointer());
    mColumns.clear();
    mSortColumns.clear();
    mTotalStaticColumnWidth = 0;
    mTotalColumnPadding = 0;

    dirtyColumns(); // Clears mColumnsIndexed
}

void LLScrollListCtrl::setColumnLabel(const std::string& column, const std::string& label)
{
    LLScrollListColumn* columnp = getColumn(column);
    if (columnp)
    {
        columnp->mLabel = label;
        if (columnp->mHeader)
        {
            columnp->mHeader->setLabel(label);
        }
    }
}

LLScrollListColumn* LLScrollListCtrl::getColumn(S32 index)
{
    if (index < 0 || index >= (S32)mColumnsIndexed.size())
    {
        return NULL;
    }
    return mColumnsIndexed[index];
}

LLScrollListColumn* LLScrollListCtrl::getColumn(const std::string& name)
{
    column_map_t::iterator column_itor = mColumns.find(name);
    if (column_itor != mColumns.end())
    {
        return column_itor->second;
    }
    return NULL;
}

LLScrollListItem* LLScrollListCtrl::addElement(const LLSD& element, EAddPosition pos, void* userdata)
{
    LL_PROFILE_ZONE_SCOPED_CATEGORY_UI;
    LLScrollListItem::Params item_params;
    LLParamSDParser parser;
    parser.readSD(element, item_params);
    item_params.userdata = userdata;
    return addRow(item_params, pos);
}

LLScrollListItem* LLScrollListCtrl::addRow(const LLScrollListItem::Params& item_p, EAddPosition pos)
{
    LL_PROFILE_ZONE_SCOPED_CATEGORY_UI;
    LLScrollListItem *new_item = new LLScrollListItem(item_p);
    return addRow(new_item, item_p, pos);
}

LLScrollListItem* LLScrollListCtrl::addRow(LLScrollListItem *new_item, const LLScrollListItem::Params& item_p, EAddPosition pos)
{
    LL_PROFILE_ZONE_SCOPED_CATEGORY_UI;
    if (!item_p.validateBlock() || !new_item) return NULL;
    new_item->setNumColumns(mColumns.size());

    // Add any columns we don't already have
    S32 col_index = 0;

    for(LLInitParam::ParamIterator<LLScrollListCell::Params>::const_iterator itor = item_p.columns.begin();
        itor != item_p.columns.end();
        ++itor)
    {
        LLScrollListCell::Params cell_p = *itor;
        std::string column = cell_p.column;

        // empty columns strings index by ordinal
        if (column.empty())
        {
            column = llformat("%d", col_index);
        }

        LLScrollListColumn* columnp = getColumn(column);

        // create new column on demand
        if (!columnp)
        {
            LLScrollListColumn::Params new_column;
            new_column.name = column;
            new_column.header.label = column;

            // if width supplied for column, use it, otherwise
            // use adaptive width
            if (cell_p.width.isProvided())
            {
                new_column.width.pixel_width = cell_p.width;
            }
            addColumn(new_column);
            columnp = mColumns[column];
            new_item->setNumColumns(mColumns.size());
        }

        S32 index = columnp->mIndex;
        if (!cell_p.width.isProvided())
        {
            cell_p.width = columnp->getWidth();
        }

        LLScrollListCell* cell = LLScrollListCell::create(cell_p);

        if (cell)
        {
            new_item->setColumn(index, cell);
            if (columnp->mHeader
                && cell->isText()
                && !cell->getValue().asString().empty())
            {
                columnp->mHeader->setHasResizableElement(TRUE);
            }
        }

        col_index++;
    }

    if (item_p.columns.empty())
    {
        if (mColumns.empty())
        {
            LLScrollListColumn::Params new_column;
            new_column.name = "0";

            addColumn(new_column);
            new_item->setNumColumns(mColumns.size());
        }

        LLScrollListCell* cell = LLScrollListCell::create(LLScrollListCell::Params().value(item_p.value));
        if (cell)
        {
            LLScrollListColumn* columnp = mColumns.begin()->second;

            new_item->setColumn(0, cell);
            if (columnp->mHeader
                && cell->isText()
                && !cell->getValue().asString().empty())
            {
                columnp->mHeader->setHasResizableElement(TRUE);
            }
        }
    }

    // add dummy cells for missing columns
    for (column_map_t::iterator column_it = mColumns.begin(); column_it != mColumns.end(); ++column_it)
    {
        S32 column_idx = column_it->second->mIndex;
        if (new_item->getColumn(column_idx) == NULL)
        {
            LLScrollListColumn* column_ptr = column_it->second;
            LLScrollListCell::Params cell_p;
            cell_p.width = column_ptr->getWidth();

            new_item->setColumn(column_idx, new LLScrollListSpacer(cell_p));
        }
    }

    addItem(new_item, pos);
    return new_item;
}

LLScrollListItem* LLScrollListCtrl::addSimpleElement(const std::string& value, EAddPosition pos, const LLSD& id)
{
    LLSD entry_id = id;

    if (id.isUndefined())
    {
        entry_id = value;
    }

    LLScrollListItem::Params item_params;
    item_params.value(entry_id);
    item_params.columns.add()
        .value(value)
<<<<<<< HEAD
        .font(LLFontGL::getFontSansSerifSmall());
=======
        .font(LLFontGL::getFontEmojiSmall());
>>>>>>> b1098308

    return addRow(item_params, pos);
}

void LLScrollListCtrl::setValue(const LLSD& value )
{
    LLSD::array_const_iterator itor;
    for (itor = value.beginArray(); itor != value.endArray(); ++itor)
    {
        addElement(*itor);
    }
}

LLSD LLScrollListCtrl::getValue() const
{
    LLScrollListItem *item = getFirstSelected();
    if (!item) return LLSD();
    return item->getValue();
}

BOOL LLScrollListCtrl::operateOnSelection(EOperation op)
{
    if (op == OP_DELETE)
    {
        deleteSelectedItems();
        return TRUE;
    }
    else if (op == OP_DESELECT)
    {
        deselectAllItems();
    }
    return FALSE;
}

BOOL LLScrollListCtrl::operateOnAll(EOperation op)
{
    if (op == OP_DELETE)
    {
        clearRows();
        return TRUE;
    }
    else if (op == OP_DESELECT)
    {
        deselectAllItems();
    }
    else if (op == OP_SELECT)
    {
        selectAll();
    }
    return FALSE;
}
//virtual
void LLScrollListCtrl::setFocus(BOOL b)
{
    // for tabbing into pristine scroll lists (Finder)
    if (!getFirstSelected())
    {
        selectFirstItem();
        //onCommit(); // SJB: selectFirstItem() will call onCommit() if appropriate
    }
    LLUICtrl::setFocus(b);
}


// virtual
BOOL    LLScrollListCtrl::isDirty() const
{
    BOOL grubby = mDirty;
    if ( !mAllowMultipleSelection )
    {
        grubby = (mOriginalSelection != getFirstSelectedIndex());
    }
    return grubby;
}

// Clear dirty state
void LLScrollListCtrl::resetDirty()
{
    mDirty = FALSE;
    mOriginalSelection = getFirstSelectedIndex();
}


//virtual
void LLScrollListCtrl::onFocusReceived()
{
    // forget latent selection changes when getting focus
    mSelectionChanged = false;
    LLUICtrl::onFocusReceived();
}

//virtual
void LLScrollListCtrl::onFocusLost()
{
    if (hasMouseCapture())
    {
        gFocusMgr.setMouseCapture(NULL);
    }

    mSearchString.clear();

    LLUICtrl::onFocusLost();
}

boost::signals2::connection LLScrollListCtrl::setIsFriendCallback(const is_friend_signal_t::slot_type& cb)
{
    if (!mIsFriendSignal)
    {
        mIsFriendSignal = new is_friend_signal_t();
    }
    return mIsFriendSignal->connect(cb);
}

bool LLScrollListCtrl::highlightMatchingItems(const std::string& filter_str)
{
    if (filter_str == "" || filter_str == " ")
    {
        clearHighlightedItems();
        return false;
    }

    bool res = false;

    setHighlightedColor(LLUIColorTable::instance().getColor("SearchableControlHighlightColor", LLColor4::red));

    std::string filter_str_lc(filter_str);
    LLStringUtil::toLower(filter_str_lc);

    std::vector<LLScrollListItem*> data = getAllData();
    std::vector<LLScrollListItem*>::iterator iter = data.begin();
    while (iter != data.end())
    {
        LLScrollListCell* cell = (*iter)->getColumn(0);
        if (cell)
        {
            std::string value = cell->getValue().asString();
            LLStringUtil::toLower(value);
            if (value.find(filter_str_lc) == std::string::npos)
            {
                (*iter)->setHighlighted(false);
            }
            else
            {
                (*iter)->setHighlighted(true);
                res = true;
            }
        }
        iter++;
    }
    return res;
}<|MERGE_RESOLUTION|>--- conflicted
+++ resolved
@@ -1810,11 +1810,7 @@
             // display tooltip exactly over original cell, in same font
             LLToolTipMgr::instance().show(LLToolTip::Params()
                                         .message(hit_cell->getToolTip())
-<<<<<<< HEAD
-                                        .font(LLFontGL::getFontSansSerifSmall())
-=======
                                         .font(LLFontGL::getFontEmojiSmall())
->>>>>>> b1098308
                                         .pos(LLCoordGL(sticky_rect.mLeft - 5, sticky_rect.mTop + 6))
                                         .delay_time(0.2f)
                                         .sticky_rect(sticky_rect));
@@ -3298,11 +3294,7 @@
     item_params.value(entry_id);
     item_params.columns.add()
         .value(value)
-<<<<<<< HEAD
-        .font(LLFontGL::getFontSansSerifSmall());
-=======
         .font(LLFontGL::getFontEmojiSmall());
->>>>>>> b1098308
 
     return addRow(item_params, pos);
 }
