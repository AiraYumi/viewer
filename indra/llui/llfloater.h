/** 
 * @file llfloater.h
 * @brief LLFloater base class
 *
 * $LicenseInfo:firstyear=2002&license=viewerlgpl$
 * Second Life Viewer Source Code
 * Copyright (C) 2010, Linden Research, Inc.
 * 
 * This library is free software; you can redistribute it and/or
 * modify it under the terms of the GNU Lesser General Public
 * License as published by the Free Software Foundation;
 * version 2.1 of the License only.
 * 
 * This library is distributed in the hope that it will be useful,
 * but WITHOUT ANY WARRANTY; without even the implied warranty of
 * MERCHANTABILITY or FITNESS FOR A PARTICULAR PURPOSE.  See the GNU
 * Lesser General Public License for more details.
 * 
 * You should have received a copy of the GNU Lesser General Public
 * License along with this library; if not, write to the Free Software
 * Foundation, Inc., 51 Franklin Street, Fifth Floor, Boston, MA  02110-1301  USA
 * 
 * Linden Research, Inc., 945 Battery Street, San Francisco, CA  94111  USA
 * $/LicenseInfo$
 */

// Floating "windows" within the GL display, like the inventory floater,
// mini-map floater, etc.


#ifndef LL_FLOATER_H
#define LL_FLOATER_H

#include "llpanel.h"
#include "lltoolbar.h"
#include "lluuid.h"
//#include "llnotificationsutil.h"
#include <set>
#include <boost/signals2.hpp>

class LLDragHandle;
class LLResizeHandle;
class LLResizeBar;
class LLButton;
class LLMultiFloater;
class LLFloater;


const bool RESIZE_YES = true;
const bool RESIZE_NO = false;

const bool DRAG_ON_TOP = false;
const bool DRAG_ON_LEFT = true;

const bool MINIMIZE_YES = true;
const bool MINIMIZE_NO = false;

const bool CLOSE_YES = true;
const bool CLOSE_NO = false;

const bool ADJUST_VERTICAL_YES = true;
const bool ADJUST_VERTICAL_NO = false;

namespace LLFloaterEnums
{
	enum EOpenPositioning
	{
		POSITIONING_RELATIVE,
		POSITIONING_CASCADING,
		POSITIONING_CASCADE_GROUP,
		POSITIONING_CENTERED,
		POSITIONING_SPECIFIED,
		POSITIONING_COUNT
	};
}

namespace LLInitParam
{
	template<>
	struct TypeValues<LLFloaterEnums::EOpenPositioning> : public TypeValuesHelper<LLFloaterEnums::EOpenPositioning>
	{
		static void declareValues();
	};
}

struct LL_COORD_FLOATER
{
	typedef F32 value_t;

	LLCoordCommon convertToCommon() const;
	void convertFromCommon(const LLCoordCommon& from);
protected:
	LLHandle<LLFloater> mFloater;
};

struct LLCoordFloater : LLCoord<LL_COORD_FLOATER>
{
	typedef LLCoord<LL_COORD_FLOATER> coord_t;

	LLCoordFloater() {}
	LLCoordFloater(F32 x, F32 y, LLFloater& floater);
	LLCoordFloater(const LLCoordCommon& other, LLFloater& floater);

	LLCoordFloater& operator=(const LLCoordCommon& other)
	{
		convertFromCommon(other);
		return *this;
	}

	LLCoordFloater& operator=(const LLCoordFloater& other);

	bool operator==(const LLCoordFloater& other) const;
	bool operator!=(const LLCoordFloater& other) const { return !(*this == other); }

	void setFloater(LLFloater& floater);
};

class LLFloater : public LLPanel, public LLInstanceTracker<LLFloater>
{
	friend class LLFloaterView;
	friend class LLFloaterReg;
	friend class LLMultiFloater;

public:

	struct KeyCompare
	{
//		static bool compare(const LLSD& a, const LLSD& b);
		static bool equate(const LLSD& a, const LLSD& b);
/*==========================================================================*|
		bool operator()(const LLSD& a, const LLSD& b) const
		{
			return compare(a, b);
		}
|*==========================================================================*/
	};
	
	enum EFloaterButton
	{
		BUTTON_CLOSE = 0,
		BUTTON_RESTORE,
		BUTTON_MINIMIZE,
		BUTTON_TEAR_OFF,
		BUTTON_DOCK,
		BUTTON_HELP,
		BUTTON_COUNT
	};
	
	struct Params 
	:	public LLInitParam::Block<Params, LLPanel::Params>
	{
		Optional<std::string>	title,
								short_title;
		
		Optional<bool>			single_instance,
								reuse_instance,
								can_resize,
								can_minimize,
								can_close,
								can_drag_on_left,
								can_tear_off,
								save_rect,
								save_visibility,
								save_dock_state,
								can_dock,
								show_title,
								auto_close;
		
		Optional<LLFloaterEnums::EOpenPositioning>	positioning;
		
		Optional<S32>			header_height,
								legacy_header_height; // HACK see initFromXML()

		Optional<F32>			rel_x,
								rel_y;

		// Images for top-right controls
		Optional<LLUIImage*>	close_image,
								restore_image,
								minimize_image,
								tear_off_image,
								dock_image,
								help_image;
		Optional<LLUIImage*>	close_pressed_image,
								restore_pressed_image,
								minimize_pressed_image,
								tear_off_pressed_image,
								dock_pressed_image,
								help_pressed_image;
		
		Optional<CommitCallbackParam> open_callback,
									  close_callback;

		Ignored					follows;
		
		Params();
	};
	
	// use this to avoid creating your own default LLFloater::Param instance
	static const Params& getDefaultParams();

	// Load translations for tooltips for standard buttons
	static void initClass();

	LLFloater(const LLSD& key, const Params& params = getDefaultParams());

	virtual ~LLFloater();

	// Don't export top/left for rect, only height/width
	static void setupParamsForExport(Params& p, LLView* parent);
	bool buildFromFile(const std::string &filename, bool cacheable = false);

	boost::signals2::connection setMinimizeCallback( const commit_signal_t::slot_type& cb );
	boost::signals2::connection setOpenCallback( const commit_signal_t::slot_type& cb );
	boost::signals2::connection setCloseCallback( const commit_signal_t::slot_type& cb );

	void initFromParams(const LLFloater::Params& p);
	bool initFloaterXML(LLXMLNodePtr node, LLView *parent, const std::string& filename, LLXMLNodePtr output_node = NULL);

	/*virtual*/ void handleReshape(const LLRect& new_rect, bool by_user = false);
	/*virtual*/ bool canSnapTo(const LLView* other_view); 
	/*virtual*/ void setSnappedTo(const LLView* snap_view);
	/*virtual*/ void setFocus( bool b );
	/*virtual*/ void setIsChrome(bool is_chrome);
	/*virtual*/ void setRect(const LLRect &rect);
                void setIsSingleInstance(bool is_single_instance);
                bool getIsSingleInstance() { return mSingleInstance; }

	void 			initFloater(const Params& p);

	void			openFloater(const LLSD& key = LLSD());

	// If allowed, close the floater cleanly, releasing focus.
	virtual void	closeFloater(bool app_quitting = false);

	// Close the floater or its host. Use when hidding or toggling a floater instance.
	virtual void	closeHostedFloater();

<<<<<<< HEAD
	/*virtual*/ void reshape(S32 width, S32 height, bool called_from_parent = true);
=======
	/*virtual*/ void reshape(S32 width, S32 height, BOOL called_from_parent = TRUE);
	/*virtual*/ void translate(S32 x, S32 y);
>>>>>>> afc943ac
	
	// Release keyboard and mouse focus
	void			releaseFocus();

	// moves to center of gFloaterView
	void			center();

	LLMultiFloater* getHost();
	bool isDetachedAndNotMinimized();

	void			applyTitle();
	std::string		getCurrentTitle() const;
	void			setTitle( const std::string& title);
	std::string		getTitle() const;
	void			setShortTitle( const std::string& short_title );
	std::string		getShortTitle() const;
	virtual void	setMinimized(bool b);
	void			moveResizeHandlesToFront();
<<<<<<< HEAD
	void			addDependentFloater(LLFloater* dependent, bool reposition = true);
	void			addDependentFloater(LLHandle<LLFloater> dependent_handle, bool reposition = true);
	LLFloater*		getDependee() { return (LLFloater*)mDependeeHandle.get(); }
	void		removeDependentFloater(LLFloater* dependent);
	bool			isMinimized() const				{ return mMinimized; }
=======
	void			addDependentFloater(LLFloater* dependent, BOOL reposition = TRUE, BOOL resize = FALSE);
	void			addDependentFloater(LLHandle<LLFloater> dependent_handle, BOOL reposition = TRUE, BOOL resize = FALSE);
	LLFloater*		getDependee() { return (LLFloater*)mDependeeHandle.get(); }
	void			removeDependentFloater(LLFloater* dependent);
	void			fitWithDependentsOnScreen(const LLRect& left, const LLRect& bottom, const LLRect& right, const LLRect& constraint, S32 min_overlap_pixels);
	BOOL			isMinimized() const				{ return mMinimized; }
>>>>>>> afc943ac
	/// isShown() differs from getVisible() in that isShown() also considers
	/// isMinimized(). isShown() is true only if visible and not minimized.
	bool			isShown() const;
	/// The static isShown() can accept a NULL pointer (which of course
	/// returns false). When non-NULL, it calls the non-static isShown().
	static bool		isShown(const LLFloater* floater);
	static bool     isVisible(const LLFloater* floater);
	static bool     isMinimized(const LLFloater* floater);
	bool			isFirstLook() { return mFirstLook; } // EXT-2653: This function is necessary to prevent overlapping for secondary showed toasts
	virtual bool	isFrontmost();
	bool			isDependent()					{ return !mDependeeHandle.isDead(); }
	void			setCanMinimize(bool can_minimize);
	void			setCanClose(bool can_close);
	void			setCanTearOff(bool can_tear_off);
	virtual void	setCanResize(bool can_resize);
	void			setCanDrag(bool can_drag);
	bool			getCanDrag();
	void			setHost(LLMultiFloater* host);
	bool			isResizable() const				{ return mResizable; }
	void			setResizeLimits( S32 min_width, S32 min_height );
	void			getResizeLimits( S32* min_width, S32* min_height ) { *min_width = mMinWidth; *min_height = mMinHeight; }

	static std::string		getControlName(const std::string& name, const LLSD& key);
	static LLControlGroup*	getControlGroup();

	bool			isMinimizeable() const{ return mCanMinimize; }
	bool			isCloseable() const{ return mCanClose; }
	bool			isDragOnLeft() const{ return mDragOnLeft; }
	S32				getMinWidth() const{ return mMinWidth; }
	S32				getMinHeight() const{ return mMinHeight; }
	S32				getHeaderHeight() const { return mHeaderHeight; }

	virtual bool	handleMouseDown(S32 x, S32 y, MASK mask);
	virtual bool	handleMouseUp(S32 x, S32 y, MASK mask);
	virtual bool	handleRightMouseDown(S32 x, S32 y, MASK mask);
	virtual bool	handleDoubleClick(S32 x, S32 y, MASK mask);
	virtual bool	handleMiddleMouseDown(S32 x, S32 y, MASK mask);
	
	virtual bool	handleScrollWheel(S32 x, S32 y, S32 mask);
	
	virtual void	draw();
	virtual void	drawShadow(LLPanel* panel);
	
	virtual void	onOpen(const LLSD& key) {}
	virtual void	onClose(bool app_quitting) {}

	// This cannot be "const" until all derived floater canClose()
	// methods are const as well.  JC
	virtual bool	canClose() { return true; }

	/*virtual*/ void setVisible(bool visible); // do not override
	/*virtual*/ void onVisibilityChange ( bool new_visibility ); // do not override
	
<<<<<<< HEAD
	void			setFrontmost(bool take_focus = true, bool restore = true);
     virtual void	setVisibleAndFrontmost(bool take_focus=true, const LLSD& key = LLSD());
=======
	bool            canFocusStealFrontmost() const { return mFocusStealsFrontmost; }
	void            setFocusStealsFrontmost(bool wants_frontmost) { mFocusStealsFrontmost = wants_frontmost; }

	void			setFrontmost(BOOL take_focus = TRUE, BOOL restore = TRUE);
     virtual void	setVisibleAndFrontmost(BOOL take_focus=TRUE, const LLSD& key = LLSD());
>>>>>>> afc943ac
	
	// Defaults to false.
	virtual bool	canSaveAs() const { return false; }

	virtual void	saveAs() {}

	void			setSnapTarget(LLHandle<LLFloater> handle) { mSnappedTo = handle; }
	void			clearSnapTarget() { mSnappedTo.markDead(); }
	LLHandle<LLFloater>	getSnapTarget() const { return mSnappedTo; }

	LLHandle<LLFloater> getHandle() const { return getDerivedHandle<LLFloater>(); }
	const LLSD& 	getKey() { return mKey; }
	virtual bool	matchesKey(const LLSD& key) { return mSingleInstance || KeyCompare::equate(key, mKey); }
	
	const std::string& getInstanceName() { return mInstanceName; }
	
	bool            isDockable() const { return mCanDock; }
	void            setCanDock(bool b);

	bool            isDocked() const { return mDocked; }
	virtual void    setDocked(bool docked, bool pop_on_undock = true);

	virtual void    setTornOff(bool torn_off) { mTornOff = torn_off; }
	bool isTornOff() {return mTornOff;}
	void setOpenPositioning(LLFloaterEnums::EOpenPositioning pos) {mPositioning = pos;}


	// Close the floater returned by getFrontmostClosableFloater() and 
	// handle refocusing.
	static void		closeFrontmostFloater();

    static bool     isQuitRequested() { return sQuitting; }

//	LLNotification::Params contextualNotification(const std::string& name) 
//	{ 
//	    return LLNotification::Params(name).context(mNotificationContext); 
//	}

	static void		onClickClose(LLFloater* floater);
	static void		onClickMinimize(LLFloater* floater);
	static void		onClickTearOff(LLFloater* floater);
	static void     onClickDock(LLFloater* floater);
	static void		onClickHelp(LLFloater* floater);

	static void		setFloaterHost(LLMultiFloater* hostp) {sHostp = hostp; }
	static LLMultiFloater* getFloaterHost() {return sHostp; }

	void			updateTransparency(ETypeTransparency transparency_type);
		
	void			enableResizeCtrls(bool enable, bool width = true, bool height = true);

	bool			isPositioning(LLFloaterEnums::EOpenPositioning p) const { return (p == mPositioning); }
protected:
	void			applyControlsAndPosition(LLFloater* other);

	void			stackWith(LLFloater& other);

	virtual void    initRectControl();
	virtual bool	applyRectControl();
	bool			applyDockState();
	void			applyPositioning(LLFloater* other, bool on_open);
	void			applyRelativePosition();

	void			storeRectControl();
	void			storeVisibilityControl();
	void			storeDockStateControl();

	void		 	setKey(const LLSD& key);
	void		 	setInstanceName(const std::string& name);
	
	virtual void	bringToFront(S32 x, S32 y);
	virtual void	goneFromFront();
	
	void			setExpandedRect(const LLRect& rect) { mExpandedRect = rect; } // size when not minimized
	const LLRect&	getExpandedRect() const { return mExpandedRect; }

	void			setAutoFocus(bool focus) { mAutoFocus = focus; } // whether to automatically take focus when opened
	bool			getAutoFocus() const { return mAutoFocus; }
	LLDragHandle*	getDragHandle() const { return mDragHandle; }

	void			destroy(); // Don't call this directly.  You probably want to call closeFloater()

	virtual	void	onClickCloseBtn(bool app_quitting = false);

	virtual void	updateTitleButtons();

	// Draws a cone from this floater to parent floater or view (owner)
	// Modifies context_cone_opacity (interpolates according to fade time and returns new value)
	void			drawConeToOwner(F32 &context_cone_opacity,
									F32 max_cone_opacity,
									LLView *owner_view,
									F32 context_fade_time = CONTEXT_CONE_FADE_TIME,
									F32 contex_cone_in_alpha = CONTEXT_CONE_IN_ALPHA,
									F32 contex_cone_out_alpha = CONTEXT_CONE_OUT_ALPHA);

private:
	void			setForeground(bool b);	// called only by floaterview
	void			cleanupHandles(); // remove handles to dead floaters
	void			createMinimizeButton();
	void			buildButtons(const Params& p);
	
	// Images and tooltips are named in the XML, but we want to look them
	// up by index.
	static LLUIImage*	getButtonImage(const Params& p, EFloaterButton e);
	static LLUIImage*	getButtonPressedImage(const Params& p, EFloaterButton e);
	
	/**
	 * @params is_chrome - if floater is Chrome it means that floater will never get focus.
	 * Therefore it can't be closed with 'Ctrl+W'. So the tooltip text of close button( X )
	 * should be 'Close' not 'Close(Ctrl+W)' as for usual floaters.
	 */
	static std::string	getButtonTooltip(const Params& p, EFloaterButton e, bool is_chrome);

	bool			offerClickToButton(S32 x, S32 y, MASK mask, EFloaterButton index);
	void			addResizeCtrls();
	void			layoutResizeCtrls();
	void 			addDragHandle();
	void			layoutDragHandle();		// repair layout

	static void		updateActiveFloaterTransparency();
	static void		updateInactiveFloaterTransparency();
	void			updateTransparency(LLView* view, ETypeTransparency transparency_type);

public:
	static const F32 CONTEXT_CONE_IN_ALPHA;
	static const F32 CONTEXT_CONE_OUT_ALPHA;
	static const F32 CONTEXT_CONE_FADE_TIME;

	// Called when floater is opened, passes mKey
	// Public so external views or floaters can watch for this floater opening
	commit_signal_t mOpenSignal;

	// Called when floater is closed, passes app_qitting as LLSD()
	// Public so external views or floaters can watch for this floater closing
	commit_signal_t mCloseSignal;		

	commit_signal_t* mMinimizeSignal;

protected:
	bool			mSaveRect;
	bool			mDefaultRectForGroup;
	std::string		mRectControl;
	std::string		mPosXControl;
	std::string		mPosYControl;
	std::string		mVisibilityControl;
	std::string		mDocStateControl;
	LLSD			mKey;				// Key used for retrieving instances; set (for now) by LLFLoaterReg

	LLDragHandle*	mDragHandle;
	LLResizeBar*	mResizeBar[4];
	LLResizeHandle*	mResizeHandle[4];

	LLButton*		mButtons[BUTTON_COUNT];
private:
	LLRect			mExpandedRect;
	
	LLUIString		mTitle;
	LLUIString		mShortTitle;
	
	bool			mSingleInstance;	  // true if there is only ever one instance of the floater
	bool			mReuseInstance;		  // true if we want to hide the floater when we close it instead of destroying it
    bool            mIsReuseInitialized;  // true if mReuseInstance already set from parameters
	std::string		mInstanceName;		  // Store the instance name so we can remove ourselves from the list
	
<<<<<<< HEAD
	bool			mCanTearOff;
	bool			mCanMinimize;
	bool			mCanClose;
	bool			mDragOnLeft;
	bool			mResizable;
=======
	BOOL			mCanTearOff;
	BOOL			mCanMinimize;
	BOOL			mCanClose;
    bool            mFocusStealsFrontmost = true;	// FALSE if we don't want the currently focused floater to cover this floater without user interaction
	BOOL			mDragOnLeft;
	BOOL			mResizable;
	BOOL			mAutoClose;
>>>>>>> afc943ac

	LLFloaterEnums::EOpenPositioning	mPositioning;
	LLCoordFloater	mPosition;
	
	S32				mMinWidth;
	S32				mMinHeight;
	S32				mHeaderHeight;		// height in pixels of header for title, drag bar
	S32				mLegacyHeaderHeight;// HACK see initFloaterXML()
	
	bool			mMinimized;
	bool			mForeground;
	LLHandle<LLFloater>	mDependeeHandle;
	

	bool			mFirstLook;			// true if the _next_ time this floater is visible will be the first time in the session that it is visible.
	
	typedef std::set<LLHandle<LLFloater> > handle_set_t;
	typedef std::set<LLHandle<LLFloater> >::iterator handle_set_iter_t;
	handle_set_t	mDependents;
	bool			mTranslateWithDependents { false };

	bool			mButtonsEnabled[BUTTON_COUNT];
	F32				mButtonScale;
	bool			mAutoFocus;
	LLHandle<LLFloater> mSnappedTo;
	
	LLHandle<LLFloater> mHostHandle;
	LLHandle<LLFloater> mLastHostHandle;

	bool            mCanDock;
	bool            mDocked;
	bool            mTornOff;

	static LLMultiFloater* sHostp;
	static bool		sQuitting;
	static std::string	sButtonNames[BUTTON_COUNT];
	static std::string	sButtonToolTips[BUTTON_COUNT];
	static std::string  sButtonToolTipsIndex[BUTTON_COUNT];
	
	typedef void(*click_callback)(LLFloater*);
	static click_callback sButtonCallbacks[BUTTON_COUNT];

	bool			mHasBeenDraggedWhileMinimized;
	S32				mPreviousMinimizedBottom;
	S32				mPreviousMinimizedLeft;

	F32				mDefaultRelativeX;
	F32				mDefaultRelativeY;
};


/////////////////////////////////////////////////////////////
// LLFloaterView
// Parent of all floating panels

const S32 FLOATER_MIN_VISIBLE_PIXELS = 16;

class LLFloaterView : public LLUICtrl
{
public:
	struct Params : public LLInitParam::Block<Params, LLUICtrl::Params>{};

protected:
	LLFloaterView (const Params& p);
	friend class LLUICtrlFactory;

public:

	/*virtual*/ void reshape(S32 width, S32 height, bool called_from_parent = true);
	/*virtual*/ void draw();
	/*virtual*/ LLRect getSnapRect() const;
	/*virtual*/ void refresh();

	LLRect			findNeighboringPosition( LLFloater* reference_floater, LLFloater* neighbor );

	// Given a child of gFloaterView, make sure this view can fit entirely onscreen.
	void			adjustToFitScreen(LLFloater* floater, bool allow_partial_outside, bool snap_in_toolbars = false);

	void			setMinimizePositionVerticalOffset(S32 offset) { mMinimizePositionVOffset = offset; }
	void			getMinimizePosition( S32 *left, S32 *bottom);
	void			restoreAll();		// un-minimize all floaters
	typedef std::set<LLView*> skip_list_t;
	void pushVisibleAll(bool visible, const skip_list_t& skip_list = skip_list_t());
	void popVisibleAll(const skip_list_t& skip_list = skip_list_t());

	void			setCycleMode(bool mode) { mFocusCycleMode = mode; }
	bool			getCycleMode() const { return mFocusCycleMode; }
	void			bringToFront( LLFloater* child, bool give_focus = true, bool restore = true );
	void			highlightFocusedFloater();
	void			unhighlightFocusedFloater();
	void			focusFrontFloater();
	void			destroyAllChildren();
	// attempt to close all floaters
	void			closeAllChildren(bool app_quitting);
	bool			allChildrenClosed();
	void			shiftFloaters(S32 x_offset, S32 y_offset);

	void			hideAllFloaters();
	void			showHiddenFloaters();


	LLFloater* getFrontmost() const;
	LLFloater* getBackmost() const;
	LLFloater* getParentFloater(LLView* viewp) const;
	LLFloater* getFocusedFloater() const;
	void		syncFloaterTabOrder();

	// Returns z order of child provided. 0 is closest, larger numbers
	// are deeper in the screen. If there is no such child, the return
	// value is not defined.
	S32 getZOrder(LLFloater* child);

	void setFloaterSnapView(LLHandle<LLView> snap_view) {mSnapView = snap_view; }
	LLFloater* getFrontmostClosableFloater(); 

	void setToolbarRect(LLToolBarEnums::EToolBarLocation tb, const LLRect& toolbar_rect);
	void onDestroyFloater(LLFloater* floater);

private:
	void hiddenFloaterClosed(LLFloater* floater);

	LLRect				mLastSnapRect;
	LLRect				mToolbarLeftRect;
	LLRect				mToolbarBottomRect;
	LLRect				mToolbarRightRect;
	LLHandle<LLView>	mSnapView;
	bool			mFocusCycleMode;
	S32				mSnapOffsetBottom;
	S32				mSnapOffsetRight;
	S32				mMinimizePositionVOffset;
	typedef std::vector<std::pair<LLHandle<LLFloater>, boost::signals2::connection> > hidden_floaters_t;
	hidden_floaters_t mHiddenFloaters;
	LLFloater *		mFrontChild;
};

//
// Globals
//

extern LLFloaterView* gFloaterView;

#endif  // LL_FLOATER_H


<|MERGE_RESOLUTION|>--- conflicted
+++ resolved
@@ -236,12 +236,8 @@
 	// Close the floater or its host. Use when hidding or toggling a floater instance.
 	virtual void	closeHostedFloater();
 
-<<<<<<< HEAD
 	/*virtual*/ void reshape(S32 width, S32 height, bool called_from_parent = true);
-=======
-	/*virtual*/ void reshape(S32 width, S32 height, BOOL called_from_parent = TRUE);
 	/*virtual*/ void translate(S32 x, S32 y);
->>>>>>> afc943ac
 	
 	// Release keyboard and mouse focus
 	void			releaseFocus();
@@ -260,20 +256,12 @@
 	std::string		getShortTitle() const;
 	virtual void	setMinimized(bool b);
 	void			moveResizeHandlesToFront();
-<<<<<<< HEAD
-	void			addDependentFloater(LLFloater* dependent, bool reposition = true);
-	void			addDependentFloater(LLHandle<LLFloater> dependent_handle, bool reposition = true);
-	LLFloater*		getDependee() { return (LLFloater*)mDependeeHandle.get(); }
-	void		removeDependentFloater(LLFloater* dependent);
-	bool			isMinimized() const				{ return mMinimized; }
-=======
-	void			addDependentFloater(LLFloater* dependent, BOOL reposition = TRUE, BOOL resize = FALSE);
-	void			addDependentFloater(LLHandle<LLFloater> dependent_handle, BOOL reposition = TRUE, BOOL resize = FALSE);
+	void			addDependentFloater(LLFloater* dependent, bool reposition = true, bool resize = false);
+	void			addDependentFloater(LLHandle<LLFloater> dependent_handle, bool reposition = true, bool resize = false);
 	LLFloater*		getDependee() { return (LLFloater*)mDependeeHandle.get(); }
 	void			removeDependentFloater(LLFloater* dependent);
 	void			fitWithDependentsOnScreen(const LLRect& left, const LLRect& bottom, const LLRect& right, const LLRect& constraint, S32 min_overlap_pixels);
-	BOOL			isMinimized() const				{ return mMinimized; }
->>>>>>> afc943ac
+	bool			isMinimized() const				{ return mMinimized; }
 	/// isShown() differs from getVisible() in that isShown() also considers
 	/// isMinimized(). isShown() is true only if visible and not minimized.
 	bool			isShown() const;
@@ -327,16 +315,11 @@
 	/*virtual*/ void setVisible(bool visible); // do not override
 	/*virtual*/ void onVisibilityChange ( bool new_visibility ); // do not override
 	
-<<<<<<< HEAD
-	void			setFrontmost(bool take_focus = true, bool restore = true);
-     virtual void	setVisibleAndFrontmost(bool take_focus=true, const LLSD& key = LLSD());
-=======
 	bool            canFocusStealFrontmost() const { return mFocusStealsFrontmost; }
 	void            setFocusStealsFrontmost(bool wants_frontmost) { mFocusStealsFrontmost = wants_frontmost; }
 
-	void			setFrontmost(BOOL take_focus = TRUE, BOOL restore = TRUE);
-     virtual void	setVisibleAndFrontmost(BOOL take_focus=TRUE, const LLSD& key = LLSD());
->>>>>>> afc943ac
+	void			setFrontmost(bool take_focus = true, bool restore = true);
+     virtual void	setVisibleAndFrontmost(bool take_focus = true, const LLSD& key = LLSD());
 	
 	// Defaults to false.
 	virtual bool	canSaveAs() const { return false; }
@@ -501,21 +484,13 @@
     bool            mIsReuseInitialized;  // true if mReuseInstance already set from parameters
 	std::string		mInstanceName;		  // Store the instance name so we can remove ourselves from the list
 	
-<<<<<<< HEAD
 	bool			mCanTearOff;
 	bool			mCanMinimize;
 	bool			mCanClose;
+    bool            mFocusStealsFrontmost = true;	// false if we don't want the currently focused floater to cover this floater without user interaction
 	bool			mDragOnLeft;
 	bool			mResizable;
-=======
-	BOOL			mCanTearOff;
-	BOOL			mCanMinimize;
-	BOOL			mCanClose;
-    bool            mFocusStealsFrontmost = true;	// FALSE if we don't want the currently focused floater to cover this floater without user interaction
-	BOOL			mDragOnLeft;
-	BOOL			mResizable;
-	BOOL			mAutoClose;
->>>>>>> afc943ac
+	bool			mAutoClose;
 
 	LLFloaterEnums::EOpenPositioning	mPositioning;
 	LLCoordFloater	mPosition;
