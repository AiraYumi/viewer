--- conflicted
+++ resolved
@@ -1,50 +1,46 @@
-/**
- * @file llfiltereditor.cpp
- * @brief LLFilterEditor implementation
- *
- * $LicenseInfo:firstyear=2001&license=viewerlgpl$
- * Second Life Viewer Source Code
- * Copyright (C) 2010, Linden Research, Inc.
- *
- * This library is free software; you can redistribute it and/or
- * modify it under the terms of the GNU Lesser General Public
- * License as published by the Free Software Foundation;
- * version 2.1 of the License only.
- *
- * This library is distributed in the hope that it will be useful,
- * but WITHOUT ANY WARRANTY; without even the implied warranty of
- * MERCHANTABILITY or FITNESS FOR A PARTICULAR PURPOSE.  See the GNU
- * Lesser General Public License for more details.
- *
- * You should have received a copy of the GNU Lesser General Public
- * License along with this library; if not, write to the Free Software
- * Foundation, Inc., 51 Franklin Street, Fifth Floor, Boston, MA  02110-1301  USA
- *
- * Linden Research, Inc., 945 Battery Street, San Francisco, CA  94111  USA
- * $/LicenseInfo$
- */
-
-// Text editor widget to let users enter a single line.
-
-#include "linden_common.h"
-
-#include "llfiltereditor.h"
-
-LLFilterEditor::LLFilterEditor(const LLFilterEditor::Params& p)
-:   LLSearchEditor(p)
-{
-<<<<<<< HEAD
-	setCommitOnFocusLost(false); // we'll commit on every keystroke, don't re-commit when we take focus away (i.e. we go to interact with the actual results!)
-=======
-    setCommitOnFocusLost(FALSE); // we'll commit on every keystroke, don't re-commit when we take focus away (i.e. we go to interact with the actual results!)
->>>>>>> e1623bb2
-}
-
-
-void LLFilterEditor::handleKeystroke()
-{
-    this->LLSearchEditor::handleKeystroke();
-
-    // Commit on every keystroke.
-    onCommit();
-}+/**
+ * @file llfiltereditor.cpp
+ * @brief LLFilterEditor implementation
+ *
+ * $LicenseInfo:firstyear=2001&license=viewerlgpl$
+ * Second Life Viewer Source Code
+ * Copyright (C) 2010, Linden Research, Inc.
+ *
+ * This library is free software; you can redistribute it and/or
+ * modify it under the terms of the GNU Lesser General Public
+ * License as published by the Free Software Foundation;
+ * version 2.1 of the License only.
+ *
+ * This library is distributed in the hope that it will be useful,
+ * but WITHOUT ANY WARRANTY; without even the implied warranty of
+ * MERCHANTABILITY or FITNESS FOR A PARTICULAR PURPOSE.  See the GNU
+ * Lesser General Public License for more details.
+ *
+ * You should have received a copy of the GNU Lesser General Public
+ * License along with this library; if not, write to the Free Software
+ * Foundation, Inc., 51 Franklin Street, Fifth Floor, Boston, MA  02110-1301  USA
+ *
+ * Linden Research, Inc., 945 Battery Street, San Francisco, CA  94111  USA
+ * $/LicenseInfo$
+ */
+
+// Text editor widget to let users enter a single line.
+
+#include "linden_common.h"
+
+#include "llfiltereditor.h"
+
+LLFilterEditor::LLFilterEditor(const LLFilterEditor::Params& p)
+:   LLSearchEditor(p)
+{
+    setCommitOnFocusLost(false); // we'll commit on every keystroke, don't re-commit when we take focus away (i.e. we go to interact with the actual results!)
+}
+
+
+void LLFilterEditor::handleKeystroke()
+{
+    this->LLSearchEditor::handleKeystroke();
+
+    // Commit on every keystroke.
+    onCommit();
+}