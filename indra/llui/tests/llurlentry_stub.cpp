--- conflicted
+++ resolved
@@ -193,13 +193,8 @@
 	return NULL; 
 }
 
-<<<<<<< HEAD
-char const* const _PREHASH_AgentData = 0; // never dereferenced during this test
-char const* const _PREHASH_AgentID = 0;   // never dereferenced during this test
-=======
 char* _PREHASH_AgentData = (char *)"AgentData";
 char* _PREHASH_AgentID = (char *)"AgentID";
->>>>>>> 5e617d77
 
 LLHost LLHost::invalid(INVALID_PORT,INVALID_HOST_IP_ADDRESS);
 
