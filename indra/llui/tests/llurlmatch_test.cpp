/**
 * @file llurlmatch_test.cpp
 * @author Martin Reddy
 * @brief Unit tests for LLUrlMatch
 *
 * $LicenseInfo:firstyear=2009&license=viewerlgpl$
 * Second Life Viewer Source Code
 * Copyright (C) 2010, Linden Research, Inc.
 * 
 * This library is free software; you can redistribute it and/or
 * modify it under the terms of the GNU Lesser General Public
 * License as published by the Free Software Foundation;
 * version 2.1 of the License only.
 * 
 * This library is distributed in the hope that it will be useful,
 * but WITHOUT ANY WARRANTY; without even the implied warranty of
 * MERCHANTABILITY or FITNESS FOR A PARTICULAR PURPOSE.  See the GNU
 * Lesser General Public License for more details.
 * 
 * You should have received a copy of the GNU Lesser General Public
 * License along with this library; if not, write to the Free Software
 * Foundation, Inc., 51 Franklin Street, Fifth Floor, Boston, MA  02110-1301  USA
 * 
 * Linden Research, Inc., 945 Battery Street, San Francisco, CA  94111  USA
 * $/LicenseInfo$
 */

#include "linden_common.h"

#include "../llurlmatch.h"
#include "../lluiimage.h"
#include "lltut.h"

// link seams

LLUIColor::LLUIColor()
	: mColorPtr(NULL)
{}

LLStyle::Params::Params()
{
}

LLUIImage::LLUIImage(const std::string& name, LLPointer<LLTexture> image)
{
}

LLUIImage::~LLUIImage()
{
}

//virtual
S32 LLUIImage::getWidth() const
{
	return 0;
}

//virtual
S32 LLUIImage::getHeight() const
{
	return 0;
}

namespace LLInitParam
{
<<<<<<< HEAD
	BlockDescriptor::BlockDescriptor() {}
	ParamDescriptor::ParamDescriptor(param_handle_t p, 
						merge_func_t merge_func, 
						deserialize_func_t deserialize_func, 
						serialize_func_t serialize_func,
						validation_func_t validation_func,
						inspect_func_t inspect_func,
						S32 min_count,
						S32 max_count){}
	ParamDescriptor::~ParamDescriptor() {}

	void BlockDescriptor::addParam(const ParamDescriptorPtr in_param, const char* char_name){}
	param_handle_t BaseBlock::getHandleFromParam(const Param* param) const {return 0;}
	void BaseBlock::addSynonym(Param& param, const std::string& synonym) {}

	void BaseBlock::init(BlockDescriptor& descriptor, BlockDescriptor& base_descriptor, size_t block_size)
	{
		descriptor.mCurrentBlockPtr = this;
	}

	Param::Param(BaseBlock* enclosing_block)
	:	mIsProvided(false)
	{
		const U8* my_addr = reinterpret_cast<const U8*>(this);
		const U8* block_addr = reinterpret_cast<const U8*>(enclosing_block);
		U32 enclosing_block_offset = 0x7FFFffff & (U32)(my_addr - block_addr);
		mEnclosingBlockOffsetLow = enclosing_block_offset & 0x0000ffff;
		mEnclosingBlockOffsetHigh = (enclosing_block_offset & 0x007f0000) >> 16;
	}

	bool BaseBlock::deserializeBlock(Parser& p, Parser::name_stack_range_t name_stack, bool new_name){ return true; }
	void BaseBlock::serializeBlock(Parser& parser, Parser::name_stack_t& name_stack, const LLInitParam::BaseBlock* diff_block) const {}
	bool BaseBlock::inspectBlock(Parser& parser, Parser::name_stack_t name_stack, S32 min_count, S32 max_count) const { return true; }
	bool BaseBlock::mergeBlock(BlockDescriptor& block_data, const BaseBlock& other, bool overwrite) { return true; }
	bool BaseBlock::validateBlock(bool emit_errors) const { return true; }

	ParamValue<LLUIColor>::ParamValue(const LLUIColor& color)
=======
	ParamValue<LLUIColor, TypeValues<LLUIColor> >::ParamValue(const LLUIColor& color)
>>>>>>> 36456692
	:	super_t(color)
	{}

	void ParamValue<LLUIColor>::updateValueFromBlock()
	{}
	
	void ParamValue<LLUIColor>::updateBlockFromValue(bool)
	{}

	bool ParamCompare<const LLFontGL*, false>::equals(const LLFontGL* a, const LLFontGL* b)
	{
		return false;
	}


	ParamValue<const LLFontGL*>::ParamValue(const LLFontGL* fontp)
	:	super_t(fontp)
	{}

	void ParamValue<const LLFontGL*>::updateValueFromBlock()
	{}
	
	void ParamValue<const LLFontGL*>::updateBlockFromValue(bool)
	{}

	void TypeValues<LLFontGL::HAlign>::declareValues()
	{}

	void TypeValues<LLFontGL::VAlign>::declareValues()
	{}

	void TypeValues<LLFontGL::ShadowType>::declareValues()
	{}

	void ParamValue<LLUIImage*>::updateValueFromBlock()
	{}
	
	void ParamValue<LLUIImage*>::updateBlockFromValue(bool)
	{}
	
	bool ParamCompare<LLUIImage*, false>::equals(
		LLUIImage* const &a,
		LLUIImage* const &b)
	{
		return false;
	}

	bool ParamCompare<LLUIColor, false>::equals(const LLUIColor &a, const LLUIColor &b)
	{
		return false;
	}

}

//static
LLFontGL* LLFontGL::getFontDefault()
{
	return NULL; 
}


namespace tut
{
	struct LLUrlMatchData
	{
	};

	typedef test_group<LLUrlMatchData> factory;
	typedef factory::object object;
}

namespace
{
	tut::factory tf("LLUrlMatch");
}

namespace tut
{
	template<> template<>
	void object::test<1>()
	{
		//
		// test the empty() method
		//
		LLUrlMatch match;
		ensure("empty()", match.empty());

		match.setValues(0, 1, "http://secondlife.com", "Second Life", "", "", LLStyle::Params(), "", "", LLUUID::null);
		ensure("! empty()", ! match.empty());
	}

	template<> template<>
	void object::test<2>()
	{
		//
		// test the getStart() method
		//
		LLUrlMatch match;
		ensure_equals("getStart() == 0", match.getStart(), 0);

		match.setValues(10, 20, "", "", "", "", LLStyle::Params(), "", "", LLUUID::null);
		ensure_equals("getStart() == 10", match.getStart(), 10);
	}

	template<> template<>
	void object::test<3>()
	{
		//
		// test the getEnd() method
		//
		LLUrlMatch match;
		ensure_equals("getEnd() == 0", match.getEnd(), 0);

		match.setValues(10, 20, "", "", "", "", LLStyle::Params(), "", "", LLUUID::null);
		ensure_equals("getEnd() == 20", match.getEnd(), 20);
	}

	template<> template<>
	void object::test<4>()
	{
		//
		// test the getUrl() method
		//
		LLUrlMatch match;
		ensure_equals("getUrl() == ''", match.getUrl(), "");

		match.setValues(10, 20, "http://slurl.com/", "", "", "", LLStyle::Params(), "", "", LLUUID::null);
		ensure_equals("getUrl() == 'http://slurl.com/'", match.getUrl(), "http://slurl.com/");

		match.setValues(10, 20, "", "", "", "", LLStyle::Params(), "", "", LLUUID::null);
		ensure_equals("getUrl() == '' (2)", match.getUrl(), "");
	}

	template<> template<>
	void object::test<5>()
	{
		//
		// test the getLabel() method
		//
		LLUrlMatch match;
		ensure_equals("getLabel() == ''", match.getLabel(), "");

		match.setValues(10, 20, "", "Label", "", "", LLStyle::Params(), "", "", LLUUID::null);
		ensure_equals("getLabel() == 'Label'", match.getLabel(), "Label");

		match.setValues(10, 20, "", "", "", "", LLStyle::Params(), "", "", LLUUID::null);
		ensure_equals("getLabel() == '' (2)", match.getLabel(), "");
	}

	template<> template<>
	void object::test<6>()
	{
		//
		// test the getTooltip() method
		//
		LLUrlMatch match;
		ensure_equals("getTooltip() == ''", match.getTooltip(), "");

		match.setValues(10, 20, "", "", "Info", "", LLStyle::Params(), "", "", LLUUID::null);
		ensure_equals("getTooltip() == 'Info'", match.getTooltip(), "Info");

		match.setValues(10, 20, "", "", "", "", LLStyle::Params(), "", "", LLUUID::null);
		ensure_equals("getTooltip() == '' (2)", match.getTooltip(), "");
	}

	template<> template<>
	void object::test<7>()
	{
		//
		// test the getIcon() method
		//
		LLUrlMatch match;
		ensure_equals("getIcon() == ''", match.getIcon(), "");

		match.setValues(10, 20, "", "", "", "Icon", LLStyle::Params(), "", "", LLUUID::null);
		ensure_equals("getIcon() == 'Icon'", match.getIcon(), "Icon");

		match.setValues(10, 20, "", "", "", "", LLStyle::Params(), "", "", LLUUID::null);
		ensure_equals("getIcon() == '' (2)", match.getIcon(), "");
	}

	template<> template<>
	void object::test<8>()
	{
		//
		// test the getMenuName() method
		//
		LLUrlMatch match;
		ensure("getMenuName() empty", match.getMenuName().empty());

		match.setValues(10, 20, "", "", "", "Icon", LLStyle::Params(), "xui_file.xml", "", LLUUID::null);
		ensure_equals("getMenuName() == \"xui_file.xml\"", match.getMenuName(), "xui_file.xml");

		match.setValues(10, 20, "", "", "", "", LLStyle::Params(), "", "", LLUUID::null);
		ensure("getMenuName() empty (2)", match.getMenuName().empty());
	}

	template<> template<>
	void object::test<9>()
	{
		//
		// test the getLocation() method
		//
		LLUrlMatch match;
		ensure("getLocation() empty", match.getLocation().empty());

		match.setValues(10, 20, "", "", "", "Icon", LLStyle::Params(), "xui_file.xml", "Paris", LLUUID::null);
		ensure_equals("getLocation() == \"Paris\"", match.getLocation(), "Paris");

		match.setValues(10, 20, "", "", "", "", LLStyle::Params(), "", "", LLUUID::null);
		ensure("getLocation() empty (2)", match.getLocation().empty());
	}
}<|MERGE_RESOLUTION|>--- conflicted
+++ resolved
@@ -63,47 +63,7 @@
 
 namespace LLInitParam
 {
-<<<<<<< HEAD
-	BlockDescriptor::BlockDescriptor() {}
-	ParamDescriptor::ParamDescriptor(param_handle_t p, 
-						merge_func_t merge_func, 
-						deserialize_func_t deserialize_func, 
-						serialize_func_t serialize_func,
-						validation_func_t validation_func,
-						inspect_func_t inspect_func,
-						S32 min_count,
-						S32 max_count){}
-	ParamDescriptor::~ParamDescriptor() {}
-
-	void BlockDescriptor::addParam(const ParamDescriptorPtr in_param, const char* char_name){}
-	param_handle_t BaseBlock::getHandleFromParam(const Param* param) const {return 0;}
-	void BaseBlock::addSynonym(Param& param, const std::string& synonym) {}
-
-	void BaseBlock::init(BlockDescriptor& descriptor, BlockDescriptor& base_descriptor, size_t block_size)
-	{
-		descriptor.mCurrentBlockPtr = this;
-	}
-
-	Param::Param(BaseBlock* enclosing_block)
-	:	mIsProvided(false)
-	{
-		const U8* my_addr = reinterpret_cast<const U8*>(this);
-		const U8* block_addr = reinterpret_cast<const U8*>(enclosing_block);
-		U32 enclosing_block_offset = 0x7FFFffff & (U32)(my_addr - block_addr);
-		mEnclosingBlockOffsetLow = enclosing_block_offset & 0x0000ffff;
-		mEnclosingBlockOffsetHigh = (enclosing_block_offset & 0x007f0000) >> 16;
-	}
-
-	bool BaseBlock::deserializeBlock(Parser& p, Parser::name_stack_range_t name_stack, bool new_name){ return true; }
-	void BaseBlock::serializeBlock(Parser& parser, Parser::name_stack_t& name_stack, const LLInitParam::BaseBlock* diff_block) const {}
-	bool BaseBlock::inspectBlock(Parser& parser, Parser::name_stack_t name_stack, S32 min_count, S32 max_count) const { return true; }
-	bool BaseBlock::mergeBlock(BlockDescriptor& block_data, const BaseBlock& other, bool overwrite) { return true; }
-	bool BaseBlock::validateBlock(bool emit_errors) const { return true; }
-
 	ParamValue<LLUIColor>::ParamValue(const LLUIColor& color)
-=======
-	ParamValue<LLUIColor, TypeValues<LLUIColor> >::ParamValue(const LLUIColor& color)
->>>>>>> 36456692
 	:	super_t(color)
 	{}
 
