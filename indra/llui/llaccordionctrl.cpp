--- conflicted
+++ resolved
@@ -1,1340 +1,955 @@
-/**
- * @file llaccordionctrl.cpp
- * @brief Accordion panel  implementation
- *
- * $LicenseInfo:firstyear=2009&license=viewerlgpl$
- * Second Life Viewer Source Code
- * Copyright (C) 2010, Linden Research, Inc.
- *
- * This library is free software; you can redistribute it and/or
- * modify it under the terms of the GNU Lesser General Public
- * License as published by the Free Software Foundation;
- * version 2.1 of the License only.
- *
- * This library is distributed in the hope that it will be useful,
- * but WITHOUT ANY WARRANTY; without even the implied warranty of
- * MERCHANTABILITY or FITNESS FOR A PARTICULAR PURPOSE.  See the GNU
- * Lesser General Public License for more details.
- *
- * You should have received a copy of the GNU Lesser General Public
- * License along with this library; if not, write to the Free Software
- * Foundation, Inc., 51 Franklin Street, Fifth Floor, Boston, MA  02110-1301  USA
- *
- * Linden Research, Inc., 945 Battery Street, San Francisco, CA  94111  USA
- * $/LicenseInfo$
- */
-#include "linden_common.h"
-
-#include "llaccordionctrl.h"
-#include "llaccordionctrltab.h"
-
-#include "lluictrlfactory.h" // builds floaters from XML
-
-#include "llwindow.h"
-#include "llfocusmgr.h"
-#include "lllocalcliprect.h"
-
-#include "boost/bind.hpp"
-
-static const S32 BORDER_MARGIN = 2;
-static const S32 PARENT_BORDER_MARGIN = 5;
-static const S32 VERTICAL_MULTIPLE = 16;
-static const F32 MIN_AUTO_SCROLL_RATE = 120.f;
-static const F32 MAX_AUTO_SCROLL_RATE = 500.f;
-static const F32 AUTO_SCROLL_RATE_ACCEL = 120.f;
-
-// LLAccordionCtrl =================================================================|
-
-static LLDefaultChildRegistry::Register<LLAccordionCtrl>    t2("accordion");
-
-LLAccordionCtrl::LLAccordionCtrl(const Params& params):LLPanel(params)
- , mFitParent(params.fit_parent)
- , mAutoScrolling( false )
- , mAutoScrollRate( 0.f )
- , mSelectedTab( NULL )
- , mTabComparator( NULL )
- , mNoVisibleTabsHelpText(NULL)
- , mNoVisibleTabsOrigString(params.no_visible_tabs_text.initial_value().asString())
- , mSkipScrollToChild(false)
-{
-    initNoTabsWidget(params.no_matched_tabs_text);
-
-    mSingleExpansion = params.single_expansion;
-    if (mFitParent && !mSingleExpansion)
-    {
-        LL_INFOS() << "fit_parent works best when combined with single_expansion" << LL_ENDL;
-    }
-}
-
-LLAccordionCtrl::LLAccordionCtrl() : LLPanel()
- , mAutoScrolling( false )
- , mAutoScrollRate( 0.f )
- , mSelectedTab( NULL )
- , mNoVisibleTabsHelpText(NULL)
-{
-    initNoTabsWidget(LLTextBox::Params());
-
-    mSingleExpansion = false;
-    mFitParent = false;
-    buildFromFile( "accordion_parent.xml");
-}
-
-//---------------------------------------------------------------------------------
-void LLAccordionCtrl::draw()
-{
-    if (mAutoScrolling)
-    {
-        // add acceleration to autoscroll
-        mAutoScrollRate = llmin(mAutoScrollRate + (LLFrameTimer::getFrameDeltaTimeF32() * AUTO_SCROLL_RATE_ACCEL), MAX_AUTO_SCROLL_RATE);
-    }
-    else
-    {
-        // reset to minimum for next time
-        mAutoScrollRate = MIN_AUTO_SCROLL_RATE;
-    }
-    // clear this flag to be set on next call to autoScroll
-    mAutoScrolling = false;
-
-    LLRect local_rect(0, getRect().getHeight(), getRect().getWidth(), 0);
-
-    LLLocalClipRect clip(local_rect);
-
-    LLPanel::draw();
-}
-
-//---------------------------------------------------------------------------------
-bool LLAccordionCtrl::postBuild()
-{
-<<<<<<< HEAD
-	static LLUICachedControl<S32> scrollbar_size("UIScrollbarSize", 0);
-
-	LLRect scroll_rect;
-	scroll_rect.setOriginAndSize(
-		getRect().getWidth() - scrollbar_size,
-		1,
-		scrollbar_size,
-		getRect().getHeight() - 1);
-	
-	LLScrollbar::Params sbparams;
-	sbparams.name("scrollable vertical");
-	sbparams.rect(scroll_rect);
-	sbparams.orientation(LLScrollbar::VERTICAL);
-	sbparams.doc_size(mInnerRect.getHeight());
-	sbparams.doc_pos(0);
-	sbparams.page_size(mInnerRect.getHeight());
-	sbparams.step_size(VERTICAL_MULTIPLE);
-	sbparams.follows.flags(FOLLOWS_RIGHT | FOLLOWS_TOP | FOLLOWS_BOTTOM);
-	sbparams.change_callback(boost::bind(&LLAccordionCtrl::onScrollPosChangeCallback, this, _1, _2));
-	
-	mScrollbar = LLUICtrlFactory::create<LLScrollbar>(sbparams);
-	LLView::addChild(mScrollbar);
-	mScrollbar->setVisible(false);
-	mScrollbar->setFollowsRight();
-	mScrollbar->setFollowsTop();
-	mScrollbar->setFollowsBottom();
-
-	//if it was created from xml...
-	std::vector<LLUICtrl*> accordion_tabs;
-	for (child_list_const_iter_t it = getChildList()->begin(); 
-		getChildList()->end() != it; ++it)
-	{
-		LLAccordionCtrlTab* accordion_tab = dynamic_cast<LLAccordionCtrlTab*>(*it);
-		if (accordion_tab == NULL)
-			continue;
-		if (std::find(mAccordionTabs.begin(), mAccordionTabs.end(), accordion_tab) == mAccordionTabs.end())
-		{
-			accordion_tabs.push_back(accordion_tab);
-		}
-	}
-
-	for (std::vector<LLUICtrl*>::reverse_iterator it = accordion_tabs.rbegin();
-		it < accordion_tabs.rend(); ++it)
-	{
-		addCollapsibleCtrl(*it);
-	}
-
-	arrange();
-
-	if (mSingleExpansion)
-	{
-		if (!mAccordionTabs[0]->getDisplayChildren())
-			mAccordionTabs[0]->setDisplayChildren(true);
-		for (size_t i = 1; i < mAccordionTabs.size(); ++i)
-		{
-			if (mAccordionTabs[i]->getDisplayChildren())
-				mAccordionTabs[i]->setDisplayChildren(false);
-		}
-	}
-
-	updateNoTabsHelpTextVisibility();
-
-	return true;
-=======
-    static LLUICachedControl<S32> scrollbar_size("UIScrollbarSize", 0);
-
-    LLRect scroll_rect;
-    scroll_rect.setOriginAndSize(
-        getRect().getWidth() - scrollbar_size,
-        1,
-        scrollbar_size,
-        getRect().getHeight() - 1);
-
-    LLScrollbar::Params sbparams;
-    sbparams.name("scrollable vertical");
-    sbparams.rect(scroll_rect);
-    sbparams.orientation(LLScrollbar::VERTICAL);
-    sbparams.doc_size(mInnerRect.getHeight());
-    sbparams.doc_pos(0);
-    sbparams.page_size(mInnerRect.getHeight());
-    sbparams.step_size(VERTICAL_MULTIPLE);
-    sbparams.follows.flags(FOLLOWS_RIGHT | FOLLOWS_TOP | FOLLOWS_BOTTOM);
-    sbparams.change_callback(boost::bind(&LLAccordionCtrl::onScrollPosChangeCallback, this, _1, _2));
-
-    mScrollbar = LLUICtrlFactory::create<LLScrollbar>(sbparams);
-    LLView::addChild(mScrollbar);
-    mScrollbar->setVisible(FALSE);
-    mScrollbar->setFollowsRight();
-    mScrollbar->setFollowsTop();
-    mScrollbar->setFollowsBottom();
-
-    //if it was created from xml...
-    std::vector<LLUICtrl*> accordion_tabs;
-    for (child_list_const_iter_t it = getChildList()->begin();
-        getChildList()->end() != it; ++it)
-    {
-        LLAccordionCtrlTab* accordion_tab = dynamic_cast<LLAccordionCtrlTab*>(*it);
-        if (accordion_tab == NULL)
-            continue;
-        if (std::find(mAccordionTabs.begin(), mAccordionTabs.end(), accordion_tab) == mAccordionTabs.end())
-        {
-            accordion_tabs.push_back(accordion_tab);
-        }
-    }
-
-    for (std::vector<LLUICtrl*>::reverse_iterator it = accordion_tabs.rbegin();
-        it < accordion_tabs.rend(); ++it)
-    {
-        addCollapsibleCtrl(*it);
-    }
-
-    arrange();
-
-    if (mSingleExpansion)
-    {
-        if (!mAccordionTabs[0]->getDisplayChildren())
-            mAccordionTabs[0]->setDisplayChildren(true);
-        for (size_t i = 1; i < mAccordionTabs.size(); ++i)
-        {
-            if (mAccordionTabs[i]->getDisplayChildren())
-                mAccordionTabs[i]->setDisplayChildren(false);
-        }
-    }
-
-    updateNoTabsHelpTextVisibility();
-
-    return TRUE;
->>>>>>> e1623bb2
-}
-
-
-//---------------------------------------------------------------------------------
-LLAccordionCtrl::~LLAccordionCtrl()
-{
-  mAccordionTabs.clear();
-}
-
-//---------------------------------------------------------------------------------
-
-void LLAccordionCtrl::reshape(S32 width, S32 height, bool called_from_parent)
-{
-    // adjust our rectangle
-    LLRect rcLocal = getRect();
-    rcLocal.mRight = rcLocal.mLeft + width;
-    rcLocal.mTop = rcLocal.mBottom + height;
-
-    // get textbox a chance to reshape its content
-    mNoVisibleTabsHelpText->reshape(width, height, called_from_parent);
-
-    setRect(rcLocal);
-
-    // assume that help text is always fit accordion.
-    // necessary text paddings can be set via h_pad and v_pad
-    mNoVisibleTabsHelpText->setRect(getLocalRect());
-
-    arrange();
-}
-
-//---------------------------------------------------------------------------------
-bool LLAccordionCtrl::handleRightMouseDown(S32 x, S32 y, MASK mask)
-{
-    return LLPanel::handleRightMouseDown(x, y, mask);
-}
-
-//---------------------------------------------------------------------------------
-void LLAccordionCtrl::shiftAccordionTabs(S16 panel_num, S32 delta)
-{
-    for (size_t i = panel_num; i < mAccordionTabs.size(); ++i)
-    {
-        ctrlShiftVertical(mAccordionTabs[i],delta);
-    }
-}
-
-//---------------------------------------------------------------------------------
-void LLAccordionCtrl::onCollapseCtrlCloseOpen(S16 panel_num)
-{
-    if (mSingleExpansion)
-    {
-        for (size_t i = 0; i < mAccordionTabs.size(); ++i)
-        {
-            if (i == panel_num)
-                continue;
-            if (mAccordionTabs[i]->getDisplayChildren())
-                mAccordionTabs[i]->setDisplayChildren(false);
-        }
-
-    }
-    arrange();
-}
-
-void LLAccordionCtrl::show_hide_scrollbar(S32 width, S32 height)
-{
-    calcRecuiredHeight();
-    if (getRecuiredHeight() > height)
-        showScrollbar(width, height);
-    else
-        hideScrollbar(width, height);
-}
-
-void LLAccordionCtrl::showScrollbar(S32 width, S32 height)
-{
-    bool was_visible = mScrollbar->getVisible();
-
-    mScrollbar->setVisible(TRUE);
-
-<<<<<<< HEAD
-	mScrollbar->setVisible(true);
-	
-	static LLUICachedControl<S32> scrollbar_size ("UIScrollbarSize", 0);
-=======
-    static LLUICachedControl<S32> scrollbar_size ("UIScrollbarSize", 0);
->>>>>>> e1623bb2
-
-    ctrlSetLeftTopAndSize(mScrollbar
-        , width - scrollbar_size - PARENT_BORDER_MARGIN / 2
-        , height - PARENT_BORDER_MARGIN
-        , scrollbar_size
-        , height - PARENT_BORDER_MARGIN * 2);
-
-    mScrollbar->setPageSize(height);
-    mScrollbar->setDocParams(mInnerRect.getHeight(), mScrollbar->getDocPos());
-
-    if (was_visible)
-    {
-        S32 scroll_pos = llmin(mScrollbar->getDocPos(), getRecuiredHeight() - height - 1);
-        mScrollbar->setDocPos(scroll_pos);
-    }
-}
-
-void LLAccordionCtrl::hideScrollbar(S32 width, S32 height)
-{
-<<<<<<< HEAD
-	if (!mScrollbar->getVisible())
-		return;
-	mScrollbar->setVisible(false);
-=======
-    if (mScrollbar->getVisible() == FALSE)
-        return;
-    mScrollbar->setVisible(FALSE);
->>>>>>> e1623bb2
-
-    static LLUICachedControl<S32> scrollbar_size ("UIScrollbarSize", 0);
-
-    S32 panel_width = width - 2*BORDER_MARGIN;
-
-    // Reshape all accordions and shift all draggers
-    for (size_t i = 0; i < mAccordionTabs.size(); ++i)
-    {
-        LLRect panel_rect = mAccordionTabs[i]->getRect();
-        ctrlSetLeftTopAndSize(mAccordionTabs[i], panel_rect.mLeft, panel_rect.mTop, panel_width, panel_rect.getHeight());
-    }
-
-    mScrollbar->setDocPos(0);
-
-    if (!mAccordionTabs.empty())
-    {
-        S32 panel_top = height - BORDER_MARGIN; // Top coordinate of the first panel
-        S32 diff = panel_top - mAccordionTabs[0]->getRect().mTop;
-        shiftAccordionTabs(0, diff);
-    }
-}
-
-//---------------------------------------------------------------------------------
-S32 LLAccordionCtrl::calcRecuiredHeight()
-{
-    S32 rec_height = 0;
-
-    std::vector<LLAccordionCtrlTab*>::iterator panel;
-    for(panel=mAccordionTabs.begin(); panel!=mAccordionTabs.end(); ++panel)
-    {
-        LLAccordionCtrlTab* accordion_tab = dynamic_cast<LLAccordionCtrlTab*>(*panel);
-        if(accordion_tab && accordion_tab->getVisible())
-        {
-            rec_height += accordion_tab->getRect().getHeight();
-        }
-    }
-
-    mInnerRect.setLeftTopAndSize(0, rec_height + BORDER_MARGIN * 2, getRect().getWidth(), rec_height + BORDER_MARGIN);
-
-    return mInnerRect.getHeight();
-}
-
-//---------------------------------------------------------------------------------
-void LLAccordionCtrl::ctrlSetLeftTopAndSize(LLView* panel, S32 left, S32 top, S32 width, S32 height)
-{
-    if (!panel)
-        return;
-    LLRect panel_rect = panel->getRect();
-    panel_rect.setLeftTopAndSize( left, top, width, height);
-    panel->reshape( width, height, 1);
-    panel->setRect(panel_rect);
-}
-
-void LLAccordionCtrl::ctrlShiftVertical(LLView* panel, S32 delta)
-{
-    if (!panel)
-        return;
-    panel->translate(0,delta);
-}
-
-//---------------------------------------------------------------------------------
-
-void LLAccordionCtrl::addCollapsibleCtrl(LLView* view)
-{
-    LLAccordionCtrlTab* accordion_tab = dynamic_cast<LLAccordionCtrlTab*>(view);
-    if (!accordion_tab)
-        return;
-    if (std::find(beginChild(), endChild(), accordion_tab) == endChild())
-        addChild(accordion_tab);
-    mAccordionTabs.push_back(accordion_tab);
-
-    accordion_tab->setDropDownStateChangedCallback( boost::bind(&LLAccordionCtrl::onCollapseCtrlCloseOpen, this, (S16)(mAccordionTabs.size() - 1)) );
-    arrange();
-}
-
-void LLAccordionCtrl::removeCollapsibleCtrl(LLView* view)
-{
-    LLAccordionCtrlTab* accordion_tab = dynamic_cast<LLAccordionCtrlTab*>(view);
-    if(!accordion_tab)
-        return;
-
-    if(std::find(beginChild(), endChild(), accordion_tab) != endChild())
-        removeChild(accordion_tab);
-
-    for (std::vector<LLAccordionCtrlTab*>::iterator iter = mAccordionTabs.begin();
-            iter != mAccordionTabs.end(); ++iter)
-    {
-        if (accordion_tab == (*iter))
-        {
-            mAccordionTabs.erase(iter);
-            break;
-        }
-    }
-
-    // if removed is selected - reset selection
-    if (mSelectedTab == view)
-    {
-        mSelectedTab = NULL;
-    }
-}
-
-void LLAccordionCtrl::initNoTabsWidget(const LLTextBox::Params& tb_params)
-{
-    LLTextBox::Params tp = tb_params;
-    tp.rect(getLocalRect());
-    mNoMatchedTabsOrigString = tp.initial_value().asString();
-    mNoVisibleTabsHelpText = LLUICtrlFactory::create<LLTextBox>(tp, this);
-}
-
-void LLAccordionCtrl::updateNoTabsHelpTextVisibility()
-{
-    bool visible_exists = false;
-    std::vector<LLAccordionCtrlTab*>::const_iterator it = mAccordionTabs.begin();
-    const std::vector<LLAccordionCtrlTab*>::const_iterator it_end = mAccordionTabs.end();
-    while (it < it_end)
-    {
-        if ((*(it++))->getVisible())
-        {
-            visible_exists = true;
-            break;
-        }
-    }
-
-<<<<<<< HEAD
-	mNoVisibleTabsHelpText->setVisible(!visible_exists);
-=======
-    mNoVisibleTabsHelpText->setVisible(visible_exists ? FALSE : TRUE);
->>>>>>> e1623bb2
-}
-
-void LLAccordionCtrl::arrangeSingle()
-{
-<<<<<<< HEAD
-	S32 panel_left = BORDER_MARGIN; // Margin from left side of Splitter
-	S32 panel_top = getRect().getHeight() - BORDER_MARGIN; // Top coordinate of the first panel
-	S32 panel_width = getRect().getWidth() - 4;
-	S32 panel_height;
-
-	S32 collapsed_height = 0;
-
-	for (size_t i = 0; i < mAccordionTabs.size(); ++i)
-	{
-		LLAccordionCtrlTab* accordion_tab = dynamic_cast<LLAccordionCtrlTab*>(mAccordionTabs[i]);
-		
-		if (!accordion_tab->getVisible()) // Skip hidden accordion tabs
-			continue;
-		if (!accordion_tab->isExpanded() )
-		{
-			collapsed_height+=mAccordionTabs[i]->getRect().getHeight();
-		}
-	}
-
-	S32 expanded_height = getRect().getHeight() - BORDER_MARGIN - collapsed_height;
-	
-	for (size_t i = 0; i < mAccordionTabs.size(); ++i)
-	{
-		LLAccordionCtrlTab* accordion_tab = dynamic_cast<LLAccordionCtrlTab*>(mAccordionTabs[i]);
-		
-		if (!accordion_tab->getVisible()) // Skip hidden accordion tabs
-			continue;
-		if (!accordion_tab->isExpanded() )
-		{
-			panel_height = accordion_tab->getRect().getHeight();
-		}
-		else
-		{
-			if (mFitParent)
-			{
-				panel_height = expanded_height;
-			}
-			else
-			{
-				if (accordion_tab->getAccordionView())
-				{
-					panel_height = accordion_tab->getAccordionView()->getRect().getHeight() + 
-						accordion_tab->getHeaderHeight() + BORDER_MARGIN * 2;
-				}
-				else
-				{
-					panel_height = accordion_tab->getRect().getHeight();
-				}
-			}
-		}
-
-		// make sure at least header is shown
-		panel_height = llmax(panel_height, accordion_tab->getHeaderHeight());
-
-		ctrlSetLeftTopAndSize(mAccordionTabs[i], panel_left, panel_top, panel_width, panel_height);
-		panel_top -= mAccordionTabs[i]->getRect().getHeight();
-	}
-
-	show_hide_scrollbar(getRect().getWidth(), getRect().getHeight());
-	updateLayout(getRect().getWidth(), getRect().getHeight());
-=======
-    S32 panel_left = BORDER_MARGIN; // Margin from left side of Splitter
-    S32 panel_top = getRect().getHeight() - BORDER_MARGIN; // Top coordinate of the first panel
-    S32 panel_width = getRect().getWidth() - 4;
-    S32 panel_height;
-
-    S32 collapsed_height = 0;
-
-    for (size_t i = 0; i < mAccordionTabs.size(); ++i)
-    {
-        LLAccordionCtrlTab* accordion_tab = dynamic_cast<LLAccordionCtrlTab*>(mAccordionTabs[i]);
-
-        if (accordion_tab->getVisible() == FALSE) // Skip hidden accordion tabs
-            continue;
-        if (!accordion_tab->isExpanded() )
-        {
-            collapsed_height+=mAccordionTabs[i]->getRect().getHeight();
-        }
-    }
-
-    S32 expanded_height = getRect().getHeight() - BORDER_MARGIN - collapsed_height;
-
-    for (size_t i = 0; i < mAccordionTabs.size(); ++i)
-    {
-        LLAccordionCtrlTab* accordion_tab = dynamic_cast<LLAccordionCtrlTab*>(mAccordionTabs[i]);
-
-        if (accordion_tab->getVisible() == FALSE) // Skip hidden accordion tabs
-            continue;
-        if (!accordion_tab->isExpanded() )
-        {
-            panel_height = accordion_tab->getRect().getHeight();
-        }
-        else
-        {
-            if (mFitParent)
-            {
-                panel_height = expanded_height;
-            }
-            else
-            {
-                if (accordion_tab->getAccordionView())
-                {
-                    panel_height = accordion_tab->getAccordionView()->getRect().getHeight() +
-                        accordion_tab->getHeaderHeight() + BORDER_MARGIN * 2;
-                }
-                else
-                {
-                    panel_height = accordion_tab->getRect().getHeight();
-                }
-            }
-        }
-
-        // make sure at least header is shown
-        panel_height = llmax(panel_height, accordion_tab->getHeaderHeight());
-
-        ctrlSetLeftTopAndSize(mAccordionTabs[i], panel_left, panel_top, panel_width, panel_height);
-        panel_top -= mAccordionTabs[i]->getRect().getHeight();
-    }
-
-    show_hide_scrollbar(getRect().getWidth(), getRect().getHeight());
-    updateLayout(getRect().getWidth(), getRect().getHeight());
->>>>>>> e1623bb2
-}
-
-void LLAccordionCtrl::arrangeMultiple()
-{
-<<<<<<< HEAD
-	S32 panel_left = BORDER_MARGIN; // Margin from left side of Splitter
-	S32 panel_top = getRect().getHeight() - BORDER_MARGIN; // Top coordinate of the first panel
-	S32 panel_width = getRect().getWidth() - 4;
-
-	//Calculate params	
-	for (size_t i = 0; i < mAccordionTabs.size(); i++ )
-	{
-		LLAccordionCtrlTab* accordion_tab = dynamic_cast<LLAccordionCtrlTab*>(mAccordionTabs[i]);
-		
-		if (!accordion_tab->getVisible()) // Skip hidden accordion tabs
-			continue;
-		
-		if (!accordion_tab->isExpanded() )
-		{
-			ctrlSetLeftTopAndSize(mAccordionTabs[i], panel_left, panel_top, panel_width, accordion_tab->getRect().getHeight());
-			panel_top -= mAccordionTabs[i]->getRect().getHeight();
-		}
-		else
-		{
-			S32 panel_height = accordion_tab->getRect().getHeight();
-			
-			if (mFitParent)
-			{
-				// All expanded tabs will have equal height
-				panel_height = calcExpandedTabHeight(i, panel_top);
-				ctrlSetLeftTopAndSize(accordion_tab, panel_left, panel_top, panel_width, panel_height);
-
-				// Try to make accordion tab fit accordion view height.
-				// Accordion View should implement getRequiredRect() and provide valid height
-				S32 optimal_height = accordion_tab->getAccordionView()->getRequiredRect().getHeight();
-				optimal_height += accordion_tab->getHeaderHeight() + 2 * BORDER_MARGIN;
-				if (optimal_height < panel_height)
-				{
-					panel_height = optimal_height;
-				}
-
-				// minimum tab height is equal to header height
-				if (mAccordionTabs[i]->getHeaderHeight() > panel_height)
-				{
-					panel_height = mAccordionTabs[i]->getHeaderHeight();
-				}
-			}
-			
-			ctrlSetLeftTopAndSize(mAccordionTabs[i], panel_left, panel_top, panel_width, panel_height);
-			panel_top -= panel_height;
-			
-		}
-	}	
-
-	show_hide_scrollbar(getRect().getWidth(), getRect().getHeight());
-
-	updateLayout(getRect().getWidth(), getRect().getHeight());
-=======
-    S32 panel_left = BORDER_MARGIN; // Margin from left side of Splitter
-    S32 panel_top = getRect().getHeight() - BORDER_MARGIN; // Top coordinate of the first panel
-    S32 panel_width = getRect().getWidth() - 4;
-
-    //Calculate params
-    for (size_t i = 0; i < mAccordionTabs.size(); i++ )
-    {
-        LLAccordionCtrlTab* accordion_tab = dynamic_cast<LLAccordionCtrlTab*>(mAccordionTabs[i]);
-
-        if (accordion_tab->getVisible() == FALSE) // Skip hidden accordion tabs
-            continue;
-
-        if (!accordion_tab->isExpanded() )
-        {
-            ctrlSetLeftTopAndSize(mAccordionTabs[i], panel_left, panel_top, panel_width, accordion_tab->getRect().getHeight());
-            panel_top -= mAccordionTabs[i]->getRect().getHeight();
-        }
-        else
-        {
-            S32 panel_height = accordion_tab->getRect().getHeight();
-
-            if (mFitParent)
-            {
-                // All expanded tabs will have equal height
-                panel_height = calcExpandedTabHeight(i, panel_top);
-                ctrlSetLeftTopAndSize(accordion_tab, panel_left, panel_top, panel_width, panel_height);
-
-                // Try to make accordion tab fit accordion view height.
-                // Accordion View should implement getRequiredRect() and provide valid height
-                S32 optimal_height = accordion_tab->getAccordionView()->getRequiredRect().getHeight();
-                optimal_height += accordion_tab->getHeaderHeight() + 2 * BORDER_MARGIN;
-                if (optimal_height < panel_height)
-                {
-                    panel_height = optimal_height;
-                }
-
-                // minimum tab height is equal to header height
-                if (mAccordionTabs[i]->getHeaderHeight() > panel_height)
-                {
-                    panel_height = mAccordionTabs[i]->getHeaderHeight();
-                }
-            }
-
-            ctrlSetLeftTopAndSize(mAccordionTabs[i], panel_left, panel_top, panel_width, panel_height);
-            panel_top -= panel_height;
-
-        }
-    }
-
-    show_hide_scrollbar(getRect().getWidth(), getRect().getHeight());
-
-    updateLayout(getRect().getWidth(), getRect().getHeight());
->>>>>>> e1623bb2
-}
-
-
-void LLAccordionCtrl::arrange()
-{
-    updateNoTabsHelpTextVisibility();
-
-    if (mAccordionTabs.empty())
-    {
-        // Nothing to arrange
-        return;
-    }
-
-    if (mAccordionTabs.size() == 1)
-    {
-        S32 panel_top = getRect().getHeight() - BORDER_MARGIN; // Top coordinate of the first panel
-        S32 panel_width = getRect().getWidth() - 4;
-
-        LLAccordionCtrlTab* accordion_tab = dynamic_cast<LLAccordionCtrlTab*>(mAccordionTabs[0]);
-
-        LLRect panel_rect = accordion_tab->getRect();
-
-        S32 panel_height = getRect().getHeight() - BORDER_MARGIN * 2;
-        if (accordion_tab->getFitParent())
-            panel_height = accordion_tab->getRect().getHeight();
-
-        ctrlSetLeftTopAndSize(accordion_tab, panel_rect.mLeft, panel_top, panel_width, panel_height);
-
-        show_hide_scrollbar(getRect().getWidth(), getRect().getHeight());
-        return;
-    }
-
-    if (mSingleExpansion)
-        arrangeSingle();
-    else
-        arrangeMultiple();
-}
-
-//---------------------------------------------------------------------------------
-
-bool LLAccordionCtrl::handleScrollWheel(S32 x, S32 y, S32 clicks)
-{
-<<<<<<< HEAD
-	if (LLPanel::handleScrollWheel(x, y, clicks))
-		return true;
-	if (mScrollbar->getVisible() && mScrollbar->handleScrollWheel(0, 0, clicks))
-		return true;
-	return false;
-=======
-    if (LLPanel::handleScrollWheel(x, y, clicks))
-        return TRUE;
-    if (mScrollbar->getVisible() && mScrollbar->handleScrollWheel(0, 0, clicks))
-        return TRUE;
-    return FALSE;
->>>>>>> e1623bb2
-}
-
-bool LLAccordionCtrl::handleKeyHere(KEY key, MASK mask)
-{
-<<<<<<< HEAD
-	if (mScrollbar->getVisible() && mScrollbar->handleKeyHere(key, mask))
-		return true;
-	return LLPanel::handleKeyHere(key, mask);
-}
-
-bool LLAccordionCtrl::handleDragAndDrop(S32 x, S32 y, MASK mask,
-										bool drop,
-										EDragAndDropType cargo_type,
-										void* cargo_data,
-										EAcceptance* accept,
-										std::string& tooltip_msg)
-{
-	// Scroll folder view if needed.  Never accepts a drag or drop.
-	*accept = ACCEPT_NO;
-	bool handled = autoScroll(x, y);
-
-	if (!handled)
-	{
-		handled = childrenHandleDragAndDrop(x, y, mask, drop, cargo_type,
-											cargo_data, accept, tooltip_msg) != NULL;
-	}
-	return true;
-=======
-    if (mScrollbar->getVisible() && mScrollbar->handleKeyHere(key, mask))
-        return TRUE;
-    return LLPanel::handleKeyHere(key, mask);
-}
-
-BOOL LLAccordionCtrl::handleDragAndDrop(S32 x, S32 y, MASK mask,
-                                        BOOL drop,
-                                        EDragAndDropType cargo_type,
-                                        void* cargo_data,
-                                        EAcceptance* accept,
-                                        std::string& tooltip_msg)
-{
-    // Scroll folder view if needed.  Never accepts a drag or drop.
-    *accept = ACCEPT_NO;
-    BOOL handled = autoScroll(x, y);
-
-    if (!handled)
-    {
-        handled = childrenHandleDragAndDrop(x, y, mask, drop, cargo_type,
-                                            cargo_data, accept, tooltip_msg) != NULL;
-    }
-    return TRUE;
->>>>>>> e1623bb2
-}
-
-bool LLAccordionCtrl::autoScroll(S32 x, S32 y)
-{
-    static LLUICachedControl<S32> scrollbar_size ("UIScrollbarSize", 0);
-
-    bool scrolling = false;
-    if (mScrollbar->getVisible())
-    {
-        LLRect rect_local(0, getRect().getHeight(), getRect().getWidth() - scrollbar_size, 0);
-        LLRect screen_local_extents;
-
-        // clip rect against root view
-        screenRectToLocal(getRootView()->getLocalRect(), &screen_local_extents);
-        rect_local.intersectWith(screen_local_extents);
-
-        // autoscroll region should take up no more than one third of visible scroller area
-        S32 auto_scroll_region_height = llmin(rect_local.getHeight() / 3, 10);
-        S32 auto_scroll_speed = ll_round(mAutoScrollRate * LLFrameTimer::getFrameDeltaTimeF32());
-
-        LLRect bottom_scroll_rect = screen_local_extents;
-        bottom_scroll_rect.mTop = rect_local.mBottom + auto_scroll_region_height;
-        if (bottom_scroll_rect.pointInRect( x, y ) && (mScrollbar->getDocPos() < mScrollbar->getDocPosMax()))
-        {
-            mScrollbar->setDocPos(mScrollbar->getDocPos() + auto_scroll_speed);
-            mAutoScrolling = true;
-            scrolling = true;
-        }
-
-        LLRect top_scroll_rect = screen_local_extents;
-        top_scroll_rect.mBottom = rect_local.mTop - auto_scroll_region_height;
-        if (top_scroll_rect.pointInRect(x, y) && (mScrollbar->getDocPos() > 0))
-        {
-            mScrollbar->setDocPos(mScrollbar->getDocPos() - auto_scroll_speed);
-            mAutoScrolling = true;
-            scrolling = true;
-        }
-    }
-
-<<<<<<< HEAD
-	return scrolling;
-=======
-    return scrolling ? TRUE : FALSE;
->>>>>>> e1623bb2
-}
-
-void LLAccordionCtrl::updateLayout(S32 width, S32 height)
-{
-    S32 panel_top = height - BORDER_MARGIN ;
-    if (mScrollbar->getVisible())
-        panel_top += mScrollbar->getDocPos();
-
-    S32 panel_width = width - BORDER_MARGIN * 2;
-
-    static LLUICachedControl<S32> scrollbar_size ("UIScrollbarSize", 0);
-    if (mScrollbar->getVisible())
-        panel_width -= scrollbar_size;
-
-    // set sizes for first panels and dragbars
-    for (size_t i = 0; i < mAccordionTabs.size(); ++i)
-    {
-        if (!mAccordionTabs[i]->getVisible())
-            continue;
-        LLRect panel_rect = mAccordionTabs[i]->getRect();
-        ctrlSetLeftTopAndSize(mAccordionTabs[i], panel_rect.mLeft, panel_top, panel_width, panel_rect.getHeight());
-        panel_top -= panel_rect.getHeight();
-    }
-}
-
-void LLAccordionCtrl::onScrollPosChangeCallback(S32, LLScrollbar*)
-{
-    updateLayout(getRect().getWidth(), getRect().getHeight());
-}
-
-// virtual
-void LLAccordionCtrl::onUpdateScrollToChild(const LLUICtrl *cntrl)
-{
-    if (mScrollbar && mScrollbar->getVisible() && !mSkipScrollToChild)
-    {
-        // same as scrollToShowRect
-        LLRect rect;
-        cntrl->localRectToOtherView(cntrl->getLocalRect(), &rect, this);
-
-        // Translate to parent coordinatess to check if we are in visible rectangle
-        rect.translate(getRect().mLeft, getRect().mBottom);
-
-        if (!getRect().contains(rect))
-        {
-            // for accordition's scroll, height is in pixels
-            // Back to local coords and calculate position for scroller
-            S32 bottom = mScrollbar->getDocPos() - rect.mBottom + getRect().mBottom;
-            S32 top = mScrollbar->getDocPos() - rect.mTop + getRect().mTop;
-
-            S32 scroll_pos = llclamp(mScrollbar->getDocPos(),
-                bottom, // min vertical scroll
-                top); // max vertical scroll
-
-            mScrollbar->setDocPos(scroll_pos);
-        }
-    }
-
-    LLUICtrl::onUpdateScrollToChild(cntrl);
-}
-
-void LLAccordionCtrl::onOpen(const LLSD& key)
-{
-<<<<<<< HEAD
-	for (size_t i = 0; i < mAccordionTabs.size(); ++i)
-	{
-		LLAccordionCtrlTab* accordion_tab = dynamic_cast<LLAccordionCtrlTab*>(mAccordionTabs[i]);
-		LLPanel* panel = dynamic_cast<LLPanel*>(accordion_tab->getAccordionView());
-		if (panel != NULL)
-		{
-			panel->onOpen(key);
-		}
-	}
-}
-
-S32	LLAccordionCtrl::notifyParent(const LLSD& info)
-{
-	if (info.has("action"))
-	{
-		std::string str_action = info["action"];
-		if (str_action == "size_changes")
-		{
-			//
-			arrange();
-			return 1;
-		}
-		if (str_action == "select_next")
-		{
-			for (size_t i = 0; i < mAccordionTabs.size(); ++i)
-			{
-				LLAccordionCtrlTab* accordion_tab = dynamic_cast<LLAccordionCtrlTab*>(mAccordionTabs[i]);
-				if (accordion_tab->hasFocus())
-				{
-					while (++i < mAccordionTabs.size())
-					{
-						if (mAccordionTabs[i]->getVisible())
-							break;
-					}
-					if (i < mAccordionTabs.size())
-					{
-						accordion_tab = dynamic_cast<LLAccordionCtrlTab*>(mAccordionTabs[i]);
-						accordion_tab->notify(LLSD().with("action","select_first"));
-						return 1;
-					}
-					break;
-				}
-			}
-			return 0;
-		}
-		if (str_action == "select_prev")
-		{
-			for (size_t i = 0; i < mAccordionTabs.size(); ++i)
-			{
-				LLAccordionCtrlTab* accordion_tab = dynamic_cast<LLAccordionCtrlTab*>(mAccordionTabs[i]);
-				if (accordion_tab->hasFocus() && i > 0)
-				{
-					bool prev_visible_tab_found = false;
-					while (i > 0)
-					{
-						if (mAccordionTabs[--i]->getVisible())
-						{
-							prev_visible_tab_found = true;
-							break;
-						}
-					}
-
-					if (prev_visible_tab_found)
-					{
-						accordion_tab = dynamic_cast<LLAccordionCtrlTab*>(mAccordionTabs[i]);
-						accordion_tab->notify(LLSD().with("action","select_last"));
-						return 1;
-					}
-					break;
-				}
-			}
-			return 0;
-		}
-		if (str_action == "select_current")
-		{
-			for (size_t i = 0; i < mAccordionTabs.size(); ++i)
-			{
-				// Set selection to the currently focused tab.
-				if (mAccordionTabs[i]->hasFocus())
-				{
-					if (mAccordionTabs[i] != mSelectedTab)
-					{
-						if (mSelectedTab)
-						{
-							mSelectedTab->setSelected(false);
-						}
-						mSelectedTab = mAccordionTabs[i];
-						mSelectedTab->setSelected(true);
-					}
-
-					return 1;
-				}
-			}
-			return 0;
-		}
-		if (str_action == "deselect_current")
-		{
-			// Reset selection to the currently selected tab.
-			if (mSelectedTab)
-			{
-				mSelectedTab->setSelected(false);
-				mSelectedTab = NULL;
-				return 1;
-			}
-			return 0;
-		}
-	}
-	else if (info.has("scrollToShowRect"))
-	{
-		LLRect screen_rc, local_rc;
-		screen_rc.setValue(info["scrollToShowRect"]);
-		screenRectToLocal(screen_rc, &local_rc);
-
-		// Translate to parent coordinatess to check if we are in visible rectangle
-		local_rc.translate(getRect().mLeft, getRect().mBottom);
-
-		if (!getRect().contains (local_rc))
-		{
-			// Back to local coords and calculate position for scroller
-			S32 bottom = mScrollbar->getDocPos() - local_rc.mBottom + getRect().mBottom;
-			S32 top = mScrollbar->getDocPos() - local_rc.mTop + getRect().mTop;
-
-			S32 scroll_pos = llclamp(mScrollbar->getDocPos(),
-									 bottom, // min vertical scroll
-									 top); // max vertical scroll 
-
-			mScrollbar->setDocPos(scroll_pos);
-		}
-		return 1;
-	}
-	else if (info.has("child_visibility_change"))
-	{
-		bool new_visibility = info["child_visibility_change"];
-		if (new_visibility)
-		{
-			// there is at least one visible tab
-			mNoVisibleTabsHelpText->setVisible(false);
-		}
-		else
-		{
-			// it could be the latest visible tab, check all of them
-			updateNoTabsHelpTextVisibility();
-		}
-	}
-	return LLPanel::notifyParent(info);
-=======
-    for (size_t i = 0; i < mAccordionTabs.size(); ++i)
-    {
-        LLAccordionCtrlTab* accordion_tab = dynamic_cast<LLAccordionCtrlTab*>(mAccordionTabs[i]);
-        LLPanel* panel = dynamic_cast<LLPanel*>(accordion_tab->getAccordionView());
-        if (panel != NULL)
-        {
-            panel->onOpen(key);
-        }
-    }
-}
-
-S32 LLAccordionCtrl::notifyParent(const LLSD& info)
-{
-    if (info.has("action"))
-    {
-        std::string str_action = info["action"];
-        if (str_action == "size_changes")
-        {
-            //
-            arrange();
-            return 1;
-        }
-        if (str_action == "select_next")
-        {
-            for (size_t i = 0; i < mAccordionTabs.size(); ++i)
-            {
-                LLAccordionCtrlTab* accordion_tab = dynamic_cast<LLAccordionCtrlTab*>(mAccordionTabs[i]);
-                if (accordion_tab->hasFocus())
-                {
-                    while (++i < mAccordionTabs.size())
-                    {
-                        if (mAccordionTabs[i]->getVisible())
-                            break;
-                    }
-                    if (i < mAccordionTabs.size())
-                    {
-                        accordion_tab = dynamic_cast<LLAccordionCtrlTab*>(mAccordionTabs[i]);
-                        accordion_tab->notify(LLSD().with("action","select_first"));
-                        return 1;
-                    }
-                    break;
-                }
-            }
-            return 0;
-        }
-        if (str_action == "select_prev")
-        {
-            for (size_t i = 0; i < mAccordionTabs.size(); ++i)
-            {
-                LLAccordionCtrlTab* accordion_tab = dynamic_cast<LLAccordionCtrlTab*>(mAccordionTabs[i]);
-                if (accordion_tab->hasFocus() && i > 0)
-                {
-                    bool prev_visible_tab_found = false;
-                    while (i > 0)
-                    {
-                        if (mAccordionTabs[--i]->getVisible())
-                        {
-                            prev_visible_tab_found = true;
-                            break;
-                        }
-                    }
-
-                    if (prev_visible_tab_found)
-                    {
-                        accordion_tab = dynamic_cast<LLAccordionCtrlTab*>(mAccordionTabs[i]);
-                        accordion_tab->notify(LLSD().with("action","select_last"));
-                        return 1;
-                    }
-                    break;
-                }
-            }
-            return 0;
-        }
-        if (str_action == "select_current")
-        {
-            for (size_t i = 0; i < mAccordionTabs.size(); ++i)
-            {
-                // Set selection to the currently focused tab.
-                if (mAccordionTabs[i]->hasFocus())
-                {
-                    if (mAccordionTabs[i] != mSelectedTab)
-                    {
-                        if (mSelectedTab)
-                        {
-                            mSelectedTab->setSelected(false);
-                        }
-                        mSelectedTab = mAccordionTabs[i];
-                        mSelectedTab->setSelected(true);
-                    }
-
-                    return 1;
-                }
-            }
-            return 0;
-        }
-        if (str_action == "deselect_current")
-        {
-            // Reset selection to the currently selected tab.
-            if (mSelectedTab)
-            {
-                mSelectedTab->setSelected(false);
-                mSelectedTab = NULL;
-                return 1;
-            }
-            return 0;
-        }
-    }
-    else if (info.has("scrollToShowRect"))
-    {
-        LLRect screen_rc, local_rc;
-        screen_rc.setValue(info["scrollToShowRect"]);
-        screenRectToLocal(screen_rc, &local_rc);
-
-        // Translate to parent coordinatess to check if we are in visible rectangle
-        local_rc.translate(getRect().mLeft, getRect().mBottom);
-
-        if (!getRect().contains (local_rc))
-        {
-            // Back to local coords and calculate position for scroller
-            S32 bottom = mScrollbar->getDocPos() - local_rc.mBottom + getRect().mBottom;
-            S32 top = mScrollbar->getDocPos() - local_rc.mTop + getRect().mTop;
-
-            S32 scroll_pos = llclamp(mScrollbar->getDocPos(),
-                                     bottom, // min vertical scroll
-                                     top); // max vertical scroll
-
-            mScrollbar->setDocPos(scroll_pos);
-        }
-        return 1;
-    }
-    else if (info.has("child_visibility_change"))
-    {
-        BOOL new_visibility = info["child_visibility_change"];
-        if (new_visibility)
-        {
-            // there is at least one visible tab
-            mNoVisibleTabsHelpText->setVisible(FALSE);
-        }
-        else
-        {
-            // it could be the latest visible tab, check all of them
-            updateNoTabsHelpTextVisibility();
-        }
-    }
-    return LLPanel::notifyParent(info);
->>>>>>> e1623bb2
-}
-
-void LLAccordionCtrl::reset()
-{
-    if (mScrollbar)
-        mScrollbar->setDocPos(0);
-}
-
-void LLAccordionCtrl::expandDefaultTab()
-{
-    if (!mAccordionTabs.empty())
-    {
-        LLAccordionCtrlTab* tab = mAccordionTabs.front();
-
-        if (!tab->getDisplayChildren())
-        {
-            tab->setDisplayChildren(true);
-        }
-
-        for (size_t i = 1; i < mAccordionTabs.size(); ++i)
-        {
-            tab = mAccordionTabs[i];
-
-            if (tab->getDisplayChildren())
-            {
-                tab->setDisplayChildren(false);
-            }
-        }
-
-        arrange();
-    }
-}
-
-void LLAccordionCtrl::sort()
-{
-    if (!mTabComparator)
-    {
-        LL_WARNS() << "No comparator specified for sorting accordion tabs." << LL_ENDL;
-        return;
-    }
-
-    std::sort(mAccordionTabs.begin(), mAccordionTabs.end(), LLComparatorAdaptor(*mTabComparator));
-    arrange();
-}
-
-void LLAccordionCtrl::setFilterSubString(const std::string& filter_string)
-{
-    LLStringUtil::format_map_t args;
-    args["[SEARCH_TERM]"] = LLURI::escape(filter_string);
-    std::string text = filter_string.empty() ? mNoVisibleTabsOrigString : mNoMatchedTabsOrigString;
-    LLStringUtil::format(text, args);
-
-    mNoVisibleTabsHelpText->setValue(text);
-}
-
-const LLAccordionCtrlTab* LLAccordionCtrl::getExpandedTab() const
-{
-    typedef std::vector<LLAccordionCtrlTab*>::const_iterator tabs_const_iterator;
-
-    const LLAccordionCtrlTab* result = 0;
-
-    for (tabs_const_iterator i = mAccordionTabs.begin(); i != mAccordionTabs.end(); ++i)
-    {
-        if ((*i)->isExpanded())
-        {
-            result = *i;
-            break;
-        }
-    }
-
-    return result;
-}
-
-S32 LLAccordionCtrl::calcExpandedTabHeight(S32 tab_index /* = 0 */, S32 available_height /* = 0 */)
-{
-    if (tab_index < 0)
-    {
-        return available_height;
-    }
-
-    S32 collapsed_tabs_height = 0;
-    S32 num_expanded = 0;
-
-    for (size_t n = tab_index; n < mAccordionTabs.size(); ++n)
-    {
-        if (!mAccordionTabs[n]->isExpanded())
-        {
-            collapsed_tabs_height += mAccordionTabs[n]->getHeaderHeight();
-        }
-        else
-        {
-            ++num_expanded;
-        }
-    }
-
-    if (0 == num_expanded)
-    {
-        return available_height;
-    }
-
-    S32 expanded_tab_height = available_height - collapsed_tabs_height - BORDER_MARGIN; // top BORDER_MARGIN is added in arrange(), here we add bottom BORDER_MARGIN
-    expanded_tab_height /= num_expanded;
-    return expanded_tab_height;
-}
-
-void LLAccordionCtrl::collapseAllTabs()
-{
-    if (mAccordionTabs.size() > 0)
-    {
-        for (size_t i = 0; i < mAccordionTabs.size(); ++i)
-        {
-            LLAccordionCtrlTab *tab = mAccordionTabs[i];
-
-            if (tab->getDisplayChildren())
-            {
-                tab->setDisplayChildren(false);
-            }
-        }
-        arrange();
-    }
-}+/**
+ * @file llaccordionctrl.cpp
+ * @brief Accordion panel  implementation
+ *
+ * $LicenseInfo:firstyear=2009&license=viewerlgpl$
+ * Second Life Viewer Source Code
+ * Copyright (C) 2010, Linden Research, Inc.
+ *
+ * This library is free software; you can redistribute it and/or
+ * modify it under the terms of the GNU Lesser General Public
+ * License as published by the Free Software Foundation;
+ * version 2.1 of the License only.
+ *
+ * This library is distributed in the hope that it will be useful,
+ * but WITHOUT ANY WARRANTY; without even the implied warranty of
+ * MERCHANTABILITY or FITNESS FOR A PARTICULAR PURPOSE.  See the GNU
+ * Lesser General Public License for more details.
+ *
+ * You should have received a copy of the GNU Lesser General Public
+ * License along with this library; if not, write to the Free Software
+ * Foundation, Inc., 51 Franklin Street, Fifth Floor, Boston, MA  02110-1301  USA
+ *
+ * Linden Research, Inc., 945 Battery Street, San Francisco, CA  94111  USA
+ * $/LicenseInfo$
+ */
+#include "linden_common.h"
+
+#include "llaccordionctrl.h"
+#include "llaccordionctrltab.h"
+
+#include "lluictrlfactory.h" // builds floaters from XML
+
+#include "llwindow.h"
+#include "llfocusmgr.h"
+#include "lllocalcliprect.h"
+
+#include "boost/bind.hpp"
+
+static const S32 BORDER_MARGIN = 2;
+static const S32 PARENT_BORDER_MARGIN = 5;
+static const S32 VERTICAL_MULTIPLE = 16;
+static const F32 MIN_AUTO_SCROLL_RATE = 120.f;
+static const F32 MAX_AUTO_SCROLL_RATE = 500.f;
+static const F32 AUTO_SCROLL_RATE_ACCEL = 120.f;
+
+// LLAccordionCtrl =================================================================|
+
+static LLDefaultChildRegistry::Register<LLAccordionCtrl>    t2("accordion");
+
+LLAccordionCtrl::LLAccordionCtrl(const Params& params):LLPanel(params)
+ , mFitParent(params.fit_parent)
+ , mAutoScrolling( false )
+ , mAutoScrollRate( 0.f )
+ , mSelectedTab( NULL )
+ , mTabComparator( NULL )
+ , mNoVisibleTabsHelpText(NULL)
+ , mNoVisibleTabsOrigString(params.no_visible_tabs_text.initial_value().asString())
+ , mSkipScrollToChild(false)
+{
+    initNoTabsWidget(params.no_matched_tabs_text);
+
+    mSingleExpansion = params.single_expansion;
+    if (mFitParent && !mSingleExpansion)
+    {
+        LL_INFOS() << "fit_parent works best when combined with single_expansion" << LL_ENDL;
+    }
+}
+
+LLAccordionCtrl::LLAccordionCtrl() : LLPanel()
+ , mAutoScrolling( false )
+ , mAutoScrollRate( 0.f )
+ , mSelectedTab( NULL )
+ , mNoVisibleTabsHelpText(NULL)
+{
+    initNoTabsWidget(LLTextBox::Params());
+
+    mSingleExpansion = false;
+    mFitParent = false;
+    buildFromFile( "accordion_parent.xml");
+}
+
+//---------------------------------------------------------------------------------
+void LLAccordionCtrl::draw()
+{
+    if (mAutoScrolling)
+    {
+        // add acceleration to autoscroll
+        mAutoScrollRate = llmin(mAutoScrollRate + (LLFrameTimer::getFrameDeltaTimeF32() * AUTO_SCROLL_RATE_ACCEL), MAX_AUTO_SCROLL_RATE);
+    }
+    else
+    {
+        // reset to minimum for next time
+        mAutoScrollRate = MIN_AUTO_SCROLL_RATE;
+    }
+    // clear this flag to be set on next call to autoScroll
+    mAutoScrolling = false;
+
+    LLRect local_rect(0, getRect().getHeight(), getRect().getWidth(), 0);
+
+    LLLocalClipRect clip(local_rect);
+
+    LLPanel::draw();
+}
+
+//---------------------------------------------------------------------------------
+bool LLAccordionCtrl::postBuild()
+{
+    static LLUICachedControl<S32> scrollbar_size("UIScrollbarSize", 0);
+
+    LLRect scroll_rect;
+    scroll_rect.setOriginAndSize(
+        getRect().getWidth() - scrollbar_size,
+        1,
+        scrollbar_size,
+        getRect().getHeight() - 1);
+
+    LLScrollbar::Params sbparams;
+    sbparams.name("scrollable vertical");
+    sbparams.rect(scroll_rect);
+    sbparams.orientation(LLScrollbar::VERTICAL);
+    sbparams.doc_size(mInnerRect.getHeight());
+    sbparams.doc_pos(0);
+    sbparams.page_size(mInnerRect.getHeight());
+    sbparams.step_size(VERTICAL_MULTIPLE);
+    sbparams.follows.flags(FOLLOWS_RIGHT | FOLLOWS_TOP | FOLLOWS_BOTTOM);
+    sbparams.change_callback(boost::bind(&LLAccordionCtrl::onScrollPosChangeCallback, this, _1, _2));
+
+    mScrollbar = LLUICtrlFactory::create<LLScrollbar>(sbparams);
+    LLView::addChild(mScrollbar);
+    mScrollbar->setVisible(false);
+    mScrollbar->setFollowsRight();
+    mScrollbar->setFollowsTop();
+    mScrollbar->setFollowsBottom();
+
+    //if it was created from xml...
+    std::vector<LLUICtrl*> accordion_tabs;
+    for (child_list_const_iter_t it = getChildList()->begin();
+        getChildList()->end() != it; ++it)
+    {
+        LLAccordionCtrlTab* accordion_tab = dynamic_cast<LLAccordionCtrlTab*>(*it);
+        if (accordion_tab == NULL)
+            continue;
+        if (std::find(mAccordionTabs.begin(), mAccordionTabs.end(), accordion_tab) == mAccordionTabs.end())
+        {
+            accordion_tabs.push_back(accordion_tab);
+        }
+    }
+
+    for (std::vector<LLUICtrl*>::reverse_iterator it = accordion_tabs.rbegin();
+        it < accordion_tabs.rend(); ++it)
+    {
+        addCollapsibleCtrl(*it);
+    }
+
+    arrange();
+
+    if (mSingleExpansion)
+    {
+        if (!mAccordionTabs[0]->getDisplayChildren())
+            mAccordionTabs[0]->setDisplayChildren(true);
+        for (size_t i = 1; i < mAccordionTabs.size(); ++i)
+        {
+            if (mAccordionTabs[i]->getDisplayChildren())
+                mAccordionTabs[i]->setDisplayChildren(false);
+        }
+    }
+
+    updateNoTabsHelpTextVisibility();
+
+    return true;
+}
+
+
+//---------------------------------------------------------------------------------
+LLAccordionCtrl::~LLAccordionCtrl()
+{
+  mAccordionTabs.clear();
+}
+
+//---------------------------------------------------------------------------------
+
+void LLAccordionCtrl::reshape(S32 width, S32 height, bool called_from_parent)
+{
+    // adjust our rectangle
+    LLRect rcLocal = getRect();
+    rcLocal.mRight = rcLocal.mLeft + width;
+    rcLocal.mTop = rcLocal.mBottom + height;
+
+    // get textbox a chance to reshape its content
+    mNoVisibleTabsHelpText->reshape(width, height, called_from_parent);
+
+    setRect(rcLocal);
+
+    // assume that help text is always fit accordion.
+    // necessary text paddings can be set via h_pad and v_pad
+    mNoVisibleTabsHelpText->setRect(getLocalRect());
+
+    arrange();
+}
+
+//---------------------------------------------------------------------------------
+bool LLAccordionCtrl::handleRightMouseDown(S32 x, S32 y, MASK mask)
+{
+    return LLPanel::handleRightMouseDown(x, y, mask);
+}
+
+//---------------------------------------------------------------------------------
+void LLAccordionCtrl::shiftAccordionTabs(S16 panel_num, S32 delta)
+{
+    for (size_t i = panel_num; i < mAccordionTabs.size(); ++i)
+    {
+        ctrlShiftVertical(mAccordionTabs[i],delta);
+    }
+}
+
+//---------------------------------------------------------------------------------
+void LLAccordionCtrl::onCollapseCtrlCloseOpen(S16 panel_num)
+{
+    if (mSingleExpansion)
+    {
+        for (size_t i = 0; i < mAccordionTabs.size(); ++i)
+        {
+            if (i == panel_num)
+                continue;
+            if (mAccordionTabs[i]->getDisplayChildren())
+                mAccordionTabs[i]->setDisplayChildren(false);
+        }
+
+    }
+    arrange();
+}
+
+void LLAccordionCtrl::show_hide_scrollbar(S32 width, S32 height)
+{
+    calcRecuiredHeight();
+    if (getRecuiredHeight() > height)
+        showScrollbar(width, height);
+    else
+        hideScrollbar(width, height);
+}
+
+void LLAccordionCtrl::showScrollbar(S32 width, S32 height)
+{
+    bool was_visible = mScrollbar->getVisible();
+
+    mScrollbar->setVisible(true);
+
+    static LLUICachedControl<S32> scrollbar_size ("UIScrollbarSize", 0);
+
+    ctrlSetLeftTopAndSize(mScrollbar
+        , width - scrollbar_size - PARENT_BORDER_MARGIN / 2
+        , height - PARENT_BORDER_MARGIN
+        , scrollbar_size
+        , height - PARENT_BORDER_MARGIN * 2);
+
+    mScrollbar->setPageSize(height);
+    mScrollbar->setDocParams(mInnerRect.getHeight(), mScrollbar->getDocPos());
+
+    if (was_visible)
+    {
+        S32 scroll_pos = llmin(mScrollbar->getDocPos(), getRecuiredHeight() - height - 1);
+        mScrollbar->setDocPos(scroll_pos);
+    }
+}
+
+void LLAccordionCtrl::hideScrollbar(S32 width, S32 height)
+{
+    if (!mScrollbar->getVisible())
+        return;
+    mScrollbar->setVisible(false);
+
+    static LLUICachedControl<S32> scrollbar_size ("UIScrollbarSize", 0);
+
+    S32 panel_width = width - 2*BORDER_MARGIN;
+
+    // Reshape all accordions and shift all draggers
+    for (size_t i = 0; i < mAccordionTabs.size(); ++i)
+    {
+        LLRect panel_rect = mAccordionTabs[i]->getRect();
+        ctrlSetLeftTopAndSize(mAccordionTabs[i], panel_rect.mLeft, panel_rect.mTop, panel_width, panel_rect.getHeight());
+    }
+
+    mScrollbar->setDocPos(0);
+
+    if (!mAccordionTabs.empty())
+    {
+        S32 panel_top = height - BORDER_MARGIN; // Top coordinate of the first panel
+        S32 diff = panel_top - mAccordionTabs[0]->getRect().mTop;
+        shiftAccordionTabs(0, diff);
+    }
+}
+
+//---------------------------------------------------------------------------------
+S32 LLAccordionCtrl::calcRecuiredHeight()
+{
+    S32 rec_height = 0;
+
+    std::vector<LLAccordionCtrlTab*>::iterator panel;
+    for(panel=mAccordionTabs.begin(); panel!=mAccordionTabs.end(); ++panel)
+    {
+        LLAccordionCtrlTab* accordion_tab = dynamic_cast<LLAccordionCtrlTab*>(*panel);
+        if(accordion_tab && accordion_tab->getVisible())
+        {
+            rec_height += accordion_tab->getRect().getHeight();
+        }
+    }
+
+    mInnerRect.setLeftTopAndSize(0, rec_height + BORDER_MARGIN * 2, getRect().getWidth(), rec_height + BORDER_MARGIN);
+
+    return mInnerRect.getHeight();
+}
+
+//---------------------------------------------------------------------------------
+void LLAccordionCtrl::ctrlSetLeftTopAndSize(LLView* panel, S32 left, S32 top, S32 width, S32 height)
+{
+    if (!panel)
+        return;
+    LLRect panel_rect = panel->getRect();
+    panel_rect.setLeftTopAndSize( left, top, width, height);
+    panel->reshape( width, height, 1);
+    panel->setRect(panel_rect);
+}
+
+void LLAccordionCtrl::ctrlShiftVertical(LLView* panel, S32 delta)
+{
+    if (!panel)
+        return;
+    panel->translate(0,delta);
+}
+
+//---------------------------------------------------------------------------------
+
+void LLAccordionCtrl::addCollapsibleCtrl(LLView* view)
+{
+    LLAccordionCtrlTab* accordion_tab = dynamic_cast<LLAccordionCtrlTab*>(view);
+    if (!accordion_tab)
+        return;
+    if (std::find(beginChild(), endChild(), accordion_tab) == endChild())
+        addChild(accordion_tab);
+    mAccordionTabs.push_back(accordion_tab);
+
+    accordion_tab->setDropDownStateChangedCallback( boost::bind(&LLAccordionCtrl::onCollapseCtrlCloseOpen, this, (S16)(mAccordionTabs.size() - 1)) );
+    arrange();
+}
+
+void LLAccordionCtrl::removeCollapsibleCtrl(LLView* view)
+{
+    LLAccordionCtrlTab* accordion_tab = dynamic_cast<LLAccordionCtrlTab*>(view);
+    if(!accordion_tab)
+        return;
+
+    if(std::find(beginChild(), endChild(), accordion_tab) != endChild())
+        removeChild(accordion_tab);
+
+    for (std::vector<LLAccordionCtrlTab*>::iterator iter = mAccordionTabs.begin();
+            iter != mAccordionTabs.end(); ++iter)
+    {
+        if (accordion_tab == (*iter))
+        {
+            mAccordionTabs.erase(iter);
+            break;
+        }
+    }
+
+    // if removed is selected - reset selection
+    if (mSelectedTab == view)
+    {
+        mSelectedTab = NULL;
+    }
+}
+
+void LLAccordionCtrl::initNoTabsWidget(const LLTextBox::Params& tb_params)
+{
+    LLTextBox::Params tp = tb_params;
+    tp.rect(getLocalRect());
+    mNoMatchedTabsOrigString = tp.initial_value().asString();
+    mNoVisibleTabsHelpText = LLUICtrlFactory::create<LLTextBox>(tp, this);
+}
+
+void LLAccordionCtrl::updateNoTabsHelpTextVisibility()
+{
+    bool visible_exists = false;
+    std::vector<LLAccordionCtrlTab*>::const_iterator it = mAccordionTabs.begin();
+    const std::vector<LLAccordionCtrlTab*>::const_iterator it_end = mAccordionTabs.end();
+    while (it < it_end)
+    {
+        if ((*(it++))->getVisible())
+        {
+            visible_exists = true;
+            break;
+        }
+    }
+
+    mNoVisibleTabsHelpText->setVisible(!visible_exists);
+}
+
+void LLAccordionCtrl::arrangeSingle()
+{
+    S32 panel_left = BORDER_MARGIN; // Margin from left side of Splitter
+    S32 panel_top = getRect().getHeight() - BORDER_MARGIN; // Top coordinate of the first panel
+    S32 panel_width = getRect().getWidth() - 4;
+    S32 panel_height;
+
+    S32 collapsed_height = 0;
+
+    for (size_t i = 0; i < mAccordionTabs.size(); ++i)
+    {
+        LLAccordionCtrlTab* accordion_tab = dynamic_cast<LLAccordionCtrlTab*>(mAccordionTabs[i]);
+
+        if (!accordion_tab->getVisible()) // Skip hidden accordion tabs
+            continue;
+        if (!accordion_tab->isExpanded() )
+        {
+            collapsed_height+=mAccordionTabs[i]->getRect().getHeight();
+        }
+    }
+
+    S32 expanded_height = getRect().getHeight() - BORDER_MARGIN - collapsed_height;
+
+    for (size_t i = 0; i < mAccordionTabs.size(); ++i)
+    {
+        LLAccordionCtrlTab* accordion_tab = dynamic_cast<LLAccordionCtrlTab*>(mAccordionTabs[i]);
+
+        if (!accordion_tab->getVisible()) // Skip hidden accordion tabs
+            continue;
+        if (!accordion_tab->isExpanded() )
+        {
+            panel_height = accordion_tab->getRect().getHeight();
+        }
+        else
+        {
+            if (mFitParent)
+            {
+                panel_height = expanded_height;
+            }
+            else
+            {
+                if (accordion_tab->getAccordionView())
+                {
+                    panel_height = accordion_tab->getAccordionView()->getRect().getHeight() +
+                        accordion_tab->getHeaderHeight() + BORDER_MARGIN * 2;
+                }
+                else
+                {
+                    panel_height = accordion_tab->getRect().getHeight();
+                }
+            }
+        }
+
+        // make sure at least header is shown
+        panel_height = llmax(panel_height, accordion_tab->getHeaderHeight());
+
+        ctrlSetLeftTopAndSize(mAccordionTabs[i], panel_left, panel_top, panel_width, panel_height);
+        panel_top -= mAccordionTabs[i]->getRect().getHeight();
+    }
+
+    show_hide_scrollbar(getRect().getWidth(), getRect().getHeight());
+    updateLayout(getRect().getWidth(), getRect().getHeight());
+}
+
+void LLAccordionCtrl::arrangeMultiple()
+{
+    S32 panel_left = BORDER_MARGIN; // Margin from left side of Splitter
+    S32 panel_top = getRect().getHeight() - BORDER_MARGIN; // Top coordinate of the first panel
+    S32 panel_width = getRect().getWidth() - 4;
+
+    //Calculate params
+    for (size_t i = 0; i < mAccordionTabs.size(); i++ )
+    {
+        LLAccordionCtrlTab* accordion_tab = dynamic_cast<LLAccordionCtrlTab*>(mAccordionTabs[i]);
+
+        if (!accordion_tab->getVisible()) // Skip hidden accordion tabs
+            continue;
+
+        if (!accordion_tab->isExpanded() )
+        {
+            ctrlSetLeftTopAndSize(mAccordionTabs[i], panel_left, panel_top, panel_width, accordion_tab->getRect().getHeight());
+            panel_top -= mAccordionTabs[i]->getRect().getHeight();
+        }
+        else
+        {
+            S32 panel_height = accordion_tab->getRect().getHeight();
+
+            if (mFitParent)
+            {
+                // All expanded tabs will have equal height
+                panel_height = calcExpandedTabHeight(i, panel_top);
+                ctrlSetLeftTopAndSize(accordion_tab, panel_left, panel_top, panel_width, panel_height);
+
+                // Try to make accordion tab fit accordion view height.
+                // Accordion View should implement getRequiredRect() and provide valid height
+                S32 optimal_height = accordion_tab->getAccordionView()->getRequiredRect().getHeight();
+                optimal_height += accordion_tab->getHeaderHeight() + 2 * BORDER_MARGIN;
+                if (optimal_height < panel_height)
+                {
+                    panel_height = optimal_height;
+                }
+
+                // minimum tab height is equal to header height
+                if (mAccordionTabs[i]->getHeaderHeight() > panel_height)
+                {
+                    panel_height = mAccordionTabs[i]->getHeaderHeight();
+                }
+            }
+
+            ctrlSetLeftTopAndSize(mAccordionTabs[i], panel_left, panel_top, panel_width, panel_height);
+            panel_top -= panel_height;
+
+        }
+    }
+
+    show_hide_scrollbar(getRect().getWidth(), getRect().getHeight());
+
+    updateLayout(getRect().getWidth(), getRect().getHeight());
+}
+
+
+void LLAccordionCtrl::arrange()
+{
+    updateNoTabsHelpTextVisibility();
+
+    if (mAccordionTabs.empty())
+    {
+        // Nothing to arrange
+        return;
+    }
+
+    if (mAccordionTabs.size() == 1)
+    {
+        S32 panel_top = getRect().getHeight() - BORDER_MARGIN; // Top coordinate of the first panel
+        S32 panel_width = getRect().getWidth() - 4;
+
+        LLAccordionCtrlTab* accordion_tab = dynamic_cast<LLAccordionCtrlTab*>(mAccordionTabs[0]);
+
+        LLRect panel_rect = accordion_tab->getRect();
+
+        S32 panel_height = getRect().getHeight() - BORDER_MARGIN * 2;
+        if (accordion_tab->getFitParent())
+            panel_height = accordion_tab->getRect().getHeight();
+
+        ctrlSetLeftTopAndSize(accordion_tab, panel_rect.mLeft, panel_top, panel_width, panel_height);
+
+        show_hide_scrollbar(getRect().getWidth(), getRect().getHeight());
+        return;
+    }
+
+    if (mSingleExpansion)
+        arrangeSingle();
+    else
+        arrangeMultiple();
+}
+
+//---------------------------------------------------------------------------------
+
+bool LLAccordionCtrl::handleScrollWheel(S32 x, S32 y, S32 clicks)
+{
+    if (LLPanel::handleScrollWheel(x, y, clicks))
+        return true;
+    if (mScrollbar->getVisible() && mScrollbar->handleScrollWheel(0, 0, clicks))
+        return true;
+    return false;
+}
+
+bool LLAccordionCtrl::handleKeyHere(KEY key, MASK mask)
+{
+    if (mScrollbar->getVisible() && mScrollbar->handleKeyHere(key, mask))
+        return true;
+    return LLPanel::handleKeyHere(key, mask);
+}
+
+bool LLAccordionCtrl::handleDragAndDrop(S32 x, S32 y, MASK mask,
+                                        bool drop,
+                                        EDragAndDropType cargo_type,
+                                        void* cargo_data,
+                                        EAcceptance* accept,
+                                        std::string& tooltip_msg)
+{
+    // Scroll folder view if needed.  Never accepts a drag or drop.
+    *accept = ACCEPT_NO;
+    bool handled = autoScroll(x, y);
+
+    if (!handled)
+    {
+        handled = childrenHandleDragAndDrop(x, y, mask, drop, cargo_type,
+                                            cargo_data, accept, tooltip_msg) != NULL;
+    }
+    return true;
+}
+
+bool LLAccordionCtrl::autoScroll(S32 x, S32 y)
+{
+    static LLUICachedControl<S32> scrollbar_size ("UIScrollbarSize", 0);
+
+    bool scrolling = false;
+    if (mScrollbar->getVisible())
+    {
+        LLRect rect_local(0, getRect().getHeight(), getRect().getWidth() - scrollbar_size, 0);
+        LLRect screen_local_extents;
+
+        // clip rect against root view
+        screenRectToLocal(getRootView()->getLocalRect(), &screen_local_extents);
+        rect_local.intersectWith(screen_local_extents);
+
+        // autoscroll region should take up no more than one third of visible scroller area
+        S32 auto_scroll_region_height = llmin(rect_local.getHeight() / 3, 10);
+        S32 auto_scroll_speed = ll_round(mAutoScrollRate * LLFrameTimer::getFrameDeltaTimeF32());
+
+        LLRect bottom_scroll_rect = screen_local_extents;
+        bottom_scroll_rect.mTop = rect_local.mBottom + auto_scroll_region_height;
+        if (bottom_scroll_rect.pointInRect( x, y ) && (mScrollbar->getDocPos() < mScrollbar->getDocPosMax()))
+        {
+            mScrollbar->setDocPos(mScrollbar->getDocPos() + auto_scroll_speed);
+            mAutoScrolling = true;
+            scrolling = true;
+        }
+
+        LLRect top_scroll_rect = screen_local_extents;
+        top_scroll_rect.mBottom = rect_local.mTop - auto_scroll_region_height;
+        if (top_scroll_rect.pointInRect(x, y) && (mScrollbar->getDocPos() > 0))
+        {
+            mScrollbar->setDocPos(mScrollbar->getDocPos() - auto_scroll_speed);
+            mAutoScrolling = true;
+            scrolling = true;
+        }
+    }
+
+    return scrolling;
+}
+
+void LLAccordionCtrl::updateLayout(S32 width, S32 height)
+{
+    S32 panel_top = height - BORDER_MARGIN ;
+    if (mScrollbar->getVisible())
+        panel_top += mScrollbar->getDocPos();
+
+    S32 panel_width = width - BORDER_MARGIN * 2;
+
+    static LLUICachedControl<S32> scrollbar_size ("UIScrollbarSize", 0);
+    if (mScrollbar->getVisible())
+        panel_width -= scrollbar_size;
+
+    // set sizes for first panels and dragbars
+    for (size_t i = 0; i < mAccordionTabs.size(); ++i)
+    {
+        if (!mAccordionTabs[i]->getVisible())
+            continue;
+        LLRect panel_rect = mAccordionTabs[i]->getRect();
+        ctrlSetLeftTopAndSize(mAccordionTabs[i], panel_rect.mLeft, panel_top, panel_width, panel_rect.getHeight());
+        panel_top -= panel_rect.getHeight();
+    }
+}
+
+void LLAccordionCtrl::onScrollPosChangeCallback(S32, LLScrollbar*)
+{
+    updateLayout(getRect().getWidth(), getRect().getHeight());
+}
+
+// virtual
+void LLAccordionCtrl::onUpdateScrollToChild(const LLUICtrl *cntrl)
+{
+    if (mScrollbar && mScrollbar->getVisible() && !mSkipScrollToChild)
+    {
+        // same as scrollToShowRect
+        LLRect rect;
+        cntrl->localRectToOtherView(cntrl->getLocalRect(), &rect, this);
+
+        // Translate to parent coordinatess to check if we are in visible rectangle
+        rect.translate(getRect().mLeft, getRect().mBottom);
+
+        if (!getRect().contains(rect))
+        {
+            // for accordition's scroll, height is in pixels
+            // Back to local coords and calculate position for scroller
+            S32 bottom = mScrollbar->getDocPos() - rect.mBottom + getRect().mBottom;
+            S32 top = mScrollbar->getDocPos() - rect.mTop + getRect().mTop;
+
+            S32 scroll_pos = llclamp(mScrollbar->getDocPos(),
+                bottom, // min vertical scroll
+                top); // max vertical scroll
+
+            mScrollbar->setDocPos(scroll_pos);
+        }
+    }
+
+    LLUICtrl::onUpdateScrollToChild(cntrl);
+}
+
+void LLAccordionCtrl::onOpen(const LLSD& key)
+{
+    for (size_t i = 0; i < mAccordionTabs.size(); ++i)
+    {
+        LLAccordionCtrlTab* accordion_tab = dynamic_cast<LLAccordionCtrlTab*>(mAccordionTabs[i]);
+        LLPanel* panel = dynamic_cast<LLPanel*>(accordion_tab->getAccordionView());
+        if (panel != NULL)
+        {
+            panel->onOpen(key);
+        }
+    }
+}
+
+S32 LLAccordionCtrl::notifyParent(const LLSD& info)
+{
+    if (info.has("action"))
+    {
+        std::string str_action = info["action"];
+        if (str_action == "size_changes")
+        {
+            //
+            arrange();
+            return 1;
+        }
+        if (str_action == "select_next")
+        {
+            for (size_t i = 0; i < mAccordionTabs.size(); ++i)
+            {
+                LLAccordionCtrlTab* accordion_tab = dynamic_cast<LLAccordionCtrlTab*>(mAccordionTabs[i]);
+                if (accordion_tab->hasFocus())
+                {
+                    while (++i < mAccordionTabs.size())
+                    {
+                        if (mAccordionTabs[i]->getVisible())
+                            break;
+                    }
+                    if (i < mAccordionTabs.size())
+                    {
+                        accordion_tab = dynamic_cast<LLAccordionCtrlTab*>(mAccordionTabs[i]);
+                        accordion_tab->notify(LLSD().with("action","select_first"));
+                        return 1;
+                    }
+                    break;
+                }
+            }
+            return 0;
+        }
+        if (str_action == "select_prev")
+        {
+            for (size_t i = 0; i < mAccordionTabs.size(); ++i)
+            {
+                LLAccordionCtrlTab* accordion_tab = dynamic_cast<LLAccordionCtrlTab*>(mAccordionTabs[i]);
+                if (accordion_tab->hasFocus() && i > 0)
+                {
+                    bool prev_visible_tab_found = false;
+                    while (i > 0)
+                    {
+                        if (mAccordionTabs[--i]->getVisible())
+                        {
+                            prev_visible_tab_found = true;
+                            break;
+                        }
+                    }
+
+                    if (prev_visible_tab_found)
+                    {
+                        accordion_tab = dynamic_cast<LLAccordionCtrlTab*>(mAccordionTabs[i]);
+                        accordion_tab->notify(LLSD().with("action","select_last"));
+                        return 1;
+                    }
+                    break;
+                }
+            }
+            return 0;
+        }
+        if (str_action == "select_current")
+        {
+            for (size_t i = 0; i < mAccordionTabs.size(); ++i)
+            {
+                // Set selection to the currently focused tab.
+                if (mAccordionTabs[i]->hasFocus())
+                {
+                    if (mAccordionTabs[i] != mSelectedTab)
+                    {
+                        if (mSelectedTab)
+                        {
+                            mSelectedTab->setSelected(false);
+                        }
+                        mSelectedTab = mAccordionTabs[i];
+                        mSelectedTab->setSelected(true);
+                    }
+
+                    return 1;
+                }
+            }
+            return 0;
+        }
+        if (str_action == "deselect_current")
+        {
+            // Reset selection to the currently selected tab.
+            if (mSelectedTab)
+            {
+                mSelectedTab->setSelected(false);
+                mSelectedTab = NULL;
+                return 1;
+            }
+            return 0;
+        }
+    }
+    else if (info.has("scrollToShowRect"))
+    {
+        LLRect screen_rc, local_rc;
+        screen_rc.setValue(info["scrollToShowRect"]);
+        screenRectToLocal(screen_rc, &local_rc);
+
+        // Translate to parent coordinatess to check if we are in visible rectangle
+        local_rc.translate(getRect().mLeft, getRect().mBottom);
+
+        if (!getRect().contains (local_rc))
+        {
+            // Back to local coords and calculate position for scroller
+            S32 bottom = mScrollbar->getDocPos() - local_rc.mBottom + getRect().mBottom;
+            S32 top = mScrollbar->getDocPos() - local_rc.mTop + getRect().mTop;
+
+            S32 scroll_pos = llclamp(mScrollbar->getDocPos(),
+                                     bottom, // min vertical scroll
+                                     top); // max vertical scroll
+
+            mScrollbar->setDocPos(scroll_pos);
+        }
+        return 1;
+    }
+    else if (info.has("child_visibility_change"))
+    {
+        bool new_visibility = info["child_visibility_change"];
+        if (new_visibility)
+        {
+            // there is at least one visible tab
+            mNoVisibleTabsHelpText->setVisible(false);
+        }
+        else
+        {
+            // it could be the latest visible tab, check all of them
+            updateNoTabsHelpTextVisibility();
+        }
+    }
+    return LLPanel::notifyParent(info);
+}
+
+void LLAccordionCtrl::reset()
+{
+    if (mScrollbar)
+        mScrollbar->setDocPos(0);
+}
+
+void LLAccordionCtrl::expandDefaultTab()
+{
+    if (!mAccordionTabs.empty())
+    {
+        LLAccordionCtrlTab* tab = mAccordionTabs.front();
+
+        if (!tab->getDisplayChildren())
+        {
+            tab->setDisplayChildren(true);
+        }
+
+        for (size_t i = 1; i < mAccordionTabs.size(); ++i)
+        {
+            tab = mAccordionTabs[i];
+
+            if (tab->getDisplayChildren())
+            {
+                tab->setDisplayChildren(false);
+            }
+        }
+
+        arrange();
+    }
+}
+
+void LLAccordionCtrl::sort()
+{
+    if (!mTabComparator)
+    {
+        LL_WARNS() << "No comparator specified for sorting accordion tabs." << LL_ENDL;
+        return;
+    }
+
+    std::sort(mAccordionTabs.begin(), mAccordionTabs.end(), LLComparatorAdaptor(*mTabComparator));
+    arrange();
+}
+
+void LLAccordionCtrl::setFilterSubString(const std::string& filter_string)
+{
+    LLStringUtil::format_map_t args;
+    args["[SEARCH_TERM]"] = LLURI::escape(filter_string);
+    std::string text = filter_string.empty() ? mNoVisibleTabsOrigString : mNoMatchedTabsOrigString;
+    LLStringUtil::format(text, args);
+
+    mNoVisibleTabsHelpText->setValue(text);
+}
+
+const LLAccordionCtrlTab* LLAccordionCtrl::getExpandedTab() const
+{
+    typedef std::vector<LLAccordionCtrlTab*>::const_iterator tabs_const_iterator;
+
+    const LLAccordionCtrlTab* result = 0;
+
+    for (tabs_const_iterator i = mAccordionTabs.begin(); i != mAccordionTabs.end(); ++i)
+    {
+        if ((*i)->isExpanded())
+        {
+            result = *i;
+            break;
+        }
+    }
+
+    return result;
+}
+
+S32 LLAccordionCtrl::calcExpandedTabHeight(S32 tab_index /* = 0 */, S32 available_height /* = 0 */)
+{
+    if (tab_index < 0)
+    {
+        return available_height;
+    }
+
+    S32 collapsed_tabs_height = 0;
+    S32 num_expanded = 0;
+
+    for (size_t n = tab_index; n < mAccordionTabs.size(); ++n)
+    {
+        if (!mAccordionTabs[n]->isExpanded())
+        {
+            collapsed_tabs_height += mAccordionTabs[n]->getHeaderHeight();
+        }
+        else
+        {
+            ++num_expanded;
+        }
+    }
+
+    if (0 == num_expanded)
+    {
+        return available_height;
+    }
+
+    S32 expanded_tab_height = available_height - collapsed_tabs_height - BORDER_MARGIN; // top BORDER_MARGIN is added in arrange(), here we add bottom BORDER_MARGIN
+    expanded_tab_height /= num_expanded;
+    return expanded_tab_height;
+}
+
+void LLAccordionCtrl::collapseAllTabs()
+{
+    if (mAccordionTabs.size() > 0)
+    {
+        for (size_t i = 0; i < mAccordionTabs.size(); ++i)
+        {
+            LLAccordionCtrlTab *tab = mAccordionTabs[i];
+
+            if (tab->getDisplayChildren())
+            {
+                tab->setDisplayChildren(false);
+            }
+        }
+        arrange();
+    }
+}