--- conflicted
+++ resolved
@@ -1,1097 +1,666 @@
-/**
- * @file llscrollbar.cpp
- * @brief Scrollbar UI widget
- *
- * $LicenseInfo:firstyear=2001&license=viewerlgpl$
- * Second Life Viewer Source Code
- * Copyright (C) 2010, Linden Research, Inc.
- *
- * This library is free software; you can redistribute it and/or
- * modify it under the terms of the GNU Lesser General Public
- * License as published by the Free Software Foundation;
- * version 2.1 of the License only.
- *
- * This library is distributed in the hope that it will be useful,
- * but WITHOUT ANY WARRANTY; without even the implied warranty of
- * MERCHANTABILITY or FITNESS FOR A PARTICULAR PURPOSE.  See the GNU
- * Lesser General Public License for more details.
- *
- * You should have received a copy of the GNU Lesser General Public
- * License along with this library; if not, write to the Free Software
- * Foundation, Inc., 51 Franklin Street, Fifth Floor, Boston, MA  02110-1301  USA
- *
- * Linden Research, Inc., 945 Battery Street, San Francisco, CA  94111  USA
- * $/LicenseInfo$
- */
-
-#include "linden_common.h"
-
-#include "llscrollbar.h"
-
-#include "llmath.h"
-#include "lltimer.h"
-#include "v3color.h"
-
-#include "llbutton.h"
-#include "llcriticaldamp.h"
-#include "llkeyboard.h"
-#include "llui.h"
-#include "llfocusmgr.h"
-#include "llwindow.h"
-#include "llcontrol.h"
-#include "llrender.h"
-#include "lluictrlfactory.h"
-
-static LLDefaultChildRegistry::Register<LLScrollbar> register_scrollbar("scroll_bar");
-
-LLScrollbar::Params::Params()
-:   orientation ("orientation", HORIZONTAL),
-    doc_size ("doc_size", 0),
-    doc_pos ("doc_pos", 0),
-    page_size ("page_size", 0),
-    step_size ("step_size", 1),
-    thumb_image_vertical("thumb_image_vertical"),
-    thumb_image_horizontal("thumb_image_horizontal"),
-    track_image_vertical("track_image_vertical"),
-    track_image_horizontal("track_image_horizontal"),
-    track_color("track_color"),
-    thumb_color("thumb_color"),
-    thickness("thickness"),
-    up_button("up_button"),
-    down_button("down_button"),
-    left_button("left_button"),
-    right_button("right_button"),
-    bg_visible("bg_visible", false),
-    bg_color("bg_color", LLColor4::black)
-{}
-
-LLScrollbar::LLScrollbar(const Params & p)
-<<<<<<< HEAD
-:		LLUICtrl(p),
-		mChangeCallback( p.change_callback() ),
-		mOrientation( p.orientation ),
-		mDocSize( p.doc_size ),
-		mDocPos( p.doc_pos ),
-		mPageSize( p.page_size ),
-		mStepSize( p.step_size ),
-		mDocChanged(false),
-		mDragStartX( 0 ),
-		mDragStartY( 0 ),
-		mHoverGlowStrength(0.15f),
-		mCurGlowStrength(0.f),
-		mTrackColor( p.track_color() ),
-		mThumbColor ( p.thumb_color() ),
-		mThumbImageV(p.thumb_image_vertical),
-		mThumbImageH(p.thumb_image_horizontal),
-		mTrackImageV(p.track_image_vertical),
-		mTrackImageH(p.track_image_horizontal),
-		mThickness(p.thickness.isProvided() ? p.thickness : LLUI::getInstance()->mSettingGroups["config"]->getS32("UIScrollbarSize")),
-		mBGVisible(p.bg_visible),
-		mBGColor(p.bg_color)
-=======
-:       LLUICtrl(p),
-        mChangeCallback( p.change_callback() ),
-        mOrientation( p.orientation ),
-        mDocSize( p.doc_size ),
-        mDocPos( p.doc_pos ),
-        mPageSize( p.page_size ),
-        mStepSize( p.step_size ),
-        mDocChanged(FALSE),
-        mDragStartX( 0 ),
-        mDragStartY( 0 ),
-        mHoverGlowStrength(0.15f),
-        mCurGlowStrength(0.f),
-        mTrackColor( p.track_color() ),
-        mThumbColor ( p.thumb_color() ),
-        mThumbImageV(p.thumb_image_vertical),
-        mThumbImageH(p.thumb_image_horizontal),
-        mTrackImageV(p.track_image_vertical),
-        mTrackImageH(p.track_image_horizontal),
-        mThickness(p.thickness.isProvided() ? p.thickness : LLUI::getInstance()->mSettingGroups["config"]->getS32("UIScrollbarSize")),
-        mBGVisible(p.bg_visible),
-        mBGColor(p.bg_color)
->>>>>>> e1623bb2
-{
-    updateThumbRect();
-
-    // Page up and page down buttons
-    LLRect line_up_rect;
-    LLRect line_down_rect;
-
-    if( VERTICAL == mOrientation )
-    {
-        line_up_rect.setLeftTopAndSize( 0, getRect().getHeight(), mThickness, mThickness );
-        line_down_rect.setOriginAndSize( 0, 0, mThickness, mThickness );
-    }
-    else // HORIZONTAL
-    {
-        line_up_rect.setOriginAndSize( 0, 0, mThickness, mThickness );
-        line_down_rect.setOriginAndSize( getRect().getWidth() - mThickness, 0, mThickness, mThickness );
-    }
-
-    LLButton::Params up_btn(mOrientation == VERTICAL ? p.up_button : p.left_button);
-    up_btn.name(std::string("Line Up"));
-    up_btn.rect(line_up_rect);
-    up_btn.click_callback.function(boost::bind(&LLScrollbar::onLineUpBtnPressed, this, _2));
-    up_btn.mouse_held_callback.function(boost::bind(&LLScrollbar::onLineUpBtnPressed, this, _2));
-    up_btn.tab_stop(false);
-    up_btn.follows.flags = (mOrientation == VERTICAL ? (FOLLOWS_RIGHT | FOLLOWS_TOP) : (FOLLOWS_LEFT | FOLLOWS_BOTTOM));
-
-    addChild(LLUICtrlFactory::create<LLButton>(up_btn));
-
-    LLButton::Params down_btn(mOrientation == VERTICAL ? p.down_button : p.right_button);
-    down_btn.name(std::string("Line Down"));
-    down_btn.rect(line_down_rect);
-    down_btn.follows.flags(FOLLOWS_RIGHT|FOLLOWS_BOTTOM);
-    down_btn.click_callback.function(boost::bind(&LLScrollbar::onLineDownBtnPressed, this, _2));
-    down_btn.mouse_held_callback.function(boost::bind(&LLScrollbar::onLineDownBtnPressed, this, _2));
-    down_btn.tab_stop(false);
-
-    addChild(LLUICtrlFactory::create<LLButton>(down_btn));
-}
-
-
-LLScrollbar::~LLScrollbar()
-{
-    // Children buttons killed by parent class
-}
-
-void LLScrollbar::setDocParams( S32 size, S32 pos )
-{
-<<<<<<< HEAD
-	mDocSize = size;
-	setDocPos(pos);
-	mDocChanged = true;
-=======
-    mDocSize = size;
-    setDocPos(pos);
-    mDocChanged = TRUE;
->>>>>>> e1623bb2
-
-    updateThumbRect();
-}
-
-// returns true if document position really changed
-bool LLScrollbar::setDocPos(S32 pos, bool update_thumb)
-{
-<<<<<<< HEAD
-	pos = llclamp(pos, 0, getDocPosMax());
-	if (pos != mDocPos)
-	{
-		mDocPos = pos;
-		mDocChanged = true;
-
-		if( mChangeCallback )
-		{
-			mChangeCallback( mDocPos, this );
-		}
-
-		if( update_thumb )
-		{
-			updateThumbRect();
-		}
-		return true;
-	}
-	return false;
-=======
-    pos = llclamp(pos, 0, getDocPosMax());
-    if (pos != mDocPos)
-    {
-        mDocPos = pos;
-        mDocChanged = TRUE;
-
-        if( mChangeCallback )
-        {
-            mChangeCallback( mDocPos, this );
-        }
-
-        if( update_thumb )
-        {
-            updateThumbRect();
-        }
-        return true;
-    }
-    return false;
->>>>>>> e1623bb2
-}
-
-void LLScrollbar::setDocSize(S32 size)
-{
-<<<<<<< HEAD
-	if (size != mDocSize)
-	{
-		mDocSize = size;
-		setDocPos(mDocPos);
-		mDocChanged = true;
-
-		updateThumbRect();
-	}
-=======
-    if (size != mDocSize)
-    {
-        mDocSize = size;
-        setDocPos(mDocPos);
-        mDocChanged = TRUE;
-
-        updateThumbRect();
-    }
->>>>>>> e1623bb2
-}
-
-void LLScrollbar::setPageSize( S32 page_size )
-{
-<<<<<<< HEAD
-	if (page_size != mPageSize)
-	{
-		mPageSize = page_size;
-		setDocPos(mDocPos);
-		mDocChanged = true;
-
-		updateThumbRect();
-	}
-=======
-    if (page_size != mPageSize)
-    {
-        mPageSize = page_size;
-        setDocPos(mDocPos);
-        mDocChanged = TRUE;
-
-        updateThumbRect();
-    }
->>>>>>> e1623bb2
-}
-
-bool LLScrollbar::isAtBeginning() const
-{
-    return mDocPos == 0;
-}
-
-bool LLScrollbar::isAtEnd() const
-{
-    return mDocPos == getDocPosMax();
-}
-
-
-void LLScrollbar::updateThumbRect()
-{
-//  llassert( 0 <= mDocSize );
-//  llassert( 0 <= mDocPos && mDocPos <= getDocPosMax() );
-
-    const S32 THUMB_MIN_LENGTH = 16;
-
-    S32 window_length = (mOrientation == LLScrollbar::HORIZONTAL) ? getRect().getWidth() : getRect().getHeight();
-    S32 thumb_bg_length = llmax(0, window_length - 2 * mThickness);
-    S32 visible_lines = llmin( mDocSize, mPageSize );
-    S32 thumb_length = mDocSize ? llmin(llmax( visible_lines * thumb_bg_length / mDocSize, THUMB_MIN_LENGTH), thumb_bg_length) : thumb_bg_length;
-
-    S32 variable_lines = mDocSize - visible_lines;
-
-    if( mOrientation == LLScrollbar::VERTICAL )
-    {
-        S32 thumb_start_max = thumb_bg_length + mThickness;
-        S32 thumb_start_min = mThickness + THUMB_MIN_LENGTH;
-        S32 thumb_start = variable_lines ? llmin( llmax(thumb_start_max - (mDocPos * (thumb_bg_length - thumb_length)) / variable_lines, thumb_start_min), thumb_start_max ) : thumb_start_max;
-
-        mThumbRect.mLeft =  0;
-        mThumbRect.mTop = thumb_start;
-        mThumbRect.mRight = mThickness;
-        mThumbRect.mBottom = thumb_start - thumb_length;
-    }
-    else
-    {
-        // Horizontal
-        S32 thumb_start_max = thumb_bg_length + mThickness - thumb_length;
-        S32 thumb_start_min = mThickness;
-        S32 thumb_start = variable_lines ? llmin(llmax( thumb_start_min + (mDocPos * (thumb_bg_length - thumb_length)) / variable_lines, thumb_start_min), thumb_start_max ) : thumb_start_min;
-
-        mThumbRect.mLeft = thumb_start;
-        mThumbRect.mTop = mThickness;
-        mThumbRect.mRight = thumb_start + thumb_length;
-        mThumbRect.mBottom = 0;
-    }
-}
-
-bool LLScrollbar::handleMouseDown(S32 x, S32 y, MASK mask)
-{
-<<<<<<< HEAD
-	// Check children first
-	bool handled_by_child = LLView::childrenHandleMouseDown(x, y, mask) != NULL;
-	if( !handled_by_child )
-	{
-		if( mThumbRect.pointInRect(x,y) )
-		{
-			// Start dragging the thumb
-			// No handler needed for focus lost since this clas has no state that depends on it.
-			gFocusMgr.setMouseCapture( this );  
-			mDragStartX = x;
-			mDragStartY = y;
-			mOrigRect.mTop = mThumbRect.mTop;
-			mOrigRect.mBottom = mThumbRect.mBottom;
-			mOrigRect.mLeft = mThumbRect.mLeft;
-			mOrigRect.mRight = mThumbRect.mRight;
-			mLastDelta = 0;
-		}
-		else
-		{
-			if( 
-				( (LLScrollbar::VERTICAL == mOrientation) && (mThumbRect.mTop < y) ) ||
-				( (LLScrollbar::HORIZONTAL == mOrientation) && (x < mThumbRect.mLeft) )
-			)
-			{
-				// Page up
-				pageUp(0);
-			}
-			else
-			if(
-				( (LLScrollbar::VERTICAL == mOrientation) && (y < mThumbRect.mBottom) ) ||
-				( (LLScrollbar::HORIZONTAL == mOrientation) && (mThumbRect.mRight < x) )
-			)
-			{
-				// Page down
-				pageDown(0);
-			}
-		}
-	}
-
-	return true;
-=======
-    // Check children first
-    BOOL handled_by_child = LLView::childrenHandleMouseDown(x, y, mask) != NULL;
-    if( !handled_by_child )
-    {
-        if( mThumbRect.pointInRect(x,y) )
-        {
-            // Start dragging the thumb
-            // No handler needed for focus lost since this clas has no state that depends on it.
-            gFocusMgr.setMouseCapture( this );
-            mDragStartX = x;
-            mDragStartY = y;
-            mOrigRect.mTop = mThumbRect.mTop;
-            mOrigRect.mBottom = mThumbRect.mBottom;
-            mOrigRect.mLeft = mThumbRect.mLeft;
-            mOrigRect.mRight = mThumbRect.mRight;
-            mLastDelta = 0;
-        }
-        else
-        {
-            if(
-                ( (LLScrollbar::VERTICAL == mOrientation) && (mThumbRect.mTop < y) ) ||
-                ( (LLScrollbar::HORIZONTAL == mOrientation) && (x < mThumbRect.mLeft) )
-            )
-            {
-                // Page up
-                pageUp(0);
-            }
-            else
-            if(
-                ( (LLScrollbar::VERTICAL == mOrientation) && (y < mThumbRect.mBottom) ) ||
-                ( (LLScrollbar::HORIZONTAL == mOrientation) && (mThumbRect.mRight < x) )
-            )
-            {
-                // Page down
-                pageDown(0);
-            }
-        }
-    }
-
-    return TRUE;
->>>>>>> e1623bb2
-}
-
-
-bool LLScrollbar::handleHover(S32 x, S32 y, MASK mask)
-{
-<<<<<<< HEAD
-	// Note: we don't bother sending the event to the children (the arrow buttons)
-	// because they'll capture the mouse whenever they need hover events.
-	
-	bool handled = false;
-	if( hasMouseCapture() )
-	{
-		S32 height = getRect().getHeight();
-		S32 width = getRect().getWidth();
-
-		if( VERTICAL == mOrientation )
-		{
-//			S32 old_pos = mThumbRect.mTop;
-
-			S32 delta_pixels = y - mDragStartY;
-			if( mOrigRect.mBottom + delta_pixels < mThickness )
-			{
-				delta_pixels = mThickness - mOrigRect.mBottom - 1;
-			}
-			else
-			if( mOrigRect.mTop + delta_pixels > height - mThickness )
-			{
-				delta_pixels = height - mThickness - mOrigRect.mTop + 1;
-			}
-
-			mThumbRect.mTop = mOrigRect.mTop + delta_pixels;
-			mThumbRect.mBottom = mOrigRect.mBottom + delta_pixels;
-
-			S32 thumb_length = mThumbRect.getHeight();
-			S32 thumb_track_length = height - 2 * mThickness;
-
-
-			if( delta_pixels != mLastDelta || mDocChanged)
-			{	
-				// Note: delta_pixels increases as you go up.  mDocPos increases down (line 0 is at the top of the page).
-				S32 usable_track_length = thumb_track_length - thumb_length;
-				if( 0 < usable_track_length )
-				{
-					S32 variable_lines = getDocPosMax();
-					S32 pos = mThumbRect.mTop;
-					F32 ratio = F32(pos - mThickness - thumb_length) / usable_track_length;	
-	
-					S32 new_pos = llclamp( S32(variable_lines - ratio * variable_lines + 0.5f), 0, variable_lines );
-					// Note: we do not call updateThumbRect() here.  Instead we let the thumb and the document go slightly
-					// out of sync (less than a line's worth) to make the thumb feel responsive.
-					changeLine( new_pos - mDocPos, false );
-				}
-			}
-
-			mLastDelta = delta_pixels;
-		
-		}
-		else
-		{
-			// Horizontal
-//			S32 old_pos = mThumbRect.mLeft;
-
-			S32 delta_pixels = x - mDragStartX;
-
-			if( mOrigRect.mLeft + delta_pixels < mThickness )
-			{
-				delta_pixels = mThickness - mOrigRect.mLeft - 1;
-			}
-			else
-			if( mOrigRect.mRight + delta_pixels > width - mThickness )
-			{
-				delta_pixels = width - mThickness - mOrigRect.mRight + 1;
-			}
-
-			mThumbRect.mLeft = mOrigRect.mLeft + delta_pixels;
-			mThumbRect.mRight = mOrigRect.mRight + delta_pixels;
-			
-			S32 thumb_length = mThumbRect.getWidth();
-			S32 thumb_track_length = width - 2 * mThickness;
-
-			if( delta_pixels != mLastDelta || mDocChanged)
-			{	
-				// Note: delta_pixels increases as you go up.  mDocPos increases down (line 0 is at the top of the page).
-				S32 usable_track_length = thumb_track_length - thumb_length;
-				if( 0 < usable_track_length )
-				{
-					S32 variable_lines = getDocPosMax();
-					S32 pos = mThumbRect.mLeft;
-					F32 ratio = F32(pos - mThickness) / usable_track_length;	
-	
-					S32 new_pos = llclamp( S32(ratio * variable_lines + 0.5f), 0, variable_lines);
-	
-					// Note: we do not call updateThumbRect() here.  Instead we let the thumb and the document go slightly
-					// out of sync (less than a line's worth) to make the thumb feel responsive.
-					changeLine( new_pos - mDocPos, false );
-				}
-			}
-
-			mLastDelta = delta_pixels;
-		}
-
-		getWindow()->setCursor(UI_CURSOR_ARROW);
-		LL_DEBUGS("UserInput") << "hover handled by " << getName() << " (active)" << LL_ENDL;		
-		handled = true;
-	}
-	else
-	{
-		handled = childrenHandleHover( x, y, mask ) != NULL;
-	}
-
-	// Opaque
-	if( !handled )
-	{
-		getWindow()->setCursor(UI_CURSOR_ARROW);
-		LL_DEBUGS("UserInput") << "hover handled by " << getName() << " (inactive)"  << LL_ENDL;		
-		handled = true;
-	}
-
-	mDocChanged = false;
-	return handled;
-=======
-    // Note: we don't bother sending the event to the children (the arrow buttons)
-    // because they'll capture the mouse whenever they need hover events.
-
-    BOOL handled = FALSE;
-    if( hasMouseCapture() )
-    {
-        S32 height = getRect().getHeight();
-        S32 width = getRect().getWidth();
-
-        if( VERTICAL == mOrientation )
-        {
-//          S32 old_pos = mThumbRect.mTop;
-
-            S32 delta_pixels = y - mDragStartY;
-            if( mOrigRect.mBottom + delta_pixels < mThickness )
-            {
-                delta_pixels = mThickness - mOrigRect.mBottom - 1;
-            }
-            else
-            if( mOrigRect.mTop + delta_pixels > height - mThickness )
-            {
-                delta_pixels = height - mThickness - mOrigRect.mTop + 1;
-            }
-
-            mThumbRect.mTop = mOrigRect.mTop + delta_pixels;
-            mThumbRect.mBottom = mOrigRect.mBottom + delta_pixels;
-
-            S32 thumb_length = mThumbRect.getHeight();
-            S32 thumb_track_length = height - 2 * mThickness;
-
-
-            if( delta_pixels != mLastDelta || mDocChanged)
-            {
-                // Note: delta_pixels increases as you go up.  mDocPos increases down (line 0 is at the top of the page).
-                S32 usable_track_length = thumb_track_length - thumb_length;
-                if( 0 < usable_track_length )
-                {
-                    S32 variable_lines = getDocPosMax();
-                    S32 pos = mThumbRect.mTop;
-                    F32 ratio = F32(pos - mThickness - thumb_length) / usable_track_length;
-
-                    S32 new_pos = llclamp( S32(variable_lines - ratio * variable_lines + 0.5f), 0, variable_lines );
-                    // Note: we do not call updateThumbRect() here.  Instead we let the thumb and the document go slightly
-                    // out of sync (less than a line's worth) to make the thumb feel responsive.
-                    changeLine( new_pos - mDocPos, FALSE );
-                }
-            }
-
-            mLastDelta = delta_pixels;
-
-        }
-        else
-        {
-            // Horizontal
-//          S32 old_pos = mThumbRect.mLeft;
-
-            S32 delta_pixels = x - mDragStartX;
-
-            if( mOrigRect.mLeft + delta_pixels < mThickness )
-            {
-                delta_pixels = mThickness - mOrigRect.mLeft - 1;
-            }
-            else
-            if( mOrigRect.mRight + delta_pixels > width - mThickness )
-            {
-                delta_pixels = width - mThickness - mOrigRect.mRight + 1;
-            }
-
-            mThumbRect.mLeft = mOrigRect.mLeft + delta_pixels;
-            mThumbRect.mRight = mOrigRect.mRight + delta_pixels;
-
-            S32 thumb_length = mThumbRect.getWidth();
-            S32 thumb_track_length = width - 2 * mThickness;
-
-            if( delta_pixels != mLastDelta || mDocChanged)
-            {
-                // Note: delta_pixels increases as you go up.  mDocPos increases down (line 0 is at the top of the page).
-                S32 usable_track_length = thumb_track_length - thumb_length;
-                if( 0 < usable_track_length )
-                {
-                    S32 variable_lines = getDocPosMax();
-                    S32 pos = mThumbRect.mLeft;
-                    F32 ratio = F32(pos - mThickness) / usable_track_length;
-
-                    S32 new_pos = llclamp( S32(ratio * variable_lines + 0.5f), 0, variable_lines);
-
-                    // Note: we do not call updateThumbRect() here.  Instead we let the thumb and the document go slightly
-                    // out of sync (less than a line's worth) to make the thumb feel responsive.
-                    changeLine( new_pos - mDocPos, FALSE );
-                }
-            }
-
-            mLastDelta = delta_pixels;
-        }
-
-        getWindow()->setCursor(UI_CURSOR_ARROW);
-        LL_DEBUGS("UserInput") << "hover handled by " << getName() << " (active)" << LL_ENDL;
-        handled = TRUE;
-    }
-    else
-    {
-        handled = childrenHandleHover( x, y, mask ) != NULL;
-    }
-
-    // Opaque
-    if( !handled )
-    {
-        getWindow()->setCursor(UI_CURSOR_ARROW);
-        LL_DEBUGS("UserInput") << "hover handled by " << getName() << " (inactive)"  << LL_ENDL;
-        handled = TRUE;
-    }
-
-    mDocChanged = FALSE;
-    return handled;
->>>>>>> e1623bb2
-} // end handleHover
-
-
-bool LLScrollbar::handleScrollWheel(S32 x, S32 y, S32 clicks)
-{
-<<<<<<< HEAD
-	bool handled = changeLine( clicks * mStepSize, true );
-	return handled;
-=======
-    BOOL handled = changeLine( clicks * mStepSize, TRUE );
-    return handled;
->>>>>>> e1623bb2
-}
-
-bool LLScrollbar::handleScrollHWheel(S32 x, S32 y, S32 clicks)
-{
-<<<<<<< HEAD
-	bool handled = false;
-	if (LLScrollbar::HORIZONTAL == mOrientation)
-	{
-		handled = changeLine(clicks * mStepSize, true);
-	}
-	return handled;
-}
-
-bool LLScrollbar::handleDragAndDrop(S32 x, S32 y, MASK mask, bool drop,
-									EDragAndDropType cargo_type, void *cargo_data, EAcceptance *accept, std::string &tooltip_msg)
-{
-	// enable this to get drag and drop to control scrollbars
-	//if (!drop)
-	//{
-	//	//TODO: refactor this
-	//	S32 variable_lines = getDocPosMax();
-	//	S32 pos = (VERTICAL == mOrientation) ? y : x;
-	//	S32 thumb_length = (VERTICAL == mOrientation) ? mThumbRect.getHeight() : mThumbRect.getWidth();
-	//	S32 thumb_track_length = (VERTICAL == mOrientation) ? (getRect().getHeight() - 2 * SCROLLBAR_SIZE) : (getRect().getWidth() - 2 * SCROLLBAR_SIZE);
-	//	S32 usable_track_length = thumb_track_length - thumb_length;
-	//	F32 ratio = (VERTICAL == mOrientation) ? F32(pos - SCROLLBAR_SIZE - thumb_length) / usable_track_length
-	//		: F32(pos - SCROLLBAR_SIZE) / usable_track_length;	
-	//	S32 new_pos = (VERTICAL == mOrientation) ? llclamp( S32(variable_lines - ratio * variable_lines + 0.5f), 0, variable_lines )
-	//		: llclamp( S32(ratio * variable_lines + 0.5f), 0, variable_lines );
-	//	changeLine( new_pos - mDocPos, true );
-	//}
-	//return true;
-	return false;
-=======
-    BOOL handled = FALSE;
-    if (LLScrollbar::HORIZONTAL == mOrientation)
-    {
-        handled = changeLine(clicks * mStepSize, TRUE);
-    }
-    return handled;
-}
-
-BOOL LLScrollbar::handleDragAndDrop(S32 x, S32 y, MASK mask, BOOL drop,
-                                    EDragAndDropType cargo_type, void *cargo_data, EAcceptance *accept, std::string &tooltip_msg)
-{
-    // enable this to get drag and drop to control scrollbars
-    //if (!drop)
-    //{
-    //  //TODO: refactor this
-    //  S32 variable_lines = getDocPosMax();
-    //  S32 pos = (VERTICAL == mOrientation) ? y : x;
-    //  S32 thumb_length = (VERTICAL == mOrientation) ? mThumbRect.getHeight() : mThumbRect.getWidth();
-    //  S32 thumb_track_length = (VERTICAL == mOrientation) ? (getRect().getHeight() - 2 * SCROLLBAR_SIZE) : (getRect().getWidth() - 2 * SCROLLBAR_SIZE);
-    //  S32 usable_track_length = thumb_track_length - thumb_length;
-    //  F32 ratio = (VERTICAL == mOrientation) ? F32(pos - SCROLLBAR_SIZE - thumb_length) / usable_track_length
-    //      : F32(pos - SCROLLBAR_SIZE) / usable_track_length;
-    //  S32 new_pos = (VERTICAL == mOrientation) ? llclamp( S32(variable_lines - ratio * variable_lines + 0.5f), 0, variable_lines )
-    //      : llclamp( S32(ratio * variable_lines + 0.5f), 0, variable_lines );
-    //  changeLine( new_pos - mDocPos, TRUE );
-    //}
-    //return TRUE;
-    return FALSE;
->>>>>>> e1623bb2
-}
-
-bool LLScrollbar::handleMouseUp(S32 x, S32 y, MASK mask)
-{
-<<<<<<< HEAD
-	bool handled = false;
-	if( hasMouseCapture() )
-	{
-		gFocusMgr.setMouseCapture( NULL );
-		handled = true;
-	}
-	else
-	{
-		// Opaque, so don't just check children	
-		handled = LLView::handleMouseUp( x, y, mask );
-	}
-
-	return handled;
-=======
-    BOOL handled = FALSE;
-    if( hasMouseCapture() )
-    {
-        gFocusMgr.setMouseCapture( NULL );
-        handled = TRUE;
-    }
-    else
-    {
-        // Opaque, so don't just check children
-        handled = LLView::handleMouseUp( x, y, mask );
-    }
-
-    return handled;
->>>>>>> e1623bb2
-}
-
-bool LLScrollbar::handleDoubleClick(S32 x, S32 y, MASK mask)
-{
-    // just treat a double click as a second click
-    return handleMouseDown(x, y, mask);
-}
-
-
-void LLScrollbar::reshape(S32 width, S32 height, bool called_from_parent)
-{
-    if (width == getRect().getWidth() && height == getRect().getHeight()) return;
-    LLView::reshape( width, height, called_from_parent );
-    LLButton* up_button = getChild<LLButton>("Line Up");
-    LLButton* down_button = getChild<LLButton>("Line Down");
-
-    if (mOrientation == VERTICAL)
-    {
-        up_button->reshape(up_button->getRect().getWidth(), llmin(getRect().getHeight() / 2, mThickness));
-        down_button->reshape(down_button->getRect().getWidth(), llmin(getRect().getHeight() / 2, mThickness));
-        up_button->setOrigin(0, getRect().getHeight() - up_button->getRect().getHeight());
-        down_button->setOrigin(0, 0);
-    }
-    else
-    {
-        up_button->reshape(llmin(getRect().getWidth() / 2, mThickness), up_button->getRect().getHeight());
-        down_button->reshape(llmin(getRect().getWidth() / 2, mThickness), down_button->getRect().getHeight());
-        up_button->setOrigin(0, 0);
-        down_button->setOrigin(getRect().getWidth() - down_button->getRect().getWidth(), 0);
-    }
-    updateThumbRect();
-}
-
-
-void LLScrollbar::draw()
-{
-<<<<<<< HEAD
-	if (!getRect().isValid()) return;
-
-	if(mBGVisible)
-	{
-		gl_rect_2d(getLocalRect(), mBGColor.get(), true);
-	}
-
-	S32 local_mouse_x;
-	S32 local_mouse_y;
-	LLUI::getInstance()->getMousePositionLocal(this, &local_mouse_x, &local_mouse_y);
-	bool other_captor = gFocusMgr.getMouseCapture() && gFocusMgr.getMouseCapture() != this;
-	bool hovered = getEnabled() && !other_captor && (hasMouseCapture() || mThumbRect.pointInRect(local_mouse_x, local_mouse_y));
-	if (hovered)
-	{
-		mCurGlowStrength = lerp(mCurGlowStrength, mHoverGlowStrength, LLSmoothInterpolation::getInterpolant(0.05f));
-	}
-	else
-	{
-		mCurGlowStrength = lerp(mCurGlowStrength, 0.f, LLSmoothInterpolation::getInterpolant(0.05f));
-	}
-
-	// Draw background and thumb.
-	if (   ( mOrientation == VERTICAL&&(mThumbImageV.isNull() || mThumbImageH.isNull()) ) 
-		|| (mOrientation == HORIZONTAL&&(mTrackImageH.isNull() || mTrackImageV.isNull()) ))
-	{
-		gl_rect_2d(mOrientation == HORIZONTAL ? mThickness : 0, 
-		mOrientation == VERTICAL ? getRect().getHeight() - 2 * mThickness : getRect().getHeight(),
-		mOrientation == HORIZONTAL ? getRect().getWidth() - 2 * mThickness : getRect().getWidth(), 
-		mOrientation == VERTICAL ? mThickness : 0, mTrackColor.get(), true);
-
-		gl_rect_2d(mThumbRect, mThumbColor.get(), true);
-
-	}
-	else
-	{
-		// Thumb
-		LLRect outline_rect = mThumbRect;
-		outline_rect.stretch(2);
-		// Background
-		
-		if(mOrientation == HORIZONTAL)
-		{
-			mTrackImageH->drawSolid(mThickness								//S32 x
-								   , 0										//S32 y
-								   , getRect().getWidth() - 2 * mThickness  //S32 width
-								   , getRect().getHeight()					//S32 height
-								   , mTrackColor.get());                    //const LLColor4& color
-			
-			if (gFocusMgr.getKeyboardFocus() == this)
-			{
-				mTrackImageH->draw(outline_rect, gFocusMgr.getFocusColor());
-			}
-			
-			mThumbImageH->draw(mThumbRect, mThumbColor.get());
-			if (mCurGlowStrength > 0.01f)
-			{
-				gGL.setSceneBlendType(LLRender::BT_ADD_WITH_ALPHA);
-				mThumbImageH->drawSolid(mThumbRect, LLColor4(1.f, 1.f, 1.f, mCurGlowStrength));
-				gGL.setSceneBlendType(LLRender::BT_ALPHA);
-			}
-			
-		}
-		else if(mOrientation == VERTICAL)
-		{
-			mTrackImageV->drawSolid(  0										//S32 x
-								   , mThickness								//S32 y
-								   , getRect().getWidth()					//S32 width
-								   , getRect().getHeight() - 2 * mThickness	//S32 height
-								   , mTrackColor.get());                    //const LLColor4& color
-			if (gFocusMgr.getKeyboardFocus() == this)
-			{
-				mTrackImageV->draw(outline_rect, gFocusMgr.getFocusColor());
-			}
-			
-			mThumbImageV->draw(mThumbRect, mThumbColor.get());
-			if (mCurGlowStrength > 0.01f)
-			{
-				gGL.setSceneBlendType(LLRender::BT_ADD_WITH_ALPHA);
-				mThumbImageV->drawSolid(mThumbRect, LLColor4(1.f, 1.f, 1.f, mCurGlowStrength));
-				gGL.setSceneBlendType(LLRender::BT_ALPHA);
-			}
-		}
-	}
-
-	// Draw children
-	LLView::draw();
-=======
-    if (!getRect().isValid()) return;
-
-    if(mBGVisible)
-    {
-        gl_rect_2d(getLocalRect(), mBGColor.get(), TRUE);
-    }
-
-    S32 local_mouse_x;
-    S32 local_mouse_y;
-    LLUI::getInstance()->getMousePositionLocal(this, &local_mouse_x, &local_mouse_y);
-    BOOL other_captor = gFocusMgr.getMouseCapture() && gFocusMgr.getMouseCapture() != this;
-    BOOL hovered = getEnabled() && !other_captor && (hasMouseCapture() || mThumbRect.pointInRect(local_mouse_x, local_mouse_y));
-    if (hovered)
-    {
-        mCurGlowStrength = lerp(mCurGlowStrength, mHoverGlowStrength, LLSmoothInterpolation::getInterpolant(0.05f));
-    }
-    else
-    {
-        mCurGlowStrength = lerp(mCurGlowStrength, 0.f, LLSmoothInterpolation::getInterpolant(0.05f));
-    }
-
-    // Draw background and thumb.
-    if (   ( mOrientation == VERTICAL&&(mThumbImageV.isNull() || mThumbImageH.isNull()) )
-        || (mOrientation == HORIZONTAL&&(mTrackImageH.isNull() || mTrackImageV.isNull()) ))
-    {
-        gl_rect_2d(mOrientation == HORIZONTAL ? mThickness : 0,
-        mOrientation == VERTICAL ? getRect().getHeight() - 2 * mThickness : getRect().getHeight(),
-        mOrientation == HORIZONTAL ? getRect().getWidth() - 2 * mThickness : getRect().getWidth(),
-        mOrientation == VERTICAL ? mThickness : 0, mTrackColor.get(), TRUE);
-
-        gl_rect_2d(mThumbRect, mThumbColor.get(), TRUE);
-
-    }
-    else
-    {
-        // Thumb
-        LLRect outline_rect = mThumbRect;
-        outline_rect.stretch(2);
-        // Background
-
-        if(mOrientation == HORIZONTAL)
-        {
-            mTrackImageH->drawSolid(mThickness                              //S32 x
-                                   , 0                                      //S32 y
-                                   , getRect().getWidth() - 2 * mThickness  //S32 width
-                                   , getRect().getHeight()                  //S32 height
-                                   , mTrackColor.get());                    //const LLColor4& color
-
-            if (gFocusMgr.getKeyboardFocus() == this)
-            {
-                mTrackImageH->draw(outline_rect, gFocusMgr.getFocusColor());
-            }
-
-            mThumbImageH->draw(mThumbRect, mThumbColor.get());
-            if (mCurGlowStrength > 0.01f)
-            {
-                gGL.setSceneBlendType(LLRender::BT_ADD_WITH_ALPHA);
-                mThumbImageH->drawSolid(mThumbRect, LLColor4(1.f, 1.f, 1.f, mCurGlowStrength));
-                gGL.setSceneBlendType(LLRender::BT_ALPHA);
-            }
-
-        }
-        else if(mOrientation == VERTICAL)
-        {
-            mTrackImageV->drawSolid(  0                                     //S32 x
-                                   , mThickness                             //S32 y
-                                   , getRect().getWidth()                   //S32 width
-                                   , getRect().getHeight() - 2 * mThickness //S32 height
-                                   , mTrackColor.get());                    //const LLColor4& color
-            if (gFocusMgr.getKeyboardFocus() == this)
-            {
-                mTrackImageV->draw(outline_rect, gFocusMgr.getFocusColor());
-            }
-
-            mThumbImageV->draw(mThumbRect, mThumbColor.get());
-            if (mCurGlowStrength > 0.01f)
-            {
-                gGL.setSceneBlendType(LLRender::BT_ADD_WITH_ALPHA);
-                mThumbImageV->drawSolid(mThumbRect, LLColor4(1.f, 1.f, 1.f, mCurGlowStrength));
-                gGL.setSceneBlendType(LLRender::BT_ALPHA);
-            }
-        }
-    }
-
-    // Draw children
-    LLView::draw();
->>>>>>> e1623bb2
-} // end draw
-
-
-bool LLScrollbar::changeLine( S32 delta, bool update_thumb )
-{
-    return setDocPos(mDocPos + delta, update_thumb);
-}
-
-void LLScrollbar::setValue(const LLSD& value)
-{
-    setDocPos((S32) value.asInteger());
-}
-
-
-bool LLScrollbar::handleKeyHere(KEY key, MASK mask)
-{
-    if (getDocPosMax() == 0 && !getVisible())
-    {
-        return false;
-    }
-
-    bool handled = false;
-
-<<<<<<< HEAD
-	switch( key )
-	{
-	case KEY_HOME:
-		setDocPos( 0 );
-		handled = true;
-		break;
-	
-	case KEY_END:
-		setDocPos( getDocPosMax() );
-		handled = true;
-		break;
-	
-	case KEY_DOWN:
-		setDocPos( getDocPos() + mStepSize );
-		handled = true;
-		break;
-	
-	case KEY_UP:
-		setDocPos( getDocPos() - mStepSize );
-		handled = true;
-		break;
-
-	case KEY_PAGE_DOWN:
-		pageDown(1);
-		break;
-
-	case KEY_PAGE_UP:
-		pageUp(1);
-		break;
-	}
-
-	return handled;
-=======
-    switch( key )
-    {
-    case KEY_HOME:
-        setDocPos( 0 );
-        handled = TRUE;
-        break;
-
-    case KEY_END:
-        setDocPos( getDocPosMax() );
-        handled = TRUE;
-        break;
-
-    case KEY_DOWN:
-        setDocPos( getDocPos() + mStepSize );
-        handled = TRUE;
-        break;
-
-    case KEY_UP:
-        setDocPos( getDocPos() - mStepSize );
-        handled = TRUE;
-        break;
-
-    case KEY_PAGE_DOWN:
-        pageDown(1);
-        break;
-
-    case KEY_PAGE_UP:
-        pageUp(1);
-        break;
-    }
-
-    return handled;
->>>>>>> e1623bb2
-}
-
-void LLScrollbar::pageUp(S32 overlap)
-{
-<<<<<<< HEAD
-	if (mDocSize > mPageSize)
-	{
-		changeLine( -(mPageSize - overlap), true );
-	}
-=======
-    if (mDocSize > mPageSize)
-    {
-        changeLine( -(mPageSize - overlap), TRUE );
-    }
->>>>>>> e1623bb2
-}
-
-void LLScrollbar::pageDown(S32 overlap)
-{
-<<<<<<< HEAD
-	if (mDocSize > mPageSize)
-	{
-		changeLine( mPageSize - overlap, true );
-	}
-=======
-    if (mDocSize > mPageSize)
-    {
-        changeLine( mPageSize - overlap, TRUE );
-    }
->>>>>>> e1623bb2
-}
-
-void LLScrollbar::onLineUpBtnPressed( const LLSD& data )
-{
-<<<<<<< HEAD
-	changeLine( -mStepSize, true );
-=======
-    changeLine( -mStepSize, TRUE );
->>>>>>> e1623bb2
-}
-
-void LLScrollbar::onLineDownBtnPressed( const LLSD& data )
-{
-<<<<<<< HEAD
-	changeLine( mStepSize, true );
-=======
-    changeLine( mStepSize, TRUE );
->>>>>>> e1623bb2
-}
-
-void LLScrollbar::setThickness(S32 thickness)
-{
-    mThickness = thickness < 0 ? LLUI::getInstance()->mSettingGroups["config"]->getS32("UIScrollbarSize") : thickness;
-}+/**
+ * @file llscrollbar.cpp
+ * @brief Scrollbar UI widget
+ *
+ * $LicenseInfo:firstyear=2001&license=viewerlgpl$
+ * Second Life Viewer Source Code
+ * Copyright (C) 2010, Linden Research, Inc.
+ *
+ * This library is free software; you can redistribute it and/or
+ * modify it under the terms of the GNU Lesser General Public
+ * License as published by the Free Software Foundation;
+ * version 2.1 of the License only.
+ *
+ * This library is distributed in the hope that it will be useful,
+ * but WITHOUT ANY WARRANTY; without even the implied warranty of
+ * MERCHANTABILITY or FITNESS FOR A PARTICULAR PURPOSE.  See the GNU
+ * Lesser General Public License for more details.
+ *
+ * You should have received a copy of the GNU Lesser General Public
+ * License along with this library; if not, write to the Free Software
+ * Foundation, Inc., 51 Franklin Street, Fifth Floor, Boston, MA  02110-1301  USA
+ *
+ * Linden Research, Inc., 945 Battery Street, San Francisco, CA  94111  USA
+ * $/LicenseInfo$
+ */
+
+#include "linden_common.h"
+
+#include "llscrollbar.h"
+
+#include "llmath.h"
+#include "lltimer.h"
+#include "v3color.h"
+
+#include "llbutton.h"
+#include "llcriticaldamp.h"
+#include "llkeyboard.h"
+#include "llui.h"
+#include "llfocusmgr.h"
+#include "llwindow.h"
+#include "llcontrol.h"
+#include "llrender.h"
+#include "lluictrlfactory.h"
+
+static LLDefaultChildRegistry::Register<LLScrollbar> register_scrollbar("scroll_bar");
+
+LLScrollbar::Params::Params()
+:   orientation ("orientation", HORIZONTAL),
+    doc_size ("doc_size", 0),
+    doc_pos ("doc_pos", 0),
+    page_size ("page_size", 0),
+    step_size ("step_size", 1),
+    thumb_image_vertical("thumb_image_vertical"),
+    thumb_image_horizontal("thumb_image_horizontal"),
+    track_image_vertical("track_image_vertical"),
+    track_image_horizontal("track_image_horizontal"),
+    track_color("track_color"),
+    thumb_color("thumb_color"),
+    thickness("thickness"),
+    up_button("up_button"),
+    down_button("down_button"),
+    left_button("left_button"),
+    right_button("right_button"),
+    bg_visible("bg_visible", false),
+    bg_color("bg_color", LLColor4::black)
+{}
+
+LLScrollbar::LLScrollbar(const Params & p)
+:       LLUICtrl(p),
+        mChangeCallback( p.change_callback() ),
+        mOrientation( p.orientation ),
+        mDocSize( p.doc_size ),
+        mDocPos( p.doc_pos ),
+        mPageSize( p.page_size ),
+        mStepSize( p.step_size ),
+        mDocChanged(false),
+        mDragStartX( 0 ),
+        mDragStartY( 0 ),
+        mHoverGlowStrength(0.15f),
+        mCurGlowStrength(0.f),
+        mTrackColor( p.track_color() ),
+        mThumbColor ( p.thumb_color() ),
+        mThumbImageV(p.thumb_image_vertical),
+        mThumbImageH(p.thumb_image_horizontal),
+        mTrackImageV(p.track_image_vertical),
+        mTrackImageH(p.track_image_horizontal),
+        mThickness(p.thickness.isProvided() ? p.thickness : LLUI::getInstance()->mSettingGroups["config"]->getS32("UIScrollbarSize")),
+        mBGVisible(p.bg_visible),
+        mBGColor(p.bg_color)
+{
+    updateThumbRect();
+
+    // Page up and page down buttons
+    LLRect line_up_rect;
+    LLRect line_down_rect;
+
+    if( VERTICAL == mOrientation )
+    {
+        line_up_rect.setLeftTopAndSize( 0, getRect().getHeight(), mThickness, mThickness );
+        line_down_rect.setOriginAndSize( 0, 0, mThickness, mThickness );
+    }
+    else // HORIZONTAL
+    {
+        line_up_rect.setOriginAndSize( 0, 0, mThickness, mThickness );
+        line_down_rect.setOriginAndSize( getRect().getWidth() - mThickness, 0, mThickness, mThickness );
+    }
+
+    LLButton::Params up_btn(mOrientation == VERTICAL ? p.up_button : p.left_button);
+    up_btn.name(std::string("Line Up"));
+    up_btn.rect(line_up_rect);
+    up_btn.click_callback.function(boost::bind(&LLScrollbar::onLineUpBtnPressed, this, _2));
+    up_btn.mouse_held_callback.function(boost::bind(&LLScrollbar::onLineUpBtnPressed, this, _2));
+    up_btn.tab_stop(false);
+    up_btn.follows.flags = (mOrientation == VERTICAL ? (FOLLOWS_RIGHT | FOLLOWS_TOP) : (FOLLOWS_LEFT | FOLLOWS_BOTTOM));
+
+    addChild(LLUICtrlFactory::create<LLButton>(up_btn));
+
+    LLButton::Params down_btn(mOrientation == VERTICAL ? p.down_button : p.right_button);
+    down_btn.name(std::string("Line Down"));
+    down_btn.rect(line_down_rect);
+    down_btn.follows.flags(FOLLOWS_RIGHT|FOLLOWS_BOTTOM);
+    down_btn.click_callback.function(boost::bind(&LLScrollbar::onLineDownBtnPressed, this, _2));
+    down_btn.mouse_held_callback.function(boost::bind(&LLScrollbar::onLineDownBtnPressed, this, _2));
+    down_btn.tab_stop(false);
+
+    addChild(LLUICtrlFactory::create<LLButton>(down_btn));
+}
+
+
+LLScrollbar::~LLScrollbar()
+{
+    // Children buttons killed by parent class
+}
+
+void LLScrollbar::setDocParams( S32 size, S32 pos )
+{
+    mDocSize = size;
+    setDocPos(pos);
+    mDocChanged = true;
+
+    updateThumbRect();
+}
+
+// returns true if document position really changed
+bool LLScrollbar::setDocPos(S32 pos, bool update_thumb)
+{
+    pos = llclamp(pos, 0, getDocPosMax());
+    if (pos != mDocPos)
+    {
+        mDocPos = pos;
+        mDocChanged = true;
+
+        if( mChangeCallback )
+        {
+            mChangeCallback( mDocPos, this );
+        }
+
+        if( update_thumb )
+        {
+            updateThumbRect();
+        }
+        return true;
+    }
+    return false;
+}
+
+void LLScrollbar::setDocSize(S32 size)
+{
+    if (size != mDocSize)
+    {
+        mDocSize = size;
+        setDocPos(mDocPos);
+        mDocChanged = true;
+
+        updateThumbRect();
+    }
+}
+
+void LLScrollbar::setPageSize( S32 page_size )
+{
+    if (page_size != mPageSize)
+    {
+        mPageSize = page_size;
+        setDocPos(mDocPos);
+        mDocChanged = true;
+
+        updateThumbRect();
+    }
+}
+
+bool LLScrollbar::isAtBeginning() const
+{
+    return mDocPos == 0;
+}
+
+bool LLScrollbar::isAtEnd() const
+{
+    return mDocPos == getDocPosMax();
+}
+
+
+void LLScrollbar::updateThumbRect()
+{
+//  llassert( 0 <= mDocSize );
+//  llassert( 0 <= mDocPos && mDocPos <= getDocPosMax() );
+
+    const S32 THUMB_MIN_LENGTH = 16;
+
+    S32 window_length = (mOrientation == LLScrollbar::HORIZONTAL) ? getRect().getWidth() : getRect().getHeight();
+    S32 thumb_bg_length = llmax(0, window_length - 2 * mThickness);
+    S32 visible_lines = llmin( mDocSize, mPageSize );
+    S32 thumb_length = mDocSize ? llmin(llmax( visible_lines * thumb_bg_length / mDocSize, THUMB_MIN_LENGTH), thumb_bg_length) : thumb_bg_length;
+
+    S32 variable_lines = mDocSize - visible_lines;
+
+    if( mOrientation == LLScrollbar::VERTICAL )
+    {
+        S32 thumb_start_max = thumb_bg_length + mThickness;
+        S32 thumb_start_min = mThickness + THUMB_MIN_LENGTH;
+        S32 thumb_start = variable_lines ? llmin( llmax(thumb_start_max - (mDocPos * (thumb_bg_length - thumb_length)) / variable_lines, thumb_start_min), thumb_start_max ) : thumb_start_max;
+
+        mThumbRect.mLeft =  0;
+        mThumbRect.mTop = thumb_start;
+        mThumbRect.mRight = mThickness;
+        mThumbRect.mBottom = thumb_start - thumb_length;
+    }
+    else
+    {
+        // Horizontal
+        S32 thumb_start_max = thumb_bg_length + mThickness - thumb_length;
+        S32 thumb_start_min = mThickness;
+        S32 thumb_start = variable_lines ? llmin(llmax( thumb_start_min + (mDocPos * (thumb_bg_length - thumb_length)) / variable_lines, thumb_start_min), thumb_start_max ) : thumb_start_min;
+
+        mThumbRect.mLeft = thumb_start;
+        mThumbRect.mTop = mThickness;
+        mThumbRect.mRight = thumb_start + thumb_length;
+        mThumbRect.mBottom = 0;
+    }
+}
+
+bool LLScrollbar::handleMouseDown(S32 x, S32 y, MASK mask)
+{
+    // Check children first
+    bool handled_by_child = LLView::childrenHandleMouseDown(x, y, mask) != NULL;
+    if( !handled_by_child )
+    {
+        if( mThumbRect.pointInRect(x,y) )
+        {
+            // Start dragging the thumb
+            // No handler needed for focus lost since this clas has no state that depends on it.
+            gFocusMgr.setMouseCapture( this );
+            mDragStartX = x;
+            mDragStartY = y;
+            mOrigRect.mTop = mThumbRect.mTop;
+            mOrigRect.mBottom = mThumbRect.mBottom;
+            mOrigRect.mLeft = mThumbRect.mLeft;
+            mOrigRect.mRight = mThumbRect.mRight;
+            mLastDelta = 0;
+        }
+        else
+        {
+            if(
+                ( (LLScrollbar::VERTICAL == mOrientation) && (mThumbRect.mTop < y) ) ||
+                ( (LLScrollbar::HORIZONTAL == mOrientation) && (x < mThumbRect.mLeft) )
+            )
+            {
+                // Page up
+                pageUp(0);
+            }
+            else
+            if(
+                ( (LLScrollbar::VERTICAL == mOrientation) && (y < mThumbRect.mBottom) ) ||
+                ( (LLScrollbar::HORIZONTAL == mOrientation) && (mThumbRect.mRight < x) )
+            )
+            {
+                // Page down
+                pageDown(0);
+            }
+        }
+    }
+
+    return true;
+}
+
+
+bool LLScrollbar::handleHover(S32 x, S32 y, MASK mask)
+{
+    // Note: we don't bother sending the event to the children (the arrow buttons)
+    // because they'll capture the mouse whenever they need hover events.
+
+    bool handled = false;
+    if( hasMouseCapture() )
+    {
+        S32 height = getRect().getHeight();
+        S32 width = getRect().getWidth();
+
+        if( VERTICAL == mOrientation )
+        {
+//          S32 old_pos = mThumbRect.mTop;
+
+            S32 delta_pixels = y - mDragStartY;
+            if( mOrigRect.mBottom + delta_pixels < mThickness )
+            {
+                delta_pixels = mThickness - mOrigRect.mBottom - 1;
+            }
+            else
+            if( mOrigRect.mTop + delta_pixels > height - mThickness )
+            {
+                delta_pixels = height - mThickness - mOrigRect.mTop + 1;
+            }
+
+            mThumbRect.mTop = mOrigRect.mTop + delta_pixels;
+            mThumbRect.mBottom = mOrigRect.mBottom + delta_pixels;
+
+            S32 thumb_length = mThumbRect.getHeight();
+            S32 thumb_track_length = height - 2 * mThickness;
+
+
+            if( delta_pixels != mLastDelta || mDocChanged)
+            {
+                // Note: delta_pixels increases as you go up.  mDocPos increases down (line 0 is at the top of the page).
+                S32 usable_track_length = thumb_track_length - thumb_length;
+                if( 0 < usable_track_length )
+                {
+                    S32 variable_lines = getDocPosMax();
+                    S32 pos = mThumbRect.mTop;
+                    F32 ratio = F32(pos - mThickness - thumb_length) / usable_track_length;
+
+                    S32 new_pos = llclamp( S32(variable_lines - ratio * variable_lines + 0.5f), 0, variable_lines );
+                    // Note: we do not call updateThumbRect() here.  Instead we let the thumb and the document go slightly
+                    // out of sync (less than a line's worth) to make the thumb feel responsive.
+                    changeLine( new_pos - mDocPos, false );
+                }
+            }
+
+            mLastDelta = delta_pixels;
+
+        }
+        else
+        {
+            // Horizontal
+//          S32 old_pos = mThumbRect.mLeft;
+
+            S32 delta_pixels = x - mDragStartX;
+
+            if( mOrigRect.mLeft + delta_pixels < mThickness )
+            {
+                delta_pixels = mThickness - mOrigRect.mLeft - 1;
+            }
+            else
+            if( mOrigRect.mRight + delta_pixels > width - mThickness )
+            {
+                delta_pixels = width - mThickness - mOrigRect.mRight + 1;
+            }
+
+            mThumbRect.mLeft = mOrigRect.mLeft + delta_pixels;
+            mThumbRect.mRight = mOrigRect.mRight + delta_pixels;
+
+            S32 thumb_length = mThumbRect.getWidth();
+            S32 thumb_track_length = width - 2 * mThickness;
+
+            if( delta_pixels != mLastDelta || mDocChanged)
+            {
+                // Note: delta_pixels increases as you go up.  mDocPos increases down (line 0 is at the top of the page).
+                S32 usable_track_length = thumb_track_length - thumb_length;
+                if( 0 < usable_track_length )
+                {
+                    S32 variable_lines = getDocPosMax();
+                    S32 pos = mThumbRect.mLeft;
+                    F32 ratio = F32(pos - mThickness) / usable_track_length;
+
+                    S32 new_pos = llclamp( S32(ratio * variable_lines + 0.5f), 0, variable_lines);
+
+                    // Note: we do not call updateThumbRect() here.  Instead we let the thumb and the document go slightly
+                    // out of sync (less than a line's worth) to make the thumb feel responsive.
+                    changeLine( new_pos - mDocPos, false );
+                }
+            }
+
+            mLastDelta = delta_pixels;
+        }
+
+        getWindow()->setCursor(UI_CURSOR_ARROW);
+        LL_DEBUGS("UserInput") << "hover handled by " << getName() << " (active)" << LL_ENDL;
+        handled = true;
+    }
+    else
+    {
+        handled = childrenHandleHover( x, y, mask ) != NULL;
+    }
+
+    // Opaque
+    if( !handled )
+    {
+        getWindow()->setCursor(UI_CURSOR_ARROW);
+        LL_DEBUGS("UserInput") << "hover handled by " << getName() << " (inactive)"  << LL_ENDL;
+        handled = true;
+    }
+
+    mDocChanged = false;
+    return handled;
+} // end handleHover
+
+
+bool LLScrollbar::handleScrollWheel(S32 x, S32 y, S32 clicks)
+{
+    bool handled = changeLine( clicks * mStepSize, true );
+    return handled;
+}
+
+bool LLScrollbar::handleScrollHWheel(S32 x, S32 y, S32 clicks)
+{
+    bool handled = false;
+    if (LLScrollbar::HORIZONTAL == mOrientation)
+    {
+        handled = changeLine(clicks * mStepSize, true);
+    }
+    return handled;
+}
+
+bool LLScrollbar::handleDragAndDrop(S32 x, S32 y, MASK mask, bool drop,
+                                    EDragAndDropType cargo_type, void *cargo_data, EAcceptance *accept, std::string &tooltip_msg)
+{
+    // enable this to get drag and drop to control scrollbars
+    //if (!drop)
+    //{
+    //  //TODO: refactor this
+    //  S32 variable_lines = getDocPosMax();
+    //  S32 pos = (VERTICAL == mOrientation) ? y : x;
+    //  S32 thumb_length = (VERTICAL == mOrientation) ? mThumbRect.getHeight() : mThumbRect.getWidth();
+    //  S32 thumb_track_length = (VERTICAL == mOrientation) ? (getRect().getHeight() - 2 * SCROLLBAR_SIZE) : (getRect().getWidth() - 2 * SCROLLBAR_SIZE);
+    //  S32 usable_track_length = thumb_track_length - thumb_length;
+    //  F32 ratio = (VERTICAL == mOrientation) ? F32(pos - SCROLLBAR_SIZE - thumb_length) / usable_track_length
+    //      : F32(pos - SCROLLBAR_SIZE) / usable_track_length;
+    //  S32 new_pos = (VERTICAL == mOrientation) ? llclamp( S32(variable_lines - ratio * variable_lines + 0.5f), 0, variable_lines )
+    //      : llclamp( S32(ratio * variable_lines + 0.5f), 0, variable_lines );
+    //  changeLine( new_pos - mDocPos, true );
+    //}
+    //return true;
+    return false;
+}
+
+bool LLScrollbar::handleMouseUp(S32 x, S32 y, MASK mask)
+{
+    bool handled = false;
+    if( hasMouseCapture() )
+    {
+        gFocusMgr.setMouseCapture( NULL );
+        handled = true;
+    }
+    else
+    {
+        // Opaque, so don't just check children
+        handled = LLView::handleMouseUp( x, y, mask );
+    }
+
+    return handled;
+}
+
+bool LLScrollbar::handleDoubleClick(S32 x, S32 y, MASK mask)
+{
+    // just treat a double click as a second click
+    return handleMouseDown(x, y, mask);
+}
+
+
+void LLScrollbar::reshape(S32 width, S32 height, bool called_from_parent)
+{
+    if (width == getRect().getWidth() && height == getRect().getHeight()) return;
+    LLView::reshape( width, height, called_from_parent );
+    LLButton* up_button = getChild<LLButton>("Line Up");
+    LLButton* down_button = getChild<LLButton>("Line Down");
+
+    if (mOrientation == VERTICAL)
+    {
+        up_button->reshape(up_button->getRect().getWidth(), llmin(getRect().getHeight() / 2, mThickness));
+        down_button->reshape(down_button->getRect().getWidth(), llmin(getRect().getHeight() / 2, mThickness));
+        up_button->setOrigin(0, getRect().getHeight() - up_button->getRect().getHeight());
+        down_button->setOrigin(0, 0);
+    }
+    else
+    {
+        up_button->reshape(llmin(getRect().getWidth() / 2, mThickness), up_button->getRect().getHeight());
+        down_button->reshape(llmin(getRect().getWidth() / 2, mThickness), down_button->getRect().getHeight());
+        up_button->setOrigin(0, 0);
+        down_button->setOrigin(getRect().getWidth() - down_button->getRect().getWidth(), 0);
+    }
+    updateThumbRect();
+}
+
+
+void LLScrollbar::draw()
+{
+    if (!getRect().isValid()) return;
+
+    if(mBGVisible)
+    {
+        gl_rect_2d(getLocalRect(), mBGColor.get(), true);
+    }
+
+    S32 local_mouse_x;
+    S32 local_mouse_y;
+    LLUI::getInstance()->getMousePositionLocal(this, &local_mouse_x, &local_mouse_y);
+    bool other_captor = gFocusMgr.getMouseCapture() && gFocusMgr.getMouseCapture() != this;
+    bool hovered = getEnabled() && !other_captor && (hasMouseCapture() || mThumbRect.pointInRect(local_mouse_x, local_mouse_y));
+    if (hovered)
+    {
+        mCurGlowStrength = lerp(mCurGlowStrength, mHoverGlowStrength, LLSmoothInterpolation::getInterpolant(0.05f));
+    }
+    else
+    {
+        mCurGlowStrength = lerp(mCurGlowStrength, 0.f, LLSmoothInterpolation::getInterpolant(0.05f));
+    }
+
+    // Draw background and thumb.
+    if (   ( mOrientation == VERTICAL&&(mThumbImageV.isNull() || mThumbImageH.isNull()) )
+        || (mOrientation == HORIZONTAL&&(mTrackImageH.isNull() || mTrackImageV.isNull()) ))
+    {
+        gl_rect_2d(mOrientation == HORIZONTAL ? mThickness : 0,
+        mOrientation == VERTICAL ? getRect().getHeight() - 2 * mThickness : getRect().getHeight(),
+        mOrientation == HORIZONTAL ? getRect().getWidth() - 2 * mThickness : getRect().getWidth(),
+        mOrientation == VERTICAL ? mThickness : 0, mTrackColor.get(), true);
+
+        gl_rect_2d(mThumbRect, mThumbColor.get(), true);
+
+    }
+    else
+    {
+        // Thumb
+        LLRect outline_rect = mThumbRect;
+        outline_rect.stretch(2);
+        // Background
+
+        if(mOrientation == HORIZONTAL)
+        {
+            mTrackImageH->drawSolid(mThickness                              //S32 x
+                                   , 0                                      //S32 y
+                                   , getRect().getWidth() - 2 * mThickness  //S32 width
+                                   , getRect().getHeight()                  //S32 height
+                                   , mTrackColor.get());                    //const LLColor4& color
+
+            if (gFocusMgr.getKeyboardFocus() == this)
+            {
+                mTrackImageH->draw(outline_rect, gFocusMgr.getFocusColor());
+            }
+
+            mThumbImageH->draw(mThumbRect, mThumbColor.get());
+            if (mCurGlowStrength > 0.01f)
+            {
+                gGL.setSceneBlendType(LLRender::BT_ADD_WITH_ALPHA);
+                mThumbImageH->drawSolid(mThumbRect, LLColor4(1.f, 1.f, 1.f, mCurGlowStrength));
+                gGL.setSceneBlendType(LLRender::BT_ALPHA);
+            }
+
+        }
+        else if(mOrientation == VERTICAL)
+        {
+            mTrackImageV->drawSolid(  0                                     //S32 x
+                                   , mThickness                             //S32 y
+                                   , getRect().getWidth()                   //S32 width
+                                   , getRect().getHeight() - 2 * mThickness //S32 height
+                                   , mTrackColor.get());                    //const LLColor4& color
+            if (gFocusMgr.getKeyboardFocus() == this)
+            {
+                mTrackImageV->draw(outline_rect, gFocusMgr.getFocusColor());
+            }
+
+            mThumbImageV->draw(mThumbRect, mThumbColor.get());
+            if (mCurGlowStrength > 0.01f)
+            {
+                gGL.setSceneBlendType(LLRender::BT_ADD_WITH_ALPHA);
+                mThumbImageV->drawSolid(mThumbRect, LLColor4(1.f, 1.f, 1.f, mCurGlowStrength));
+                gGL.setSceneBlendType(LLRender::BT_ALPHA);
+            }
+        }
+    }
+
+    // Draw children
+    LLView::draw();
+} // end draw
+
+
+bool LLScrollbar::changeLine( S32 delta, bool update_thumb )
+{
+    return setDocPos(mDocPos + delta, update_thumb);
+}
+
+void LLScrollbar::setValue(const LLSD& value)
+{
+    setDocPos((S32) value.asInteger());
+}
+
+
+bool LLScrollbar::handleKeyHere(KEY key, MASK mask)
+{
+    if (getDocPosMax() == 0 && !getVisible())
+    {
+        return false;
+    }
+
+    bool handled = false;
+
+    switch( key )
+    {
+    case KEY_HOME:
+        setDocPos( 0 );
+        handled = true;
+        break;
+
+    case KEY_END:
+        setDocPos( getDocPosMax() );
+        handled = true;
+        break;
+
+    case KEY_DOWN:
+        setDocPos( getDocPos() + mStepSize );
+        handled = true;
+        break;
+
+    case KEY_UP:
+        setDocPos( getDocPos() - mStepSize );
+        handled = true;
+        break;
+
+    case KEY_PAGE_DOWN:
+        pageDown(1);
+        break;
+
+    case KEY_PAGE_UP:
+        pageUp(1);
+        break;
+    }
+
+    return handled;
+}
+
+void LLScrollbar::pageUp(S32 overlap)
+{
+    if (mDocSize > mPageSize)
+    {
+        changeLine( -(mPageSize - overlap), true );
+    }
+}
+
+void LLScrollbar::pageDown(S32 overlap)
+{
+    if (mDocSize > mPageSize)
+    {
+        changeLine( mPageSize - overlap, true );
+    }
+}
+
+void LLScrollbar::onLineUpBtnPressed( const LLSD& data )
+{
+    changeLine( -mStepSize, true );
+}
+
+void LLScrollbar::onLineDownBtnPressed( const LLSD& data )
+{
+    changeLine( mStepSize, true );
+}
+
+void LLScrollbar::setThickness(S32 thickness)
+{
+    mThickness = thickness < 0 ? LLUI::getInstance()->mSettingGroups["config"]->getS32("UIScrollbarSize") : thickness;
+}