/**
 * @file llsliderctrl.cpp
 * @brief LLSliderCtrl base class
 *
 * $LicenseInfo:firstyear=2002&license=viewerlgpl$
 * Second Life Viewer Source Code
 * Copyright (C) 2010, Linden Research, Inc.
 *
 * This library is free software; you can redistribute it and/or
 * modify it under the terms of the GNU Lesser General Public
 * License as published by the Free Software Foundation;
 * version 2.1 of the License only.
 *
 * This library is distributed in the hope that it will be useful,
 * but WITHOUT ANY WARRANTY; without even the implied warranty of
 * MERCHANTABILITY or FITNESS FOR A PARTICULAR PURPOSE.  See the GNU
 * Lesser General Public License for more details.
 *
 * You should have received a copy of the GNU Lesser General Public
 * License along with this library; if not, write to the Free Software
 * Foundation, Inc., 51 Franklin Street, Fifth Floor, Boston, MA  02110-1301  USA
 *
 * Linden Research, Inc., 945 Battery Street, San Francisco, CA  94111  USA
 * $/LicenseInfo$
 */

#include "linden_common.h"

#include "llsliderctrl.h"

#include "llmath.h"
#include "llfontgl.h"
#include "llgl.h"
#include "llkeyboard.h"
#include "lllineeditor.h"
#include "llslider.h"
#include "llstring.h"
#include "lltextbox.h"
#include "llui.h"
#include "lluiconstants.h"
#include "llcontrol.h"
#include "llfocusmgr.h"
#include "llresmgr.h"
#include "lluictrlfactory.h"

static LLDefaultChildRegistry::Register<LLSliderCtrl> r("slider");

LLSliderCtrl::LLSliderCtrl(const LLSliderCtrl::Params& p)
:   LLF32UICtrl(p),
    mLabelBox( NULL ),
    mEditor( NULL ),
    mTextBox( NULL ),
    mFont(p.font),
    mShowText(p.show_text),
    mCanEditText(p.can_edit_text),
    mPrecision(p.decimal_digits),
    mTextEnabledColor(p.text_color()),
    mTextDisabledColor(p.text_disabled_color()),
    mLabelWidth(p.label_width),
    mEditorCommitSignal(NULL)
{
    S32 top = getRect().getHeight();
    S32 bottom = 0;
    S32 left = 0;

    S32 label_width = p.label_width;
    S32 text_width = p.text_width;

    // Label
    if( !p.label().empty() )
    {
        if (!p.label_width.isProvided())
        {
            label_width = p.font()->getWidth(p.label);
        }
        LLRect label_rect( left, top, label_width, bottom );
        LLTextBox::Params params(p.slider_label);
        if (!params.rect.isProvided())
        {
            params.rect = label_rect;
        }
        if (!params.font.isProvided())
        {
            params.font = p.font;
        }
        params.initial_value(p.label());
        mLabelBox = LLUICtrlFactory::create<LLTextBox> (params);
        addChild(mLabelBox);
        mLabelFont = params.font();
    }

    if (p.show_text && !p.text_width.isProvided())
    {
        // calculate the size of the text box (log max_value is number of digits - 1 so plus 1)
        if ( p.max_value )
            text_width = p.font()->getWidth(std::string("0")) * ( static_cast < S32 > ( log10  ( p.max_value ) ) + p.decimal_digits + 1 );

        if ( p.increment < 1.0f )
            text_width += p.font()->getWidth(std::string(".")); // (mostly) take account of decimal point in value

        if ( p.min_value < 0.0f || p.max_value < 0.0f )
            text_width += p.font()->getWidth(std::string("-")); // (mostly) take account of minus sign

        // padding to make things look nicer
        text_width += 8;
    }


    S32 text_left = getRect().getWidth() - text_width;
    static LLUICachedControl<S32> sliderctrl_spacing ("UISliderctrlSpacing", 0);

    S32 slider_right = getRect().getWidth();
    if( p.show_text )
    {
        slider_right = text_left - sliderctrl_spacing;
    }

    S32 slider_left = label_width ? label_width + sliderctrl_spacing : 0;
    LLSlider::Params slider_p(p.slider_bar);
    slider_p.name("slider_bar");
    if (!slider_p.rect.isProvided())
    {
        slider_p.rect = LLRect(slider_left,top,slider_right,bottom);
    }
    if (!slider_p.initial_value.isProvided())
    {
        slider_p.initial_value = p.initial_value().asReal();
    }
    if (!slider_p.min_value.isProvided())
    {
        slider_p.min_value = p.min_value;
    }
    if (!slider_p.max_value.isProvided())
    {
        slider_p.max_value = p.max_value;
    }
    if (!slider_p.increment.isProvided())
    {
        slider_p.increment = p.increment;
    }
    if (!slider_p.orientation.isProvided())
    {
        slider_p.orientation = p.orientation;
    }

    slider_p.commit_callback.function = &LLSliderCtrl::onSliderCommit;
    slider_p.control_name = p.control_name;
    slider_p.mouse_down_callback( p.mouse_down_callback );
    slider_p.mouse_up_callback( p.mouse_up_callback );
    mSlider = LLUICtrlFactory::create<LLSlider> (slider_p);

    addChild( mSlider );

    if( p.show_text() )
    {
        LLRect text_rect( text_left, top, getRect().getWidth(), bottom );
        if( p.can_edit_text() )
        {
            LLLineEditor::Params line_p(p.value_editor);
            if (!line_p.rect.isProvided())
            {
                line_p.rect = text_rect;
            }
            if (!line_p.font.isProvided())
            {
                line_p.font = p.font;
            }

            line_p.commit_callback.function(&LLSliderCtrl::onEditorCommit);
<<<<<<< HEAD
            line_p.prevalidate_callback(&LLTextValidate::validateFloat);
=======
            line_p.prevalidator(&LLTextValidate::validateFloat);
>>>>>>> 33ad8db7
            mEditor = LLUICtrlFactory::create<LLLineEditor>(line_p);

            mEditor->setFocusReceivedCallback( boost::bind(&LLSliderCtrl::onEditorGainFocus, _1, this ));
            // don't do this, as selecting the entire text is single clicking in some cases
            // and double clicking in others
            //mEditor->setSelectAllonFocusReceived(TRUE);
            addChild(mEditor);
        }
        else
        {
            LLTextBox::Params text_p(p.value_text);
            if (!text_p.rect.isProvided())
            {
                text_p.rect = text_rect;
            }
            if (!text_p.font.isProvided())
            {
                text_p.font = p.font;
            }
            mTextBox = LLUICtrlFactory::create<LLTextBox>(text_p);
            addChild(mTextBox);
        }
    }

    updateText();
}

LLSliderCtrl::~LLSliderCtrl()
{
    delete mEditorCommitSignal;
}

// static
void LLSliderCtrl::onEditorGainFocus( LLFocusableElement* caller, void *userdata )
{
    LLSliderCtrl* self = (LLSliderCtrl*) userdata;
    llassert( caller == self->mEditor );

    self->onFocusReceived();
}


void LLSliderCtrl::setValue(F32 v, BOOL from_event)
{
    mSlider->setValue( v, from_event );
    mValue = mSlider->getValueF32();
    updateText();
}

BOOL LLSliderCtrl::setLabelArg( const std::string& key, const LLStringExplicit& text )
{
    BOOL res = FALSE;
    if (mLabelBox)
    {
        res = mLabelBox->setTextArg(key, text);
        if (res && mLabelFont && mLabelWidth == 0)
        {
            S32 label_width = mLabelFont->getWidth(mLabelBox->getText());
            LLRect rect = mLabelBox->getRect();
            S32 prev_right = rect.mRight;
            rect.mRight = rect.mLeft + label_width;
            mLabelBox->setRect(rect);

            S32 delta = rect.mRight - prev_right;
            rect = mSlider->getRect();
            S32 left = rect.mLeft + delta;
            static LLUICachedControl<S32> sliderctrl_spacing ("UISliderctrlSpacing", 0);
            left = llclamp(left, 0, rect.mRight - sliderctrl_spacing);
            rect.mLeft = left;
            mSlider->setRect(rect);
        }
    }
    return res;
}

void LLSliderCtrl::clear()
{
    setValue(0.0f);
    if( mEditor )
    {
        mEditor->setText( LLStringUtil::null );
    }
    if( mTextBox )
    {
        mTextBox->setText( LLStringUtil::null );
    }

}

void LLSliderCtrl::updateText()
{
    if( mEditor || mTextBox )
    {
        LLLocale locale(LLLocale::USER_LOCALE);

        // Don't display very small negative values as -0.000
        F32 displayed_value = (F32)(floor(getValueF32() * pow(10.0, (F64)mPrecision) + 0.5) / pow(10.0, (F64)mPrecision));

        std::string format = llformat("%%.%df", mPrecision);
        std::string text = llformat(format.c_str(), displayed_value);
        if( mEditor )
        {
            // Setting editor text here to "" before using actual text is here because if text which
            // is set is the same as the one which is actually typed into lineeditor, LLLineEditor::setText()
            // will exit at it's beginning, so text for revert on escape won't be saved. (EXT-8536)
            mEditor->setText( LLStringUtil::null );
            mEditor->setText( text );
        }
        else
        {
            mTextBox->setText( text );
        }
    }
}

void LLSliderCtrl::updateSliderRect()
{
    S32 right = getRect().getWidth();
    S32 top = getRect().getHeight();
    S32 bottom = 0;
    S32 left = 0;
    static LLUICachedControl<S32> sliderctrl_spacing("UISliderctrlSpacing", 0);
    if (mEditor)
    {
        LLRect editor_rect = mEditor->getRect();
        S32 editor_width = editor_rect.getWidth();
        editor_rect.mRight = right;
        editor_rect.mLeft = right - editor_width;
        mEditor->setRect(editor_rect);

        right -= editor_width + sliderctrl_spacing;
    }
    if (mTextBox)
    {
        right -= mTextBox->getRect().getWidth() + sliderctrl_spacing;
    }
    if (mLabelBox)
    {
        left += mLabelBox->getRect().getWidth() + sliderctrl_spacing;
    }

    mSlider->setRect(LLRect(left, top,right,bottom));
}

// static
void LLSliderCtrl::onEditorCommit( LLUICtrl* ctrl, const LLSD& userdata )
{
    LLSliderCtrl* self = dynamic_cast<LLSliderCtrl*>(ctrl->getParent());
    if (!self)
        return;

    BOOL success = FALSE;
    F32 val = self->mValue;
    F32 saved_val = self->mValue;

    std::string text = self->mEditor->getText();
    if( LLLineEditor::postvalidateFloat( text ) )
    {
        LLLocale locale(LLLocale::USER_LOCALE);
        val = (F32) atof( text.c_str() );
        if( self->mSlider->getMinValue() <= val && val <= self->mSlider->getMaxValue() )
        {
            self->setValue( val );  // set the value temporarily so that the callback can retrieve it.
            if( !self->mValidateSignal || (*(self->mValidateSignal))( self, val ) )
            {
                success = TRUE;
            }
        }
    }

    if( success )
    {
        self->onCommit();
        if (self->mEditorCommitSignal)
            (*(self->mEditorCommitSignal))(self, self->getValueF32());
    }
    else
    {
        if( self->getValueF32() != saved_val )
        {
            self->setValue( saved_val );
        }
        self->reportInvalidData();
    }
    self->updateText();
}

// static
void LLSliderCtrl::onSliderCommit( LLUICtrl* ctrl, const LLSD& userdata )
{
    LLSliderCtrl* self = dynamic_cast<LLSliderCtrl*>(ctrl->getParent());
    if (!self)
        return;

    BOOL success = FALSE;
    F32 saved_val = self->mValue;
    F32 new_val = self->mSlider->getValueF32();

    self->mValue = new_val;  // set the value temporarily so that the callback can retrieve it.
    if( !self->mValidateSignal || (*(self->mValidateSignal))( self, new_val ) )
    {
        success = TRUE;
    }

    if( success )
    {
        self->onCommit();
    }
    else
    {
        if( self->mValue != saved_val )
        {
            self->setValue( saved_val );
        }
        self->reportInvalidData();
    }
    self->updateText();
}

void LLSliderCtrl::setEnabled(BOOL b)
{
    LLView::setEnabled( b );

    if( mLabelBox )
    {
        mLabelBox->setColor( b ? mTextEnabledColor.get() : mTextDisabledColor.get() );
    }

    mSlider->setEnabled( b );

    if( mEditor )
    {
        mEditor->setEnabled( b );
    }

    if( mTextBox )
    {
        mTextBox->setColor( b ? mTextEnabledColor.get() : mTextDisabledColor.get() );
    }
}


void LLSliderCtrl::setTentative(BOOL b)
{
    if( mEditor )
    {
        mEditor->setTentative(b);
    }
    LLF32UICtrl::setTentative(b);
}


void LLSliderCtrl::onCommit()
{
    setTentative(FALSE);

    if( mEditor )
    {
        mEditor->setTentative(FALSE);
    }

    setControlValue(getValueF32());
    LLF32UICtrl::onCommit();
}

void LLSliderCtrl::setRect(const LLRect& rect)
{
    LLF32UICtrl::setRect(rect);
    updateSliderRect();
}

//virtual
void LLSliderCtrl::reshape(S32 width, S32 height, BOOL called_from_parent)
{
    LLF32UICtrl::reshape(width, height, called_from_parent);
    updateSliderRect();
}

void LLSliderCtrl::setPrecision(S32 precision)
{
    if (precision < 0 || precision > 10)
    {
        LL_ERRS() << "LLSliderCtrl::setPrecision - precision out of range" << LL_ENDL;
        return;
    }

    mPrecision = precision;
    updateText();
}

boost::signals2::connection LLSliderCtrl::setSliderMouseDownCallback( const commit_signal_t::slot_type& cb )
{
    return mSlider->setMouseDownCallback( cb );
}

boost::signals2::connection LLSliderCtrl::setSliderMouseUpCallback( const commit_signal_t::slot_type& cb )
{
    return mSlider->setMouseUpCallback( cb );
}

boost::signals2::connection LLSliderCtrl::setSliderEditorCommitCallback( const commit_signal_t::slot_type& cb )
{
    if (!mEditorCommitSignal) mEditorCommitSignal = new commit_signal_t();
    return mEditorCommitSignal->connect(cb);
}
void LLSliderCtrl::onTabInto()
{
    if( mEditor )
    {
        mEditor->onTabInto();
    }
    LLF32UICtrl::onTabInto();
}

void LLSliderCtrl::reportInvalidData()
{
    make_ui_sound("UISndBadKeystroke");
}
<|MERGE_RESOLUTION|>--- conflicted
+++ resolved
@@ -167,11 +167,7 @@
             }
 
             line_p.commit_callback.function(&LLSliderCtrl::onEditorCommit);
-<<<<<<< HEAD
-            line_p.prevalidate_callback(&LLTextValidate::validateFloat);
-=======
             line_p.prevalidator(&LLTextValidate::validateFloat);
->>>>>>> 33ad8db7
             mEditor = LLUICtrlFactory::create<LLLineEditor>(line_p);
 
             mEditor->setFocusReceivedCallback( boost::bind(&LLSliderCtrl::onEditorGainFocus, _1, this ));
