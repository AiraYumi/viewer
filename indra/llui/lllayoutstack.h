--- conflicted
+++ resolved
@@ -155,11 +155,8 @@
 	void setVisible(BOOL visible);
 
 	S32 getLayoutDim() const;
-<<<<<<< HEAD
-=======
 	S32 getTargetDim() const;
 	void setTargetDim(S32 value);
->>>>>>> 6e4e971f
 	S32 getMinDim() const { return llmax(0, mMinDim); }
 	void setMinDim(S32 value) { mMinDim = value; }
 
