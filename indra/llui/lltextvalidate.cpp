/**
 * @file lltextvalidate.cpp
 * @brief Text validation helper functions
 *
 * $LicenseInfo:firstyear=2001&license=viewerlgpl$
 * Second Life Viewer Source Code
 * Copyright (C) 2010, Linden Research, Inc.
 *
 * This library is free software; you can redistribute it and/or
 * modify it under the terms of the GNU Lesser General Public
 * License as published by the Free Software Foundation;
 * version 2.1 of the License only.
 *
 * This library is distributed in the hope that it will be useful,
 * but WITHOUT ANY WARRANTY; without even the implied warranty of
 * MERCHANTABILITY or FITNESS FOR A PARTICULAR PURPOSE.  See the GNU
 * Lesser General Public License for more details.
 *
 * You should have received a copy of the GNU Lesser General Public
 * License along with this library; if not, write to the Free Software
 * Foundation, Inc., 51 Franklin Street, Fifth Floor, Boston, MA  02110-1301  USA
 *
 * Linden Research, Inc., 945 Battery Street, San Francisco, CA  94111  USA
 * $/LicenseInfo$
 */

// Text editor widget to let users enter a single line.

#include "linden_common.h"

#include "lltextvalidate.h"

#include "llnotificationsutil.h"
#include "lltrans.h"

#include "llresmgr.h" // for LLLocale

namespace LLTextValidate
{
<<<<<<< HEAD
    void ValidateTextNamedFuncs::declareValues()
    {
        declare("ascii", validateASCII);
        declare("float", validateFloat);
        declare("int", validateInt);
        declare("positive_s32", validatePositiveS32);
        declare("non_negative_s32", validateNonNegativeS32);
        declare("alpha_num", validateAlphaNum);
        declare("alpha_num_space", validateAlphaNumSpace);
        declare("ascii_printable_no_pipe", validateASCIIPrintableNoPipe);
        declare("ascii_printable_no_space", validateASCIIPrintableNoSpace);
        declare("ascii_with_newline", validateASCIIWithNewLine);
    }

    // Limits what characters can be used to [1234567890.-] with [-] only valid in the first position.
    // Does NOT ensure that the string is a well-formed number--that's the job of post-validation--for
    // the simple reasons that intermediate states may be invalid even if the final result is valid.
    //
    bool validateFloat(const LLWString &str)
    {
        LLLocale locale(LLLocale::USER_LOCALE);

        bool success = TRUE;
        LLWString trimmed = str;
        LLWStringUtil::trim(trimmed);
        S32 len = trimmed.length();
        if( 0 < len )
        {
            // May be a comma or period, depending on the locale
            llwchar decimal_point = (llwchar)LLResMgr::getInstance()->getDecimalPoint();
=======

static S32 strtol(const std::string& str) { return ::strtol(str.c_str(), NULL, 10); }
static S32 strtol(const LLWString& str) { return ::strtol(wstring_to_utf8str(str).c_str(), NULL, 10); }

static LLSD llsd(const std::string& str) { return LLSD(str); }
static LLSD llsd(const LLWString& str) { return LLSD(wstring_to_utf8str(str)); }
template <class CHAR>
LLSD llsd(CHAR ch) { return llsd(std::basic_string<CHAR>(1, ch)); }

void ValidatorImpl::setLastErrorShowTime()
{
    mLastErrorShowTime = (U32Seconds)LLTimer::getTotalTime();
}

void Validator::showLastErrorUsingTimeout(U32 timeout)
{
    if (mImpl && (U32Seconds)LLTimer::getTotalTime() >= mImpl->getLastErrorShowTime() + timeout)
    {
        mImpl->setLastErrorShowTime();
        std::string reason = LLTrans::getString(mImpl->getLastErrorName(), mImpl->getLastErrorValues());
        LLNotificationsUtil::add("InvalidKeystroke", LLSD().with("REASON", reason));
    }
}

// Limits what characters can be used to [1234567890.-] with [-] only valid in the first position.
// Does NOT ensure that the string is a well-formed number--that's the job of post-validation--for
// the simple reasons that intermediate states may be invalid even if the final result is valid.
class ValidatorFloat : public ValidatorImpl
{
    template <class CHAR>
    bool validate(const std::basic_string<CHAR> &str)
    {
        LLLocale locale(LLLocale::USER_LOCALE);

        std::basic_string<CHAR> trimmed = str;
        LLStringUtilBase<CHAR>::trim(trimmed);
        S32 len = trimmed.length();
        if (0 < len)
        {
            // May be a comma or period, depending on the locale
            CHAR decimal_point = LLResMgr::getInstance()->getDecimalPoint();
>>>>>>> b1098308

            S32 i = 0;

            // First character can be a negative sign
<<<<<<< HEAD
            if( '-' == trimmed[0] )
=======
            if ('-' == trimmed.front())
>>>>>>> b1098308
            {
                i++;
            }

<<<<<<< HEAD
            for( ; i < len; i++ )
            {
                if( (decimal_point != trimmed[i] ) && !LLStringOps::isDigit( trimmed[i] ) )
                {
                    success = FALSE;
                    break;
                }
            }
        }

        return success;
    }

    // Limits what characters can be used to [1234567890-] with [-] only valid in the first position.
    // Does NOT ensure that the string is a well-formed number--that's the job of post-validation--for
    // the simple reasons that intermediate states may be invalid even if the final result is valid.
    //
    bool validateInt(const LLWString &str)
    {
        LLLocale locale(LLLocale::USER_LOCALE);

        bool success = TRUE;
        LLWString trimmed = str;
        LLWStringUtil::trim(trimmed);
        S32 len = trimmed.length();
        if( 0 < len )
=======
            for (; i < len; i++)
            {
                CHAR ch = trimmed[i];
                if ((decimal_point != ch) && !LLStringOps::isDigit(ch))
                {
                    return setError("Validator_ShouldBeDigitOrDot", LLSD().with("NR", i + 1).with("CH", llsd(ch)));
                }
            }
        }

        return resetError();
    }

public:
    /*virtual*/ bool validate(const std::string& str) override { return validate<char>(str); }
    /*virtual*/ bool validate(const LLWString& str) override { return validate<llwchar>(str); }
} validatorFloatImpl;
Validator validateFloat(validatorFloatImpl);

// Limits what characters can be used to [1234567890-] with [-] only valid in the first position.
// Does NOT ensure that the string is a well-formed number--that's the job of post-validation--for
// the simple reasons that intermediate states may be invalid even if the final result is valid.
class ValidatorInt : public ValidatorImpl
{
    template <class CHAR>
    bool validate(const std::basic_string<CHAR> &str)
    {
        LLLocale locale(LLLocale::USER_LOCALE);

        std::basic_string<CHAR> trimmed = str;
        LLStringUtilBase<CHAR>::trim(trimmed);
        S32 len = trimmed.length();
        if (0 < len)
>>>>>>> b1098308
        {
            S32 i = 0;

            // First character can be a negative sign
<<<<<<< HEAD
            if( '-' == trimmed[0] )
=======
            if ('-' == trimmed.front())
>>>>>>> b1098308
            {
                i++;
            }

<<<<<<< HEAD
            for( ; i < len; i++ )
            {
                if( !LLStringOps::isDigit( trimmed[i] ) )
                {
                    success = FALSE;
                    break;
                }
            }
        }

        return success;
    }

    bool validatePositiveS32(const LLWString &str)
    {
        LLLocale locale(LLLocale::USER_LOCALE);

        LLWString trimmed = str;
        LLWStringUtil::trim(trimmed);
        S32 len = trimmed.length();
        bool success = TRUE;
        if(0 < len)
        {
            if(('-' == trimmed[0]) || ('0' == trimmed[0]))
            {
                success = FALSE;
            }
            S32 i = 0;
            while(success && (i < len))
            {
                if(!LLStringOps::isDigit(trimmed[i++]))
                {
                    success = FALSE;
                }
            }
        }
        if (success)
        {
            S32 val = strtol(wstring_to_utf8str(trimmed).c_str(), NULL, 10);
            if (val <= 0)
            {
                success = FALSE;
            }
        }
        return success;
    }

    bool validateNonNegativeS32(const LLWString &str)
    {
        LLLocale locale(LLLocale::USER_LOCALE);

        LLWString trimmed = str;
        LLWStringUtil::trim(trimmed);
        S32 len = trimmed.length();
        bool success = TRUE;
        if(0 < len)
        {
            if('-' == trimmed[0])
            {
                success = FALSE;
            }
            S32 i = 0;
            while(success && (i < len))
            {
                if(!LLStringOps::isDigit(trimmed[i++]))
                {
                    success = FALSE;
                }
            }
        }
        if (success)
        {
            S32 val = strtol(wstring_to_utf8str(trimmed).c_str(), NULL, 10);
            if (val < 0)
            {
                success = FALSE;
            }
        }
        return success;
    }

    bool validateNonNegativeS32NoSpace(const LLWString &str)
    {
        LLLocale locale(LLLocale::USER_LOCALE);

        LLWString test_str = str;
        S32 len = test_str.length();
        bool success = TRUE;
        if(0 < len)
        {
            if('-' == test_str[0])
            {
                success = FALSE;
            }
            S32 i = 0;
            while(success && (i < len))
            {
                if(!LLStringOps::isDigit(test_str[i]) || LLStringOps::isSpace(test_str[i++]))
                {
                    success = FALSE;
                }
            }
        }
        if (success)
        {
            S32 val = strtol(wstring_to_utf8str(test_str).c_str(), NULL, 10);
            if (val < 0)
            {
                success = FALSE;
            }
        }
        return success;
    }

    bool validateAlphaNum(const LLWString &str)
    {
        LLLocale locale(LLLocale::USER_LOCALE);

        bool rv = TRUE;
        S32 len = str.length();
        if(len == 0) return rv;
        while(len--)
        {
            if( !LLStringOps::isAlnum((char)str[len]) )
            {
                rv = FALSE;
                break;
            }
        }
        return rv;
    }

    bool validateAlphaNumSpace(const LLWString &str)
    {
        LLLocale locale(LLLocale::USER_LOCALE);

        bool rv = TRUE;
        S32 len = str.length();
        if(len == 0) return rv;
        while(len--)
        {
            if(!(LLStringOps::isAlnum((char)str[len]) || (' ' == str[len])))
            {
                rv = FALSE;
                break;
            }
        }
        return rv;
    }

    // Used for most names of things stored on the server, due to old file-formats
    // that used the pipe (|) for multiline text storage.  Examples include
    // inventory item names, parcel names, object names, etc.
    bool validateASCIIPrintableNoPipe(const LLWString &str)
    {
        bool rv = TRUE;
        S32 len = str.length();
        if(len == 0) return rv;
        while(len--)
        {
            llwchar wc = str[len];
            if (wc < 0x20
                || wc > 0x7f
                || wc == '|')
            {
                rv = FALSE;
                break;
            }
            if(!(wc == ' '
                 || LLStringOps::isAlnum((char)wc)
                 || LLStringOps::isPunct((char)wc) ) )
            {
                rv = FALSE;
                break;
            }
        }
        return rv;
    }


    // Used for avatar names
    bool validateASCIIPrintableNoSpace(const LLWString &str)
    {
        bool rv = TRUE;
        S32 len = str.length();
        if(len == 0) return rv;
        while(len--)
        {
            llwchar wc = str[len];
            if (wc < 0x20
                || wc > 0x7f
                || LLStringOps::isSpace(wc))
            {
                rv = FALSE;
                break;
            }
            if( !(LLStringOps::isAlnum((char)str[len]) ||
                  LLStringOps::isPunct((char)str[len]) ) )
            {
                rv = FALSE;
                break;
            }
        }
        return rv;
    }

    bool validateASCII(const LLWString &str)
    {
        bool rv = TRUE;
        S32 len = str.length();
        while(len--)
        {
            if (str[len] < 0x20 || str[len] > 0x7f)
            {
                rv = FALSE;
                break;
            }
        }
        return rv;
    }

    bool validateASCIINoLeadingSpace(const LLWString &str)
    {
        if (LLStringOps::isSpace(str[0]))
        {
            return FALSE;
        }
        return validateASCII(str);
    }

    // Used for multiline text stored on the server.
    // Example is landmark description in Places SP.
    bool validateASCIIWithNewLine(const LLWString &str)
    {
        bool rv = TRUE;
        S32 len = str.length();
        while(len--)
        {
            if ((str[len] < 0x20 && str[len] != 0xA) || str[len] > 0x7f)
            {
                rv = FALSE;
                break;
            }
        }
        return rv;
    }
}
=======
            for (; i < len; i++)
            {
                CHAR ch = trimmed[i];
                if (!LLStringOps::isDigit(ch))
                {
                    return setError("Validator_ShouldBeDigit", LLSD().with("NR", i + 1).with("CH", llsd(ch)));
                }
            }
        }

        return resetError();
    }

public:
    /*virtual*/ bool validate(const std::string& str) override { return validate<char>(str); }
    /*virtual*/ bool validate(const LLWString& str) override { return validate<llwchar>(str); }
} validatorIntImpl;
Validator validateInt(validatorIntImpl);

class ValidatorPositiveS32 : public ValidatorImpl
{
    template <class CHAR>
    bool validate(const std::basic_string<CHAR>& str)
    {
        LLLocale locale(LLLocale::USER_LOCALE);

        std::basic_string<CHAR> trimmed = str;
        LLStringUtilBase<CHAR>::trim(trimmed);
        S32 len = trimmed.length();
        if (0 < len)
        {
            CHAR ch = trimmed.front();

            if (('-' == ch) || ('0' == ch))
            {
                return setError("Validator_ShouldNotBeMinusOrZero", LLSD().with("CH", llsd(ch)));
            }

            for (S32 i = 0; i < len; ++i)
            {
                ch = trimmed[i];
                if (!LLStringOps::isDigit(ch))
                {
                    return setError("Validator_ShouldBeDigit", LLSD().with("NR", i + 1).with("CH", llsd(ch)));
                }
            }
        }

        S32 val = strtol(trimmed);
        if (val <= 0)
        {
            return setError("Validator_InvalidNumericString", LLSD().with("STR", llsd(trimmed)));
        }

        return resetError();
    }

public:
    /*virtual*/ bool validate(const std::string& str) override { return validate<char>(str); }
    /*virtual*/ bool validate(const LLWString& str) override { return validate<llwchar>(str); }
} validatorPositiveS32Impl;
Validator validatePositiveS32(validatorPositiveS32Impl);

class ValidatorNonNegativeS32 : public ValidatorImpl
{
    template <class CHAR>
    bool validate(const std::basic_string<CHAR>& str)
    {
        LLLocale locale(LLLocale::USER_LOCALE);

        std::basic_string<CHAR> trimmed = str;
        LLStringUtilBase<CHAR>::trim(trimmed);
        S32 len = trimmed.length();
        if (0 < len)
        {
            CHAR ch = trimmed.front();

            if ('-' == ch)
            {
                return setError("Validator_ShouldNotBeMinus", LLSD().with("CH", llsd(ch)));
            }

            for (S32 i = 0; i < len; ++i)
            {
                ch = trimmed[i];
                if (!LLStringOps::isDigit(ch))
                {
                    return setError("Validator_ShouldBeDigit", LLSD().with("NR", i + 1).with("CH", llsd(ch)));
                }
            }
        }

        S32 val = strtol(trimmed);
        if (val < 0)
        {
            return setError("Validator_InvalidNumericString", LLSD().with("STR", llsd(trimmed)));
        }

        return resetError();
    }

public:
    /*virtual*/ bool validate(const std::string& str) override { return validate<char>(str); }
    /*virtual*/ bool validate(const LLWString& str) override { return validate<llwchar>(str); }
} validatorNonNegativeS32Impl;
Validator validateNonNegativeS32(validatorNonNegativeS32Impl);

class ValidatorNonNegativeS32NoSpace : public ValidatorImpl
{
    template <class CHAR>
    bool validate(const std::basic_string<CHAR>& str)
    {
        LLLocale locale(LLLocale::USER_LOCALE);

        std::basic_string<CHAR> test_str = str;
        S32 len = test_str.length();
        if (0 < len)
        {
            CHAR ch = test_str.front();

            if ('-' == ch)
            {
                return setError("Validator_ShouldNotBeMinus", LLSD().with("CH", llsd(ch)));
            }

            for (S32 i = 0; i < len; ++i)
            {
                ch = test_str[i];
                if (!LLStringOps::isDigit(ch) || LLStringOps::isSpace(ch))
                {
                    return setError("Validator_ShouldBeDigitNotSpace", LLSD().with("NR", i + 1).with("CH", llsd(ch)));
                }
            }
        }

        S32 val = strtol(test_str);
        if (val < 0)
        {
            return setError("Validator_InvalidNumericString", LLSD().with("STR", llsd(test_str)));
        }

        return resetError();
    }

public:
    /*virtual*/ bool validate(const std::string& str) override { return validate<char>(str); }
    /*virtual*/ bool validate(const LLWString& str) override { return validate<llwchar>(str); }
} validatorNonNegativeS32NoSpaceImpl;
Validator validateNonNegativeS32NoSpace(validatorNonNegativeS32NoSpaceImpl);

class ValidatorAlphaNum : public ValidatorImpl
{
    template <class CHAR>
    bool validate(const std::basic_string<CHAR>& str)
    {
        LLLocale locale(LLLocale::USER_LOCALE);

        S32 len = str.length();
        while (len--)
        {
            CHAR ch = str[len];

            if (!LLStringOps::isAlnum(ch))
            {
                return setError("Validator_ShouldBeDigitOrAlpha", LLSD().with("NR", len + 1).with("CH", llsd(ch)));
            }
        }

        return resetError();
    }

public:
    /*virtual*/ bool validate(const std::string& str) override { return validate<char>(str); }
    /*virtual*/ bool validate(const LLWString& str) override { return validate<llwchar>(str); }
} validatorAlphaNumImpl;
Validator validateAlphaNum(validatorAlphaNumImpl);

class ValidatorAlphaNumSpace : public ValidatorImpl
{
    template <class CHAR>
    bool validate(const std::basic_string<CHAR>& str)
    {
        LLLocale locale(LLLocale::USER_LOCALE);

        S32 len = str.length();
        while (len--)
        {
            CHAR ch = str[len];

            if (!LLStringOps::isAlnum(ch) && (' ' != ch))
            {
                return setError("Validator_ShouldBeDigitOrAlphaOrSpace", LLSD().with("NR", len + 1).with("CH", llsd(ch)));
            }
        }

        return resetError();
    }

public:
    /*virtual*/ bool validate(const std::string& str) override { return validate<char>(str); }
    /*virtual*/ bool validate(const LLWString& str) override { return validate<llwchar>(str); }
} validatorAlphaNumSpaceImpl;
Validator validateAlphaNumSpace(validatorAlphaNumSpaceImpl);

// Used for most names of things stored on the server, due to old file-formats
// that used the pipe (|) for multiline text storage.  Examples include
// inventory item names, parcel names, object names, etc.
class ValidatorASCIIPrintableNoPipe : public ValidatorImpl
{
    template <class CHAR>
    bool validate(const std::basic_string<CHAR>& str)
    {
        S32 len = str.length();
        while (len--)
        {
            CHAR ch = str[len];

            if (ch < 0x20 || ch > 0x7f || ch == '|' ||
                (ch != ' ' && !LLStringOps::isAlnum(ch) && !LLStringOps::isPunct(ch)))
            {
                return setError("Validator_ShouldBeDigitOrAlphaOrPunct", LLSD().with("NR", len + 1).with("CH", llsd(ch)));
            }
        }

        return resetError();
    }

public:
    /*virtual*/ bool validate(const std::string& str) override { return validate<char>(str); }
    /*virtual*/ bool validate(const LLWString& str) override { return validate<llwchar>(str); }
} validatorASCIIPrintableNoPipeImpl;
Validator validateASCIIPrintableNoPipe(validatorASCIIPrintableNoPipeImpl);

// Used for avatar names
class ValidatorASCIIPrintableNoSpace : public ValidatorImpl
{
    template <class CHAR>
    bool validate(const std::basic_string<CHAR>& str)
    {
        S32 len = str.length();
        while (len--)
        {
            CHAR ch = str[len];

            if (ch <= 0x20 || ch > 0x7f || LLStringOps::isSpace(ch) ||
                (!LLStringOps::isAlnum(ch) && !LLStringOps::isPunct(ch)))
            {
                return setError("Validator_ShouldBeDigitOrAlphaOrPunctNotSpace", LLSD().with("NR", len + 1).with("CH", llsd(ch)));
            }
        }

        return resetError();
    }

public:
    /*virtual*/ bool validate(const std::string& str) override { return validate<char>(str); }
    /*virtual*/ bool validate(const LLWString& str) override { return validate<llwchar>(str); }
} validatorASCIIPrintableNoSpaceImpl;
Validator validateASCIIPrintableNoSpace(validatorASCIIPrintableNoSpaceImpl);

class ValidatorASCII : public ValidatorImpl
{
protected:
    template <class CHAR>
    bool validate(const std::basic_string<CHAR>& str)
    {
        S32 len = str.length();
        while (len--)
        {
            CHAR ch = str[len];

            if (ch < 0x20 || ch > 0x7f)
            {
                return setError("Validator_ShouldBeASCII", LLSD().with("NR", len + 1).with("CH", llsd(ch)));
            }
        }

        return resetError();
    }

public:
    /*virtual*/ bool validate(const std::string& str) override { return validate<char>(str); }
    /*virtual*/ bool validate(const LLWString& str) override { return validate<llwchar>(str); }
} validatorASCIIImpl;
Validator validateASCII(validatorASCIIImpl);

class ValidatorASCIINoLeadingSpace : public ValidatorASCII
{
    template <class CHAR>
    bool validate(const std::basic_string<CHAR>& str)
    {
        if (LLStringOps::isSpace(str.front()))
        {
            return false;
        }

        return ValidatorASCII::validate<CHAR>(str);
    }

public:
    /*virtual*/ bool validate(const std::string& str) override { return validate<char>(str); }
    /*virtual*/ bool validate(const LLWString& str) override { return validate<llwchar>(str); }
} validatorASCIINoLeadingSpaceImpl;
Validator validateASCIINoLeadingSpace(validatorASCIINoLeadingSpaceImpl);

class ValidatorASCIIWithNewLine : public ValidatorImpl
{
    // Used for multiline text stored on the server.
    // Example is landmark description in Places SP.
    template <class CHAR>
    bool validate(const std::basic_string<CHAR>& str)
    {
        S32 len = str.length();
        while (len--)
        {
            CHAR ch = str[len];

            if ((ch < 0x20 && ch != 0xA) || ch > 0x7f)
            {
                return setError("Validator_ShouldBeNewLineOrASCII", LLSD().with("NR", len + 1).with("CH", llsd(ch)));
            }
        }

        return resetError();
    }

public:
    /*virtual*/ bool validate(const std::string& str) override { return validate<char>(str); }
    /*virtual*/ bool validate(const LLWString& str) override { return validate<llwchar>(str); }
} validatorASCIIWithNewLineImpl;
Validator validateASCIIWithNewLine(validatorASCIIWithNewLineImpl);

void Validators::declareValues()
{
    declare("ascii", validateASCII);
    declare("float", validateFloat);
    declare("int", validateInt);
    declare("positive_s32", validatePositiveS32);
    declare("non_negative_s32", validateNonNegativeS32);
    declare("alpha_num", validateAlphaNum);
    declare("alpha_num_space", validateAlphaNumSpace);
    declare("ascii_printable_no_pipe", validateASCIIPrintableNoPipe);
    declare("ascii_printable_no_space", validateASCIIPrintableNoSpace);
    declare("ascii_with_newline", validateASCIIWithNewLine);
}

} // namespace LLTextValidate
>>>>>>> b1098308
<|MERGE_RESOLUTION|>--- conflicted
+++ resolved
@@ -1,25 +1,25 @@
-/**
+/** 
  * @file lltextvalidate.cpp
  * @brief Text validation helper functions
  *
  * $LicenseInfo:firstyear=2001&license=viewerlgpl$
  * Second Life Viewer Source Code
  * Copyright (C) 2010, Linden Research, Inc.
- *
+ * 
  * This library is free software; you can redistribute it and/or
  * modify it under the terms of the GNU Lesser General Public
  * License as published by the Free Software Foundation;
  * version 2.1 of the License only.
- *
+ * 
  * This library is distributed in the hope that it will be useful,
  * but WITHOUT ANY WARRANTY; without even the implied warranty of
  * MERCHANTABILITY or FITNESS FOR A PARTICULAR PURPOSE.  See the GNU
  * Lesser General Public License for more details.
- *
+ * 
  * You should have received a copy of the GNU Lesser General Public
  * License along with this library; if not, write to the Free Software
  * Foundation, Inc., 51 Franklin Street, Fifth Floor, Boston, MA  02110-1301  USA
- *
+ * 
  * Linden Research, Inc., 945 Battery Street, San Francisco, CA  94111  USA
  * $/LicenseInfo$
  */
@@ -37,38 +37,6 @@
 
 namespace LLTextValidate
 {
-<<<<<<< HEAD
-    void ValidateTextNamedFuncs::declareValues()
-    {
-        declare("ascii", validateASCII);
-        declare("float", validateFloat);
-        declare("int", validateInt);
-        declare("positive_s32", validatePositiveS32);
-        declare("non_negative_s32", validateNonNegativeS32);
-        declare("alpha_num", validateAlphaNum);
-        declare("alpha_num_space", validateAlphaNumSpace);
-        declare("ascii_printable_no_pipe", validateASCIIPrintableNoPipe);
-        declare("ascii_printable_no_space", validateASCIIPrintableNoSpace);
-        declare("ascii_with_newline", validateASCIIWithNewLine);
-    }
-
-    // Limits what characters can be used to [1234567890.-] with [-] only valid in the first position.
-    // Does NOT ensure that the string is a well-formed number--that's the job of post-validation--for
-    // the simple reasons that intermediate states may be invalid even if the final result is valid.
-    //
-    bool validateFloat(const LLWString &str)
-    {
-        LLLocale locale(LLLocale::USER_LOCALE);
-
-        bool success = TRUE;
-        LLWString trimmed = str;
-        LLWStringUtil::trim(trimmed);
-        S32 len = trimmed.length();
-        if( 0 < len )
-        {
-            // May be a comma or period, depending on the locale
-            llwchar decimal_point = (llwchar)LLResMgr::getInstance()->getDecimalPoint();
-=======
 
 static S32 strtol(const std::string& str) { return ::strtol(str.c_str(), NULL, 10); }
 static S32 strtol(const LLWString& str) { return ::strtol(wstring_to_utf8str(str).c_str(), NULL, 10); }
@@ -110,48 +78,15 @@
         {
             // May be a comma or period, depending on the locale
             CHAR decimal_point = LLResMgr::getInstance()->getDecimalPoint();
->>>>>>> b1098308
 
             S32 i = 0;
 
             // First character can be a negative sign
-<<<<<<< HEAD
-            if( '-' == trimmed[0] )
-=======
             if ('-' == trimmed.front())
->>>>>>> b1098308
             {
                 i++;
             }
 
-<<<<<<< HEAD
-            for( ; i < len; i++ )
-            {
-                if( (decimal_point != trimmed[i] ) && !LLStringOps::isDigit( trimmed[i] ) )
-                {
-                    success = FALSE;
-                    break;
-                }
-            }
-        }
-
-        return success;
-    }
-
-    // Limits what characters can be used to [1234567890-] with [-] only valid in the first position.
-    // Does NOT ensure that the string is a well-formed number--that's the job of post-validation--for
-    // the simple reasons that intermediate states may be invalid even if the final result is valid.
-    //
-    bool validateInt(const LLWString &str)
-    {
-        LLLocale locale(LLLocale::USER_LOCALE);
-
-        bool success = TRUE;
-        LLWString trimmed = str;
-        LLWStringUtil::trim(trimmed);
-        S32 len = trimmed.length();
-        if( 0 < len )
-=======
             for (; i < len; i++)
             {
                 CHAR ch = trimmed[i];
@@ -185,269 +120,15 @@
         LLStringUtilBase<CHAR>::trim(trimmed);
         S32 len = trimmed.length();
         if (0 < len)
->>>>>>> b1098308
         {
             S32 i = 0;
 
             // First character can be a negative sign
-<<<<<<< HEAD
-            if( '-' == trimmed[0] )
-=======
             if ('-' == trimmed.front())
->>>>>>> b1098308
             {
                 i++;
             }
 
-<<<<<<< HEAD
-            for( ; i < len; i++ )
-            {
-                if( !LLStringOps::isDigit( trimmed[i] ) )
-                {
-                    success = FALSE;
-                    break;
-                }
-            }
-        }
-
-        return success;
-    }
-
-    bool validatePositiveS32(const LLWString &str)
-    {
-        LLLocale locale(LLLocale::USER_LOCALE);
-
-        LLWString trimmed = str;
-        LLWStringUtil::trim(trimmed);
-        S32 len = trimmed.length();
-        bool success = TRUE;
-        if(0 < len)
-        {
-            if(('-' == trimmed[0]) || ('0' == trimmed[0]))
-            {
-                success = FALSE;
-            }
-            S32 i = 0;
-            while(success && (i < len))
-            {
-                if(!LLStringOps::isDigit(trimmed[i++]))
-                {
-                    success = FALSE;
-                }
-            }
-        }
-        if (success)
-        {
-            S32 val = strtol(wstring_to_utf8str(trimmed).c_str(), NULL, 10);
-            if (val <= 0)
-            {
-                success = FALSE;
-            }
-        }
-        return success;
-    }
-
-    bool validateNonNegativeS32(const LLWString &str)
-    {
-        LLLocale locale(LLLocale::USER_LOCALE);
-
-        LLWString trimmed = str;
-        LLWStringUtil::trim(trimmed);
-        S32 len = trimmed.length();
-        bool success = TRUE;
-        if(0 < len)
-        {
-            if('-' == trimmed[0])
-            {
-                success = FALSE;
-            }
-            S32 i = 0;
-            while(success && (i < len))
-            {
-                if(!LLStringOps::isDigit(trimmed[i++]))
-                {
-                    success = FALSE;
-                }
-            }
-        }
-        if (success)
-        {
-            S32 val = strtol(wstring_to_utf8str(trimmed).c_str(), NULL, 10);
-            if (val < 0)
-            {
-                success = FALSE;
-            }
-        }
-        return success;
-    }
-
-    bool validateNonNegativeS32NoSpace(const LLWString &str)
-    {
-        LLLocale locale(LLLocale::USER_LOCALE);
-
-        LLWString test_str = str;
-        S32 len = test_str.length();
-        bool success = TRUE;
-        if(0 < len)
-        {
-            if('-' == test_str[0])
-            {
-                success = FALSE;
-            }
-            S32 i = 0;
-            while(success && (i < len))
-            {
-                if(!LLStringOps::isDigit(test_str[i]) || LLStringOps::isSpace(test_str[i++]))
-                {
-                    success = FALSE;
-                }
-            }
-        }
-        if (success)
-        {
-            S32 val = strtol(wstring_to_utf8str(test_str).c_str(), NULL, 10);
-            if (val < 0)
-            {
-                success = FALSE;
-            }
-        }
-        return success;
-    }
-
-    bool validateAlphaNum(const LLWString &str)
-    {
-        LLLocale locale(LLLocale::USER_LOCALE);
-
-        bool rv = TRUE;
-        S32 len = str.length();
-        if(len == 0) return rv;
-        while(len--)
-        {
-            if( !LLStringOps::isAlnum((char)str[len]) )
-            {
-                rv = FALSE;
-                break;
-            }
-        }
-        return rv;
-    }
-
-    bool validateAlphaNumSpace(const LLWString &str)
-    {
-        LLLocale locale(LLLocale::USER_LOCALE);
-
-        bool rv = TRUE;
-        S32 len = str.length();
-        if(len == 0) return rv;
-        while(len--)
-        {
-            if(!(LLStringOps::isAlnum((char)str[len]) || (' ' == str[len])))
-            {
-                rv = FALSE;
-                break;
-            }
-        }
-        return rv;
-    }
-
-    // Used for most names of things stored on the server, due to old file-formats
-    // that used the pipe (|) for multiline text storage.  Examples include
-    // inventory item names, parcel names, object names, etc.
-    bool validateASCIIPrintableNoPipe(const LLWString &str)
-    {
-        bool rv = TRUE;
-        S32 len = str.length();
-        if(len == 0) return rv;
-        while(len--)
-        {
-            llwchar wc = str[len];
-            if (wc < 0x20
-                || wc > 0x7f
-                || wc == '|')
-            {
-                rv = FALSE;
-                break;
-            }
-            if(!(wc == ' '
-                 || LLStringOps::isAlnum((char)wc)
-                 || LLStringOps::isPunct((char)wc) ) )
-            {
-                rv = FALSE;
-                break;
-            }
-        }
-        return rv;
-    }
-
-
-    // Used for avatar names
-    bool validateASCIIPrintableNoSpace(const LLWString &str)
-    {
-        bool rv = TRUE;
-        S32 len = str.length();
-        if(len == 0) return rv;
-        while(len--)
-        {
-            llwchar wc = str[len];
-            if (wc < 0x20
-                || wc > 0x7f
-                || LLStringOps::isSpace(wc))
-            {
-                rv = FALSE;
-                break;
-            }
-            if( !(LLStringOps::isAlnum((char)str[len]) ||
-                  LLStringOps::isPunct((char)str[len]) ) )
-            {
-                rv = FALSE;
-                break;
-            }
-        }
-        return rv;
-    }
-
-    bool validateASCII(const LLWString &str)
-    {
-        bool rv = TRUE;
-        S32 len = str.length();
-        while(len--)
-        {
-            if (str[len] < 0x20 || str[len] > 0x7f)
-            {
-                rv = FALSE;
-                break;
-            }
-        }
-        return rv;
-    }
-
-    bool validateASCIINoLeadingSpace(const LLWString &str)
-    {
-        if (LLStringOps::isSpace(str[0]))
-        {
-            return FALSE;
-        }
-        return validateASCII(str);
-    }
-
-    // Used for multiline text stored on the server.
-    // Example is landmark description in Places SP.
-    bool validateASCIIWithNewLine(const LLWString &str)
-    {
-        bool rv = TRUE;
-        S32 len = str.length();
-        while(len--)
-        {
-            if ((str[len] < 0x20 && str[len] != 0xA) || str[len] > 0x7f)
-            {
-                rv = FALSE;
-                break;
-            }
-        }
-        return rv;
-    }
-}
-=======
             for (; i < len; i++)
             {
                 CHAR ch = trimmed[i];
@@ -794,5 +475,4 @@
     declare("ascii_with_newline", validateASCIIWithNewLine);
 }
 
-} // namespace LLTextValidate
->>>>>>> b1098308
+} // namespace LLTextValidate