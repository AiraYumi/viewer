/**
 * @file lltextbase.cpp
 * @author Martin Reddy
 * @brief The base class of text box/editor, providing Url handling support
 *
 * $LicenseInfo:firstyear=2009&license=viewerlgpl$
 * Second Life Viewer Source Code
 * Copyright (C) 2009-2010, Linden Research, Inc.
 *
 * This library is free software; you can redistribute it and/or
 * modify it under the terms of the GNU Lesser General Public
 * License as published by the Free Software Foundation;
 * version 2.1 of the License only.
 *
 * This library is distributed in the hope that it will be useful,
 * but WITHOUT ANY WARRANTY; without even the implied warranty of
 * MERCHANTABILITY or FITNESS FOR A PARTICULAR PURPOSE.  See the GNU
 * Lesser General Public License for more details.
 *
 * You should have received a copy of the GNU Lesser General Public
 * License along with this library; if not, write to the Free Software
 * Foundation, Inc., 51 Franklin Street, Fifth Floor, Boston, MA  02110-1301  USA
 *
 * Linden Research, Inc., 945 Battery Street, San Francisco, CA  94111  USA
 * $/LicenseInfo$
 */

#include "linden_common.h"

#include "lltextbase.h"

#include "llemojidictionary.h"
#include "llemojihelper.h"
#include "lllocalcliprect.h"
#include "llmenugl.h"
#include "llscrollcontainer.h"
#include "llspellcheck.h"
#include "llstl.h"
#include "lltextparser.h"
#include "lltextutil.h"
#include "lltooltip.h"
#include "lltrans.h"
#include "lluictrl.h"
#include "llurlaction.h"
#include "llurlregistry.h"
#include "llview.h"
#include "llwindow.h"
#include <boost/bind.hpp>

const F32   CURSOR_FLASH_DELAY = 1.0f;  // in seconds
const S32   CURSOR_THICKNESS = 2;
const F32   TRIPLE_CLICK_INTERVAL = 0.3f;   // delay between double and triple click.

LLTextBase::line_info::line_info(S32 index_start, S32 index_end, LLRect rect, S32 line_num)
:   mDocIndexStart(index_start),
    mDocIndexEnd(index_end),
    mRect(rect),
    mLineNum(line_num)
{}

bool LLTextBase::compare_segment_end::operator()(const LLTextSegmentPtr& a, const LLTextSegmentPtr& b) const
{
    // sort empty spans (e.g. 11-11) after previous non-empty spans (e.g. 5-11)
    if (a->getEnd() == b->getEnd())
    {
        return a->getStart() < b->getStart();
    }
    else
    {
        return a->getEnd() < b->getEnd();
    }
}


// helper functors
bool LLTextBase::compare_bottom::operator()(const S32& a, const LLTextBase::line_info& b) const
{
    return a > b.mRect.mBottom; // bottom of a is higher than bottom of b
}

bool LLTextBase::compare_bottom::operator()(const LLTextBase::line_info& a, const S32& b) const
{
    return a.mRect.mBottom > b; // bottom of a is higher than bottom of b
}

bool LLTextBase::compare_bottom::operator()(const LLTextBase::line_info& a, const LLTextBase::line_info& b) const
{
    return a.mRect.mBottom > b.mRect.mBottom; // bottom of a is higher than bottom of b
}

// helper functors
bool LLTextBase::compare_top::operator()(const S32& a, const LLTextBase::line_info& b) const
{
    return a > b.mRect.mTop; // top of a is higher than top of b
}

bool LLTextBase::compare_top::operator()(const LLTextBase::line_info& a, const S32& b) const
{
    return a.mRect.mTop > b; // top of a is higher than top of b
}

bool LLTextBase::compare_top::operator()(const LLTextBase::line_info& a, const LLTextBase::line_info& b) const
{
    return a.mRect.mTop > b.mRect.mTop; // top of a is higher than top of b
}

struct LLTextBase::line_end_compare
{
    bool operator()(const S32& pos, const LLTextBase::line_info& info) const
    {
        return (pos < info.mDocIndexEnd);
    }

    bool operator()(const LLTextBase::line_info& info, const S32& pos) const
    {
        return (info.mDocIndexEnd < pos);
    }

    bool operator()(const LLTextBase::line_info& a, const LLTextBase::line_info& b) const
    {
        return (a.mDocIndexEnd < b.mDocIndexEnd);
    }

};

//////////////////////////////////////////////////////////////////////////
//
// LLTextBase
//

// register LLTextBase::Params under name "textbase"
static LLWidgetNameRegistry::StaticRegistrar sRegisterTextBaseParams(&typeid(LLTextBase::Params), "textbase");

LLTextBase::LineSpacingParams::LineSpacingParams()
:   multiple("multiple", 1.f),
    pixels("pixels", 0)
{
}


LLTextBase::Params::Params()
<<<<<<< HEAD
:	cursor_color("cursor_color"),
	text_color("text_color"),
	text_readonly_color("text_readonly_color"),
	text_tentative_color("text_tentative_color"),
	bg_visible("bg_visible", false),
	border_visible("border_visible", false),
	bg_readonly_color("bg_readonly_color"),
	bg_writeable_color("bg_writeable_color"),
	bg_focus_color("bg_focus_color"),
	text_selected_color("text_selected_color"),
	bg_selected_color("bg_selected_color"),
	allow_scroll("allow_scroll", true),
	plain_text("plain_text",false),
	track_end("track_end", false),
	read_only("read_only", false),
	skip_link_underline("skip_link_underline", false),
	spellcheck("spellcheck", false),
	v_pad("v_pad", 0),
	h_pad("h_pad", 0),
	clip("clip", true),
	clip_partial("clip_partial", true),
	line_spacing("line_spacing"),
	max_text_length("max_length", 255),
	font_shadow("font_shadow"),
	text_valign("text_valign"),
	wrap("wrap"),
	trusted_content("trusted_content", true),
	always_show_icons("always_show_icons", false),
	use_ellipses("use_ellipses", false),
	use_color("use_color", true),
	parse_urls("parse_urls", false),
	force_urls_external("force_urls_external", false),
	parse_highlights("parse_highlights", false)
{
	addSynonym(track_end, "track_bottom");
	addSynonym(wrap, "word_wrap");
	addSynonym(parse_urls, "allow_html");
}


LLTextBase::LLTextBase(const LLTextBase::Params &p) 
:	LLUICtrl(p, LLTextViewModelPtr(new LLTextViewModel)),
	mURLClickSignal(NULL),
	mIsFriendSignal(NULL),
	mIsObjectBlockedSignal(NULL),
	mMaxTextByteLength( p.max_text_length ),
	mFont(p.font),
	mFontShadow(p.font_shadow),
	mPopupMenuHandle(),
	mReadOnly(p.read_only),
	mSkipTripleClick(false),
	mSkipLinkUnderline(p.skip_link_underline),
	mSpellCheck(p.spellcheck),
	mSpellCheckStart(-1),
	mSpellCheckEnd(-1),
	mCursorColor(p.cursor_color),
	mFgColor(p.text_color),
	mBorderVisible( p.border_visible ),
	mReadOnlyFgColor(p.text_readonly_color),
	mTentativeFgColor(p.text_tentative_color()),
	mWriteableBgColor(p.bg_writeable_color),
	mReadOnlyBgColor(p.bg_readonly_color),
	mFocusBgColor(p.bg_focus_color),
	mTextSelectedColor(p.text_selected_color),
	mSelectedBGColor(p.bg_selected_color),
	mReflowIndex(S32_MAX),
	mCursorPos( 0 ),
	mScrollNeeded(false),
	mDesiredXPixel(-1),
	mHPad(p.h_pad),
	mVPad(p.v_pad),
	mHAlign(p.font_halign),
	mVAlign(p.font_valign),
	mTextVAlign(p.text_valign.isProvided() ? p.text_valign.getValue() : p.font_valign.getValue()),
	mLineSpacingMult(p.line_spacing.multiple),
	mLineSpacingPixels(p.line_spacing.pixels),
	mClip(p.clip),
	mClipPartial(p.clip_partial && !p.allow_scroll),
	mTrustedContent(p.trusted_content),
	mAlwaysShowIcons(p.always_show_icons),
	mTrackEnd( p.track_end ),
	mScrollIndex(-1),
	mSelectionStart( 0 ),
	mSelectionEnd( 0 ),
	mIsSelecting( false ),
	mPlainText ( p.plain_text ),
	mWordWrap(p.wrap),
	mUseEllipses( p.use_ellipses ),
	mUseColor(p.use_color),
	mParseHTML(p.parse_urls),
	mForceUrlsExternal(p.force_urls_external),
	mParseHighlights(p.parse_highlights),
	mBGVisible(p.bg_visible),
	mScroller(NULL),
	mStyleDirty(true)
{
	if(p.allow_scroll)
	{
		LLScrollContainer::Params scroll_params;
		scroll_params.name = "text scroller";
		scroll_params.rect = getLocalRect();
		scroll_params.follows.flags = FOLLOWS_ALL;
		scroll_params.is_opaque = false;
		scroll_params.mouse_opaque = false;
		scroll_params.min_auto_scroll_rate = 200;
		scroll_params.max_auto_scroll_rate = 800;
		scroll_params.border_visible = p.border_visible;
		mScroller = LLUICtrlFactory::create<LLScrollContainer>(scroll_params);
		addChild(mScroller);
	}

	LLView::Params view_params;
	view_params.name = "text_contents";
	view_params.rect =  LLRect(0, 500, 500, 0);
	view_params.mouse_opaque = false;

	mDocumentView = LLUICtrlFactory::create<LLView>(view_params);
	if (mScroller)
	{
		mScroller->addChild(mDocumentView);
	}
	else
	{
		addChild(mDocumentView);
	}

	if (mSpellCheck)
	{
		LLSpellChecker::setSettingsChangeCallback(boost::bind(&LLTextBase::onSpellCheckSettingsChange, this));
	}
	mSpellCheckTimer.reset();

	createDefaultSegment();

	updateRects();
=======
:   cursor_color("cursor_color"),
    text_color("text_color"),
    text_readonly_color("text_readonly_color"),
    text_tentative_color("text_tentative_color"),
    bg_visible("bg_visible", false),
    border_visible("border_visible", false),
    bg_readonly_color("bg_readonly_color"),
    bg_writeable_color("bg_writeable_color"),
    bg_focus_color("bg_focus_color"),
    text_selected_color("text_selected_color"),
    bg_selected_color("bg_selected_color"),
    allow_scroll("allow_scroll", true),
    plain_text("plain_text",false),
    track_end("track_end", false),
    read_only("read_only", false),
    skip_link_underline("skip_link_underline", false),
    spellcheck("spellcheck", false),
    v_pad("v_pad", 0),
    h_pad("h_pad", 0),
    clip("clip", true),
    clip_partial("clip_partial", true),
    line_spacing("line_spacing"),
    max_text_length("max_length", 255),
    font_shadow("font_shadow"),
    text_valign("text_valign"),
    wrap("wrap"),
    trusted_content("trusted_content", true),
    always_show_icons("always_show_icons", false),
    use_ellipses("use_ellipses", false),
    use_emoji("use_emoji", true),
    use_color("use_color", true),
    parse_urls("parse_urls", false),
    force_urls_external("force_urls_external", false),
    parse_highlights("parse_highlights", false)
{
    addSynonym(track_end, "track_bottom");
    addSynonym(wrap, "word_wrap");
    addSynonym(parse_urls, "allow_html");
}


LLTextBase::LLTextBase(const LLTextBase::Params &p)
:   LLUICtrl(p, LLTextViewModelPtr(new LLTextViewModel)),
    mURLClickSignal(NULL),
    mIsFriendSignal(NULL),
    mIsObjectBlockedSignal(NULL),
    mMaxTextByteLength( p.max_text_length ),
    mFont(p.font),
    mFontShadow(p.font_shadow),
    mPopupMenuHandle(),
    mReadOnly(p.read_only),
    mSkipTripleClick(false),
    mSkipLinkUnderline(p.skip_link_underline),
    mSpellCheck(p.spellcheck),
    mSpellCheckStart(-1),
    mSpellCheckEnd(-1),
    mCursorColor(p.cursor_color),
    mFgColor(p.text_color),
    mBorderVisible( p.border_visible ),
    mReadOnlyFgColor(p.text_readonly_color),
    mTentativeFgColor(p.text_tentative_color()),
    mWriteableBgColor(p.bg_writeable_color),
    mReadOnlyBgColor(p.bg_readonly_color),
    mFocusBgColor(p.bg_focus_color),
    mTextSelectedColor(p.text_selected_color),
    mSelectedBGColor(p.bg_selected_color),
    mReflowIndex(S32_MAX),
    mCursorPos( 0 ),
    mScrollNeeded(FALSE),
    mDesiredXPixel(-1),
    mHPad(p.h_pad),
    mVPad(p.v_pad),
    mHAlign(p.font_halign),
    mVAlign(p.font_valign),
    mTextVAlign(p.text_valign.isProvided() ? p.text_valign.getValue() : p.font_valign.getValue()),
    mLineSpacingMult(p.line_spacing.multiple),
    mLineSpacingPixels(p.line_spacing.pixels),
    mClip(p.clip),
    mClipPartial(p.clip_partial && !p.allow_scroll),
    mTrustedContent(p.trusted_content),
    mAlwaysShowIcons(p.always_show_icons),
    mTrackEnd( p.track_end ),
    mScrollIndex(-1),
    mSelectionStart( 0 ),
    mSelectionEnd( 0 ),
    mIsSelecting( FALSE ),
    mPlainText ( p.plain_text ),
    mWordWrap(p.wrap),
    mUseEllipses( p.use_ellipses ),
    mUseEmoji(p.use_emoji),
    mUseColor(p.use_color),
    mParseHTML(p.parse_urls),
    mForceUrlsExternal(p.force_urls_external),
    mParseHighlights(p.parse_highlights),
    mBGVisible(p.bg_visible),
    mScroller(NULL),
    mStyleDirty(true)
{
    if(p.allow_scroll)
    {
        LLScrollContainer::Params scroll_params;
        scroll_params.name = "text scroller";
        scroll_params.rect = getLocalRect();
        scroll_params.follows.flags = FOLLOWS_ALL;
        scroll_params.is_opaque = false;
        scroll_params.mouse_opaque = false;
        scroll_params.min_auto_scroll_rate = 200;
        scroll_params.max_auto_scroll_rate = 800;
        scroll_params.border_visible = p.border_visible;
        mScroller = LLUICtrlFactory::create<LLScrollContainer>(scroll_params);
        addChild(mScroller);
    }

    LLView::Params view_params;
    view_params.name = "text_contents";
    view_params.rect =  LLRect(0, 500, 500, 0);
    view_params.mouse_opaque = false;

    mDocumentView = LLUICtrlFactory::create<LLView>(view_params);
    if (mScroller)
    {
        mScroller->addChild(mDocumentView);
    }
    else
    {
        addChild(mDocumentView);
    }

    if (mSpellCheck)
    {
        LLSpellChecker::setSettingsChangeCallback(boost::bind(&LLTextBase::onSpellCheckSettingsChange, this));
    }
    mSpellCheckTimer.reset();

    createDefaultSegment();

    updateRects();
>>>>>>> e1623bb2
}

LLTextBase::~LLTextBase()
{
    mSegments.clear();
    LLContextMenu* menu = static_cast<LLContextMenu*>(mPopupMenuHandle.get());
    if (menu)
    {
        menu->die();
        mPopupMenuHandle.markDead();
    }
    delete mURLClickSignal;
    delete mIsFriendSignal;
    delete mIsObjectBlockedSignal;
}

void LLTextBase::initFromParams(const LLTextBase::Params& p)
{
    LLUICtrl::initFromParams(p);
    resetDirty();       // Update saved text state
    updateSegments();

    // HACK: work around enabled == readonly design bug -- RN
    // setEnabled will modify our read only status, so do this after
    // LLTextBase::initFromParams
    if (p.read_only.isProvided())
    {
        mReadOnly = p.read_only;
    }
}

bool LLTextBase::truncate()
{
<<<<<<< HEAD
	bool did_truncate = false;

	// First rough check - if we're less than 1/4th the size, we're OK
	if (getLength() >= S32(mMaxTextByteLength / 4))
	{	
		// Have to check actual byte size
		S32 utf8_byte_size = 0;
		LLSD value = getViewModel()->getValue();
		if (value.type() == LLSD::TypeString)
		{
			// save a copy for strings.
			utf8_byte_size = value.size();
		}
		else
		{
			// non string LLSDs need explicit conversion to string
			utf8_byte_size = value.asString().size();
		}

		if ( utf8_byte_size > mMaxTextByteLength )
		{
			// Truncate safely in UTF-8
			std::string temp_utf8_text = value.asString();
			temp_utf8_text = utf8str_truncate( temp_utf8_text, mMaxTextByteLength );
			LLWString text = utf8str_to_wstring( temp_utf8_text );
			// remove extra bit of current string, to preserve formatting, etc.
			removeStringNoUndo(text.size(), getWText().size() - text.size());
			did_truncate = true;
		}
	}

	return did_truncate;
=======
    BOOL did_truncate = FALSE;

    // First rough check - if we're less than 1/4th the size, we're OK
    if (getLength() >= S32(mMaxTextByteLength / 4))
    {
        // Have to check actual byte size
        S32 utf8_byte_size = 0;
        LLSD value = getViewModel()->getValue();
        if (value.type() == LLSD::TypeString)
        {
            // save a copy for strings.
            utf8_byte_size = value.size();
        }
        else
        {
            // non string LLSDs need explicit conversion to string
            utf8_byte_size = value.asString().size();
        }

        if ( utf8_byte_size > mMaxTextByteLength )
        {
            // Truncate safely in UTF-8
            std::string temp_utf8_text = value.asString();
            temp_utf8_text = utf8str_truncate( temp_utf8_text, mMaxTextByteLength );
            LLWString text = utf8str_to_wstring( temp_utf8_text );
            // remove extra bit of current string, to preserve formatting, etc.
            removeStringNoUndo(text.size(), getWText().size() - text.size());
            did_truncate = TRUE;
        }
    }

    return did_truncate;
>>>>>>> e1623bb2
}

const LLStyle::Params& LLTextBase::getStyleParams()
{
    //FIXME: convert mDefaultStyle to a flyweight http://www.boost.org/doc/libs/1_40_0/libs/flyweight/doc/index.html
    //and eliminate color member values
    if (mStyleDirty)
    {
          mStyle
                  .color(LLUIColor(&mFgColor))                      // pass linked color instead of copy of mFGColor
                  .readonly_color(LLUIColor(&mReadOnlyFgColor))
                  .selected_color(LLUIColor(&mTextSelectedColor))
                  .font(mFont)
                  .drop_shadow(mFontShadow);
          mStyleDirty = false;
    }
    return mStyle;
}

void LLTextBase::beforeValueChange()
{

}

void LLTextBase::onValueChange(S32 start, S32 end)
{
}

std::vector<LLRect> LLTextBase::getSelectionRects()
{
    // Nor supposed to be called without selection
    llassert(hasSelection());
    llassert(!mLineInfoList.empty());

    std::vector<LLRect> selection_rects;

    S32 selection_left = llmin(mSelectionStart, mSelectionEnd);
    S32 selection_right = llmax(mSelectionStart, mSelectionEnd);

    // Skip through the lines we aren't drawing.
    LLRect content_display_rect = getVisibleDocumentRect();

    // binary search for line that starts before top of visible buffer
    line_list_t::const_iterator line_iter = std::lower_bound(mLineInfoList.begin(), mLineInfoList.end(), content_display_rect.mTop, compare_bottom());
    line_list_t::const_iterator end_iter = std::upper_bound(mLineInfoList.begin(), mLineInfoList.end(), content_display_rect.mBottom, compare_top());

    bool done = false;

    // Find the coordinates of the selected area
    for (; line_iter != end_iter && !done; ++line_iter)
    {
        // is selection visible on this line?
        if (line_iter->mDocIndexEnd > selection_left && line_iter->mDocIndexStart < selection_right)
        {
            segment_set_t::iterator segment_iter;
            S32 segment_offset;
            getSegmentAndOffset(line_iter->mDocIndexStart, &segment_iter, &segment_offset);

            // Use F32 otherwise a string of multiple segments
            // will accumulate a large error
            F32 left_precise = line_iter->mRect.mLeft;
            F32 right_precise = line_iter->mRect.mLeft;

            for (; segment_iter != mSegments.end(); ++segment_iter, segment_offset = 0)
            {
                LLTextSegmentPtr segmentp = *segment_iter;

                S32 segment_line_start = segmentp->getStart() + segment_offset;
                S32 segment_line_end = llmin(segmentp->getEnd(), line_iter->mDocIndexEnd);

                if (segment_line_start > segment_line_end) break;

                F32 segment_width = 0;
                S32 segment_height = 0;

                // if selection after beginning of segment
                if (selection_left >= segment_line_start)
                {
                    S32 num_chars = llmin(selection_left, segment_line_end) - segment_line_start;
                    segmentp->getDimensionsF32(segment_offset, num_chars, segment_width, segment_height);
                    left_precise += segment_width;
                }

                // if selection_right == segment_line_end then that means we are the first character of the next segment
                // or first character of the next line, in either case we want to add the length of the current segment
                // to the selection rectangle and continue.
                // if selection right > segment_line_end then selection spans end of current segment...
                if (selection_right >= segment_line_end)
                {
                    // extend selection slightly beyond end of line
                    // to indicate selection of newline character (use "n" character to determine width)
                    S32 num_chars = segment_line_end - segment_line_start;
                    segmentp->getDimensionsF32(segment_offset, num_chars, segment_width, segment_height);
                    right_precise += segment_width;
                }
                // else if selection ends on current segment...
                else
                {
                    S32 num_chars = selection_right - segment_line_start;
                    segmentp->getDimensionsF32(segment_offset, num_chars, segment_width, segment_height);
                    right_precise += segment_width;

                    break;
                }
            }

            LLRect selection_rect;
            selection_rect.mLeft = left_precise;
            selection_rect.mRight = right_precise;
            selection_rect.mBottom = line_iter->mRect.mBottom;
            selection_rect.mTop = line_iter->mRect.mTop;

            selection_rects.push_back(selection_rect);
        }
    }

    return selection_rects;
}

// Draws the black box behind the selected text
void LLTextBase::drawSelectionBackground()
{
    // Draw selection even if we don't have keyboard focus for search/replace
    if (hasSelection() && !mLineInfoList.empty())
    {
        std::vector<LLRect> selection_rects = getSelectionRects();

        // Draw the selection box (we're using a box instead of reversing the colors on the selected text).
        gGL.getTexUnit(0)->unbind(LLTexUnit::TT_TEXTURE);
        const LLColor4& color = mSelectedBGColor;
        F32 alpha = hasFocus() ? 0.7f : 0.3f;
        alpha *= getDrawContext().mAlpha;

        LLColor4 selection_color(color.mV[VRED], color.mV[VGREEN], color.mV[VBLUE], alpha);
        LLRect content_display_rect = getVisibleDocumentRect();

        for (std::vector<LLRect>::iterator rect_it = selection_rects.begin();
            rect_it != selection_rects.end();
            ++rect_it)
        {
            LLRect selection_rect = *rect_it;
            if (mScroller)
            {
                // If scroller is On content_display_rect has correct rect and safe to use as is
                // Note: we might need to account for border
                selection_rect.translate(mVisibleTextRect.mLeft - content_display_rect.mLeft, mVisibleTextRect.mBottom - content_display_rect.mBottom);
            }
            else
            {
                // If scroller is Off content_display_rect will have rect from document, adjusted to text width, heigh and position
                // and we have to acount for offset depending on position
                S32 v_delta = 0;
                S32 h_delta = 0;
                switch (mVAlign)
                {
                case LLFontGL::TOP:
                    v_delta = mVisibleTextRect.mTop - content_display_rect.mTop - mVPad;
                    break;
                case LLFontGL::VCENTER:
                    v_delta = (llmax(mVisibleTextRect.getHeight() - content_display_rect.mTop, -content_display_rect.mBottom) + (mVisibleTextRect.mBottom - content_display_rect.mBottom)) / 2;
                    break;
                case LLFontGL::BOTTOM:
                    v_delta = mVisibleTextRect.mBottom - content_display_rect.mBottom;
                    break;
                default:
                    break;
                }
                switch (mHAlign)
                {
                case LLFontGL::LEFT:
                    h_delta = mVisibleTextRect.mLeft - content_display_rect.mLeft + mHPad;
                    break;
                case LLFontGL::HCENTER:
                    h_delta = (llmax(mVisibleTextRect.getWidth() - content_display_rect.mLeft, -content_display_rect.mRight) + (mVisibleTextRect.mRight - content_display_rect.mRight)) / 2;
                    break;
                case LLFontGL::RIGHT:
                    h_delta = mVisibleTextRect.mRight - content_display_rect.mRight;
                    break;
                default:
                    break;
                }
                selection_rect.translate(h_delta, v_delta);
            }
            gl_rect_2d(selection_rect, selection_color);
        }
    }
}

void LLTextBase::drawCursor()
{
    F32 alpha = getDrawContext().mAlpha;

    if( hasFocus()
        && gFocusMgr.getAppHasFocus()
        && !mReadOnly)
    {
        const LLWString &wtext = getWText();
        const llwchar* text = wtext.c_str();

        LLRect cursor_rect = getLocalRectFromDocIndex(mCursorPos);
        cursor_rect.translate(-1, 0);
        segment_set_t::iterator seg_it = getSegIterContaining(mCursorPos);

        // take style from last segment
        LLTextSegmentPtr segmentp;

<<<<<<< HEAD
	S32 old_len = getLength();		// length() returns character length
	S32 insert_len = wstr.length();

    pos = getEditableIndex(pos, true);
    if (pos > old_len)
    {
        pos = old_len;
        // Should not happen,
        // if you encounter this, check where wrong position comes from
        llassert(false);
    }

	segment_set_t::iterator seg_iter = getEditableSegIterContaining(pos);

	LLTextSegmentPtr default_segment;

	LLTextSegmentPtr segmentp;
	if (seg_iter != mSegments.end())
	{
		segmentp = *seg_iter;
	}
	else
	{
		//segmentp = mSegments.back();
		return pos;
	}

	if (segmentp->canEdit())
	{
		segmentp->setEnd(segmentp->getEnd() + insert_len);
		if (seg_iter != mSegments.end())
		{
			++seg_iter;
		}
	}
	else
	{
		// create default editable segment to hold new text
		LLStyleConstSP sp(new LLStyle(getStyleParams()));
		default_segment = new LLNormalTextSegment( sp, pos, pos + insert_len, *this);
	}

	// shift remaining segments to right
	for(;seg_iter != mSegments.end(); ++seg_iter)
	{
		LLTextSegmentPtr segmentp = *seg_iter;
		segmentp->setStart(segmentp->getStart() + insert_len);
		segmentp->setEnd(segmentp->getEnd() + insert_len);
	}

	// insert new segments
	if (segments)
	{
		if (default_segment.notNull())
		{
			// potentially overwritten by segments passed in
			insertSegment(default_segment);
		}
		for (segment_vec_t::iterator seg_iter = segments->begin();
			seg_iter != segments->end();
			++seg_iter)
		{
			LLTextSegment* segmentp = *seg_iter;
			insertSegment(segmentp);
		}
	}

	// Insert special segments where necessary (insertSegment takes care of splitting normal text segments around them for us)
	{
		LLStyleSP emoji_style;
		LLEmojiDictionary* ed = LLEmojiDictionary::instanceExists() ? LLEmojiDictionary::getInstance() : NULL;
		for (S32 text_kitty = 0, text_len = wstr.size(); text_kitty < text_len; text_kitty++)
		{
			llwchar code = wstr[text_kitty];
			bool isEmoji = ed ? ed->isEmoji(code) : LLStringOps::isEmoji(code);
			if (isEmoji)
			{
				if (!emoji_style)
				{
					emoji_style = new LLStyle(getStyleParams());
					emoji_style->setFont(LLFontGL::getFontEmoji());
				}

				S32 new_seg_start = pos + text_kitty;
				insertSegment(new LLEmojiTextSegment(emoji_style, new_seg_start, new_seg_start + 1, *this));
			}
		}
	}

	getViewModel()->getEditableDisplay().insert(pos, wstr);

	if ( truncate() )
	{
		insert_len = getLength() - old_len;
	}

	onValueChange(pos, pos + insert_len);
	needsReflow(pos);

	return insert_len;
}
=======
        if (seg_it != mSegments.end())
        {
            segmentp = *seg_it;
        }
        else
        {
            return;
        }
>>>>>>> e1623bb2

        // Draw the cursor
        // (Flash the cursor every half second starting a fixed time after the last keystroke)
        F32 elapsed = mCursorBlinkTimer.getElapsedTimeF32();
        if( (elapsed < CURSOR_FLASH_DELAY ) || (S32(elapsed * 2) & 1) )
        {

            if (LL_KIM_OVERWRITE == gKeyboard->getInsertMode() && !hasSelection())
            {
                S32 segment_width = 0;
                S32 segment_height = 0;
                segmentp->getDimensions(mCursorPos - segmentp->getStart(), 1, segment_width, segment_height);
                S32 width = llmax(CURSOR_THICKNESS, segment_width);
                cursor_rect.mRight = cursor_rect.mLeft + width;
            }
            else
            {
                cursor_rect.mRight = cursor_rect.mLeft + CURSOR_THICKNESS;
            }

            gGL.getTexUnit(0)->unbind(LLTexUnit::TT_TEXTURE);

            LLColor4 cursor_color = mCursorColor.get() % alpha;
            gGL.color4fv( cursor_color.mV );

            gl_rect_2d(cursor_rect);

            if (LL_KIM_OVERWRITE == gKeyboard->getInsertMode() && !hasSelection() && text[mCursorPos] != '\n')
            {
                LLColor4 text_color;
                const LLFontGL* fontp;
                text_color = segmentp->getColor();
                fontp = segmentp->getStyle()->getFont();
                fontp->render(text, mCursorPos, cursor_rect,
                    LLColor4(1.f - text_color.mV[VRED], 1.f - text_color.mV[VGREEN], 1.f - text_color.mV[VBLUE], alpha),
                    LLFontGL::LEFT, mTextVAlign,
                    LLFontGL::NORMAL,
                    LLFontGL::NO_SHADOW,
                    1);
            }

            // Make sure the IME is in the right place
            LLRect screen_pos = calcScreenRect();
            LLCoordGL ime_pos( screen_pos.mLeft + llfloor(cursor_rect.mLeft), screen_pos.mBottom + llfloor(cursor_rect.mTop) );

            ime_pos.mX = (S32) (ime_pos.mX * LLUI::getScaleFactor().mV[VX]);
            ime_pos.mY = (S32) (ime_pos.mY * LLUI::getScaleFactor().mV[VY]);
            getWindow()->setLanguageTextInput( ime_pos );
        }
    }
}

<<<<<<< HEAD
void LLTextBase::insertSegment(LLTextSegmentPtr segment_to_insert)
{
	if (segment_to_insert.isNull()) 
	{
		return;
	}

	segment_set_t::iterator cur_seg_iter = getSegIterContaining(segment_to_insert->getStart());
	S32 reflow_start_index = 0;

	if (cur_seg_iter == mSegments.end())
	{
		mSegments.insert(segment_to_insert);
		segment_to_insert->linkToDocument(this);
		reflow_start_index = segment_to_insert->getStart();
	}
	else
	{
		LLTextSegmentPtr cur_segmentp = *cur_seg_iter;
		reflow_start_index = cur_segmentp->getStart();
		if (cur_segmentp->getStart() < segment_to_insert->getStart())
		{
			S32 old_segment_end = cur_segmentp->getEnd();
			// split old at start point for new segment
			cur_segmentp->setEnd(segment_to_insert->getStart());
			// advance to next segment
			// insert remainder of old segment
			LLStyleConstSP sp = cur_segmentp->getStyle();
			LLTextSegmentPtr remainder_segment = new LLNormalTextSegment( sp, segment_to_insert->getStart(), old_segment_end, *this);
			mSegments.insert(cur_seg_iter, remainder_segment);
			remainder_segment->linkToDocument(this);
			// insert new segment before remainder of old segment
			mSegments.insert(cur_seg_iter, segment_to_insert);

			segment_to_insert->linkToDocument(this);
			// at this point, there will be two overlapping segments owning the text
			// associated with the incoming segment
		}
		else
		{
			mSegments.insert(cur_seg_iter, segment_to_insert);
			segment_to_insert->linkToDocument(this);
		}

		// now delete/truncate remaining segments as necessary
		// cur_seg_iter points to segment before incoming segment
		while(cur_seg_iter != mSegments.end())
		{
			cur_segmentp = *cur_seg_iter;
			if (cur_segmentp == segment_to_insert) 
			{
				++cur_seg_iter;
				continue;
			}

			if (cur_segmentp->getStart() >= segment_to_insert->getStart())
			{
				if(cur_segmentp->getEnd() <= segment_to_insert->getEnd())
				{
					cur_segmentp->unlinkFromDocument(this);
					// grab copy of iterator to erase, and bump it
					segment_set_t::iterator seg_to_erase(cur_seg_iter++);
					mSegments.erase(seg_to_erase);
					continue;
				}
				else
				{
					// last overlapping segment, clip to end of incoming segment
					// and stop traversal
					cur_segmentp->setStart(segment_to_insert->getEnd());
					break;
				}
			}
			++cur_seg_iter;
		}
	}

	// layout potentially changed
	needsReflow(reflow_start_index);
}

//virtual 
bool LLTextBase::handleMouseDown(S32 x, S32 y, MASK mask)
{
	// handle triple click
	if (!mTripleClickTimer.hasExpired())
	{
		if (mSkipTripleClick)
		{
			return true;
		}
		
		S32 real_line = getLineNumFromDocIndex(mCursorPos, false);
		S32 line_start = -1;
		S32 line_end = -1;
		for (line_list_t::const_iterator it = mLineInfoList.begin(), end_it = mLineInfoList.end();
				it != end_it;
				++it)
		{
			if (it->mLineNum < real_line)
			{
				continue;
			}
			if (it->mLineNum > real_line)
			{
				break;
			}
			if (line_start == -1)
			{
				line_start = it->mDocIndexStart;
			}
			line_end = it->mDocIndexEnd;
			line_end = llclamp(line_end, 0, getLength());
		}

		if (line_start == -1)
		{
			return true;
		}

		mSelectionEnd = line_start;
		mSelectionStart = line_end;
		setCursorPos(line_start);

		return true;
	}

	LLTextSegmentPtr cur_segment = getSegmentAtLocalPos(x, y);
	if (cur_segment && cur_segment->handleMouseDown(x, y, mask))
	{
		return true;
	}

	return LLUICtrl::handleMouseDown(x, y, mask);
}

//virtual 
bool LLTextBase::handleMouseUp(S32 x, S32 y, MASK mask)
{
	LLTextSegmentPtr cur_segment = getSegmentAtLocalPos(x, y);
	if (hasMouseCapture() && cur_segment && cur_segment->handleMouseUp(x, y, mask))
	{
		// Did we just click on a link?
		if (mURLClickSignal
			&& cur_segment->getStyle()
			&& cur_segment->getStyle()->isLink())
		{
			// *TODO: send URL here?
			(*mURLClickSignal)(this, LLSD() );
		}
		return true;
	}
=======
void LLTextBase::drawText()
{
    S32 text_len = getLength();
>>>>>>> e1623bb2

    if (text_len <= 0 && mLabel.empty())
    {
        return;
    }
    else if (useLabel())
    {
        text_len = mLabel.getWString().length();
    }

<<<<<<< HEAD
//virtual 
bool LLTextBase::handleMiddleMouseDown(S32 x, S32 y, MASK mask)
{
	LLTextSegmentPtr cur_segment = getSegmentAtLocalPos(x, y);
	if (cur_segment && cur_segment->handleMiddleMouseDown(x, y, mask))
	{
		return true;
	}
=======
    S32 selection_left = -1;
    S32 selection_right = -1;
    // Draw selection even if we don't have keyboard focus for search/replace
    if( hasSelection())
    {
        selection_left = llmin( mSelectionStart, mSelectionEnd );
        selection_right = llmax( mSelectionStart, mSelectionEnd );
    }
>>>>>>> e1623bb2

    std::pair<S32, S32> line_range = getVisibleLines(mClipPartial);
    S32 first_line = line_range.first;
    S32 last_line = line_range.second;
    if (first_line >= last_line)
    {
        return;
    }

<<<<<<< HEAD
//virtual 
bool LLTextBase::handleMiddleMouseUp(S32 x, S32 y, MASK mask)
{
	LLTextSegmentPtr cur_segment = getSegmentAtLocalPos(x, y);
	if (cur_segment && cur_segment->handleMiddleMouseUp(x, y, mask))
	{
		return true;
	}
=======
    S32 line_start = getLineStart(first_line);
    // find first text segment that spans top of visible portion of text buffer
    segment_set_t::iterator seg_iter = getSegIterContaining(line_start);
    if (seg_iter == mSegments.end())
    {
        return;
    }
>>>>>>> e1623bb2

    // Perform spell check if needed
    if ( (getSpellCheck()) && (getWText().length() > 2) )
    {
        // Calculate start and end indices for the spell checking range
        S32 start = line_start;
        S32 end   = getLineEnd(last_line);

<<<<<<< HEAD
//virtual 
bool LLTextBase::handleRightMouseDown(S32 x, S32 y, MASK mask)
{
	LLTextSegmentPtr cur_segment = getSegmentAtLocalPos(x, y);
	if (cur_segment && cur_segment->handleRightMouseDown(x, y, mask))
	{
		return true;
	}
=======
        if ( (mSpellCheckStart != start) || (mSpellCheckEnd != end) )
        {
            const LLWString& wstrText = getWText();
            mMisspellRanges.clear();
>>>>>>> e1623bb2

            segment_set_t::const_iterator seg_it = getSegIterContaining(start);
            while (mSegments.end() != seg_it)
            {
                LLTextSegmentPtr text_segment = *seg_it;
                if ( (text_segment.isNull()) || (text_segment->getStart() >= end) )
                {
                    break;
                }

<<<<<<< HEAD
//virtual 
bool LLTextBase::handleRightMouseUp(S32 x, S32 y, MASK mask)
{
	LLTextSegmentPtr cur_segment = getSegmentAtLocalPos(x, y);
	if (cur_segment && cur_segment->handleRightMouseUp(x, y, mask))
	{
		return true;
	}
=======
                if (!text_segment->canEdit())
                {
                    ++seg_it;
                    continue;
                }
>>>>>>> e1623bb2

                // Combine adjoining text segments into one
                U32 seg_start = text_segment->getStart(), seg_end = llmin(text_segment->getEnd(), end);
                while (mSegments.end() != ++seg_it)
                {
                    text_segment = *seg_it;
                    if ( (text_segment.isNull()) || (!text_segment->canEdit()) || (text_segment->getStart() >= end) )
                    {
                        break;
                    }
                    seg_end = llmin(text_segment->getEnd(), end);
                }

<<<<<<< HEAD
//virtual 
bool LLTextBase::handleDoubleClick(S32 x, S32 y, MASK mask)
{
	//Don't start triple click timer if user have clicked on scrollbar
	mVisibleTextRect = mScroller ? mScroller->getContentWindowRect() : getLocalRect();
	if (x >= mVisibleTextRect.mLeft && x <= mVisibleTextRect.mRight
	    && y >= mVisibleTextRect.mBottom && y <= mVisibleTextRect.mTop)
	{
		mTripleClickTimer.setTimerExpirySec(TRIPLE_CLICK_INTERVAL);
	}

	LLTextSegmentPtr cur_segment = getSegmentAtLocalPos(x, y);
	if (cur_segment && cur_segment->handleDoubleClick(x, y, mask))
	{
		return true;
	}
=======
                // Find the start of the first word
                U32 word_start = seg_start, word_end = -1;
                U32 text_length = wstrText.length();
                while ( (word_start < text_length) && (!LLStringOps::isAlpha(wstrText[word_start])) )
                {
                    word_start++;
                }

                // Iterate over all words in the text block and check them one by one
                while (word_start < seg_end)
                {
                    // Find the end of the current word (special case handling for "'" when it's used as a contraction)
                    word_end = word_start + 1;
                    while ( (word_end < seg_end) &&
                            ((LLWStringUtil::isPartOfWord(wstrText[word_end])) ||
                                ((L'\'' == wstrText[word_end]) &&
                                (LLStringOps::isAlnum(wstrText[word_end - 1])) && (LLStringOps::isAlnum(wstrText[word_end + 1])))) )
                    {
                        word_end++;
                    }
                    if (word_end > seg_end)
                    {
                        break;
                    }

                    if (word_start < text_length && word_end <= text_length && word_end > word_start)
                    {
                        std::string word = wstring_to_utf8str(wstrText.substr(word_start, word_end - word_start));

                        // Don't process words shorter than 3 characters
                        if ( (word.length() >= 3) && (!LLSpellChecker::instance().checkSpelling(word)) )
                        {
                            mMisspellRanges.push_back(std::pair<U32, U32>(word_start, word_end));
                        }
                    }

                    // Find the start of the next word
                    word_start = word_end + 1;
                    while ( (word_start < seg_end) && (!LLWStringUtil::isPartOfWord(wstrText[word_start])) )
                    {
                        word_start++;
                    }
                }
            }
>>>>>>> e1623bb2

            mSpellCheckStart = start;
            mSpellCheckEnd = end;
        }
    }
    else
    {
        mMisspellRanges.clear();
    }

<<<<<<< HEAD
//virtual 
bool LLTextBase::handleHover(S32 x, S32 y, MASK mask)
{
	LLTextSegmentPtr cur_segment = getSegmentAtLocalPos(x, y);
	if (cur_segment && cur_segment->handleHover(x, y, mask))
	{
		return true;
	}
=======
    LLTextSegmentPtr cur_segment = *seg_iter;
>>>>>>> e1623bb2

    std::list<std::pair<U32, U32> >::const_iterator misspell_it = std::lower_bound(mMisspellRanges.begin(), mMisspellRanges.end(), std::pair<U32, U32>(line_start, 0));
    for (S32 cur_line = first_line; cur_line < last_line; cur_line++)
    {
        S32 next_line = cur_line + 1;
        line_info& line = mLineInfoList[cur_line];

<<<<<<< HEAD
//virtual 
bool LLTextBase::handleScrollWheel(S32 x, S32 y, S32 clicks)
{
	LLTextSegmentPtr cur_segment = getSegmentAtLocalPos(x, y);
	if (cur_segment && cur_segment->handleScrollWheel(x, y, clicks))
	{
		return true;
	}
=======
        S32 next_start = -1;
        S32 line_end = text_len;
>>>>>>> e1623bb2

        if (next_line < getLineCount())
        {
            next_start = getLineStart(next_line);
            line_end = next_start;
        }

<<<<<<< HEAD
//virtual 
bool LLTextBase::handleToolTip(S32 x, S32 y, MASK mask)
{
	LLTextSegmentPtr cur_segment = getSegmentAtLocalPos(x, y);
	if (cur_segment && cur_segment->handleToolTip(x, y, mask))
	{
		return true;
	}
=======
        LLRectf text_rect(line.mRect.mLeft, line.mRect.mTop, line.mRect.mRight, line.mRect.mBottom);
        text_rect.mRight = mDocumentView->getRect().getWidth(); // clamp right edge to document extents
        text_rect.translate(mDocumentView->getRect().mLeft, mDocumentView->getRect().mBottom); // adjust by scroll position
>>>>>>> e1623bb2

        // draw a single line of text
        S32 seg_start = line_start;
        while( seg_start < line_end )
        {
            while( cur_segment->getEnd() <= seg_start )
            {
                seg_iter++;
                if (seg_iter == mSegments.end())
                {
                    LL_WARNS() << "Ran off the segmentation end!" << LL_ENDL;

                    return;
                }
                cur_segment = *seg_iter;
            }

            S32 seg_end = llmin(line_end, cur_segment->getEnd());
            S32 clipped_end = seg_end - cur_segment->getStart();

<<<<<<< HEAD
//virtual 
void LLTextBase::reshape(S32 width, S32 height, bool called_from_parent)
{
	if (width != getRect().getWidth() || height != getRect().getHeight() || LLView::sForceReshape)
	{
		bool scrolled_to_bottom = mScroller ? mScroller->isAtBottom() : false;
=======
            if (mUseEllipses                                // using ellipses
                && clipped_end == line_end                  // last segment on line
                && next_line == last_line                   // this is the last visible line
                && last_line < (S32)mLineInfoList.size())   // and there is more text to display
            {
                // more lines of text to go, but we can't fit them
                // so shrink text rect to force ellipses
                text_rect.mRight -= 2;
            }
>>>>>>> e1623bb2

            // Draw squiggly lines under any visible misspelled words
            while ( (mMisspellRanges.end() != misspell_it) && (misspell_it->first < seg_end) && (misspell_it->second > seg_start) )
            {
                // Skip the current word if the user is still busy editing it
                if ( (!mSpellCheckTimer.hasExpired()) && (misspell_it->first <= (U32)mCursorPos) && (misspell_it->second >= (U32)mCursorPos) )
                {
                    ++misspell_it;
                    continue;
                }

                U32 misspell_start = llmax<U32>(misspell_it->first, seg_start), misspell_end = llmin<U32>(misspell_it->second, seg_end);
                S32 squiggle_start = 0, squiggle_end = 0, pony = 0;
                cur_segment->getDimensions(seg_start - cur_segment->getStart(), misspell_start - seg_start, squiggle_start, pony);
                cur_segment->getDimensions(misspell_start - cur_segment->getStart(), misspell_end - misspell_start, squiggle_end, pony);
                squiggle_start += text_rect.mLeft;

                pony = (squiggle_end + 3) / 6;
                squiggle_start += squiggle_end / 2 - pony * 3;
                squiggle_end = squiggle_start + pony * 6;

<<<<<<< HEAD
//virtual 
void LLTextBase::draw()
{
	// reflow if needed, on demand
	reflow();

	// then update scroll position, as cursor may have moved
	if (!mReadOnly)
	{
		updateScrollFromCursor();
	}

	LLRect text_rect;
	if (mScroller)
	{
		mScroller->localRectToOtherView(mScroller->getContentWindowRect(), &text_rect, this);
	}
	else
	{
		LLRect visible_lines_rect;
		std::pair<S32, S32> line_range = getVisibleLines(mClipPartial);
		for (S32 i = line_range.first; i < line_range.second; i++)
		{
			if (visible_lines_rect.isEmpty())
			{
				visible_lines_rect = mLineInfoList[i].mRect;
			}
			else
			{
				visible_lines_rect.unionWith(mLineInfoList[i].mRect);
			}
		}
		text_rect = visible_lines_rect;
		text_rect.translate(mDocumentView->getRect().mLeft, mDocumentView->getRect().mBottom);
	}

	if (mBGVisible)
	{
		F32 alpha = getCurrentTransparency();
		// clip background rect against extents, if we support scrolling
		LLRect bg_rect = mVisibleTextRect;
		if (mScroller)
		{
			bg_rect.intersectWith(text_rect);
		}
		LLColor4 bg_color = mReadOnly 
							? mReadOnlyBgColor.get()
							: hasFocus() 
								? mFocusBgColor.get() 
								: mWriteableBgColor.get();
		gl_rect_2d(text_rect, bg_color % alpha, true);
	}

	// Draw highlighted if needed
	if( ll::ui::SearchableControl::getHighlighted() )
	{
		LLColor4 bg_color = ll::ui::SearchableControl::getHighlightColor();
		LLRect bg_rect = mVisibleTextRect;
		if( mScroller )
			bg_rect.intersectWith( text_rect );

		gl_rect_2d( text_rect, bg_color, true );
	}
	
	bool should_clip = mClip || mScroller != NULL;
	{ LLLocalClipRect clip(text_rect, should_clip);
 
		// draw document view
		if (mScroller)
		{
			drawChild(mScroller);
		}
		else
		{
			drawChild(mDocumentView);
		}
 
		drawSelectionBackground();
		drawText();
		drawCursor();
	}
 
	mDocumentView->setVisibleDirect(false);
	LLUICtrl::draw();
	mDocumentView->setVisibleDirect(true);
}
=======
                S32 squiggle_bottom = text_rect.mBottom + (S32)cur_segment->getStyle()->getFont()->getDescenderHeight();
>>>>>>> e1623bb2

                gGL.color4ub(255, 0, 0, 200);
                while (squiggle_start + 1 < squiggle_end)
                {
                    gl_line_2d(squiggle_start, squiggle_bottom, squiggle_start + 2, squiggle_bottom - 2);
                    if (squiggle_start + 3 < squiggle_end)
                    {
                        gl_line_2d(squiggle_start + 2, squiggle_bottom - 3, squiggle_start + 4, squiggle_bottom - 1);
                    }
                    squiggle_start += 4;
                }

                if (misspell_it->second > seg_end)
                {
                    break;
                }
                ++misspell_it;
            }

            text_rect.mLeft = cur_segment->draw(seg_start - cur_segment->getStart(), clipped_end, selection_left, selection_right, text_rect);

<<<<<<< HEAD
//virtual
void LLTextBase::onVisibilityChange( bool new_visibility )
{
	LLContextMenu* menu = static_cast<LLContextMenu*>(mPopupMenuHandle.get());
	if(!new_visibility && menu)
	{
		menu->hide();
	}
	LLUICtrl::onVisibilityChange(new_visibility);
=======
            seg_start = clipped_end + cur_segment->getStart();
        }

        line_start = next_start;
    }
>>>>>>> e1623bb2
}

///////////////////////////////////////////////////////////////////
// Returns change in number of characters in mWText

S32 LLTextBase::insertStringNoUndo(S32 pos, const LLWString &wstr, LLTextBase::segment_vec_t* segments )
{
    beforeValueChange();

<<<<<<< HEAD
//virtual
bool LLTextBase::canDeselect() const 
{ 
	return hasSelection(); 
}
=======
    S32 old_len = getLength();      // length() returns character length
    S32 insert_len = wstr.length();
>>>>>>> e1623bb2

    pos = getEditableIndex(pos, true);

<<<<<<< HEAD
//virtual
void LLTextBase::deselect()
{
	mSelectionStart = 0;
	mSelectionEnd = 0;
	mIsSelecting = false;
}
=======
    segment_set_t::iterator seg_iter = getEditableSegIterContaining(pos);
>>>>>>> e1623bb2

    LLTextSegmentPtr default_segment;

    LLTextSegmentPtr segmentp;
    if (seg_iter != mSegments.end())
    {
        segmentp = *seg_iter;
    }
    else
    {
        //segmentp = mSegments.back();
        return pos;
    }

    if (segmentp->canEdit())
    {
        segmentp->setEnd(segmentp->getEnd() + insert_len);
        if (seg_iter != mSegments.end())
        {
            ++seg_iter;
        }
    }
    else
    {
        // create default editable segment to hold new text
        LLStyleConstSP sp(new LLStyle(getStyleParams()));
        default_segment = new LLNormalTextSegment( sp, pos, pos + insert_len, *this);
    }

    // shift remaining segments to right
    for(;seg_iter != mSegments.end(); ++seg_iter)
    {
        LLTextSegmentPtr segmentp = *seg_iter;
        segmentp->setStart(segmentp->getStart() + insert_len);
        segmentp->setEnd(segmentp->getEnd() + insert_len);
    }

    // insert new segments
    if (segments)
    {
        if (default_segment.notNull())
        {
            // potentially overwritten by segments passed in
            insertSegment(default_segment);
        }
        for (segment_vec_t::iterator seg_iter = segments->begin();
            seg_iter != segments->end();
            ++seg_iter)
        {
            LLTextSegment* segmentp = *seg_iter;
            insertSegment(segmentp);
        }
    }

    // Insert special segments where necessary (insertSegment takes care of splitting normal text segments around them for us)
    if (mUseEmoji)
    {
        LLStyleSP emoji_style;
        LLEmojiDictionary* ed = LLEmojiDictionary::instanceExists() ? LLEmojiDictionary::getInstance() : NULL;
        for (S32 text_kitty = 0, text_len = wstr.size(); text_kitty < text_len; text_kitty++)
        {
            llwchar code = wstr[text_kitty];
            bool isEmoji = ed ? ed->isEmoji(code) : LLStringOps::isEmoji(code);
            if (isEmoji)
            {
                if (!emoji_style)
                {
                    emoji_style = new LLStyle(getStyleParams());
                    emoji_style->setFont(LLFontGL::getFontEmojiLarge());
                }

                S32 new_seg_start = pos + text_kitty;
                insertSegment(new LLEmojiTextSegment(emoji_style, new_seg_start, new_seg_start + 1, *this));
            }
        }
    }

    getViewModel()->getEditableDisplay().insert(pos, wstr);

    if ( truncate() )
    {
        insert_len = getLength() - old_len;
    }

    onValueChange(pos, pos + insert_len);
    needsReflow(pos);

    return insert_len;
}

S32 LLTextBase::removeStringNoUndo(S32 pos, S32 length)
{

    beforeValueChange();
    segment_set_t::iterator seg_iter = getSegIterContaining(pos);
    while(seg_iter != mSegments.end())
    {
        LLTextSegmentPtr segmentp = *seg_iter;
        S32 end = pos + length;
        if (segmentp->getStart() < pos)
        {
            // deleting from middle of segment
            if (segmentp->getEnd() > end)
            {
                segmentp->setEnd(segmentp->getEnd() - length);
            }
            // truncating segment
            else
            {
                segmentp->setEnd(pos);
            }
        }
        else if (segmentp->getStart() < end)
        {
            // deleting entire segment
            if (segmentp->getEnd() <= end)
            {
                // remove segment
                segmentp->unlinkFromDocument(this);
                segment_set_t::iterator seg_to_erase(seg_iter++);
                mSegments.erase(seg_to_erase);
                continue;
            }
            // deleting head of segment
            else
            {
                segmentp->setStart(pos);
                segmentp->setEnd(segmentp->getEnd() - length);
            }
        }
        else
        {
            // shifting segments backward to fill deleted portion
            segmentp->setStart(segmentp->getStart() - length);
            segmentp->setEnd(segmentp->getEnd() - length);
        }
        ++seg_iter;
    }

    getViewModel()->getEditableDisplay().erase(pos, length);

    // recreate default segment in case we erased everything
    createDefaultSegment();

    onValueChange(pos, pos);
    needsReflow(pos);

    return -length; // This will be wrong if someone calls removeStringNoUndo with an excessive length
}

S32 LLTextBase::overwriteCharNoUndo(S32 pos, llwchar wc)
{
    beforeValueChange();

    if (pos > (S32)getLength())
    {
        return 0;
    }
    getViewModel()->getEditableDisplay()[pos] = wc;

    onValueChange(pos, pos + 1);
    needsReflow(pos);

    return 1;
}


void LLTextBase::createDefaultSegment()
{
    // ensures that there is always at least one segment
    if (mSegments.empty())
    {
        LLStyleConstSP sp(new LLStyle(getStyleParams()));
        LLTextSegmentPtr default_segment = new LLNormalTextSegment( sp, 0, getLength() + 1, *this);
        mSegments.insert(default_segment);
        default_segment->linkToDocument(this);
    }
}

void LLTextBase::insertSegment(LLTextSegmentPtr segment_to_insert)
{
    if (segment_to_insert.isNull())
    {
        return;
    }

    segment_set_t::iterator cur_seg_iter = getSegIterContaining(segment_to_insert->getStart());
    S32 reflow_start_index = 0;

    if (cur_seg_iter == mSegments.end())
    {
        mSegments.insert(segment_to_insert);
        segment_to_insert->linkToDocument(this);
        reflow_start_index = segment_to_insert->getStart();
    }
    else
    {
        LLTextSegmentPtr cur_segmentp = *cur_seg_iter;
        reflow_start_index = cur_segmentp->getStart();
        if (cur_segmentp->getStart() < segment_to_insert->getStart())
        {
            S32 old_segment_end = cur_segmentp->getEnd();
            // split old at start point for new segment
            cur_segmentp->setEnd(segment_to_insert->getStart());
            // advance to next segment
            // insert remainder of old segment
            LLStyleConstSP sp = cur_segmentp->getStyle();
            LLTextSegmentPtr remainder_segment = new LLNormalTextSegment( sp, segment_to_insert->getStart(), old_segment_end, *this);
            mSegments.insert(cur_seg_iter, remainder_segment);
            remainder_segment->linkToDocument(this);
            // insert new segment before remainder of old segment
            mSegments.insert(cur_seg_iter, segment_to_insert);

            segment_to_insert->linkToDocument(this);
            // at this point, there will be two overlapping segments owning the text
            // associated with the incoming segment
        }
        else
        {
            mSegments.insert(cur_seg_iter, segment_to_insert);
            segment_to_insert->linkToDocument(this);
        }

        // now delete/truncate remaining segments as necessary
        // cur_seg_iter points to segment before incoming segment
        while(cur_seg_iter != mSegments.end())
        {
            cur_segmentp = *cur_seg_iter;
            if (cur_segmentp == segment_to_insert)
            {
                ++cur_seg_iter;
                continue;
            }

            if (cur_segmentp->getStart() >= segment_to_insert->getStart())
            {
                if(cur_segmentp->getEnd() <= segment_to_insert->getEnd())
                {
                    cur_segmentp->unlinkFromDocument(this);
                    // grab copy of iterator to erase, and bump it
                    segment_set_t::iterator seg_to_erase(cur_seg_iter++);
                    mSegments.erase(seg_to_erase);
                    continue;
                }
                else
                {
                    // last overlapping segment, clip to end of incoming segment
                    // and stop traversal
                    cur_segmentp->setStart(segment_to_insert->getEnd());
                    break;
                }
            }
            ++cur_seg_iter;
        }
    }

    // layout potentially changed
    needsReflow(reflow_start_index);
}

//virtual
BOOL LLTextBase::handleMouseDown(S32 x, S32 y, MASK mask)
{
    // handle triple click
    if (!mTripleClickTimer.hasExpired())
    {
        if (mSkipTripleClick)
        {
            return TRUE;
        }

        S32 real_line = getLineNumFromDocIndex(mCursorPos, false);
        S32 line_start = -1;
        S32 line_end = -1;
        for (line_list_t::const_iterator it = mLineInfoList.begin(), end_it = mLineInfoList.end();
                it != end_it;
                ++it)
        {
            if (it->mLineNum < real_line)
            {
                continue;
            }
            if (it->mLineNum > real_line)
            {
                break;
            }
            if (line_start == -1)
            {
                line_start = it->mDocIndexStart;
            }
            line_end = it->mDocIndexEnd;
            line_end = llclamp(line_end, 0, getLength());
        }

        if (line_start == -1)
        {
            return TRUE;
        }

        mSelectionEnd = line_start;
        mSelectionStart = line_end;
        setCursorPos(line_start);

        return TRUE;
    }

    LLTextSegmentPtr cur_segment = getSegmentAtLocalPos(x, y);
    if (cur_segment && cur_segment->handleMouseDown(x, y, mask))
    {
        return TRUE;
    }

    return LLUICtrl::handleMouseDown(x, y, mask);
}

//virtual
BOOL LLTextBase::handleMouseUp(S32 x, S32 y, MASK mask)
{
    LLTextSegmentPtr cur_segment = getSegmentAtLocalPos(x, y);
    if (hasMouseCapture() && cur_segment && cur_segment->handleMouseUp(x, y, mask))
    {
        // Did we just click on a link?
        if (mURLClickSignal
            && cur_segment->getStyle()
            && cur_segment->getStyle()->isLink())
        {
            // *TODO: send URL here?
            (*mURLClickSignal)(this, LLSD() );
        }
        return TRUE;
    }

    return LLUICtrl::handleMouseUp(x, y, mask);
}

//virtual
BOOL LLTextBase::handleMiddleMouseDown(S32 x, S32 y, MASK mask)
{
    LLTextSegmentPtr cur_segment = getSegmentAtLocalPos(x, y);
    if (cur_segment && cur_segment->handleMiddleMouseDown(x, y, mask))
    {
        return TRUE;
    }

    return LLUICtrl::handleMiddleMouseDown(x, y, mask);
}

//virtual
BOOL LLTextBase::handleMiddleMouseUp(S32 x, S32 y, MASK mask)
{
    LLTextSegmentPtr cur_segment = getSegmentAtLocalPos(x, y);
    if (cur_segment && cur_segment->handleMiddleMouseUp(x, y, mask))
    {
        return TRUE;
    }

    return LLUICtrl::handleMiddleMouseUp(x, y, mask);
}

//virtual
BOOL LLTextBase::handleRightMouseDown(S32 x, S32 y, MASK mask)
{
    LLTextSegmentPtr cur_segment = getSegmentAtLocalPos(x, y);
    if (cur_segment && cur_segment->handleRightMouseDown(x, y, mask))
    {
        return TRUE;
    }

    return LLUICtrl::handleRightMouseDown(x, y, mask);
}

//virtual
BOOL LLTextBase::handleRightMouseUp(S32 x, S32 y, MASK mask)
{
    LLTextSegmentPtr cur_segment = getSegmentAtLocalPos(x, y);
    if (cur_segment && cur_segment->handleRightMouseUp(x, y, mask))
    {
        return TRUE;
    }

    return LLUICtrl::handleRightMouseUp(x, y, mask);
}

//virtual
BOOL LLTextBase::handleDoubleClick(S32 x, S32 y, MASK mask)
{
    //Don't start triple click timer if user have clicked on scrollbar
    mVisibleTextRect = mScroller ? mScroller->getContentWindowRect() : getLocalRect();
    if (x >= mVisibleTextRect.mLeft && x <= mVisibleTextRect.mRight
        && y >= mVisibleTextRect.mBottom && y <= mVisibleTextRect.mTop)
    {
        mTripleClickTimer.setTimerExpirySec(TRIPLE_CLICK_INTERVAL);
    }

    LLTextSegmentPtr cur_segment = getSegmentAtLocalPos(x, y);
    if (cur_segment && cur_segment->handleDoubleClick(x, y, mask))
    {
        return TRUE;
    }

    return LLUICtrl::handleDoubleClick(x, y, mask);
}

//virtual
BOOL LLTextBase::handleHover(S32 x, S32 y, MASK mask)
{
    LLTextSegmentPtr cur_segment = getSegmentAtLocalPos(x, y);
    if (cur_segment && cur_segment->handleHover(x, y, mask))
    {
        return TRUE;
    }

    return LLUICtrl::handleHover(x, y, mask);
}

//virtual
BOOL LLTextBase::handleScrollWheel(S32 x, S32 y, S32 clicks)
{
    LLTextSegmentPtr cur_segment = getSegmentAtLocalPos(x, y);
    if (cur_segment && cur_segment->handleScrollWheel(x, y, clicks))
    {
        return TRUE;
    }

    return LLUICtrl::handleScrollWheel(x, y, clicks);
}

//virtual
BOOL LLTextBase::handleToolTip(S32 x, S32 y, MASK mask)
{
    LLTextSegmentPtr cur_segment = getSegmentAtLocalPos(x, y);
    if (cur_segment && cur_segment->handleToolTip(x, y, mask))
    {
        return TRUE;
    }

    return LLUICtrl::handleToolTip(x, y, mask);
}

//virtual
void LLTextBase::reshape(S32 width, S32 height, BOOL called_from_parent)
{
    if (width != getRect().getWidth() || height != getRect().getHeight() || LLView::sForceReshape)
    {
        bool scrolled_to_bottom = mScroller ? mScroller->isAtBottom() : false;

        LLUICtrl::reshape( width, height, called_from_parent );

        if (mScroller && scrolled_to_bottom && mTrackEnd)
        {
            // keep bottom of text buffer visible
            // do this here as well as in reflow to handle case
            // where shrinking from top, which causes buffer to temporarily
            // not be scrolled to the bottom, since the scroll index
            // specified the _top_ of the visible document region
            mScroller->goToBottom();
        }

        // do this first after reshape, because other things depend on
        // up-to-date mVisibleTextRect
        updateRects();

        needsReflow();
    }
}

//virtual
void LLTextBase::draw()
{
    // reflow if needed, on demand
    reflow();

    // then update scroll position, as cursor may have moved
    if (!mReadOnly)
    {
        updateScrollFromCursor();
    }

    LLRect text_rect;
    if (mScroller)
    {
        mScroller->localRectToOtherView(mScroller->getContentWindowRect(), &text_rect, this);
    }
    else
    {
        LLRect visible_lines_rect;
        std::pair<S32, S32> line_range = getVisibleLines(mClipPartial);
        for (S32 i = line_range.first; i < line_range.second; i++)
        {
            if (visible_lines_rect.isEmpty())
            {
                visible_lines_rect = mLineInfoList[i].mRect;
            }
            else
            {
                visible_lines_rect.unionWith(mLineInfoList[i].mRect);
            }
        }
        text_rect = visible_lines_rect;
        text_rect.translate(mDocumentView->getRect().mLeft, mDocumentView->getRect().mBottom);
    }

    if (mBGVisible)
    {
        F32 alpha = getCurrentTransparency();
        // clip background rect against extents, if we support scrolling
        LLRect bg_rect = mVisibleTextRect;
        if (mScroller)
        {
            bg_rect.intersectWith(text_rect);
        }
        LLColor4 bg_color = mReadOnly
                            ? mReadOnlyBgColor.get()
                            : hasFocus()
                                ? mFocusBgColor.get()
                                : mWriteableBgColor.get();
        gl_rect_2d(text_rect, bg_color % alpha, TRUE);
    }

    // Draw highlighted if needed
    if( ll::ui::SearchableControl::getHighlighted() )
    {
        LLColor4 bg_color = ll::ui::SearchableControl::getHighlightColor();
        LLRect bg_rect = mVisibleTextRect;
        if( mScroller )
            bg_rect.intersectWith( text_rect );

        gl_rect_2d( text_rect, bg_color, TRUE );
    }

    bool should_clip = mClip || mScroller != NULL;
    { LLLocalClipRect clip(text_rect, should_clip);

        // draw document view
        if (mScroller)
        {
            drawChild(mScroller);
        }
        else
        {
            drawChild(mDocumentView);
        }

        drawSelectionBackground();
        drawText();
        drawCursor();
    }

    mDocumentView->setVisibleDirect(FALSE);
    LLUICtrl::draw();
    mDocumentView->setVisibleDirect(TRUE);
}


//virtual
void LLTextBase::setColor( const LLColor4& c )
{
    mFgColor = c;
    mStyleDirty = true;
}

//virtual
void LLTextBase::setReadOnlyColor(const LLColor4 &c)
{
    mReadOnlyFgColor = c;
    mStyleDirty = true;
}

//virtual
void LLTextBase::onVisibilityChange( BOOL new_visibility )
{
    LLContextMenu* menu = static_cast<LLContextMenu*>(mPopupMenuHandle.get());
    if(!new_visibility && menu)
    {
        menu->hide();
    }
    LLUICtrl::onVisibilityChange(new_visibility);
}

//virtual
void LLTextBase::setValue(const LLSD& value )
{
    setText(value.asString());
}

//virtual
BOOL LLTextBase::canDeselect() const
{
    return hasSelection();
}


//virtual
void LLTextBase::deselect()
{
    mSelectionStart = 0;
    mSelectionEnd = 0;
    mIsSelecting = FALSE;
}

bool LLTextBase::getSpellCheck() const
{
    return (LLSpellChecker::getUseSpellCheck()) && (!mReadOnly) && (mSpellCheck);
}

const std::string& LLTextBase::getSuggestion(U32 index) const
{
    return (index < mSuggestionList.size()) ? mSuggestionList[index] : LLStringUtil::null;
}

U32 LLTextBase::getSuggestionCount() const
{
    return mSuggestionList.size();
}

void LLTextBase::replaceWithSuggestion(U32 index)
{
    for (std::list<std::pair<U32, U32> >::const_iterator it = mMisspellRanges.begin(); it != mMisspellRanges.end(); ++it)
    {
        if ( (it->first <= (U32)mCursorPos) && (it->second >= (U32)mCursorPos) )
        {
            deselect();
            // Insert the suggestion in its place
            LLWString suggestion = utf8str_to_wstring(mSuggestionList[index]);
            insertStringNoUndo(it->first, utf8str_to_wstring(mSuggestionList[index]));

            // Delete the misspelled word
            removeStringNoUndo(it->first + (S32)suggestion.length(), it->second - it->first);


            setCursorPos(it->first + (S32)suggestion.length());
            onSpellCheckPerformed();

            break;
        }
    }
    mSpellCheckStart = mSpellCheckEnd = -1;
}

void LLTextBase::addToDictionary()
{
    if (canAddToDictionary())
    {
        LLSpellChecker::instance().addToCustomDictionary(getMisspelledWord(mCursorPos));
    }
}

bool LLTextBase::canAddToDictionary() const
{
    return (getSpellCheck()) && (isMisspelledWord(mCursorPos));
}

void LLTextBase::addToIgnore()
{
    if (canAddToIgnore())
    {
        LLSpellChecker::instance().addToIgnoreList(getMisspelledWord(mCursorPos));
    }
}

bool LLTextBase::canAddToIgnore() const
{
    return (getSpellCheck()) && (isMisspelledWord(mCursorPos));
}

std::string LLTextBase::getMisspelledWord(U32 pos) const
{
    for (std::list<std::pair<U32, U32> >::const_iterator it = mMisspellRanges.begin(); it != mMisspellRanges.end(); ++it)
    {
        if ( (it->first <= pos) && (it->second >= pos) )
        {
            return wstring_to_utf8str(getWText().substr(it->first, it->second - it->first));
        }
    }
    return LLStringUtil::null;
}

bool LLTextBase::isMisspelledWord(U32 pos) const
{
    for (std::list<std::pair<U32, U32> >::const_iterator it = mMisspellRanges.begin(); it != mMisspellRanges.end(); ++it)
    {
        if ( (it->first <= pos) && (it->second >= pos) )
        {
            return true;
        }
    }
    return false;
}

void LLTextBase::onSpellCheckSettingsChange()
{
    // Recheck the spelling on every change
    mMisspellRanges.clear();
    mSpellCheckStart = mSpellCheckEnd = -1;
}

void LLTextBase::onFocusReceived()
{
    LLUICtrl::onFocusReceived();
    if (!getLength() && !mLabel.empty())
    {
        // delete label which is LLLabelTextSegment
        clearSegments();
    }
}

void LLTextBase::onFocusLost()
{
    LLUICtrl::onFocusLost();
    if (!getLength() && !mLabel.empty())
    {
        resetLabel();
    }
}

// Sets the scrollbar from the cursor position
void LLTextBase::updateScrollFromCursor()
{
    // Update scroll position even in read-only mode (when there's no cursor displayed)
    // because startOfDoc()/endOfDoc() modify cursor position. See EXT-736.

    if (!mScrollNeeded || !mScroller)
    {
        return;
    }
    mScrollNeeded = FALSE;

    // scroll so that the cursor is at the top of the page
    LLRect scroller_doc_window = getVisibleDocumentRect();
    LLRect cursor_rect_doc = getDocRectFromDocIndex(mCursorPos);
    mScroller->scrollToShowRect(cursor_rect_doc, LLRect(0, scroller_doc_window.getHeight() - 5, scroller_doc_window.getWidth(), 5));
}

S32 LLTextBase::getLeftOffset(S32 width)
{
    switch (mHAlign)
    {
    case LLFontGL::LEFT:
        return mHPad;
    case LLFontGL::HCENTER:
        return mHPad + llmax(0, (mVisibleTextRect.getWidth() - width - mHPad) / 2);
    case LLFontGL::RIGHT:
        {
            // Font's rendering rounds string size, if value gets rounded
            // down last symbol might not have enough space to render,
            // compensate by adding an extra pixel as padding
            const S32 right_padding = 1;
            return llmax(mHPad, mVisibleTextRect.getWidth() - width - right_padding);
        }
    default:
        return mHPad;
    }
}

void LLTextBase::reflow()
{
    LL_PROFILE_ZONE_SCOPED_CATEGORY_UI;

    updateSegments();

    if (mReflowIndex == S32_MAX)
    {
        return;
    }

    bool scrolled_to_bottom = mScroller ? mScroller->isAtBottom() : false;

    LLRect cursor_rect = getLocalRectFromDocIndex(mCursorPos);
    bool follow_selection = getLocalRect().overlaps(cursor_rect); // cursor is (potentially) visible

    // store in top-left relative coordinates to avoid issues with horizontal scrollbar appearing and disappearing
    cursor_rect.mTop = mVisibleTextRect.mTop - cursor_rect.mTop;
    cursor_rect.mBottom = mVisibleTextRect.mTop - cursor_rect.mBottom;

    S32 first_line = getFirstVisibleLine();

    // if scroll anchor not on first line, update it to first character of first line
    if ((first_line < mLineInfoList.size())
        &&  (mScrollIndex <  mLineInfoList[first_line].mDocIndexStart
            ||  mScrollIndex >= mLineInfoList[first_line].mDocIndexEnd))
    {
        mScrollIndex = mLineInfoList[first_line].mDocIndexStart;
    }
    LLRect first_char_rect = getLocalRectFromDocIndex(mScrollIndex);
    // store in top-left relative coordinates to avoid issues with horizontal scrollbar appearing and disappearing
    first_char_rect.mTop = mVisibleTextRect.mTop - first_char_rect.mTop;
    first_char_rect.mBottom = mVisibleTextRect.mTop - first_char_rect.mBottom;

<<<<<<< HEAD
	if (!mScrollNeeded || !mScroller)
	{
		return;
	}
	mScrollNeeded = false; 
=======
    S32 reflow_count = 0;
    while(mReflowIndex < S32_MAX)
    {
        // we can get into an infinite loop if the document height does not monotonically increase
        // with decreasing width (embedded ui elements with alternate layouts).  In that case,
        // we want to stop reflowing after 2 iterations.  We use 2, since we need to handle the case
        // of introducing a vertical scrollbar causing a reflow with less width.  We should also always
        // use an even number of iterations to avoid user visible oscillation of the layout
        if(++reflow_count > 2)
        {
            LL_DEBUGS() << "Breaking out of reflow due to possible infinite loop in " << getName() << LL_ENDL;
            break;
        }
>>>>>>> e1623bb2

        S32 start_index = mReflowIndex;
        mReflowIndex = S32_MAX;

        // shrink document to minimum size (visible portion of text widget)
        // to force inlined widgets with follows set to shrink
        if (mWordWrap)
        {
            mDocumentView->reshape(mVisibleTextRect.getWidth(), mDocumentView->getRect().getHeight());
        }

        S32 cur_top = 0;

        segment_set_t::iterator seg_iter = mSegments.begin();
        S32 seg_offset = 0;
        S32 line_start_index = 0;
        const F32 text_available_width = mVisibleTextRect.getWidth() - mHPad;  // reserve room for margin
        F32 remaining_pixels = text_available_width;
        S32 line_count = 0;

        // find and erase line info structs starting at start_index and going to end of document
        if (!mLineInfoList.empty())
        {
            // find first element whose end comes after start_index
            line_list_t::iterator iter = std::upper_bound(mLineInfoList.begin(), mLineInfoList.end(), start_index, line_end_compare());
            if (iter != mLineInfoList.end())
            {
                line_start_index = iter->mDocIndexStart;
                line_count = iter->mLineNum;
                cur_top = iter->mRect.mTop;
                getSegmentAndOffset(iter->mDocIndexStart, &seg_iter, &seg_offset);
                mLineInfoList.erase(iter, mLineInfoList.end());
            }
        }

        S32 line_height = 0;
        S32 seg_line_offset = line_count + 1;

        while(seg_iter != mSegments.end())
        {
            LLTextSegmentPtr segment = *seg_iter;

            // track maximum height of any segment on this line
            S32 cur_index = segment->getStart() + seg_offset;

            // ask segment how many character fit in remaining space
            S32 character_count = segment->getNumChars(getWordWrap() ? llmax(0, ll_round(remaining_pixels)) : S32_MAX,
                                                        seg_offset,
                                                        cur_index - line_start_index,
                                                        S32_MAX,
                                                        line_count - seg_line_offset);

            F32 segment_width;
            S32 segment_height;
            bool force_newline = segment->getDimensionsF32(seg_offset, character_count, segment_width, segment_height);
            // grow line height as necessary based on reported height of this segment
            line_height = llmax(line_height, segment_height);
            remaining_pixels -= segment_width;

            seg_offset += character_count;

            S32 last_segment_char_on_line = segment->getStart() + seg_offset;

            // Note: make sure text will fit in width - use ceil, but also make sure
            // ceil is used only once per line
            S32 text_actual_width = llceil(text_available_width - remaining_pixels);
            S32 text_left = getLeftOffset(text_actual_width);
            LLRect line_rect(text_left,
                            cur_top,
                            text_left + text_actual_width,
                            cur_top - line_height);

            // if we didn't finish the current segment...
            if (last_segment_char_on_line < segment->getEnd())
            {
                // add line info and keep going
                mLineInfoList.push_back(line_info(
                                            line_start_index,
                                            last_segment_char_on_line,
                                            line_rect,
                                            line_count));

                line_start_index = segment->getStart() + seg_offset;
                cur_top -= ll_round((F32)line_height * mLineSpacingMult) + mLineSpacingPixels;
                remaining_pixels = text_available_width;
                line_height = 0;
            }
            // ...just consumed last segment..
            else if (++segment_set_t::iterator(seg_iter) == mSegments.end())
            {
                mLineInfoList.push_back(line_info(
                                            line_start_index,
                                            last_segment_char_on_line,
                                            line_rect,
                                            line_count));
                cur_top -= ll_round((F32)line_height * mLineSpacingMult) + mLineSpacingPixels;
                break;
            }
            // ...or finished a segment and there are segments remaining on this line
            else
            {
                // subtract pixels used and increment segment
                if (force_newline)
                {
                    mLineInfoList.push_back(line_info(
                                                line_start_index,
                                                last_segment_char_on_line,
                                                line_rect,
                                                line_count));
                    line_start_index = segment->getStart() + seg_offset;
                    cur_top -= ll_round((F32)line_height * mLineSpacingMult) + mLineSpacingPixels;
                    line_height = 0;
                    remaining_pixels = text_available_width;
                }
                ++seg_iter;
                seg_offset = 0;
                seg_line_offset = force_newline ? line_count + 1 : line_count;
            }
            if (force_newline)
            {
                line_count++;
            }
        }

        // calculate visible region for diplaying text
        updateRects();

        for (segment_set_t::iterator segment_it = mSegments.begin();
            segment_it != mSegments.end();
            ++segment_it)
        {
            LLTextSegmentPtr segmentp = *segment_it;
            segmentp->updateLayout(*this);

        }
    }

    // apply scroll constraints after reflowing text
    if (!hasMouseCapture() && mScroller)
    {
        if (scrolled_to_bottom && mTrackEnd)
        {
            // keep bottom of text buffer visible
            endOfDoc();
        }
        else if (hasSelection() && follow_selection)
        {
            // keep cursor in same vertical position on screen when selecting text
            LLRect new_cursor_rect_doc = getDocRectFromDocIndex(mCursorPos);
            LLRect old_cursor_rect = cursor_rect;
            old_cursor_rect.mTop = mVisibleTextRect.mTop - cursor_rect.mTop;
            old_cursor_rect.mBottom = mVisibleTextRect.mTop - cursor_rect.mBottom;

            mScroller->scrollToShowRect(new_cursor_rect_doc, old_cursor_rect);
        }
        else
        {
            // keep first line of text visible
            LLRect new_first_char_rect = getDocRectFromDocIndex(mScrollIndex);

            // pass in desired rect in the coordinate frame of the document viewport
            LLRect old_first_char_rect = first_char_rect;
            old_first_char_rect.mTop = mVisibleTextRect.mTop - first_char_rect.mTop;
            old_first_char_rect.mBottom = mVisibleTextRect.mTop - first_char_rect.mBottom;

            mScroller->scrollToShowRect(new_first_char_rect, old_first_char_rect);
        }
    }

    // reset desired x cursor position
    updateCursorXPos();
}

LLRect LLTextBase::getTextBoundingRect()
{
    reflow();
    return mTextBoundingRect;
}


void LLTextBase::clearSegments()
{
    mSegments.clear();
    createDefaultSegment();
}

S32 LLTextBase::getLineStart( S32 line ) const
{
    S32 num_lines = getLineCount();
    if (num_lines == 0)
    {
        return 0;
    }

    line = llclamp(line, 0, num_lines-1);
    return mLineInfoList[line].mDocIndexStart;
}

S32 LLTextBase::getLineEnd( S32 line ) const
{
    S32 num_lines = getLineCount();
    if (num_lines == 0)
    {
        return 0;
    }

    line = llclamp(line, 0, num_lines-1);
    return mLineInfoList[line].mDocIndexEnd;
}



S32 LLTextBase::getLineNumFromDocIndex( S32 doc_index, bool include_wordwrap) const
{
    if (mLineInfoList.empty())
    {
        return 0;
    }
    else
    {
        line_list_t::const_iterator iter = std::upper_bound(mLineInfoList.begin(), mLineInfoList.end(), doc_index, line_end_compare());
        if (include_wordwrap)
        {
            return iter - mLineInfoList.begin();
        }
        else
        {
            if (iter == mLineInfoList.end())
            {
                return mLineInfoList.back().mLineNum;
            }
            else
            {
                return iter->mLineNum;
            }
        }
    }
}

// Given an offset into text (pos), find the corresponding line (from the start of the doc) and an offset into the line.
S32 LLTextBase::getLineOffsetFromDocIndex( S32 startpos, bool include_wordwrap) const
{
    if (mLineInfoList.empty())
    {
        return startpos;
    }
    else
    {
        line_list_t::const_iterator iter = std::upper_bound(mLineInfoList.begin(), mLineInfoList.end(), startpos, line_end_compare());
        return startpos - iter->mDocIndexStart;
    }
}

S32 LLTextBase::getFirstVisibleLine() const
{
    LLRect visible_region = getVisibleDocumentRect();

    // binary search for line that starts before top of visible buffer
    line_list_t::const_iterator iter = std::lower_bound(mLineInfoList.begin(), mLineInfoList.end(), visible_region.mTop, compare_bottom());

    return iter - mLineInfoList.begin();
}

std::pair<S32, S32> LLTextBase::getVisibleLines(bool require_fully_visible)
{
    LLRect visible_region = getVisibleDocumentRect();
    line_list_t::const_iterator first_iter;
    line_list_t::const_iterator last_iter;

    // make sure we have an up-to-date mLineInfoList
    reflow();

    if (require_fully_visible)
    {
        first_iter = std::lower_bound(mLineInfoList.begin(), mLineInfoList.end(), visible_region.mTop, compare_top());
        last_iter = std::upper_bound(mLineInfoList.begin(), mLineInfoList.end(), visible_region.mBottom, compare_bottom());
    }
    else
    {
        first_iter = std::upper_bound(mLineInfoList.begin(), mLineInfoList.end(), visible_region.mTop, compare_bottom());
        last_iter = std::lower_bound(mLineInfoList.begin(), mLineInfoList.end(), visible_region.mBottom, compare_top());
    }
    return std::pair<S32, S32>(first_iter - mLineInfoList.begin(), last_iter - mLineInfoList.begin());
}



LLTextViewModel* LLTextBase::getViewModel() const
{
    return (LLTextViewModel*)mViewModel.get();
}

void LLTextBase::addDocumentChild(LLView* view)
{
    mDocumentView->addChild(view);
}

void LLTextBase::removeDocumentChild(LLView* view)
{
    mDocumentView->removeChild(view);
}


void LLTextBase::updateSegments()
{
    LL_PROFILE_ZONE_SCOPED_CATEGORY_UI;
    createDefaultSegment();
}

void LLTextBase::getSegmentAndOffset( S32 startpos, segment_set_t::const_iterator* seg_iter, S32* offsetp ) const
{
    *seg_iter = getSegIterContaining(startpos);
    if (*seg_iter == mSegments.end())
    {
        *offsetp = 0;
    }
    else
    {
        *offsetp = startpos - (**seg_iter)->getStart();
    }
}

void LLTextBase::getSegmentAndOffset( S32 startpos, segment_set_t::iterator* seg_iter, S32* offsetp )
{
    *seg_iter = getSegIterContaining(startpos);
    if (*seg_iter == mSegments.end())
    {
        *offsetp = 0;
    }
    else
    {
        *offsetp = startpos - (**seg_iter)->getStart();
    }
}

LLTextBase::segment_set_t::iterator LLTextBase::getEditableSegIterContaining(S32 index)
{
    segment_set_t::iterator it = getSegIterContaining(index);
    segment_set_t::iterator orig_it = it;

    if (it == mSegments.end()) return it;

    if (!(*it)->canEdit()
        && index == (*it)->getStart()
        && it != mSegments.begin())
    {
        it--;
        if ((*it)->canEdit())
        {
            return it;
        }
    }
    return orig_it;
}

LLTextBase::segment_set_t::const_iterator LLTextBase::getEditableSegIterContaining(S32 index) const
{
    segment_set_t::const_iterator it = getSegIterContaining(index);
    segment_set_t::const_iterator orig_it = it;
    if (it == mSegments.end()) return it;

    if (!(*it)->canEdit()
        && index == (*it)->getStart()
        && it != mSegments.begin())
    {
        it--;
        if ((*it)->canEdit())
        {
            return it;
        }
    }
    return orig_it;
}

LLTextBase::segment_set_t::iterator LLTextBase::getSegIterContaining(S32 index)
{
    static LLPointer<LLIndexSegment> index_segment = new LLIndexSegment();

    // when there are no segments, we return the end iterator, which must be checked by caller
    if (mSegments.size() <= 1) { return mSegments.begin(); }

    index_segment->setStart(index);
    index_segment->setEnd(index);
    segment_set_t::iterator it = mSegments.upper_bound(index_segment);
    return it;
}

LLTextBase::segment_set_t::const_iterator LLTextBase::getSegIterContaining(S32 index) const
{
    static LLPointer<LLIndexSegment> index_segment = new LLIndexSegment();

    // when there are no segments, we return the end iterator, which must be checked by caller
    if (mSegments.size() <= 1) { return mSegments.begin(); }

    index_segment->setStart(index);
    index_segment->setEnd(index);
    LLTextBase::segment_set_t::const_iterator it =  mSegments.upper_bound(index_segment);
    return it;
}

// Finds the text segment (if any) at the give local screen position
LLTextSegmentPtr LLTextBase::getSegmentAtLocalPos( S32 x, S32 y, bool hit_past_end_of_line)
{
<<<<<<< HEAD
	// Find the cursor position at the requested local screen position
	S32 offset = getDocIndexFromLocalCoord( x, y, false, hit_past_end_of_line);
	segment_set_t::iterator seg_iter = getSegIterContaining(offset);
	if (seg_iter != mSegments.end())
	{
		return *seg_iter;
	}
	else
	{
		return LLTextSegmentPtr();
	}
=======
    // Find the cursor position at the requested local screen position
    S32 offset = getDocIndexFromLocalCoord( x, y, FALSE, hit_past_end_of_line);
    segment_set_t::iterator seg_iter = getSegIterContaining(offset);
    if (seg_iter != mSegments.end())
    {
        return *seg_iter;
    }
    else
    {
        return LLTextSegmentPtr();
    }
>>>>>>> e1623bb2
}

void LLTextBase::createUrlContextMenu(S32 x, S32 y, const std::string &in_url)
{
    // work out the XUI menu file to use for this url
    LLUrlMatch match;
    std::string url = in_url;
    if (! LLUrlRegistry::instance().findUrl(url, match))
    {
        return;
    }

    std::string xui_file = match.getMenuName();
    if (xui_file.empty())
    {
        return;
    }

    // set up the callbacks for all of the potential menu items, N.B. we
    // don't use const ref strings in callbacks in case url goes out of scope
    LLUICtrl::CommitCallbackRegistry::ScopedRegistrar registrar;
    registrar.add("Url.Open", boost::bind(&LLUrlAction::openURL, url));
    registrar.add("Url.OpenInternal", boost::bind(&LLUrlAction::openURLInternal, url));
    registrar.add("Url.OpenExternal", boost::bind(&LLUrlAction::openURLExternal, url));
    registrar.add("Url.Execute", boost::bind(&LLUrlAction::executeSLURL, url, true));
    registrar.add("Url.Block", boost::bind(&LLUrlAction::blockObject, url));
    registrar.add("Url.Unblock", boost::bind(&LLUrlAction::unblockObject, url));
    registrar.add("Url.Teleport", boost::bind(&LLUrlAction::teleportToLocation, url));
    registrar.add("Url.ShowProfile", boost::bind(&LLUrlAction::showProfile, url));
    registrar.add("Url.AddFriend", boost::bind(&LLUrlAction::addFriend, url));
    registrar.add("Url.RemoveFriend", boost::bind(&LLUrlAction::removeFriend, url));
    registrar.add("Url.ReportAbuse", boost::bind(&LLUrlAction::reportAbuse, url));
    registrar.add("Url.SendIM", boost::bind(&LLUrlAction::sendIM, url));
    registrar.add("Url.ShowOnMap", boost::bind(&LLUrlAction::showLocationOnMap, url));
    registrar.add("Url.CopyLabel", boost::bind(&LLUrlAction::copyLabelToClipboard, url));
    registrar.add("Url.CopyUrl", boost::bind(&LLUrlAction::copyURLToClipboard, url));

    // create and return the context menu from the XUI file

    LLContextMenu* menu = static_cast<LLContextMenu*>(mPopupMenuHandle.get());
    if (menu)
    {
        menu->die();
        mPopupMenuHandle.markDead();
    }
    llassert(LLMenuGL::sMenuContainer != NULL);
    menu = LLUICtrlFactory::getInstance()->createFromFile<LLContextMenu>(xui_file, LLMenuGL::sMenuContainer,
                                                                         LLMenuHolderGL::child_registry_t::instance());
    if (menu)
    {
        mPopupMenuHandle = menu->getHandle();

        if (mIsFriendSignal)
        {
            bool isFriend = *(*mIsFriendSignal)(LLUUID(LLUrlAction::getUserID(url)));
            LLView* addFriendButton = menu->getChild<LLView>("add_friend");
            LLView* removeFriendButton = menu->getChild<LLView>("remove_friend");

            if (addFriendButton && removeFriendButton)
            {
                addFriendButton->setEnabled(!isFriend);
                removeFriendButton->setEnabled(isFriend);
            }
        }

        if (mIsObjectBlockedSignal)
        {
            bool is_blocked = *(*mIsObjectBlockedSignal)(LLUUID(LLUrlAction::getObjectId(url)), LLUrlAction::getObjectName(url));
            LLView* blockButton = menu->getChild<LLView>("block_object");
            LLView* unblockButton = menu->getChild<LLView>("unblock_object");

            if (blockButton && unblockButton)
            {
                blockButton->setVisible(!is_blocked);
                unblockButton->setVisible(is_blocked);
            }
        }
        menu->show(x, y);
        LLMenuGL::showPopup(this, menu, x, y);
    }
}

void LLTextBase::setText(const LLStringExplicit &utf8str, const LLStyle::Params& input_params)
{
    // clear out the existing text and segments
    getViewModel()->setDisplay(LLWStringUtil::null);

    clearSegments();
//  createDefaultSegment();

    deselect();

    // append the new text (supports Url linking)
    std::string text(utf8str);
    LLStringUtil::removeCRLF(text);

    // appendText modifies mCursorPos...
    appendText(text, false, input_params);
    // ...so move cursor to top after appending text
    if (!mTrackEnd)
    {
        startOfDoc();
    }

    onValueChange(0, getLength());
}

// virtual
const std::string& LLTextBase::getText() const
{
    return getViewModel()->getStringValue();
}

// IDEVO - icons can be UI image names or UUID sent from
// server with avatar display name
static LLUIImagePtr image_from_icon_name(const std::string& icon_name)
{
    if (LLUUID::validate(icon_name))
    {
        return LLUI::getUIImageByID( LLUUID(icon_name) );
    }
    else
    {
        return LLUI::getUIImage(icon_name);
    }
}


void LLTextBase::appendTextImpl(const std::string &new_text, const LLStyle::Params& input_params)
{
    LL_PROFILE_ZONE_SCOPED_CATEGORY_UI;
    LLStyle::Params style_params(input_params);
    style_params.fillFrom(getStyleParams());

    S32 part = (S32)LLTextParser::WHOLE;
    if (mParseHTML && !style_params.is_link) // Don't search for URLs inside a link segment (STORM-358).
    {
        S32 start=0,end=0;
        LLUrlMatch match;
        std::string text = new_text;
        while (LLUrlRegistry::instance().findUrl(text, match,
                boost::bind(&LLTextBase::replaceUrl, this, _1, _2, _3), isContentTrusted() || mAlwaysShowIcons))
        {
            start = match.getStart();
            end = match.getEnd()+1;

            LLStyle::Params link_params(style_params);
            link_params.overwriteFrom(match.getStyle());

            // output the text before the Url
            if (start > 0)
            {
                if (part == (S32)LLTextParser::WHOLE ||
                    part == (S32)LLTextParser::START)
                {
                    part = (S32)LLTextParser::START;
                }
                else
                {
                    part = (S32)LLTextParser::MIDDLE;
                }
                std::string subtext=text.substr(0,start);
                appendAndHighlightText(subtext, part, style_params);
            }

            // add icon before url if need
            LLTextUtil::processUrlMatch(&match, this, isContentTrusted() || match.isTrusted() || mAlwaysShowIcons);
            if ((isContentTrusted() || match.isTrusted()) && !match.getIcon().empty() )
            {
                setLastSegmentToolTip(LLTrans::getString("TooltipSLIcon"));
            }

            // output the styled Url
            appendAndHighlightTextImpl(match.getLabel(), part, link_params, match.underlineOnHoverOnly());
            bool tooltip_required =  !match.getTooltip().empty();

            // set the tooltip for the Url label
            if (tooltip_required)
            {
                setLastSegmentToolTip(match.getTooltip());
            }

            // show query part of url with gray color only for LLUrlEntryHTTP url entries
            std::string label = match.getQuery();
            if (label.size())
            {
                link_params.color = LLColor4::grey;
                link_params.readonly_color = LLColor4::grey;
                appendAndHighlightTextImpl(label, part, link_params, match.underlineOnHoverOnly());

                // set the tooltip for the query part of url
                if (tooltip_required)
                {
                    setLastSegmentToolTip(match.getTooltip());
                }
            }

            // move on to the rest of the text after the Url
            if (end < (S32)text.length())
            {
                text = text.substr(end,text.length() - end);
                end=0;
                part=(S32)LLTextParser::END;
            }
            else
            {
                break;
            }
        }
        if (part != (S32)LLTextParser::WHOLE)
            part=(S32)LLTextParser::END;
        if (end < (S32)text.length())
            appendAndHighlightText(text, part, style_params);
    }
    else
    {
        appendAndHighlightText(new_text, part, style_params);
    }
}

void LLTextBase::setLastSegmentToolTip(const std::string &tooltip)
{
    segment_set_t::iterator it = getSegIterContaining(getLength()-1);
    if (it != mSegments.end())
    {
        LLTextSegmentPtr segment = *it;
        segment->setToolTip(tooltip);
    }
}

void LLTextBase::appendText(const std::string &new_text, bool prepend_newline, const LLStyle::Params& input_params)
{
    LL_PROFILE_ZONE_SCOPED_CATEGORY_UI;
    if (new_text.empty())
        return;

    if(prepend_newline)
        appendLineBreakSegment(input_params);
    appendTextImpl(new_text,input_params);
}

void LLTextBase::setLabel(const LLStringExplicit& label)
{
    mLabel = label;
    resetLabel();
}

bool LLTextBase::setLabelArg(const std::string& key, const LLStringExplicit& text )
{
<<<<<<< HEAD
	mLabel.setArg(key, text);
	return true;
=======
    mLabel.setArg(key, text);
    return TRUE;
>>>>>>> e1623bb2
}

void LLTextBase::resetLabel()
{
    if (useLabel())
    {
        clearSegments();

        LLStyle* style = new LLStyle(getStyleParams());
        style->setColor(mTentativeFgColor);
        LLStyleConstSP sp(style);

        LLTextSegmentPtr label = new LLLabelTextSegment(sp, 0, mLabel.getWString().length() + 1, *this);
        insertSegment(label);
    }
}

bool LLTextBase::useLabel() const
{
    return !getLength() && !mLabel.empty() && !hasFocus();
}

void LLTextBase::setFont(const LLFontGL* font)
{
    mFont = font;
    mStyleDirty = true;
}

void LLTextBase::needsReflow(S32 index)
{
    LL_DEBUGS() << "reflow on object " << (void*)this << " index = " << mReflowIndex << ", new index = " << index << LL_ENDL;
    mReflowIndex = llmin(mReflowIndex, index);
}

S32 LLTextBase::removeFirstLine()
{
    if (!mLineInfoList.empty())
    {
        S32 length = getLineEnd(0);
        deselect();
        removeStringNoUndo(0, length);
        return length;
    }
    return 0;
}

void LLTextBase::appendLineBreakSegment(const LLStyle::Params& style_params)
{
    segment_vec_t segments;
    LLStyleConstSP sp(new LLStyle(style_params));
    segments.push_back(new LLLineBreakTextSegment(sp, getLength()));

    insertStringNoUndo(getLength(), utf8str_to_wstring("\n"), &segments);
}

void LLTextBase::appendImageSegment(const LLStyle::Params& style_params)
{
    if(getPlainText())
    {
        return;
    }
    segment_vec_t segments;
    LLStyleConstSP sp(new LLStyle(style_params));
    segments.push_back(new LLImageTextSegment(sp, getLength(),*this));

    insertStringNoUndo(getLength(), utf8str_to_wstring(" "), &segments);
}

void LLTextBase::appendWidget(const LLInlineViewSegment::Params& params, const std::string& text, bool allow_undo)
{
    segment_vec_t segments;
    LLWString widget_wide_text = utf8str_to_wstring(text);
    segments.push_back(new LLInlineViewSegment(params, getLength(), getLength() + widget_wide_text.size()));

    insertStringNoUndo(getLength(), widget_wide_text, &segments);
}

void LLTextBase::appendAndHighlightTextImpl(const std::string &new_text, S32 highlight_part, const LLStyle::Params& style_params, bool underline_on_hover_only)
{
<<<<<<< HEAD
	// Save old state
	S32 selection_start = mSelectionStart;
	S32 selection_end = mSelectionEnd;
	bool was_selecting = mIsSelecting;
	S32 cursor_pos = mCursorPos;
	S32 old_length = getLength();
	bool cursor_was_at_end = (mCursorPos == old_length);

	deselect();

	setCursorPos(old_length);

	if (mParseHighlights)
	{
		LLStyle::Params highlight_params(style_params);

		LLSD pieces = LLTextParser::instance().parsePartialLineHighlights(new_text, highlight_params.color(), (LLTextParser::EHighlightPosition)highlight_part);
		for (S32 i = 0; i < pieces.size(); i++)
		{
			LLSD color_llsd = pieces[i]["color"];
			LLColor4 lcolor;
			lcolor.setValue(color_llsd);
			highlight_params.color = lcolor;

			LLWString wide_text;
			wide_text = utf8str_to_wstring(pieces[i]["text"].asString());

			S32 cur_length = getLength();
			LLStyleConstSP sp(new LLStyle(highlight_params));
			LLTextSegmentPtr segmentp;
			if (underline_on_hover_only || mSkipLinkUnderline)
			{
				highlight_params.font.style("NORMAL");
				LLStyleConstSP normal_sp(new LLStyle(highlight_params));
				segmentp = new LLOnHoverChangeableTextSegment(sp, normal_sp, cur_length, cur_length + wide_text.size(), *this);
			}
			else
			{
				segmentp = new LLNormalTextSegment(sp, cur_length, cur_length + wide_text.size(), *this);
			}
			segment_vec_t segments;
			segments.push_back(segmentp);
			insertStringNoUndo(cur_length, wide_text, &segments);
		}
	}
	else
	{
		LLWString wide_text;
		wide_text = utf8str_to_wstring(new_text);

		segment_vec_t segments;
		S32 segment_start = old_length;
		S32 segment_end = old_length + wide_text.size();
		LLStyleConstSP sp(new LLStyle(style_params));
		if (underline_on_hover_only || mSkipLinkUnderline)
		{
			LLStyle::Params normal_style_params(style_params);
			normal_style_params.font.style("NORMAL");
			LLStyleConstSP normal_sp(new LLStyle(normal_style_params));
			segments.push_back(new LLOnHoverChangeableTextSegment(sp, normal_sp, segment_start, segment_end, *this));
		}
		else
		{
			segments.push_back(new LLNormalTextSegment(sp, segment_start, segment_end, *this));
		}

		insertStringNoUndo(getLength(), wide_text, &segments);
	}

	// Set the cursor and scroll position
	if (selection_start != selection_end)
	{
		mSelectionStart = selection_start;
		mSelectionEnd = selection_end;

		mIsSelecting = was_selecting;
		setCursorPos(cursor_pos);
	}
	else if (cursor_was_at_end)
	{
		setCursorPos(getLength());
	}
	else
	{
		setCursorPos(cursor_pos);
	}
=======
    // Save old state
    S32 selection_start = mSelectionStart;
    S32 selection_end = mSelectionEnd;
    BOOL was_selecting = mIsSelecting;
    S32 cursor_pos = mCursorPos;
    S32 old_length = getLength();
    BOOL cursor_was_at_end = (mCursorPos == old_length);

    deselect();

    setCursorPos(old_length);

    if (mParseHighlights)
    {
        LLStyle::Params highlight_params(style_params);

        LLSD pieces = LLTextParser::instance().parsePartialLineHighlights(new_text, highlight_params.color(), (LLTextParser::EHighlightPosition)highlight_part);
        for (S32 i = 0; i < pieces.size(); i++)
        {
            LLSD color_llsd = pieces[i]["color"];
            LLColor4 lcolor;
            lcolor.setValue(color_llsd);
            highlight_params.color = lcolor;

            LLWString wide_text;
            wide_text = utf8str_to_wstring(pieces[i]["text"].asString());

            S32 cur_length = getLength();
            LLStyleConstSP sp(new LLStyle(highlight_params));
            LLTextSegmentPtr segmentp;
            if (underline_on_hover_only || mSkipLinkUnderline)
            {
                highlight_params.font.style("NORMAL");
                LLStyleConstSP normal_sp(new LLStyle(highlight_params));
                segmentp = new LLOnHoverChangeableTextSegment(sp, normal_sp, cur_length, cur_length + wide_text.size(), *this);
            }
            else
            {
                segmentp = new LLNormalTextSegment(sp, cur_length, cur_length + wide_text.size(), *this);
            }
            segment_vec_t segments;
            segments.push_back(segmentp);
            insertStringNoUndo(cur_length, wide_text, &segments);
        }
    }
    else
    {
        LLWString wide_text;
        wide_text = utf8str_to_wstring(new_text);

        segment_vec_t segments;
        S32 segment_start = old_length;
        S32 segment_end = old_length + wide_text.size();
        LLStyleConstSP sp(new LLStyle(style_params));
        if (underline_on_hover_only || mSkipLinkUnderline)
        {
            LLStyle::Params normal_style_params(style_params);
            normal_style_params.font.style("NORMAL");
            LLStyleConstSP normal_sp(new LLStyle(normal_style_params));
            segments.push_back(new LLOnHoverChangeableTextSegment(sp, normal_sp, segment_start, segment_end, *this));
        }
        else
        {
            segments.push_back(new LLNormalTextSegment(sp, segment_start, segment_end, *this));
        }

        insertStringNoUndo(getLength(), wide_text, &segments);
    }

    // Set the cursor and scroll position
    if (selection_start != selection_end)
    {
        mSelectionStart = selection_start;
        mSelectionEnd = selection_end;

        mIsSelecting = was_selecting;
        setCursorPos(cursor_pos);
    }
    else if (cursor_was_at_end)
    {
        setCursorPos(getLength());
    }
    else
    {
        setCursorPos(cursor_pos);
    }
>>>>>>> e1623bb2
}

void LLTextBase::appendAndHighlightText(const std::string &new_text, S32 highlight_part, const LLStyle::Params& style_params, bool underline_on_hover_only)
{
    if (new_text.empty())
    {
        return;
    }

    std::string::size_type start = 0;
    std::string::size_type pos = new_text.find("\n", start);

    while (pos != std::string::npos)
    {
        if (pos != start)
        {
            std::string str = std::string(new_text,start,pos-start);
            appendAndHighlightTextImpl(str, highlight_part, style_params, underline_on_hover_only);
        }
        appendLineBreakSegment(style_params);
        start = pos+1;
        pos = new_text.find("\n", start);
    }

    std::string str = std::string(new_text, start, new_text.length() - start);
    appendAndHighlightTextImpl(str, highlight_part, style_params, underline_on_hover_only);
}


void LLTextBase::replaceUrl(const std::string &url,
                            const std::string &label,
                            const std::string &icon)
{
    // get the full (wide) text for the editor so we can change it
    LLWString text = getWText();
    LLWString wlabel = utf8str_to_wstring(label);
    bool modified = false;
    S32 seg_start = 0;

    // iterate through each segment looking for ones styled as links
    segment_set_t::iterator it;
    for (it = mSegments.begin(); it != mSegments.end(); ++it)
    {
        LLTextSegment *seg = *it;
        LLStyleConstSP style = seg->getStyle();

        // update segment start/end length in case we replaced text earlier
        S32 seg_length = seg->getEnd() - seg->getStart();
        seg->setStart(seg_start);
        seg->setEnd(seg_start + seg_length);

        // if we find a link with our Url, then replace the label
        if (style->getLinkHREF() == url)
        {
            S32 start = seg->getStart();
            S32 end = seg->getEnd();
            text = text.substr(0, start) + wlabel + text.substr(end, text.size() - end + 1);
            seg->setEnd(start + wlabel.size());
            modified = true;
        }

        // Icon might be updated when more avatar or group info
        // becomes available
        if (style->isImage() && style->getLinkHREF() == url)
        {
            LLUIImagePtr image = image_from_icon_name( icon );
            if (image)
            {
                LLStyle::Params icon_params;
                icon_params.image = image;
                LLStyleConstSP new_style(new LLStyle(icon_params));
                seg->setStyle(new_style);
                modified = true;
            }
        }

        // work out the character offset for the next segment
        seg_start = seg->getEnd();
    }

    // update the editor with the new (wide) text string
    if (modified)
    {
        getViewModel()->setDisplay(text);
        deselect();
        setCursorPos(mCursorPos);
        needsReflow();
    }
}


void LLTextBase::setWText(const LLWString& text)
{
    setText(wstring_to_utf8str(text));
}

const LLWString& LLTextBase::getWText() const
{
    return getViewModel()->getDisplay();
}

// If round is true, if the position is on the right half of a character, the cursor
// will be put to its right.  If round is false, the cursor will always be put to the
// character's left.

S32 LLTextBase::getDocIndexFromLocalCoord( S32 local_x, S32 local_y, BOOL round, bool hit_past_end_of_line) const
{
    // Figure out which line we're nearest to.
    LLRect doc_rect = mDocumentView->getRect();
    S32 doc_y = local_y - doc_rect.mBottom;

    // binary search for line that starts before local_y
    line_list_t::const_iterator line_iter = std::lower_bound(mLineInfoList.begin(), mLineInfoList.end(), doc_y, compare_bottom());

    if (!mLineInfoList.size() || line_iter == mLineInfoList.end())
    {
        return getLength(); // past the end
    }

    S32 pos = getLength();
    F32 start_x = line_iter->mRect.mLeft + doc_rect.mLeft;

    segment_set_t::iterator line_seg_iter;
    S32 line_seg_offset;
    for(getSegmentAndOffset(line_iter->mDocIndexStart, &line_seg_iter, &line_seg_offset);
        line_seg_iter != mSegments.end();
        ++line_seg_iter, line_seg_offset = 0)
    {
        const LLTextSegmentPtr segmentp = *line_seg_iter;

        S32 segment_line_start = segmentp->getStart() + line_seg_offset;
        S32 segment_line_length = llmin(segmentp->getEnd(), line_iter->mDocIndexEnd) - segment_line_start;
        F32 text_width;
        S32 text_height;
        bool newline = segmentp->getDimensionsF32(line_seg_offset, segment_line_length, text_width, text_height);

        if(newline)
        {
            pos = segment_line_start + segmentp->getOffset(local_x - start_x, line_seg_offset, segment_line_length, round);
            break;
        }

        // if we've reached a line of text *below* the mouse cursor, doc index is first character on that line
        if (hit_past_end_of_line && doc_y > line_iter->mRect.mTop)
        {
            pos = segment_line_start;
            break;
        }
        if (local_x < start_x + text_width)         // cursor to left of right edge of text
        {
            // Figure out which character we're nearest to.
            S32 offset;
            if (!segmentp->canEdit())
            {
                F32 segment_width;
                S32 segment_height;
                segmentp->getDimensionsF32(0, segmentp->getEnd() - segmentp->getStart(), segment_width, segment_height);
                if (round && local_x - start_x > segment_width / 2)
                {
                    offset = segment_line_length;
                }
                else
                {
                    offset = 0;
                }
            }
            else
            {
                offset = segmentp->getOffset(local_x - start_x, line_seg_offset, segment_line_length, round);
            }
            pos = segment_line_start + offset;
            break;
        }
        else if (hit_past_end_of_line && segmentp->getEnd() >= line_iter->mDocIndexEnd)
        {
            if (getLineNumFromDocIndex(line_iter->mDocIndexEnd - 1) == line_iter->mLineNum)
            {
                // if segment wraps to the next line we should step one char back
                // to compensate for the space char between words
                // which is removed due to wrapping
                pos = llclamp(line_iter->mDocIndexEnd - 1, 0, getLength());
            }
            else
            {
                pos = llclamp(line_iter->mDocIndexEnd, 0, getLength());
            }
            break;
        }
        start_x += text_width;
    }

    return pos;
}

<<<<<<< HEAD
// If round is true, if the position is on the right half of a character, the cursor
// will be put to its right.  If round is false, the cursor will always be put to the
// character's left.

S32 LLTextBase::getDocIndexFromLocalCoord( S32 local_x, S32 local_y, bool round, bool hit_past_end_of_line) const
{
	// Figure out which line we're nearest to.
	LLRect doc_rect = mDocumentView->getRect();
	S32 doc_y = local_y - doc_rect.mBottom;
	
	// binary search for line that starts before local_y
	line_list_t::const_iterator line_iter = std::lower_bound(mLineInfoList.begin(), mLineInfoList.end(), doc_y, compare_bottom());

	if (!mLineInfoList.size() || line_iter == mLineInfoList.end())
	{
		return getLength(); // past the end
	}
	
	S32 pos = getLength();
	F32 start_x = line_iter->mRect.mLeft + doc_rect.mLeft;

	segment_set_t::iterator line_seg_iter;
	S32 line_seg_offset;
	for(getSegmentAndOffset(line_iter->mDocIndexStart, &line_seg_iter, &line_seg_offset);
		line_seg_iter != mSegments.end(); 
		++line_seg_iter, line_seg_offset = 0)
	{
		const LLTextSegmentPtr segmentp = *line_seg_iter;

		S32 segment_line_start = segmentp->getStart() + line_seg_offset;
		S32 segment_line_length = llmin(segmentp->getEnd(), line_iter->mDocIndexEnd) - segment_line_start;
        F32 text_width;
        S32 text_height;
		bool newline = segmentp->getDimensionsF32(line_seg_offset, segment_line_length, text_width, text_height);

		if(newline)
		{
			pos = segment_line_start + segmentp->getOffset(local_x - start_x, line_seg_offset, segment_line_length, round);
			break;
		}

		// if we've reached a line of text *below* the mouse cursor, doc index is first character on that line
		if (hit_past_end_of_line && doc_y > line_iter->mRect.mTop)
		{
			pos = segment_line_start;
			break;
		}
		if (local_x < start_x + text_width)			// cursor to left of right edge of text
		{
			// Figure out which character we're nearest to.
			S32 offset;
			if (!segmentp->canEdit())
			{
                F32 segment_width;
                S32 segment_height;
				segmentp->getDimensionsF32(0, segmentp->getEnd() - segmentp->getStart(), segment_width, segment_height);
				if (round && local_x - start_x > segment_width / 2)
				{
					offset = segment_line_length;
				}
				else
				{
					offset = 0;
				}
			}
			else
			{
				offset = segmentp->getOffset(local_x - start_x, line_seg_offset, segment_line_length, round);
			}
			pos = segment_line_start + offset;
			break;
		}
		else if (hit_past_end_of_line && segmentp->getEnd() >= line_iter->mDocIndexEnd)
		{
			if (getLineNumFromDocIndex(line_iter->mDocIndexEnd - 1) == line_iter->mLineNum)
			{
				// if segment wraps to the next line we should step one char back
				// to compensate for the space char between words
				// which is removed due to wrapping
				pos = llclamp(line_iter->mDocIndexEnd - 1, 0, getLength());
			}
			else
			{
				pos = llclamp(line_iter->mDocIndexEnd, 0, getLength());
			}
			break;
		}
		start_x += text_width;
	}

	return pos;
}

// returns rectangle of insertion caret 
=======
// returns rectangle of insertion caret
>>>>>>> e1623bb2
// in document coordinate frame from given index into text
LLRect LLTextBase::getDocRectFromDocIndex(S32 pos) const
{
    if (mLineInfoList.empty())
    {
        return LLRect();
    }

    // clamp pos to valid values
    pos = llclamp(pos, 0, mLineInfoList.back().mDocIndexEnd - 1);

    line_list_t::const_iterator line_iter = std::upper_bound(mLineInfoList.begin(), mLineInfoList.end(), pos, line_end_compare());

    segment_set_t::iterator line_seg_iter;
    S32 line_seg_offset;
    segment_set_t::iterator cursor_seg_iter;
    S32 cursor_seg_offset;
    getSegmentAndOffset(line_iter->mDocIndexStart, &line_seg_iter, &line_seg_offset);
    getSegmentAndOffset(pos, &cursor_seg_iter, &cursor_seg_offset);

    F32 doc_left_precise = line_iter->mRect.mLeft;

    while(line_seg_iter != mSegments.end())
    {
        const LLTextSegmentPtr segmentp = *line_seg_iter;

        if (line_seg_iter == cursor_seg_iter)
        {
            // cursor advanced to right based on difference in offset of cursor to start of line
            F32 segment_width;
            S32 segment_height;
            segmentp->getDimensionsF32(line_seg_offset, cursor_seg_offset - line_seg_offset, segment_width, segment_height);
            doc_left_precise += segment_width;

            break;
        }
        else
        {
            // add remainder of current text segment to cursor position
            F32 segment_width;
            S32 segment_height;
            segmentp->getDimensionsF32(line_seg_offset, (segmentp->getEnd() - segmentp->getStart()) - line_seg_offset, segment_width, segment_height);
            doc_left_precise += segment_width;
            // offset will be 0 for all segments after the first
            line_seg_offset = 0;
            // go to next text segment on this line
            ++line_seg_iter;
        }
    }

    LLRect doc_rect;
    doc_rect.mLeft = doc_left_precise;
    doc_rect.mBottom = line_iter->mRect.mBottom;
    doc_rect.mTop = line_iter->mRect.mTop;

    // set rect to 0 width
    doc_rect.mRight = doc_rect.mLeft;

    return doc_rect;
}

LLRect LLTextBase::getLocalRectFromDocIndex(S32 pos) const
{
    LLRect content_window_rect = mScroller ? mScroller->getContentWindowRect() : getLocalRect();
    if (mBorderVisible)
    {
        content_window_rect.stretch(-1);
    }

    LLRect local_rect;

    if (mLineInfoList.empty())
    {
        // return default height rect in upper left
        local_rect = content_window_rect;
        local_rect.mBottom = local_rect.mTop - mFont->getLineHeight();
        return local_rect;
    }

    // get the rect in document coordinates
    LLRect doc_rect = getDocRectFromDocIndex(pos);

    // compensate for scrolled, inset view of doc
    LLRect scrolled_view_rect = getVisibleDocumentRect();
    local_rect = doc_rect;
    local_rect.translate(content_window_rect.mLeft - scrolled_view_rect.mLeft,
                        content_window_rect.mBottom - scrolled_view_rect.mBottom);

    return local_rect;
}

void LLTextBase::updateCursorXPos()
{
    // reset desired x cursor position
    mDesiredXPixel = getLocalRectFromDocIndex(mCursorPos).mLeft;
}


void LLTextBase::startOfLine()
{
    S32 offset = getLineOffsetFromDocIndex(mCursorPos);
    setCursorPos(mCursorPos - offset);
}

void LLTextBase::endOfLine()
{
    S32 line = getLineNumFromDocIndex(mCursorPos);
    S32 num_lines = getLineCount();
    if (line + 1 >= num_lines)
    {
        setCursorPos(getLength());
    }
    else
    {
        setCursorPos( getLineStart(line + 1) - 1 );
    }
}

void LLTextBase::startOfDoc()
{
    setCursorPos(0);
    if (mScroller)
    {
        mScroller->goToTop();
    }
}

void LLTextBase::endOfDoc()
{
    setCursorPos(getLength());
    if (mScroller)
    {
        mScroller->goToBottom();
    }
}

void LLTextBase::changePage( S32 delta )
{
    const S32 PIXEL_OVERLAP_ON_PAGE_CHANGE = 10;
    if (delta == 0 || !mScroller) return;

    LLRect cursor_rect = getLocalRectFromDocIndex(mCursorPos);

    if( delta == -1 )
    {
        mScroller->pageUp(PIXEL_OVERLAP_ON_PAGE_CHANGE);
    }
    else
    if( delta == 1 )
    {
        mScroller->pageDown(PIXEL_OVERLAP_ON_PAGE_CHANGE);
    }

    if (getLocalRectFromDocIndex(mCursorPos) == cursor_rect)
    {
        // cursor didn't change apparent position, so move to top or bottom of document, respectively
        if (delta < 0)
        {
            startOfDoc();
        }
        else
        {
            endOfDoc();
        }
    }
    else
    {
        setCursorAtLocalPos(cursor_rect.getCenterX(), cursor_rect.getCenterY(), true, false);
    }
}

// Picks a new cursor position based on the screen size of text being drawn.
void LLTextBase::setCursorAtLocalPos( S32 local_x, S32 local_y, bool round, bool keep_cursor_offset )
{
    setCursorPos(getDocIndexFromLocalCoord(local_x, local_y, round), keep_cursor_offset);
}


void LLTextBase::changeLine( S32 delta )
{
    S32 line = getLineNumFromDocIndex(mCursorPos);
    S32 max_line_nb = getLineCount() - 1;
    max_line_nb = (max_line_nb < 0 ? 0 : max_line_nb);

    S32 new_line = llclamp(line + delta, 0, max_line_nb);

    if (new_line != line)
    {
        LLRect visible_region = getVisibleDocumentRect();
        S32 new_cursor_pos = getDocIndexFromLocalCoord(mDesiredXPixel,
<<<<<<< HEAD
                                                       mLineInfoList[new_line].mRect.mBottom + mVisibleTextRect.mBottom - visible_region.mBottom, true);
		S32 actual_line = getLineNumFromDocIndex(new_cursor_pos);
		if (actual_line != new_line)
		{
			// line edge, correcting position by 1 to move onto proper line
			new_cursor_pos += new_line - actual_line;
		}
=======
                                                       mLineInfoList[new_line].mRect.mBottom + mVisibleTextRect.mBottom - visible_region.mBottom, TRUE);
        S32 actual_line = getLineNumFromDocIndex(new_cursor_pos);
        if (actual_line != new_line)
        {
            // line edge, correcting position by 1 to move onto proper line
            new_cursor_pos += new_line - actual_line;
        }
>>>>>>> e1623bb2
        setCursorPos(new_cursor_pos, true);
    }
}

bool LLTextBase::scrolledToStart()
{
    return mScroller->isAtTop();
}

bool LLTextBase::scrolledToEnd()
{
    return mScroller->isAtBottom();
}

bool LLTextBase::setCursor(S32 row, S32 column)
{
    if (row < 0 || column < 0) return false;

    S32 n_lines = mLineInfoList.size();
    for (S32 line = row; line < n_lines; ++line)
    {
        const line_info& li = mLineInfoList[line];

        if (li.mLineNum < row)
        {
            continue;
        }
        else if (li.mLineNum > row)
        {
            break; // invalid column specified
        }

        // Found the given row.
        S32 line_length = li.mDocIndexEnd - li.mDocIndexStart;;
        if (column >= line_length)
        {
            column -= line_length;
            continue;
        }

        // Found the given column.
        updateCursorXPos();
        S32 doc_pos = li.mDocIndexStart + column;
        return setCursorPos(doc_pos);
    }

    return false; // invalid row or column specified
}


bool LLTextBase::setCursorPos(S32 cursor_pos, bool keep_cursor_offset)
{
    S32 new_cursor_pos = cursor_pos;
    if (new_cursor_pos != mCursorPos)
    {
        new_cursor_pos = getEditableIndex(new_cursor_pos, new_cursor_pos >= mCursorPos);
    }

    mCursorPos = llclamp(new_cursor_pos, 0, (S32)getLength());
    needsScroll();
    if (!keep_cursor_offset)
        updateCursorXPos();
    // did we get requested position?
    return new_cursor_pos == cursor_pos;
}

// constraint cursor to editable segments of document
S32 LLTextBase::getEditableIndex(S32 index, bool increasing_direction)
{
    segment_set_t::iterator segment_iter;
    S32 offset;
    getSegmentAndOffset(index, &segment_iter, &offset);
    if (segment_iter == mSegments.end())
    {
        return 0;
    }

    LLTextSegmentPtr segmentp = *segment_iter;

    if (segmentp->canEdit())
    {
        return segmentp->getStart() + offset;
    }
    else if (segmentp->getStart() < index && index < segmentp->getEnd())
    {
        // bias towards document end
        if (increasing_direction)
        {
            return segmentp->getEnd();
        }
        // bias towards document start
        else
        {
            return segmentp->getStart();
        }
    }
    else
    {
        return index;
    }
}

void LLTextBase::updateRects()
{
    LLRect old_text_rect = mVisibleTextRect;
    mVisibleTextRect = mScroller ? mScroller->getContentWindowRect() : getLocalRect();

    if (mLineInfoList.empty())
    {
        mTextBoundingRect = LLRect(0, mVPad, mHPad, 0);
    }
    else
    {
        mTextBoundingRect = mLineInfoList.begin()->mRect;
        for (line_list_t::const_iterator line_iter = ++mLineInfoList.begin();
            line_iter != mLineInfoList.end();
            ++line_iter)
        {
            mTextBoundingRect.unionWith(line_iter->mRect);
        }

        mTextBoundingRect.mTop += mVPad;

        S32 delta_pos = 0;

        switch(mVAlign)
        {
        case LLFontGL::TOP:
            delta_pos = llmax(mVisibleTextRect.getHeight() - mTextBoundingRect.mTop, -mTextBoundingRect.mBottom);
            break;
        case LLFontGL::VCENTER:
            delta_pos = (llmax(mVisibleTextRect.getHeight() - mTextBoundingRect.mTop, -mTextBoundingRect.mBottom) + (mVisibleTextRect.mBottom - mTextBoundingRect.mBottom)) / 2;
            break;
        case LLFontGL::BOTTOM:
            delta_pos = mVisibleTextRect.mBottom - mTextBoundingRect.mBottom;
            break;
        case LLFontGL::BASELINE:
            // do nothing
            break;
        }
        // move line segments to fit new document rect
        for (line_list_t::iterator it = mLineInfoList.begin(); it != mLineInfoList.end(); ++it)
        {
            it->mRect.translate(0, delta_pos);
        }
        mTextBoundingRect.translate(0, delta_pos);
    }

    // update document container dimensions according to text contents
    LLRect doc_rect;
    // use old mVisibleTextRect constraint document to width of viewable region
    doc_rect.mBottom = llmin(mVisibleTextRect.mBottom,  mTextBoundingRect.mBottom);
    doc_rect.mLeft = 0;

    // allow horizontal scrolling?
    // if so, use entire width of text contents
    // otherwise, stop at width of mVisibleTextRect
    //FIXME: consider use of getWordWrap() instead
    doc_rect.mRight = mScroller
        ? llmax(mVisibleTextRect.getWidth(), mTextBoundingRect.mRight)
        : mVisibleTextRect.getWidth();
    doc_rect.mTop = llmax(mVisibleTextRect.mTop, mTextBoundingRect.mTop);

    if (!mScroller)
    {
        // push doc rect to top of text widget
        switch(mVAlign)
        {
        case LLFontGL::TOP:
            doc_rect.translate(0, mVisibleTextRect.getHeight() - doc_rect.mTop);
            break;
        case LLFontGL::VCENTER:
            doc_rect.translate(0, (mVisibleTextRect.getHeight() - doc_rect.mTop) / 2);
        case LLFontGL::BOTTOM:
        default:
            break;
        }
    }

    mDocumentView->setShape(doc_rect);

    //update mVisibleTextRect *after* mDocumentView has been resized
    // so that scrollbars are added if document needs to scroll
    // since mVisibleTextRect does not include scrollbars
    mVisibleTextRect = mScroller ? mScroller->getContentWindowRect() : getLocalRect();
    //FIXME: replace border with image?
    if (mBorderVisible)
    {
        mVisibleTextRect.stretch(-1);
    }
    if (mVisibleTextRect != old_text_rect)
    {
        needsReflow();
    }

    // update mTextBoundingRect after mVisibleTextRect took scrolls into account
    if (!mLineInfoList.empty() && mScroller)
    {
        S32 delta_pos = 0;

        switch(mVAlign)
        {
        case LLFontGL::TOP:
            delta_pos = llmax(mVisibleTextRect.getHeight() - mTextBoundingRect.mTop, -mTextBoundingRect.mBottom);
            break;
        case LLFontGL::VCENTER:
            delta_pos = (llmax(mVisibleTextRect.getHeight() - mTextBoundingRect.mTop, -mTextBoundingRect.mBottom) + (mVisibleTextRect.mBottom - mTextBoundingRect.mBottom)) / 2;
            break;
        case LLFontGL::BOTTOM:
            delta_pos = mVisibleTextRect.mBottom - mTextBoundingRect.mBottom;
            break;
        case LLFontGL::BASELINE:
            // do nothing
            break;
        }
        // move line segments to fit new visible rect
        if (delta_pos != 0)
        {
            for (line_list_t::iterator it = mLineInfoList.begin(); it != mLineInfoList.end(); ++it)
            {
                it->mRect.translate(0, delta_pos);
            }
            mTextBoundingRect.translate(0, delta_pos);
        }
    }

    // update document container again, using new mVisibleTextRect (that has scrollbars enabled as needed)
    doc_rect.mBottom = llmin(mVisibleTextRect.mBottom,  mTextBoundingRect.mBottom);
    doc_rect.mLeft = 0;
    doc_rect.mRight = mScroller
        ? llmax(mVisibleTextRect.getWidth(), mTextBoundingRect.mRight)
        : mVisibleTextRect.getWidth();
    doc_rect.mTop = llmax(mVisibleTextRect.getHeight(), mTextBoundingRect.getHeight()) + doc_rect.mBottom;
    if (!mScroller)
    {
        // push doc rect to top of text widget
        switch(mVAlign)
        {
        case LLFontGL::TOP:
            doc_rect.translate(0, mVisibleTextRect.getHeight() - doc_rect.mTop);
            break;
        case LLFontGL::VCENTER:
            doc_rect.translate(0, (mVisibleTextRect.getHeight() - doc_rect.mTop) / 2);
        case LLFontGL::BOTTOM:
        default:
            break;
        }
    }
    mDocumentView->setShape(doc_rect);
}


void LLTextBase::startSelection()
{
<<<<<<< HEAD
	if( !mIsSelecting )
	{
		mIsSelecting = true;
		mSelectionStart = mCursorPos;
		mSelectionEnd = mCursorPos;
	}
=======
    if( !mIsSelecting )
    {
        mIsSelecting = TRUE;
        mSelectionStart = mCursorPos;
        mSelectionEnd = mCursorPos;
    }
>>>>>>> e1623bb2
}

void LLTextBase::endSelection()
{
<<<<<<< HEAD
	if( mIsSelecting )
	{
		mIsSelecting = false;
		mSelectionEnd = mCursorPos;
	}
=======
    if( mIsSelecting )
    {
        mIsSelecting = FALSE;
        mSelectionEnd = mCursorPos;
    }
>>>>>>> e1623bb2
}

// get portion of document that is visible in text editor
LLRect LLTextBase::getVisibleDocumentRect() const
{
    if (mScroller)
    {
        return mScroller->getVisibleContentRect();
    }
    else if (mClip)
    {
        LLRect visible_text_rect = getVisibleTextRect();
        LLRect doc_rect = mDocumentView->getRect();
        visible_text_rect.translate(-doc_rect.mLeft, -doc_rect.mBottom);

        // reject partially visible lines
        LLRect visible_lines_rect;
        for (line_list_t::const_iterator it = mLineInfoList.begin(), end_it = mLineInfoList.end();
            it != end_it;
            ++it)
        {
            bool line_visible = mClipPartial ? visible_text_rect.contains(it->mRect) : visible_text_rect.overlaps(it->mRect);
            if (line_visible)
            {
                if (visible_lines_rect.isEmpty())
                {
                    visible_lines_rect = it->mRect;
                }
                else
                {
                    visible_lines_rect.unionWith(it->mRect);
                }
            }
        }
        return visible_lines_rect;
    }
    else
    {   // entire document rect is visible
        // but offset according to height of widget

        LLRect doc_rect = mDocumentView->getLocalRect();
        doc_rect.mLeft -= mDocumentView->getRect().mLeft;
        // adjust for height of text above widget baseline
        doc_rect.mBottom = doc_rect.getHeight() - mVisibleTextRect.getHeight();
        return doc_rect;
    }
}

boost::signals2::connection LLTextBase::setURLClickedCallback(const commit_signal_t::slot_type& cb)
{
    if (!mURLClickSignal)
    {
        mURLClickSignal = new commit_signal_t();
    }
    return mURLClickSignal->connect(cb);
}

boost::signals2::connection LLTextBase::setIsFriendCallback(const is_friend_signal_t::slot_type& cb)
{
    if (!mIsFriendSignal)
    {
        mIsFriendSignal = new is_friend_signal_t();
    }
    return mIsFriendSignal->connect(cb);
}

boost::signals2::connection LLTextBase::setIsObjectBlockedCallback(const is_blocked_signal_t::slot_type& cb)
{
    if (!mIsObjectBlockedSignal)
    {
        mIsObjectBlockedSignal = new is_blocked_signal_t();
    }
    return mIsObjectBlockedSignal->connect(cb);
}

//
// LLTextSegment
//

LLTextSegment::~LLTextSegment()
{}

bool LLTextSegment::getDimensionsF32(S32 first_char, S32 num_chars, F32& width, S32& height) const { width = 0; height = 0; return false; }
bool LLTextSegment::getDimensions(S32 first_char, S32 num_chars, S32& width, S32& height) const
{
    F32 fwidth = 0;
    bool result = getDimensionsF32(first_char, num_chars, fwidth, height);
    width = ll_round(fwidth);
    return result;
}

S32 LLTextSegment::getOffset(S32 segment_local_x_coord, S32 start_offset, S32 num_chars, bool round) const { return 0; }
S32 LLTextSegment::getNumChars(S32 num_pixels, S32 segment_offset, S32 line_offset, S32 max_chars, S32 line_ind) const { return 0; }
void LLTextSegment::updateLayout(const LLTextBase& editor) {}
F32 LLTextSegment::draw(S32 start, S32 end, S32 selection_start, S32 selection_end, const LLRectf& draw_rect) { return draw_rect.mLeft; }
bool LLTextSegment::canEdit() const { return false; }
void LLTextSegment::unlinkFromDocument(LLTextBase*) {}
void LLTextSegment::linkToDocument(LLTextBase*) {}
const LLColor4& LLTextSegment::getColor() const { return LLColor4::white; }
//void LLTextSegment::setColor(const LLColor4 &color) {}
LLStyleConstSP LLTextSegment::getStyle() const {static LLStyleConstSP sp(new LLStyle()); return sp; }
void LLTextSegment::setStyle(LLStyleConstSP style) {}
void LLTextSegment::setToken( LLKeywordToken* token ) {}
LLKeywordToken* LLTextSegment::getToken() const { return NULL; }
void LLTextSegment::setToolTip( const std::string &msg ) {}
void LLTextSegment::dump() const {}
<<<<<<< HEAD
bool LLTextSegment::handleMouseDown(S32 x, S32 y, MASK mask) { return false; }
bool LLTextSegment::handleMouseUp(S32 x, S32 y, MASK mask) { return false; }
bool LLTextSegment::handleMiddleMouseDown(S32 x, S32 y, MASK mask) { return false; }
bool LLTextSegment::handleMiddleMouseUp(S32 x, S32 y, MASK mask) { return false; }
bool LLTextSegment::handleRightMouseDown(S32 x, S32 y, MASK mask) { return false; }
bool LLTextSegment::handleRightMouseUp(S32 x, S32 y, MASK mask) { return false; }
bool LLTextSegment::handleDoubleClick(S32 x, S32 y, MASK mask) { return false; }
bool LLTextSegment::handleHover(S32 x, S32 y, MASK mask) { return false; }
bool LLTextSegment::handleScrollWheel(S32 x, S32 y, S32 clicks) { return false; }
bool LLTextSegment::handleScrollHWheel(S32 x, S32 y, S32 clicks) { return false; }
bool LLTextSegment::handleToolTip(S32 x, S32 y, MASK mask) { return false; }
const std::string&	LLTextSegment::getName() const 
=======
BOOL LLTextSegment::handleMouseDown(S32 x, S32 y, MASK mask) { return FALSE; }
BOOL LLTextSegment::handleMouseUp(S32 x, S32 y, MASK mask) { return FALSE; }
BOOL LLTextSegment::handleMiddleMouseDown(S32 x, S32 y, MASK mask) { return FALSE; }
BOOL LLTextSegment::handleMiddleMouseUp(S32 x, S32 y, MASK mask) { return FALSE; }
BOOL LLTextSegment::handleRightMouseDown(S32 x, S32 y, MASK mask) { return FALSE; }
BOOL LLTextSegment::handleRightMouseUp(S32 x, S32 y, MASK mask) { return FALSE; }
BOOL LLTextSegment::handleDoubleClick(S32 x, S32 y, MASK mask) { return FALSE; }
BOOL LLTextSegment::handleHover(S32 x, S32 y, MASK mask) { return FALSE; }
BOOL LLTextSegment::handleScrollWheel(S32 x, S32 y, S32 clicks) { return FALSE; }
BOOL LLTextSegment::handleScrollHWheel(S32 x, S32 y, S32 clicks) { return FALSE; }
BOOL LLTextSegment::handleToolTip(S32 x, S32 y, MASK mask) { return FALSE; }
const std::string&  LLTextSegment::getName() const
>>>>>>> e1623bb2
{
    return LLStringUtil::null;
}
void LLTextSegment::onMouseCaptureLost() {}
void LLTextSegment::screenPointToLocal(S32 screen_x, S32 screen_y, S32* local_x, S32* local_y) const {}
void LLTextSegment::localPointToScreen(S32 local_x, S32 local_y, S32* screen_x, S32* screen_y) const {}
bool LLTextSegment::hasMouseCapture() { return false; }

//
// LLNormalTextSegment
//

LLNormalTextSegment::LLNormalTextSegment( LLStyleConstSP style, S32 start, S32 end, LLTextBase& editor )
:   LLTextSegment(start, end),
    mStyle( style ),
    mToken(NULL),
    mEditor(editor)
{
    mFontHeight = mStyle->getFont()->getLineHeight();

    LLUIImagePtr image = mStyle->getImage();
    if (image.notNull())
    {
        mImageLoadedConnection = image->addLoadedCallback(boost::bind(&LLTextBase::needsReflow, &mEditor, start));
    }
}

<<<<<<< HEAD
LLNormalTextSegment::LLNormalTextSegment( const LLColor4& color, S32 start, S32 end, LLTextBase& editor, bool is_visible) 
:	LLTextSegment(start, end),
	mToken(NULL),
	mEditor(editor)
=======
LLNormalTextSegment::LLNormalTextSegment( const LLColor4& color, S32 start, S32 end, LLTextBase& editor, BOOL is_visible)
:   LLTextSegment(start, end),
    mToken(NULL),
    mEditor(editor)
>>>>>>> e1623bb2
{
    mStyle = new LLStyle(LLStyle::Params().visible(is_visible).color(color));

    mFontHeight = mStyle->getFont()->getLineHeight();
}

LLNormalTextSegment::~LLNormalTextSegment()
{
    mImageLoadedConnection.disconnect();
}


F32 LLNormalTextSegment::draw(S32 start, S32 end, S32 selection_start, S32 selection_end, const LLRectf& draw_rect)
{
    if( end - start > 0 )
    {
        return drawClippedSegment( getStart() + start, getStart() + end, selection_start, selection_end, draw_rect);
    }
    return draw_rect.mLeft;
}

// Draws a single text segment, reversing the color for selection if needed.
F32 LLNormalTextSegment::drawClippedSegment(S32 seg_start, S32 seg_end, S32 selection_start, S32 selection_end, LLRectf rect)
{
    F32 alpha = LLViewDrawContext::getCurrentContext().mAlpha;

    const LLWString &text = getWText();

    F32 right_x = rect.mLeft;
    if (!mStyle->isVisible())
    {
        return right_x;
    }

    const LLFontGL* font = mStyle->getFont();

    LLColor4 color = (mEditor.getReadOnly() ? mStyle->getReadOnlyColor() : mStyle->getColor())  % alpha;

    if( selection_start > seg_start )
    {
        // Draw normally
        S32 start = seg_start;
        S32 end = llmin( selection_start, seg_end );
        S32 length =  end - start;
        font->render(text, start,
                 rect,
                 color,
                 LLFontGL::LEFT, mEditor.mTextVAlign,
                 LLFontGL::NORMAL,
                 mStyle->getShadowType(),
                 length,
                 &right_x,
                 mEditor.getUseEllipses(),
                 mEditor.getUseColor());
    }
    rect.mLeft = right_x;

    if( (selection_start < seg_end) && (selection_end > seg_start) )
    {
        // Draw reversed
        S32 start = llmax( selection_start, seg_start );
        S32 end = llmin( selection_end, seg_end );
        S32 length = end - start;

        font->render(text, start,
                 rect,
                 mStyle->getSelectedColor().get(),
                 LLFontGL::LEFT, mEditor.mTextVAlign,
                 LLFontGL::NORMAL,
                 LLFontGL::NO_SHADOW,
                 length,
                 &right_x,
                 mEditor.getUseEllipses(),
                 mEditor.getUseColor());
    }
    rect.mLeft = right_x;
    if( selection_end < seg_end )
    {
        // Draw normally
        S32 start = llmax( selection_end, seg_start );
        S32 end = seg_end;
        S32 length = end - start;
        font->render(text, start,
                 rect,
                 color,
                 LLFontGL::LEFT, mEditor.mTextVAlign,
                 LLFontGL::NORMAL,
                 mStyle->getShadowType(),
                 length,
                 &right_x,
                 mEditor.getUseEllipses(),
                 mEditor.getUseColor());
    }
    return right_x;
}

bool LLNormalTextSegment::handleHover(S32 x, S32 y, MASK mask)
{
<<<<<<< HEAD
	if (getStyle() && getStyle()->isLink())
	{
		// Only process the click if it's actually in this segment, not to the right of the end-of-line.
		if(mEditor.getSegmentAtLocalPos(x, y, false) == this)
		{
			LLUI::getInstance()->getWindow()->setCursor(UI_CURSOR_HAND);
			return true;
		}
	}
	return false;
=======
    if (getStyle() && getStyle()->isLink())
    {
        // Only process the click if it's actually in this segment, not to the right of the end-of-line.
        if(mEditor.getSegmentAtLocalPos(x, y, false) == this)
        {
            LLUI::getInstance()->getWindow()->setCursor(UI_CURSOR_HAND);
            return TRUE;
        }
    }
    return FALSE;
>>>>>>> e1623bb2
}

bool LLNormalTextSegment::handleRightMouseDown(S32 x, S32 y, MASK mask)
{
<<<<<<< HEAD
	if (getStyle() && getStyle()->isLink())
	{
		// Only process the click if it's actually in this segment, not to the right of the end-of-line.
		if(mEditor.getSegmentAtLocalPos(x, y, false) == this)
		{
			mEditor.createUrlContextMenu(x, y, getStyle()->getLinkHREF());
			return true;
		}
	}
	return false;
=======
    if (getStyle() && getStyle()->isLink())
    {
        // Only process the click if it's actually in this segment, not to the right of the end-of-line.
        if(mEditor.getSegmentAtLocalPos(x, y, false) == this)
        {
            mEditor.createUrlContextMenu(x, y, getStyle()->getLinkHREF());
            return TRUE;
        }
    }
    return FALSE;
>>>>>>> e1623bb2
}

bool LLNormalTextSegment::handleMouseDown(S32 x, S32 y, MASK mask)
{
<<<<<<< HEAD
	if (getStyle() && getStyle()->isLink())
	{
		// Only process the click if it's actually in this segment, not to the right of the end-of-line.
		if(mEditor.getSegmentAtLocalPos(x, y, false) == this)
		{
			// eat mouse down event on hyperlinks, so we get the mouse up
			return true;
		}
	}

	return false;
=======
    if (getStyle() && getStyle()->isLink())
    {
        // Only process the click if it's actually in this segment, not to the right of the end-of-line.
        if(mEditor.getSegmentAtLocalPos(x, y, false) == this)
        {
            // eat mouse down event on hyperlinks, so we get the mouse up
            return TRUE;
        }
    }

    return FALSE;
>>>>>>> e1623bb2
}

bool LLNormalTextSegment::handleMouseUp(S32 x, S32 y, MASK mask)
{
    if (getStyle() && getStyle()->isLink())
    {
        // Only process the click if it's actually in this segment, not to the right of the end-of-line.
        if(mEditor.getSegmentAtLocalPos(x, y, false) == this)
        {
            std::string url = getStyle()->getLinkHREF();
            if (!mEditor.mForceUrlsExternal)
            {
                LLUrlAction::clickAction(url, mEditor.isContentTrusted());
            }
            else if (!LLUrlAction::executeSLURL(url, mEditor.isContentTrusted()))
            {
                LLUrlAction::openURLExternal(url);
            }
<<<<<<< HEAD
			return true;
		}
	}

	return false;
=======
            return TRUE;
        }
    }

    return FALSE;
>>>>>>> e1623bb2
}

bool LLNormalTextSegment::handleToolTip(S32 x, S32 y, MASK mask)
{
    std::string msg;
    // do we have a tooltip for a loaded keyword (for script editor)?
    if (mToken && !mToken->getToolTip().empty())
    {
        const LLWString& wmsg = mToken->getToolTip();
        LLToolTipMgr::instance().show(wstring_to_utf8str(wmsg), (mToken->getType() == LLKeywordToken::TT_FUNCTION));
<<<<<<< HEAD
		return true;
	}
	// or do we have an explicitly set tooltip (e.g., for Urls)
	if (!mTooltip.empty())
	{
		LLToolTipMgr::instance().show(mTooltip);
		return true;
	}

	return false;
=======
        return TRUE;
    }
    // or do we have an explicitly set tooltip (e.g., for Urls)
    if (!mTooltip.empty())
    {
        LLToolTipMgr::instance().show(mTooltip);
        return TRUE;
    }

    return FALSE;
>>>>>>> e1623bb2
}

void LLNormalTextSegment::setToolTip(const std::string& tooltip)
{
    // we cannot replace a keyword tooltip that's loaded from a file
    if (mToken)
    {
        LL_WARNS() << "LLTextSegment::setToolTip: cannot replace keyword tooltip." << LL_ENDL;
        return;
    }
    mTooltip = tooltip;
}

bool LLNormalTextSegment::getDimensionsF32(S32 first_char, S32 num_chars, F32& width, S32& height) const
{
    height = 0;
    width = 0;
    if (num_chars > 0)
    {
        height = mFontHeight;
        const LLWString &text = getWText();
        // if last character is a newline, then return true, forcing line break
        width = mStyle->getFont()->getWidthF32(text.c_str(), mStart + first_char, num_chars, true);
    }
    return false;
}

S32 LLNormalTextSegment::getOffset(S32 segment_local_x_coord, S32 start_offset, S32 num_chars, bool round) const
{
    const LLWString &text = getWText();
    return mStyle->getFont()->charFromPixelOffset(text.c_str(), mStart + start_offset,
                                               (F32)segment_local_x_coord,
                                               F32_MAX,
                                               num_chars,
                                               round);
}

S32 LLNormalTextSegment::getNumChars(S32 num_pixels, S32 segment_offset, S32 line_offset, S32 max_chars, S32 line_ind) const
{
    const LLWString &text = getWText();

    LLUIImagePtr image = mStyle->getImage();
    if( image.notNull())
    {
        num_pixels = llmax(0, num_pixels - image->getWidth());
    }

    S32 last_char = mEnd;

    // set max characters to length of segment, or to first newline
    max_chars = llmin(max_chars, last_char - (mStart + segment_offset));

    // if no character yet displayed on this line, don't require word wrapping since
    // we can just move to the next line, otherwise insist on it so we make forward progress
    LLFontGL::EWordWrapStyle word_wrap_style = (line_offset == 0)
        ? LLFontGL::WORD_BOUNDARY_IF_POSSIBLE
        : LLFontGL::ONLY_WORD_BOUNDARIES;


    S32 offsetLength = text.length() - (segment_offset + mStart);

    if(getLength() < segment_offset + mStart)
    {
        LL_INFOS() << "getLength() < segment_offset + mStart\t getLength()\t" << getLength() << "\tsegment_offset:\t"
                        << segment_offset << "\tmStart:\t" << mStart << "\tsegments\t" << mEditor.mSegments.size() << "\tmax_chars\t" << max_chars << LL_ENDL;
    }

    if( (offsetLength + 1) < max_chars)
    {
        LL_INFOS() << "offsetString.length() + 1 < max_chars\t max_chars:\t" << max_chars << "\toffsetString.length():\t" << offsetLength << " getLength() : "
            << getLength() << "\tsegment_offset:\t" << segment_offset << "\tmStart:\t" << mStart << "\tsegments\t" << mEditor.mSegments.size() << LL_ENDL;
    }

    S32 num_chars = mStyle->getFont()->maxDrawableChars( text.c_str() + (segment_offset + mStart),
                                                (F32)num_pixels,
                                                max_chars,
                                                word_wrap_style);

    if (num_chars == 0
        && line_offset == 0
        && max_chars > 0)
    {
        // If at the beginning of a line, and a single character won't fit, draw it anyway
        num_chars = 1;
    }

    // include *either* the EOF or newline character in this run of text
    // but not both
    S32 last_char_in_run = mStart + segment_offset + num_chars;
    // check length first to avoid indexing off end of string
    if (last_char_in_run < mEnd
        && (last_char_in_run >= getLength()))
    {
        num_chars++;
    }
    return num_chars;
}

void LLNormalTextSegment::dump() const
{
    LL_INFOS() << "Segment [" <<
//          mColor.mV[VX] << ", " <<
//          mColor.mV[VY] << ", " <<
//          mColor.mV[VZ] << "]\t[" <<
        mStart << ", " <<
        getEnd() << "]" <<
        LL_ENDL;
}

/*virtual*/
const LLWString& LLNormalTextSegment::getWText()    const
{
    return mEditor.getWText();
}

/*virtual*/
const S32 LLNormalTextSegment::getLength() const
{
    return mEditor.getLength();
}

LLLabelTextSegment::LLLabelTextSegment( LLStyleConstSP style, S32 start, S32 end, LLTextBase& editor )
:   LLNormalTextSegment(style, start, end, editor)
{
}

<<<<<<< HEAD
LLLabelTextSegment::LLLabelTextSegment( const LLColor4& color, S32 start, S32 end, LLTextBase& editor, bool is_visible)
:	LLNormalTextSegment(color, start, end, editor, is_visible)
=======
LLLabelTextSegment::LLLabelTextSegment( const LLColor4& color, S32 start, S32 end, LLTextBase& editor, BOOL is_visible)
:   LLNormalTextSegment(color, start, end, editor, is_visible)
>>>>>>> e1623bb2
{
}

/*virtual*/
const LLWString& LLLabelTextSegment::getWText() const
{
    return mEditor.getWlabel();
}
/*virtual*/
const S32 LLLabelTextSegment::getLength() const
{
    return mEditor.getWlabel().length();
}

//
// LLEmojiTextSegment
//
LLEmojiTextSegment::LLEmojiTextSegment(LLStyleConstSP style, S32 start, S32 end, LLTextBase& editor)
    : LLNormalTextSegment(style, start, end, editor)
{
}

<<<<<<< HEAD
LLEmojiTextSegment::LLEmojiTextSegment(const LLColor4& color, S32 start, S32 end, LLTextBase& editor, bool is_visible)
	: LLNormalTextSegment(color, start, end, editor, is_visible)
=======
LLEmojiTextSegment::LLEmojiTextSegment(const LLColor4& color, S32 start, S32 end, LLTextBase& editor, BOOL is_visible)
    : LLNormalTextSegment(color, start, end, editor, is_visible)
>>>>>>> e1623bb2
{
}

bool LLEmojiTextSegment::handleToolTip(S32 x, S32 y, MASK mask)
{
    if (mTooltip.empty())
    {
        LLWString emoji = getWText().substr(getStart(), getEnd() - getStart());
        if (!emoji.empty())
        {
            mTooltip = LLEmojiHelper::instance().getToolTip(emoji[0]);
        }
    }

    return LLNormalTextSegment::handleToolTip(x, y, mask);
}

//
// LLOnHoverChangeableTextSegment
//

LLOnHoverChangeableTextSegment::LLOnHoverChangeableTextSegment( LLStyleConstSP style, LLStyleConstSP normal_style, S32 start, S32 end, LLTextBase& editor ):
      LLNormalTextSegment(normal_style, start, end, editor),
      mHoveredStyle(style),
      mNormalStyle(normal_style){}

/*virtual*/
F32 LLOnHoverChangeableTextSegment::draw(S32 start, S32 end, S32 selection_start, S32 selection_end, const LLRectf& draw_rect)
{
    F32 result = LLNormalTextSegment::draw(start, end, selection_start, selection_end, draw_rect);
    if (end == mEnd - mStart)
    {
        mStyle = mNormalStyle;
    }
    return result;
}

/*virtual*/
bool LLOnHoverChangeableTextSegment::handleHover(S32 x, S32 y, MASK mask)
{
    mStyle = mEditor.getSkipLinkUnderline() ? mNormalStyle : mHoveredStyle;
    return LLNormalTextSegment::handleHover(x, y, mask);
}


//
// LLInlineViewSegment
//

LLInlineViewSegment::LLInlineViewSegment(const Params& p, S32 start, S32 end)
:   LLTextSegment(start, end),
    mView(p.view),
    mForceNewLine(p.force_newline),
    mLeftPad(p.left_pad),
    mRightPad(p.right_pad),
    mTopPad(p.top_pad),
    mBottomPad(p.bottom_pad)
{
}

LLInlineViewSegment::~LLInlineViewSegment()
{
    mView->die();
}

bool LLInlineViewSegment::getDimensionsF32(S32 first_char, S32 num_chars, F32& width, S32& height) const
{
    if (first_char == 0 && num_chars == 0)
    {
        // We didn't fit on a line or were forced to new string
        // the widget will fall on the next line, so width here is 0
        width = 0;

        if (mForceNewLine)
        {
            // Chat, string can't be smaller then font height even if it is empty
            LLStyleSP s(new LLStyle(LLStyle::Params().visible(true)));
            height = s->getFont()->getLineHeight();

            return true; // new line
        }
        else
        {
            // height from previous segment in same string will be used, word-wrap
            height = 0;
        }

    }
    else
    {
        width = mLeftPad + mRightPad + mView->getRect().getWidth();
        height = mBottomPad + mTopPad + mView->getRect().getHeight();
    }

    return false;
}

S32 LLInlineViewSegment::getNumChars(S32 num_pixels, S32 segment_offset, S32 line_offset, S32 max_chars, S32 line_ind) const
{
    // if putting a widget anywhere but at the beginning of a line
    // and the widget doesn't fit or mForceNewLine is true
    // then return 0 chars for that line, and all characters for the next
    if (mForceNewLine && line_ind == 0)
    {
        return 0;
    }
    else if (line_offset != 0 && num_pixels < mView->getRect().getWidth())
    {
        return 0;
    }
    else
    {
        return mEnd - mStart;
    }
}

void LLInlineViewSegment::updateLayout(const LLTextBase& editor)
{
    LLRect start_rect = editor.getDocRectFromDocIndex(mStart);
    mView->setOrigin(start_rect.mLeft + mLeftPad, start_rect.mBottom + mBottomPad);
}

F32 LLInlineViewSegment::draw(S32 start, S32 end, S32 selection_start, S32 selection_end, const LLRectf& draw_rect)
{
    // return padded width of widget
    // widget is actually drawn during mDocumentView's draw()
    return (F32)(draw_rect.mLeft + mView->getRect().getWidth() + mLeftPad + mRightPad);
}

void LLInlineViewSegment::unlinkFromDocument(LLTextBase* editor)
{
    editor->removeDocumentChild(mView);
}

void LLInlineViewSegment::linkToDocument(LLTextBase* editor)
{
    editor->addDocumentChild(mView);
}

LLLineBreakTextSegment::LLLineBreakTextSegment(S32 pos):LLTextSegment(pos,pos+1)
{
    LLStyleSP s( new LLStyle(LLStyle::Params().visible(true)));

    mFontHeight = s->getFont()->getLineHeight();
}
LLLineBreakTextSegment::LLLineBreakTextSegment(LLStyleConstSP style,S32 pos):LLTextSegment(pos,pos+1)
{
    mFontHeight = style->getFont()->getLineHeight();
}
LLLineBreakTextSegment::~LLLineBreakTextSegment()
{
}
bool LLLineBreakTextSegment::getDimensionsF32(S32 first_char, S32 num_chars, F32& width, S32& height) const
{
    width = 0;
    height = mFontHeight;

    return true;
}
S32 LLLineBreakTextSegment::getNumChars(S32 num_pixels, S32 segment_offset, S32 line_offset, S32 max_chars, S32 line_ind) const
{
    return 1;
}
F32 LLLineBreakTextSegment::draw(S32 start, S32 end, S32 selection_start, S32 selection_end, const LLRectf& draw_rect)
{
    return  draw_rect.mLeft;
}

LLImageTextSegment::LLImageTextSegment(LLStyleConstSP style,S32 pos,class LLTextBase& editor)
:   LLTextSegment(pos,pos+1),
    mStyle( style ),
    mEditor(editor)
{
}

LLImageTextSegment::~LLImageTextSegment()
{
}

static const S32 IMAGE_HPAD = 3;

bool LLImageTextSegment::getDimensionsF32(S32 first_char, S32 num_chars, F32& width, S32& height) const
{
    width = 0;
    height = mStyle->getFont()->getLineHeight();

    LLUIImagePtr image = mStyle->getImage();
    if( num_chars>0 && image.notNull())
    {
        width += image->getWidth() + IMAGE_HPAD;
        height = llmax(height, image->getHeight() + IMAGE_HPAD );
    }
    return false;
}

S32  LLImageTextSegment::getNumChars(S32 num_pixels, S32 segment_offset, S32 line_offset, S32 max_chars, S32 line_ind) const
{
    LLUIImagePtr image = mStyle->getImage();

    if (image.isNull())
    {
        return 1;
    }

    S32 image_width = image->getWidth();
    if(line_offset == 0 || num_pixels>image_width + IMAGE_HPAD)
    {
        return 1;
    }

    return 0;
}

bool LLImageTextSegment::handleToolTip(S32 x, S32 y, MASK mask)
{
<<<<<<< HEAD
	if (!mTooltip.empty())
	{
		LLToolTipMgr::instance().show(mTooltip);
		return true;
	}

	return false;
=======
    if (!mTooltip.empty())
    {
        LLToolTipMgr::instance().show(mTooltip);
        return TRUE;
    }

    return FALSE;
>>>>>>> e1623bb2
}

void LLImageTextSegment::setToolTip(const std::string& tooltip)
{
    mTooltip = tooltip;
}

F32 LLImageTextSegment::draw(S32 start, S32 end, S32 selection_start, S32 selection_end, const LLRectf& draw_rect)
{
    if ( (start >= 0) && (end <= mEnd - mStart))
    {
        LLColor4 color = LLColor4::white % mEditor.getDrawContext().mAlpha;
        LLUIImagePtr image = mStyle->getImage();
        if (image.notNull())
        {
            S32 style_image_height = image->getHeight();
            S32 style_image_width = image->getWidth();
            // Text is drawn from the top of the draw_rect downward

            S32 text_center = draw_rect.mTop - (draw_rect.getHeight() / 2);
            // Align image to center of draw rect
            S32 image_bottom = text_center - (style_image_height / 2);
            image->draw(draw_rect.mLeft, image_bottom,
                style_image_width, style_image_height, color);

            const S32 IMAGE_HPAD = 3;
            return draw_rect.mLeft + style_image_width + IMAGE_HPAD;
        }
    }
    return 0.0;
}

void LLTextBase::setWordWrap(bool wrap)
{
    mWordWrap = wrap;
}<|MERGE_RESOLUTION|>--- conflicted
+++ resolved
@@ -1,4882 +1,3890 @@
-/**
- * @file lltextbase.cpp
- * @author Martin Reddy
- * @brief The base class of text box/editor, providing Url handling support
- *
- * $LicenseInfo:firstyear=2009&license=viewerlgpl$
- * Second Life Viewer Source Code
- * Copyright (C) 2009-2010, Linden Research, Inc.
- *
- * This library is free software; you can redistribute it and/or
- * modify it under the terms of the GNU Lesser General Public
- * License as published by the Free Software Foundation;
- * version 2.1 of the License only.
- *
- * This library is distributed in the hope that it will be useful,
- * but WITHOUT ANY WARRANTY; without even the implied warranty of
- * MERCHANTABILITY or FITNESS FOR A PARTICULAR PURPOSE.  See the GNU
- * Lesser General Public License for more details.
- *
- * You should have received a copy of the GNU Lesser General Public
- * License along with this library; if not, write to the Free Software
- * Foundation, Inc., 51 Franklin Street, Fifth Floor, Boston, MA  02110-1301  USA
- *
- * Linden Research, Inc., 945 Battery Street, San Francisco, CA  94111  USA
- * $/LicenseInfo$
- */
-
-#include "linden_common.h"
-
-#include "lltextbase.h"
-
-#include "llemojidictionary.h"
-#include "llemojihelper.h"
-#include "lllocalcliprect.h"
-#include "llmenugl.h"
-#include "llscrollcontainer.h"
-#include "llspellcheck.h"
-#include "llstl.h"
-#include "lltextparser.h"
-#include "lltextutil.h"
-#include "lltooltip.h"
-#include "lltrans.h"
-#include "lluictrl.h"
-#include "llurlaction.h"
-#include "llurlregistry.h"
-#include "llview.h"
-#include "llwindow.h"
-#include <boost/bind.hpp>
-
-const F32   CURSOR_FLASH_DELAY = 1.0f;  // in seconds
-const S32   CURSOR_THICKNESS = 2;
-const F32   TRIPLE_CLICK_INTERVAL = 0.3f;   // delay between double and triple click.
-
-LLTextBase::line_info::line_info(S32 index_start, S32 index_end, LLRect rect, S32 line_num)
-:   mDocIndexStart(index_start),
-    mDocIndexEnd(index_end),
-    mRect(rect),
-    mLineNum(line_num)
-{}
-
-bool LLTextBase::compare_segment_end::operator()(const LLTextSegmentPtr& a, const LLTextSegmentPtr& b) const
-{
-    // sort empty spans (e.g. 11-11) after previous non-empty spans (e.g. 5-11)
-    if (a->getEnd() == b->getEnd())
-    {
-        return a->getStart() < b->getStart();
-    }
-    else
-    {
-        return a->getEnd() < b->getEnd();
-    }
-}
-
-
-// helper functors
-bool LLTextBase::compare_bottom::operator()(const S32& a, const LLTextBase::line_info& b) const
-{
-    return a > b.mRect.mBottom; // bottom of a is higher than bottom of b
-}
-
-bool LLTextBase::compare_bottom::operator()(const LLTextBase::line_info& a, const S32& b) const
-{
-    return a.mRect.mBottom > b; // bottom of a is higher than bottom of b
-}
-
-bool LLTextBase::compare_bottom::operator()(const LLTextBase::line_info& a, const LLTextBase::line_info& b) const
-{
-    return a.mRect.mBottom > b.mRect.mBottom; // bottom of a is higher than bottom of b
-}
-
-// helper functors
-bool LLTextBase::compare_top::operator()(const S32& a, const LLTextBase::line_info& b) const
-{
-    return a > b.mRect.mTop; // top of a is higher than top of b
-}
-
-bool LLTextBase::compare_top::operator()(const LLTextBase::line_info& a, const S32& b) const
-{
-    return a.mRect.mTop > b; // top of a is higher than top of b
-}
-
-bool LLTextBase::compare_top::operator()(const LLTextBase::line_info& a, const LLTextBase::line_info& b) const
-{
-    return a.mRect.mTop > b.mRect.mTop; // top of a is higher than top of b
-}
-
-struct LLTextBase::line_end_compare
-{
-    bool operator()(const S32& pos, const LLTextBase::line_info& info) const
-    {
-        return (pos < info.mDocIndexEnd);
-    }
-
-    bool operator()(const LLTextBase::line_info& info, const S32& pos) const
-    {
-        return (info.mDocIndexEnd < pos);
-    }
-
-    bool operator()(const LLTextBase::line_info& a, const LLTextBase::line_info& b) const
-    {
-        return (a.mDocIndexEnd < b.mDocIndexEnd);
-    }
-
-};
-
-//////////////////////////////////////////////////////////////////////////
-//
-// LLTextBase
-//
-
-// register LLTextBase::Params under name "textbase"
-static LLWidgetNameRegistry::StaticRegistrar sRegisterTextBaseParams(&typeid(LLTextBase::Params), "textbase");
-
-LLTextBase::LineSpacingParams::LineSpacingParams()
-:   multiple("multiple", 1.f),
-    pixels("pixels", 0)
-{
-}
-
-
-LLTextBase::Params::Params()
-<<<<<<< HEAD
-:	cursor_color("cursor_color"),
-	text_color("text_color"),
-	text_readonly_color("text_readonly_color"),
-	text_tentative_color("text_tentative_color"),
-	bg_visible("bg_visible", false),
-	border_visible("border_visible", false),
-	bg_readonly_color("bg_readonly_color"),
-	bg_writeable_color("bg_writeable_color"),
-	bg_focus_color("bg_focus_color"),
-	text_selected_color("text_selected_color"),
-	bg_selected_color("bg_selected_color"),
-	allow_scroll("allow_scroll", true),
-	plain_text("plain_text",false),
-	track_end("track_end", false),
-	read_only("read_only", false),
-	skip_link_underline("skip_link_underline", false),
-	spellcheck("spellcheck", false),
-	v_pad("v_pad", 0),
-	h_pad("h_pad", 0),
-	clip("clip", true),
-	clip_partial("clip_partial", true),
-	line_spacing("line_spacing"),
-	max_text_length("max_length", 255),
-	font_shadow("font_shadow"),
-	text_valign("text_valign"),
-	wrap("wrap"),
-	trusted_content("trusted_content", true),
-	always_show_icons("always_show_icons", false),
-	use_ellipses("use_ellipses", false),
-	use_color("use_color", true),
-	parse_urls("parse_urls", false),
-	force_urls_external("force_urls_external", false),
-	parse_highlights("parse_highlights", false)
-{
-	addSynonym(track_end, "track_bottom");
-	addSynonym(wrap, "word_wrap");
-	addSynonym(parse_urls, "allow_html");
-}
-
-
-LLTextBase::LLTextBase(const LLTextBase::Params &p) 
-:	LLUICtrl(p, LLTextViewModelPtr(new LLTextViewModel)),
-	mURLClickSignal(NULL),
-	mIsFriendSignal(NULL),
-	mIsObjectBlockedSignal(NULL),
-	mMaxTextByteLength( p.max_text_length ),
-	mFont(p.font),
-	mFontShadow(p.font_shadow),
-	mPopupMenuHandle(),
-	mReadOnly(p.read_only),
-	mSkipTripleClick(false),
-	mSkipLinkUnderline(p.skip_link_underline),
-	mSpellCheck(p.spellcheck),
-	mSpellCheckStart(-1),
-	mSpellCheckEnd(-1),
-	mCursorColor(p.cursor_color),
-	mFgColor(p.text_color),
-	mBorderVisible( p.border_visible ),
-	mReadOnlyFgColor(p.text_readonly_color),
-	mTentativeFgColor(p.text_tentative_color()),
-	mWriteableBgColor(p.bg_writeable_color),
-	mReadOnlyBgColor(p.bg_readonly_color),
-	mFocusBgColor(p.bg_focus_color),
-	mTextSelectedColor(p.text_selected_color),
-	mSelectedBGColor(p.bg_selected_color),
-	mReflowIndex(S32_MAX),
-	mCursorPos( 0 ),
-	mScrollNeeded(false),
-	mDesiredXPixel(-1),
-	mHPad(p.h_pad),
-	mVPad(p.v_pad),
-	mHAlign(p.font_halign),
-	mVAlign(p.font_valign),
-	mTextVAlign(p.text_valign.isProvided() ? p.text_valign.getValue() : p.font_valign.getValue()),
-	mLineSpacingMult(p.line_spacing.multiple),
-	mLineSpacingPixels(p.line_spacing.pixels),
-	mClip(p.clip),
-	mClipPartial(p.clip_partial && !p.allow_scroll),
-	mTrustedContent(p.trusted_content),
-	mAlwaysShowIcons(p.always_show_icons),
-	mTrackEnd( p.track_end ),
-	mScrollIndex(-1),
-	mSelectionStart( 0 ),
-	mSelectionEnd( 0 ),
-	mIsSelecting( false ),
-	mPlainText ( p.plain_text ),
-	mWordWrap(p.wrap),
-	mUseEllipses( p.use_ellipses ),
-	mUseColor(p.use_color),
-	mParseHTML(p.parse_urls),
-	mForceUrlsExternal(p.force_urls_external),
-	mParseHighlights(p.parse_highlights),
-	mBGVisible(p.bg_visible),
-	mScroller(NULL),
-	mStyleDirty(true)
-{
-	if(p.allow_scroll)
-	{
-		LLScrollContainer::Params scroll_params;
-		scroll_params.name = "text scroller";
-		scroll_params.rect = getLocalRect();
-		scroll_params.follows.flags = FOLLOWS_ALL;
-		scroll_params.is_opaque = false;
-		scroll_params.mouse_opaque = false;
-		scroll_params.min_auto_scroll_rate = 200;
-		scroll_params.max_auto_scroll_rate = 800;
-		scroll_params.border_visible = p.border_visible;
-		mScroller = LLUICtrlFactory::create<LLScrollContainer>(scroll_params);
-		addChild(mScroller);
-	}
-
-	LLView::Params view_params;
-	view_params.name = "text_contents";
-	view_params.rect =  LLRect(0, 500, 500, 0);
-	view_params.mouse_opaque = false;
-
-	mDocumentView = LLUICtrlFactory::create<LLView>(view_params);
-	if (mScroller)
-	{
-		mScroller->addChild(mDocumentView);
-	}
-	else
-	{
-		addChild(mDocumentView);
-	}
-
-	if (mSpellCheck)
-	{
-		LLSpellChecker::setSettingsChangeCallback(boost::bind(&LLTextBase::onSpellCheckSettingsChange, this));
-	}
-	mSpellCheckTimer.reset();
-
-	createDefaultSegment();
-
-	updateRects();
-=======
-:   cursor_color("cursor_color"),
-    text_color("text_color"),
-    text_readonly_color("text_readonly_color"),
-    text_tentative_color("text_tentative_color"),
-    bg_visible("bg_visible", false),
-    border_visible("border_visible", false),
-    bg_readonly_color("bg_readonly_color"),
-    bg_writeable_color("bg_writeable_color"),
-    bg_focus_color("bg_focus_color"),
-    text_selected_color("text_selected_color"),
-    bg_selected_color("bg_selected_color"),
-    allow_scroll("allow_scroll", true),
-    plain_text("plain_text",false),
-    track_end("track_end", false),
-    read_only("read_only", false),
-    skip_link_underline("skip_link_underline", false),
-    spellcheck("spellcheck", false),
-    v_pad("v_pad", 0),
-    h_pad("h_pad", 0),
-    clip("clip", true),
-    clip_partial("clip_partial", true),
-    line_spacing("line_spacing"),
-    max_text_length("max_length", 255),
-    font_shadow("font_shadow"),
-    text_valign("text_valign"),
-    wrap("wrap"),
-    trusted_content("trusted_content", true),
-    always_show_icons("always_show_icons", false),
-    use_ellipses("use_ellipses", false),
-    use_emoji("use_emoji", true),
-    use_color("use_color", true),
-    parse_urls("parse_urls", false),
-    force_urls_external("force_urls_external", false),
-    parse_highlights("parse_highlights", false)
-{
-    addSynonym(track_end, "track_bottom");
-    addSynonym(wrap, "word_wrap");
-    addSynonym(parse_urls, "allow_html");
-}
-
-
-LLTextBase::LLTextBase(const LLTextBase::Params &p)
-:   LLUICtrl(p, LLTextViewModelPtr(new LLTextViewModel)),
-    mURLClickSignal(NULL),
-    mIsFriendSignal(NULL),
-    mIsObjectBlockedSignal(NULL),
-    mMaxTextByteLength( p.max_text_length ),
-    mFont(p.font),
-    mFontShadow(p.font_shadow),
-    mPopupMenuHandle(),
-    mReadOnly(p.read_only),
-    mSkipTripleClick(false),
-    mSkipLinkUnderline(p.skip_link_underline),
-    mSpellCheck(p.spellcheck),
-    mSpellCheckStart(-1),
-    mSpellCheckEnd(-1),
-    mCursorColor(p.cursor_color),
-    mFgColor(p.text_color),
-    mBorderVisible( p.border_visible ),
-    mReadOnlyFgColor(p.text_readonly_color),
-    mTentativeFgColor(p.text_tentative_color()),
-    mWriteableBgColor(p.bg_writeable_color),
-    mReadOnlyBgColor(p.bg_readonly_color),
-    mFocusBgColor(p.bg_focus_color),
-    mTextSelectedColor(p.text_selected_color),
-    mSelectedBGColor(p.bg_selected_color),
-    mReflowIndex(S32_MAX),
-    mCursorPos( 0 ),
-    mScrollNeeded(FALSE),
-    mDesiredXPixel(-1),
-    mHPad(p.h_pad),
-    mVPad(p.v_pad),
-    mHAlign(p.font_halign),
-    mVAlign(p.font_valign),
-    mTextVAlign(p.text_valign.isProvided() ? p.text_valign.getValue() : p.font_valign.getValue()),
-    mLineSpacingMult(p.line_spacing.multiple),
-    mLineSpacingPixels(p.line_spacing.pixels),
-    mClip(p.clip),
-    mClipPartial(p.clip_partial && !p.allow_scroll),
-    mTrustedContent(p.trusted_content),
-    mAlwaysShowIcons(p.always_show_icons),
-    mTrackEnd( p.track_end ),
-    mScrollIndex(-1),
-    mSelectionStart( 0 ),
-    mSelectionEnd( 0 ),
-    mIsSelecting( FALSE ),
-    mPlainText ( p.plain_text ),
-    mWordWrap(p.wrap),
-    mUseEllipses( p.use_ellipses ),
-    mUseEmoji(p.use_emoji),
-    mUseColor(p.use_color),
-    mParseHTML(p.parse_urls),
-    mForceUrlsExternal(p.force_urls_external),
-    mParseHighlights(p.parse_highlights),
-    mBGVisible(p.bg_visible),
-    mScroller(NULL),
-    mStyleDirty(true)
-{
-    if(p.allow_scroll)
-    {
-        LLScrollContainer::Params scroll_params;
-        scroll_params.name = "text scroller";
-        scroll_params.rect = getLocalRect();
-        scroll_params.follows.flags = FOLLOWS_ALL;
-        scroll_params.is_opaque = false;
-        scroll_params.mouse_opaque = false;
-        scroll_params.min_auto_scroll_rate = 200;
-        scroll_params.max_auto_scroll_rate = 800;
-        scroll_params.border_visible = p.border_visible;
-        mScroller = LLUICtrlFactory::create<LLScrollContainer>(scroll_params);
-        addChild(mScroller);
-    }
-
-    LLView::Params view_params;
-    view_params.name = "text_contents";
-    view_params.rect =  LLRect(0, 500, 500, 0);
-    view_params.mouse_opaque = false;
-
-    mDocumentView = LLUICtrlFactory::create<LLView>(view_params);
-    if (mScroller)
-    {
-        mScroller->addChild(mDocumentView);
-    }
-    else
-    {
-        addChild(mDocumentView);
-    }
-
-    if (mSpellCheck)
-    {
-        LLSpellChecker::setSettingsChangeCallback(boost::bind(&LLTextBase::onSpellCheckSettingsChange, this));
-    }
-    mSpellCheckTimer.reset();
-
-    createDefaultSegment();
-
-    updateRects();
->>>>>>> e1623bb2
-}
-
-LLTextBase::~LLTextBase()
-{
-    mSegments.clear();
-    LLContextMenu* menu = static_cast<LLContextMenu*>(mPopupMenuHandle.get());
-    if (menu)
-    {
-        menu->die();
-        mPopupMenuHandle.markDead();
-    }
-    delete mURLClickSignal;
-    delete mIsFriendSignal;
-    delete mIsObjectBlockedSignal;
-}
-
-void LLTextBase::initFromParams(const LLTextBase::Params& p)
-{
-    LLUICtrl::initFromParams(p);
-    resetDirty();       // Update saved text state
-    updateSegments();
-
-    // HACK: work around enabled == readonly design bug -- RN
-    // setEnabled will modify our read only status, so do this after
-    // LLTextBase::initFromParams
-    if (p.read_only.isProvided())
-    {
-        mReadOnly = p.read_only;
-    }
-}
-
-bool LLTextBase::truncate()
-{
-<<<<<<< HEAD
-	bool did_truncate = false;
-
-	// First rough check - if we're less than 1/4th the size, we're OK
-	if (getLength() >= S32(mMaxTextByteLength / 4))
-	{	
-		// Have to check actual byte size
-		S32 utf8_byte_size = 0;
-		LLSD value = getViewModel()->getValue();
-		if (value.type() == LLSD::TypeString)
-		{
-			// save a copy for strings.
-			utf8_byte_size = value.size();
-		}
-		else
-		{
-			// non string LLSDs need explicit conversion to string
-			utf8_byte_size = value.asString().size();
-		}
-
-		if ( utf8_byte_size > mMaxTextByteLength )
-		{
-			// Truncate safely in UTF-8
-			std::string temp_utf8_text = value.asString();
-			temp_utf8_text = utf8str_truncate( temp_utf8_text, mMaxTextByteLength );
-			LLWString text = utf8str_to_wstring( temp_utf8_text );
-			// remove extra bit of current string, to preserve formatting, etc.
-			removeStringNoUndo(text.size(), getWText().size() - text.size());
-			did_truncate = true;
-		}
-	}
-
-	return did_truncate;
-=======
-    BOOL did_truncate = FALSE;
-
-    // First rough check - if we're less than 1/4th the size, we're OK
-    if (getLength() >= S32(mMaxTextByteLength / 4))
-    {
-        // Have to check actual byte size
-        S32 utf8_byte_size = 0;
-        LLSD value = getViewModel()->getValue();
-        if (value.type() == LLSD::TypeString)
-        {
-            // save a copy for strings.
-            utf8_byte_size = value.size();
-        }
-        else
-        {
-            // non string LLSDs need explicit conversion to string
-            utf8_byte_size = value.asString().size();
-        }
-
-        if ( utf8_byte_size > mMaxTextByteLength )
-        {
-            // Truncate safely in UTF-8
-            std::string temp_utf8_text = value.asString();
-            temp_utf8_text = utf8str_truncate( temp_utf8_text, mMaxTextByteLength );
-            LLWString text = utf8str_to_wstring( temp_utf8_text );
-            // remove extra bit of current string, to preserve formatting, etc.
-            removeStringNoUndo(text.size(), getWText().size() - text.size());
-            did_truncate = TRUE;
-        }
-    }
-
-    return did_truncate;
->>>>>>> e1623bb2
-}
-
-const LLStyle::Params& LLTextBase::getStyleParams()
-{
-    //FIXME: convert mDefaultStyle to a flyweight http://www.boost.org/doc/libs/1_40_0/libs/flyweight/doc/index.html
-    //and eliminate color member values
-    if (mStyleDirty)
-    {
-          mStyle
-                  .color(LLUIColor(&mFgColor))                      // pass linked color instead of copy of mFGColor
-                  .readonly_color(LLUIColor(&mReadOnlyFgColor))
-                  .selected_color(LLUIColor(&mTextSelectedColor))
-                  .font(mFont)
-                  .drop_shadow(mFontShadow);
-          mStyleDirty = false;
-    }
-    return mStyle;
-}
-
-void LLTextBase::beforeValueChange()
-{
-
-}
-
-void LLTextBase::onValueChange(S32 start, S32 end)
-{
-}
-
-std::vector<LLRect> LLTextBase::getSelectionRects()
-{
-    // Nor supposed to be called without selection
-    llassert(hasSelection());
-    llassert(!mLineInfoList.empty());
-
-    std::vector<LLRect> selection_rects;
-
-    S32 selection_left = llmin(mSelectionStart, mSelectionEnd);
-    S32 selection_right = llmax(mSelectionStart, mSelectionEnd);
-
-    // Skip through the lines we aren't drawing.
-    LLRect content_display_rect = getVisibleDocumentRect();
-
-    // binary search for line that starts before top of visible buffer
-    line_list_t::const_iterator line_iter = std::lower_bound(mLineInfoList.begin(), mLineInfoList.end(), content_display_rect.mTop, compare_bottom());
-    line_list_t::const_iterator end_iter = std::upper_bound(mLineInfoList.begin(), mLineInfoList.end(), content_display_rect.mBottom, compare_top());
-
-    bool done = false;
-
-    // Find the coordinates of the selected area
-    for (; line_iter != end_iter && !done; ++line_iter)
-    {
-        // is selection visible on this line?
-        if (line_iter->mDocIndexEnd > selection_left && line_iter->mDocIndexStart < selection_right)
-        {
-            segment_set_t::iterator segment_iter;
-            S32 segment_offset;
-            getSegmentAndOffset(line_iter->mDocIndexStart, &segment_iter, &segment_offset);
-
-            // Use F32 otherwise a string of multiple segments
-            // will accumulate a large error
-            F32 left_precise = line_iter->mRect.mLeft;
-            F32 right_precise = line_iter->mRect.mLeft;
-
-            for (; segment_iter != mSegments.end(); ++segment_iter, segment_offset = 0)
-            {
-                LLTextSegmentPtr segmentp = *segment_iter;
-
-                S32 segment_line_start = segmentp->getStart() + segment_offset;
-                S32 segment_line_end = llmin(segmentp->getEnd(), line_iter->mDocIndexEnd);
-
-                if (segment_line_start > segment_line_end) break;
-
-                F32 segment_width = 0;
-                S32 segment_height = 0;
-
-                // if selection after beginning of segment
-                if (selection_left >= segment_line_start)
-                {
-                    S32 num_chars = llmin(selection_left, segment_line_end) - segment_line_start;
-                    segmentp->getDimensionsF32(segment_offset, num_chars, segment_width, segment_height);
-                    left_precise += segment_width;
-                }
-
-                // if selection_right == segment_line_end then that means we are the first character of the next segment
-                // or first character of the next line, in either case we want to add the length of the current segment
-                // to the selection rectangle and continue.
-                // if selection right > segment_line_end then selection spans end of current segment...
-                if (selection_right >= segment_line_end)
-                {
-                    // extend selection slightly beyond end of line
-                    // to indicate selection of newline character (use "n" character to determine width)
-                    S32 num_chars = segment_line_end - segment_line_start;
-                    segmentp->getDimensionsF32(segment_offset, num_chars, segment_width, segment_height);
-                    right_precise += segment_width;
-                }
-                // else if selection ends on current segment...
-                else
-                {
-                    S32 num_chars = selection_right - segment_line_start;
-                    segmentp->getDimensionsF32(segment_offset, num_chars, segment_width, segment_height);
-                    right_precise += segment_width;
-
-                    break;
-                }
-            }
-
-            LLRect selection_rect;
-            selection_rect.mLeft = left_precise;
-            selection_rect.mRight = right_precise;
-            selection_rect.mBottom = line_iter->mRect.mBottom;
-            selection_rect.mTop = line_iter->mRect.mTop;
-
-            selection_rects.push_back(selection_rect);
-        }
-    }
-
-    return selection_rects;
-}
-
-// Draws the black box behind the selected text
-void LLTextBase::drawSelectionBackground()
-{
-    // Draw selection even if we don't have keyboard focus for search/replace
-    if (hasSelection() && !mLineInfoList.empty())
-    {
-        std::vector<LLRect> selection_rects = getSelectionRects();
-
-        // Draw the selection box (we're using a box instead of reversing the colors on the selected text).
-        gGL.getTexUnit(0)->unbind(LLTexUnit::TT_TEXTURE);
-        const LLColor4& color = mSelectedBGColor;
-        F32 alpha = hasFocus() ? 0.7f : 0.3f;
-        alpha *= getDrawContext().mAlpha;
-
-        LLColor4 selection_color(color.mV[VRED], color.mV[VGREEN], color.mV[VBLUE], alpha);
-        LLRect content_display_rect = getVisibleDocumentRect();
-
-        for (std::vector<LLRect>::iterator rect_it = selection_rects.begin();
-            rect_it != selection_rects.end();
-            ++rect_it)
-        {
-            LLRect selection_rect = *rect_it;
-            if (mScroller)
-            {
-                // If scroller is On content_display_rect has correct rect and safe to use as is
-                // Note: we might need to account for border
-                selection_rect.translate(mVisibleTextRect.mLeft - content_display_rect.mLeft, mVisibleTextRect.mBottom - content_display_rect.mBottom);
-            }
-            else
-            {
-                // If scroller is Off content_display_rect will have rect from document, adjusted to text width, heigh and position
-                // and we have to acount for offset depending on position
-                S32 v_delta = 0;
-                S32 h_delta = 0;
-                switch (mVAlign)
-                {
-                case LLFontGL::TOP:
-                    v_delta = mVisibleTextRect.mTop - content_display_rect.mTop - mVPad;
-                    break;
-                case LLFontGL::VCENTER:
-                    v_delta = (llmax(mVisibleTextRect.getHeight() - content_display_rect.mTop, -content_display_rect.mBottom) + (mVisibleTextRect.mBottom - content_display_rect.mBottom)) / 2;
-                    break;
-                case LLFontGL::BOTTOM:
-                    v_delta = mVisibleTextRect.mBottom - content_display_rect.mBottom;
-                    break;
-                default:
-                    break;
-                }
-                switch (mHAlign)
-                {
-                case LLFontGL::LEFT:
-                    h_delta = mVisibleTextRect.mLeft - content_display_rect.mLeft + mHPad;
-                    break;
-                case LLFontGL::HCENTER:
-                    h_delta = (llmax(mVisibleTextRect.getWidth() - content_display_rect.mLeft, -content_display_rect.mRight) + (mVisibleTextRect.mRight - content_display_rect.mRight)) / 2;
-                    break;
-                case LLFontGL::RIGHT:
-                    h_delta = mVisibleTextRect.mRight - content_display_rect.mRight;
-                    break;
-                default:
-                    break;
-                }
-                selection_rect.translate(h_delta, v_delta);
-            }
-            gl_rect_2d(selection_rect, selection_color);
-        }
-    }
-}
-
-void LLTextBase::drawCursor()
-{
-    F32 alpha = getDrawContext().mAlpha;
-
-    if( hasFocus()
-        && gFocusMgr.getAppHasFocus()
-        && !mReadOnly)
-    {
-        const LLWString &wtext = getWText();
-        const llwchar* text = wtext.c_str();
-
-        LLRect cursor_rect = getLocalRectFromDocIndex(mCursorPos);
-        cursor_rect.translate(-1, 0);
-        segment_set_t::iterator seg_it = getSegIterContaining(mCursorPos);
-
-        // take style from last segment
-        LLTextSegmentPtr segmentp;
-
-<<<<<<< HEAD
-	S32 old_len = getLength();		// length() returns character length
-	S32 insert_len = wstr.length();
-
-    pos = getEditableIndex(pos, true);
-    if (pos > old_len)
-    {
-        pos = old_len;
-        // Should not happen,
-        // if you encounter this, check where wrong position comes from
-        llassert(false);
-    }
-
-	segment_set_t::iterator seg_iter = getEditableSegIterContaining(pos);
-
-	LLTextSegmentPtr default_segment;
-
-	LLTextSegmentPtr segmentp;
-	if (seg_iter != mSegments.end())
-	{
-		segmentp = *seg_iter;
-	}
-	else
-	{
-		//segmentp = mSegments.back();
-		return pos;
-	}
-
-	if (segmentp->canEdit())
-	{
-		segmentp->setEnd(segmentp->getEnd() + insert_len);
-		if (seg_iter != mSegments.end())
-		{
-			++seg_iter;
-		}
-	}
-	else
-	{
-		// create default editable segment to hold new text
-		LLStyleConstSP sp(new LLStyle(getStyleParams()));
-		default_segment = new LLNormalTextSegment( sp, pos, pos + insert_len, *this);
-	}
-
-	// shift remaining segments to right
-	for(;seg_iter != mSegments.end(); ++seg_iter)
-	{
-		LLTextSegmentPtr segmentp = *seg_iter;
-		segmentp->setStart(segmentp->getStart() + insert_len);
-		segmentp->setEnd(segmentp->getEnd() + insert_len);
-	}
-
-	// insert new segments
-	if (segments)
-	{
-		if (default_segment.notNull())
-		{
-			// potentially overwritten by segments passed in
-			insertSegment(default_segment);
-		}
-		for (segment_vec_t::iterator seg_iter = segments->begin();
-			seg_iter != segments->end();
-			++seg_iter)
-		{
-			LLTextSegment* segmentp = *seg_iter;
-			insertSegment(segmentp);
-		}
-	}
-
-	// Insert special segments where necessary (insertSegment takes care of splitting normal text segments around them for us)
-	{
-		LLStyleSP emoji_style;
-		LLEmojiDictionary* ed = LLEmojiDictionary::instanceExists() ? LLEmojiDictionary::getInstance() : NULL;
-		for (S32 text_kitty = 0, text_len = wstr.size(); text_kitty < text_len; text_kitty++)
-		{
-			llwchar code = wstr[text_kitty];
-			bool isEmoji = ed ? ed->isEmoji(code) : LLStringOps::isEmoji(code);
-			if (isEmoji)
-			{
-				if (!emoji_style)
-				{
-					emoji_style = new LLStyle(getStyleParams());
-					emoji_style->setFont(LLFontGL::getFontEmoji());
-				}
-
-				S32 new_seg_start = pos + text_kitty;
-				insertSegment(new LLEmojiTextSegment(emoji_style, new_seg_start, new_seg_start + 1, *this));
-			}
-		}
-	}
-
-	getViewModel()->getEditableDisplay().insert(pos, wstr);
-
-	if ( truncate() )
-	{
-		insert_len = getLength() - old_len;
-	}
-
-	onValueChange(pos, pos + insert_len);
-	needsReflow(pos);
-
-	return insert_len;
-}
-=======
-        if (seg_it != mSegments.end())
-        {
-            segmentp = *seg_it;
-        }
-        else
-        {
-            return;
-        }
->>>>>>> e1623bb2
-
-        // Draw the cursor
-        // (Flash the cursor every half second starting a fixed time after the last keystroke)
-        F32 elapsed = mCursorBlinkTimer.getElapsedTimeF32();
-        if( (elapsed < CURSOR_FLASH_DELAY ) || (S32(elapsed * 2) & 1) )
-        {
-
-            if (LL_KIM_OVERWRITE == gKeyboard->getInsertMode() && !hasSelection())
-            {
-                S32 segment_width = 0;
-                S32 segment_height = 0;
-                segmentp->getDimensions(mCursorPos - segmentp->getStart(), 1, segment_width, segment_height);
-                S32 width = llmax(CURSOR_THICKNESS, segment_width);
-                cursor_rect.mRight = cursor_rect.mLeft + width;
-            }
-            else
-            {
-                cursor_rect.mRight = cursor_rect.mLeft + CURSOR_THICKNESS;
-            }
-
-            gGL.getTexUnit(0)->unbind(LLTexUnit::TT_TEXTURE);
-
-            LLColor4 cursor_color = mCursorColor.get() % alpha;
-            gGL.color4fv( cursor_color.mV );
-
-            gl_rect_2d(cursor_rect);
-
-            if (LL_KIM_OVERWRITE == gKeyboard->getInsertMode() && !hasSelection() && text[mCursorPos] != '\n')
-            {
-                LLColor4 text_color;
-                const LLFontGL* fontp;
-                text_color = segmentp->getColor();
-                fontp = segmentp->getStyle()->getFont();
-                fontp->render(text, mCursorPos, cursor_rect,
-                    LLColor4(1.f - text_color.mV[VRED], 1.f - text_color.mV[VGREEN], 1.f - text_color.mV[VBLUE], alpha),
-                    LLFontGL::LEFT, mTextVAlign,
-                    LLFontGL::NORMAL,
-                    LLFontGL::NO_SHADOW,
-                    1);
-            }
-
-            // Make sure the IME is in the right place
-            LLRect screen_pos = calcScreenRect();
-            LLCoordGL ime_pos( screen_pos.mLeft + llfloor(cursor_rect.mLeft), screen_pos.mBottom + llfloor(cursor_rect.mTop) );
-
-            ime_pos.mX = (S32) (ime_pos.mX * LLUI::getScaleFactor().mV[VX]);
-            ime_pos.mY = (S32) (ime_pos.mY * LLUI::getScaleFactor().mV[VY]);
-            getWindow()->setLanguageTextInput( ime_pos );
-        }
-    }
-}
-
-<<<<<<< HEAD
-void LLTextBase::insertSegment(LLTextSegmentPtr segment_to_insert)
-{
-	if (segment_to_insert.isNull()) 
-	{
-		return;
-	}
-
-	segment_set_t::iterator cur_seg_iter = getSegIterContaining(segment_to_insert->getStart());
-	S32 reflow_start_index = 0;
-
-	if (cur_seg_iter == mSegments.end())
-	{
-		mSegments.insert(segment_to_insert);
-		segment_to_insert->linkToDocument(this);
-		reflow_start_index = segment_to_insert->getStart();
-	}
-	else
-	{
-		LLTextSegmentPtr cur_segmentp = *cur_seg_iter;
-		reflow_start_index = cur_segmentp->getStart();
-		if (cur_segmentp->getStart() < segment_to_insert->getStart())
-		{
-			S32 old_segment_end = cur_segmentp->getEnd();
-			// split old at start point for new segment
-			cur_segmentp->setEnd(segment_to_insert->getStart());
-			// advance to next segment
-			// insert remainder of old segment
-			LLStyleConstSP sp = cur_segmentp->getStyle();
-			LLTextSegmentPtr remainder_segment = new LLNormalTextSegment( sp, segment_to_insert->getStart(), old_segment_end, *this);
-			mSegments.insert(cur_seg_iter, remainder_segment);
-			remainder_segment->linkToDocument(this);
-			// insert new segment before remainder of old segment
-			mSegments.insert(cur_seg_iter, segment_to_insert);
-
-			segment_to_insert->linkToDocument(this);
-			// at this point, there will be two overlapping segments owning the text
-			// associated with the incoming segment
-		}
-		else
-		{
-			mSegments.insert(cur_seg_iter, segment_to_insert);
-			segment_to_insert->linkToDocument(this);
-		}
-
-		// now delete/truncate remaining segments as necessary
-		// cur_seg_iter points to segment before incoming segment
-		while(cur_seg_iter != mSegments.end())
-		{
-			cur_segmentp = *cur_seg_iter;
-			if (cur_segmentp == segment_to_insert) 
-			{
-				++cur_seg_iter;
-				continue;
-			}
-
-			if (cur_segmentp->getStart() >= segment_to_insert->getStart())
-			{
-				if(cur_segmentp->getEnd() <= segment_to_insert->getEnd())
-				{
-					cur_segmentp->unlinkFromDocument(this);
-					// grab copy of iterator to erase, and bump it
-					segment_set_t::iterator seg_to_erase(cur_seg_iter++);
-					mSegments.erase(seg_to_erase);
-					continue;
-				}
-				else
-				{
-					// last overlapping segment, clip to end of incoming segment
-					// and stop traversal
-					cur_segmentp->setStart(segment_to_insert->getEnd());
-					break;
-				}
-			}
-			++cur_seg_iter;
-		}
-	}
-
-	// layout potentially changed
-	needsReflow(reflow_start_index);
-}
-
-//virtual 
-bool LLTextBase::handleMouseDown(S32 x, S32 y, MASK mask)
-{
-	// handle triple click
-	if (!mTripleClickTimer.hasExpired())
-	{
-		if (mSkipTripleClick)
-		{
-			return true;
-		}
-		
-		S32 real_line = getLineNumFromDocIndex(mCursorPos, false);
-		S32 line_start = -1;
-		S32 line_end = -1;
-		for (line_list_t::const_iterator it = mLineInfoList.begin(), end_it = mLineInfoList.end();
-				it != end_it;
-				++it)
-		{
-			if (it->mLineNum < real_line)
-			{
-				continue;
-			}
-			if (it->mLineNum > real_line)
-			{
-				break;
-			}
-			if (line_start == -1)
-			{
-				line_start = it->mDocIndexStart;
-			}
-			line_end = it->mDocIndexEnd;
-			line_end = llclamp(line_end, 0, getLength());
-		}
-
-		if (line_start == -1)
-		{
-			return true;
-		}
-
-		mSelectionEnd = line_start;
-		mSelectionStart = line_end;
-		setCursorPos(line_start);
-
-		return true;
-	}
-
-	LLTextSegmentPtr cur_segment = getSegmentAtLocalPos(x, y);
-	if (cur_segment && cur_segment->handleMouseDown(x, y, mask))
-	{
-		return true;
-	}
-
-	return LLUICtrl::handleMouseDown(x, y, mask);
-}
-
-//virtual 
-bool LLTextBase::handleMouseUp(S32 x, S32 y, MASK mask)
-{
-	LLTextSegmentPtr cur_segment = getSegmentAtLocalPos(x, y);
-	if (hasMouseCapture() && cur_segment && cur_segment->handleMouseUp(x, y, mask))
-	{
-		// Did we just click on a link?
-		if (mURLClickSignal
-			&& cur_segment->getStyle()
-			&& cur_segment->getStyle()->isLink())
-		{
-			// *TODO: send URL here?
-			(*mURLClickSignal)(this, LLSD() );
-		}
-		return true;
-	}
-=======
-void LLTextBase::drawText()
-{
-    S32 text_len = getLength();
->>>>>>> e1623bb2
-
-    if (text_len <= 0 && mLabel.empty())
-    {
-        return;
-    }
-    else if (useLabel())
-    {
-        text_len = mLabel.getWString().length();
-    }
-
-<<<<<<< HEAD
-//virtual 
-bool LLTextBase::handleMiddleMouseDown(S32 x, S32 y, MASK mask)
-{
-	LLTextSegmentPtr cur_segment = getSegmentAtLocalPos(x, y);
-	if (cur_segment && cur_segment->handleMiddleMouseDown(x, y, mask))
-	{
-		return true;
-	}
-=======
-    S32 selection_left = -1;
-    S32 selection_right = -1;
-    // Draw selection even if we don't have keyboard focus for search/replace
-    if( hasSelection())
-    {
-        selection_left = llmin( mSelectionStart, mSelectionEnd );
-        selection_right = llmax( mSelectionStart, mSelectionEnd );
-    }
->>>>>>> e1623bb2
-
-    std::pair<S32, S32> line_range = getVisibleLines(mClipPartial);
-    S32 first_line = line_range.first;
-    S32 last_line = line_range.second;
-    if (first_line >= last_line)
-    {
-        return;
-    }
-
-<<<<<<< HEAD
-//virtual 
-bool LLTextBase::handleMiddleMouseUp(S32 x, S32 y, MASK mask)
-{
-	LLTextSegmentPtr cur_segment = getSegmentAtLocalPos(x, y);
-	if (cur_segment && cur_segment->handleMiddleMouseUp(x, y, mask))
-	{
-		return true;
-	}
-=======
-    S32 line_start = getLineStart(first_line);
-    // find first text segment that spans top of visible portion of text buffer
-    segment_set_t::iterator seg_iter = getSegIterContaining(line_start);
-    if (seg_iter == mSegments.end())
-    {
-        return;
-    }
->>>>>>> e1623bb2
-
-    // Perform spell check if needed
-    if ( (getSpellCheck()) && (getWText().length() > 2) )
-    {
-        // Calculate start and end indices for the spell checking range
-        S32 start = line_start;
-        S32 end   = getLineEnd(last_line);
-
-<<<<<<< HEAD
-//virtual 
-bool LLTextBase::handleRightMouseDown(S32 x, S32 y, MASK mask)
-{
-	LLTextSegmentPtr cur_segment = getSegmentAtLocalPos(x, y);
-	if (cur_segment && cur_segment->handleRightMouseDown(x, y, mask))
-	{
-		return true;
-	}
-=======
-        if ( (mSpellCheckStart != start) || (mSpellCheckEnd != end) )
-        {
-            const LLWString& wstrText = getWText();
-            mMisspellRanges.clear();
->>>>>>> e1623bb2
-
-            segment_set_t::const_iterator seg_it = getSegIterContaining(start);
-            while (mSegments.end() != seg_it)
-            {
-                LLTextSegmentPtr text_segment = *seg_it;
-                if ( (text_segment.isNull()) || (text_segment->getStart() >= end) )
-                {
-                    break;
-                }
-
-<<<<<<< HEAD
-//virtual 
-bool LLTextBase::handleRightMouseUp(S32 x, S32 y, MASK mask)
-{
-	LLTextSegmentPtr cur_segment = getSegmentAtLocalPos(x, y);
-	if (cur_segment && cur_segment->handleRightMouseUp(x, y, mask))
-	{
-		return true;
-	}
-=======
-                if (!text_segment->canEdit())
-                {
-                    ++seg_it;
-                    continue;
-                }
->>>>>>> e1623bb2
-
-                // Combine adjoining text segments into one
-                U32 seg_start = text_segment->getStart(), seg_end = llmin(text_segment->getEnd(), end);
-                while (mSegments.end() != ++seg_it)
-                {
-                    text_segment = *seg_it;
-                    if ( (text_segment.isNull()) || (!text_segment->canEdit()) || (text_segment->getStart() >= end) )
-                    {
-                        break;
-                    }
-                    seg_end = llmin(text_segment->getEnd(), end);
-                }
-
-<<<<<<< HEAD
-//virtual 
-bool LLTextBase::handleDoubleClick(S32 x, S32 y, MASK mask)
-{
-	//Don't start triple click timer if user have clicked on scrollbar
-	mVisibleTextRect = mScroller ? mScroller->getContentWindowRect() : getLocalRect();
-	if (x >= mVisibleTextRect.mLeft && x <= mVisibleTextRect.mRight
-	    && y >= mVisibleTextRect.mBottom && y <= mVisibleTextRect.mTop)
-	{
-		mTripleClickTimer.setTimerExpirySec(TRIPLE_CLICK_INTERVAL);
-	}
-
-	LLTextSegmentPtr cur_segment = getSegmentAtLocalPos(x, y);
-	if (cur_segment && cur_segment->handleDoubleClick(x, y, mask))
-	{
-		return true;
-	}
-=======
-                // Find the start of the first word
-                U32 word_start = seg_start, word_end = -1;
-                U32 text_length = wstrText.length();
-                while ( (word_start < text_length) && (!LLStringOps::isAlpha(wstrText[word_start])) )
-                {
-                    word_start++;
-                }
-
-                // Iterate over all words in the text block and check them one by one
-                while (word_start < seg_end)
-                {
-                    // Find the end of the current word (special case handling for "'" when it's used as a contraction)
-                    word_end = word_start + 1;
-                    while ( (word_end < seg_end) &&
-                            ((LLWStringUtil::isPartOfWord(wstrText[word_end])) ||
-                                ((L'\'' == wstrText[word_end]) &&
-                                (LLStringOps::isAlnum(wstrText[word_end - 1])) && (LLStringOps::isAlnum(wstrText[word_end + 1])))) )
-                    {
-                        word_end++;
-                    }
-                    if (word_end > seg_end)
-                    {
-                        break;
-                    }
-
-                    if (word_start < text_length && word_end <= text_length && word_end > word_start)
-                    {
-                        std::string word = wstring_to_utf8str(wstrText.substr(word_start, word_end - word_start));
-
-                        // Don't process words shorter than 3 characters
-                        if ( (word.length() >= 3) && (!LLSpellChecker::instance().checkSpelling(word)) )
-                        {
-                            mMisspellRanges.push_back(std::pair<U32, U32>(word_start, word_end));
-                        }
-                    }
-
-                    // Find the start of the next word
-                    word_start = word_end + 1;
-                    while ( (word_start < seg_end) && (!LLWStringUtil::isPartOfWord(wstrText[word_start])) )
-                    {
-                        word_start++;
-                    }
-                }
-            }
->>>>>>> e1623bb2
-
-            mSpellCheckStart = start;
-            mSpellCheckEnd = end;
-        }
-    }
-    else
-    {
-        mMisspellRanges.clear();
-    }
-
-<<<<<<< HEAD
-//virtual 
-bool LLTextBase::handleHover(S32 x, S32 y, MASK mask)
-{
-	LLTextSegmentPtr cur_segment = getSegmentAtLocalPos(x, y);
-	if (cur_segment && cur_segment->handleHover(x, y, mask))
-	{
-		return true;
-	}
-=======
-    LLTextSegmentPtr cur_segment = *seg_iter;
->>>>>>> e1623bb2
-
-    std::list<std::pair<U32, U32> >::const_iterator misspell_it = std::lower_bound(mMisspellRanges.begin(), mMisspellRanges.end(), std::pair<U32, U32>(line_start, 0));
-    for (S32 cur_line = first_line; cur_line < last_line; cur_line++)
-    {
-        S32 next_line = cur_line + 1;
-        line_info& line = mLineInfoList[cur_line];
-
-<<<<<<< HEAD
-//virtual 
-bool LLTextBase::handleScrollWheel(S32 x, S32 y, S32 clicks)
-{
-	LLTextSegmentPtr cur_segment = getSegmentAtLocalPos(x, y);
-	if (cur_segment && cur_segment->handleScrollWheel(x, y, clicks))
-	{
-		return true;
-	}
-=======
-        S32 next_start = -1;
-        S32 line_end = text_len;
->>>>>>> e1623bb2
-
-        if (next_line < getLineCount())
-        {
-            next_start = getLineStart(next_line);
-            line_end = next_start;
-        }
-
-<<<<<<< HEAD
-//virtual 
-bool LLTextBase::handleToolTip(S32 x, S32 y, MASK mask)
-{
-	LLTextSegmentPtr cur_segment = getSegmentAtLocalPos(x, y);
-	if (cur_segment && cur_segment->handleToolTip(x, y, mask))
-	{
-		return true;
-	}
-=======
-        LLRectf text_rect(line.mRect.mLeft, line.mRect.mTop, line.mRect.mRight, line.mRect.mBottom);
-        text_rect.mRight = mDocumentView->getRect().getWidth(); // clamp right edge to document extents
-        text_rect.translate(mDocumentView->getRect().mLeft, mDocumentView->getRect().mBottom); // adjust by scroll position
->>>>>>> e1623bb2
-
-        // draw a single line of text
-        S32 seg_start = line_start;
-        while( seg_start < line_end )
-        {
-            while( cur_segment->getEnd() <= seg_start )
-            {
-                seg_iter++;
-                if (seg_iter == mSegments.end())
-                {
-                    LL_WARNS() << "Ran off the segmentation end!" << LL_ENDL;
-
-                    return;
-                }
-                cur_segment = *seg_iter;
-            }
-
-            S32 seg_end = llmin(line_end, cur_segment->getEnd());
-            S32 clipped_end = seg_end - cur_segment->getStart();
-
-<<<<<<< HEAD
-//virtual 
-void LLTextBase::reshape(S32 width, S32 height, bool called_from_parent)
-{
-	if (width != getRect().getWidth() || height != getRect().getHeight() || LLView::sForceReshape)
-	{
-		bool scrolled_to_bottom = mScroller ? mScroller->isAtBottom() : false;
-=======
-            if (mUseEllipses                                // using ellipses
-                && clipped_end == line_end                  // last segment on line
-                && next_line == last_line                   // this is the last visible line
-                && last_line < (S32)mLineInfoList.size())   // and there is more text to display
-            {
-                // more lines of text to go, but we can't fit them
-                // so shrink text rect to force ellipses
-                text_rect.mRight -= 2;
-            }
->>>>>>> e1623bb2
-
-            // Draw squiggly lines under any visible misspelled words
-            while ( (mMisspellRanges.end() != misspell_it) && (misspell_it->first < seg_end) && (misspell_it->second > seg_start) )
-            {
-                // Skip the current word if the user is still busy editing it
-                if ( (!mSpellCheckTimer.hasExpired()) && (misspell_it->first <= (U32)mCursorPos) && (misspell_it->second >= (U32)mCursorPos) )
-                {
-                    ++misspell_it;
-                    continue;
-                }
-
-                U32 misspell_start = llmax<U32>(misspell_it->first, seg_start), misspell_end = llmin<U32>(misspell_it->second, seg_end);
-                S32 squiggle_start = 0, squiggle_end = 0, pony = 0;
-                cur_segment->getDimensions(seg_start - cur_segment->getStart(), misspell_start - seg_start, squiggle_start, pony);
-                cur_segment->getDimensions(misspell_start - cur_segment->getStart(), misspell_end - misspell_start, squiggle_end, pony);
-                squiggle_start += text_rect.mLeft;
-
-                pony = (squiggle_end + 3) / 6;
-                squiggle_start += squiggle_end / 2 - pony * 3;
-                squiggle_end = squiggle_start + pony * 6;
-
-<<<<<<< HEAD
-//virtual 
-void LLTextBase::draw()
-{
-	// reflow if needed, on demand
-	reflow();
-
-	// then update scroll position, as cursor may have moved
-	if (!mReadOnly)
-	{
-		updateScrollFromCursor();
-	}
-
-	LLRect text_rect;
-	if (mScroller)
-	{
-		mScroller->localRectToOtherView(mScroller->getContentWindowRect(), &text_rect, this);
-	}
-	else
-	{
-		LLRect visible_lines_rect;
-		std::pair<S32, S32> line_range = getVisibleLines(mClipPartial);
-		for (S32 i = line_range.first; i < line_range.second; i++)
-		{
-			if (visible_lines_rect.isEmpty())
-			{
-				visible_lines_rect = mLineInfoList[i].mRect;
-			}
-			else
-			{
-				visible_lines_rect.unionWith(mLineInfoList[i].mRect);
-			}
-		}
-		text_rect = visible_lines_rect;
-		text_rect.translate(mDocumentView->getRect().mLeft, mDocumentView->getRect().mBottom);
-	}
-
-	if (mBGVisible)
-	{
-		F32 alpha = getCurrentTransparency();
-		// clip background rect against extents, if we support scrolling
-		LLRect bg_rect = mVisibleTextRect;
-		if (mScroller)
-		{
-			bg_rect.intersectWith(text_rect);
-		}
-		LLColor4 bg_color = mReadOnly 
-							? mReadOnlyBgColor.get()
-							: hasFocus() 
-								? mFocusBgColor.get() 
-								: mWriteableBgColor.get();
-		gl_rect_2d(text_rect, bg_color % alpha, true);
-	}
-
-	// Draw highlighted if needed
-	if( ll::ui::SearchableControl::getHighlighted() )
-	{
-		LLColor4 bg_color = ll::ui::SearchableControl::getHighlightColor();
-		LLRect bg_rect = mVisibleTextRect;
-		if( mScroller )
-			bg_rect.intersectWith( text_rect );
-
-		gl_rect_2d( text_rect, bg_color, true );
-	}
-	
-	bool should_clip = mClip || mScroller != NULL;
-	{ LLLocalClipRect clip(text_rect, should_clip);
- 
-		// draw document view
-		if (mScroller)
-		{
-			drawChild(mScroller);
-		}
-		else
-		{
-			drawChild(mDocumentView);
-		}
- 
-		drawSelectionBackground();
-		drawText();
-		drawCursor();
-	}
- 
-	mDocumentView->setVisibleDirect(false);
-	LLUICtrl::draw();
-	mDocumentView->setVisibleDirect(true);
-}
-=======
-                S32 squiggle_bottom = text_rect.mBottom + (S32)cur_segment->getStyle()->getFont()->getDescenderHeight();
->>>>>>> e1623bb2
-
-                gGL.color4ub(255, 0, 0, 200);
-                while (squiggle_start + 1 < squiggle_end)
-                {
-                    gl_line_2d(squiggle_start, squiggle_bottom, squiggle_start + 2, squiggle_bottom - 2);
-                    if (squiggle_start + 3 < squiggle_end)
-                    {
-                        gl_line_2d(squiggle_start + 2, squiggle_bottom - 3, squiggle_start + 4, squiggle_bottom - 1);
-                    }
-                    squiggle_start += 4;
-                }
-
-                if (misspell_it->second > seg_end)
-                {
-                    break;
-                }
-                ++misspell_it;
-            }
-
-            text_rect.mLeft = cur_segment->draw(seg_start - cur_segment->getStart(), clipped_end, selection_left, selection_right, text_rect);
-
-<<<<<<< HEAD
-//virtual
-void LLTextBase::onVisibilityChange( bool new_visibility )
-{
-	LLContextMenu* menu = static_cast<LLContextMenu*>(mPopupMenuHandle.get());
-	if(!new_visibility && menu)
-	{
-		menu->hide();
-	}
-	LLUICtrl::onVisibilityChange(new_visibility);
-=======
-            seg_start = clipped_end + cur_segment->getStart();
-        }
-
-        line_start = next_start;
-    }
->>>>>>> e1623bb2
-}
-
-///////////////////////////////////////////////////////////////////
-// Returns change in number of characters in mWText
-
-S32 LLTextBase::insertStringNoUndo(S32 pos, const LLWString &wstr, LLTextBase::segment_vec_t* segments )
-{
-    beforeValueChange();
-
-<<<<<<< HEAD
-//virtual
-bool LLTextBase::canDeselect() const 
-{ 
-	return hasSelection(); 
-}
-=======
-    S32 old_len = getLength();      // length() returns character length
-    S32 insert_len = wstr.length();
->>>>>>> e1623bb2
-
-    pos = getEditableIndex(pos, true);
-
-<<<<<<< HEAD
-//virtual
-void LLTextBase::deselect()
-{
-	mSelectionStart = 0;
-	mSelectionEnd = 0;
-	mIsSelecting = false;
-}
-=======
-    segment_set_t::iterator seg_iter = getEditableSegIterContaining(pos);
->>>>>>> e1623bb2
-
-    LLTextSegmentPtr default_segment;
-
-    LLTextSegmentPtr segmentp;
-    if (seg_iter != mSegments.end())
-    {
-        segmentp = *seg_iter;
-    }
-    else
-    {
-        //segmentp = mSegments.back();
-        return pos;
-    }
-
-    if (segmentp->canEdit())
-    {
-        segmentp->setEnd(segmentp->getEnd() + insert_len);
-        if (seg_iter != mSegments.end())
-        {
-            ++seg_iter;
-        }
-    }
-    else
-    {
-        // create default editable segment to hold new text
-        LLStyleConstSP sp(new LLStyle(getStyleParams()));
-        default_segment = new LLNormalTextSegment( sp, pos, pos + insert_len, *this);
-    }
-
-    // shift remaining segments to right
-    for(;seg_iter != mSegments.end(); ++seg_iter)
-    {
-        LLTextSegmentPtr segmentp = *seg_iter;
-        segmentp->setStart(segmentp->getStart() + insert_len);
-        segmentp->setEnd(segmentp->getEnd() + insert_len);
-    }
-
-    // insert new segments
-    if (segments)
-    {
-        if (default_segment.notNull())
-        {
-            // potentially overwritten by segments passed in
-            insertSegment(default_segment);
-        }
-        for (segment_vec_t::iterator seg_iter = segments->begin();
-            seg_iter != segments->end();
-            ++seg_iter)
-        {
-            LLTextSegment* segmentp = *seg_iter;
-            insertSegment(segmentp);
-        }
-    }
-
-    // Insert special segments where necessary (insertSegment takes care of splitting normal text segments around them for us)
-    if (mUseEmoji)
-    {
-        LLStyleSP emoji_style;
-        LLEmojiDictionary* ed = LLEmojiDictionary::instanceExists() ? LLEmojiDictionary::getInstance() : NULL;
-        for (S32 text_kitty = 0, text_len = wstr.size(); text_kitty < text_len; text_kitty++)
-        {
-            llwchar code = wstr[text_kitty];
-            bool isEmoji = ed ? ed->isEmoji(code) : LLStringOps::isEmoji(code);
-            if (isEmoji)
-            {
-                if (!emoji_style)
-                {
-                    emoji_style = new LLStyle(getStyleParams());
-                    emoji_style->setFont(LLFontGL::getFontEmojiLarge());
-                }
-
-                S32 new_seg_start = pos + text_kitty;
-                insertSegment(new LLEmojiTextSegment(emoji_style, new_seg_start, new_seg_start + 1, *this));
-            }
-        }
-    }
-
-    getViewModel()->getEditableDisplay().insert(pos, wstr);
-
-    if ( truncate() )
-    {
-        insert_len = getLength() - old_len;
-    }
-
-    onValueChange(pos, pos + insert_len);
-    needsReflow(pos);
-
-    return insert_len;
-}
-
-S32 LLTextBase::removeStringNoUndo(S32 pos, S32 length)
-{
-
-    beforeValueChange();
-    segment_set_t::iterator seg_iter = getSegIterContaining(pos);
-    while(seg_iter != mSegments.end())
-    {
-        LLTextSegmentPtr segmentp = *seg_iter;
-        S32 end = pos + length;
-        if (segmentp->getStart() < pos)
-        {
-            // deleting from middle of segment
-            if (segmentp->getEnd() > end)
-            {
-                segmentp->setEnd(segmentp->getEnd() - length);
-            }
-            // truncating segment
-            else
-            {
-                segmentp->setEnd(pos);
-            }
-        }
-        else if (segmentp->getStart() < end)
-        {
-            // deleting entire segment
-            if (segmentp->getEnd() <= end)
-            {
-                // remove segment
-                segmentp->unlinkFromDocument(this);
-                segment_set_t::iterator seg_to_erase(seg_iter++);
-                mSegments.erase(seg_to_erase);
-                continue;
-            }
-            // deleting head of segment
-            else
-            {
-                segmentp->setStart(pos);
-                segmentp->setEnd(segmentp->getEnd() - length);
-            }
-        }
-        else
-        {
-            // shifting segments backward to fill deleted portion
-            segmentp->setStart(segmentp->getStart() - length);
-            segmentp->setEnd(segmentp->getEnd() - length);
-        }
-        ++seg_iter;
-    }
-
-    getViewModel()->getEditableDisplay().erase(pos, length);
-
-    // recreate default segment in case we erased everything
-    createDefaultSegment();
-
-    onValueChange(pos, pos);
-    needsReflow(pos);
-
-    return -length; // This will be wrong if someone calls removeStringNoUndo with an excessive length
-}
-
-S32 LLTextBase::overwriteCharNoUndo(S32 pos, llwchar wc)
-{
-    beforeValueChange();
-
-    if (pos > (S32)getLength())
-    {
-        return 0;
-    }
-    getViewModel()->getEditableDisplay()[pos] = wc;
-
-    onValueChange(pos, pos + 1);
-    needsReflow(pos);
-
-    return 1;
-}
-
-
-void LLTextBase::createDefaultSegment()
-{
-    // ensures that there is always at least one segment
-    if (mSegments.empty())
-    {
-        LLStyleConstSP sp(new LLStyle(getStyleParams()));
-        LLTextSegmentPtr default_segment = new LLNormalTextSegment( sp, 0, getLength() + 1, *this);
-        mSegments.insert(default_segment);
-        default_segment->linkToDocument(this);
-    }
-}
-
-void LLTextBase::insertSegment(LLTextSegmentPtr segment_to_insert)
-{
-    if (segment_to_insert.isNull())
-    {
-        return;
-    }
-
-    segment_set_t::iterator cur_seg_iter = getSegIterContaining(segment_to_insert->getStart());
-    S32 reflow_start_index = 0;
-
-    if (cur_seg_iter == mSegments.end())
-    {
-        mSegments.insert(segment_to_insert);
-        segment_to_insert->linkToDocument(this);
-        reflow_start_index = segment_to_insert->getStart();
-    }
-    else
-    {
-        LLTextSegmentPtr cur_segmentp = *cur_seg_iter;
-        reflow_start_index = cur_segmentp->getStart();
-        if (cur_segmentp->getStart() < segment_to_insert->getStart())
-        {
-            S32 old_segment_end = cur_segmentp->getEnd();
-            // split old at start point for new segment
-            cur_segmentp->setEnd(segment_to_insert->getStart());
-            // advance to next segment
-            // insert remainder of old segment
-            LLStyleConstSP sp = cur_segmentp->getStyle();
-            LLTextSegmentPtr remainder_segment = new LLNormalTextSegment( sp, segment_to_insert->getStart(), old_segment_end, *this);
-            mSegments.insert(cur_seg_iter, remainder_segment);
-            remainder_segment->linkToDocument(this);
-            // insert new segment before remainder of old segment
-            mSegments.insert(cur_seg_iter, segment_to_insert);
-
-            segment_to_insert->linkToDocument(this);
-            // at this point, there will be two overlapping segments owning the text
-            // associated with the incoming segment
-        }
-        else
-        {
-            mSegments.insert(cur_seg_iter, segment_to_insert);
-            segment_to_insert->linkToDocument(this);
-        }
-
-        // now delete/truncate remaining segments as necessary
-        // cur_seg_iter points to segment before incoming segment
-        while(cur_seg_iter != mSegments.end())
-        {
-            cur_segmentp = *cur_seg_iter;
-            if (cur_segmentp == segment_to_insert)
-            {
-                ++cur_seg_iter;
-                continue;
-            }
-
-            if (cur_segmentp->getStart() >= segment_to_insert->getStart())
-            {
-                if(cur_segmentp->getEnd() <= segment_to_insert->getEnd())
-                {
-                    cur_segmentp->unlinkFromDocument(this);
-                    // grab copy of iterator to erase, and bump it
-                    segment_set_t::iterator seg_to_erase(cur_seg_iter++);
-                    mSegments.erase(seg_to_erase);
-                    continue;
-                }
-                else
-                {
-                    // last overlapping segment, clip to end of incoming segment
-                    // and stop traversal
-                    cur_segmentp->setStart(segment_to_insert->getEnd());
-                    break;
-                }
-            }
-            ++cur_seg_iter;
-        }
-    }
-
-    // layout potentially changed
-    needsReflow(reflow_start_index);
-}
-
-//virtual
-BOOL LLTextBase::handleMouseDown(S32 x, S32 y, MASK mask)
-{
-    // handle triple click
-    if (!mTripleClickTimer.hasExpired())
-    {
-        if (mSkipTripleClick)
-        {
-            return TRUE;
-        }
-
-        S32 real_line = getLineNumFromDocIndex(mCursorPos, false);
-        S32 line_start = -1;
-        S32 line_end = -1;
-        for (line_list_t::const_iterator it = mLineInfoList.begin(), end_it = mLineInfoList.end();
-                it != end_it;
-                ++it)
-        {
-            if (it->mLineNum < real_line)
-            {
-                continue;
-            }
-            if (it->mLineNum > real_line)
-            {
-                break;
-            }
-            if (line_start == -1)
-            {
-                line_start = it->mDocIndexStart;
-            }
-            line_end = it->mDocIndexEnd;
-            line_end = llclamp(line_end, 0, getLength());
-        }
-
-        if (line_start == -1)
-        {
-            return TRUE;
-        }
-
-        mSelectionEnd = line_start;
-        mSelectionStart = line_end;
-        setCursorPos(line_start);
-
-        return TRUE;
-    }
-
-    LLTextSegmentPtr cur_segment = getSegmentAtLocalPos(x, y);
-    if (cur_segment && cur_segment->handleMouseDown(x, y, mask))
-    {
-        return TRUE;
-    }
-
-    return LLUICtrl::handleMouseDown(x, y, mask);
-}
-
-//virtual
-BOOL LLTextBase::handleMouseUp(S32 x, S32 y, MASK mask)
-{
-    LLTextSegmentPtr cur_segment = getSegmentAtLocalPos(x, y);
-    if (hasMouseCapture() && cur_segment && cur_segment->handleMouseUp(x, y, mask))
-    {
-        // Did we just click on a link?
-        if (mURLClickSignal
-            && cur_segment->getStyle()
-            && cur_segment->getStyle()->isLink())
-        {
-            // *TODO: send URL here?
-            (*mURLClickSignal)(this, LLSD() );
-        }
-        return TRUE;
-    }
-
-    return LLUICtrl::handleMouseUp(x, y, mask);
-}
-
-//virtual
-BOOL LLTextBase::handleMiddleMouseDown(S32 x, S32 y, MASK mask)
-{
-    LLTextSegmentPtr cur_segment = getSegmentAtLocalPos(x, y);
-    if (cur_segment && cur_segment->handleMiddleMouseDown(x, y, mask))
-    {
-        return TRUE;
-    }
-
-    return LLUICtrl::handleMiddleMouseDown(x, y, mask);
-}
-
-//virtual
-BOOL LLTextBase::handleMiddleMouseUp(S32 x, S32 y, MASK mask)
-{
-    LLTextSegmentPtr cur_segment = getSegmentAtLocalPos(x, y);
-    if (cur_segment && cur_segment->handleMiddleMouseUp(x, y, mask))
-    {
-        return TRUE;
-    }
-
-    return LLUICtrl::handleMiddleMouseUp(x, y, mask);
-}
-
-//virtual
-BOOL LLTextBase::handleRightMouseDown(S32 x, S32 y, MASK mask)
-{
-    LLTextSegmentPtr cur_segment = getSegmentAtLocalPos(x, y);
-    if (cur_segment && cur_segment->handleRightMouseDown(x, y, mask))
-    {
-        return TRUE;
-    }
-
-    return LLUICtrl::handleRightMouseDown(x, y, mask);
-}
-
-//virtual
-BOOL LLTextBase::handleRightMouseUp(S32 x, S32 y, MASK mask)
-{
-    LLTextSegmentPtr cur_segment = getSegmentAtLocalPos(x, y);
-    if (cur_segment && cur_segment->handleRightMouseUp(x, y, mask))
-    {
-        return TRUE;
-    }
-
-    return LLUICtrl::handleRightMouseUp(x, y, mask);
-}
-
-//virtual
-BOOL LLTextBase::handleDoubleClick(S32 x, S32 y, MASK mask)
-{
-    //Don't start triple click timer if user have clicked on scrollbar
-    mVisibleTextRect = mScroller ? mScroller->getContentWindowRect() : getLocalRect();
-    if (x >= mVisibleTextRect.mLeft && x <= mVisibleTextRect.mRight
-        && y >= mVisibleTextRect.mBottom && y <= mVisibleTextRect.mTop)
-    {
-        mTripleClickTimer.setTimerExpirySec(TRIPLE_CLICK_INTERVAL);
-    }
-
-    LLTextSegmentPtr cur_segment = getSegmentAtLocalPos(x, y);
-    if (cur_segment && cur_segment->handleDoubleClick(x, y, mask))
-    {
-        return TRUE;
-    }
-
-    return LLUICtrl::handleDoubleClick(x, y, mask);
-}
-
-//virtual
-BOOL LLTextBase::handleHover(S32 x, S32 y, MASK mask)
-{
-    LLTextSegmentPtr cur_segment = getSegmentAtLocalPos(x, y);
-    if (cur_segment && cur_segment->handleHover(x, y, mask))
-    {
-        return TRUE;
-    }
-
-    return LLUICtrl::handleHover(x, y, mask);
-}
-
-//virtual
-BOOL LLTextBase::handleScrollWheel(S32 x, S32 y, S32 clicks)
-{
-    LLTextSegmentPtr cur_segment = getSegmentAtLocalPos(x, y);
-    if (cur_segment && cur_segment->handleScrollWheel(x, y, clicks))
-    {
-        return TRUE;
-    }
-
-    return LLUICtrl::handleScrollWheel(x, y, clicks);
-}
-
-//virtual
-BOOL LLTextBase::handleToolTip(S32 x, S32 y, MASK mask)
-{
-    LLTextSegmentPtr cur_segment = getSegmentAtLocalPos(x, y);
-    if (cur_segment && cur_segment->handleToolTip(x, y, mask))
-    {
-        return TRUE;
-    }
-
-    return LLUICtrl::handleToolTip(x, y, mask);
-}
-
-//virtual
-void LLTextBase::reshape(S32 width, S32 height, BOOL called_from_parent)
-{
-    if (width != getRect().getWidth() || height != getRect().getHeight() || LLView::sForceReshape)
-    {
-        bool scrolled_to_bottom = mScroller ? mScroller->isAtBottom() : false;
-
-        LLUICtrl::reshape( width, height, called_from_parent );
-
-        if (mScroller && scrolled_to_bottom && mTrackEnd)
-        {
-            // keep bottom of text buffer visible
-            // do this here as well as in reflow to handle case
-            // where shrinking from top, which causes buffer to temporarily
-            // not be scrolled to the bottom, since the scroll index
-            // specified the _top_ of the visible document region
-            mScroller->goToBottom();
-        }
-
-        // do this first after reshape, because other things depend on
-        // up-to-date mVisibleTextRect
-        updateRects();
-
-        needsReflow();
-    }
-}
-
-//virtual
-void LLTextBase::draw()
-{
-    // reflow if needed, on demand
-    reflow();
-
-    // then update scroll position, as cursor may have moved
-    if (!mReadOnly)
-    {
-        updateScrollFromCursor();
-    }
-
-    LLRect text_rect;
-    if (mScroller)
-    {
-        mScroller->localRectToOtherView(mScroller->getContentWindowRect(), &text_rect, this);
-    }
-    else
-    {
-        LLRect visible_lines_rect;
-        std::pair<S32, S32> line_range = getVisibleLines(mClipPartial);
-        for (S32 i = line_range.first; i < line_range.second; i++)
-        {
-            if (visible_lines_rect.isEmpty())
-            {
-                visible_lines_rect = mLineInfoList[i].mRect;
-            }
-            else
-            {
-                visible_lines_rect.unionWith(mLineInfoList[i].mRect);
-            }
-        }
-        text_rect = visible_lines_rect;
-        text_rect.translate(mDocumentView->getRect().mLeft, mDocumentView->getRect().mBottom);
-    }
-
-    if (mBGVisible)
-    {
-        F32 alpha = getCurrentTransparency();
-        // clip background rect against extents, if we support scrolling
-        LLRect bg_rect = mVisibleTextRect;
-        if (mScroller)
-        {
-            bg_rect.intersectWith(text_rect);
-        }
-        LLColor4 bg_color = mReadOnly
-                            ? mReadOnlyBgColor.get()
-                            : hasFocus()
-                                ? mFocusBgColor.get()
-                                : mWriteableBgColor.get();
-        gl_rect_2d(text_rect, bg_color % alpha, TRUE);
-    }
-
-    // Draw highlighted if needed
-    if( ll::ui::SearchableControl::getHighlighted() )
-    {
-        LLColor4 bg_color = ll::ui::SearchableControl::getHighlightColor();
-        LLRect bg_rect = mVisibleTextRect;
-        if( mScroller )
-            bg_rect.intersectWith( text_rect );
-
-        gl_rect_2d( text_rect, bg_color, TRUE );
-    }
-
-    bool should_clip = mClip || mScroller != NULL;
-    { LLLocalClipRect clip(text_rect, should_clip);
-
-        // draw document view
-        if (mScroller)
-        {
-            drawChild(mScroller);
-        }
-        else
-        {
-            drawChild(mDocumentView);
-        }
-
-        drawSelectionBackground();
-        drawText();
-        drawCursor();
-    }
-
-    mDocumentView->setVisibleDirect(FALSE);
-    LLUICtrl::draw();
-    mDocumentView->setVisibleDirect(TRUE);
-}
-
-
-//virtual
-void LLTextBase::setColor( const LLColor4& c )
-{
-    mFgColor = c;
-    mStyleDirty = true;
-}
-
-//virtual
-void LLTextBase::setReadOnlyColor(const LLColor4 &c)
-{
-    mReadOnlyFgColor = c;
-    mStyleDirty = true;
-}
-
-//virtual
-void LLTextBase::onVisibilityChange( BOOL new_visibility )
-{
-    LLContextMenu* menu = static_cast<LLContextMenu*>(mPopupMenuHandle.get());
-    if(!new_visibility && menu)
-    {
-        menu->hide();
-    }
-    LLUICtrl::onVisibilityChange(new_visibility);
-}
-
-//virtual
-void LLTextBase::setValue(const LLSD& value )
-{
-    setText(value.asString());
-}
-
-//virtual
-BOOL LLTextBase::canDeselect() const
-{
-    return hasSelection();
-}
-
-
-//virtual
-void LLTextBase::deselect()
-{
-    mSelectionStart = 0;
-    mSelectionEnd = 0;
-    mIsSelecting = FALSE;
-}
-
-bool LLTextBase::getSpellCheck() const
-{
-    return (LLSpellChecker::getUseSpellCheck()) && (!mReadOnly) && (mSpellCheck);
-}
-
-const std::string& LLTextBase::getSuggestion(U32 index) const
-{
-    return (index < mSuggestionList.size()) ? mSuggestionList[index] : LLStringUtil::null;
-}
-
-U32 LLTextBase::getSuggestionCount() const
-{
-    return mSuggestionList.size();
-}
-
-void LLTextBase::replaceWithSuggestion(U32 index)
-{
-    for (std::list<std::pair<U32, U32> >::const_iterator it = mMisspellRanges.begin(); it != mMisspellRanges.end(); ++it)
-    {
-        if ( (it->first <= (U32)mCursorPos) && (it->second >= (U32)mCursorPos) )
-        {
-            deselect();
-            // Insert the suggestion in its place
-            LLWString suggestion = utf8str_to_wstring(mSuggestionList[index]);
-            insertStringNoUndo(it->first, utf8str_to_wstring(mSuggestionList[index]));
-
-            // Delete the misspelled word
-            removeStringNoUndo(it->first + (S32)suggestion.length(), it->second - it->first);
-
-
-            setCursorPos(it->first + (S32)suggestion.length());
-            onSpellCheckPerformed();
-
-            break;
-        }
-    }
-    mSpellCheckStart = mSpellCheckEnd = -1;
-}
-
-void LLTextBase::addToDictionary()
-{
-    if (canAddToDictionary())
-    {
-        LLSpellChecker::instance().addToCustomDictionary(getMisspelledWord(mCursorPos));
-    }
-}
-
-bool LLTextBase::canAddToDictionary() const
-{
-    return (getSpellCheck()) && (isMisspelledWord(mCursorPos));
-}
-
-void LLTextBase::addToIgnore()
-{
-    if (canAddToIgnore())
-    {
-        LLSpellChecker::instance().addToIgnoreList(getMisspelledWord(mCursorPos));
-    }
-}
-
-bool LLTextBase::canAddToIgnore() const
-{
-    return (getSpellCheck()) && (isMisspelledWord(mCursorPos));
-}
-
-std::string LLTextBase::getMisspelledWord(U32 pos) const
-{
-    for (std::list<std::pair<U32, U32> >::const_iterator it = mMisspellRanges.begin(); it != mMisspellRanges.end(); ++it)
-    {
-        if ( (it->first <= pos) && (it->second >= pos) )
-        {
-            return wstring_to_utf8str(getWText().substr(it->first, it->second - it->first));
-        }
-    }
-    return LLStringUtil::null;
-}
-
-bool LLTextBase::isMisspelledWord(U32 pos) const
-{
-    for (std::list<std::pair<U32, U32> >::const_iterator it = mMisspellRanges.begin(); it != mMisspellRanges.end(); ++it)
-    {
-        if ( (it->first <= pos) && (it->second >= pos) )
-        {
-            return true;
-        }
-    }
-    return false;
-}
-
-void LLTextBase::onSpellCheckSettingsChange()
-{
-    // Recheck the spelling on every change
-    mMisspellRanges.clear();
-    mSpellCheckStart = mSpellCheckEnd = -1;
-}
-
-void LLTextBase::onFocusReceived()
-{
-    LLUICtrl::onFocusReceived();
-    if (!getLength() && !mLabel.empty())
-    {
-        // delete label which is LLLabelTextSegment
-        clearSegments();
-    }
-}
-
-void LLTextBase::onFocusLost()
-{
-    LLUICtrl::onFocusLost();
-    if (!getLength() && !mLabel.empty())
-    {
-        resetLabel();
-    }
-}
-
-// Sets the scrollbar from the cursor position
-void LLTextBase::updateScrollFromCursor()
-{
-    // Update scroll position even in read-only mode (when there's no cursor displayed)
-    // because startOfDoc()/endOfDoc() modify cursor position. See EXT-736.
-
-    if (!mScrollNeeded || !mScroller)
-    {
-        return;
-    }
-    mScrollNeeded = FALSE;
-
-    // scroll so that the cursor is at the top of the page
-    LLRect scroller_doc_window = getVisibleDocumentRect();
-    LLRect cursor_rect_doc = getDocRectFromDocIndex(mCursorPos);
-    mScroller->scrollToShowRect(cursor_rect_doc, LLRect(0, scroller_doc_window.getHeight() - 5, scroller_doc_window.getWidth(), 5));
-}
-
-S32 LLTextBase::getLeftOffset(S32 width)
-{
-    switch (mHAlign)
-    {
-    case LLFontGL::LEFT:
-        return mHPad;
-    case LLFontGL::HCENTER:
-        return mHPad + llmax(0, (mVisibleTextRect.getWidth() - width - mHPad) / 2);
-    case LLFontGL::RIGHT:
-        {
-            // Font's rendering rounds string size, if value gets rounded
-            // down last symbol might not have enough space to render,
-            // compensate by adding an extra pixel as padding
-            const S32 right_padding = 1;
-            return llmax(mHPad, mVisibleTextRect.getWidth() - width - right_padding);
-        }
-    default:
-        return mHPad;
-    }
-}
-
-void LLTextBase::reflow()
-{
-    LL_PROFILE_ZONE_SCOPED_CATEGORY_UI;
-
-    updateSegments();
-
-    if (mReflowIndex == S32_MAX)
-    {
-        return;
-    }
-
-    bool scrolled_to_bottom = mScroller ? mScroller->isAtBottom() : false;
-
-    LLRect cursor_rect = getLocalRectFromDocIndex(mCursorPos);
-    bool follow_selection = getLocalRect().overlaps(cursor_rect); // cursor is (potentially) visible
-
-    // store in top-left relative coordinates to avoid issues with horizontal scrollbar appearing and disappearing
-    cursor_rect.mTop = mVisibleTextRect.mTop - cursor_rect.mTop;
-    cursor_rect.mBottom = mVisibleTextRect.mTop - cursor_rect.mBottom;
-
-    S32 first_line = getFirstVisibleLine();
-
-    // if scroll anchor not on first line, update it to first character of first line
-    if ((first_line < mLineInfoList.size())
-        &&  (mScrollIndex <  mLineInfoList[first_line].mDocIndexStart
-            ||  mScrollIndex >= mLineInfoList[first_line].mDocIndexEnd))
-    {
-        mScrollIndex = mLineInfoList[first_line].mDocIndexStart;
-    }
-    LLRect first_char_rect = getLocalRectFromDocIndex(mScrollIndex);
-    // store in top-left relative coordinates to avoid issues with horizontal scrollbar appearing and disappearing
-    first_char_rect.mTop = mVisibleTextRect.mTop - first_char_rect.mTop;
-    first_char_rect.mBottom = mVisibleTextRect.mTop - first_char_rect.mBottom;
-
-<<<<<<< HEAD
-	if (!mScrollNeeded || !mScroller)
-	{
-		return;
-	}
-	mScrollNeeded = false; 
-=======
-    S32 reflow_count = 0;
-    while(mReflowIndex < S32_MAX)
-    {
-        // we can get into an infinite loop if the document height does not monotonically increase
-        // with decreasing width (embedded ui elements with alternate layouts).  In that case,
-        // we want to stop reflowing after 2 iterations.  We use 2, since we need to handle the case
-        // of introducing a vertical scrollbar causing a reflow with less width.  We should also always
-        // use an even number of iterations to avoid user visible oscillation of the layout
-        if(++reflow_count > 2)
-        {
-            LL_DEBUGS() << "Breaking out of reflow due to possible infinite loop in " << getName() << LL_ENDL;
-            break;
-        }
->>>>>>> e1623bb2
-
-        S32 start_index = mReflowIndex;
-        mReflowIndex = S32_MAX;
-
-        // shrink document to minimum size (visible portion of text widget)
-        // to force inlined widgets with follows set to shrink
-        if (mWordWrap)
-        {
-            mDocumentView->reshape(mVisibleTextRect.getWidth(), mDocumentView->getRect().getHeight());
-        }
-
-        S32 cur_top = 0;
-
-        segment_set_t::iterator seg_iter = mSegments.begin();
-        S32 seg_offset = 0;
-        S32 line_start_index = 0;
-        const F32 text_available_width = mVisibleTextRect.getWidth() - mHPad;  // reserve room for margin
-        F32 remaining_pixels = text_available_width;
-        S32 line_count = 0;
-
-        // find and erase line info structs starting at start_index and going to end of document
-        if (!mLineInfoList.empty())
-        {
-            // find first element whose end comes after start_index
-            line_list_t::iterator iter = std::upper_bound(mLineInfoList.begin(), mLineInfoList.end(), start_index, line_end_compare());
-            if (iter != mLineInfoList.end())
-            {
-                line_start_index = iter->mDocIndexStart;
-                line_count = iter->mLineNum;
-                cur_top = iter->mRect.mTop;
-                getSegmentAndOffset(iter->mDocIndexStart, &seg_iter, &seg_offset);
-                mLineInfoList.erase(iter, mLineInfoList.end());
-            }
-        }
-
-        S32 line_height = 0;
-        S32 seg_line_offset = line_count + 1;
-
-        while(seg_iter != mSegments.end())
-        {
-            LLTextSegmentPtr segment = *seg_iter;
-
-            // track maximum height of any segment on this line
-            S32 cur_index = segment->getStart() + seg_offset;
-
-            // ask segment how many character fit in remaining space
-            S32 character_count = segment->getNumChars(getWordWrap() ? llmax(0, ll_round(remaining_pixels)) : S32_MAX,
-                                                        seg_offset,
-                                                        cur_index - line_start_index,
-                                                        S32_MAX,
-                                                        line_count - seg_line_offset);
-
-            F32 segment_width;
-            S32 segment_height;
-            bool force_newline = segment->getDimensionsF32(seg_offset, character_count, segment_width, segment_height);
-            // grow line height as necessary based on reported height of this segment
-            line_height = llmax(line_height, segment_height);
-            remaining_pixels -= segment_width;
-
-            seg_offset += character_count;
-
-            S32 last_segment_char_on_line = segment->getStart() + seg_offset;
-
-            // Note: make sure text will fit in width - use ceil, but also make sure
-            // ceil is used only once per line
-            S32 text_actual_width = llceil(text_available_width - remaining_pixels);
-            S32 text_left = getLeftOffset(text_actual_width);
-            LLRect line_rect(text_left,
-                            cur_top,
-                            text_left + text_actual_width,
-                            cur_top - line_height);
-
-            // if we didn't finish the current segment...
-            if (last_segment_char_on_line < segment->getEnd())
-            {
-                // add line info and keep going
-                mLineInfoList.push_back(line_info(
-                                            line_start_index,
-                                            last_segment_char_on_line,
-                                            line_rect,
-                                            line_count));
-
-                line_start_index = segment->getStart() + seg_offset;
-                cur_top -= ll_round((F32)line_height * mLineSpacingMult) + mLineSpacingPixels;
-                remaining_pixels = text_available_width;
-                line_height = 0;
-            }
-            // ...just consumed last segment..
-            else if (++segment_set_t::iterator(seg_iter) == mSegments.end())
-            {
-                mLineInfoList.push_back(line_info(
-                                            line_start_index,
-                                            last_segment_char_on_line,
-                                            line_rect,
-                                            line_count));
-                cur_top -= ll_round((F32)line_height * mLineSpacingMult) + mLineSpacingPixels;
-                break;
-            }
-            // ...or finished a segment and there are segments remaining on this line
-            else
-            {
-                // subtract pixels used and increment segment
-                if (force_newline)
-                {
-                    mLineInfoList.push_back(line_info(
-                                                line_start_index,
-                                                last_segment_char_on_line,
-                                                line_rect,
-                                                line_count));
-                    line_start_index = segment->getStart() + seg_offset;
-                    cur_top -= ll_round((F32)line_height * mLineSpacingMult) + mLineSpacingPixels;
-                    line_height = 0;
-                    remaining_pixels = text_available_width;
-                }
-                ++seg_iter;
-                seg_offset = 0;
-                seg_line_offset = force_newline ? line_count + 1 : line_count;
-            }
-            if (force_newline)
-            {
-                line_count++;
-            }
-        }
-
-        // calculate visible region for diplaying text
-        updateRects();
-
-        for (segment_set_t::iterator segment_it = mSegments.begin();
-            segment_it != mSegments.end();
-            ++segment_it)
-        {
-            LLTextSegmentPtr segmentp = *segment_it;
-            segmentp->updateLayout(*this);
-
-        }
-    }
-
-    // apply scroll constraints after reflowing text
-    if (!hasMouseCapture() && mScroller)
-    {
-        if (scrolled_to_bottom && mTrackEnd)
-        {
-            // keep bottom of text buffer visible
-            endOfDoc();
-        }
-        else if (hasSelection() && follow_selection)
-        {
-            // keep cursor in same vertical position on screen when selecting text
-            LLRect new_cursor_rect_doc = getDocRectFromDocIndex(mCursorPos);
-            LLRect old_cursor_rect = cursor_rect;
-            old_cursor_rect.mTop = mVisibleTextRect.mTop - cursor_rect.mTop;
-            old_cursor_rect.mBottom = mVisibleTextRect.mTop - cursor_rect.mBottom;
-
-            mScroller->scrollToShowRect(new_cursor_rect_doc, old_cursor_rect);
-        }
-        else
-        {
-            // keep first line of text visible
-            LLRect new_first_char_rect = getDocRectFromDocIndex(mScrollIndex);
-
-            // pass in desired rect in the coordinate frame of the document viewport
-            LLRect old_first_char_rect = first_char_rect;
-            old_first_char_rect.mTop = mVisibleTextRect.mTop - first_char_rect.mTop;
-            old_first_char_rect.mBottom = mVisibleTextRect.mTop - first_char_rect.mBottom;
-
-            mScroller->scrollToShowRect(new_first_char_rect, old_first_char_rect);
-        }
-    }
-
-    // reset desired x cursor position
-    updateCursorXPos();
-}
-
-LLRect LLTextBase::getTextBoundingRect()
-{
-    reflow();
-    return mTextBoundingRect;
-}
-
-
-void LLTextBase::clearSegments()
-{
-    mSegments.clear();
-    createDefaultSegment();
-}
-
-S32 LLTextBase::getLineStart( S32 line ) const
-{
-    S32 num_lines = getLineCount();
-    if (num_lines == 0)
-    {
-        return 0;
-    }
-
-    line = llclamp(line, 0, num_lines-1);
-    return mLineInfoList[line].mDocIndexStart;
-}
-
-S32 LLTextBase::getLineEnd( S32 line ) const
-{
-    S32 num_lines = getLineCount();
-    if (num_lines == 0)
-    {
-        return 0;
-    }
-
-    line = llclamp(line, 0, num_lines-1);
-    return mLineInfoList[line].mDocIndexEnd;
-}
-
-
-
-S32 LLTextBase::getLineNumFromDocIndex( S32 doc_index, bool include_wordwrap) const
-{
-    if (mLineInfoList.empty())
-    {
-        return 0;
-    }
-    else
-    {
-        line_list_t::const_iterator iter = std::upper_bound(mLineInfoList.begin(), mLineInfoList.end(), doc_index, line_end_compare());
-        if (include_wordwrap)
-        {
-            return iter - mLineInfoList.begin();
-        }
-        else
-        {
-            if (iter == mLineInfoList.end())
-            {
-                return mLineInfoList.back().mLineNum;
-            }
-            else
-            {
-                return iter->mLineNum;
-            }
-        }
-    }
-}
-
-// Given an offset into text (pos), find the corresponding line (from the start of the doc) and an offset into the line.
-S32 LLTextBase::getLineOffsetFromDocIndex( S32 startpos, bool include_wordwrap) const
-{
-    if (mLineInfoList.empty())
-    {
-        return startpos;
-    }
-    else
-    {
-        line_list_t::const_iterator iter = std::upper_bound(mLineInfoList.begin(), mLineInfoList.end(), startpos, line_end_compare());
-        return startpos - iter->mDocIndexStart;
-    }
-}
-
-S32 LLTextBase::getFirstVisibleLine() const
-{
-    LLRect visible_region = getVisibleDocumentRect();
-
-    // binary search for line that starts before top of visible buffer
-    line_list_t::const_iterator iter = std::lower_bound(mLineInfoList.begin(), mLineInfoList.end(), visible_region.mTop, compare_bottom());
-
-    return iter - mLineInfoList.begin();
-}
-
-std::pair<S32, S32> LLTextBase::getVisibleLines(bool require_fully_visible)
-{
-    LLRect visible_region = getVisibleDocumentRect();
-    line_list_t::const_iterator first_iter;
-    line_list_t::const_iterator last_iter;
-
-    // make sure we have an up-to-date mLineInfoList
-    reflow();
-
-    if (require_fully_visible)
-    {
-        first_iter = std::lower_bound(mLineInfoList.begin(), mLineInfoList.end(), visible_region.mTop, compare_top());
-        last_iter = std::upper_bound(mLineInfoList.begin(), mLineInfoList.end(), visible_region.mBottom, compare_bottom());
-    }
-    else
-    {
-        first_iter = std::upper_bound(mLineInfoList.begin(), mLineInfoList.end(), visible_region.mTop, compare_bottom());
-        last_iter = std::lower_bound(mLineInfoList.begin(), mLineInfoList.end(), visible_region.mBottom, compare_top());
-    }
-    return std::pair<S32, S32>(first_iter - mLineInfoList.begin(), last_iter - mLineInfoList.begin());
-}
-
-
-
-LLTextViewModel* LLTextBase::getViewModel() const
-{
-    return (LLTextViewModel*)mViewModel.get();
-}
-
-void LLTextBase::addDocumentChild(LLView* view)
-{
-    mDocumentView->addChild(view);
-}
-
-void LLTextBase::removeDocumentChild(LLView* view)
-{
-    mDocumentView->removeChild(view);
-}
-
-
-void LLTextBase::updateSegments()
-{
-    LL_PROFILE_ZONE_SCOPED_CATEGORY_UI;
-    createDefaultSegment();
-}
-
-void LLTextBase::getSegmentAndOffset( S32 startpos, segment_set_t::const_iterator* seg_iter, S32* offsetp ) const
-{
-    *seg_iter = getSegIterContaining(startpos);
-    if (*seg_iter == mSegments.end())
-    {
-        *offsetp = 0;
-    }
-    else
-    {
-        *offsetp = startpos - (**seg_iter)->getStart();
-    }
-}
-
-void LLTextBase::getSegmentAndOffset( S32 startpos, segment_set_t::iterator* seg_iter, S32* offsetp )
-{
-    *seg_iter = getSegIterContaining(startpos);
-    if (*seg_iter == mSegments.end())
-    {
-        *offsetp = 0;
-    }
-    else
-    {
-        *offsetp = startpos - (**seg_iter)->getStart();
-    }
-}
-
-LLTextBase::segment_set_t::iterator LLTextBase::getEditableSegIterContaining(S32 index)
-{
-    segment_set_t::iterator it = getSegIterContaining(index);
-    segment_set_t::iterator orig_it = it;
-
-    if (it == mSegments.end()) return it;
-
-    if (!(*it)->canEdit()
-        && index == (*it)->getStart()
-        && it != mSegments.begin())
-    {
-        it--;
-        if ((*it)->canEdit())
-        {
-            return it;
-        }
-    }
-    return orig_it;
-}
-
-LLTextBase::segment_set_t::const_iterator LLTextBase::getEditableSegIterContaining(S32 index) const
-{
-    segment_set_t::const_iterator it = getSegIterContaining(index);
-    segment_set_t::const_iterator orig_it = it;
-    if (it == mSegments.end()) return it;
-
-    if (!(*it)->canEdit()
-        && index == (*it)->getStart()
-        && it != mSegments.begin())
-    {
-        it--;
-        if ((*it)->canEdit())
-        {
-            return it;
-        }
-    }
-    return orig_it;
-}
-
-LLTextBase::segment_set_t::iterator LLTextBase::getSegIterContaining(S32 index)
-{
-    static LLPointer<LLIndexSegment> index_segment = new LLIndexSegment();
-
-    // when there are no segments, we return the end iterator, which must be checked by caller
-    if (mSegments.size() <= 1) { return mSegments.begin(); }
-
-    index_segment->setStart(index);
-    index_segment->setEnd(index);
-    segment_set_t::iterator it = mSegments.upper_bound(index_segment);
-    return it;
-}
-
-LLTextBase::segment_set_t::const_iterator LLTextBase::getSegIterContaining(S32 index) const
-{
-    static LLPointer<LLIndexSegment> index_segment = new LLIndexSegment();
-
-    // when there are no segments, we return the end iterator, which must be checked by caller
-    if (mSegments.size() <= 1) { return mSegments.begin(); }
-
-    index_segment->setStart(index);
-    index_segment->setEnd(index);
-    LLTextBase::segment_set_t::const_iterator it =  mSegments.upper_bound(index_segment);
-    return it;
-}
-
-// Finds the text segment (if any) at the give local screen position
-LLTextSegmentPtr LLTextBase::getSegmentAtLocalPos( S32 x, S32 y, bool hit_past_end_of_line)
-{
-<<<<<<< HEAD
-	// Find the cursor position at the requested local screen position
-	S32 offset = getDocIndexFromLocalCoord( x, y, false, hit_past_end_of_line);
-	segment_set_t::iterator seg_iter = getSegIterContaining(offset);
-	if (seg_iter != mSegments.end())
-	{
-		return *seg_iter;
-	}
-	else
-	{
-		return LLTextSegmentPtr();
-	}
-=======
-    // Find the cursor position at the requested local screen position
-    S32 offset = getDocIndexFromLocalCoord( x, y, FALSE, hit_past_end_of_line);
-    segment_set_t::iterator seg_iter = getSegIterContaining(offset);
-    if (seg_iter != mSegments.end())
-    {
-        return *seg_iter;
-    }
-    else
-    {
-        return LLTextSegmentPtr();
-    }
->>>>>>> e1623bb2
-}
-
-void LLTextBase::createUrlContextMenu(S32 x, S32 y, const std::string &in_url)
-{
-    // work out the XUI menu file to use for this url
-    LLUrlMatch match;
-    std::string url = in_url;
-    if (! LLUrlRegistry::instance().findUrl(url, match))
-    {
-        return;
-    }
-
-    std::string xui_file = match.getMenuName();
-    if (xui_file.empty())
-    {
-        return;
-    }
-
-    // set up the callbacks for all of the potential menu items, N.B. we
-    // don't use const ref strings in callbacks in case url goes out of scope
-    LLUICtrl::CommitCallbackRegistry::ScopedRegistrar registrar;
-    registrar.add("Url.Open", boost::bind(&LLUrlAction::openURL, url));
-    registrar.add("Url.OpenInternal", boost::bind(&LLUrlAction::openURLInternal, url));
-    registrar.add("Url.OpenExternal", boost::bind(&LLUrlAction::openURLExternal, url));
-    registrar.add("Url.Execute", boost::bind(&LLUrlAction::executeSLURL, url, true));
-    registrar.add("Url.Block", boost::bind(&LLUrlAction::blockObject, url));
-    registrar.add("Url.Unblock", boost::bind(&LLUrlAction::unblockObject, url));
-    registrar.add("Url.Teleport", boost::bind(&LLUrlAction::teleportToLocation, url));
-    registrar.add("Url.ShowProfile", boost::bind(&LLUrlAction::showProfile, url));
-    registrar.add("Url.AddFriend", boost::bind(&LLUrlAction::addFriend, url));
-    registrar.add("Url.RemoveFriend", boost::bind(&LLUrlAction::removeFriend, url));
-    registrar.add("Url.ReportAbuse", boost::bind(&LLUrlAction::reportAbuse, url));
-    registrar.add("Url.SendIM", boost::bind(&LLUrlAction::sendIM, url));
-    registrar.add("Url.ShowOnMap", boost::bind(&LLUrlAction::showLocationOnMap, url));
-    registrar.add("Url.CopyLabel", boost::bind(&LLUrlAction::copyLabelToClipboard, url));
-    registrar.add("Url.CopyUrl", boost::bind(&LLUrlAction::copyURLToClipboard, url));
-
-    // create and return the context menu from the XUI file
-
-    LLContextMenu* menu = static_cast<LLContextMenu*>(mPopupMenuHandle.get());
-    if (menu)
-    {
-        menu->die();
-        mPopupMenuHandle.markDead();
-    }
-    llassert(LLMenuGL::sMenuContainer != NULL);
-    menu = LLUICtrlFactory::getInstance()->createFromFile<LLContextMenu>(xui_file, LLMenuGL::sMenuContainer,
-                                                                         LLMenuHolderGL::child_registry_t::instance());
-    if (menu)
-    {
-        mPopupMenuHandle = menu->getHandle();
-
-        if (mIsFriendSignal)
-        {
-            bool isFriend = *(*mIsFriendSignal)(LLUUID(LLUrlAction::getUserID(url)));
-            LLView* addFriendButton = menu->getChild<LLView>("add_friend");
-            LLView* removeFriendButton = menu->getChild<LLView>("remove_friend");
-
-            if (addFriendButton && removeFriendButton)
-            {
-                addFriendButton->setEnabled(!isFriend);
-                removeFriendButton->setEnabled(isFriend);
-            }
-        }
-
-        if (mIsObjectBlockedSignal)
-        {
-            bool is_blocked = *(*mIsObjectBlockedSignal)(LLUUID(LLUrlAction::getObjectId(url)), LLUrlAction::getObjectName(url));
-            LLView* blockButton = menu->getChild<LLView>("block_object");
-            LLView* unblockButton = menu->getChild<LLView>("unblock_object");
-
-            if (blockButton && unblockButton)
-            {
-                blockButton->setVisible(!is_blocked);
-                unblockButton->setVisible(is_blocked);
-            }
-        }
-        menu->show(x, y);
-        LLMenuGL::showPopup(this, menu, x, y);
-    }
-}
-
-void LLTextBase::setText(const LLStringExplicit &utf8str, const LLStyle::Params& input_params)
-{
-    // clear out the existing text and segments
-    getViewModel()->setDisplay(LLWStringUtil::null);
-
-    clearSegments();
-//  createDefaultSegment();
-
-    deselect();
-
-    // append the new text (supports Url linking)
-    std::string text(utf8str);
-    LLStringUtil::removeCRLF(text);
-
-    // appendText modifies mCursorPos...
-    appendText(text, false, input_params);
-    // ...so move cursor to top after appending text
-    if (!mTrackEnd)
-    {
-        startOfDoc();
-    }
-
-    onValueChange(0, getLength());
-}
-
-// virtual
-const std::string& LLTextBase::getText() const
-{
-    return getViewModel()->getStringValue();
-}
-
-// IDEVO - icons can be UI image names or UUID sent from
-// server with avatar display name
-static LLUIImagePtr image_from_icon_name(const std::string& icon_name)
-{
-    if (LLUUID::validate(icon_name))
-    {
-        return LLUI::getUIImageByID( LLUUID(icon_name) );
-    }
-    else
-    {
-        return LLUI::getUIImage(icon_name);
-    }
-}
-
-
-void LLTextBase::appendTextImpl(const std::string &new_text, const LLStyle::Params& input_params)
-{
-    LL_PROFILE_ZONE_SCOPED_CATEGORY_UI;
-    LLStyle::Params style_params(input_params);
-    style_params.fillFrom(getStyleParams());
-
-    S32 part = (S32)LLTextParser::WHOLE;
-    if (mParseHTML && !style_params.is_link) // Don't search for URLs inside a link segment (STORM-358).
-    {
-        S32 start=0,end=0;
-        LLUrlMatch match;
-        std::string text = new_text;
-        while (LLUrlRegistry::instance().findUrl(text, match,
-                boost::bind(&LLTextBase::replaceUrl, this, _1, _2, _3), isContentTrusted() || mAlwaysShowIcons))
-        {
-            start = match.getStart();
-            end = match.getEnd()+1;
-
-            LLStyle::Params link_params(style_params);
-            link_params.overwriteFrom(match.getStyle());
-
-            // output the text before the Url
-            if (start > 0)
-            {
-                if (part == (S32)LLTextParser::WHOLE ||
-                    part == (S32)LLTextParser::START)
-                {
-                    part = (S32)LLTextParser::START;
-                }
-                else
-                {
-                    part = (S32)LLTextParser::MIDDLE;
-                }
-                std::string subtext=text.substr(0,start);
-                appendAndHighlightText(subtext, part, style_params);
-            }
-
-            // add icon before url if need
-            LLTextUtil::processUrlMatch(&match, this, isContentTrusted() || match.isTrusted() || mAlwaysShowIcons);
-            if ((isContentTrusted() || match.isTrusted()) && !match.getIcon().empty() )
-            {
-                setLastSegmentToolTip(LLTrans::getString("TooltipSLIcon"));
-            }
-
-            // output the styled Url
-            appendAndHighlightTextImpl(match.getLabel(), part, link_params, match.underlineOnHoverOnly());
-            bool tooltip_required =  !match.getTooltip().empty();
-
-            // set the tooltip for the Url label
-            if (tooltip_required)
-            {
-                setLastSegmentToolTip(match.getTooltip());
-            }
-
-            // show query part of url with gray color only for LLUrlEntryHTTP url entries
-            std::string label = match.getQuery();
-            if (label.size())
-            {
-                link_params.color = LLColor4::grey;
-                link_params.readonly_color = LLColor4::grey;
-                appendAndHighlightTextImpl(label, part, link_params, match.underlineOnHoverOnly());
-
-                // set the tooltip for the query part of url
-                if (tooltip_required)
-                {
-                    setLastSegmentToolTip(match.getTooltip());
-                }
-            }
-
-            // move on to the rest of the text after the Url
-            if (end < (S32)text.length())
-            {
-                text = text.substr(end,text.length() - end);
-                end=0;
-                part=(S32)LLTextParser::END;
-            }
-            else
-            {
-                break;
-            }
-        }
-        if (part != (S32)LLTextParser::WHOLE)
-            part=(S32)LLTextParser::END;
-        if (end < (S32)text.length())
-            appendAndHighlightText(text, part, style_params);
-    }
-    else
-    {
-        appendAndHighlightText(new_text, part, style_params);
-    }
-}
-
-void LLTextBase::setLastSegmentToolTip(const std::string &tooltip)
-{
-    segment_set_t::iterator it = getSegIterContaining(getLength()-1);
-    if (it != mSegments.end())
-    {
-        LLTextSegmentPtr segment = *it;
-        segment->setToolTip(tooltip);
-    }
-}
-
-void LLTextBase::appendText(const std::string &new_text, bool prepend_newline, const LLStyle::Params& input_params)
-{
-    LL_PROFILE_ZONE_SCOPED_CATEGORY_UI;
-    if (new_text.empty())
-        return;
-
-    if(prepend_newline)
-        appendLineBreakSegment(input_params);
-    appendTextImpl(new_text,input_params);
-}
-
-void LLTextBase::setLabel(const LLStringExplicit& label)
-{
-    mLabel = label;
-    resetLabel();
-}
-
-bool LLTextBase::setLabelArg(const std::string& key, const LLStringExplicit& text )
-{
-<<<<<<< HEAD
-	mLabel.setArg(key, text);
-	return true;
-=======
-    mLabel.setArg(key, text);
-    return TRUE;
->>>>>>> e1623bb2
-}
-
-void LLTextBase::resetLabel()
-{
-    if (useLabel())
-    {
-        clearSegments();
-
-        LLStyle* style = new LLStyle(getStyleParams());
-        style->setColor(mTentativeFgColor);
-        LLStyleConstSP sp(style);
-
-        LLTextSegmentPtr label = new LLLabelTextSegment(sp, 0, mLabel.getWString().length() + 1, *this);
-        insertSegment(label);
-    }
-}
-
-bool LLTextBase::useLabel() const
-{
-    return !getLength() && !mLabel.empty() && !hasFocus();
-}
-
-void LLTextBase::setFont(const LLFontGL* font)
-{
-    mFont = font;
-    mStyleDirty = true;
-}
-
-void LLTextBase::needsReflow(S32 index)
-{
-    LL_DEBUGS() << "reflow on object " << (void*)this << " index = " << mReflowIndex << ", new index = " << index << LL_ENDL;
-    mReflowIndex = llmin(mReflowIndex, index);
-}
-
-S32 LLTextBase::removeFirstLine()
-{
-    if (!mLineInfoList.empty())
-    {
-        S32 length = getLineEnd(0);
-        deselect();
-        removeStringNoUndo(0, length);
-        return length;
-    }
-    return 0;
-}
-
-void LLTextBase::appendLineBreakSegment(const LLStyle::Params& style_params)
-{
-    segment_vec_t segments;
-    LLStyleConstSP sp(new LLStyle(style_params));
-    segments.push_back(new LLLineBreakTextSegment(sp, getLength()));
-
-    insertStringNoUndo(getLength(), utf8str_to_wstring("\n"), &segments);
-}
-
-void LLTextBase::appendImageSegment(const LLStyle::Params& style_params)
-{
-    if(getPlainText())
-    {
-        return;
-    }
-    segment_vec_t segments;
-    LLStyleConstSP sp(new LLStyle(style_params));
-    segments.push_back(new LLImageTextSegment(sp, getLength(),*this));
-
-    insertStringNoUndo(getLength(), utf8str_to_wstring(" "), &segments);
-}
-
-void LLTextBase::appendWidget(const LLInlineViewSegment::Params& params, const std::string& text, bool allow_undo)
-{
-    segment_vec_t segments;
-    LLWString widget_wide_text = utf8str_to_wstring(text);
-    segments.push_back(new LLInlineViewSegment(params, getLength(), getLength() + widget_wide_text.size()));
-
-    insertStringNoUndo(getLength(), widget_wide_text, &segments);
-}
-
-void LLTextBase::appendAndHighlightTextImpl(const std::string &new_text, S32 highlight_part, const LLStyle::Params& style_params, bool underline_on_hover_only)
-{
-<<<<<<< HEAD
-	// Save old state
-	S32 selection_start = mSelectionStart;
-	S32 selection_end = mSelectionEnd;
-	bool was_selecting = mIsSelecting;
-	S32 cursor_pos = mCursorPos;
-	S32 old_length = getLength();
-	bool cursor_was_at_end = (mCursorPos == old_length);
-
-	deselect();
-
-	setCursorPos(old_length);
-
-	if (mParseHighlights)
-	{
-		LLStyle::Params highlight_params(style_params);
-
-		LLSD pieces = LLTextParser::instance().parsePartialLineHighlights(new_text, highlight_params.color(), (LLTextParser::EHighlightPosition)highlight_part);
-		for (S32 i = 0; i < pieces.size(); i++)
-		{
-			LLSD color_llsd = pieces[i]["color"];
-			LLColor4 lcolor;
-			lcolor.setValue(color_llsd);
-			highlight_params.color = lcolor;
-
-			LLWString wide_text;
-			wide_text = utf8str_to_wstring(pieces[i]["text"].asString());
-
-			S32 cur_length = getLength();
-			LLStyleConstSP sp(new LLStyle(highlight_params));
-			LLTextSegmentPtr segmentp;
-			if (underline_on_hover_only || mSkipLinkUnderline)
-			{
-				highlight_params.font.style("NORMAL");
-				LLStyleConstSP normal_sp(new LLStyle(highlight_params));
-				segmentp = new LLOnHoverChangeableTextSegment(sp, normal_sp, cur_length, cur_length + wide_text.size(), *this);
-			}
-			else
-			{
-				segmentp = new LLNormalTextSegment(sp, cur_length, cur_length + wide_text.size(), *this);
-			}
-			segment_vec_t segments;
-			segments.push_back(segmentp);
-			insertStringNoUndo(cur_length, wide_text, &segments);
-		}
-	}
-	else
-	{
-		LLWString wide_text;
-		wide_text = utf8str_to_wstring(new_text);
-
-		segment_vec_t segments;
-		S32 segment_start = old_length;
-		S32 segment_end = old_length + wide_text.size();
-		LLStyleConstSP sp(new LLStyle(style_params));
-		if (underline_on_hover_only || mSkipLinkUnderline)
-		{
-			LLStyle::Params normal_style_params(style_params);
-			normal_style_params.font.style("NORMAL");
-			LLStyleConstSP normal_sp(new LLStyle(normal_style_params));
-			segments.push_back(new LLOnHoverChangeableTextSegment(sp, normal_sp, segment_start, segment_end, *this));
-		}
-		else
-		{
-			segments.push_back(new LLNormalTextSegment(sp, segment_start, segment_end, *this));
-		}
-
-		insertStringNoUndo(getLength(), wide_text, &segments);
-	}
-
-	// Set the cursor and scroll position
-	if (selection_start != selection_end)
-	{
-		mSelectionStart = selection_start;
-		mSelectionEnd = selection_end;
-
-		mIsSelecting = was_selecting;
-		setCursorPos(cursor_pos);
-	}
-	else if (cursor_was_at_end)
-	{
-		setCursorPos(getLength());
-	}
-	else
-	{
-		setCursorPos(cursor_pos);
-	}
-=======
-    // Save old state
-    S32 selection_start = mSelectionStart;
-    S32 selection_end = mSelectionEnd;
-    BOOL was_selecting = mIsSelecting;
-    S32 cursor_pos = mCursorPos;
-    S32 old_length = getLength();
-    BOOL cursor_was_at_end = (mCursorPos == old_length);
-
-    deselect();
-
-    setCursorPos(old_length);
-
-    if (mParseHighlights)
-    {
-        LLStyle::Params highlight_params(style_params);
-
-        LLSD pieces = LLTextParser::instance().parsePartialLineHighlights(new_text, highlight_params.color(), (LLTextParser::EHighlightPosition)highlight_part);
-        for (S32 i = 0; i < pieces.size(); i++)
-        {
-            LLSD color_llsd = pieces[i]["color"];
-            LLColor4 lcolor;
-            lcolor.setValue(color_llsd);
-            highlight_params.color = lcolor;
-
-            LLWString wide_text;
-            wide_text = utf8str_to_wstring(pieces[i]["text"].asString());
-
-            S32 cur_length = getLength();
-            LLStyleConstSP sp(new LLStyle(highlight_params));
-            LLTextSegmentPtr segmentp;
-            if (underline_on_hover_only || mSkipLinkUnderline)
-            {
-                highlight_params.font.style("NORMAL");
-                LLStyleConstSP normal_sp(new LLStyle(highlight_params));
-                segmentp = new LLOnHoverChangeableTextSegment(sp, normal_sp, cur_length, cur_length + wide_text.size(), *this);
-            }
-            else
-            {
-                segmentp = new LLNormalTextSegment(sp, cur_length, cur_length + wide_text.size(), *this);
-            }
-            segment_vec_t segments;
-            segments.push_back(segmentp);
-            insertStringNoUndo(cur_length, wide_text, &segments);
-        }
-    }
-    else
-    {
-        LLWString wide_text;
-        wide_text = utf8str_to_wstring(new_text);
-
-        segment_vec_t segments;
-        S32 segment_start = old_length;
-        S32 segment_end = old_length + wide_text.size();
-        LLStyleConstSP sp(new LLStyle(style_params));
-        if (underline_on_hover_only || mSkipLinkUnderline)
-        {
-            LLStyle::Params normal_style_params(style_params);
-            normal_style_params.font.style("NORMAL");
-            LLStyleConstSP normal_sp(new LLStyle(normal_style_params));
-            segments.push_back(new LLOnHoverChangeableTextSegment(sp, normal_sp, segment_start, segment_end, *this));
-        }
-        else
-        {
-            segments.push_back(new LLNormalTextSegment(sp, segment_start, segment_end, *this));
-        }
-
-        insertStringNoUndo(getLength(), wide_text, &segments);
-    }
-
-    // Set the cursor and scroll position
-    if (selection_start != selection_end)
-    {
-        mSelectionStart = selection_start;
-        mSelectionEnd = selection_end;
-
-        mIsSelecting = was_selecting;
-        setCursorPos(cursor_pos);
-    }
-    else if (cursor_was_at_end)
-    {
-        setCursorPos(getLength());
-    }
-    else
-    {
-        setCursorPos(cursor_pos);
-    }
->>>>>>> e1623bb2
-}
-
-void LLTextBase::appendAndHighlightText(const std::string &new_text, S32 highlight_part, const LLStyle::Params& style_params, bool underline_on_hover_only)
-{
-    if (new_text.empty())
-    {
-        return;
-    }
-
-    std::string::size_type start = 0;
-    std::string::size_type pos = new_text.find("\n", start);
-
-    while (pos != std::string::npos)
-    {
-        if (pos != start)
-        {
-            std::string str = std::string(new_text,start,pos-start);
-            appendAndHighlightTextImpl(str, highlight_part, style_params, underline_on_hover_only);
-        }
-        appendLineBreakSegment(style_params);
-        start = pos+1;
-        pos = new_text.find("\n", start);
-    }
-
-    std::string str = std::string(new_text, start, new_text.length() - start);
-    appendAndHighlightTextImpl(str, highlight_part, style_params, underline_on_hover_only);
-}
-
-
-void LLTextBase::replaceUrl(const std::string &url,
-                            const std::string &label,
-                            const std::string &icon)
-{
-    // get the full (wide) text for the editor so we can change it
-    LLWString text = getWText();
-    LLWString wlabel = utf8str_to_wstring(label);
-    bool modified = false;
-    S32 seg_start = 0;
-
-    // iterate through each segment looking for ones styled as links
-    segment_set_t::iterator it;
-    for (it = mSegments.begin(); it != mSegments.end(); ++it)
-    {
-        LLTextSegment *seg = *it;
-        LLStyleConstSP style = seg->getStyle();
-
-        // update segment start/end length in case we replaced text earlier
-        S32 seg_length = seg->getEnd() - seg->getStart();
-        seg->setStart(seg_start);
-        seg->setEnd(seg_start + seg_length);
-
-        // if we find a link with our Url, then replace the label
-        if (style->getLinkHREF() == url)
-        {
-            S32 start = seg->getStart();
-            S32 end = seg->getEnd();
-            text = text.substr(0, start) + wlabel + text.substr(end, text.size() - end + 1);
-            seg->setEnd(start + wlabel.size());
-            modified = true;
-        }
-
-        // Icon might be updated when more avatar or group info
-        // becomes available
-        if (style->isImage() && style->getLinkHREF() == url)
-        {
-            LLUIImagePtr image = image_from_icon_name( icon );
-            if (image)
-            {
-                LLStyle::Params icon_params;
-                icon_params.image = image;
-                LLStyleConstSP new_style(new LLStyle(icon_params));
-                seg->setStyle(new_style);
-                modified = true;
-            }
-        }
-
-        // work out the character offset for the next segment
-        seg_start = seg->getEnd();
-    }
-
-    // update the editor with the new (wide) text string
-    if (modified)
-    {
-        getViewModel()->setDisplay(text);
-        deselect();
-        setCursorPos(mCursorPos);
-        needsReflow();
-    }
-}
-
-
-void LLTextBase::setWText(const LLWString& text)
-{
-    setText(wstring_to_utf8str(text));
-}
-
-const LLWString& LLTextBase::getWText() const
-{
-    return getViewModel()->getDisplay();
-}
-
-// If round is true, if the position is on the right half of a character, the cursor
-// will be put to its right.  If round is false, the cursor will always be put to the
-// character's left.
-
-S32 LLTextBase::getDocIndexFromLocalCoord( S32 local_x, S32 local_y, BOOL round, bool hit_past_end_of_line) const
-{
-    // Figure out which line we're nearest to.
-    LLRect doc_rect = mDocumentView->getRect();
-    S32 doc_y = local_y - doc_rect.mBottom;
-
-    // binary search for line that starts before local_y
-    line_list_t::const_iterator line_iter = std::lower_bound(mLineInfoList.begin(), mLineInfoList.end(), doc_y, compare_bottom());
-
-    if (!mLineInfoList.size() || line_iter == mLineInfoList.end())
-    {
-        return getLength(); // past the end
-    }
-
-    S32 pos = getLength();
-    F32 start_x = line_iter->mRect.mLeft + doc_rect.mLeft;
-
-    segment_set_t::iterator line_seg_iter;
-    S32 line_seg_offset;
-    for(getSegmentAndOffset(line_iter->mDocIndexStart, &line_seg_iter, &line_seg_offset);
-        line_seg_iter != mSegments.end();
-        ++line_seg_iter, line_seg_offset = 0)
-    {
-        const LLTextSegmentPtr segmentp = *line_seg_iter;
-
-        S32 segment_line_start = segmentp->getStart() + line_seg_offset;
-        S32 segment_line_length = llmin(segmentp->getEnd(), line_iter->mDocIndexEnd) - segment_line_start;
-        F32 text_width;
-        S32 text_height;
-        bool newline = segmentp->getDimensionsF32(line_seg_offset, segment_line_length, text_width, text_height);
-
-        if(newline)
-        {
-            pos = segment_line_start + segmentp->getOffset(local_x - start_x, line_seg_offset, segment_line_length, round);
-            break;
-        }
-
-        // if we've reached a line of text *below* the mouse cursor, doc index is first character on that line
-        if (hit_past_end_of_line && doc_y > line_iter->mRect.mTop)
-        {
-            pos = segment_line_start;
-            break;
-        }
-        if (local_x < start_x + text_width)         // cursor to left of right edge of text
-        {
-            // Figure out which character we're nearest to.
-            S32 offset;
-            if (!segmentp->canEdit())
-            {
-                F32 segment_width;
-                S32 segment_height;
-                segmentp->getDimensionsF32(0, segmentp->getEnd() - segmentp->getStart(), segment_width, segment_height);
-                if (round && local_x - start_x > segment_width / 2)
-                {
-                    offset = segment_line_length;
-                }
-                else
-                {
-                    offset = 0;
-                }
-            }
-            else
-            {
-                offset = segmentp->getOffset(local_x - start_x, line_seg_offset, segment_line_length, round);
-            }
-            pos = segment_line_start + offset;
-            break;
-        }
-        else if (hit_past_end_of_line && segmentp->getEnd() >= line_iter->mDocIndexEnd)
-        {
-            if (getLineNumFromDocIndex(line_iter->mDocIndexEnd - 1) == line_iter->mLineNum)
-            {
-                // if segment wraps to the next line we should step one char back
-                // to compensate for the space char between words
-                // which is removed due to wrapping
-                pos = llclamp(line_iter->mDocIndexEnd - 1, 0, getLength());
-            }
-            else
-            {
-                pos = llclamp(line_iter->mDocIndexEnd, 0, getLength());
-            }
-            break;
-        }
-        start_x += text_width;
-    }
-
-    return pos;
-}
-
-<<<<<<< HEAD
-// If round is true, if the position is on the right half of a character, the cursor
-// will be put to its right.  If round is false, the cursor will always be put to the
-// character's left.
-
-S32 LLTextBase::getDocIndexFromLocalCoord( S32 local_x, S32 local_y, bool round, bool hit_past_end_of_line) const
-{
-	// Figure out which line we're nearest to.
-	LLRect doc_rect = mDocumentView->getRect();
-	S32 doc_y = local_y - doc_rect.mBottom;
-	
-	// binary search for line that starts before local_y
-	line_list_t::const_iterator line_iter = std::lower_bound(mLineInfoList.begin(), mLineInfoList.end(), doc_y, compare_bottom());
-
-	if (!mLineInfoList.size() || line_iter == mLineInfoList.end())
-	{
-		return getLength(); // past the end
-	}
-	
-	S32 pos = getLength();
-	F32 start_x = line_iter->mRect.mLeft + doc_rect.mLeft;
-
-	segment_set_t::iterator line_seg_iter;
-	S32 line_seg_offset;
-	for(getSegmentAndOffset(line_iter->mDocIndexStart, &line_seg_iter, &line_seg_offset);
-		line_seg_iter != mSegments.end(); 
-		++line_seg_iter, line_seg_offset = 0)
-	{
-		const LLTextSegmentPtr segmentp = *line_seg_iter;
-
-		S32 segment_line_start = segmentp->getStart() + line_seg_offset;
-		S32 segment_line_length = llmin(segmentp->getEnd(), line_iter->mDocIndexEnd) - segment_line_start;
-        F32 text_width;
-        S32 text_height;
-		bool newline = segmentp->getDimensionsF32(line_seg_offset, segment_line_length, text_width, text_height);
-
-		if(newline)
-		{
-			pos = segment_line_start + segmentp->getOffset(local_x - start_x, line_seg_offset, segment_line_length, round);
-			break;
-		}
-
-		// if we've reached a line of text *below* the mouse cursor, doc index is first character on that line
-		if (hit_past_end_of_line && doc_y > line_iter->mRect.mTop)
-		{
-			pos = segment_line_start;
-			break;
-		}
-		if (local_x < start_x + text_width)			// cursor to left of right edge of text
-		{
-			// Figure out which character we're nearest to.
-			S32 offset;
-			if (!segmentp->canEdit())
-			{
-                F32 segment_width;
-                S32 segment_height;
-				segmentp->getDimensionsF32(0, segmentp->getEnd() - segmentp->getStart(), segment_width, segment_height);
-				if (round && local_x - start_x > segment_width / 2)
-				{
-					offset = segment_line_length;
-				}
-				else
-				{
-					offset = 0;
-				}
-			}
-			else
-			{
-				offset = segmentp->getOffset(local_x - start_x, line_seg_offset, segment_line_length, round);
-			}
-			pos = segment_line_start + offset;
-			break;
-		}
-		else if (hit_past_end_of_line && segmentp->getEnd() >= line_iter->mDocIndexEnd)
-		{
-			if (getLineNumFromDocIndex(line_iter->mDocIndexEnd - 1) == line_iter->mLineNum)
-			{
-				// if segment wraps to the next line we should step one char back
-				// to compensate for the space char between words
-				// which is removed due to wrapping
-				pos = llclamp(line_iter->mDocIndexEnd - 1, 0, getLength());
-			}
-			else
-			{
-				pos = llclamp(line_iter->mDocIndexEnd, 0, getLength());
-			}
-			break;
-		}
-		start_x += text_width;
-	}
-
-	return pos;
-}
-
-// returns rectangle of insertion caret 
-=======
-// returns rectangle of insertion caret
->>>>>>> e1623bb2
-// in document coordinate frame from given index into text
-LLRect LLTextBase::getDocRectFromDocIndex(S32 pos) const
-{
-    if (mLineInfoList.empty())
-    {
-        return LLRect();
-    }
-
-    // clamp pos to valid values
-    pos = llclamp(pos, 0, mLineInfoList.back().mDocIndexEnd - 1);
-
-    line_list_t::const_iterator line_iter = std::upper_bound(mLineInfoList.begin(), mLineInfoList.end(), pos, line_end_compare());
-
-    segment_set_t::iterator line_seg_iter;
-    S32 line_seg_offset;
-    segment_set_t::iterator cursor_seg_iter;
-    S32 cursor_seg_offset;
-    getSegmentAndOffset(line_iter->mDocIndexStart, &line_seg_iter, &line_seg_offset);
-    getSegmentAndOffset(pos, &cursor_seg_iter, &cursor_seg_offset);
-
-    F32 doc_left_precise = line_iter->mRect.mLeft;
-
-    while(line_seg_iter != mSegments.end())
-    {
-        const LLTextSegmentPtr segmentp = *line_seg_iter;
-
-        if (line_seg_iter == cursor_seg_iter)
-        {
-            // cursor advanced to right based on difference in offset of cursor to start of line
-            F32 segment_width;
-            S32 segment_height;
-            segmentp->getDimensionsF32(line_seg_offset, cursor_seg_offset - line_seg_offset, segment_width, segment_height);
-            doc_left_precise += segment_width;
-
-            break;
-        }
-        else
-        {
-            // add remainder of current text segment to cursor position
-            F32 segment_width;
-            S32 segment_height;
-            segmentp->getDimensionsF32(line_seg_offset, (segmentp->getEnd() - segmentp->getStart()) - line_seg_offset, segment_width, segment_height);
-            doc_left_precise += segment_width;
-            // offset will be 0 for all segments after the first
-            line_seg_offset = 0;
-            // go to next text segment on this line
-            ++line_seg_iter;
-        }
-    }
-
-    LLRect doc_rect;
-    doc_rect.mLeft = doc_left_precise;
-    doc_rect.mBottom = line_iter->mRect.mBottom;
-    doc_rect.mTop = line_iter->mRect.mTop;
-
-    // set rect to 0 width
-    doc_rect.mRight = doc_rect.mLeft;
-
-    return doc_rect;
-}
-
-LLRect LLTextBase::getLocalRectFromDocIndex(S32 pos) const
-{
-    LLRect content_window_rect = mScroller ? mScroller->getContentWindowRect() : getLocalRect();
-    if (mBorderVisible)
-    {
-        content_window_rect.stretch(-1);
-    }
-
-    LLRect local_rect;
-
-    if (mLineInfoList.empty())
-    {
-        // return default height rect in upper left
-        local_rect = content_window_rect;
-        local_rect.mBottom = local_rect.mTop - mFont->getLineHeight();
-        return local_rect;
-    }
-
-    // get the rect in document coordinates
-    LLRect doc_rect = getDocRectFromDocIndex(pos);
-
-    // compensate for scrolled, inset view of doc
-    LLRect scrolled_view_rect = getVisibleDocumentRect();
-    local_rect = doc_rect;
-    local_rect.translate(content_window_rect.mLeft - scrolled_view_rect.mLeft,
-                        content_window_rect.mBottom - scrolled_view_rect.mBottom);
-
-    return local_rect;
-}
-
-void LLTextBase::updateCursorXPos()
-{
-    // reset desired x cursor position
-    mDesiredXPixel = getLocalRectFromDocIndex(mCursorPos).mLeft;
-}
-
-
-void LLTextBase::startOfLine()
-{
-    S32 offset = getLineOffsetFromDocIndex(mCursorPos);
-    setCursorPos(mCursorPos - offset);
-}
-
-void LLTextBase::endOfLine()
-{
-    S32 line = getLineNumFromDocIndex(mCursorPos);
-    S32 num_lines = getLineCount();
-    if (line + 1 >= num_lines)
-    {
-        setCursorPos(getLength());
-    }
-    else
-    {
-        setCursorPos( getLineStart(line + 1) - 1 );
-    }
-}
-
-void LLTextBase::startOfDoc()
-{
-    setCursorPos(0);
-    if (mScroller)
-    {
-        mScroller->goToTop();
-    }
-}
-
-void LLTextBase::endOfDoc()
-{
-    setCursorPos(getLength());
-    if (mScroller)
-    {
-        mScroller->goToBottom();
-    }
-}
-
-void LLTextBase::changePage( S32 delta )
-{
-    const S32 PIXEL_OVERLAP_ON_PAGE_CHANGE = 10;
-    if (delta == 0 || !mScroller) return;
-
-    LLRect cursor_rect = getLocalRectFromDocIndex(mCursorPos);
-
-    if( delta == -1 )
-    {
-        mScroller->pageUp(PIXEL_OVERLAP_ON_PAGE_CHANGE);
-    }
-    else
-    if( delta == 1 )
-    {
-        mScroller->pageDown(PIXEL_OVERLAP_ON_PAGE_CHANGE);
-    }
-
-    if (getLocalRectFromDocIndex(mCursorPos) == cursor_rect)
-    {
-        // cursor didn't change apparent position, so move to top or bottom of document, respectively
-        if (delta < 0)
-        {
-            startOfDoc();
-        }
-        else
-        {
-            endOfDoc();
-        }
-    }
-    else
-    {
-        setCursorAtLocalPos(cursor_rect.getCenterX(), cursor_rect.getCenterY(), true, false);
-    }
-}
-
-// Picks a new cursor position based on the screen size of text being drawn.
-void LLTextBase::setCursorAtLocalPos( S32 local_x, S32 local_y, bool round, bool keep_cursor_offset )
-{
-    setCursorPos(getDocIndexFromLocalCoord(local_x, local_y, round), keep_cursor_offset);
-}
-
-
-void LLTextBase::changeLine( S32 delta )
-{
-    S32 line = getLineNumFromDocIndex(mCursorPos);
-    S32 max_line_nb = getLineCount() - 1;
-    max_line_nb = (max_line_nb < 0 ? 0 : max_line_nb);
-
-    S32 new_line = llclamp(line + delta, 0, max_line_nb);
-
-    if (new_line != line)
-    {
-        LLRect visible_region = getVisibleDocumentRect();
-        S32 new_cursor_pos = getDocIndexFromLocalCoord(mDesiredXPixel,
-<<<<<<< HEAD
-                                                       mLineInfoList[new_line].mRect.mBottom + mVisibleTextRect.mBottom - visible_region.mBottom, true);
-		S32 actual_line = getLineNumFromDocIndex(new_cursor_pos);
-		if (actual_line != new_line)
-		{
-			// line edge, correcting position by 1 to move onto proper line
-			new_cursor_pos += new_line - actual_line;
-		}
-=======
-                                                       mLineInfoList[new_line].mRect.mBottom + mVisibleTextRect.mBottom - visible_region.mBottom, TRUE);
-        S32 actual_line = getLineNumFromDocIndex(new_cursor_pos);
-        if (actual_line != new_line)
-        {
-            // line edge, correcting position by 1 to move onto proper line
-            new_cursor_pos += new_line - actual_line;
-        }
->>>>>>> e1623bb2
-        setCursorPos(new_cursor_pos, true);
-    }
-}
-
-bool LLTextBase::scrolledToStart()
-{
-    return mScroller->isAtTop();
-}
-
-bool LLTextBase::scrolledToEnd()
-{
-    return mScroller->isAtBottom();
-}
-
-bool LLTextBase::setCursor(S32 row, S32 column)
-{
-    if (row < 0 || column < 0) return false;
-
-    S32 n_lines = mLineInfoList.size();
-    for (S32 line = row; line < n_lines; ++line)
-    {
-        const line_info& li = mLineInfoList[line];
-
-        if (li.mLineNum < row)
-        {
-            continue;
-        }
-        else if (li.mLineNum > row)
-        {
-            break; // invalid column specified
-        }
-
-        // Found the given row.
-        S32 line_length = li.mDocIndexEnd - li.mDocIndexStart;;
-        if (column >= line_length)
-        {
-            column -= line_length;
-            continue;
-        }
-
-        // Found the given column.
-        updateCursorXPos();
-        S32 doc_pos = li.mDocIndexStart + column;
-        return setCursorPos(doc_pos);
-    }
-
-    return false; // invalid row or column specified
-}
-
-
-bool LLTextBase::setCursorPos(S32 cursor_pos, bool keep_cursor_offset)
-{
-    S32 new_cursor_pos = cursor_pos;
-    if (new_cursor_pos != mCursorPos)
-    {
-        new_cursor_pos = getEditableIndex(new_cursor_pos, new_cursor_pos >= mCursorPos);
-    }
-
-    mCursorPos = llclamp(new_cursor_pos, 0, (S32)getLength());
-    needsScroll();
-    if (!keep_cursor_offset)
-        updateCursorXPos();
-    // did we get requested position?
-    return new_cursor_pos == cursor_pos;
-}
-
-// constraint cursor to editable segments of document
-S32 LLTextBase::getEditableIndex(S32 index, bool increasing_direction)
-{
-    segment_set_t::iterator segment_iter;
-    S32 offset;
-    getSegmentAndOffset(index, &segment_iter, &offset);
-    if (segment_iter == mSegments.end())
-    {
-        return 0;
-    }
-
-    LLTextSegmentPtr segmentp = *segment_iter;
-
-    if (segmentp->canEdit())
-    {
-        return segmentp->getStart() + offset;
-    }
-    else if (segmentp->getStart() < index && index < segmentp->getEnd())
-    {
-        // bias towards document end
-        if (increasing_direction)
-        {
-            return segmentp->getEnd();
-        }
-        // bias towards document start
-        else
-        {
-            return segmentp->getStart();
-        }
-    }
-    else
-    {
-        return index;
-    }
-}
-
-void LLTextBase::updateRects()
-{
-    LLRect old_text_rect = mVisibleTextRect;
-    mVisibleTextRect = mScroller ? mScroller->getContentWindowRect() : getLocalRect();
-
-    if (mLineInfoList.empty())
-    {
-        mTextBoundingRect = LLRect(0, mVPad, mHPad, 0);
-    }
-    else
-    {
-        mTextBoundingRect = mLineInfoList.begin()->mRect;
-        for (line_list_t::const_iterator line_iter = ++mLineInfoList.begin();
-            line_iter != mLineInfoList.end();
-            ++line_iter)
-        {
-            mTextBoundingRect.unionWith(line_iter->mRect);
-        }
-
-        mTextBoundingRect.mTop += mVPad;
-
-        S32 delta_pos = 0;
-
-        switch(mVAlign)
-        {
-        case LLFontGL::TOP:
-            delta_pos = llmax(mVisibleTextRect.getHeight() - mTextBoundingRect.mTop, -mTextBoundingRect.mBottom);
-            break;
-        case LLFontGL::VCENTER:
-            delta_pos = (llmax(mVisibleTextRect.getHeight() - mTextBoundingRect.mTop, -mTextBoundingRect.mBottom) + (mVisibleTextRect.mBottom - mTextBoundingRect.mBottom)) / 2;
-            break;
-        case LLFontGL::BOTTOM:
-            delta_pos = mVisibleTextRect.mBottom - mTextBoundingRect.mBottom;
-            break;
-        case LLFontGL::BASELINE:
-            // do nothing
-            break;
-        }
-        // move line segments to fit new document rect
-        for (line_list_t::iterator it = mLineInfoList.begin(); it != mLineInfoList.end(); ++it)
-        {
-            it->mRect.translate(0, delta_pos);
-        }
-        mTextBoundingRect.translate(0, delta_pos);
-    }
-
-    // update document container dimensions according to text contents
-    LLRect doc_rect;
-    // use old mVisibleTextRect constraint document to width of viewable region
-    doc_rect.mBottom = llmin(mVisibleTextRect.mBottom,  mTextBoundingRect.mBottom);
-    doc_rect.mLeft = 0;
-
-    // allow horizontal scrolling?
-    // if so, use entire width of text contents
-    // otherwise, stop at width of mVisibleTextRect
-    //FIXME: consider use of getWordWrap() instead
-    doc_rect.mRight = mScroller
-        ? llmax(mVisibleTextRect.getWidth(), mTextBoundingRect.mRight)
-        : mVisibleTextRect.getWidth();
-    doc_rect.mTop = llmax(mVisibleTextRect.mTop, mTextBoundingRect.mTop);
-
-    if (!mScroller)
-    {
-        // push doc rect to top of text widget
-        switch(mVAlign)
-        {
-        case LLFontGL::TOP:
-            doc_rect.translate(0, mVisibleTextRect.getHeight() - doc_rect.mTop);
-            break;
-        case LLFontGL::VCENTER:
-            doc_rect.translate(0, (mVisibleTextRect.getHeight() - doc_rect.mTop) / 2);
-        case LLFontGL::BOTTOM:
-        default:
-            break;
-        }
-    }
-
-    mDocumentView->setShape(doc_rect);
-
-    //update mVisibleTextRect *after* mDocumentView has been resized
-    // so that scrollbars are added if document needs to scroll
-    // since mVisibleTextRect does not include scrollbars
-    mVisibleTextRect = mScroller ? mScroller->getContentWindowRect() : getLocalRect();
-    //FIXME: replace border with image?
-    if (mBorderVisible)
-    {
-        mVisibleTextRect.stretch(-1);
-    }
-    if (mVisibleTextRect != old_text_rect)
-    {
-        needsReflow();
-    }
-
-    // update mTextBoundingRect after mVisibleTextRect took scrolls into account
-    if (!mLineInfoList.empty() && mScroller)
-    {
-        S32 delta_pos = 0;
-
-        switch(mVAlign)
-        {
-        case LLFontGL::TOP:
-            delta_pos = llmax(mVisibleTextRect.getHeight() - mTextBoundingRect.mTop, -mTextBoundingRect.mBottom);
-            break;
-        case LLFontGL::VCENTER:
-            delta_pos = (llmax(mVisibleTextRect.getHeight() - mTextBoundingRect.mTop, -mTextBoundingRect.mBottom) + (mVisibleTextRect.mBottom - mTextBoundingRect.mBottom)) / 2;
-            break;
-        case LLFontGL::BOTTOM:
-            delta_pos = mVisibleTextRect.mBottom - mTextBoundingRect.mBottom;
-            break;
-        case LLFontGL::BASELINE:
-            // do nothing
-            break;
-        }
-        // move line segments to fit new visible rect
-        if (delta_pos != 0)
-        {
-            for (line_list_t::iterator it = mLineInfoList.begin(); it != mLineInfoList.end(); ++it)
-            {
-                it->mRect.translate(0, delta_pos);
-            }
-            mTextBoundingRect.translate(0, delta_pos);
-        }
-    }
-
-    // update document container again, using new mVisibleTextRect (that has scrollbars enabled as needed)
-    doc_rect.mBottom = llmin(mVisibleTextRect.mBottom,  mTextBoundingRect.mBottom);
-    doc_rect.mLeft = 0;
-    doc_rect.mRight = mScroller
-        ? llmax(mVisibleTextRect.getWidth(), mTextBoundingRect.mRight)
-        : mVisibleTextRect.getWidth();
-    doc_rect.mTop = llmax(mVisibleTextRect.getHeight(), mTextBoundingRect.getHeight()) + doc_rect.mBottom;
-    if (!mScroller)
-    {
-        // push doc rect to top of text widget
-        switch(mVAlign)
-        {
-        case LLFontGL::TOP:
-            doc_rect.translate(0, mVisibleTextRect.getHeight() - doc_rect.mTop);
-            break;
-        case LLFontGL::VCENTER:
-            doc_rect.translate(0, (mVisibleTextRect.getHeight() - doc_rect.mTop) / 2);
-        case LLFontGL::BOTTOM:
-        default:
-            break;
-        }
-    }
-    mDocumentView->setShape(doc_rect);
-}
-
-
-void LLTextBase::startSelection()
-{
-<<<<<<< HEAD
-	if( !mIsSelecting )
-	{
-		mIsSelecting = true;
-		mSelectionStart = mCursorPos;
-		mSelectionEnd = mCursorPos;
-	}
-=======
-    if( !mIsSelecting )
-    {
-        mIsSelecting = TRUE;
-        mSelectionStart = mCursorPos;
-        mSelectionEnd = mCursorPos;
-    }
->>>>>>> e1623bb2
-}
-
-void LLTextBase::endSelection()
-{
-<<<<<<< HEAD
-	if( mIsSelecting )
-	{
-		mIsSelecting = false;
-		mSelectionEnd = mCursorPos;
-	}
-=======
-    if( mIsSelecting )
-    {
-        mIsSelecting = FALSE;
-        mSelectionEnd = mCursorPos;
-    }
->>>>>>> e1623bb2
-}
-
-// get portion of document that is visible in text editor
-LLRect LLTextBase::getVisibleDocumentRect() const
-{
-    if (mScroller)
-    {
-        return mScroller->getVisibleContentRect();
-    }
-    else if (mClip)
-    {
-        LLRect visible_text_rect = getVisibleTextRect();
-        LLRect doc_rect = mDocumentView->getRect();
-        visible_text_rect.translate(-doc_rect.mLeft, -doc_rect.mBottom);
-
-        // reject partially visible lines
-        LLRect visible_lines_rect;
-        for (line_list_t::const_iterator it = mLineInfoList.begin(), end_it = mLineInfoList.end();
-            it != end_it;
-            ++it)
-        {
-            bool line_visible = mClipPartial ? visible_text_rect.contains(it->mRect) : visible_text_rect.overlaps(it->mRect);
-            if (line_visible)
-            {
-                if (visible_lines_rect.isEmpty())
-                {
-                    visible_lines_rect = it->mRect;
-                }
-                else
-                {
-                    visible_lines_rect.unionWith(it->mRect);
-                }
-            }
-        }
-        return visible_lines_rect;
-    }
-    else
-    {   // entire document rect is visible
-        // but offset according to height of widget
-
-        LLRect doc_rect = mDocumentView->getLocalRect();
-        doc_rect.mLeft -= mDocumentView->getRect().mLeft;
-        // adjust for height of text above widget baseline
-        doc_rect.mBottom = doc_rect.getHeight() - mVisibleTextRect.getHeight();
-        return doc_rect;
-    }
-}
-
-boost::signals2::connection LLTextBase::setURLClickedCallback(const commit_signal_t::slot_type& cb)
-{
-    if (!mURLClickSignal)
-    {
-        mURLClickSignal = new commit_signal_t();
-    }
-    return mURLClickSignal->connect(cb);
-}
-
-boost::signals2::connection LLTextBase::setIsFriendCallback(const is_friend_signal_t::slot_type& cb)
-{
-    if (!mIsFriendSignal)
-    {
-        mIsFriendSignal = new is_friend_signal_t();
-    }
-    return mIsFriendSignal->connect(cb);
-}
-
-boost::signals2::connection LLTextBase::setIsObjectBlockedCallback(const is_blocked_signal_t::slot_type& cb)
-{
-    if (!mIsObjectBlockedSignal)
-    {
-        mIsObjectBlockedSignal = new is_blocked_signal_t();
-    }
-    return mIsObjectBlockedSignal->connect(cb);
-}
-
-//
-// LLTextSegment
-//
-
-LLTextSegment::~LLTextSegment()
-{}
-
-bool LLTextSegment::getDimensionsF32(S32 first_char, S32 num_chars, F32& width, S32& height) const { width = 0; height = 0; return false; }
-bool LLTextSegment::getDimensions(S32 first_char, S32 num_chars, S32& width, S32& height) const
-{
-    F32 fwidth = 0;
-    bool result = getDimensionsF32(first_char, num_chars, fwidth, height);
-    width = ll_round(fwidth);
-    return result;
-}
-
-S32 LLTextSegment::getOffset(S32 segment_local_x_coord, S32 start_offset, S32 num_chars, bool round) const { return 0; }
-S32 LLTextSegment::getNumChars(S32 num_pixels, S32 segment_offset, S32 line_offset, S32 max_chars, S32 line_ind) const { return 0; }
-void LLTextSegment::updateLayout(const LLTextBase& editor) {}
-F32 LLTextSegment::draw(S32 start, S32 end, S32 selection_start, S32 selection_end, const LLRectf& draw_rect) { return draw_rect.mLeft; }
-bool LLTextSegment::canEdit() const { return false; }
-void LLTextSegment::unlinkFromDocument(LLTextBase*) {}
-void LLTextSegment::linkToDocument(LLTextBase*) {}
-const LLColor4& LLTextSegment::getColor() const { return LLColor4::white; }
-//void LLTextSegment::setColor(const LLColor4 &color) {}
-LLStyleConstSP LLTextSegment::getStyle() const {static LLStyleConstSP sp(new LLStyle()); return sp; }
-void LLTextSegment::setStyle(LLStyleConstSP style) {}
-void LLTextSegment::setToken( LLKeywordToken* token ) {}
-LLKeywordToken* LLTextSegment::getToken() const { return NULL; }
-void LLTextSegment::setToolTip( const std::string &msg ) {}
-void LLTextSegment::dump() const {}
-<<<<<<< HEAD
-bool LLTextSegment::handleMouseDown(S32 x, S32 y, MASK mask) { return false; }
-bool LLTextSegment::handleMouseUp(S32 x, S32 y, MASK mask) { return false; }
-bool LLTextSegment::handleMiddleMouseDown(S32 x, S32 y, MASK mask) { return false; }
-bool LLTextSegment::handleMiddleMouseUp(S32 x, S32 y, MASK mask) { return false; }
-bool LLTextSegment::handleRightMouseDown(S32 x, S32 y, MASK mask) { return false; }
-bool LLTextSegment::handleRightMouseUp(S32 x, S32 y, MASK mask) { return false; }
-bool LLTextSegment::handleDoubleClick(S32 x, S32 y, MASK mask) { return false; }
-bool LLTextSegment::handleHover(S32 x, S32 y, MASK mask) { return false; }
-bool LLTextSegment::handleScrollWheel(S32 x, S32 y, S32 clicks) { return false; }
-bool LLTextSegment::handleScrollHWheel(S32 x, S32 y, S32 clicks) { return false; }
-bool LLTextSegment::handleToolTip(S32 x, S32 y, MASK mask) { return false; }
-const std::string&	LLTextSegment::getName() const 
-=======
-BOOL LLTextSegment::handleMouseDown(S32 x, S32 y, MASK mask) { return FALSE; }
-BOOL LLTextSegment::handleMouseUp(S32 x, S32 y, MASK mask) { return FALSE; }
-BOOL LLTextSegment::handleMiddleMouseDown(S32 x, S32 y, MASK mask) { return FALSE; }
-BOOL LLTextSegment::handleMiddleMouseUp(S32 x, S32 y, MASK mask) { return FALSE; }
-BOOL LLTextSegment::handleRightMouseDown(S32 x, S32 y, MASK mask) { return FALSE; }
-BOOL LLTextSegment::handleRightMouseUp(S32 x, S32 y, MASK mask) { return FALSE; }
-BOOL LLTextSegment::handleDoubleClick(S32 x, S32 y, MASK mask) { return FALSE; }
-BOOL LLTextSegment::handleHover(S32 x, S32 y, MASK mask) { return FALSE; }
-BOOL LLTextSegment::handleScrollWheel(S32 x, S32 y, S32 clicks) { return FALSE; }
-BOOL LLTextSegment::handleScrollHWheel(S32 x, S32 y, S32 clicks) { return FALSE; }
-BOOL LLTextSegment::handleToolTip(S32 x, S32 y, MASK mask) { return FALSE; }
-const std::string&  LLTextSegment::getName() const
->>>>>>> e1623bb2
-{
-    return LLStringUtil::null;
-}
-void LLTextSegment::onMouseCaptureLost() {}
-void LLTextSegment::screenPointToLocal(S32 screen_x, S32 screen_y, S32* local_x, S32* local_y) const {}
-void LLTextSegment::localPointToScreen(S32 local_x, S32 local_y, S32* screen_x, S32* screen_y) const {}
-bool LLTextSegment::hasMouseCapture() { return false; }
-
-//
-// LLNormalTextSegment
-//
-
-LLNormalTextSegment::LLNormalTextSegment( LLStyleConstSP style, S32 start, S32 end, LLTextBase& editor )
-:   LLTextSegment(start, end),
-    mStyle( style ),
-    mToken(NULL),
-    mEditor(editor)
-{
-    mFontHeight = mStyle->getFont()->getLineHeight();
-
-    LLUIImagePtr image = mStyle->getImage();
-    if (image.notNull())
-    {
-        mImageLoadedConnection = image->addLoadedCallback(boost::bind(&LLTextBase::needsReflow, &mEditor, start));
-    }
-}
-
-<<<<<<< HEAD
-LLNormalTextSegment::LLNormalTextSegment( const LLColor4& color, S32 start, S32 end, LLTextBase& editor, bool is_visible) 
-:	LLTextSegment(start, end),
-	mToken(NULL),
-	mEditor(editor)
-=======
-LLNormalTextSegment::LLNormalTextSegment( const LLColor4& color, S32 start, S32 end, LLTextBase& editor, BOOL is_visible)
-:   LLTextSegment(start, end),
-    mToken(NULL),
-    mEditor(editor)
->>>>>>> e1623bb2
-{
-    mStyle = new LLStyle(LLStyle::Params().visible(is_visible).color(color));
-
-    mFontHeight = mStyle->getFont()->getLineHeight();
-}
-
-LLNormalTextSegment::~LLNormalTextSegment()
-{
-    mImageLoadedConnection.disconnect();
-}
-
-
-F32 LLNormalTextSegment::draw(S32 start, S32 end, S32 selection_start, S32 selection_end, const LLRectf& draw_rect)
-{
-    if( end - start > 0 )
-    {
-        return drawClippedSegment( getStart() + start, getStart() + end, selection_start, selection_end, draw_rect);
-    }
-    return draw_rect.mLeft;
-}
-
-// Draws a single text segment, reversing the color for selection if needed.
-F32 LLNormalTextSegment::drawClippedSegment(S32 seg_start, S32 seg_end, S32 selection_start, S32 selection_end, LLRectf rect)
-{
-    F32 alpha = LLViewDrawContext::getCurrentContext().mAlpha;
-
-    const LLWString &text = getWText();
-
-    F32 right_x = rect.mLeft;
-    if (!mStyle->isVisible())
-    {
-        return right_x;
-    }
-
-    const LLFontGL* font = mStyle->getFont();
-
-    LLColor4 color = (mEditor.getReadOnly() ? mStyle->getReadOnlyColor() : mStyle->getColor())  % alpha;
-
-    if( selection_start > seg_start )
-    {
-        // Draw normally
-        S32 start = seg_start;
-        S32 end = llmin( selection_start, seg_end );
-        S32 length =  end - start;
-        font->render(text, start,
-                 rect,
-                 color,
-                 LLFontGL::LEFT, mEditor.mTextVAlign,
-                 LLFontGL::NORMAL,
-                 mStyle->getShadowType(),
-                 length,
-                 &right_x,
-                 mEditor.getUseEllipses(),
-                 mEditor.getUseColor());
-    }
-    rect.mLeft = right_x;
-
-    if( (selection_start < seg_end) && (selection_end > seg_start) )
-    {
-        // Draw reversed
-        S32 start = llmax( selection_start, seg_start );
-        S32 end = llmin( selection_end, seg_end );
-        S32 length = end - start;
-
-        font->render(text, start,
-                 rect,
-                 mStyle->getSelectedColor().get(),
-                 LLFontGL::LEFT, mEditor.mTextVAlign,
-                 LLFontGL::NORMAL,
-                 LLFontGL::NO_SHADOW,
-                 length,
-                 &right_x,
-                 mEditor.getUseEllipses(),
-                 mEditor.getUseColor());
-    }
-    rect.mLeft = right_x;
-    if( selection_end < seg_end )
-    {
-        // Draw normally
-        S32 start = llmax( selection_end, seg_start );
-        S32 end = seg_end;
-        S32 length = end - start;
-        font->render(text, start,
-                 rect,
-                 color,
-                 LLFontGL::LEFT, mEditor.mTextVAlign,
-                 LLFontGL::NORMAL,
-                 mStyle->getShadowType(),
-                 length,
-                 &right_x,
-                 mEditor.getUseEllipses(),
-                 mEditor.getUseColor());
-    }
-    return right_x;
-}
-
-bool LLNormalTextSegment::handleHover(S32 x, S32 y, MASK mask)
-{
-<<<<<<< HEAD
-	if (getStyle() && getStyle()->isLink())
-	{
-		// Only process the click if it's actually in this segment, not to the right of the end-of-line.
-		if(mEditor.getSegmentAtLocalPos(x, y, false) == this)
-		{
-			LLUI::getInstance()->getWindow()->setCursor(UI_CURSOR_HAND);
-			return true;
-		}
-	}
-	return false;
-=======
-    if (getStyle() && getStyle()->isLink())
-    {
-        // Only process the click if it's actually in this segment, not to the right of the end-of-line.
-        if(mEditor.getSegmentAtLocalPos(x, y, false) == this)
-        {
-            LLUI::getInstance()->getWindow()->setCursor(UI_CURSOR_HAND);
-            return TRUE;
-        }
-    }
-    return FALSE;
->>>>>>> e1623bb2
-}
-
-bool LLNormalTextSegment::handleRightMouseDown(S32 x, S32 y, MASK mask)
-{
-<<<<<<< HEAD
-	if (getStyle() && getStyle()->isLink())
-	{
-		// Only process the click if it's actually in this segment, not to the right of the end-of-line.
-		if(mEditor.getSegmentAtLocalPos(x, y, false) == this)
-		{
-			mEditor.createUrlContextMenu(x, y, getStyle()->getLinkHREF());
-			return true;
-		}
-	}
-	return false;
-=======
-    if (getStyle() && getStyle()->isLink())
-    {
-        // Only process the click if it's actually in this segment, not to the right of the end-of-line.
-        if(mEditor.getSegmentAtLocalPos(x, y, false) == this)
-        {
-            mEditor.createUrlContextMenu(x, y, getStyle()->getLinkHREF());
-            return TRUE;
-        }
-    }
-    return FALSE;
->>>>>>> e1623bb2
-}
-
-bool LLNormalTextSegment::handleMouseDown(S32 x, S32 y, MASK mask)
-{
-<<<<<<< HEAD
-	if (getStyle() && getStyle()->isLink())
-	{
-		// Only process the click if it's actually in this segment, not to the right of the end-of-line.
-		if(mEditor.getSegmentAtLocalPos(x, y, false) == this)
-		{
-			// eat mouse down event on hyperlinks, so we get the mouse up
-			return true;
-		}
-	}
-
-	return false;
-=======
-    if (getStyle() && getStyle()->isLink())
-    {
-        // Only process the click if it's actually in this segment, not to the right of the end-of-line.
-        if(mEditor.getSegmentAtLocalPos(x, y, false) == this)
-        {
-            // eat mouse down event on hyperlinks, so we get the mouse up
-            return TRUE;
-        }
-    }
-
-    return FALSE;
->>>>>>> e1623bb2
-}
-
-bool LLNormalTextSegment::handleMouseUp(S32 x, S32 y, MASK mask)
-{
-    if (getStyle() && getStyle()->isLink())
-    {
-        // Only process the click if it's actually in this segment, not to the right of the end-of-line.
-        if(mEditor.getSegmentAtLocalPos(x, y, false) == this)
-        {
-            std::string url = getStyle()->getLinkHREF();
-            if (!mEditor.mForceUrlsExternal)
-            {
-                LLUrlAction::clickAction(url, mEditor.isContentTrusted());
-            }
-            else if (!LLUrlAction::executeSLURL(url, mEditor.isContentTrusted()))
-            {
-                LLUrlAction::openURLExternal(url);
-            }
-<<<<<<< HEAD
-			return true;
-		}
-	}
-
-	return false;
-=======
-            return TRUE;
-        }
-    }
-
-    return FALSE;
->>>>>>> e1623bb2
-}
-
-bool LLNormalTextSegment::handleToolTip(S32 x, S32 y, MASK mask)
-{
-    std::string msg;
-    // do we have a tooltip for a loaded keyword (for script editor)?
-    if (mToken && !mToken->getToolTip().empty())
-    {
-        const LLWString& wmsg = mToken->getToolTip();
-        LLToolTipMgr::instance().show(wstring_to_utf8str(wmsg), (mToken->getType() == LLKeywordToken::TT_FUNCTION));
-<<<<<<< HEAD
-		return true;
-	}
-	// or do we have an explicitly set tooltip (e.g., for Urls)
-	if (!mTooltip.empty())
-	{
-		LLToolTipMgr::instance().show(mTooltip);
-		return true;
-	}
-
-	return false;
-=======
-        return TRUE;
-    }
-    // or do we have an explicitly set tooltip (e.g., for Urls)
-    if (!mTooltip.empty())
-    {
-        LLToolTipMgr::instance().show(mTooltip);
-        return TRUE;
-    }
-
-    return FALSE;
->>>>>>> e1623bb2
-}
-
-void LLNormalTextSegment::setToolTip(const std::string& tooltip)
-{
-    // we cannot replace a keyword tooltip that's loaded from a file
-    if (mToken)
-    {
-        LL_WARNS() << "LLTextSegment::setToolTip: cannot replace keyword tooltip." << LL_ENDL;
-        return;
-    }
-    mTooltip = tooltip;
-}
-
-bool LLNormalTextSegment::getDimensionsF32(S32 first_char, S32 num_chars, F32& width, S32& height) const
-{
-    height = 0;
-    width = 0;
-    if (num_chars > 0)
-    {
-        height = mFontHeight;
-        const LLWString &text = getWText();
-        // if last character is a newline, then return true, forcing line break
-        width = mStyle->getFont()->getWidthF32(text.c_str(), mStart + first_char, num_chars, true);
-    }
-    return false;
-}
-
-S32 LLNormalTextSegment::getOffset(S32 segment_local_x_coord, S32 start_offset, S32 num_chars, bool round) const
-{
-    const LLWString &text = getWText();
-    return mStyle->getFont()->charFromPixelOffset(text.c_str(), mStart + start_offset,
-                                               (F32)segment_local_x_coord,
-                                               F32_MAX,
-                                               num_chars,
-                                               round);
-}
-
-S32 LLNormalTextSegment::getNumChars(S32 num_pixels, S32 segment_offset, S32 line_offset, S32 max_chars, S32 line_ind) const
-{
-    const LLWString &text = getWText();
-
-    LLUIImagePtr image = mStyle->getImage();
-    if( image.notNull())
-    {
-        num_pixels = llmax(0, num_pixels - image->getWidth());
-    }
-
-    S32 last_char = mEnd;
-
-    // set max characters to length of segment, or to first newline
-    max_chars = llmin(max_chars, last_char - (mStart + segment_offset));
-
-    // if no character yet displayed on this line, don't require word wrapping since
-    // we can just move to the next line, otherwise insist on it so we make forward progress
-    LLFontGL::EWordWrapStyle word_wrap_style = (line_offset == 0)
-        ? LLFontGL::WORD_BOUNDARY_IF_POSSIBLE
-        : LLFontGL::ONLY_WORD_BOUNDARIES;
-
-
-    S32 offsetLength = text.length() - (segment_offset + mStart);
-
-    if(getLength() < segment_offset + mStart)
-    {
-        LL_INFOS() << "getLength() < segment_offset + mStart\t getLength()\t" << getLength() << "\tsegment_offset:\t"
-                        << segment_offset << "\tmStart:\t" << mStart << "\tsegments\t" << mEditor.mSegments.size() << "\tmax_chars\t" << max_chars << LL_ENDL;
-    }
-
-    if( (offsetLength + 1) < max_chars)
-    {
-        LL_INFOS() << "offsetString.length() + 1 < max_chars\t max_chars:\t" << max_chars << "\toffsetString.length():\t" << offsetLength << " getLength() : "
-            << getLength() << "\tsegment_offset:\t" << segment_offset << "\tmStart:\t" << mStart << "\tsegments\t" << mEditor.mSegments.size() << LL_ENDL;
-    }
-
-    S32 num_chars = mStyle->getFont()->maxDrawableChars( text.c_str() + (segment_offset + mStart),
-                                                (F32)num_pixels,
-                                                max_chars,
-                                                word_wrap_style);
-
-    if (num_chars == 0
-        && line_offset == 0
-        && max_chars > 0)
-    {
-        // If at the beginning of a line, and a single character won't fit, draw it anyway
-        num_chars = 1;
-    }
-
-    // include *either* the EOF or newline character in this run of text
-    // but not both
-    S32 last_char_in_run = mStart + segment_offset + num_chars;
-    // check length first to avoid indexing off end of string
-    if (last_char_in_run < mEnd
-        && (last_char_in_run >= getLength()))
-    {
-        num_chars++;
-    }
-    return num_chars;
-}
-
-void LLNormalTextSegment::dump() const
-{
-    LL_INFOS() << "Segment [" <<
-//          mColor.mV[VX] << ", " <<
-//          mColor.mV[VY] << ", " <<
-//          mColor.mV[VZ] << "]\t[" <<
-        mStart << ", " <<
-        getEnd() << "]" <<
-        LL_ENDL;
-}
-
-/*virtual*/
-const LLWString& LLNormalTextSegment::getWText()    const
-{
-    return mEditor.getWText();
-}
-
-/*virtual*/
-const S32 LLNormalTextSegment::getLength() const
-{
-    return mEditor.getLength();
-}
-
-LLLabelTextSegment::LLLabelTextSegment( LLStyleConstSP style, S32 start, S32 end, LLTextBase& editor )
-:   LLNormalTextSegment(style, start, end, editor)
-{
-}
-
-<<<<<<< HEAD
-LLLabelTextSegment::LLLabelTextSegment( const LLColor4& color, S32 start, S32 end, LLTextBase& editor, bool is_visible)
-:	LLNormalTextSegment(color, start, end, editor, is_visible)
-=======
-LLLabelTextSegment::LLLabelTextSegment( const LLColor4& color, S32 start, S32 end, LLTextBase& editor, BOOL is_visible)
-:   LLNormalTextSegment(color, start, end, editor, is_visible)
->>>>>>> e1623bb2
-{
-}
-
-/*virtual*/
-const LLWString& LLLabelTextSegment::getWText() const
-{
-    return mEditor.getWlabel();
-}
-/*virtual*/
-const S32 LLLabelTextSegment::getLength() const
-{
-    return mEditor.getWlabel().length();
-}
-
-//
-// LLEmojiTextSegment
-//
-LLEmojiTextSegment::LLEmojiTextSegment(LLStyleConstSP style, S32 start, S32 end, LLTextBase& editor)
-    : LLNormalTextSegment(style, start, end, editor)
-{
-}
-
-<<<<<<< HEAD
-LLEmojiTextSegment::LLEmojiTextSegment(const LLColor4& color, S32 start, S32 end, LLTextBase& editor, bool is_visible)
-	: LLNormalTextSegment(color, start, end, editor, is_visible)
-=======
-LLEmojiTextSegment::LLEmojiTextSegment(const LLColor4& color, S32 start, S32 end, LLTextBase& editor, BOOL is_visible)
-    : LLNormalTextSegment(color, start, end, editor, is_visible)
->>>>>>> e1623bb2
-{
-}
-
-bool LLEmojiTextSegment::handleToolTip(S32 x, S32 y, MASK mask)
-{
-    if (mTooltip.empty())
-    {
-        LLWString emoji = getWText().substr(getStart(), getEnd() - getStart());
-        if (!emoji.empty())
-        {
-            mTooltip = LLEmojiHelper::instance().getToolTip(emoji[0]);
-        }
-    }
-
-    return LLNormalTextSegment::handleToolTip(x, y, mask);
-}
-
-//
-// LLOnHoverChangeableTextSegment
-//
-
-LLOnHoverChangeableTextSegment::LLOnHoverChangeableTextSegment( LLStyleConstSP style, LLStyleConstSP normal_style, S32 start, S32 end, LLTextBase& editor ):
-      LLNormalTextSegment(normal_style, start, end, editor),
-      mHoveredStyle(style),
-      mNormalStyle(normal_style){}
-
-/*virtual*/
-F32 LLOnHoverChangeableTextSegment::draw(S32 start, S32 end, S32 selection_start, S32 selection_end, const LLRectf& draw_rect)
-{
-    F32 result = LLNormalTextSegment::draw(start, end, selection_start, selection_end, draw_rect);
-    if (end == mEnd - mStart)
-    {
-        mStyle = mNormalStyle;
-    }
-    return result;
-}
-
-/*virtual*/
-bool LLOnHoverChangeableTextSegment::handleHover(S32 x, S32 y, MASK mask)
-{
-    mStyle = mEditor.getSkipLinkUnderline() ? mNormalStyle : mHoveredStyle;
-    return LLNormalTextSegment::handleHover(x, y, mask);
-}
-
-
-//
-// LLInlineViewSegment
-//
-
-LLInlineViewSegment::LLInlineViewSegment(const Params& p, S32 start, S32 end)
-:   LLTextSegment(start, end),
-    mView(p.view),
-    mForceNewLine(p.force_newline),
-    mLeftPad(p.left_pad),
-    mRightPad(p.right_pad),
-    mTopPad(p.top_pad),
-    mBottomPad(p.bottom_pad)
-{
-}
-
-LLInlineViewSegment::~LLInlineViewSegment()
-{
-    mView->die();
-}
-
-bool LLInlineViewSegment::getDimensionsF32(S32 first_char, S32 num_chars, F32& width, S32& height) const
-{
-    if (first_char == 0 && num_chars == 0)
-    {
-        // We didn't fit on a line or were forced to new string
-        // the widget will fall on the next line, so width here is 0
-        width = 0;
-
-        if (mForceNewLine)
-        {
-            // Chat, string can't be smaller then font height even if it is empty
-            LLStyleSP s(new LLStyle(LLStyle::Params().visible(true)));
-            height = s->getFont()->getLineHeight();
-
-            return true; // new line
-        }
-        else
-        {
-            // height from previous segment in same string will be used, word-wrap
-            height = 0;
-        }
-
-    }
-    else
-    {
-        width = mLeftPad + mRightPad + mView->getRect().getWidth();
-        height = mBottomPad + mTopPad + mView->getRect().getHeight();
-    }
-
-    return false;
-}
-
-S32 LLInlineViewSegment::getNumChars(S32 num_pixels, S32 segment_offset, S32 line_offset, S32 max_chars, S32 line_ind) const
-{
-    // if putting a widget anywhere but at the beginning of a line
-    // and the widget doesn't fit or mForceNewLine is true
-    // then return 0 chars for that line, and all characters for the next
-    if (mForceNewLine && line_ind == 0)
-    {
-        return 0;
-    }
-    else if (line_offset != 0 && num_pixels < mView->getRect().getWidth())
-    {
-        return 0;
-    }
-    else
-    {
-        return mEnd - mStart;
-    }
-}
-
-void LLInlineViewSegment::updateLayout(const LLTextBase& editor)
-{
-    LLRect start_rect = editor.getDocRectFromDocIndex(mStart);
-    mView->setOrigin(start_rect.mLeft + mLeftPad, start_rect.mBottom + mBottomPad);
-}
-
-F32 LLInlineViewSegment::draw(S32 start, S32 end, S32 selection_start, S32 selection_end, const LLRectf& draw_rect)
-{
-    // return padded width of widget
-    // widget is actually drawn during mDocumentView's draw()
-    return (F32)(draw_rect.mLeft + mView->getRect().getWidth() + mLeftPad + mRightPad);
-}
-
-void LLInlineViewSegment::unlinkFromDocument(LLTextBase* editor)
-{
-    editor->removeDocumentChild(mView);
-}
-
-void LLInlineViewSegment::linkToDocument(LLTextBase* editor)
-{
-    editor->addDocumentChild(mView);
-}
-
-LLLineBreakTextSegment::LLLineBreakTextSegment(S32 pos):LLTextSegment(pos,pos+1)
-{
-    LLStyleSP s( new LLStyle(LLStyle::Params().visible(true)));
-
-    mFontHeight = s->getFont()->getLineHeight();
-}
-LLLineBreakTextSegment::LLLineBreakTextSegment(LLStyleConstSP style,S32 pos):LLTextSegment(pos,pos+1)
-{
-    mFontHeight = style->getFont()->getLineHeight();
-}
-LLLineBreakTextSegment::~LLLineBreakTextSegment()
-{
-}
-bool LLLineBreakTextSegment::getDimensionsF32(S32 first_char, S32 num_chars, F32& width, S32& height) const
-{
-    width = 0;
-    height = mFontHeight;
-
-    return true;
-}
-S32 LLLineBreakTextSegment::getNumChars(S32 num_pixels, S32 segment_offset, S32 line_offset, S32 max_chars, S32 line_ind) const
-{
-    return 1;
-}
-F32 LLLineBreakTextSegment::draw(S32 start, S32 end, S32 selection_start, S32 selection_end, const LLRectf& draw_rect)
-{
-    return  draw_rect.mLeft;
-}
-
-LLImageTextSegment::LLImageTextSegment(LLStyleConstSP style,S32 pos,class LLTextBase& editor)
-:   LLTextSegment(pos,pos+1),
-    mStyle( style ),
-    mEditor(editor)
-{
-}
-
-LLImageTextSegment::~LLImageTextSegment()
-{
-}
-
-static const S32 IMAGE_HPAD = 3;
-
-bool LLImageTextSegment::getDimensionsF32(S32 first_char, S32 num_chars, F32& width, S32& height) const
-{
-    width = 0;
-    height = mStyle->getFont()->getLineHeight();
-
-    LLUIImagePtr image = mStyle->getImage();
-    if( num_chars>0 && image.notNull())
-    {
-        width += image->getWidth() + IMAGE_HPAD;
-        height = llmax(height, image->getHeight() + IMAGE_HPAD );
-    }
-    return false;
-}
-
-S32  LLImageTextSegment::getNumChars(S32 num_pixels, S32 segment_offset, S32 line_offset, S32 max_chars, S32 line_ind) const
-{
-    LLUIImagePtr image = mStyle->getImage();
-
-    if (image.isNull())
-    {
-        return 1;
-    }
-
-    S32 image_width = image->getWidth();
-    if(line_offset == 0 || num_pixels>image_width + IMAGE_HPAD)
-    {
-        return 1;
-    }
-
-    return 0;
-}
-
-bool LLImageTextSegment::handleToolTip(S32 x, S32 y, MASK mask)
-{
-<<<<<<< HEAD
-	if (!mTooltip.empty())
-	{
-		LLToolTipMgr::instance().show(mTooltip);
-		return true;
-	}
-
-	return false;
-=======
-    if (!mTooltip.empty())
-    {
-        LLToolTipMgr::instance().show(mTooltip);
-        return TRUE;
-    }
-
-    return FALSE;
->>>>>>> e1623bb2
-}
-
-void LLImageTextSegment::setToolTip(const std::string& tooltip)
-{
-    mTooltip = tooltip;
-}
-
-F32 LLImageTextSegment::draw(S32 start, S32 end, S32 selection_start, S32 selection_end, const LLRectf& draw_rect)
-{
-    if ( (start >= 0) && (end <= mEnd - mStart))
-    {
-        LLColor4 color = LLColor4::white % mEditor.getDrawContext().mAlpha;
-        LLUIImagePtr image = mStyle->getImage();
-        if (image.notNull())
-        {
-            S32 style_image_height = image->getHeight();
-            S32 style_image_width = image->getWidth();
-            // Text is drawn from the top of the draw_rect downward
-
-            S32 text_center = draw_rect.mTop - (draw_rect.getHeight() / 2);
-            // Align image to center of draw rect
-            S32 image_bottom = text_center - (style_image_height / 2);
-            image->draw(draw_rect.mLeft, image_bottom,
-                style_image_width, style_image_height, color);
-
-            const S32 IMAGE_HPAD = 3;
-            return draw_rect.mLeft + style_image_width + IMAGE_HPAD;
-        }
-    }
-    return 0.0;
-}
-
-void LLTextBase::setWordWrap(bool wrap)
-{
-    mWordWrap = wrap;
-}+/**
+ * @file lltextbase.cpp
+ * @author Martin Reddy
+ * @brief The base class of text box/editor, providing Url handling support
+ *
+ * $LicenseInfo:firstyear=2009&license=viewerlgpl$
+ * Second Life Viewer Source Code
+ * Copyright (C) 2009-2010, Linden Research, Inc.
+ *
+ * This library is free software; you can redistribute it and/or
+ * modify it under the terms of the GNU Lesser General Public
+ * License as published by the Free Software Foundation;
+ * version 2.1 of the License only.
+ *
+ * This library is distributed in the hope that it will be useful,
+ * but WITHOUT ANY WARRANTY; without even the implied warranty of
+ * MERCHANTABILITY or FITNESS FOR A PARTICULAR PURPOSE.  See the GNU
+ * Lesser General Public License for more details.
+ *
+ * You should have received a copy of the GNU Lesser General Public
+ * License along with this library; if not, write to the Free Software
+ * Foundation, Inc., 51 Franklin Street, Fifth Floor, Boston, MA  02110-1301  USA
+ *
+ * Linden Research, Inc., 945 Battery Street, San Francisco, CA  94111  USA
+ * $/LicenseInfo$
+ */
+
+#include "linden_common.h"
+
+#include "lltextbase.h"
+
+#include "llemojidictionary.h"
+#include "llemojihelper.h"
+#include "lllocalcliprect.h"
+#include "llmenugl.h"
+#include "llscrollcontainer.h"
+#include "llspellcheck.h"
+#include "llstl.h"
+#include "lltextparser.h"
+#include "lltextutil.h"
+#include "lltooltip.h"
+#include "lltrans.h"
+#include "lluictrl.h"
+#include "llurlaction.h"
+#include "llurlregistry.h"
+#include "llview.h"
+#include "llwindow.h"
+#include <boost/bind.hpp>
+
+const F32   CURSOR_FLASH_DELAY = 1.0f;  // in seconds
+const S32   CURSOR_THICKNESS = 2;
+const F32   TRIPLE_CLICK_INTERVAL = 0.3f;   // delay between double and triple click.
+
+LLTextBase::line_info::line_info(S32 index_start, S32 index_end, LLRect rect, S32 line_num)
+:   mDocIndexStart(index_start),
+    mDocIndexEnd(index_end),
+    mRect(rect),
+    mLineNum(line_num)
+{}
+
+bool LLTextBase::compare_segment_end::operator()(const LLTextSegmentPtr& a, const LLTextSegmentPtr& b) const
+{
+    // sort empty spans (e.g. 11-11) after previous non-empty spans (e.g. 5-11)
+    if (a->getEnd() == b->getEnd())
+    {
+        return a->getStart() < b->getStart();
+    }
+    else
+    {
+        return a->getEnd() < b->getEnd();
+    }
+}
+
+
+// helper functors
+bool LLTextBase::compare_bottom::operator()(const S32& a, const LLTextBase::line_info& b) const
+{
+    return a > b.mRect.mBottom; // bottom of a is higher than bottom of b
+}
+
+bool LLTextBase::compare_bottom::operator()(const LLTextBase::line_info& a, const S32& b) const
+{
+    return a.mRect.mBottom > b; // bottom of a is higher than bottom of b
+}
+
+bool LLTextBase::compare_bottom::operator()(const LLTextBase::line_info& a, const LLTextBase::line_info& b) const
+{
+    return a.mRect.mBottom > b.mRect.mBottom; // bottom of a is higher than bottom of b
+}
+
+// helper functors
+bool LLTextBase::compare_top::operator()(const S32& a, const LLTextBase::line_info& b) const
+{
+    return a > b.mRect.mTop; // top of a is higher than top of b
+}
+
+bool LLTextBase::compare_top::operator()(const LLTextBase::line_info& a, const S32& b) const
+{
+    return a.mRect.mTop > b; // top of a is higher than top of b
+}
+
+bool LLTextBase::compare_top::operator()(const LLTextBase::line_info& a, const LLTextBase::line_info& b) const
+{
+    return a.mRect.mTop > b.mRect.mTop; // top of a is higher than top of b
+}
+
+struct LLTextBase::line_end_compare
+{
+    bool operator()(const S32& pos, const LLTextBase::line_info& info) const
+    {
+        return (pos < info.mDocIndexEnd);
+    }
+
+    bool operator()(const LLTextBase::line_info& info, const S32& pos) const
+    {
+        return (info.mDocIndexEnd < pos);
+    }
+
+    bool operator()(const LLTextBase::line_info& a, const LLTextBase::line_info& b) const
+    {
+        return (a.mDocIndexEnd < b.mDocIndexEnd);
+    }
+
+};
+
+//////////////////////////////////////////////////////////////////////////
+//
+// LLTextBase
+//
+
+// register LLTextBase::Params under name "textbase"
+static LLWidgetNameRegistry::StaticRegistrar sRegisterTextBaseParams(&typeid(LLTextBase::Params), "textbase");
+
+LLTextBase::LineSpacingParams::LineSpacingParams()
+:   multiple("multiple", 1.f),
+    pixels("pixels", 0)
+{
+}
+
+
+LLTextBase::Params::Params()
+:   cursor_color("cursor_color"),
+    text_color("text_color"),
+    text_readonly_color("text_readonly_color"),
+    text_tentative_color("text_tentative_color"),
+    bg_visible("bg_visible", false),
+    border_visible("border_visible", false),
+    bg_readonly_color("bg_readonly_color"),
+    bg_writeable_color("bg_writeable_color"),
+    bg_focus_color("bg_focus_color"),
+    text_selected_color("text_selected_color"),
+    bg_selected_color("bg_selected_color"),
+    allow_scroll("allow_scroll", true),
+    plain_text("plain_text",false),
+    track_end("track_end", false),
+    read_only("read_only", false),
+    skip_link_underline("skip_link_underline", false),
+    spellcheck("spellcheck", false),
+    v_pad("v_pad", 0),
+    h_pad("h_pad", 0),
+    clip("clip", true),
+    clip_partial("clip_partial", true),
+    line_spacing("line_spacing"),
+    max_text_length("max_length", 255),
+    font_shadow("font_shadow"),
+    text_valign("text_valign"),
+    wrap("wrap"),
+    trusted_content("trusted_content", true),
+    always_show_icons("always_show_icons", false),
+    use_ellipses("use_ellipses", false),
+    use_emoji("use_emoji", true),
+    use_color("use_color", true),
+    parse_urls("parse_urls", false),
+    force_urls_external("force_urls_external", false),
+    parse_highlights("parse_highlights", false)
+{
+    addSynonym(track_end, "track_bottom");
+    addSynonym(wrap, "word_wrap");
+    addSynonym(parse_urls, "allow_html");
+}
+
+
+LLTextBase::LLTextBase(const LLTextBase::Params &p)
+:   LLUICtrl(p, LLTextViewModelPtr(new LLTextViewModel)),
+    mURLClickSignal(NULL),
+    mIsFriendSignal(NULL),
+    mIsObjectBlockedSignal(NULL),
+    mMaxTextByteLength( p.max_text_length ),
+    mFont(p.font),
+    mFontShadow(p.font_shadow),
+    mPopupMenuHandle(),
+    mReadOnly(p.read_only),
+    mSkipTripleClick(false),
+    mSkipLinkUnderline(p.skip_link_underline),
+    mSpellCheck(p.spellcheck),
+    mSpellCheckStart(-1),
+    mSpellCheckEnd(-1),
+    mCursorColor(p.cursor_color),
+    mFgColor(p.text_color),
+    mBorderVisible( p.border_visible ),
+    mReadOnlyFgColor(p.text_readonly_color),
+    mTentativeFgColor(p.text_tentative_color()),
+    mWriteableBgColor(p.bg_writeable_color),
+    mReadOnlyBgColor(p.bg_readonly_color),
+    mFocusBgColor(p.bg_focus_color),
+    mTextSelectedColor(p.text_selected_color),
+    mSelectedBGColor(p.bg_selected_color),
+    mReflowIndex(S32_MAX),
+    mCursorPos( 0 ),
+    mScrollNeeded(false),
+    mDesiredXPixel(-1),
+    mHPad(p.h_pad),
+    mVPad(p.v_pad),
+    mHAlign(p.font_halign),
+    mVAlign(p.font_valign),
+    mTextVAlign(p.text_valign.isProvided() ? p.text_valign.getValue() : p.font_valign.getValue()),
+    mLineSpacingMult(p.line_spacing.multiple),
+    mLineSpacingPixels(p.line_spacing.pixels),
+    mClip(p.clip),
+    mClipPartial(p.clip_partial && !p.allow_scroll),
+    mTrustedContent(p.trusted_content),
+    mAlwaysShowIcons(p.always_show_icons),
+    mTrackEnd( p.track_end ),
+    mScrollIndex(-1),
+    mSelectionStart( 0 ),
+    mSelectionEnd( 0 ),
+    mIsSelecting( false ),
+    mPlainText ( p.plain_text ),
+    mWordWrap(p.wrap),
+    mUseEllipses( p.use_ellipses ),
+    mUseEmoji(p.use_emoji),
+    mUseColor(p.use_color),
+    mParseHTML(p.parse_urls),
+    mForceUrlsExternal(p.force_urls_external),
+    mParseHighlights(p.parse_highlights),
+    mBGVisible(p.bg_visible),
+    mScroller(NULL),
+    mStyleDirty(true)
+{
+    if(p.allow_scroll)
+    {
+        LLScrollContainer::Params scroll_params;
+        scroll_params.name = "text scroller";
+        scroll_params.rect = getLocalRect();
+        scroll_params.follows.flags = FOLLOWS_ALL;
+        scroll_params.is_opaque = false;
+        scroll_params.mouse_opaque = false;
+        scroll_params.min_auto_scroll_rate = 200;
+        scroll_params.max_auto_scroll_rate = 800;
+        scroll_params.border_visible = p.border_visible;
+        mScroller = LLUICtrlFactory::create<LLScrollContainer>(scroll_params);
+        addChild(mScroller);
+    }
+
+    LLView::Params view_params;
+    view_params.name = "text_contents";
+    view_params.rect =  LLRect(0, 500, 500, 0);
+    view_params.mouse_opaque = false;
+
+    mDocumentView = LLUICtrlFactory::create<LLView>(view_params);
+    if (mScroller)
+    {
+        mScroller->addChild(mDocumentView);
+    }
+    else
+    {
+        addChild(mDocumentView);
+    }
+
+    if (mSpellCheck)
+    {
+        LLSpellChecker::setSettingsChangeCallback(boost::bind(&LLTextBase::onSpellCheckSettingsChange, this));
+    }
+    mSpellCheckTimer.reset();
+
+    createDefaultSegment();
+
+    updateRects();
+}
+
+LLTextBase::~LLTextBase()
+{
+    mSegments.clear();
+    LLContextMenu* menu = static_cast<LLContextMenu*>(mPopupMenuHandle.get());
+    if (menu)
+    {
+        menu->die();
+        mPopupMenuHandle.markDead();
+    }
+    delete mURLClickSignal;
+    delete mIsFriendSignal;
+    delete mIsObjectBlockedSignal;
+}
+
+void LLTextBase::initFromParams(const LLTextBase::Params& p)
+{
+    LLUICtrl::initFromParams(p);
+    resetDirty();       // Update saved text state
+    updateSegments();
+
+    // HACK: work around enabled == readonly design bug -- RN
+    // setEnabled will modify our read only status, so do this after
+    // LLTextBase::initFromParams
+    if (p.read_only.isProvided())
+    {
+        mReadOnly = p.read_only;
+    }
+}
+
+bool LLTextBase::truncate()
+{
+    bool did_truncate = false;
+
+    // First rough check - if we're less than 1/4th the size, we're OK
+    if (getLength() >= S32(mMaxTextByteLength / 4))
+    {
+        // Have to check actual byte size
+        S32 utf8_byte_size = 0;
+        LLSD value = getViewModel()->getValue();
+        if (value.type() == LLSD::TypeString)
+        {
+            // save a copy for strings.
+            utf8_byte_size = value.size();
+        }
+        else
+        {
+            // non string LLSDs need explicit conversion to string
+            utf8_byte_size = value.asString().size();
+        }
+
+        if ( utf8_byte_size > mMaxTextByteLength )
+        {
+            // Truncate safely in UTF-8
+            std::string temp_utf8_text = value.asString();
+            temp_utf8_text = utf8str_truncate( temp_utf8_text, mMaxTextByteLength );
+            LLWString text = utf8str_to_wstring( temp_utf8_text );
+            // remove extra bit of current string, to preserve formatting, etc.
+            removeStringNoUndo(text.size(), getWText().size() - text.size());
+            did_truncate = true;
+        }
+    }
+
+    return did_truncate;
+}
+
+const LLStyle::Params& LLTextBase::getStyleParams()
+{
+    //FIXME: convert mDefaultStyle to a flyweight http://www.boost.org/doc/libs/1_40_0/libs/flyweight/doc/index.html
+    //and eliminate color member values
+    if (mStyleDirty)
+    {
+          mStyle
+                  .color(LLUIColor(&mFgColor))                      // pass linked color instead of copy of mFGColor
+                  .readonly_color(LLUIColor(&mReadOnlyFgColor))
+                  .selected_color(LLUIColor(&mTextSelectedColor))
+                  .font(mFont)
+                  .drop_shadow(mFontShadow);
+          mStyleDirty = false;
+    }
+    return mStyle;
+}
+
+void LLTextBase::beforeValueChange()
+{
+
+}
+
+void LLTextBase::onValueChange(S32 start, S32 end)
+{
+}
+
+std::vector<LLRect> LLTextBase::getSelectionRects()
+{
+    // Nor supposed to be called without selection
+    llassert(hasSelection());
+    llassert(!mLineInfoList.empty());
+
+    std::vector<LLRect> selection_rects;
+
+    S32 selection_left = llmin(mSelectionStart, mSelectionEnd);
+    S32 selection_right = llmax(mSelectionStart, mSelectionEnd);
+
+    // Skip through the lines we aren't drawing.
+    LLRect content_display_rect = getVisibleDocumentRect();
+
+    // binary search for line that starts before top of visible buffer
+    line_list_t::const_iterator line_iter = std::lower_bound(mLineInfoList.begin(), mLineInfoList.end(), content_display_rect.mTop, compare_bottom());
+    line_list_t::const_iterator end_iter = std::upper_bound(mLineInfoList.begin(), mLineInfoList.end(), content_display_rect.mBottom, compare_top());
+
+    bool done = false;
+
+    // Find the coordinates of the selected area
+    for (; line_iter != end_iter && !done; ++line_iter)
+    {
+        // is selection visible on this line?
+        if (line_iter->mDocIndexEnd > selection_left && line_iter->mDocIndexStart < selection_right)
+        {
+            segment_set_t::iterator segment_iter;
+            S32 segment_offset;
+            getSegmentAndOffset(line_iter->mDocIndexStart, &segment_iter, &segment_offset);
+
+            // Use F32 otherwise a string of multiple segments
+            // will accumulate a large error
+            F32 left_precise = line_iter->mRect.mLeft;
+            F32 right_precise = line_iter->mRect.mLeft;
+
+            for (; segment_iter != mSegments.end(); ++segment_iter, segment_offset = 0)
+            {
+                LLTextSegmentPtr segmentp = *segment_iter;
+
+                S32 segment_line_start = segmentp->getStart() + segment_offset;
+                S32 segment_line_end = llmin(segmentp->getEnd(), line_iter->mDocIndexEnd);
+
+                if (segment_line_start > segment_line_end) break;
+
+                F32 segment_width = 0;
+                S32 segment_height = 0;
+
+                // if selection after beginning of segment
+                if (selection_left >= segment_line_start)
+                {
+                    S32 num_chars = llmin(selection_left, segment_line_end) - segment_line_start;
+                    segmentp->getDimensionsF32(segment_offset, num_chars, segment_width, segment_height);
+                    left_precise += segment_width;
+                }
+
+                // if selection_right == segment_line_end then that means we are the first character of the next segment
+                // or first character of the next line, in either case we want to add the length of the current segment
+                // to the selection rectangle and continue.
+                // if selection right > segment_line_end then selection spans end of current segment...
+                if (selection_right >= segment_line_end)
+                {
+                    // extend selection slightly beyond end of line
+                    // to indicate selection of newline character (use "n" character to determine width)
+                    S32 num_chars = segment_line_end - segment_line_start;
+                    segmentp->getDimensionsF32(segment_offset, num_chars, segment_width, segment_height);
+                    right_precise += segment_width;
+                }
+                // else if selection ends on current segment...
+                else
+                {
+                    S32 num_chars = selection_right - segment_line_start;
+                    segmentp->getDimensionsF32(segment_offset, num_chars, segment_width, segment_height);
+                    right_precise += segment_width;
+
+                    break;
+                }
+            }
+
+            LLRect selection_rect;
+            selection_rect.mLeft = left_precise;
+            selection_rect.mRight = right_precise;
+            selection_rect.mBottom = line_iter->mRect.mBottom;
+            selection_rect.mTop = line_iter->mRect.mTop;
+
+            selection_rects.push_back(selection_rect);
+        }
+    }
+
+    return selection_rects;
+}
+
+// Draws the black box behind the selected text
+void LLTextBase::drawSelectionBackground()
+{
+    // Draw selection even if we don't have keyboard focus for search/replace
+    if (hasSelection() && !mLineInfoList.empty())
+    {
+        std::vector<LLRect> selection_rects = getSelectionRects();
+
+        // Draw the selection box (we're using a box instead of reversing the colors on the selected text).
+        gGL.getTexUnit(0)->unbind(LLTexUnit::TT_TEXTURE);
+        const LLColor4& color = mSelectedBGColor;
+        F32 alpha = hasFocus() ? 0.7f : 0.3f;
+        alpha *= getDrawContext().mAlpha;
+
+        LLColor4 selection_color(color.mV[VRED], color.mV[VGREEN], color.mV[VBLUE], alpha);
+        LLRect content_display_rect = getVisibleDocumentRect();
+
+        for (std::vector<LLRect>::iterator rect_it = selection_rects.begin();
+            rect_it != selection_rects.end();
+            ++rect_it)
+        {
+            LLRect selection_rect = *rect_it;
+            if (mScroller)
+            {
+                // If scroller is On content_display_rect has correct rect and safe to use as is
+                // Note: we might need to account for border
+                selection_rect.translate(mVisibleTextRect.mLeft - content_display_rect.mLeft, mVisibleTextRect.mBottom - content_display_rect.mBottom);
+            }
+            else
+            {
+                // If scroller is Off content_display_rect will have rect from document, adjusted to text width, heigh and position
+                // and we have to acount for offset depending on position
+                S32 v_delta = 0;
+                S32 h_delta = 0;
+                switch (mVAlign)
+                {
+                case LLFontGL::TOP:
+                    v_delta = mVisibleTextRect.mTop - content_display_rect.mTop - mVPad;
+                    break;
+                case LLFontGL::VCENTER:
+                    v_delta = (llmax(mVisibleTextRect.getHeight() - content_display_rect.mTop, -content_display_rect.mBottom) + (mVisibleTextRect.mBottom - content_display_rect.mBottom)) / 2;
+                    break;
+                case LLFontGL::BOTTOM:
+                    v_delta = mVisibleTextRect.mBottom - content_display_rect.mBottom;
+                    break;
+                default:
+                    break;
+                }
+                switch (mHAlign)
+                {
+                case LLFontGL::LEFT:
+                    h_delta = mVisibleTextRect.mLeft - content_display_rect.mLeft + mHPad;
+                    break;
+                case LLFontGL::HCENTER:
+                    h_delta = (llmax(mVisibleTextRect.getWidth() - content_display_rect.mLeft, -content_display_rect.mRight) + (mVisibleTextRect.mRight - content_display_rect.mRight)) / 2;
+                    break;
+                case LLFontGL::RIGHT:
+                    h_delta = mVisibleTextRect.mRight - content_display_rect.mRight;
+                    break;
+                default:
+                    break;
+                }
+                selection_rect.translate(h_delta, v_delta);
+            }
+            gl_rect_2d(selection_rect, selection_color);
+        }
+    }
+}
+
+void LLTextBase::drawCursor()
+{
+    F32 alpha = getDrawContext().mAlpha;
+
+    if( hasFocus()
+        && gFocusMgr.getAppHasFocus()
+        && !mReadOnly)
+    {
+        const LLWString &wtext = getWText();
+        const llwchar* text = wtext.c_str();
+
+        LLRect cursor_rect = getLocalRectFromDocIndex(mCursorPos);
+        cursor_rect.translate(-1, 0);
+        segment_set_t::iterator seg_it = getSegIterContaining(mCursorPos);
+
+        // take style from last segment
+        LLTextSegmentPtr segmentp;
+
+        if (seg_it != mSegments.end())
+        {
+            segmentp = *seg_it;
+        }
+        else
+        {
+            return;
+        }
+
+        // Draw the cursor
+        // (Flash the cursor every half second starting a fixed time after the last keystroke)
+        F32 elapsed = mCursorBlinkTimer.getElapsedTimeF32();
+        if( (elapsed < CURSOR_FLASH_DELAY ) || (S32(elapsed * 2) & 1) )
+        {
+
+            if (LL_KIM_OVERWRITE == gKeyboard->getInsertMode() && !hasSelection())
+            {
+                S32 segment_width = 0;
+                S32 segment_height = 0;
+                segmentp->getDimensions(mCursorPos - segmentp->getStart(), 1, segment_width, segment_height);
+                S32 width = llmax(CURSOR_THICKNESS, segment_width);
+                cursor_rect.mRight = cursor_rect.mLeft + width;
+            }
+            else
+            {
+                cursor_rect.mRight = cursor_rect.mLeft + CURSOR_THICKNESS;
+            }
+
+            gGL.getTexUnit(0)->unbind(LLTexUnit::TT_TEXTURE);
+
+            LLColor4 cursor_color = mCursorColor.get() % alpha;
+            gGL.color4fv( cursor_color.mV );
+
+            gl_rect_2d(cursor_rect);
+
+            if (LL_KIM_OVERWRITE == gKeyboard->getInsertMode() && !hasSelection() && text[mCursorPos] != '\n')
+            {
+                LLColor4 text_color;
+                const LLFontGL* fontp;
+                text_color = segmentp->getColor();
+                fontp = segmentp->getStyle()->getFont();
+                fontp->render(text, mCursorPos, cursor_rect,
+                    LLColor4(1.f - text_color.mV[VRED], 1.f - text_color.mV[VGREEN], 1.f - text_color.mV[VBLUE], alpha),
+                    LLFontGL::LEFT, mTextVAlign,
+                    LLFontGL::NORMAL,
+                    LLFontGL::NO_SHADOW,
+                    1);
+            }
+
+            // Make sure the IME is in the right place
+            LLRect screen_pos = calcScreenRect();
+            LLCoordGL ime_pos( screen_pos.mLeft + llfloor(cursor_rect.mLeft), screen_pos.mBottom + llfloor(cursor_rect.mTop) );
+
+            ime_pos.mX = (S32) (ime_pos.mX * LLUI::getScaleFactor().mV[VX]);
+            ime_pos.mY = (S32) (ime_pos.mY * LLUI::getScaleFactor().mV[VY]);
+            getWindow()->setLanguageTextInput( ime_pos );
+        }
+    }
+}
+
+void LLTextBase::drawText()
+{
+    S32 text_len = getLength();
+
+    if (text_len <= 0 && mLabel.empty())
+    {
+        return;
+    }
+    else if (useLabel())
+    {
+        text_len = mLabel.getWString().length();
+    }
+
+    S32 selection_left = -1;
+    S32 selection_right = -1;
+    // Draw selection even if we don't have keyboard focus for search/replace
+    if( hasSelection())
+    {
+        selection_left = llmin( mSelectionStart, mSelectionEnd );
+        selection_right = llmax( mSelectionStart, mSelectionEnd );
+    }
+
+    std::pair<S32, S32> line_range = getVisibleLines(mClipPartial);
+    S32 first_line = line_range.first;
+    S32 last_line = line_range.second;
+    if (first_line >= last_line)
+    {
+        return;
+    }
+
+    S32 line_start = getLineStart(first_line);
+    // find first text segment that spans top of visible portion of text buffer
+    segment_set_t::iterator seg_iter = getSegIterContaining(line_start);
+    if (seg_iter == mSegments.end())
+    {
+        return;
+    }
+
+    // Perform spell check if needed
+    if ( (getSpellCheck()) && (getWText().length() > 2) )
+    {
+        // Calculate start and end indices for the spell checking range
+        S32 start = line_start;
+        S32 end   = getLineEnd(last_line);
+
+        if ( (mSpellCheckStart != start) || (mSpellCheckEnd != end) )
+        {
+            const LLWString& wstrText = getWText();
+            mMisspellRanges.clear();
+
+            segment_set_t::const_iterator seg_it = getSegIterContaining(start);
+            while (mSegments.end() != seg_it)
+            {
+                LLTextSegmentPtr text_segment = *seg_it;
+                if ( (text_segment.isNull()) || (text_segment->getStart() >= end) )
+                {
+                    break;
+                }
+
+                if (!text_segment->canEdit())
+                {
+                    ++seg_it;
+                    continue;
+                }
+
+                // Combine adjoining text segments into one
+                U32 seg_start = text_segment->getStart(), seg_end = llmin(text_segment->getEnd(), end);
+                while (mSegments.end() != ++seg_it)
+                {
+                    text_segment = *seg_it;
+                    if ( (text_segment.isNull()) || (!text_segment->canEdit()) || (text_segment->getStart() >= end) )
+                    {
+                        break;
+                    }
+                    seg_end = llmin(text_segment->getEnd(), end);
+                }
+
+                // Find the start of the first word
+                U32 word_start = seg_start, word_end = -1;
+                U32 text_length = wstrText.length();
+                while ( (word_start < text_length) && (!LLStringOps::isAlpha(wstrText[word_start])) )
+                {
+                    word_start++;
+                }
+
+                // Iterate over all words in the text block and check them one by one
+                while (word_start < seg_end)
+                {
+                    // Find the end of the current word (special case handling for "'" when it's used as a contraction)
+                    word_end = word_start + 1;
+                    while ( (word_end < seg_end) &&
+                            ((LLWStringUtil::isPartOfWord(wstrText[word_end])) ||
+                                ((L'\'' == wstrText[word_end]) &&
+                                (LLStringOps::isAlnum(wstrText[word_end - 1])) && (LLStringOps::isAlnum(wstrText[word_end + 1])))) )
+                    {
+                        word_end++;
+                    }
+                    if (word_end > seg_end)
+                    {
+                        break;
+                    }
+
+                    if (word_start < text_length && word_end <= text_length && word_end > word_start)
+                    {
+                        std::string word = wstring_to_utf8str(wstrText.substr(word_start, word_end - word_start));
+
+                        // Don't process words shorter than 3 characters
+                        if ( (word.length() >= 3) && (!LLSpellChecker::instance().checkSpelling(word)) )
+                        {
+                            mMisspellRanges.push_back(std::pair<U32, U32>(word_start, word_end));
+                        }
+                    }
+
+                    // Find the start of the next word
+                    word_start = word_end + 1;
+                    while ( (word_start < seg_end) && (!LLWStringUtil::isPartOfWord(wstrText[word_start])) )
+                    {
+                        word_start++;
+                    }
+                }
+            }
+
+            mSpellCheckStart = start;
+            mSpellCheckEnd = end;
+        }
+    }
+    else
+    {
+        mMisspellRanges.clear();
+    }
+
+    LLTextSegmentPtr cur_segment = *seg_iter;
+
+    std::list<std::pair<U32, U32> >::const_iterator misspell_it = std::lower_bound(mMisspellRanges.begin(), mMisspellRanges.end(), std::pair<U32, U32>(line_start, 0));
+    for (S32 cur_line = first_line; cur_line < last_line; cur_line++)
+    {
+        S32 next_line = cur_line + 1;
+        line_info& line = mLineInfoList[cur_line];
+
+        S32 next_start = -1;
+        S32 line_end = text_len;
+
+        if (next_line < getLineCount())
+        {
+            next_start = getLineStart(next_line);
+            line_end = next_start;
+        }
+
+        LLRectf text_rect(line.mRect.mLeft, line.mRect.mTop, line.mRect.mRight, line.mRect.mBottom);
+        text_rect.mRight = mDocumentView->getRect().getWidth(); // clamp right edge to document extents
+        text_rect.translate(mDocumentView->getRect().mLeft, mDocumentView->getRect().mBottom); // adjust by scroll position
+
+        // draw a single line of text
+        S32 seg_start = line_start;
+        while( seg_start < line_end )
+        {
+            while( cur_segment->getEnd() <= seg_start )
+            {
+                seg_iter++;
+                if (seg_iter == mSegments.end())
+                {
+                    LL_WARNS() << "Ran off the segmentation end!" << LL_ENDL;
+
+                    return;
+                }
+                cur_segment = *seg_iter;
+            }
+
+            S32 seg_end = llmin(line_end, cur_segment->getEnd());
+            S32 clipped_end = seg_end - cur_segment->getStart();
+
+            if (mUseEllipses                                // using ellipses
+                && clipped_end == line_end                  // last segment on line
+                && next_line == last_line                   // this is the last visible line
+                && last_line < (S32)mLineInfoList.size())   // and there is more text to display
+            {
+                // more lines of text to go, but we can't fit them
+                // so shrink text rect to force ellipses
+                text_rect.mRight -= 2;
+            }
+
+            // Draw squiggly lines under any visible misspelled words
+            while ( (mMisspellRanges.end() != misspell_it) && (misspell_it->first < seg_end) && (misspell_it->second > seg_start) )
+            {
+                // Skip the current word if the user is still busy editing it
+                if ( (!mSpellCheckTimer.hasExpired()) && (misspell_it->first <= (U32)mCursorPos) && (misspell_it->second >= (U32)mCursorPos) )
+                {
+                    ++misspell_it;
+                    continue;
+                }
+
+                U32 misspell_start = llmax<U32>(misspell_it->first, seg_start), misspell_end = llmin<U32>(misspell_it->second, seg_end);
+                S32 squiggle_start = 0, squiggle_end = 0, pony = 0;
+                cur_segment->getDimensions(seg_start - cur_segment->getStart(), misspell_start - seg_start, squiggle_start, pony);
+                cur_segment->getDimensions(misspell_start - cur_segment->getStart(), misspell_end - misspell_start, squiggle_end, pony);
+                squiggle_start += text_rect.mLeft;
+
+                pony = (squiggle_end + 3) / 6;
+                squiggle_start += squiggle_end / 2 - pony * 3;
+                squiggle_end = squiggle_start + pony * 6;
+
+                S32 squiggle_bottom = text_rect.mBottom + (S32)cur_segment->getStyle()->getFont()->getDescenderHeight();
+
+                gGL.color4ub(255, 0, 0, 200);
+                while (squiggle_start + 1 < squiggle_end)
+                {
+                    gl_line_2d(squiggle_start, squiggle_bottom, squiggle_start + 2, squiggle_bottom - 2);
+                    if (squiggle_start + 3 < squiggle_end)
+                    {
+                        gl_line_2d(squiggle_start + 2, squiggle_bottom - 3, squiggle_start + 4, squiggle_bottom - 1);
+                    }
+                    squiggle_start += 4;
+                }
+
+                if (misspell_it->second > seg_end)
+                {
+                    break;
+                }
+                ++misspell_it;
+            }
+
+            text_rect.mLeft = cur_segment->draw(seg_start - cur_segment->getStart(), clipped_end, selection_left, selection_right, text_rect);
+
+            seg_start = clipped_end + cur_segment->getStart();
+        }
+
+        line_start = next_start;
+    }
+}
+
+///////////////////////////////////////////////////////////////////
+// Returns change in number of characters in mWText
+
+S32 LLTextBase::insertStringNoUndo(S32 pos, const LLWString &wstr, LLTextBase::segment_vec_t* segments )
+{
+    beforeValueChange();
+
+    S32 old_len = getLength();      // length() returns character length
+    S32 insert_len = wstr.length();
+
+    pos = getEditableIndex(pos, true);
+    if (pos > old_len)
+    {
+        pos = old_len;
+        // Should not happen,
+        // if you encounter this, check where wrong position comes from
+        llassert(false);
+    }
+
+    segment_set_t::iterator seg_iter = getEditableSegIterContaining(pos);
+
+    LLTextSegmentPtr default_segment;
+
+    LLTextSegmentPtr segmentp;
+    if (seg_iter != mSegments.end())
+    {
+        segmentp = *seg_iter;
+    }
+    else
+    {
+        //segmentp = mSegments.back();
+        return pos;
+    }
+
+    if (segmentp->canEdit())
+    {
+        segmentp->setEnd(segmentp->getEnd() + insert_len);
+        if (seg_iter != mSegments.end())
+        {
+            ++seg_iter;
+        }
+    }
+    else
+    {
+        // create default editable segment to hold new text
+        LLStyleConstSP sp(new LLStyle(getStyleParams()));
+        default_segment = new LLNormalTextSegment( sp, pos, pos + insert_len, *this);
+    }
+
+    // shift remaining segments to right
+    for(;seg_iter != mSegments.end(); ++seg_iter)
+    {
+        LLTextSegmentPtr segmentp = *seg_iter;
+        segmentp->setStart(segmentp->getStart() + insert_len);
+        segmentp->setEnd(segmentp->getEnd() + insert_len);
+    }
+
+    // insert new segments
+    if (segments)
+    {
+        if (default_segment.notNull())
+        {
+            // potentially overwritten by segments passed in
+            insertSegment(default_segment);
+        }
+        for (segment_vec_t::iterator seg_iter = segments->begin();
+            seg_iter != segments->end();
+            ++seg_iter)
+        {
+            LLTextSegment* segmentp = *seg_iter;
+            insertSegment(segmentp);
+        }
+    }
+
+    // Insert special segments where necessary (insertSegment takes care of splitting normal text segments around them for us)
+    if (mUseEmoji)
+    {
+        LLStyleSP emoji_style;
+        LLEmojiDictionary* ed = LLEmojiDictionary::instanceExists() ? LLEmojiDictionary::getInstance() : NULL;
+        for (S32 text_kitty = 0, text_len = wstr.size(); text_kitty < text_len; text_kitty++)
+        {
+            llwchar code = wstr[text_kitty];
+            bool isEmoji = ed ? ed->isEmoji(code) : LLStringOps::isEmoji(code);
+            if (isEmoji)
+            {
+                if (!emoji_style)
+                {
+                    emoji_style = new LLStyle(getStyleParams());
+                    emoji_style->setFont(LLFontGL::getFontEmojiLarge());
+                }
+
+                S32 new_seg_start = pos + text_kitty;
+                insertSegment(new LLEmojiTextSegment(emoji_style, new_seg_start, new_seg_start + 1, *this));
+            }
+        }
+    }
+
+    getViewModel()->getEditableDisplay().insert(pos, wstr);
+
+    if ( truncate() )
+    {
+        insert_len = getLength() - old_len;
+    }
+
+    onValueChange(pos, pos + insert_len);
+    needsReflow(pos);
+
+    return insert_len;
+}
+
+S32 LLTextBase::removeStringNoUndo(S32 pos, S32 length)
+{
+
+    beforeValueChange();
+    segment_set_t::iterator seg_iter = getSegIterContaining(pos);
+    while(seg_iter != mSegments.end())
+    {
+        LLTextSegmentPtr segmentp = *seg_iter;
+        S32 end = pos + length;
+        if (segmentp->getStart() < pos)
+        {
+            // deleting from middle of segment
+            if (segmentp->getEnd() > end)
+            {
+                segmentp->setEnd(segmentp->getEnd() - length);
+            }
+            // truncating segment
+            else
+            {
+                segmentp->setEnd(pos);
+            }
+        }
+        else if (segmentp->getStart() < end)
+        {
+            // deleting entire segment
+            if (segmentp->getEnd() <= end)
+            {
+                // remove segment
+                segmentp->unlinkFromDocument(this);
+                segment_set_t::iterator seg_to_erase(seg_iter++);
+                mSegments.erase(seg_to_erase);
+                continue;
+            }
+            // deleting head of segment
+            else
+            {
+                segmentp->setStart(pos);
+                segmentp->setEnd(segmentp->getEnd() - length);
+            }
+        }
+        else
+        {
+            // shifting segments backward to fill deleted portion
+            segmentp->setStart(segmentp->getStart() - length);
+            segmentp->setEnd(segmentp->getEnd() - length);
+        }
+        ++seg_iter;
+    }
+
+    getViewModel()->getEditableDisplay().erase(pos, length);
+
+    // recreate default segment in case we erased everything
+    createDefaultSegment();
+
+    onValueChange(pos, pos);
+    needsReflow(pos);
+
+    return -length; // This will be wrong if someone calls removeStringNoUndo with an excessive length
+}
+
+S32 LLTextBase::overwriteCharNoUndo(S32 pos, llwchar wc)
+{
+    beforeValueChange();
+
+    if (pos > (S32)getLength())
+    {
+        return 0;
+    }
+    getViewModel()->getEditableDisplay()[pos] = wc;
+
+    onValueChange(pos, pos + 1);
+    needsReflow(pos);
+
+    return 1;
+}
+
+
+void LLTextBase::createDefaultSegment()
+{
+    // ensures that there is always at least one segment
+    if (mSegments.empty())
+    {
+        LLStyleConstSP sp(new LLStyle(getStyleParams()));
+        LLTextSegmentPtr default_segment = new LLNormalTextSegment( sp, 0, getLength() + 1, *this);
+        mSegments.insert(default_segment);
+        default_segment->linkToDocument(this);
+    }
+}
+
+void LLTextBase::insertSegment(LLTextSegmentPtr segment_to_insert)
+{
+    if (segment_to_insert.isNull())
+    {
+        return;
+    }
+
+    segment_set_t::iterator cur_seg_iter = getSegIterContaining(segment_to_insert->getStart());
+    S32 reflow_start_index = 0;
+
+    if (cur_seg_iter == mSegments.end())
+    {
+        mSegments.insert(segment_to_insert);
+        segment_to_insert->linkToDocument(this);
+        reflow_start_index = segment_to_insert->getStart();
+    }
+    else
+    {
+        LLTextSegmentPtr cur_segmentp = *cur_seg_iter;
+        reflow_start_index = cur_segmentp->getStart();
+        if (cur_segmentp->getStart() < segment_to_insert->getStart())
+        {
+            S32 old_segment_end = cur_segmentp->getEnd();
+            // split old at start point for new segment
+            cur_segmentp->setEnd(segment_to_insert->getStart());
+            // advance to next segment
+            // insert remainder of old segment
+            LLStyleConstSP sp = cur_segmentp->getStyle();
+            LLTextSegmentPtr remainder_segment = new LLNormalTextSegment( sp, segment_to_insert->getStart(), old_segment_end, *this);
+            mSegments.insert(cur_seg_iter, remainder_segment);
+            remainder_segment->linkToDocument(this);
+            // insert new segment before remainder of old segment
+            mSegments.insert(cur_seg_iter, segment_to_insert);
+
+            segment_to_insert->linkToDocument(this);
+            // at this point, there will be two overlapping segments owning the text
+            // associated with the incoming segment
+        }
+        else
+        {
+            mSegments.insert(cur_seg_iter, segment_to_insert);
+            segment_to_insert->linkToDocument(this);
+        }
+
+        // now delete/truncate remaining segments as necessary
+        // cur_seg_iter points to segment before incoming segment
+        while(cur_seg_iter != mSegments.end())
+        {
+            cur_segmentp = *cur_seg_iter;
+            if (cur_segmentp == segment_to_insert)
+            {
+                ++cur_seg_iter;
+                continue;
+            }
+
+            if (cur_segmentp->getStart() >= segment_to_insert->getStart())
+            {
+                if(cur_segmentp->getEnd() <= segment_to_insert->getEnd())
+                {
+                    cur_segmentp->unlinkFromDocument(this);
+                    // grab copy of iterator to erase, and bump it
+                    segment_set_t::iterator seg_to_erase(cur_seg_iter++);
+                    mSegments.erase(seg_to_erase);
+                    continue;
+                }
+                else
+                {
+                    // last overlapping segment, clip to end of incoming segment
+                    // and stop traversal
+                    cur_segmentp->setStart(segment_to_insert->getEnd());
+                    break;
+                }
+            }
+            ++cur_seg_iter;
+        }
+    }
+
+    // layout potentially changed
+    needsReflow(reflow_start_index);
+}
+
+//virtual
+bool LLTextBase::handleMouseDown(S32 x, S32 y, MASK mask)
+{
+    // handle triple click
+    if (!mTripleClickTimer.hasExpired())
+    {
+        if (mSkipTripleClick)
+        {
+            return true;
+        }
+
+        S32 real_line = getLineNumFromDocIndex(mCursorPos, false);
+        S32 line_start = -1;
+        S32 line_end = -1;
+        for (line_list_t::const_iterator it = mLineInfoList.begin(), end_it = mLineInfoList.end();
+                it != end_it;
+                ++it)
+        {
+            if (it->mLineNum < real_line)
+            {
+                continue;
+            }
+            if (it->mLineNum > real_line)
+            {
+                break;
+            }
+            if (line_start == -1)
+            {
+                line_start = it->mDocIndexStart;
+            }
+            line_end = it->mDocIndexEnd;
+            line_end = llclamp(line_end, 0, getLength());
+        }
+
+        if (line_start == -1)
+        {
+            return true;
+        }
+
+        mSelectionEnd = line_start;
+        mSelectionStart = line_end;
+        setCursorPos(line_start);
+
+        return true;
+    }
+
+    LLTextSegmentPtr cur_segment = getSegmentAtLocalPos(x, y);
+    if (cur_segment && cur_segment->handleMouseDown(x, y, mask))
+    {
+        return true;
+    }
+
+    return LLUICtrl::handleMouseDown(x, y, mask);
+}
+
+//virtual
+bool LLTextBase::handleMouseUp(S32 x, S32 y, MASK mask)
+{
+    LLTextSegmentPtr cur_segment = getSegmentAtLocalPos(x, y);
+    if (hasMouseCapture() && cur_segment && cur_segment->handleMouseUp(x, y, mask))
+    {
+        // Did we just click on a link?
+        if (mURLClickSignal
+            && cur_segment->getStyle()
+            && cur_segment->getStyle()->isLink())
+        {
+            // *TODO: send URL here?
+            (*mURLClickSignal)(this, LLSD() );
+        }
+        return true;
+    }
+
+    return LLUICtrl::handleMouseUp(x, y, mask);
+}
+
+//virtual
+bool LLTextBase::handleMiddleMouseDown(S32 x, S32 y, MASK mask)
+{
+    LLTextSegmentPtr cur_segment = getSegmentAtLocalPos(x, y);
+    if (cur_segment && cur_segment->handleMiddleMouseDown(x, y, mask))
+    {
+        return true;
+    }
+
+    return LLUICtrl::handleMiddleMouseDown(x, y, mask);
+}
+
+//virtual
+bool LLTextBase::handleMiddleMouseUp(S32 x, S32 y, MASK mask)
+{
+    LLTextSegmentPtr cur_segment = getSegmentAtLocalPos(x, y);
+    if (cur_segment && cur_segment->handleMiddleMouseUp(x, y, mask))
+    {
+        return true;
+    }
+
+    return LLUICtrl::handleMiddleMouseUp(x, y, mask);
+}
+
+//virtual
+bool LLTextBase::handleRightMouseDown(S32 x, S32 y, MASK mask)
+{
+    LLTextSegmentPtr cur_segment = getSegmentAtLocalPos(x, y);
+    if (cur_segment && cur_segment->handleRightMouseDown(x, y, mask))
+    {
+        return true;
+    }
+
+    return LLUICtrl::handleRightMouseDown(x, y, mask);
+}
+
+//virtual
+bool LLTextBase::handleRightMouseUp(S32 x, S32 y, MASK mask)
+{
+    LLTextSegmentPtr cur_segment = getSegmentAtLocalPos(x, y);
+    if (cur_segment && cur_segment->handleRightMouseUp(x, y, mask))
+    {
+        return true;
+    }
+
+    return LLUICtrl::handleRightMouseUp(x, y, mask);
+}
+
+//virtual
+bool LLTextBase::handleDoubleClick(S32 x, S32 y, MASK mask)
+{
+    //Don't start triple click timer if user have clicked on scrollbar
+    mVisibleTextRect = mScroller ? mScroller->getContentWindowRect() : getLocalRect();
+    if (x >= mVisibleTextRect.mLeft && x <= mVisibleTextRect.mRight
+        && y >= mVisibleTextRect.mBottom && y <= mVisibleTextRect.mTop)
+    {
+        mTripleClickTimer.setTimerExpirySec(TRIPLE_CLICK_INTERVAL);
+    }
+
+    LLTextSegmentPtr cur_segment = getSegmentAtLocalPos(x, y);
+    if (cur_segment && cur_segment->handleDoubleClick(x, y, mask))
+    {
+        return true;
+    }
+
+    return LLUICtrl::handleDoubleClick(x, y, mask);
+}
+
+//virtual
+bool LLTextBase::handleHover(S32 x, S32 y, MASK mask)
+{
+    LLTextSegmentPtr cur_segment = getSegmentAtLocalPos(x, y);
+    if (cur_segment && cur_segment->handleHover(x, y, mask))
+    {
+        return true;
+    }
+
+    return LLUICtrl::handleHover(x, y, mask);
+}
+
+//virtual
+bool LLTextBase::handleScrollWheel(S32 x, S32 y, S32 clicks)
+{
+    LLTextSegmentPtr cur_segment = getSegmentAtLocalPos(x, y);
+    if (cur_segment && cur_segment->handleScrollWheel(x, y, clicks))
+    {
+        return true;
+    }
+
+    return LLUICtrl::handleScrollWheel(x, y, clicks);
+}
+
+//virtual
+bool LLTextBase::handleToolTip(S32 x, S32 y, MASK mask)
+{
+    LLTextSegmentPtr cur_segment = getSegmentAtLocalPos(x, y);
+    if (cur_segment && cur_segment->handleToolTip(x, y, mask))
+    {
+        return true;
+    }
+
+    return LLUICtrl::handleToolTip(x, y, mask);
+}
+
+//virtual
+void LLTextBase::reshape(S32 width, S32 height, bool called_from_parent)
+{
+    if (width != getRect().getWidth() || height != getRect().getHeight() || LLView::sForceReshape)
+    {
+        bool scrolled_to_bottom = mScroller ? mScroller->isAtBottom() : false;
+
+        LLUICtrl::reshape( width, height, called_from_parent );
+
+        if (mScroller && scrolled_to_bottom && mTrackEnd)
+        {
+            // keep bottom of text buffer visible
+            // do this here as well as in reflow to handle case
+            // where shrinking from top, which causes buffer to temporarily
+            // not be scrolled to the bottom, since the scroll index
+            // specified the _top_ of the visible document region
+            mScroller->goToBottom();
+        }
+
+        // do this first after reshape, because other things depend on
+        // up-to-date mVisibleTextRect
+        updateRects();
+
+        needsReflow();
+    }
+}
+
+//virtual
+void LLTextBase::draw()
+{
+    // reflow if needed, on demand
+    reflow();
+
+    // then update scroll position, as cursor may have moved
+    if (!mReadOnly)
+    {
+        updateScrollFromCursor();
+    }
+
+    LLRect text_rect;
+    if (mScroller)
+    {
+        mScroller->localRectToOtherView(mScroller->getContentWindowRect(), &text_rect, this);
+    }
+    else
+    {
+        LLRect visible_lines_rect;
+        std::pair<S32, S32> line_range = getVisibleLines(mClipPartial);
+        for (S32 i = line_range.first; i < line_range.second; i++)
+        {
+            if (visible_lines_rect.isEmpty())
+            {
+                visible_lines_rect = mLineInfoList[i].mRect;
+            }
+            else
+            {
+                visible_lines_rect.unionWith(mLineInfoList[i].mRect);
+            }
+        }
+        text_rect = visible_lines_rect;
+        text_rect.translate(mDocumentView->getRect().mLeft, mDocumentView->getRect().mBottom);
+    }
+
+    if (mBGVisible)
+    {
+        F32 alpha = getCurrentTransparency();
+        // clip background rect against extents, if we support scrolling
+        LLRect bg_rect = mVisibleTextRect;
+        if (mScroller)
+        {
+            bg_rect.intersectWith(text_rect);
+        }
+        LLColor4 bg_color = mReadOnly
+                            ? mReadOnlyBgColor.get()
+                            : hasFocus()
+                                ? mFocusBgColor.get()
+                                : mWriteableBgColor.get();
+        gl_rect_2d(text_rect, bg_color % alpha, true);
+    }
+
+    // Draw highlighted if needed
+    if( ll::ui::SearchableControl::getHighlighted() )
+    {
+        LLColor4 bg_color = ll::ui::SearchableControl::getHighlightColor();
+        LLRect bg_rect = mVisibleTextRect;
+        if( mScroller )
+            bg_rect.intersectWith( text_rect );
+
+        gl_rect_2d( text_rect, bg_color, true );
+    }
+
+    bool should_clip = mClip || mScroller != NULL;
+    { LLLocalClipRect clip(text_rect, should_clip);
+
+        // draw document view
+        if (mScroller)
+        {
+            drawChild(mScroller);
+        }
+        else
+        {
+            drawChild(mDocumentView);
+        }
+
+        drawSelectionBackground();
+        drawText();
+        drawCursor();
+    }
+
+    mDocumentView->setVisibleDirect(false);
+    LLUICtrl::draw();
+    mDocumentView->setVisibleDirect(true);
+}
+
+
+//virtual
+void LLTextBase::setColor( const LLColor4& c )
+{
+    mFgColor = c;
+    mStyleDirty = true;
+}
+
+//virtual
+void LLTextBase::setReadOnlyColor(const LLColor4 &c)
+{
+    mReadOnlyFgColor = c;
+    mStyleDirty = true;
+}
+
+//virtual
+void LLTextBase::onVisibilityChange( bool new_visibility )
+{
+    LLContextMenu* menu = static_cast<LLContextMenu*>(mPopupMenuHandle.get());
+    if(!new_visibility && menu)
+    {
+        menu->hide();
+    }
+    LLUICtrl::onVisibilityChange(new_visibility);
+}
+
+//virtual
+void LLTextBase::setValue(const LLSD& value )
+{
+    setText(value.asString());
+}
+
+//virtual
+bool LLTextBase::canDeselect() const
+{
+    return hasSelection();
+}
+
+
+//virtual
+void LLTextBase::deselect()
+{
+    mSelectionStart = 0;
+    mSelectionEnd = 0;
+    mIsSelecting = false;
+}
+
+bool LLTextBase::getSpellCheck() const
+{
+    return (LLSpellChecker::getUseSpellCheck()) && (!mReadOnly) && (mSpellCheck);
+}
+
+const std::string& LLTextBase::getSuggestion(U32 index) const
+{
+    return (index < mSuggestionList.size()) ? mSuggestionList[index] : LLStringUtil::null;
+}
+
+U32 LLTextBase::getSuggestionCount() const
+{
+    return mSuggestionList.size();
+}
+
+void LLTextBase::replaceWithSuggestion(U32 index)
+{
+    for (std::list<std::pair<U32, U32> >::const_iterator it = mMisspellRanges.begin(); it != mMisspellRanges.end(); ++it)
+    {
+        if ( (it->first <= (U32)mCursorPos) && (it->second >= (U32)mCursorPos) )
+        {
+            deselect();
+            // Insert the suggestion in its place
+            LLWString suggestion = utf8str_to_wstring(mSuggestionList[index]);
+            insertStringNoUndo(it->first, utf8str_to_wstring(mSuggestionList[index]));
+
+            // Delete the misspelled word
+            removeStringNoUndo(it->first + (S32)suggestion.length(), it->second - it->first);
+
+
+            setCursorPos(it->first + (S32)suggestion.length());
+            onSpellCheckPerformed();
+
+            break;
+        }
+    }
+    mSpellCheckStart = mSpellCheckEnd = -1;
+}
+
+void LLTextBase::addToDictionary()
+{
+    if (canAddToDictionary())
+    {
+        LLSpellChecker::instance().addToCustomDictionary(getMisspelledWord(mCursorPos));
+    }
+}
+
+bool LLTextBase::canAddToDictionary() const
+{
+    return (getSpellCheck()) && (isMisspelledWord(mCursorPos));
+}
+
+void LLTextBase::addToIgnore()
+{
+    if (canAddToIgnore())
+    {
+        LLSpellChecker::instance().addToIgnoreList(getMisspelledWord(mCursorPos));
+    }
+}
+
+bool LLTextBase::canAddToIgnore() const
+{
+    return (getSpellCheck()) && (isMisspelledWord(mCursorPos));
+}
+
+std::string LLTextBase::getMisspelledWord(U32 pos) const
+{
+    for (std::list<std::pair<U32, U32> >::const_iterator it = mMisspellRanges.begin(); it != mMisspellRanges.end(); ++it)
+    {
+        if ( (it->first <= pos) && (it->second >= pos) )
+        {
+            return wstring_to_utf8str(getWText().substr(it->first, it->second - it->first));
+        }
+    }
+    return LLStringUtil::null;
+}
+
+bool LLTextBase::isMisspelledWord(U32 pos) const
+{
+    for (std::list<std::pair<U32, U32> >::const_iterator it = mMisspellRanges.begin(); it != mMisspellRanges.end(); ++it)
+    {
+        if ( (it->first <= pos) && (it->second >= pos) )
+        {
+            return true;
+        }
+    }
+    return false;
+}
+
+void LLTextBase::onSpellCheckSettingsChange()
+{
+    // Recheck the spelling on every change
+    mMisspellRanges.clear();
+    mSpellCheckStart = mSpellCheckEnd = -1;
+}
+
+void LLTextBase::onFocusReceived()
+{
+    LLUICtrl::onFocusReceived();
+    if (!getLength() && !mLabel.empty())
+    {
+        // delete label which is LLLabelTextSegment
+        clearSegments();
+    }
+}
+
+void LLTextBase::onFocusLost()
+{
+    LLUICtrl::onFocusLost();
+    if (!getLength() && !mLabel.empty())
+    {
+        resetLabel();
+    }
+}
+
+// Sets the scrollbar from the cursor position
+void LLTextBase::updateScrollFromCursor()
+{
+    // Update scroll position even in read-only mode (when there's no cursor displayed)
+    // because startOfDoc()/endOfDoc() modify cursor position. See EXT-736.
+
+    if (!mScrollNeeded || !mScroller)
+    {
+        return;
+    }
+    mScrollNeeded = false;
+
+    // scroll so that the cursor is at the top of the page
+    LLRect scroller_doc_window = getVisibleDocumentRect();
+    LLRect cursor_rect_doc = getDocRectFromDocIndex(mCursorPos);
+    mScroller->scrollToShowRect(cursor_rect_doc, LLRect(0, scroller_doc_window.getHeight() - 5, scroller_doc_window.getWidth(), 5));
+}
+
+S32 LLTextBase::getLeftOffset(S32 width)
+{
+    switch (mHAlign)
+    {
+    case LLFontGL::LEFT:
+        return mHPad;
+    case LLFontGL::HCENTER:
+        return mHPad + llmax(0, (mVisibleTextRect.getWidth() - width - mHPad) / 2);
+    case LLFontGL::RIGHT:
+        {
+            // Font's rendering rounds string size, if value gets rounded
+            // down last symbol might not have enough space to render,
+            // compensate by adding an extra pixel as padding
+            const S32 right_padding = 1;
+            return llmax(mHPad, mVisibleTextRect.getWidth() - width - right_padding);
+        }
+    default:
+        return mHPad;
+    }
+}
+
+void LLTextBase::reflow()
+{
+    LL_PROFILE_ZONE_SCOPED_CATEGORY_UI;
+
+    updateSegments();
+
+    if (mReflowIndex == S32_MAX)
+    {
+        return;
+    }
+
+    bool scrolled_to_bottom = mScroller ? mScroller->isAtBottom() : false;
+
+    LLRect cursor_rect = getLocalRectFromDocIndex(mCursorPos);
+    bool follow_selection = getLocalRect().overlaps(cursor_rect); // cursor is (potentially) visible
+
+    // store in top-left relative coordinates to avoid issues with horizontal scrollbar appearing and disappearing
+    cursor_rect.mTop = mVisibleTextRect.mTop - cursor_rect.mTop;
+    cursor_rect.mBottom = mVisibleTextRect.mTop - cursor_rect.mBottom;
+
+    S32 first_line = getFirstVisibleLine();
+
+    // if scroll anchor not on first line, update it to first character of first line
+    if ((first_line < mLineInfoList.size())
+        &&  (mScrollIndex <  mLineInfoList[first_line].mDocIndexStart
+            ||  mScrollIndex >= mLineInfoList[first_line].mDocIndexEnd))
+    {
+        mScrollIndex = mLineInfoList[first_line].mDocIndexStart;
+    }
+    LLRect first_char_rect = getLocalRectFromDocIndex(mScrollIndex);
+    // store in top-left relative coordinates to avoid issues with horizontal scrollbar appearing and disappearing
+    first_char_rect.mTop = mVisibleTextRect.mTop - first_char_rect.mTop;
+    first_char_rect.mBottom = mVisibleTextRect.mTop - first_char_rect.mBottom;
+
+    S32 reflow_count = 0;
+    while(mReflowIndex < S32_MAX)
+    {
+        // we can get into an infinite loop if the document height does not monotonically increase
+        // with decreasing width (embedded ui elements with alternate layouts).  In that case,
+        // we want to stop reflowing after 2 iterations.  We use 2, since we need to handle the case
+        // of introducing a vertical scrollbar causing a reflow with less width.  We should also always
+        // use an even number of iterations to avoid user visible oscillation of the layout
+        if(++reflow_count > 2)
+        {
+            LL_DEBUGS() << "Breaking out of reflow due to possible infinite loop in " << getName() << LL_ENDL;
+            break;
+        }
+
+        S32 start_index = mReflowIndex;
+        mReflowIndex = S32_MAX;
+
+        // shrink document to minimum size (visible portion of text widget)
+        // to force inlined widgets with follows set to shrink
+        if (mWordWrap)
+        {
+            mDocumentView->reshape(mVisibleTextRect.getWidth(), mDocumentView->getRect().getHeight());
+        }
+
+        S32 cur_top = 0;
+
+        segment_set_t::iterator seg_iter = mSegments.begin();
+        S32 seg_offset = 0;
+        S32 line_start_index = 0;
+        const F32 text_available_width = mVisibleTextRect.getWidth() - mHPad;  // reserve room for margin
+        F32 remaining_pixels = text_available_width;
+        S32 line_count = 0;
+
+        // find and erase line info structs starting at start_index and going to end of document
+        if (!mLineInfoList.empty())
+        {
+            // find first element whose end comes after start_index
+            line_list_t::iterator iter = std::upper_bound(mLineInfoList.begin(), mLineInfoList.end(), start_index, line_end_compare());
+            if (iter != mLineInfoList.end())
+            {
+                line_start_index = iter->mDocIndexStart;
+                line_count = iter->mLineNum;
+                cur_top = iter->mRect.mTop;
+                getSegmentAndOffset(iter->mDocIndexStart, &seg_iter, &seg_offset);
+                mLineInfoList.erase(iter, mLineInfoList.end());
+            }
+        }
+
+        S32 line_height = 0;
+        S32 seg_line_offset = line_count + 1;
+
+        while(seg_iter != mSegments.end())
+        {
+            LLTextSegmentPtr segment = *seg_iter;
+
+            // track maximum height of any segment on this line
+            S32 cur_index = segment->getStart() + seg_offset;
+
+            // ask segment how many character fit in remaining space
+            S32 character_count = segment->getNumChars(getWordWrap() ? llmax(0, ll_round(remaining_pixels)) : S32_MAX,
+                                                        seg_offset,
+                                                        cur_index - line_start_index,
+                                                        S32_MAX,
+                                                        line_count - seg_line_offset);
+
+            F32 segment_width;
+            S32 segment_height;
+            bool force_newline = segment->getDimensionsF32(seg_offset, character_count, segment_width, segment_height);
+            // grow line height as necessary based on reported height of this segment
+            line_height = llmax(line_height, segment_height);
+            remaining_pixels -= segment_width;
+
+            seg_offset += character_count;
+
+            S32 last_segment_char_on_line = segment->getStart() + seg_offset;
+
+            // Note: make sure text will fit in width - use ceil, but also make sure
+            // ceil is used only once per line
+            S32 text_actual_width = llceil(text_available_width - remaining_pixels);
+            S32 text_left = getLeftOffset(text_actual_width);
+            LLRect line_rect(text_left,
+                            cur_top,
+                            text_left + text_actual_width,
+                            cur_top - line_height);
+
+            // if we didn't finish the current segment...
+            if (last_segment_char_on_line < segment->getEnd())
+            {
+                // add line info and keep going
+                mLineInfoList.push_back(line_info(
+                                            line_start_index,
+                                            last_segment_char_on_line,
+                                            line_rect,
+                                            line_count));
+
+                line_start_index = segment->getStart() + seg_offset;
+                cur_top -= ll_round((F32)line_height * mLineSpacingMult) + mLineSpacingPixels;
+                remaining_pixels = text_available_width;
+                line_height = 0;
+            }
+            // ...just consumed last segment..
+            else if (++segment_set_t::iterator(seg_iter) == mSegments.end())
+            {
+                mLineInfoList.push_back(line_info(
+                                            line_start_index,
+                                            last_segment_char_on_line,
+                                            line_rect,
+                                            line_count));
+                cur_top -= ll_round((F32)line_height * mLineSpacingMult) + mLineSpacingPixels;
+                break;
+            }
+            // ...or finished a segment and there are segments remaining on this line
+            else
+            {
+                // subtract pixels used and increment segment
+                if (force_newline)
+                {
+                    mLineInfoList.push_back(line_info(
+                                                line_start_index,
+                                                last_segment_char_on_line,
+                                                line_rect,
+                                                line_count));
+                    line_start_index = segment->getStart() + seg_offset;
+                    cur_top -= ll_round((F32)line_height * mLineSpacingMult) + mLineSpacingPixels;
+                    line_height = 0;
+                    remaining_pixels = text_available_width;
+                }
+                ++seg_iter;
+                seg_offset = 0;
+                seg_line_offset = force_newline ? line_count + 1 : line_count;
+            }
+            if (force_newline)
+            {
+                line_count++;
+            }
+        }
+
+        // calculate visible region for diplaying text
+        updateRects();
+
+        for (segment_set_t::iterator segment_it = mSegments.begin();
+            segment_it != mSegments.end();
+            ++segment_it)
+        {
+            LLTextSegmentPtr segmentp = *segment_it;
+            segmentp->updateLayout(*this);
+
+        }
+    }
+
+    // apply scroll constraints after reflowing text
+    if (!hasMouseCapture() && mScroller)
+    {
+        if (scrolled_to_bottom && mTrackEnd)
+        {
+            // keep bottom of text buffer visible
+            endOfDoc();
+        }
+        else if (hasSelection() && follow_selection)
+        {
+            // keep cursor in same vertical position on screen when selecting text
+            LLRect new_cursor_rect_doc = getDocRectFromDocIndex(mCursorPos);
+            LLRect old_cursor_rect = cursor_rect;
+            old_cursor_rect.mTop = mVisibleTextRect.mTop - cursor_rect.mTop;
+            old_cursor_rect.mBottom = mVisibleTextRect.mTop - cursor_rect.mBottom;
+
+            mScroller->scrollToShowRect(new_cursor_rect_doc, old_cursor_rect);
+        }
+        else
+        {
+            // keep first line of text visible
+            LLRect new_first_char_rect = getDocRectFromDocIndex(mScrollIndex);
+
+            // pass in desired rect in the coordinate frame of the document viewport
+            LLRect old_first_char_rect = first_char_rect;
+            old_first_char_rect.mTop = mVisibleTextRect.mTop - first_char_rect.mTop;
+            old_first_char_rect.mBottom = mVisibleTextRect.mTop - first_char_rect.mBottom;
+
+            mScroller->scrollToShowRect(new_first_char_rect, old_first_char_rect);
+        }
+    }
+
+    // reset desired x cursor position
+    updateCursorXPos();
+}
+
+LLRect LLTextBase::getTextBoundingRect()
+{
+    reflow();
+    return mTextBoundingRect;
+}
+
+
+void LLTextBase::clearSegments()
+{
+    mSegments.clear();
+    createDefaultSegment();
+}
+
+S32 LLTextBase::getLineStart( S32 line ) const
+{
+    S32 num_lines = getLineCount();
+    if (num_lines == 0)
+    {
+        return 0;
+    }
+
+    line = llclamp(line, 0, num_lines-1);
+    return mLineInfoList[line].mDocIndexStart;
+}
+
+S32 LLTextBase::getLineEnd( S32 line ) const
+{
+    S32 num_lines = getLineCount();
+    if (num_lines == 0)
+    {
+        return 0;
+    }
+
+    line = llclamp(line, 0, num_lines-1);
+    return mLineInfoList[line].mDocIndexEnd;
+}
+
+
+
+S32 LLTextBase::getLineNumFromDocIndex( S32 doc_index, bool include_wordwrap) const
+{
+    if (mLineInfoList.empty())
+    {
+        return 0;
+    }
+    else
+    {
+        line_list_t::const_iterator iter = std::upper_bound(mLineInfoList.begin(), mLineInfoList.end(), doc_index, line_end_compare());
+        if (include_wordwrap)
+        {
+            return iter - mLineInfoList.begin();
+        }
+        else
+        {
+            if (iter == mLineInfoList.end())
+            {
+                return mLineInfoList.back().mLineNum;
+            }
+            else
+            {
+                return iter->mLineNum;
+            }
+        }
+    }
+}
+
+// Given an offset into text (pos), find the corresponding line (from the start of the doc) and an offset into the line.
+S32 LLTextBase::getLineOffsetFromDocIndex( S32 startpos, bool include_wordwrap) const
+{
+    if (mLineInfoList.empty())
+    {
+        return startpos;
+    }
+    else
+    {
+        line_list_t::const_iterator iter = std::upper_bound(mLineInfoList.begin(), mLineInfoList.end(), startpos, line_end_compare());
+        return startpos - iter->mDocIndexStart;
+    }
+}
+
+S32 LLTextBase::getFirstVisibleLine() const
+{
+    LLRect visible_region = getVisibleDocumentRect();
+
+    // binary search for line that starts before top of visible buffer
+    line_list_t::const_iterator iter = std::lower_bound(mLineInfoList.begin(), mLineInfoList.end(), visible_region.mTop, compare_bottom());
+
+    return iter - mLineInfoList.begin();
+}
+
+std::pair<S32, S32> LLTextBase::getVisibleLines(bool require_fully_visible)
+{
+    LLRect visible_region = getVisibleDocumentRect();
+    line_list_t::const_iterator first_iter;
+    line_list_t::const_iterator last_iter;
+
+    // make sure we have an up-to-date mLineInfoList
+    reflow();
+
+    if (require_fully_visible)
+    {
+        first_iter = std::lower_bound(mLineInfoList.begin(), mLineInfoList.end(), visible_region.mTop, compare_top());
+        last_iter = std::upper_bound(mLineInfoList.begin(), mLineInfoList.end(), visible_region.mBottom, compare_bottom());
+    }
+    else
+    {
+        first_iter = std::upper_bound(mLineInfoList.begin(), mLineInfoList.end(), visible_region.mTop, compare_bottom());
+        last_iter = std::lower_bound(mLineInfoList.begin(), mLineInfoList.end(), visible_region.mBottom, compare_top());
+    }
+    return std::pair<S32, S32>(first_iter - mLineInfoList.begin(), last_iter - mLineInfoList.begin());
+}
+
+
+
+LLTextViewModel* LLTextBase::getViewModel() const
+{
+    return (LLTextViewModel*)mViewModel.get();
+}
+
+void LLTextBase::addDocumentChild(LLView* view)
+{
+    mDocumentView->addChild(view);
+}
+
+void LLTextBase::removeDocumentChild(LLView* view)
+{
+    mDocumentView->removeChild(view);
+}
+
+
+void LLTextBase::updateSegments()
+{
+    LL_PROFILE_ZONE_SCOPED_CATEGORY_UI;
+    createDefaultSegment();
+}
+
+void LLTextBase::getSegmentAndOffset( S32 startpos, segment_set_t::const_iterator* seg_iter, S32* offsetp ) const
+{
+    *seg_iter = getSegIterContaining(startpos);
+    if (*seg_iter == mSegments.end())
+    {
+        *offsetp = 0;
+    }
+    else
+    {
+        *offsetp = startpos - (**seg_iter)->getStart();
+    }
+}
+
+void LLTextBase::getSegmentAndOffset( S32 startpos, segment_set_t::iterator* seg_iter, S32* offsetp )
+{
+    *seg_iter = getSegIterContaining(startpos);
+    if (*seg_iter == mSegments.end())
+    {
+        *offsetp = 0;
+    }
+    else
+    {
+        *offsetp = startpos - (**seg_iter)->getStart();
+    }
+}
+
+LLTextBase::segment_set_t::iterator LLTextBase::getEditableSegIterContaining(S32 index)
+{
+    segment_set_t::iterator it = getSegIterContaining(index);
+    segment_set_t::iterator orig_it = it;
+
+    if (it == mSegments.end()) return it;
+
+    if (!(*it)->canEdit()
+        && index == (*it)->getStart()
+        && it != mSegments.begin())
+    {
+        it--;
+        if ((*it)->canEdit())
+        {
+            return it;
+        }
+    }
+    return orig_it;
+}
+
+LLTextBase::segment_set_t::const_iterator LLTextBase::getEditableSegIterContaining(S32 index) const
+{
+    segment_set_t::const_iterator it = getSegIterContaining(index);
+    segment_set_t::const_iterator orig_it = it;
+    if (it == mSegments.end()) return it;
+
+    if (!(*it)->canEdit()
+        && index == (*it)->getStart()
+        && it != mSegments.begin())
+    {
+        it--;
+        if ((*it)->canEdit())
+        {
+            return it;
+        }
+    }
+    return orig_it;
+}
+
+LLTextBase::segment_set_t::iterator LLTextBase::getSegIterContaining(S32 index)
+{
+    static LLPointer<LLIndexSegment> index_segment = new LLIndexSegment();
+
+    // when there are no segments, we return the end iterator, which must be checked by caller
+    if (mSegments.size() <= 1) { return mSegments.begin(); }
+
+    index_segment->setStart(index);
+    index_segment->setEnd(index);
+    segment_set_t::iterator it = mSegments.upper_bound(index_segment);
+    return it;
+}
+
+LLTextBase::segment_set_t::const_iterator LLTextBase::getSegIterContaining(S32 index) const
+{
+    static LLPointer<LLIndexSegment> index_segment = new LLIndexSegment();
+
+    // when there are no segments, we return the end iterator, which must be checked by caller
+    if (mSegments.size() <= 1) { return mSegments.begin(); }
+
+    index_segment->setStart(index);
+    index_segment->setEnd(index);
+    LLTextBase::segment_set_t::const_iterator it =  mSegments.upper_bound(index_segment);
+    return it;
+}
+
+// Finds the text segment (if any) at the give local screen position
+LLTextSegmentPtr LLTextBase::getSegmentAtLocalPos( S32 x, S32 y, bool hit_past_end_of_line)
+{
+    // Find the cursor position at the requested local screen position
+    S32 offset = getDocIndexFromLocalCoord( x, y, false, hit_past_end_of_line);
+    segment_set_t::iterator seg_iter = getSegIterContaining(offset);
+    if (seg_iter != mSegments.end())
+    {
+        return *seg_iter;
+    }
+    else
+    {
+        return LLTextSegmentPtr();
+    }
+}
+
+void LLTextBase::createUrlContextMenu(S32 x, S32 y, const std::string &in_url)
+{
+    // work out the XUI menu file to use for this url
+    LLUrlMatch match;
+    std::string url = in_url;
+    if (! LLUrlRegistry::instance().findUrl(url, match))
+    {
+        return;
+    }
+
+    std::string xui_file = match.getMenuName();
+    if (xui_file.empty())
+    {
+        return;
+    }
+
+    // set up the callbacks for all of the potential menu items, N.B. we
+    // don't use const ref strings in callbacks in case url goes out of scope
+    LLUICtrl::CommitCallbackRegistry::ScopedRegistrar registrar;
+    registrar.add("Url.Open", boost::bind(&LLUrlAction::openURL, url));
+    registrar.add("Url.OpenInternal", boost::bind(&LLUrlAction::openURLInternal, url));
+    registrar.add("Url.OpenExternal", boost::bind(&LLUrlAction::openURLExternal, url));
+    registrar.add("Url.Execute", boost::bind(&LLUrlAction::executeSLURL, url, true));
+    registrar.add("Url.Block", boost::bind(&LLUrlAction::blockObject, url));
+    registrar.add("Url.Unblock", boost::bind(&LLUrlAction::unblockObject, url));
+    registrar.add("Url.Teleport", boost::bind(&LLUrlAction::teleportToLocation, url));
+    registrar.add("Url.ShowProfile", boost::bind(&LLUrlAction::showProfile, url));
+    registrar.add("Url.AddFriend", boost::bind(&LLUrlAction::addFriend, url));
+    registrar.add("Url.RemoveFriend", boost::bind(&LLUrlAction::removeFriend, url));
+    registrar.add("Url.ReportAbuse", boost::bind(&LLUrlAction::reportAbuse, url));
+    registrar.add("Url.SendIM", boost::bind(&LLUrlAction::sendIM, url));
+    registrar.add("Url.ShowOnMap", boost::bind(&LLUrlAction::showLocationOnMap, url));
+    registrar.add("Url.CopyLabel", boost::bind(&LLUrlAction::copyLabelToClipboard, url));
+    registrar.add("Url.CopyUrl", boost::bind(&LLUrlAction::copyURLToClipboard, url));
+
+    // create and return the context menu from the XUI file
+
+    LLContextMenu* menu = static_cast<LLContextMenu*>(mPopupMenuHandle.get());
+    if (menu)
+    {
+        menu->die();
+        mPopupMenuHandle.markDead();
+    }
+    llassert(LLMenuGL::sMenuContainer != NULL);
+    menu = LLUICtrlFactory::getInstance()->createFromFile<LLContextMenu>(xui_file, LLMenuGL::sMenuContainer,
+                                                                         LLMenuHolderGL::child_registry_t::instance());
+    if (menu)
+    {
+        mPopupMenuHandle = menu->getHandle();
+
+        if (mIsFriendSignal)
+        {
+            bool isFriend = *(*mIsFriendSignal)(LLUUID(LLUrlAction::getUserID(url)));
+            LLView* addFriendButton = menu->getChild<LLView>("add_friend");
+            LLView* removeFriendButton = menu->getChild<LLView>("remove_friend");
+
+            if (addFriendButton && removeFriendButton)
+            {
+                addFriendButton->setEnabled(!isFriend);
+                removeFriendButton->setEnabled(isFriend);
+            }
+        }
+
+        if (mIsObjectBlockedSignal)
+        {
+            bool is_blocked = *(*mIsObjectBlockedSignal)(LLUUID(LLUrlAction::getObjectId(url)), LLUrlAction::getObjectName(url));
+            LLView* blockButton = menu->getChild<LLView>("block_object");
+            LLView* unblockButton = menu->getChild<LLView>("unblock_object");
+
+            if (blockButton && unblockButton)
+            {
+                blockButton->setVisible(!is_blocked);
+                unblockButton->setVisible(is_blocked);
+            }
+        }
+        menu->show(x, y);
+        LLMenuGL::showPopup(this, menu, x, y);
+    }
+}
+
+void LLTextBase::setText(const LLStringExplicit &utf8str, const LLStyle::Params& input_params)
+{
+    // clear out the existing text and segments
+    getViewModel()->setDisplay(LLWStringUtil::null);
+
+    clearSegments();
+//  createDefaultSegment();
+
+    deselect();
+
+    // append the new text (supports Url linking)
+    std::string text(utf8str);
+    LLStringUtil::removeCRLF(text);
+
+    // appendText modifies mCursorPos...
+    appendText(text, false, input_params);
+    // ...so move cursor to top after appending text
+    if (!mTrackEnd)
+    {
+        startOfDoc();
+    }
+
+    onValueChange(0, getLength());
+}
+
+// virtual
+const std::string& LLTextBase::getText() const
+{
+    return getViewModel()->getStringValue();
+}
+
+// IDEVO - icons can be UI image names or UUID sent from
+// server with avatar display name
+static LLUIImagePtr image_from_icon_name(const std::string& icon_name)
+{
+    if (LLUUID::validate(icon_name))
+    {
+        return LLUI::getUIImageByID( LLUUID(icon_name) );
+    }
+    else
+    {
+        return LLUI::getUIImage(icon_name);
+    }
+}
+
+
+void LLTextBase::appendTextImpl(const std::string &new_text, const LLStyle::Params& input_params)
+{
+    LL_PROFILE_ZONE_SCOPED_CATEGORY_UI;
+    LLStyle::Params style_params(input_params);
+    style_params.fillFrom(getStyleParams());
+
+    S32 part = (S32)LLTextParser::WHOLE;
+    if (mParseHTML && !style_params.is_link) // Don't search for URLs inside a link segment (STORM-358).
+    {
+        S32 start=0,end=0;
+        LLUrlMatch match;
+        std::string text = new_text;
+        while (LLUrlRegistry::instance().findUrl(text, match,
+                boost::bind(&LLTextBase::replaceUrl, this, _1, _2, _3), isContentTrusted() || mAlwaysShowIcons))
+        {
+            start = match.getStart();
+            end = match.getEnd()+1;
+
+            LLStyle::Params link_params(style_params);
+            link_params.overwriteFrom(match.getStyle());
+
+            // output the text before the Url
+            if (start > 0)
+            {
+                if (part == (S32)LLTextParser::WHOLE ||
+                    part == (S32)LLTextParser::START)
+                {
+                    part = (S32)LLTextParser::START;
+                }
+                else
+                {
+                    part = (S32)LLTextParser::MIDDLE;
+                }
+                std::string subtext=text.substr(0,start);
+                appendAndHighlightText(subtext, part, style_params);
+            }
+
+            // add icon before url if need
+            LLTextUtil::processUrlMatch(&match, this, isContentTrusted() || match.isTrusted() || mAlwaysShowIcons);
+            if ((isContentTrusted() || match.isTrusted()) && !match.getIcon().empty() )
+            {
+                setLastSegmentToolTip(LLTrans::getString("TooltipSLIcon"));
+            }
+
+            // output the styled Url
+            appendAndHighlightTextImpl(match.getLabel(), part, link_params, match.underlineOnHoverOnly());
+            bool tooltip_required =  !match.getTooltip().empty();
+
+            // set the tooltip for the Url label
+            if (tooltip_required)
+            {
+                setLastSegmentToolTip(match.getTooltip());
+            }
+
+            // show query part of url with gray color only for LLUrlEntryHTTP url entries
+            std::string label = match.getQuery();
+            if (label.size())
+            {
+                link_params.color = LLColor4::grey;
+                link_params.readonly_color = LLColor4::grey;
+                appendAndHighlightTextImpl(label, part, link_params, match.underlineOnHoverOnly());
+
+                // set the tooltip for the query part of url
+                if (tooltip_required)
+                {
+                    setLastSegmentToolTip(match.getTooltip());
+                }
+            }
+
+            // move on to the rest of the text after the Url
+            if (end < (S32)text.length())
+            {
+                text = text.substr(end,text.length() - end);
+                end=0;
+                part=(S32)LLTextParser::END;
+            }
+            else
+            {
+                break;
+            }
+        }
+        if (part != (S32)LLTextParser::WHOLE)
+            part=(S32)LLTextParser::END;
+        if (end < (S32)text.length())
+            appendAndHighlightText(text, part, style_params);
+    }
+    else
+    {
+        appendAndHighlightText(new_text, part, style_params);
+    }
+}
+
+void LLTextBase::setLastSegmentToolTip(const std::string &tooltip)
+{
+    segment_set_t::iterator it = getSegIterContaining(getLength()-1);
+    if (it != mSegments.end())
+    {
+        LLTextSegmentPtr segment = *it;
+        segment->setToolTip(tooltip);
+    }
+}
+
+void LLTextBase::appendText(const std::string &new_text, bool prepend_newline, const LLStyle::Params& input_params)
+{
+    LL_PROFILE_ZONE_SCOPED_CATEGORY_UI;
+    if (new_text.empty())
+        return;
+
+    if(prepend_newline)
+        appendLineBreakSegment(input_params);
+    appendTextImpl(new_text,input_params);
+}
+
+void LLTextBase::setLabel(const LLStringExplicit& label)
+{
+    mLabel = label;
+    resetLabel();
+}
+
+bool LLTextBase::setLabelArg(const std::string& key, const LLStringExplicit& text )
+{
+    mLabel.setArg(key, text);
+    return true;
+}
+
+void LLTextBase::resetLabel()
+{
+    if (useLabel())
+    {
+        clearSegments();
+
+        LLStyle* style = new LLStyle(getStyleParams());
+        style->setColor(mTentativeFgColor);
+        LLStyleConstSP sp(style);
+
+        LLTextSegmentPtr label = new LLLabelTextSegment(sp, 0, mLabel.getWString().length() + 1, *this);
+        insertSegment(label);
+    }
+}
+
+bool LLTextBase::useLabel() const
+{
+    return !getLength() && !mLabel.empty() && !hasFocus();
+}
+
+void LLTextBase::setFont(const LLFontGL* font)
+{
+    mFont = font;
+    mStyleDirty = true;
+}
+
+void LLTextBase::needsReflow(S32 index)
+{
+    LL_DEBUGS() << "reflow on object " << (void*)this << " index = " << mReflowIndex << ", new index = " << index << LL_ENDL;
+    mReflowIndex = llmin(mReflowIndex, index);
+}
+
+S32 LLTextBase::removeFirstLine()
+{
+    if (!mLineInfoList.empty())
+    {
+        S32 length = getLineEnd(0);
+        deselect();
+        removeStringNoUndo(0, length);
+        return length;
+    }
+    return 0;
+}
+
+void LLTextBase::appendLineBreakSegment(const LLStyle::Params& style_params)
+{
+    segment_vec_t segments;
+    LLStyleConstSP sp(new LLStyle(style_params));
+    segments.push_back(new LLLineBreakTextSegment(sp, getLength()));
+
+    insertStringNoUndo(getLength(), utf8str_to_wstring("\n"), &segments);
+}
+
+void LLTextBase::appendImageSegment(const LLStyle::Params& style_params)
+{
+    if(getPlainText())
+    {
+        return;
+    }
+    segment_vec_t segments;
+    LLStyleConstSP sp(new LLStyle(style_params));
+    segments.push_back(new LLImageTextSegment(sp, getLength(),*this));
+
+    insertStringNoUndo(getLength(), utf8str_to_wstring(" "), &segments);
+}
+
+void LLTextBase::appendWidget(const LLInlineViewSegment::Params& params, const std::string& text, bool allow_undo)
+{
+    segment_vec_t segments;
+    LLWString widget_wide_text = utf8str_to_wstring(text);
+    segments.push_back(new LLInlineViewSegment(params, getLength(), getLength() + widget_wide_text.size()));
+
+    insertStringNoUndo(getLength(), widget_wide_text, &segments);
+}
+
+void LLTextBase::appendAndHighlightTextImpl(const std::string &new_text, S32 highlight_part, const LLStyle::Params& style_params, bool underline_on_hover_only)
+{
+    // Save old state
+    S32 selection_start = mSelectionStart;
+    S32 selection_end = mSelectionEnd;
+    bool was_selecting = mIsSelecting;
+    S32 cursor_pos = mCursorPos;
+    S32 old_length = getLength();
+    bool cursor_was_at_end = (mCursorPos == old_length);
+
+    deselect();
+
+    setCursorPos(old_length);
+
+    if (mParseHighlights)
+    {
+        LLStyle::Params highlight_params(style_params);
+
+        LLSD pieces = LLTextParser::instance().parsePartialLineHighlights(new_text, highlight_params.color(), (LLTextParser::EHighlightPosition)highlight_part);
+        for (S32 i = 0; i < pieces.size(); i++)
+        {
+            LLSD color_llsd = pieces[i]["color"];
+            LLColor4 lcolor;
+            lcolor.setValue(color_llsd);
+            highlight_params.color = lcolor;
+
+            LLWString wide_text;
+            wide_text = utf8str_to_wstring(pieces[i]["text"].asString());
+
+            S32 cur_length = getLength();
+            LLStyleConstSP sp(new LLStyle(highlight_params));
+            LLTextSegmentPtr segmentp;
+            if (underline_on_hover_only || mSkipLinkUnderline)
+            {
+                highlight_params.font.style("NORMAL");
+                LLStyleConstSP normal_sp(new LLStyle(highlight_params));
+                segmentp = new LLOnHoverChangeableTextSegment(sp, normal_sp, cur_length, cur_length + wide_text.size(), *this);
+            }
+            else
+            {
+                segmentp = new LLNormalTextSegment(sp, cur_length, cur_length + wide_text.size(), *this);
+            }
+            segment_vec_t segments;
+            segments.push_back(segmentp);
+            insertStringNoUndo(cur_length, wide_text, &segments);
+        }
+    }
+    else
+    {
+        LLWString wide_text;
+        wide_text = utf8str_to_wstring(new_text);
+
+        segment_vec_t segments;
+        S32 segment_start = old_length;
+        S32 segment_end = old_length + wide_text.size();
+        LLStyleConstSP sp(new LLStyle(style_params));
+        if (underline_on_hover_only || mSkipLinkUnderline)
+        {
+            LLStyle::Params normal_style_params(style_params);
+            normal_style_params.font.style("NORMAL");
+            LLStyleConstSP normal_sp(new LLStyle(normal_style_params));
+            segments.push_back(new LLOnHoverChangeableTextSegment(sp, normal_sp, segment_start, segment_end, *this));
+        }
+        else
+        {
+            segments.push_back(new LLNormalTextSegment(sp, segment_start, segment_end, *this));
+        }
+
+        insertStringNoUndo(getLength(), wide_text, &segments);
+    }
+
+    // Set the cursor and scroll position
+    if (selection_start != selection_end)
+    {
+        mSelectionStart = selection_start;
+        mSelectionEnd = selection_end;
+
+        mIsSelecting = was_selecting;
+        setCursorPos(cursor_pos);
+    }
+    else if (cursor_was_at_end)
+    {
+        setCursorPos(getLength());
+    }
+    else
+    {
+        setCursorPos(cursor_pos);
+    }
+}
+
+void LLTextBase::appendAndHighlightText(const std::string &new_text, S32 highlight_part, const LLStyle::Params& style_params, bool underline_on_hover_only)
+{
+    if (new_text.empty())
+    {
+        return;
+    }
+
+    std::string::size_type start = 0;
+    std::string::size_type pos = new_text.find("\n", start);
+
+    while (pos != std::string::npos)
+    {
+        if (pos != start)
+        {
+            std::string str = std::string(new_text,start,pos-start);
+            appendAndHighlightTextImpl(str, highlight_part, style_params, underline_on_hover_only);
+        }
+        appendLineBreakSegment(style_params);
+        start = pos+1;
+        pos = new_text.find("\n", start);
+    }
+
+    std::string str = std::string(new_text, start, new_text.length() - start);
+    appendAndHighlightTextImpl(str, highlight_part, style_params, underline_on_hover_only);
+}
+
+
+void LLTextBase::replaceUrl(const std::string &url,
+                            const std::string &label,
+                            const std::string &icon)
+{
+    // get the full (wide) text for the editor so we can change it
+    LLWString text = getWText();
+    LLWString wlabel = utf8str_to_wstring(label);
+    bool modified = false;
+    S32 seg_start = 0;
+
+    // iterate through each segment looking for ones styled as links
+    segment_set_t::iterator it;
+    for (it = mSegments.begin(); it != mSegments.end(); ++it)
+    {
+        LLTextSegment *seg = *it;
+        LLStyleConstSP style = seg->getStyle();
+
+        // update segment start/end length in case we replaced text earlier
+        S32 seg_length = seg->getEnd() - seg->getStart();
+        seg->setStart(seg_start);
+        seg->setEnd(seg_start + seg_length);
+
+        // if we find a link with our Url, then replace the label
+        if (style->getLinkHREF() == url)
+        {
+            S32 start = seg->getStart();
+            S32 end = seg->getEnd();
+            text = text.substr(0, start) + wlabel + text.substr(end, text.size() - end + 1);
+            seg->setEnd(start + wlabel.size());
+            modified = true;
+        }
+
+        // Icon might be updated when more avatar or group info
+        // becomes available
+        if (style->isImage() && style->getLinkHREF() == url)
+        {
+            LLUIImagePtr image = image_from_icon_name( icon );
+            if (image)
+            {
+                LLStyle::Params icon_params;
+                icon_params.image = image;
+                LLStyleConstSP new_style(new LLStyle(icon_params));
+                seg->setStyle(new_style);
+                modified = true;
+            }
+        }
+
+        // work out the character offset for the next segment
+        seg_start = seg->getEnd();
+    }
+
+    // update the editor with the new (wide) text string
+    if (modified)
+    {
+        getViewModel()->setDisplay(text);
+        deselect();
+        setCursorPos(mCursorPos);
+        needsReflow();
+    }
+}
+
+
+void LLTextBase::setWText(const LLWString& text)
+{
+    setText(wstring_to_utf8str(text));
+}
+
+const LLWString& LLTextBase::getWText() const
+{
+    return getViewModel()->getDisplay();
+}
+
+// If round is true, if the position is on the right half of a character, the cursor
+// will be put to its right.  If round is false, the cursor will always be put to the
+// character's left.
+
+S32 LLTextBase::getDocIndexFromLocalCoord( S32 local_x, S32 local_y, bool round, bool hit_past_end_of_line) const
+{
+    // Figure out which line we're nearest to.
+    LLRect doc_rect = mDocumentView->getRect();
+    S32 doc_y = local_y - doc_rect.mBottom;
+
+    // binary search for line that starts before local_y
+    line_list_t::const_iterator line_iter = std::lower_bound(mLineInfoList.begin(), mLineInfoList.end(), doc_y, compare_bottom());
+
+    if (!mLineInfoList.size() || line_iter == mLineInfoList.end())
+    {
+        return getLength(); // past the end
+    }
+
+    S32 pos = getLength();
+    F32 start_x = line_iter->mRect.mLeft + doc_rect.mLeft;
+
+    segment_set_t::iterator line_seg_iter;
+    S32 line_seg_offset;
+    for(getSegmentAndOffset(line_iter->mDocIndexStart, &line_seg_iter, &line_seg_offset);
+        line_seg_iter != mSegments.end();
+        ++line_seg_iter, line_seg_offset = 0)
+    {
+        const LLTextSegmentPtr segmentp = *line_seg_iter;
+
+        S32 segment_line_start = segmentp->getStart() + line_seg_offset;
+        S32 segment_line_length = llmin(segmentp->getEnd(), line_iter->mDocIndexEnd) - segment_line_start;
+        F32 text_width;
+        S32 text_height;
+        bool newline = segmentp->getDimensionsF32(line_seg_offset, segment_line_length, text_width, text_height);
+
+        if(newline)
+        {
+            pos = segment_line_start + segmentp->getOffset(local_x - start_x, line_seg_offset, segment_line_length, round);
+            break;
+        }
+
+        // if we've reached a line of text *below* the mouse cursor, doc index is first character on that line
+        if (hit_past_end_of_line && doc_y > line_iter->mRect.mTop)
+        {
+            pos = segment_line_start;
+            break;
+        }
+        if (local_x < start_x + text_width)         // cursor to left of right edge of text
+        {
+            // Figure out which character we're nearest to.
+            S32 offset;
+            if (!segmentp->canEdit())
+            {
+                F32 segment_width;
+                S32 segment_height;
+                segmentp->getDimensionsF32(0, segmentp->getEnd() - segmentp->getStart(), segment_width, segment_height);
+                if (round && local_x - start_x > segment_width / 2)
+                {
+                    offset = segment_line_length;
+                }
+                else
+                {
+                    offset = 0;
+                }
+            }
+            else
+            {
+                offset = segmentp->getOffset(local_x - start_x, line_seg_offset, segment_line_length, round);
+            }
+            pos = segment_line_start + offset;
+            break;
+        }
+        else if (hit_past_end_of_line && segmentp->getEnd() >= line_iter->mDocIndexEnd)
+        {
+            if (getLineNumFromDocIndex(line_iter->mDocIndexEnd - 1) == line_iter->mLineNum)
+            {
+                // if segment wraps to the next line we should step one char back
+                // to compensate for the space char between words
+                // which is removed due to wrapping
+                pos = llclamp(line_iter->mDocIndexEnd - 1, 0, getLength());
+            }
+            else
+            {
+                pos = llclamp(line_iter->mDocIndexEnd, 0, getLength());
+            }
+            break;
+        }
+        start_x += text_width;
+    }
+
+    return pos;
+}
+
+// returns rectangle of insertion caret
+// in document coordinate frame from given index into text
+LLRect LLTextBase::getDocRectFromDocIndex(S32 pos) const
+{
+    if (mLineInfoList.empty())
+    {
+        return LLRect();
+    }
+
+    // clamp pos to valid values
+    pos = llclamp(pos, 0, mLineInfoList.back().mDocIndexEnd - 1);
+
+    line_list_t::const_iterator line_iter = std::upper_bound(mLineInfoList.begin(), mLineInfoList.end(), pos, line_end_compare());
+
+    segment_set_t::iterator line_seg_iter;
+    S32 line_seg_offset;
+    segment_set_t::iterator cursor_seg_iter;
+    S32 cursor_seg_offset;
+    getSegmentAndOffset(line_iter->mDocIndexStart, &line_seg_iter, &line_seg_offset);
+    getSegmentAndOffset(pos, &cursor_seg_iter, &cursor_seg_offset);
+
+    F32 doc_left_precise = line_iter->mRect.mLeft;
+
+    while(line_seg_iter != mSegments.end())
+    {
+        const LLTextSegmentPtr segmentp = *line_seg_iter;
+
+        if (line_seg_iter == cursor_seg_iter)
+        {
+            // cursor advanced to right based on difference in offset of cursor to start of line
+            F32 segment_width;
+            S32 segment_height;
+            segmentp->getDimensionsF32(line_seg_offset, cursor_seg_offset - line_seg_offset, segment_width, segment_height);
+            doc_left_precise += segment_width;
+
+            break;
+        }
+        else
+        {
+            // add remainder of current text segment to cursor position
+            F32 segment_width;
+            S32 segment_height;
+            segmentp->getDimensionsF32(line_seg_offset, (segmentp->getEnd() - segmentp->getStart()) - line_seg_offset, segment_width, segment_height);
+            doc_left_precise += segment_width;
+            // offset will be 0 for all segments after the first
+            line_seg_offset = 0;
+            // go to next text segment on this line
+            ++line_seg_iter;
+        }
+    }
+
+    LLRect doc_rect;
+    doc_rect.mLeft = doc_left_precise;
+    doc_rect.mBottom = line_iter->mRect.mBottom;
+    doc_rect.mTop = line_iter->mRect.mTop;
+
+    // set rect to 0 width
+    doc_rect.mRight = doc_rect.mLeft;
+
+    return doc_rect;
+}
+
+LLRect LLTextBase::getLocalRectFromDocIndex(S32 pos) const
+{
+    LLRect content_window_rect = mScroller ? mScroller->getContentWindowRect() : getLocalRect();
+    if (mBorderVisible)
+    {
+        content_window_rect.stretch(-1);
+    }
+
+    LLRect local_rect;
+
+    if (mLineInfoList.empty())
+    {
+        // return default height rect in upper left
+        local_rect = content_window_rect;
+        local_rect.mBottom = local_rect.mTop - mFont->getLineHeight();
+        return local_rect;
+    }
+
+    // get the rect in document coordinates
+    LLRect doc_rect = getDocRectFromDocIndex(pos);
+
+    // compensate for scrolled, inset view of doc
+    LLRect scrolled_view_rect = getVisibleDocumentRect();
+    local_rect = doc_rect;
+    local_rect.translate(content_window_rect.mLeft - scrolled_view_rect.mLeft,
+                        content_window_rect.mBottom - scrolled_view_rect.mBottom);
+
+    return local_rect;
+}
+
+void LLTextBase::updateCursorXPos()
+{
+    // reset desired x cursor position
+    mDesiredXPixel = getLocalRectFromDocIndex(mCursorPos).mLeft;
+}
+
+
+void LLTextBase::startOfLine()
+{
+    S32 offset = getLineOffsetFromDocIndex(mCursorPos);
+    setCursorPos(mCursorPos - offset);
+}
+
+void LLTextBase::endOfLine()
+{
+    S32 line = getLineNumFromDocIndex(mCursorPos);
+    S32 num_lines = getLineCount();
+    if (line + 1 >= num_lines)
+    {
+        setCursorPos(getLength());
+    }
+    else
+    {
+        setCursorPos( getLineStart(line + 1) - 1 );
+    }
+}
+
+void LLTextBase::startOfDoc()
+{
+    setCursorPos(0);
+    if (mScroller)
+    {
+        mScroller->goToTop();
+    }
+}
+
+void LLTextBase::endOfDoc()
+{
+    setCursorPos(getLength());
+    if (mScroller)
+    {
+        mScroller->goToBottom();
+    }
+}
+
+void LLTextBase::changePage( S32 delta )
+{
+    const S32 PIXEL_OVERLAP_ON_PAGE_CHANGE = 10;
+    if (delta == 0 || !mScroller) return;
+
+    LLRect cursor_rect = getLocalRectFromDocIndex(mCursorPos);
+
+    if( delta == -1 )
+    {
+        mScroller->pageUp(PIXEL_OVERLAP_ON_PAGE_CHANGE);
+    }
+    else
+    if( delta == 1 )
+    {
+        mScroller->pageDown(PIXEL_OVERLAP_ON_PAGE_CHANGE);
+    }
+
+    if (getLocalRectFromDocIndex(mCursorPos) == cursor_rect)
+    {
+        // cursor didn't change apparent position, so move to top or bottom of document, respectively
+        if (delta < 0)
+        {
+            startOfDoc();
+        }
+        else
+        {
+            endOfDoc();
+        }
+    }
+    else
+    {
+        setCursorAtLocalPos(cursor_rect.getCenterX(), cursor_rect.getCenterY(), true, false);
+    }
+}
+
+// Picks a new cursor position based on the screen size of text being drawn.
+void LLTextBase::setCursorAtLocalPos( S32 local_x, S32 local_y, bool round, bool keep_cursor_offset )
+{
+    setCursorPos(getDocIndexFromLocalCoord(local_x, local_y, round), keep_cursor_offset);
+}
+
+
+void LLTextBase::changeLine( S32 delta )
+{
+    S32 line = getLineNumFromDocIndex(mCursorPos);
+    S32 max_line_nb = getLineCount() - 1;
+    max_line_nb = (max_line_nb < 0 ? 0 : max_line_nb);
+
+    S32 new_line = llclamp(line + delta, 0, max_line_nb);
+
+    if (new_line != line)
+    {
+        LLRect visible_region = getVisibleDocumentRect();
+        S32 new_cursor_pos = getDocIndexFromLocalCoord(mDesiredXPixel,
+                                                       mLineInfoList[new_line].mRect.mBottom + mVisibleTextRect.mBottom - visible_region.mBottom, true);
+        S32 actual_line = getLineNumFromDocIndex(new_cursor_pos);
+        if (actual_line != new_line)
+        {
+            // line edge, correcting position by 1 to move onto proper line
+            new_cursor_pos += new_line - actual_line;
+        }
+        setCursorPos(new_cursor_pos, true);
+    }
+}
+
+bool LLTextBase::scrolledToStart()
+{
+    return mScroller->isAtTop();
+}
+
+bool LLTextBase::scrolledToEnd()
+{
+    return mScroller->isAtBottom();
+}
+
+bool LLTextBase::setCursor(S32 row, S32 column)
+{
+    if (row < 0 || column < 0) return false;
+
+    S32 n_lines = mLineInfoList.size();
+    for (S32 line = row; line < n_lines; ++line)
+    {
+        const line_info& li = mLineInfoList[line];
+
+        if (li.mLineNum < row)
+        {
+            continue;
+        }
+        else if (li.mLineNum > row)
+        {
+            break; // invalid column specified
+        }
+
+        // Found the given row.
+        S32 line_length = li.mDocIndexEnd - li.mDocIndexStart;;
+        if (column >= line_length)
+        {
+            column -= line_length;
+            continue;
+        }
+
+        // Found the given column.
+        updateCursorXPos();
+        S32 doc_pos = li.mDocIndexStart + column;
+        return setCursorPos(doc_pos);
+    }
+
+    return false; // invalid row or column specified
+}
+
+
+bool LLTextBase::setCursorPos(S32 cursor_pos, bool keep_cursor_offset)
+{
+    S32 new_cursor_pos = cursor_pos;
+    if (new_cursor_pos != mCursorPos)
+    {
+        new_cursor_pos = getEditableIndex(new_cursor_pos, new_cursor_pos >= mCursorPos);
+    }
+
+    mCursorPos = llclamp(new_cursor_pos, 0, (S32)getLength());
+    needsScroll();
+    if (!keep_cursor_offset)
+        updateCursorXPos();
+    // did we get requested position?
+    return new_cursor_pos == cursor_pos;
+}
+
+// constraint cursor to editable segments of document
+S32 LLTextBase::getEditableIndex(S32 index, bool increasing_direction)
+{
+    segment_set_t::iterator segment_iter;
+    S32 offset;
+    getSegmentAndOffset(index, &segment_iter, &offset);
+    if (segment_iter == mSegments.end())
+    {
+        return 0;
+    }
+
+    LLTextSegmentPtr segmentp = *segment_iter;
+
+    if (segmentp->canEdit())
+    {
+        return segmentp->getStart() + offset;
+    }
+    else if (segmentp->getStart() < index && index < segmentp->getEnd())
+    {
+        // bias towards document end
+        if (increasing_direction)
+        {
+            return segmentp->getEnd();
+        }
+        // bias towards document start
+        else
+        {
+            return segmentp->getStart();
+        }
+    }
+    else
+    {
+        return index;
+    }
+}
+
+void LLTextBase::updateRects()
+{
+    LLRect old_text_rect = mVisibleTextRect;
+    mVisibleTextRect = mScroller ? mScroller->getContentWindowRect() : getLocalRect();
+
+    if (mLineInfoList.empty())
+    {
+        mTextBoundingRect = LLRect(0, mVPad, mHPad, 0);
+    }
+    else
+    {
+        mTextBoundingRect = mLineInfoList.begin()->mRect;
+        for (line_list_t::const_iterator line_iter = ++mLineInfoList.begin();
+            line_iter != mLineInfoList.end();
+            ++line_iter)
+        {
+            mTextBoundingRect.unionWith(line_iter->mRect);
+        }
+
+        mTextBoundingRect.mTop += mVPad;
+
+        S32 delta_pos = 0;
+
+        switch(mVAlign)
+        {
+        case LLFontGL::TOP:
+            delta_pos = llmax(mVisibleTextRect.getHeight() - mTextBoundingRect.mTop, -mTextBoundingRect.mBottom);
+            break;
+        case LLFontGL::VCENTER:
+            delta_pos = (llmax(mVisibleTextRect.getHeight() - mTextBoundingRect.mTop, -mTextBoundingRect.mBottom) + (mVisibleTextRect.mBottom - mTextBoundingRect.mBottom)) / 2;
+            break;
+        case LLFontGL::BOTTOM:
+            delta_pos = mVisibleTextRect.mBottom - mTextBoundingRect.mBottom;
+            break;
+        case LLFontGL::BASELINE:
+            // do nothing
+            break;
+        }
+        // move line segments to fit new document rect
+        for (line_list_t::iterator it = mLineInfoList.begin(); it != mLineInfoList.end(); ++it)
+        {
+            it->mRect.translate(0, delta_pos);
+        }
+        mTextBoundingRect.translate(0, delta_pos);
+    }
+
+    // update document container dimensions according to text contents
+    LLRect doc_rect;
+    // use old mVisibleTextRect constraint document to width of viewable region
+    doc_rect.mBottom = llmin(mVisibleTextRect.mBottom,  mTextBoundingRect.mBottom);
+    doc_rect.mLeft = 0;
+
+    // allow horizontal scrolling?
+    // if so, use entire width of text contents
+    // otherwise, stop at width of mVisibleTextRect
+    //FIXME: consider use of getWordWrap() instead
+    doc_rect.mRight = mScroller
+        ? llmax(mVisibleTextRect.getWidth(), mTextBoundingRect.mRight)
+        : mVisibleTextRect.getWidth();
+    doc_rect.mTop = llmax(mVisibleTextRect.mTop, mTextBoundingRect.mTop);
+
+    if (!mScroller)
+    {
+        // push doc rect to top of text widget
+        switch(mVAlign)
+        {
+        case LLFontGL::TOP:
+            doc_rect.translate(0, mVisibleTextRect.getHeight() - doc_rect.mTop);
+            break;
+        case LLFontGL::VCENTER:
+            doc_rect.translate(0, (mVisibleTextRect.getHeight() - doc_rect.mTop) / 2);
+        case LLFontGL::BOTTOM:
+        default:
+            break;
+        }
+    }
+
+    mDocumentView->setShape(doc_rect);
+
+    //update mVisibleTextRect *after* mDocumentView has been resized
+    // so that scrollbars are added if document needs to scroll
+    // since mVisibleTextRect does not include scrollbars
+    mVisibleTextRect = mScroller ? mScroller->getContentWindowRect() : getLocalRect();
+    //FIXME: replace border with image?
+    if (mBorderVisible)
+    {
+        mVisibleTextRect.stretch(-1);
+    }
+    if (mVisibleTextRect != old_text_rect)
+    {
+        needsReflow();
+    }
+
+    // update mTextBoundingRect after mVisibleTextRect took scrolls into account
+    if (!mLineInfoList.empty() && mScroller)
+    {
+        S32 delta_pos = 0;
+
+        switch(mVAlign)
+        {
+        case LLFontGL::TOP:
+            delta_pos = llmax(mVisibleTextRect.getHeight() - mTextBoundingRect.mTop, -mTextBoundingRect.mBottom);
+            break;
+        case LLFontGL::VCENTER:
+            delta_pos = (llmax(mVisibleTextRect.getHeight() - mTextBoundingRect.mTop, -mTextBoundingRect.mBottom) + (mVisibleTextRect.mBottom - mTextBoundingRect.mBottom)) / 2;
+            break;
+        case LLFontGL::BOTTOM:
+            delta_pos = mVisibleTextRect.mBottom - mTextBoundingRect.mBottom;
+            break;
+        case LLFontGL::BASELINE:
+            // do nothing
+            break;
+        }
+        // move line segments to fit new visible rect
+        if (delta_pos != 0)
+        {
+            for (line_list_t::iterator it = mLineInfoList.begin(); it != mLineInfoList.end(); ++it)
+            {
+                it->mRect.translate(0, delta_pos);
+            }
+            mTextBoundingRect.translate(0, delta_pos);
+        }
+    }
+
+    // update document container again, using new mVisibleTextRect (that has scrollbars enabled as needed)
+    doc_rect.mBottom = llmin(mVisibleTextRect.mBottom,  mTextBoundingRect.mBottom);
+    doc_rect.mLeft = 0;
+    doc_rect.mRight = mScroller
+        ? llmax(mVisibleTextRect.getWidth(), mTextBoundingRect.mRight)
+        : mVisibleTextRect.getWidth();
+    doc_rect.mTop = llmax(mVisibleTextRect.getHeight(), mTextBoundingRect.getHeight()) + doc_rect.mBottom;
+    if (!mScroller)
+    {
+        // push doc rect to top of text widget
+        switch(mVAlign)
+        {
+        case LLFontGL::TOP:
+            doc_rect.translate(0, mVisibleTextRect.getHeight() - doc_rect.mTop);
+            break;
+        case LLFontGL::VCENTER:
+            doc_rect.translate(0, (mVisibleTextRect.getHeight() - doc_rect.mTop) / 2);
+        case LLFontGL::BOTTOM:
+        default:
+            break;
+        }
+    }
+    mDocumentView->setShape(doc_rect);
+}
+
+
+void LLTextBase::startSelection()
+{
+    if( !mIsSelecting )
+    {
+        mIsSelecting = true;
+        mSelectionStart = mCursorPos;
+        mSelectionEnd = mCursorPos;
+    }
+}
+
+void LLTextBase::endSelection()
+{
+    if( mIsSelecting )
+    {
+        mIsSelecting = false;
+        mSelectionEnd = mCursorPos;
+    }
+}
+
+// get portion of document that is visible in text editor
+LLRect LLTextBase::getVisibleDocumentRect() const
+{
+    if (mScroller)
+    {
+        return mScroller->getVisibleContentRect();
+    }
+    else if (mClip)
+    {
+        LLRect visible_text_rect = getVisibleTextRect();
+        LLRect doc_rect = mDocumentView->getRect();
+        visible_text_rect.translate(-doc_rect.mLeft, -doc_rect.mBottom);
+
+        // reject partially visible lines
+        LLRect visible_lines_rect;
+        for (line_list_t::const_iterator it = mLineInfoList.begin(), end_it = mLineInfoList.end();
+            it != end_it;
+            ++it)
+        {
+            bool line_visible = mClipPartial ? visible_text_rect.contains(it->mRect) : visible_text_rect.overlaps(it->mRect);
+            if (line_visible)
+            {
+                if (visible_lines_rect.isEmpty())
+                {
+                    visible_lines_rect = it->mRect;
+                }
+                else
+                {
+                    visible_lines_rect.unionWith(it->mRect);
+                }
+            }
+        }
+        return visible_lines_rect;
+    }
+    else
+    {   // entire document rect is visible
+        // but offset according to height of widget
+
+        LLRect doc_rect = mDocumentView->getLocalRect();
+        doc_rect.mLeft -= mDocumentView->getRect().mLeft;
+        // adjust for height of text above widget baseline
+        doc_rect.mBottom = doc_rect.getHeight() - mVisibleTextRect.getHeight();
+        return doc_rect;
+    }
+}
+
+boost::signals2::connection LLTextBase::setURLClickedCallback(const commit_signal_t::slot_type& cb)
+{
+    if (!mURLClickSignal)
+    {
+        mURLClickSignal = new commit_signal_t();
+    }
+    return mURLClickSignal->connect(cb);
+}
+
+boost::signals2::connection LLTextBase::setIsFriendCallback(const is_friend_signal_t::slot_type& cb)
+{
+    if (!mIsFriendSignal)
+    {
+        mIsFriendSignal = new is_friend_signal_t();
+    }
+    return mIsFriendSignal->connect(cb);
+}
+
+boost::signals2::connection LLTextBase::setIsObjectBlockedCallback(const is_blocked_signal_t::slot_type& cb)
+{
+    if (!mIsObjectBlockedSignal)
+    {
+        mIsObjectBlockedSignal = new is_blocked_signal_t();
+    }
+    return mIsObjectBlockedSignal->connect(cb);
+}
+
+//
+// LLTextSegment
+//
+
+LLTextSegment::~LLTextSegment()
+{}
+
+bool LLTextSegment::getDimensionsF32(S32 first_char, S32 num_chars, F32& width, S32& height) const { width = 0; height = 0; return false; }
+bool LLTextSegment::getDimensions(S32 first_char, S32 num_chars, S32& width, S32& height) const
+{
+    F32 fwidth = 0;
+    bool result = getDimensionsF32(first_char, num_chars, fwidth, height);
+    width = ll_round(fwidth);
+    return result;
+}
+
+S32 LLTextSegment::getOffset(S32 segment_local_x_coord, S32 start_offset, S32 num_chars, bool round) const { return 0; }
+S32 LLTextSegment::getNumChars(S32 num_pixels, S32 segment_offset, S32 line_offset, S32 max_chars, S32 line_ind) const { return 0; }
+void LLTextSegment::updateLayout(const LLTextBase& editor) {}
+F32 LLTextSegment::draw(S32 start, S32 end, S32 selection_start, S32 selection_end, const LLRectf& draw_rect) { return draw_rect.mLeft; }
+bool LLTextSegment::canEdit() const { return false; }
+void LLTextSegment::unlinkFromDocument(LLTextBase*) {}
+void LLTextSegment::linkToDocument(LLTextBase*) {}
+const LLColor4& LLTextSegment::getColor() const { return LLColor4::white; }
+//void LLTextSegment::setColor(const LLColor4 &color) {}
+LLStyleConstSP LLTextSegment::getStyle() const {static LLStyleConstSP sp(new LLStyle()); return sp; }
+void LLTextSegment::setStyle(LLStyleConstSP style) {}
+void LLTextSegment::setToken( LLKeywordToken* token ) {}
+LLKeywordToken* LLTextSegment::getToken() const { return NULL; }
+void LLTextSegment::setToolTip( const std::string &msg ) {}
+void LLTextSegment::dump() const {}
+bool LLTextSegment::handleMouseDown(S32 x, S32 y, MASK mask) { return false; }
+bool LLTextSegment::handleMouseUp(S32 x, S32 y, MASK mask) { return false; }
+bool LLTextSegment::handleMiddleMouseDown(S32 x, S32 y, MASK mask) { return false; }
+bool LLTextSegment::handleMiddleMouseUp(S32 x, S32 y, MASK mask) { return false; }
+bool LLTextSegment::handleRightMouseDown(S32 x, S32 y, MASK mask) { return false; }
+bool LLTextSegment::handleRightMouseUp(S32 x, S32 y, MASK mask) { return false; }
+bool LLTextSegment::handleDoubleClick(S32 x, S32 y, MASK mask) { return false; }
+bool LLTextSegment::handleHover(S32 x, S32 y, MASK mask) { return false; }
+bool LLTextSegment::handleScrollWheel(S32 x, S32 y, S32 clicks) { return false; }
+bool LLTextSegment::handleScrollHWheel(S32 x, S32 y, S32 clicks) { return false; }
+bool LLTextSegment::handleToolTip(S32 x, S32 y, MASK mask) { return false; }
+const std::string&  LLTextSegment::getName() const
+{
+    return LLStringUtil::null;
+}
+void LLTextSegment::onMouseCaptureLost() {}
+void LLTextSegment::screenPointToLocal(S32 screen_x, S32 screen_y, S32* local_x, S32* local_y) const {}
+void LLTextSegment::localPointToScreen(S32 local_x, S32 local_y, S32* screen_x, S32* screen_y) const {}
+bool LLTextSegment::hasMouseCapture() { return false; }
+
+//
+// LLNormalTextSegment
+//
+
+LLNormalTextSegment::LLNormalTextSegment( LLStyleConstSP style, S32 start, S32 end, LLTextBase& editor )
+:   LLTextSegment(start, end),
+    mStyle( style ),
+    mToken(NULL),
+    mEditor(editor)
+{
+    mFontHeight = mStyle->getFont()->getLineHeight();
+
+    LLUIImagePtr image = mStyle->getImage();
+    if (image.notNull())
+    {
+        mImageLoadedConnection = image->addLoadedCallback(boost::bind(&LLTextBase::needsReflow, &mEditor, start));
+    }
+}
+
+LLNormalTextSegment::LLNormalTextSegment( const LLColor4& color, S32 start, S32 end, LLTextBase& editor, bool is_visible)
+:   LLTextSegment(start, end),
+    mToken(NULL),
+    mEditor(editor)
+{
+    mStyle = new LLStyle(LLStyle::Params().visible(is_visible).color(color));
+
+    mFontHeight = mStyle->getFont()->getLineHeight();
+}
+
+LLNormalTextSegment::~LLNormalTextSegment()
+{
+    mImageLoadedConnection.disconnect();
+}
+
+
+F32 LLNormalTextSegment::draw(S32 start, S32 end, S32 selection_start, S32 selection_end, const LLRectf& draw_rect)
+{
+    if( end - start > 0 )
+    {
+        return drawClippedSegment( getStart() + start, getStart() + end, selection_start, selection_end, draw_rect);
+    }
+    return draw_rect.mLeft;
+}
+
+// Draws a single text segment, reversing the color for selection if needed.
+F32 LLNormalTextSegment::drawClippedSegment(S32 seg_start, S32 seg_end, S32 selection_start, S32 selection_end, LLRectf rect)
+{
+    F32 alpha = LLViewDrawContext::getCurrentContext().mAlpha;
+
+    const LLWString &text = getWText();
+
+    F32 right_x = rect.mLeft;
+    if (!mStyle->isVisible())
+    {
+        return right_x;
+    }
+
+    const LLFontGL* font = mStyle->getFont();
+
+    LLColor4 color = (mEditor.getReadOnly() ? mStyle->getReadOnlyColor() : mStyle->getColor())  % alpha;
+
+    if( selection_start > seg_start )
+    {
+        // Draw normally
+        S32 start = seg_start;
+        S32 end = llmin( selection_start, seg_end );
+        S32 length =  end - start;
+        font->render(text, start,
+                 rect,
+                 color,
+                 LLFontGL::LEFT, mEditor.mTextVAlign,
+                 LLFontGL::NORMAL,
+                 mStyle->getShadowType(),
+                 length,
+                 &right_x,
+                 mEditor.getUseEllipses(),
+                 mEditor.getUseColor());
+    }
+    rect.mLeft = right_x;
+
+    if( (selection_start < seg_end) && (selection_end > seg_start) )
+    {
+        // Draw reversed
+        S32 start = llmax( selection_start, seg_start );
+        S32 end = llmin( selection_end, seg_end );
+        S32 length = end - start;
+
+        font->render(text, start,
+                 rect,
+                 mStyle->getSelectedColor().get(),
+                 LLFontGL::LEFT, mEditor.mTextVAlign,
+                 LLFontGL::NORMAL,
+                 LLFontGL::NO_SHADOW,
+                 length,
+                 &right_x,
+                 mEditor.getUseEllipses(),
+                 mEditor.getUseColor());
+    }
+    rect.mLeft = right_x;
+    if( selection_end < seg_end )
+    {
+        // Draw normally
+        S32 start = llmax( selection_end, seg_start );
+        S32 end = seg_end;
+        S32 length = end - start;
+        font->render(text, start,
+                 rect,
+                 color,
+                 LLFontGL::LEFT, mEditor.mTextVAlign,
+                 LLFontGL::NORMAL,
+                 mStyle->getShadowType(),
+                 length,
+                 &right_x,
+                 mEditor.getUseEllipses(),
+                 mEditor.getUseColor());
+    }
+    return right_x;
+}
+
+bool LLNormalTextSegment::handleHover(S32 x, S32 y, MASK mask)
+{
+    if (getStyle() && getStyle()->isLink())
+    {
+        // Only process the click if it's actually in this segment, not to the right of the end-of-line.
+        if(mEditor.getSegmentAtLocalPos(x, y, false) == this)
+        {
+            LLUI::getInstance()->getWindow()->setCursor(UI_CURSOR_HAND);
+            return true;
+        }
+    }
+    return false;
+}
+
+bool LLNormalTextSegment::handleRightMouseDown(S32 x, S32 y, MASK mask)
+{
+    if (getStyle() && getStyle()->isLink())
+    {
+        // Only process the click if it's actually in this segment, not to the right of the end-of-line.
+        if(mEditor.getSegmentAtLocalPos(x, y, false) == this)
+        {
+            mEditor.createUrlContextMenu(x, y, getStyle()->getLinkHREF());
+            return true;
+        }
+    }
+    return false;
+}
+
+bool LLNormalTextSegment::handleMouseDown(S32 x, S32 y, MASK mask)
+{
+    if (getStyle() && getStyle()->isLink())
+    {
+        // Only process the click if it's actually in this segment, not to the right of the end-of-line.
+        if(mEditor.getSegmentAtLocalPos(x, y, false) == this)
+        {
+            // eat mouse down event on hyperlinks, so we get the mouse up
+            return true;
+        }
+    }
+
+    return false;
+}
+
+bool LLNormalTextSegment::handleMouseUp(S32 x, S32 y, MASK mask)
+{
+    if (getStyle() && getStyle()->isLink())
+    {
+        // Only process the click if it's actually in this segment, not to the right of the end-of-line.
+        if(mEditor.getSegmentAtLocalPos(x, y, false) == this)
+        {
+            std::string url = getStyle()->getLinkHREF();
+            if (!mEditor.mForceUrlsExternal)
+            {
+                LLUrlAction::clickAction(url, mEditor.isContentTrusted());
+            }
+            else if (!LLUrlAction::executeSLURL(url, mEditor.isContentTrusted()))
+            {
+                LLUrlAction::openURLExternal(url);
+            }
+            return true;
+        }
+    }
+
+    return false;
+}
+
+bool LLNormalTextSegment::handleToolTip(S32 x, S32 y, MASK mask)
+{
+    std::string msg;
+    // do we have a tooltip for a loaded keyword (for script editor)?
+    if (mToken && !mToken->getToolTip().empty())
+    {
+        const LLWString& wmsg = mToken->getToolTip();
+        LLToolTipMgr::instance().show(wstring_to_utf8str(wmsg), (mToken->getType() == LLKeywordToken::TT_FUNCTION));
+        return true;
+    }
+    // or do we have an explicitly set tooltip (e.g., for Urls)
+    if (!mTooltip.empty())
+    {
+        LLToolTipMgr::instance().show(mTooltip);
+        return true;
+    }
+
+    return false;
+}
+
+void LLNormalTextSegment::setToolTip(const std::string& tooltip)
+{
+    // we cannot replace a keyword tooltip that's loaded from a file
+    if (mToken)
+    {
+        LL_WARNS() << "LLTextSegment::setToolTip: cannot replace keyword tooltip." << LL_ENDL;
+        return;
+    }
+    mTooltip = tooltip;
+}
+
+bool LLNormalTextSegment::getDimensionsF32(S32 first_char, S32 num_chars, F32& width, S32& height) const
+{
+    height = 0;
+    width = 0;
+    if (num_chars > 0)
+    {
+        height = mFontHeight;
+        const LLWString &text = getWText();
+        // if last character is a newline, then return true, forcing line break
+        width = mStyle->getFont()->getWidthF32(text.c_str(), mStart + first_char, num_chars, true);
+    }
+    return false;
+}
+
+S32 LLNormalTextSegment::getOffset(S32 segment_local_x_coord, S32 start_offset, S32 num_chars, bool round) const
+{
+    const LLWString &text = getWText();
+    return mStyle->getFont()->charFromPixelOffset(text.c_str(), mStart + start_offset,
+                                               (F32)segment_local_x_coord,
+                                               F32_MAX,
+                                               num_chars,
+                                               round);
+}
+
+S32 LLNormalTextSegment::getNumChars(S32 num_pixels, S32 segment_offset, S32 line_offset, S32 max_chars, S32 line_ind) const
+{
+    const LLWString &text = getWText();
+
+    LLUIImagePtr image = mStyle->getImage();
+    if( image.notNull())
+    {
+        num_pixels = llmax(0, num_pixels - image->getWidth());
+    }
+
+    S32 last_char = mEnd;
+
+    // set max characters to length of segment, or to first newline
+    max_chars = llmin(max_chars, last_char - (mStart + segment_offset));
+
+    // if no character yet displayed on this line, don't require word wrapping since
+    // we can just move to the next line, otherwise insist on it so we make forward progress
+    LLFontGL::EWordWrapStyle word_wrap_style = (line_offset == 0)
+        ? LLFontGL::WORD_BOUNDARY_IF_POSSIBLE
+        : LLFontGL::ONLY_WORD_BOUNDARIES;
+
+
+    S32 offsetLength = text.length() - (segment_offset + mStart);
+
+    if(getLength() < segment_offset + mStart)
+    {
+        LL_INFOS() << "getLength() < segment_offset + mStart\t getLength()\t" << getLength() << "\tsegment_offset:\t"
+                        << segment_offset << "\tmStart:\t" << mStart << "\tsegments\t" << mEditor.mSegments.size() << "\tmax_chars\t" << max_chars << LL_ENDL;
+    }
+
+    if( (offsetLength + 1) < max_chars)
+    {
+        LL_INFOS() << "offsetString.length() + 1 < max_chars\t max_chars:\t" << max_chars << "\toffsetString.length():\t" << offsetLength << " getLength() : "
+            << getLength() << "\tsegment_offset:\t" << segment_offset << "\tmStart:\t" << mStart << "\tsegments\t" << mEditor.mSegments.size() << LL_ENDL;
+    }
+
+    S32 num_chars = mStyle->getFont()->maxDrawableChars( text.c_str() + (segment_offset + mStart),
+                                                (F32)num_pixels,
+                                                max_chars,
+                                                word_wrap_style);
+
+    if (num_chars == 0
+        && line_offset == 0
+        && max_chars > 0)
+    {
+        // If at the beginning of a line, and a single character won't fit, draw it anyway
+        num_chars = 1;
+    }
+
+    // include *either* the EOF or newline character in this run of text
+    // but not both
+    S32 last_char_in_run = mStart + segment_offset + num_chars;
+    // check length first to avoid indexing off end of string
+    if (last_char_in_run < mEnd
+        && (last_char_in_run >= getLength()))
+    {
+        num_chars++;
+    }
+    return num_chars;
+}
+
+void LLNormalTextSegment::dump() const
+{
+    LL_INFOS() << "Segment [" <<
+//          mColor.mV[VX] << ", " <<
+//          mColor.mV[VY] << ", " <<
+//          mColor.mV[VZ] << "]\t[" <<
+        mStart << ", " <<
+        getEnd() << "]" <<
+        LL_ENDL;
+}
+
+/*virtual*/
+const LLWString& LLNormalTextSegment::getWText()    const
+{
+    return mEditor.getWText();
+}
+
+/*virtual*/
+const S32 LLNormalTextSegment::getLength() const
+{
+    return mEditor.getLength();
+}
+
+LLLabelTextSegment::LLLabelTextSegment( LLStyleConstSP style, S32 start, S32 end, LLTextBase& editor )
+:   LLNormalTextSegment(style, start, end, editor)
+{
+}
+
+LLLabelTextSegment::LLLabelTextSegment( const LLColor4& color, S32 start, S32 end, LLTextBase& editor, bool is_visible)
+:   LLNormalTextSegment(color, start, end, editor, is_visible)
+{
+}
+
+/*virtual*/
+const LLWString& LLLabelTextSegment::getWText() const
+{
+    return mEditor.getWlabel();
+}
+/*virtual*/
+const S32 LLLabelTextSegment::getLength() const
+{
+    return mEditor.getWlabel().length();
+}
+
+//
+// LLEmojiTextSegment
+//
+LLEmojiTextSegment::LLEmojiTextSegment(LLStyleConstSP style, S32 start, S32 end, LLTextBase& editor)
+    : LLNormalTextSegment(style, start, end, editor)
+{
+}
+
+LLEmojiTextSegment::LLEmojiTextSegment(const LLColor4& color, S32 start, S32 end, LLTextBase& editor, bool is_visible)
+    : LLNormalTextSegment(color, start, end, editor, is_visible)
+{
+}
+
+bool LLEmojiTextSegment::handleToolTip(S32 x, S32 y, MASK mask)
+{
+    if (mTooltip.empty())
+    {
+        LLWString emoji = getWText().substr(getStart(), getEnd() - getStart());
+        if (!emoji.empty())
+        {
+            mTooltip = LLEmojiHelper::instance().getToolTip(emoji[0]);
+        }
+    }
+
+    return LLNormalTextSegment::handleToolTip(x, y, mask);
+}
+
+//
+// LLOnHoverChangeableTextSegment
+//
+
+LLOnHoverChangeableTextSegment::LLOnHoverChangeableTextSegment( LLStyleConstSP style, LLStyleConstSP normal_style, S32 start, S32 end, LLTextBase& editor ):
+      LLNormalTextSegment(normal_style, start, end, editor),
+      mHoveredStyle(style),
+      mNormalStyle(normal_style){}
+
+/*virtual*/
+F32 LLOnHoverChangeableTextSegment::draw(S32 start, S32 end, S32 selection_start, S32 selection_end, const LLRectf& draw_rect)
+{
+    F32 result = LLNormalTextSegment::draw(start, end, selection_start, selection_end, draw_rect);
+    if (end == mEnd - mStart)
+    {
+        mStyle = mNormalStyle;
+    }
+    return result;
+}
+
+/*virtual*/
+bool LLOnHoverChangeableTextSegment::handleHover(S32 x, S32 y, MASK mask)
+{
+    mStyle = mEditor.getSkipLinkUnderline() ? mNormalStyle : mHoveredStyle;
+    return LLNormalTextSegment::handleHover(x, y, mask);
+}
+
+
+//
+// LLInlineViewSegment
+//
+
+LLInlineViewSegment::LLInlineViewSegment(const Params& p, S32 start, S32 end)
+:   LLTextSegment(start, end),
+    mView(p.view),
+    mForceNewLine(p.force_newline),
+    mLeftPad(p.left_pad),
+    mRightPad(p.right_pad),
+    mTopPad(p.top_pad),
+    mBottomPad(p.bottom_pad)
+{
+}
+
+LLInlineViewSegment::~LLInlineViewSegment()
+{
+    mView->die();
+}
+
+bool LLInlineViewSegment::getDimensionsF32(S32 first_char, S32 num_chars, F32& width, S32& height) const
+{
+    if (first_char == 0 && num_chars == 0)
+    {
+        // We didn't fit on a line or were forced to new string
+        // the widget will fall on the next line, so width here is 0
+        width = 0;
+
+        if (mForceNewLine)
+        {
+            // Chat, string can't be smaller then font height even if it is empty
+            LLStyleSP s(new LLStyle(LLStyle::Params().visible(true)));
+            height = s->getFont()->getLineHeight();
+
+            return true; // new line
+        }
+        else
+        {
+            // height from previous segment in same string will be used, word-wrap
+            height = 0;
+        }
+
+    }
+    else
+    {
+        width = mLeftPad + mRightPad + mView->getRect().getWidth();
+        height = mBottomPad + mTopPad + mView->getRect().getHeight();
+    }
+
+    return false;
+}
+
+S32 LLInlineViewSegment::getNumChars(S32 num_pixels, S32 segment_offset, S32 line_offset, S32 max_chars, S32 line_ind) const
+{
+    // if putting a widget anywhere but at the beginning of a line
+    // and the widget doesn't fit or mForceNewLine is true
+    // then return 0 chars for that line, and all characters for the next
+    if (mForceNewLine && line_ind == 0)
+    {
+        return 0;
+    }
+    else if (line_offset != 0 && num_pixels < mView->getRect().getWidth())
+    {
+        return 0;
+    }
+    else
+    {
+        return mEnd - mStart;
+    }
+}
+
+void LLInlineViewSegment::updateLayout(const LLTextBase& editor)
+{
+    LLRect start_rect = editor.getDocRectFromDocIndex(mStart);
+    mView->setOrigin(start_rect.mLeft + mLeftPad, start_rect.mBottom + mBottomPad);
+}
+
+F32 LLInlineViewSegment::draw(S32 start, S32 end, S32 selection_start, S32 selection_end, const LLRectf& draw_rect)
+{
+    // return padded width of widget
+    // widget is actually drawn during mDocumentView's draw()
+    return (F32)(draw_rect.mLeft + mView->getRect().getWidth() + mLeftPad + mRightPad);
+}
+
+void LLInlineViewSegment::unlinkFromDocument(LLTextBase* editor)
+{
+    editor->removeDocumentChild(mView);
+}
+
+void LLInlineViewSegment::linkToDocument(LLTextBase* editor)
+{
+    editor->addDocumentChild(mView);
+}
+
+LLLineBreakTextSegment::LLLineBreakTextSegment(S32 pos):LLTextSegment(pos,pos+1)
+{
+    LLStyleSP s( new LLStyle(LLStyle::Params().visible(true)));
+
+    mFontHeight = s->getFont()->getLineHeight();
+}
+LLLineBreakTextSegment::LLLineBreakTextSegment(LLStyleConstSP style,S32 pos):LLTextSegment(pos,pos+1)
+{
+    mFontHeight = style->getFont()->getLineHeight();
+}
+LLLineBreakTextSegment::~LLLineBreakTextSegment()
+{
+}
+bool LLLineBreakTextSegment::getDimensionsF32(S32 first_char, S32 num_chars, F32& width, S32& height) const
+{
+    width = 0;
+    height = mFontHeight;
+
+    return true;
+}
+S32 LLLineBreakTextSegment::getNumChars(S32 num_pixels, S32 segment_offset, S32 line_offset, S32 max_chars, S32 line_ind) const
+{
+    return 1;
+}
+F32 LLLineBreakTextSegment::draw(S32 start, S32 end, S32 selection_start, S32 selection_end, const LLRectf& draw_rect)
+{
+    return  draw_rect.mLeft;
+}
+
+LLImageTextSegment::LLImageTextSegment(LLStyleConstSP style,S32 pos,class LLTextBase& editor)
+:   LLTextSegment(pos,pos+1),
+    mStyle( style ),
+    mEditor(editor)
+{
+}
+
+LLImageTextSegment::~LLImageTextSegment()
+{
+}
+
+static const S32 IMAGE_HPAD = 3;
+
+bool LLImageTextSegment::getDimensionsF32(S32 first_char, S32 num_chars, F32& width, S32& height) const
+{
+    width = 0;
+    height = mStyle->getFont()->getLineHeight();
+
+    LLUIImagePtr image = mStyle->getImage();
+    if( num_chars>0 && image.notNull())
+    {
+        width += image->getWidth() + IMAGE_HPAD;
+        height = llmax(height, image->getHeight() + IMAGE_HPAD );
+    }
+    return false;
+}
+
+S32  LLImageTextSegment::getNumChars(S32 num_pixels, S32 segment_offset, S32 line_offset, S32 max_chars, S32 line_ind) const
+{
+    LLUIImagePtr image = mStyle->getImage();
+
+    if (image.isNull())
+    {
+        return 1;
+    }
+
+    S32 image_width = image->getWidth();
+    if(line_offset == 0 || num_pixels>image_width + IMAGE_HPAD)
+    {
+        return 1;
+    }
+
+    return 0;
+}
+
+bool LLImageTextSegment::handleToolTip(S32 x, S32 y, MASK mask)
+{
+    if (!mTooltip.empty())
+    {
+        LLToolTipMgr::instance().show(mTooltip);
+        return true;
+    }
+
+    return false;
+}
+
+void LLImageTextSegment::setToolTip(const std::string& tooltip)
+{
+    mTooltip = tooltip;
+}
+
+F32 LLImageTextSegment::draw(S32 start, S32 end, S32 selection_start, S32 selection_end, const LLRectf& draw_rect)
+{
+    if ( (start >= 0) && (end <= mEnd - mStart))
+    {
+        LLColor4 color = LLColor4::white % mEditor.getDrawContext().mAlpha;
+        LLUIImagePtr image = mStyle->getImage();
+        if (image.notNull())
+        {
+            S32 style_image_height = image->getHeight();
+            S32 style_image_width = image->getWidth();
+            // Text is drawn from the top of the draw_rect downward
+
+            S32 text_center = draw_rect.mTop - (draw_rect.getHeight() / 2);
+            // Align image to center of draw rect
+            S32 image_bottom = text_center - (style_image_height / 2);
+            image->draw(draw_rect.mLeft, image_bottom,
+                style_image_width, style_image_height, color);
+
+            const S32 IMAGE_HPAD = 3;
+            return draw_rect.mLeft + style_image_width + IMAGE_HPAD;
+        }
+    }
+    return 0.0;
+}
+
+void LLTextBase::setWordWrap(bool wrap)
+{
+    mWordWrap = wrap;
+}