--- conflicted
+++ resolved
@@ -139,145 +139,6 @@
 
 
 LLTextBase::Params::Params()
-<<<<<<< HEAD
-:	cursor_color("cursor_color"),
-	text_color("text_color"),
-	text_readonly_color("text_readonly_color"),
-	text_tentative_color("text_tentative_color"),
-	bg_visible("bg_visible", false),
-	border_visible("border_visible", false),
-	bg_readonly_color("bg_readonly_color"),
-	bg_writeable_color("bg_writeable_color"),
-	bg_focus_color("bg_focus_color"),
-	text_selected_color("text_selected_color"),
-	bg_selected_color("bg_selected_color"),
-	allow_scroll("allow_scroll", true),
-	plain_text("plain_text",false),
-	track_end("track_end", false),
-	read_only("read_only", false),
-	skip_link_underline("skip_link_underline", false),
-	spellcheck("spellcheck", false),
-	v_pad("v_pad", 0),
-	h_pad("h_pad", 0),
-	clip("clip", true),
-	clip_partial("clip_partial", true),
-	line_spacing("line_spacing"),
-	max_text_length("max_length", 255),
-	font_shadow("font_shadow"),
-	text_valign("text_valign"),
-	wrap("wrap"),
-	trusted_content("trusted_content", true),
-	always_show_icons("always_show_icons", false),
-	use_ellipses("use_ellipses", false),
-	use_emoji("use_emoji", true),
-	use_color("use_color", true),
-	parse_urls("parse_urls", false),
-	force_urls_external("force_urls_external", false),
-	parse_highlights("parse_highlights", false)
-{
-	addSynonym(track_end, "track_bottom");
-	addSynonym(wrap, "word_wrap");
-	addSynonym(parse_urls, "allow_html");
-}
-
-
-LLTextBase::LLTextBase(const LLTextBase::Params &p) 
-:	LLUICtrl(p, LLTextViewModelPtr(new LLTextViewModel)),
-	mURLClickSignal(NULL),
-	mIsFriendSignal(NULL),
-	mIsObjectBlockedSignal(NULL),
-	mMaxTextByteLength( p.max_text_length ),
-	mFont(p.font),
-	mFontShadow(p.font_shadow),
-	mPopupMenuHandle(),
-	mReadOnly(p.read_only),
-	mSkipTripleClick(false),
-	mSkipLinkUnderline(p.skip_link_underline),
-	mSpellCheck(p.spellcheck),
-	mSpellCheckStart(-1),
-	mSpellCheckEnd(-1),
-	mCursorColor(p.cursor_color),
-	mFgColor(p.text_color),
-	mBorderVisible( p.border_visible ),
-	mReadOnlyFgColor(p.text_readonly_color),
-	mTentativeFgColor(p.text_tentative_color()),
-	mWriteableBgColor(p.bg_writeable_color),
-	mReadOnlyBgColor(p.bg_readonly_color),
-	mFocusBgColor(p.bg_focus_color),
-	mTextSelectedColor(p.text_selected_color),
-	mSelectedBGColor(p.bg_selected_color),
-	mReflowIndex(S32_MAX),
-	mCursorPos( 0 ),
-	mScrollNeeded(FALSE),
-	mDesiredXPixel(-1),
-	mHPad(p.h_pad),
-	mVPad(p.v_pad),
-	mHAlign(p.font_halign),
-	mVAlign(p.font_valign),
-	mTextVAlign(p.text_valign.isProvided() ? p.text_valign.getValue() : p.font_valign.getValue()),
-	mLineSpacingMult(p.line_spacing.multiple),
-	mLineSpacingPixels(p.line_spacing.pixels),
-	mClip(p.clip),
-	mClipPartial(p.clip_partial && !p.allow_scroll),
-	mTrustedContent(p.trusted_content),
-	mAlwaysShowIcons(p.always_show_icons),
-	mTrackEnd( p.track_end ),
-	mScrollIndex(-1),
-	mSelectionStart( 0 ),
-	mSelectionEnd( 0 ),
-	mIsSelecting( FALSE ),
-	mPlainText ( p.plain_text ),
-	mWordWrap(p.wrap),
-	mUseEllipses( p.use_ellipses ),
-	mUseEmoji(p.use_emoji),
-	mUseColor(p.use_color),
-	mParseHTML(p.parse_urls),
-	mForceUrlsExternal(p.force_urls_external),
-	mParseHighlights(p.parse_highlights),
-	mBGVisible(p.bg_visible),
-	mScroller(NULL),
-	mStyleDirty(true)
-{
-	if(p.allow_scroll)
-	{
-		LLScrollContainer::Params scroll_params;
-		scroll_params.name = "text scroller";
-		scroll_params.rect = getLocalRect();
-		scroll_params.follows.flags = FOLLOWS_ALL;
-		scroll_params.is_opaque = false;
-		scroll_params.mouse_opaque = false;
-		scroll_params.min_auto_scroll_rate = 200;
-		scroll_params.max_auto_scroll_rate = 800;
-		scroll_params.border_visible = p.border_visible;
-		mScroller = LLUICtrlFactory::create<LLScrollContainer>(scroll_params);
-		addChild(mScroller);
-	}
-
-	LLView::Params view_params;
-	view_params.name = "text_contents";
-	view_params.rect =  LLRect(0, 500, 500, 0);
-	view_params.mouse_opaque = false;
-
-	mDocumentView = LLUICtrlFactory::create<LLView>(view_params);
-	if (mScroller)
-	{
-		mScroller->addChild(mDocumentView);
-	}
-	else
-	{
-		addChild(mDocumentView);
-	}
-
-	if (mSpellCheck)
-	{
-		LLSpellChecker::setSettingsChangeCallback(boost::bind(&LLTextBase::onSpellCheckSettingsChange, this));
-	}
-	mSpellCheckTimer.reset();
-
-	createDefaultSegment();
-
-	updateRects();
-=======
 :   cursor_color("cursor_color"),
     text_color("text_color"),
     text_readonly_color("text_readonly_color"),
@@ -307,6 +168,7 @@
     trusted_content("trusted_content", true),
     always_show_icons("always_show_icons", false),
     use_ellipses("use_ellipses", false),
+    use_emoji("use_emoji", true),
     use_color("use_color", true),
     parse_urls("parse_urls", false),
     force_urls_external("force_urls_external", false),
@@ -366,6 +228,7 @@
     mPlainText ( p.plain_text ),
     mWordWrap(p.wrap),
     mUseEllipses( p.use_ellipses ),
+    mUseEmoji(p.use_emoji),
     mUseColor(p.use_color),
     mParseHTML(p.parse_urls),
     mForceUrlsExternal(p.force_urls_external),
@@ -413,7 +276,6 @@
     createDefaultSegment();
 
     updateRects();
->>>>>>> e7eced3c
 }
 
 LLTextBase::~LLTextBase()
@@ -685,103 +547,6 @@
         // take style from last segment
         LLTextSegmentPtr segmentp;
 
-<<<<<<< HEAD
-	S32 old_len = getLength();		// length() returns character length
-	S32 insert_len = wstr.length();
-
-	pos = getEditableIndex(pos, true);
-
-	segment_set_t::iterator seg_iter = getEditableSegIterContaining(pos);
-
-	LLTextSegmentPtr default_segment;
-
-	LLTextSegmentPtr segmentp;
-	if (seg_iter != mSegments.end())
-	{
-		segmentp = *seg_iter;
-	}
-	else
-	{
-		//segmentp = mSegments.back();
-		return pos;
-	}
-
-	if (segmentp->canEdit())
-	{
-		segmentp->setEnd(segmentp->getEnd() + insert_len);
-		if (seg_iter != mSegments.end())
-		{
-			++seg_iter;
-		}
-	}
-	else
-	{
-		// create default editable segment to hold new text
-		LLStyleConstSP sp(new LLStyle(getStyleParams()));
-		default_segment = new LLNormalTextSegment( sp, pos, pos + insert_len, *this);
-	}
-
-	// shift remaining segments to right
-	for(;seg_iter != mSegments.end(); ++seg_iter)
-	{
-		LLTextSegmentPtr segmentp = *seg_iter;
-		segmentp->setStart(segmentp->getStart() + insert_len);
-		segmentp->setEnd(segmentp->getEnd() + insert_len);
-	}
-
-	// insert new segments
-	if (segments)
-	{
-		if (default_segment.notNull())
-		{
-			// potentially overwritten by segments passed in
-			insertSegment(default_segment);
-		}
-		for (segment_vec_t::iterator seg_iter = segments->begin();
-			seg_iter != segments->end();
-			++seg_iter)
-		{
-			LLTextSegment* segmentp = *seg_iter;
-			insertSegment(segmentp);
-		}
-	}
-
-	// Insert special segments where necessary (insertSegment takes care of splitting normal text segments around them for us)
-	if (mUseEmoji)
-	{
-		LLStyleSP emoji_style;
-		LLEmojiDictionary* ed = LLEmojiDictionary::instanceExists() ? LLEmojiDictionary::getInstance() : NULL;
-		for (S32 text_kitty = 0, text_len = wstr.size(); text_kitty < text_len; text_kitty++)
-		{
-			llwchar code = wstr[text_kitty];
-			bool isEmoji = ed ? ed->isEmoji(code) : LLStringOps::isEmoji(code);
-			if (isEmoji)
-			{
-				if (!emoji_style)
-				{
-					emoji_style = new LLStyle(getStyleParams());
-					emoji_style->setFont(LLFontGL::getFontEmojiLarge());
-				}
-
-				S32 new_seg_start = pos + text_kitty;
-				insertSegment(new LLEmojiTextSegment(emoji_style, new_seg_start, new_seg_start + 1, *this));
-			}
-		}
-	}
-
-	getViewModel()->getEditableDisplay().insert(pos, wstr);
-
-	if ( truncate() )
-	{
-		insert_len = getLength() - old_len;
-	}
-
-	onValueChange(pos, pos + insert_len);
-	needsReflow(pos);
-
-	return insert_len;
-}
-=======
         if (seg_it != mSegments.end())
         {
             segmentp = *seg_it;
@@ -790,7 +555,6 @@
         {
             return;
         }
->>>>>>> e7eced3c
 
         // Draw the cursor
         // (Flash the cursor every half second starting a fixed time after the last keystroke)
@@ -995,14 +759,6 @@
         text_rect.mRight = mDocumentView->getRect().getWidth(); // clamp right edge to document extents
         text_rect.translate(mDocumentView->getRect().mLeft, mDocumentView->getRect().mBottom); // adjust by scroll position
 
-<<<<<<< HEAD
-//virtual 
-void LLTextBase::reshape(S32 width, S32 height, BOOL called_from_parent)
-{
-	if (width != getRect().getWidth() || height != getRect().getHeight() || LLView::sForceReshape)
-	{
-		bool scrolled_to_bottom = mScroller ? mScroller->isAtBottom() : false;
-=======
         // draw a single line of text
         S32 seg_start = line_start;
         while( seg_start < line_end )
@@ -1021,7 +777,6 @@
 
             S32 seg_end = llmin(line_end, cur_segment->getEnd());
             S32 clipped_end = seg_end - cur_segment->getStart();
->>>>>>> e7eced3c
 
             if (mUseEllipses                                // using ellipses
                 && clipped_end == line_end                  // last segment on line
@@ -1150,6 +905,7 @@
     }
 
     // Insert special segments where necessary (insertSegment takes care of splitting normal text segments around them for us)
+    if (mUseEmoji)
     {
         LLStyleSP emoji_style;
         LLEmojiDictionary* ed = LLEmojiDictionary::instanceExists() ? LLEmojiDictionary::getInstance() : NULL;
@@ -1162,7 +918,7 @@
                 if (!emoji_style)
                 {
                     emoji_style = new LLStyle(getStyleParams());
-                    emoji_style->setFont(LLFontGL::getFontEmoji());
+                    emoji_style->setFont(LLFontGL::getFontEmojiLarge());
                 }
 
                 S32 new_seg_start = pos + text_kitty;
@@ -1531,19 +1287,6 @@
     }
 
     return LLUICtrl::handleToolTip(x, y, mask);
-}
-
-//virtual
-const std::string LLTextBase::getToolTip() const
-{
-    if (sDebugUnicode)
-    {
-        std::string text = getText();
-        std::string tooltip = utf8str_showBytesUTF8(text);
-        return tooltip;
-    }
-
-    return LLUICtrl::getToolTip();
 }
 
 //virtual
@@ -2432,11 +2175,7 @@
 // virtual
 const std::string& LLTextBase::getText() const
 {
-<<<<<<< HEAD
-	return getViewModel()->getStringValue();
-=======
-    return getViewModel()->getValue().asString();
->>>>>>> e7eced3c
+    return getViewModel()->getStringValue();
 }
 
 // IDEVO - icons can be UI image names or UUID sent from
