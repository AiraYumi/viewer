--- conflicted
+++ resolved
@@ -1649,12 +1649,18 @@
 			}
 
 			// output the styled Url
-			appendAndHighlightTextImpl(match.getLabel(), part, link_params);
+			// output the styled Url (unless we've been asked to suppress hyperlinking)
+			if (match.isLinkDisabled())
+			{
+				appendAndHighlightText(match.getLabel(), part, style_params);
+			}
+			else
+			{
+				appendAndHighlightText(match.getLabel(), part, link_params);
 
 			// set the tooltip for the Url label
 			if (! match.getTooltip().empty())
 			{
-<<<<<<< HEAD
 				segment_set_t::iterator it = getSegIterContaining(getLength()-1);
 				if (it != mSegments.end())
 					{
@@ -1662,13 +1668,6 @@
 						segment->setToolTip(match.getTooltip());
 					}
 			}
-=======
-				appendAndHighlightText(match.getLabel(), part, style_params);
-			}
-			else
-			{
-				appendAndHighlightText(match.getLabel(), part, link_params);
->>>>>>> a069e0d3
 
 			// move on to the rest of the text after the Url
 			if (end < (S32)text.length()) 
