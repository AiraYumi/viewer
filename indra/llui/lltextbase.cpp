/**
 * @file lltextbase.cpp
 * @author Martin Reddy
 * @brief The base class of text box/editor, providing Url handling support
 *
 * $LicenseInfo:firstyear=2009&license=viewerlgpl$
 * Second Life Viewer Source Code
 * Copyright (C) 2009-2010, Linden Research, Inc.
 *
 * This library is free software; you can redistribute it and/or
 * modify it under the terms of the GNU Lesser General Public
 * License as published by the Free Software Foundation;
 * version 2.1 of the License only.
 *
 * This library is distributed in the hope that it will be useful,
 * but WITHOUT ANY WARRANTY; without even the implied warranty of
 * MERCHANTABILITY or FITNESS FOR A PARTICULAR PURPOSE.  See the GNU
 * Lesser General Public License for more details.
 *
 * You should have received a copy of the GNU Lesser General Public
 * License along with this library; if not, write to the Free Software
 * Foundation, Inc., 51 Franklin Street, Fifth Floor, Boston, MA  02110-1301  USA
 *
 * Linden Research, Inc., 945 Battery Street, San Francisco, CA  94111  USA
 * $/LicenseInfo$
 */

#include "linden_common.h"

#include "lltextbase.h"

#include "llemojidictionary.h"
#include "llemojihelper.h"
#include "lllocalcliprect.h"
#include "llmenugl.h"
#include "llscrollcontainer.h"
#include "llspellcheck.h"
#include "llstl.h"
#include "lltextparser.h"
#include "lltextutil.h"
#include "lltooltip.h"
#include "lltrans.h"
#include "lluictrl.h"
#include "llurlaction.h"
#include "llurlregistry.h"
#include "llview.h"
#include "llwindow.h"
#include <boost/bind.hpp>

const F32   CURSOR_FLASH_DELAY = 1.0f;  // in seconds
const S32   CURSOR_THICKNESS = 2;
const F32   TRIPLE_CLICK_INTERVAL = 0.3f;   // delay between double and triple click.

LLTextBase::line_info::line_info(S32 index_start, S32 index_end, LLRect rect, S32 line_num)
:   mDocIndexStart(index_start),
    mDocIndexEnd(index_end),
    mRect(rect),
    mLineNum(line_num)
{}

bool LLTextBase::compare_segment_end::operator()(const LLTextSegmentPtr& a, const LLTextSegmentPtr& b) const
{
    // sort empty spans (e.g. 11-11) after previous non-empty spans (e.g. 5-11)
    if (a->getEnd() == b->getEnd())
    {
        return a->getStart() < b->getStart();
    }
    else
    {
        return a->getEnd() < b->getEnd();
    }
}


// helper functors
bool LLTextBase::compare_bottom::operator()(const S32& a, const LLTextBase::line_info& b) const
{
    return a > b.mRect.mBottom; // bottom of a is higher than bottom of b
}

bool LLTextBase::compare_bottom::operator()(const LLTextBase::line_info& a, const S32& b) const
{
    return a.mRect.mBottom > b; // bottom of a is higher than bottom of b
}

bool LLTextBase::compare_bottom::operator()(const LLTextBase::line_info& a, const LLTextBase::line_info& b) const
{
    return a.mRect.mBottom > b.mRect.mBottom; // bottom of a is higher than bottom of b
}

// helper functors
bool LLTextBase::compare_top::operator()(const S32& a, const LLTextBase::line_info& b) const
{
    return a > b.mRect.mTop; // top of a is higher than top of b
}

bool LLTextBase::compare_top::operator()(const LLTextBase::line_info& a, const S32& b) const
{
    return a.mRect.mTop > b; // top of a is higher than top of b
}

bool LLTextBase::compare_top::operator()(const LLTextBase::line_info& a, const LLTextBase::line_info& b) const
{
    return a.mRect.mTop > b.mRect.mTop; // top of a is higher than top of b
}

struct LLTextBase::line_end_compare
{
    bool operator()(const S32& pos, const LLTextBase::line_info& info) const
    {
        return (pos < info.mDocIndexEnd);
    }

    bool operator()(const LLTextBase::line_info& info, const S32& pos) const
    {
        return (info.mDocIndexEnd < pos);
    }

    bool operator()(const LLTextBase::line_info& a, const LLTextBase::line_info& b) const
    {
        return (a.mDocIndexEnd < b.mDocIndexEnd);
    }

};

//////////////////////////////////////////////////////////////////////////
//
// LLTextBase
//

// register LLTextBase::Params under name "textbase"
static LLWidgetNameRegistry::StaticRegistrar sRegisterTextBaseParams(&typeid(LLTextBase::Params), "textbase");

LLTextBase::LineSpacingParams::LineSpacingParams()
:   multiple("multiple", 1.f),
    pixels("pixels", 0)
{
}


LLTextBase::Params::Params()
:   cursor_color("cursor_color"),
    text_color("text_color"),
    text_readonly_color("text_readonly_color"),
    text_tentative_color("text_tentative_color"),
    bg_visible("bg_visible", false),
    border_visible("border_visible", false),
    bg_readonly_color("bg_readonly_color"),
    bg_writeable_color("bg_writeable_color"),
    bg_focus_color("bg_focus_color"),
    text_selected_color("text_selected_color"),
    bg_selected_color("bg_selected_color"),
    allow_scroll("allow_scroll", true),
    plain_text("plain_text",false),
    track_end("track_end", false),
    read_only("read_only", false),
    skip_link_underline("skip_link_underline", false),
    spellcheck("spellcheck", false),
    v_pad("v_pad", 0),
    h_pad("h_pad", 0),
    clip("clip", true),
    clip_partial("clip_partial", true),
    line_spacing("line_spacing"),
    max_text_length("max_length", 255),
    font_shadow("font_shadow"),
    text_valign("text_valign"),
    wrap("wrap"),
    trusted_content("trusted_content", true),
    always_show_icons("always_show_icons", false),
    use_ellipses("use_ellipses", false),
    use_color("use_color", true),
    parse_urls("parse_urls", false),
    force_urls_external("force_urls_external", false),
    parse_highlights("parse_highlights", false)
{
    addSynonym(track_end, "track_bottom");
    addSynonym(wrap, "word_wrap");
    addSynonym(parse_urls, "allow_html");
}


LLTextBase::LLTextBase(const LLTextBase::Params &p)
:   LLUICtrl(p, LLTextViewModelPtr(new LLTextViewModel)),
    mURLClickSignal(NULL),
    mIsFriendSignal(NULL),
    mIsObjectBlockedSignal(NULL),
    mMaxTextByteLength( p.max_text_length ),
    mFont(p.font),
    mFontShadow(p.font_shadow),
    mPopupMenuHandle(),
    mReadOnly(p.read_only),
    mSkipTripleClick(false),
    mSkipLinkUnderline(p.skip_link_underline),
    mSpellCheck(p.spellcheck),
    mSpellCheckStart(-1),
    mSpellCheckEnd(-1),
    mCursorColor(p.cursor_color),
    mFgColor(p.text_color),
    mBorderVisible( p.border_visible ),
    mReadOnlyFgColor(p.text_readonly_color),
    mTentativeFgColor(p.text_tentative_color()),
    mWriteableBgColor(p.bg_writeable_color),
    mReadOnlyBgColor(p.bg_readonly_color),
    mFocusBgColor(p.bg_focus_color),
    mTextSelectedColor(p.text_selected_color),
    mSelectedBGColor(p.bg_selected_color),
    mReflowIndex(S32_MAX),
    mCursorPos( 0 ),
    mScrollNeeded(FALSE),
    mDesiredXPixel(-1),
    mHPad(p.h_pad),
    mVPad(p.v_pad),
    mHAlign(p.font_halign),
    mVAlign(p.font_valign),
    mTextVAlign(p.text_valign.isProvided() ? p.text_valign.getValue() : p.font_valign.getValue()),
    mLineSpacingMult(p.line_spacing.multiple),
    mLineSpacingPixels(p.line_spacing.pixels),
    mClip(p.clip),
    mClipPartial(p.clip_partial && !p.allow_scroll),
    mTrustedContent(p.trusted_content),
    mAlwaysShowIcons(p.always_show_icons),
    mTrackEnd( p.track_end ),
    mScrollIndex(-1),
    mSelectionStart( 0 ),
    mSelectionEnd( 0 ),
    mIsSelecting( FALSE ),
    mPlainText ( p.plain_text ),
    mWordWrap(p.wrap),
    mUseEllipses( p.use_ellipses ),
    mUseColor(p.use_color),
    mParseHTML(p.parse_urls),
    mForceUrlsExternal(p.force_urls_external),
    mParseHighlights(p.parse_highlights),
    mBGVisible(p.bg_visible),
    mScroller(NULL),
    mStyleDirty(true)
{
    if(p.allow_scroll)
    {
        LLScrollContainer::Params scroll_params;
        scroll_params.name = "text scroller";
        scroll_params.rect = getLocalRect();
        scroll_params.follows.flags = FOLLOWS_ALL;
        scroll_params.is_opaque = false;
        scroll_params.mouse_opaque = false;
        scroll_params.min_auto_scroll_rate = 200;
        scroll_params.max_auto_scroll_rate = 800;
        scroll_params.border_visible = p.border_visible;
        mScroller = LLUICtrlFactory::create<LLScrollContainer>(scroll_params);
        addChild(mScroller);
    }

    LLView::Params view_params;
    view_params.name = "text_contents";
    view_params.rect =  LLRect(0, 500, 500, 0);
    view_params.mouse_opaque = false;

    mDocumentView = LLUICtrlFactory::create<LLView>(view_params);
    if (mScroller)
    {
        mScroller->addChild(mDocumentView);
    }
    else
    {
        addChild(mDocumentView);
    }

    if (mSpellCheck)
    {
        LLSpellChecker::setSettingsChangeCallback(boost::bind(&LLTextBase::onSpellCheckSettingsChange, this));
    }
    mSpellCheckTimer.reset();

    createDefaultSegment();

    updateRects();
}

LLTextBase::~LLTextBase()
{
    mSegments.clear();
    LLContextMenu* menu = static_cast<LLContextMenu*>(mPopupMenuHandle.get());
    if (menu)
    {
        menu->die();
        mPopupMenuHandle.markDead();
    }
    delete mURLClickSignal;
    delete mIsFriendSignal;
    delete mIsObjectBlockedSignal;
}

void LLTextBase::initFromParams(const LLTextBase::Params& p)
{
    LLUICtrl::initFromParams(p);
    resetDirty();       // Update saved text state
    updateSegments();

    // HACK: work around enabled == readonly design bug -- RN
    // setEnabled will modify our read only status, so do this after
    // LLTextBase::initFromParams
    if (p.read_only.isProvided())
    {
        mReadOnly = p.read_only;
    }
}

bool LLTextBase::truncate()
{
    BOOL did_truncate = FALSE;

    // First rough check - if we're less than 1/4th the size, we're OK
    if (getLength() >= S32(mMaxTextByteLength / 4))
    {
        // Have to check actual byte size
        S32 utf8_byte_size = 0;
        LLSD value = getViewModel()->getValue();
        if (value.type() == LLSD::TypeString)
        {
            // save a copy for strings.
            utf8_byte_size = value.size();
        }
        else
        {
            // non string LLSDs need explicit conversion to string
            utf8_byte_size = value.asString().size();
        }

        if ( utf8_byte_size > mMaxTextByteLength )
        {
            // Truncate safely in UTF-8
            std::string temp_utf8_text = value.asString();
            temp_utf8_text = utf8str_truncate( temp_utf8_text, mMaxTextByteLength );
            LLWString text = utf8str_to_wstring( temp_utf8_text );
            // remove extra bit of current string, to preserve formatting, etc.
            removeStringNoUndo(text.size(), getWText().size() - text.size());
            did_truncate = TRUE;
        }
    }

    return did_truncate;
}

const LLStyle::Params& LLTextBase::getStyleParams()
{
    //FIXME: convert mDefaultStyle to a flyweight http://www.boost.org/doc/libs/1_40_0/libs/flyweight/doc/index.html
    //and eliminate color member values
    if (mStyleDirty)
    {
          mStyle
                  .color(LLUIColor(&mFgColor))                      // pass linked color instead of copy of mFGColor
                  .readonly_color(LLUIColor(&mReadOnlyFgColor))
                  .selected_color(LLUIColor(&mTextSelectedColor))
                  .font(mFont)
                  .drop_shadow(mFontShadow);
          mStyleDirty = false;
    }
    return mStyle;
}

void LLTextBase::beforeValueChange()
{

}

void LLTextBase::onValueChange(S32 start, S32 end)
{
}

std::vector<LLRect> LLTextBase::getSelectionRects()
{
    // Nor supposed to be called without selection
    llassert(hasSelection());
    llassert(!mLineInfoList.empty());

    std::vector<LLRect> selection_rects;

    S32 selection_left = llmin(mSelectionStart, mSelectionEnd);
    S32 selection_right = llmax(mSelectionStart, mSelectionEnd);

    // Skip through the lines we aren't drawing.
    LLRect content_display_rect = getVisibleDocumentRect();

    // binary search for line that starts before top of visible buffer
    line_list_t::const_iterator line_iter = std::lower_bound(mLineInfoList.begin(), mLineInfoList.end(), content_display_rect.mTop, compare_bottom());
    line_list_t::const_iterator end_iter = std::upper_bound(mLineInfoList.begin(), mLineInfoList.end(), content_display_rect.mBottom, compare_top());

    bool done = false;

    // Find the coordinates of the selected area
    for (; line_iter != end_iter && !done; ++line_iter)
    {
        // is selection visible on this line?
        if (line_iter->mDocIndexEnd > selection_left && line_iter->mDocIndexStart < selection_right)
        {
            segment_set_t::iterator segment_iter;
            S32 segment_offset;
            getSegmentAndOffset(line_iter->mDocIndexStart, &segment_iter, &segment_offset);

            // Use F32 otherwise a string of multiple segments
            // will accumulate a large error
            F32 left_precise = line_iter->mRect.mLeft;
            F32 right_precise = line_iter->mRect.mLeft;

            for (; segment_iter != mSegments.end(); ++segment_iter, segment_offset = 0)
            {
                LLTextSegmentPtr segmentp = *segment_iter;

                S32 segment_line_start = segmentp->getStart() + segment_offset;
                S32 segment_line_end = llmin(segmentp->getEnd(), line_iter->mDocIndexEnd);

                if (segment_line_start > segment_line_end) break;

                F32 segment_width = 0;
                S32 segment_height = 0;

                // if selection after beginning of segment
                if (selection_left >= segment_line_start)
                {
                    S32 num_chars = llmin(selection_left, segment_line_end) - segment_line_start;
                    segmentp->getDimensionsF32(segment_offset, num_chars, segment_width, segment_height);
                    left_precise += segment_width;
                }

                // if selection_right == segment_line_end then that means we are the first character of the next segment
                // or first character of the next line, in either case we want to add the length of the current segment
                // to the selection rectangle and continue.
                // if selection right > segment_line_end then selection spans end of current segment...
                if (selection_right >= segment_line_end)
                {
                    // extend selection slightly beyond end of line
                    // to indicate selection of newline character (use "n" character to determine width)
                    S32 num_chars = segment_line_end - segment_line_start;
                    segmentp->getDimensionsF32(segment_offset, num_chars, segment_width, segment_height);
                    right_precise += segment_width;
                }
                // else if selection ends on current segment...
                else
                {
                    S32 num_chars = selection_right - segment_line_start;
                    segmentp->getDimensionsF32(segment_offset, num_chars, segment_width, segment_height);
                    right_precise += segment_width;

                    break;
                }
            }

            LLRect selection_rect;
            selection_rect.mLeft = left_precise;
            selection_rect.mRight = right_precise;
            selection_rect.mBottom = line_iter->mRect.mBottom;
            selection_rect.mTop = line_iter->mRect.mTop;

            selection_rects.push_back(selection_rect);
        }
    }

    return selection_rects;
}

// Draws the black box behind the selected text
void LLTextBase::drawSelectionBackground()
{
    // Draw selection even if we don't have keyboard focus for search/replace
    if (hasSelection() && !mLineInfoList.empty())
    {
        std::vector<LLRect> selection_rects = getSelectionRects();

        // Draw the selection box (we're using a box instead of reversing the colors on the selected text).
        gGL.getTexUnit(0)->unbind(LLTexUnit::TT_TEXTURE);
        const LLColor4& color = mSelectedBGColor;
        F32 alpha = hasFocus() ? 0.7f : 0.3f;
        alpha *= getDrawContext().mAlpha;

        LLColor4 selection_color(color.mV[VRED], color.mV[VGREEN], color.mV[VBLUE], alpha);
        LLRect content_display_rect = getVisibleDocumentRect();

        for (std::vector<LLRect>::iterator rect_it = selection_rects.begin();
            rect_it != selection_rects.end();
            ++rect_it)
        {
            LLRect selection_rect = *rect_it;
            if (mScroller)
            {
                // If scroller is On content_display_rect has correct rect and safe to use as is
                // Note: we might need to account for border
                selection_rect.translate(mVisibleTextRect.mLeft - content_display_rect.mLeft, mVisibleTextRect.mBottom - content_display_rect.mBottom);
            }
            else
            {
                // If scroller is Off content_display_rect will have rect from document, adjusted to text width, heigh and position
                // and we have to acount for offset depending on position
                S32 v_delta = 0;
                S32 h_delta = 0;
                switch (mVAlign)
                {
                case LLFontGL::TOP:
                    v_delta = mVisibleTextRect.mTop - content_display_rect.mTop - mVPad;
                    break;
                case LLFontGL::VCENTER:
                    v_delta = (llmax(mVisibleTextRect.getHeight() - content_display_rect.mTop, -content_display_rect.mBottom) + (mVisibleTextRect.mBottom - content_display_rect.mBottom)) / 2;
                    break;
                case LLFontGL::BOTTOM:
                    v_delta = mVisibleTextRect.mBottom - content_display_rect.mBottom;
                    break;
                default:
                    break;
                }
                switch (mHAlign)
                {
                case LLFontGL::LEFT:
                    h_delta = mVisibleTextRect.mLeft - content_display_rect.mLeft + mHPad;
                    break;
                case LLFontGL::HCENTER:
                    h_delta = (llmax(mVisibleTextRect.getWidth() - content_display_rect.mLeft, -content_display_rect.mRight) + (mVisibleTextRect.mRight - content_display_rect.mRight)) / 2;
                    break;
                case LLFontGL::RIGHT:
                    h_delta = mVisibleTextRect.mRight - content_display_rect.mRight;
                    break;
                default:
                    break;
                }
                selection_rect.translate(h_delta, v_delta);
            }
            gl_rect_2d(selection_rect, selection_color);
        }
    }
}

void LLTextBase::drawCursor()
{
    F32 alpha = getDrawContext().mAlpha;

    if( hasFocus()
        && gFocusMgr.getAppHasFocus()
        && !mReadOnly)
    {
        const LLWString &wtext = getWText();
        const llwchar* text = wtext.c_str();

        LLRect cursor_rect = getLocalRectFromDocIndex(mCursorPos);
        cursor_rect.translate(-1, 0);
        segment_set_t::iterator seg_it = getSegIterContaining(mCursorPos);

        // take style from last segment
        LLTextSegmentPtr segmentp;

        if (seg_it != mSegments.end())
        {
            segmentp = *seg_it;
        }
        else
        {
            return;
        }

        // Draw the cursor
        // (Flash the cursor every half second starting a fixed time after the last keystroke)
        F32 elapsed = mCursorBlinkTimer.getElapsedTimeF32();
        if( (elapsed < CURSOR_FLASH_DELAY ) || (S32(elapsed * 2) & 1) )
        {

            if (LL_KIM_OVERWRITE == gKeyboard->getInsertMode() && !hasSelection())
            {
                S32 segment_width = 0;
                S32 segment_height = 0;
                segmentp->getDimensions(mCursorPos - segmentp->getStart(), 1, segment_width, segment_height);
                S32 width = llmax(CURSOR_THICKNESS, segment_width);
                cursor_rect.mRight = cursor_rect.mLeft + width;
            }
            else
            {
                cursor_rect.mRight = cursor_rect.mLeft + CURSOR_THICKNESS;
            }

            gGL.getTexUnit(0)->unbind(LLTexUnit::TT_TEXTURE);

            LLColor4 cursor_color = mCursorColor.get() % alpha;
            gGL.color4fv( cursor_color.mV );

            gl_rect_2d(cursor_rect);

            if (LL_KIM_OVERWRITE == gKeyboard->getInsertMode() && !hasSelection() && text[mCursorPos] != '\n')
            {
                LLColor4 text_color;
                const LLFontGL* fontp;
                text_color = segmentp->getColor();
                fontp = segmentp->getStyle()->getFont();
                fontp->render(text, mCursorPos, cursor_rect,
                    LLColor4(1.f - text_color.mV[VRED], 1.f - text_color.mV[VGREEN], 1.f - text_color.mV[VBLUE], alpha),
                    LLFontGL::LEFT, mTextVAlign,
                    LLFontGL::NORMAL,
                    LLFontGL::NO_SHADOW,
                    1);
            }

            // Make sure the IME is in the right place
            LLRect screen_pos = calcScreenRect();
            LLCoordGL ime_pos( screen_pos.mLeft + llfloor(cursor_rect.mLeft), screen_pos.mBottom + llfloor(cursor_rect.mTop) );

            ime_pos.mX = (S32) (ime_pos.mX * LLUI::getScaleFactor().mV[VX]);
            ime_pos.mY = (S32) (ime_pos.mY * LLUI::getScaleFactor().mV[VY]);
            getWindow()->setLanguageTextInput( ime_pos );
        }
    }
}

void LLTextBase::drawText()
{
    S32 text_len = getLength();

    if (text_len <= 0 && mLabel.empty())
    {
        return;
    }
    else if (useLabel())
    {
        text_len = mLabel.getWString().length();
    }

    S32 selection_left = -1;
    S32 selection_right = -1;
    // Draw selection even if we don't have keyboard focus for search/replace
    if( hasSelection())
    {
        selection_left = llmin( mSelectionStart, mSelectionEnd );
        selection_right = llmax( mSelectionStart, mSelectionEnd );
    }

    std::pair<S32, S32> line_range = getVisibleLines(mClipPartial);
    S32 first_line = line_range.first;
    S32 last_line = line_range.second;
    if (first_line >= last_line)
    {
        return;
    }

    S32 line_start = getLineStart(first_line);
    // find first text segment that spans top of visible portion of text buffer
    segment_set_t::iterator seg_iter = getSegIterContaining(line_start);
    if (seg_iter == mSegments.end())
    {
        return;
    }

    // Perform spell check if needed
    if ( (getSpellCheck()) && (getWText().length() > 2) )
    {
        // Calculate start and end indices for the spell checking range
        S32 start = line_start;
        S32 end   = getLineEnd(last_line);

        if ( (mSpellCheckStart != start) || (mSpellCheckEnd != end) )
        {
            const LLWString& wstrText = getWText();
            mMisspellRanges.clear();

            segment_set_t::const_iterator seg_it = getSegIterContaining(start);
            while (mSegments.end() != seg_it)
            {
                LLTextSegmentPtr text_segment = *seg_it;
                if ( (text_segment.isNull()) || (text_segment->getStart() >= end) )
                {
                    break;
                }

                if (!text_segment->canEdit())
                {
                    ++seg_it;
                    continue;
                }

                // Combine adjoining text segments into one
                U32 seg_start = text_segment->getStart(), seg_end = llmin(text_segment->getEnd(), end);
                while (mSegments.end() != ++seg_it)
                {
                    text_segment = *seg_it;
                    if ( (text_segment.isNull()) || (!text_segment->canEdit()) || (text_segment->getStart() >= end) )
                    {
                        break;
                    }
                    seg_end = llmin(text_segment->getEnd(), end);
                }

                // Find the start of the first word
                U32 word_start = seg_start, word_end = -1;
                U32 text_length = wstrText.length();
                while ( (word_start < text_length) && (!LLStringOps::isAlpha(wstrText[word_start])) )
                {
                    word_start++;
                }

                // Iterate over all words in the text block and check them one by one
                while (word_start < seg_end)
                {
                    // Find the end of the current word (special case handling for "'" when it's used as a contraction)
                    word_end = word_start + 1;
                    while ( (word_end < seg_end) &&
                            ((LLWStringUtil::isPartOfWord(wstrText[word_end])) ||
                                ((L'\'' == wstrText[word_end]) &&
                                (LLStringOps::isAlnum(wstrText[word_end - 1])) && (LLStringOps::isAlnum(wstrText[word_end + 1])))) )
                    {
                        word_end++;
                    }
                    if (word_end > seg_end)
                    {
                        break;
                    }

                    if (word_start < text_length && word_end <= text_length && word_end > word_start)
                    {
                        std::string word = wstring_to_utf8str(wstrText.substr(word_start, word_end - word_start));

                        // Don't process words shorter than 3 characters
                        if ( (word.length() >= 3) && (!LLSpellChecker::instance().checkSpelling(word)) )
                        {
                            mMisspellRanges.push_back(std::pair<U32, U32>(word_start, word_end));
                        }
                    }

                    // Find the start of the next word
                    word_start = word_end + 1;
                    while ( (word_start < seg_end) && (!LLWStringUtil::isPartOfWord(wstrText[word_start])) )
                    {
                        word_start++;
                    }
                }
            }

            mSpellCheckStart = start;
            mSpellCheckEnd = end;
        }
    }
    else
    {
        mMisspellRanges.clear();
    }

    LLTextSegmentPtr cur_segment = *seg_iter;

    std::list<std::pair<U32, U32> >::const_iterator misspell_it = std::lower_bound(mMisspellRanges.begin(), mMisspellRanges.end(), std::pair<U32, U32>(line_start, 0));
    for (S32 cur_line = first_line; cur_line < last_line; cur_line++)
    {
        S32 next_line = cur_line + 1;
        line_info& line = mLineInfoList[cur_line];

        S32 next_start = -1;
        S32 line_end = text_len;

        if (next_line < getLineCount())
        {
            next_start = getLineStart(next_line);
            line_end = next_start;
        }

        LLRectf text_rect(line.mRect.mLeft, line.mRect.mTop, line.mRect.mRight, line.mRect.mBottom);
        text_rect.mRight = mDocumentView->getRect().getWidth(); // clamp right edge to document extents
        text_rect.translate(mDocumentView->getRect().mLeft, mDocumentView->getRect().mBottom); // adjust by scroll position

        // draw a single line of text
        S32 seg_start = line_start;
        while( seg_start < line_end )
        {
            while( cur_segment->getEnd() <= seg_start )
            {
                seg_iter++;
                if (seg_iter == mSegments.end())
                {
                    LL_WARNS() << "Ran off the segmentation end!" << LL_ENDL;

                    return;
                }
                cur_segment = *seg_iter;
            }

            S32 seg_end = llmin(line_end, cur_segment->getEnd());
            S32 clipped_end = seg_end - cur_segment->getStart();

            if (mUseEllipses                                // using ellipses
                && clipped_end == line_end                  // last segment on line
                && next_line == last_line                   // this is the last visible line
                && last_line < (S32)mLineInfoList.size())   // and there is more text to display
            {
                // more lines of text to go, but we can't fit them
                // so shrink text rect to force ellipses
                text_rect.mRight -= 2;
            }

            // Draw squiggly lines under any visible misspelled words
            while ( (mMisspellRanges.end() != misspell_it) && (misspell_it->first < seg_end) && (misspell_it->second > seg_start) )
            {
                // Skip the current word if the user is still busy editing it
                if ( (!mSpellCheckTimer.hasExpired()) && (misspell_it->first <= (U32)mCursorPos) && (misspell_it->second >= (U32)mCursorPos) )
                {
                    ++misspell_it;
                    continue;
                }

                U32 misspell_start = llmax<U32>(misspell_it->first, seg_start), misspell_end = llmin<U32>(misspell_it->second, seg_end);
                S32 squiggle_start = 0, squiggle_end = 0, pony = 0;
                cur_segment->getDimensions(seg_start - cur_segment->getStart(), misspell_start - seg_start, squiggle_start, pony);
                cur_segment->getDimensions(misspell_start - cur_segment->getStart(), misspell_end - misspell_start, squiggle_end, pony);
                squiggle_start += text_rect.mLeft;

                pony = (squiggle_end + 3) / 6;
                squiggle_start += squiggle_end / 2 - pony * 3;
                squiggle_end = squiggle_start + pony * 6;

                S32 squiggle_bottom = text_rect.mBottom + (S32)cur_segment->getStyle()->getFont()->getDescenderHeight();

                gGL.color4ub(255, 0, 0, 200);
                while (squiggle_start + 1 < squiggle_end)
                {
                    gl_line_2d(squiggle_start, squiggle_bottom, squiggle_start + 2, squiggle_bottom - 2);
                    if (squiggle_start + 3 < squiggle_end)
                    {
                        gl_line_2d(squiggle_start + 2, squiggle_bottom - 3, squiggle_start + 4, squiggle_bottom - 1);
                    }
                    squiggle_start += 4;
                }

                if (misspell_it->second > seg_end)
                {
                    break;
                }
                ++misspell_it;
            }

            text_rect.mLeft = cur_segment->draw(seg_start - cur_segment->getStart(), clipped_end, selection_left, selection_right, text_rect);

            seg_start = clipped_end + cur_segment->getStart();
        }

        line_start = next_start;
    }
}

///////////////////////////////////////////////////////////////////
// Returns change in number of characters in mWText

S32 LLTextBase::insertStringNoUndo(S32 pos, const LLWString &wstr, LLTextBase::segment_vec_t* segments )
{
    beforeValueChange();

    S32 old_len = getLength();      // length() returns character length
    S32 insert_len = wstr.length();

    pos = getEditableIndex(pos, true);

    segment_set_t::iterator seg_iter = getEditableSegIterContaining(pos);

    LLTextSegmentPtr default_segment;

    LLTextSegmentPtr segmentp;
    if (seg_iter != mSegments.end())
    {
        segmentp = *seg_iter;
    }
    else
    {
        //segmentp = mSegments.back();
        return pos;
    }

    if (segmentp->canEdit())
    {
        segmentp->setEnd(segmentp->getEnd() + insert_len);
        if (seg_iter != mSegments.end())
        {
            ++seg_iter;
        }
    }
    else
    {
        // create default editable segment to hold new text
        LLStyleConstSP sp(new LLStyle(getStyleParams()));
        default_segment = new LLNormalTextSegment( sp, pos, pos + insert_len, *this);
    }

    // shift remaining segments to right
    for(;seg_iter != mSegments.end(); ++seg_iter)
    {
        LLTextSegmentPtr segmentp = *seg_iter;
        segmentp->setStart(segmentp->getStart() + insert_len);
        segmentp->setEnd(segmentp->getEnd() + insert_len);
    }

    // insert new segments
    if (segments)
    {
        if (default_segment.notNull())
        {
            // potentially overwritten by segments passed in
            insertSegment(default_segment);
        }
        for (segment_vec_t::iterator seg_iter = segments->begin();
            seg_iter != segments->end();
            ++seg_iter)
        {
            LLTextSegment* segmentp = *seg_iter;
            insertSegment(segmentp);
        }
    }

    // Insert special segments where necessary (insertSegment takes care of splitting normal text segments around them for us)
    {
        LLStyleSP emoji_style;
        LLEmojiDictionary* ed = LLEmojiDictionary::instanceExists() ? LLEmojiDictionary::getInstance() : NULL;
        for (S32 text_kitty = 0, text_len = wstr.size(); text_kitty < text_len; text_kitty++)
        {
            llwchar code = wstr[text_kitty];
            bool isEmoji = ed ? ed->isEmoji(code) : LLStringOps::isEmoji(code);
            if (isEmoji)
            {
                if (!emoji_style)
                {
                    emoji_style = new LLStyle(getStyleParams());
                    emoji_style->setFont(LLFontGL::getFontEmoji());
                }

                S32 new_seg_start = pos + text_kitty;
                insertSegment(new LLEmojiTextSegment(emoji_style, new_seg_start, new_seg_start + 1, *this));
            }
        }
    }

    getViewModel()->getEditableDisplay().insert(pos, wstr);

    if ( truncate() )
    {
        insert_len = getLength() - old_len;
    }

    onValueChange(pos, pos + insert_len);
    needsReflow(pos);

    return insert_len;
}

S32 LLTextBase::removeStringNoUndo(S32 pos, S32 length)
{

    beforeValueChange();
    segment_set_t::iterator seg_iter = getSegIterContaining(pos);
    while(seg_iter != mSegments.end())
    {
        LLTextSegmentPtr segmentp = *seg_iter;
        S32 end = pos + length;
        if (segmentp->getStart() < pos)
        {
            // deleting from middle of segment
            if (segmentp->getEnd() > end)
            {
                segmentp->setEnd(segmentp->getEnd() - length);
            }
            // truncating segment
            else
            {
                segmentp->setEnd(pos);
            }
        }
        else if (segmentp->getStart() < end)
        {
            // deleting entire segment
            if (segmentp->getEnd() <= end)
            {
                // remove segment
                segmentp->unlinkFromDocument(this);
                segment_set_t::iterator seg_to_erase(seg_iter++);
                mSegments.erase(seg_to_erase);
                continue;
            }
            // deleting head of segment
            else
            {
                segmentp->setStart(pos);
                segmentp->setEnd(segmentp->getEnd() - length);
            }
        }
        else
        {
            // shifting segments backward to fill deleted portion
            segmentp->setStart(segmentp->getStart() - length);
            segmentp->setEnd(segmentp->getEnd() - length);
        }
        ++seg_iter;
    }

    getViewModel()->getEditableDisplay().erase(pos, length);

    // recreate default segment in case we erased everything
    createDefaultSegment();

    onValueChange(pos, pos);
    needsReflow(pos);

    return -length; // This will be wrong if someone calls removeStringNoUndo with an excessive length
}

S32 LLTextBase::overwriteCharNoUndo(S32 pos, llwchar wc)
{
    beforeValueChange();

    if (pos > (S32)getLength())
    {
        return 0;
    }
    getViewModel()->getEditableDisplay()[pos] = wc;

    onValueChange(pos, pos + 1);
    needsReflow(pos);

    return 1;
}


void LLTextBase::createDefaultSegment()
{
    // ensures that there is always at least one segment
    if (mSegments.empty())
    {
        LLStyleConstSP sp(new LLStyle(getStyleParams()));
        LLTextSegmentPtr default_segment = new LLNormalTextSegment( sp, 0, getLength() + 1, *this);
        mSegments.insert(default_segment);
        default_segment->linkToDocument(this);
    }
}

void LLTextBase::insertSegment(LLTextSegmentPtr segment_to_insert)
{
    if (segment_to_insert.isNull())
    {
        return;
    }

    segment_set_t::iterator cur_seg_iter = getSegIterContaining(segment_to_insert->getStart());
    S32 reflow_start_index = 0;

    if (cur_seg_iter == mSegments.end())
    {
        mSegments.insert(segment_to_insert);
        segment_to_insert->linkToDocument(this);
        reflow_start_index = segment_to_insert->getStart();
    }
    else
    {
        LLTextSegmentPtr cur_segmentp = *cur_seg_iter;
        reflow_start_index = cur_segmentp->getStart();
        if (cur_segmentp->getStart() < segment_to_insert->getStart())
        {
            S32 old_segment_end = cur_segmentp->getEnd();
            // split old at start point for new segment
            cur_segmentp->setEnd(segment_to_insert->getStart());
            // advance to next segment
            // insert remainder of old segment
            LLStyleConstSP sp = cur_segmentp->getStyle();
            LLTextSegmentPtr remainder_segment = new LLNormalTextSegment( sp, segment_to_insert->getStart(), old_segment_end, *this);
            mSegments.insert(cur_seg_iter, remainder_segment);
            remainder_segment->linkToDocument(this);
            // insert new segment before remainder of old segment
            mSegments.insert(cur_seg_iter, segment_to_insert);

            segment_to_insert->linkToDocument(this);
            // at this point, there will be two overlapping segments owning the text
            // associated with the incoming segment
        }
        else
        {
            mSegments.insert(cur_seg_iter, segment_to_insert);
            segment_to_insert->linkToDocument(this);
        }

        // now delete/truncate remaining segments as necessary
        // cur_seg_iter points to segment before incoming segment
        while(cur_seg_iter != mSegments.end())
        {
            cur_segmentp = *cur_seg_iter;
            if (cur_segmentp == segment_to_insert)
            {
                ++cur_seg_iter;
                continue;
            }

            if (cur_segmentp->getStart() >= segment_to_insert->getStart())
            {
                if(cur_segmentp->getEnd() <= segment_to_insert->getEnd())
                {
                    cur_segmentp->unlinkFromDocument(this);
                    // grab copy of iterator to erase, and bump it
                    segment_set_t::iterator seg_to_erase(cur_seg_iter++);
                    mSegments.erase(seg_to_erase);
                    continue;
                }
                else
                {
                    // last overlapping segment, clip to end of incoming segment
                    // and stop traversal
                    cur_segmentp->setStart(segment_to_insert->getEnd());
                    break;
                }
            }
            ++cur_seg_iter;
        }
    }

    // layout potentially changed
    needsReflow(reflow_start_index);
}

//virtual
BOOL LLTextBase::handleMouseDown(S32 x, S32 y, MASK mask)
{
    // handle triple click
    if (!mTripleClickTimer.hasExpired())
    {
        if (mSkipTripleClick)
        {
            return TRUE;
        }

        S32 real_line = getLineNumFromDocIndex(mCursorPos, false);
        S32 line_start = -1;
        S32 line_end = -1;
        for (line_list_t::const_iterator it = mLineInfoList.begin(), end_it = mLineInfoList.end();
                it != end_it;
                ++it)
        {
            if (it->mLineNum < real_line)
            {
                continue;
            }
            if (it->mLineNum > real_line)
            {
                break;
            }
            if (line_start == -1)
            {
                line_start = it->mDocIndexStart;
            }
            line_end = it->mDocIndexEnd;
            line_end = llclamp(line_end, 0, getLength());
        }

        if (line_start == -1)
        {
            return TRUE;
        }

        mSelectionEnd = line_start;
        mSelectionStart = line_end;
        setCursorPos(line_start);

        return TRUE;
    }

    LLTextSegmentPtr cur_segment = getSegmentAtLocalPos(x, y);
    if (cur_segment && cur_segment->handleMouseDown(x, y, mask))
    {
        return TRUE;
    }

    return LLUICtrl::handleMouseDown(x, y, mask);
}

//virtual
BOOL LLTextBase::handleMouseUp(S32 x, S32 y, MASK mask)
{
    LLTextSegmentPtr cur_segment = getSegmentAtLocalPos(x, y);
    if (hasMouseCapture() && cur_segment && cur_segment->handleMouseUp(x, y, mask))
    {
        // Did we just click on a link?
        if (mURLClickSignal
            && cur_segment->getStyle()
            && cur_segment->getStyle()->isLink())
        {
            // *TODO: send URL here?
            (*mURLClickSignal)(this, LLSD() );
        }
        return TRUE;
    }

    return LLUICtrl::handleMouseUp(x, y, mask);
}

//virtual
BOOL LLTextBase::handleMiddleMouseDown(S32 x, S32 y, MASK mask)
{
    LLTextSegmentPtr cur_segment = getSegmentAtLocalPos(x, y);
    if (cur_segment && cur_segment->handleMiddleMouseDown(x, y, mask))
    {
        return TRUE;
    }

    return LLUICtrl::handleMiddleMouseDown(x, y, mask);
}

//virtual
BOOL LLTextBase::handleMiddleMouseUp(S32 x, S32 y, MASK mask)
{
    LLTextSegmentPtr cur_segment = getSegmentAtLocalPos(x, y);
    if (cur_segment && cur_segment->handleMiddleMouseUp(x, y, mask))
    {
        return TRUE;
    }

    return LLUICtrl::handleMiddleMouseUp(x, y, mask);
}

//virtual
BOOL LLTextBase::handleRightMouseDown(S32 x, S32 y, MASK mask)
{
    LLTextSegmentPtr cur_segment = getSegmentAtLocalPos(x, y);
    if (cur_segment && cur_segment->handleRightMouseDown(x, y, mask))
    {
        return TRUE;
    }

    return LLUICtrl::handleRightMouseDown(x, y, mask);
}

//virtual
BOOL LLTextBase::handleRightMouseUp(S32 x, S32 y, MASK mask)
{
    LLTextSegmentPtr cur_segment = getSegmentAtLocalPos(x, y);
    if (cur_segment && cur_segment->handleRightMouseUp(x, y, mask))
    {
        return TRUE;
    }

    return LLUICtrl::handleRightMouseUp(x, y, mask);
}

//virtual
BOOL LLTextBase::handleDoubleClick(S32 x, S32 y, MASK mask)
{
    //Don't start triple click timer if user have clicked on scrollbar
    mVisibleTextRect = mScroller ? mScroller->getContentWindowRect() : getLocalRect();
    if (x >= mVisibleTextRect.mLeft && x <= mVisibleTextRect.mRight
        && y >= mVisibleTextRect.mBottom && y <= mVisibleTextRect.mTop)
    {
        mTripleClickTimer.setTimerExpirySec(TRIPLE_CLICK_INTERVAL);
    }

    LLTextSegmentPtr cur_segment = getSegmentAtLocalPos(x, y);
    if (cur_segment && cur_segment->handleDoubleClick(x, y, mask))
    {
        return TRUE;
    }

    return LLUICtrl::handleDoubleClick(x, y, mask);
}

//virtual
BOOL LLTextBase::handleHover(S32 x, S32 y, MASK mask)
{
    LLTextSegmentPtr cur_segment = getSegmentAtLocalPos(x, y);
    if (cur_segment && cur_segment->handleHover(x, y, mask))
    {
        return TRUE;
    }

    return LLUICtrl::handleHover(x, y, mask);
}

//virtual
BOOL LLTextBase::handleScrollWheel(S32 x, S32 y, S32 clicks)
{
    LLTextSegmentPtr cur_segment = getSegmentAtLocalPos(x, y);
    if (cur_segment && cur_segment->handleScrollWheel(x, y, clicks))
    {
        return TRUE;
    }

    return LLUICtrl::handleScrollWheel(x, y, clicks);
}

//virtual
BOOL LLTextBase::handleToolTip(S32 x, S32 y, MASK mask)
{
    LLTextSegmentPtr cur_segment = getSegmentAtLocalPos(x, y);
    if (cur_segment && cur_segment->handleToolTip(x, y, mask))
    {
        return TRUE;
    }

    return LLUICtrl::handleToolTip(x, y, mask);
}

//virtual
const std::string LLTextBase::getToolTip() const
{
    if (sDebugUnicode)
    {
        std::string text = getText();
        std::string tooltip = utf8str_showBytesUTF8(text);
        return tooltip;
    }

    return LLUICtrl::getToolTip();
}

//virtual
void LLTextBase::reshape(S32 width, S32 height, BOOL called_from_parent)
{
    if (width != getRect().getWidth() || height != getRect().getHeight() || LLView::sForceReshape)
    {
        bool scrolled_to_bottom = mScroller ? mScroller->isAtBottom() : false;

        LLUICtrl::reshape( width, height, called_from_parent );

        if (mScroller && scrolled_to_bottom && mTrackEnd)
        {
            // keep bottom of text buffer visible
            // do this here as well as in reflow to handle case
            // where shrinking from top, which causes buffer to temporarily
            // not be scrolled to the bottom, since the scroll index
            // specified the _top_ of the visible document region
            mScroller->goToBottom();
        }

        // do this first after reshape, because other things depend on
        // up-to-date mVisibleTextRect
        updateRects();

        needsReflow();
    }
}

//virtual
void LLTextBase::draw()
{
    // reflow if needed, on demand
    reflow();

    // then update scroll position, as cursor may have moved
    if (!mReadOnly)
    {
        updateScrollFromCursor();
    }

    LLRect text_rect;
    if (mScroller)
    {
        mScroller->localRectToOtherView(mScroller->getContentWindowRect(), &text_rect, this);
    }
    else
    {
        LLRect visible_lines_rect;
        std::pair<S32, S32> line_range = getVisibleLines(mClipPartial);
        for (S32 i = line_range.first; i < line_range.second; i++)
        {
            if (visible_lines_rect.isEmpty())
            {
                visible_lines_rect = mLineInfoList[i].mRect;
            }
            else
            {
                visible_lines_rect.unionWith(mLineInfoList[i].mRect);
            }
        }
        text_rect = visible_lines_rect;
        text_rect.translate(mDocumentView->getRect().mLeft, mDocumentView->getRect().mBottom);
    }

    if (mBGVisible)
    {
        F32 alpha = getCurrentTransparency();
        // clip background rect against extents, if we support scrolling
        LLRect bg_rect = mVisibleTextRect;
        if (mScroller)
        {
            bg_rect.intersectWith(text_rect);
        }
        LLColor4 bg_color = mReadOnly
                            ? mReadOnlyBgColor.get()
                            : hasFocus()
                                ? mFocusBgColor.get()
                                : mWriteableBgColor.get();
        gl_rect_2d(text_rect, bg_color % alpha, TRUE);
    }

    // Draw highlighted if needed
    if( ll::ui::SearchableControl::getHighlighted() )
    {
        LLColor4 bg_color = ll::ui::SearchableControl::getHighlightColor();
        LLRect bg_rect = mVisibleTextRect;
        if( mScroller )
            bg_rect.intersectWith( text_rect );

        gl_rect_2d( text_rect, bg_color, TRUE );
    }

    bool should_clip = mClip || mScroller != NULL;
    { LLLocalClipRect clip(text_rect, should_clip);

        // draw document view
        if (mScroller)
        {
            drawChild(mScroller);
        }
        else
        {
            drawChild(mDocumentView);
        }

        drawSelectionBackground();
        drawText();
        drawCursor();
    }

    mDocumentView->setVisibleDirect(FALSE);
    LLUICtrl::draw();
    mDocumentView->setVisibleDirect(TRUE);
}


//virtual
void LLTextBase::setColor( const LLColor4& c )
{
    mFgColor = c;
    mStyleDirty = true;
}

//virtual
void LLTextBase::setReadOnlyColor(const LLColor4 &c)
{
    mReadOnlyFgColor = c;
    mStyleDirty = true;
}

//virtual
void LLTextBase::onVisibilityChange( BOOL new_visibility )
{
    LLContextMenu* menu = static_cast<LLContextMenu*>(mPopupMenuHandle.get());
    if(!new_visibility && menu)
    {
        menu->hide();
    }
    LLUICtrl::onVisibilityChange(new_visibility);
}

//virtual
void LLTextBase::setValue(const LLSD& value )
{
    setText(value.asString());
}

//virtual
BOOL LLTextBase::canDeselect() const
{
    return hasSelection();
}


//virtual
void LLTextBase::deselect()
{
    mSelectionStart = 0;
    mSelectionEnd = 0;
    mIsSelecting = FALSE;
}

bool LLTextBase::getSpellCheck() const
{
    return (LLSpellChecker::getUseSpellCheck()) && (!mReadOnly) && (mSpellCheck);
}

const std::string& LLTextBase::getSuggestion(U32 index) const
{
    return (index < mSuggestionList.size()) ? mSuggestionList[index] : LLStringUtil::null;
}

U32 LLTextBase::getSuggestionCount() const
{
    return mSuggestionList.size();
}

void LLTextBase::replaceWithSuggestion(U32 index)
{
    for (std::list<std::pair<U32, U32> >::const_iterator it = mMisspellRanges.begin(); it != mMisspellRanges.end(); ++it)
    {
        if ( (it->first <= (U32)mCursorPos) && (it->second >= (U32)mCursorPos) )
        {
            deselect();
            // Insert the suggestion in its place
            LLWString suggestion = utf8str_to_wstring(mSuggestionList[index]);
            insertStringNoUndo(it->first, utf8str_to_wstring(mSuggestionList[index]));

            // Delete the misspelled word
            removeStringNoUndo(it->first + (S32)suggestion.length(), it->second - it->first);


            setCursorPos(it->first + (S32)suggestion.length());
            onSpellCheckPerformed();

            break;
        }
    }
    mSpellCheckStart = mSpellCheckEnd = -1;
}

void LLTextBase::addToDictionary()
{
    if (canAddToDictionary())
    {
        LLSpellChecker::instance().addToCustomDictionary(getMisspelledWord(mCursorPos));
    }
}

bool LLTextBase::canAddToDictionary() const
{
    return (getSpellCheck()) && (isMisspelledWord(mCursorPos));
}

void LLTextBase::addToIgnore()
{
    if (canAddToIgnore())
    {
        LLSpellChecker::instance().addToIgnoreList(getMisspelledWord(mCursorPos));
    }
}

bool LLTextBase::canAddToIgnore() const
{
    return (getSpellCheck()) && (isMisspelledWord(mCursorPos));
}

std::string LLTextBase::getMisspelledWord(U32 pos) const
{
    for (std::list<std::pair<U32, U32> >::const_iterator it = mMisspellRanges.begin(); it != mMisspellRanges.end(); ++it)
    {
        if ( (it->first <= pos) && (it->second >= pos) )
        {
            return wstring_to_utf8str(getWText().substr(it->first, it->second - it->first));
        }
    }
    return LLStringUtil::null;
}

bool LLTextBase::isMisspelledWord(U32 pos) const
{
    for (std::list<std::pair<U32, U32> >::const_iterator it = mMisspellRanges.begin(); it != mMisspellRanges.end(); ++it)
    {
        if ( (it->first <= pos) && (it->second >= pos) )
        {
            return true;
        }
    }
    return false;
}

void LLTextBase::onSpellCheckSettingsChange()
{
    // Recheck the spelling on every change
    mMisspellRanges.clear();
    mSpellCheckStart = mSpellCheckEnd = -1;
}

void LLTextBase::onFocusReceived()
{
    LLUICtrl::onFocusReceived();
    if (!getLength() && !mLabel.empty())
    {
        // delete label which is LLLabelTextSegment
        clearSegments();
    }
}

void LLTextBase::onFocusLost()
{
    LLUICtrl::onFocusLost();
    if (!getLength() && !mLabel.empty())
    {
        resetLabel();
    }
}

// Sets the scrollbar from the cursor position
void LLTextBase::updateScrollFromCursor()
{
    // Update scroll position even in read-only mode (when there's no cursor displayed)
    // because startOfDoc()/endOfDoc() modify cursor position. See EXT-736.

    if (!mScrollNeeded || !mScroller)
    {
        return;
    }
    mScrollNeeded = FALSE;

    // scroll so that the cursor is at the top of the page
    LLRect scroller_doc_window = getVisibleDocumentRect();
    LLRect cursor_rect_doc = getDocRectFromDocIndex(mCursorPos);
    mScroller->scrollToShowRect(cursor_rect_doc, LLRect(0, scroller_doc_window.getHeight() - 5, scroller_doc_window.getWidth(), 5));
}

S32 LLTextBase::getLeftOffset(S32 width)
{
    switch (mHAlign)
    {
    case LLFontGL::LEFT:
        return mHPad;
    case LLFontGL::HCENTER:
        return mHPad + llmax(0, (mVisibleTextRect.getWidth() - width - mHPad) / 2);
    case LLFontGL::RIGHT:
        {
            // Font's rendering rounds string size, if value gets rounded
            // down last symbol might not have enough space to render,
            // compensate by adding an extra pixel as padding
            const S32 right_padding = 1;
            return llmax(mHPad, mVisibleTextRect.getWidth() - width - right_padding);
        }
    default:
        return mHPad;
    }
}

void LLTextBase::reflow()
{
    LL_PROFILE_ZONE_SCOPED_CATEGORY_UI;

    updateSegments();

    if (mReflowIndex == S32_MAX)
    {
        return;
    }

    bool scrolled_to_bottom = mScroller ? mScroller->isAtBottom() : false;

    LLRect cursor_rect = getLocalRectFromDocIndex(mCursorPos);
    bool follow_selection = getLocalRect().overlaps(cursor_rect); // cursor is (potentially) visible

    // store in top-left relative coordinates to avoid issues with horizontal scrollbar appearing and disappearing
    cursor_rect.mTop = mVisibleTextRect.mTop - cursor_rect.mTop;
    cursor_rect.mBottom = mVisibleTextRect.mTop - cursor_rect.mBottom;

    S32 first_line = getFirstVisibleLine();

    // if scroll anchor not on first line, update it to first character of first line
    if ((first_line < mLineInfoList.size())
        &&  (mScrollIndex <  mLineInfoList[first_line].mDocIndexStart
            ||  mScrollIndex >= mLineInfoList[first_line].mDocIndexEnd))
    {
        mScrollIndex = mLineInfoList[first_line].mDocIndexStart;
    }
    LLRect first_char_rect = getLocalRectFromDocIndex(mScrollIndex);
    // store in top-left relative coordinates to avoid issues with horizontal scrollbar appearing and disappearing
    first_char_rect.mTop = mVisibleTextRect.mTop - first_char_rect.mTop;
    first_char_rect.mBottom = mVisibleTextRect.mTop - first_char_rect.mBottom;

    S32 reflow_count = 0;
    while(mReflowIndex < S32_MAX)
    {
        // we can get into an infinite loop if the document height does not monotonically increase
        // with decreasing width (embedded ui elements with alternate layouts).  In that case,
        // we want to stop reflowing after 2 iterations.  We use 2, since we need to handle the case
        // of introducing a vertical scrollbar causing a reflow with less width.  We should also always
        // use an even number of iterations to avoid user visible oscillation of the layout
        if(++reflow_count > 2)
        {
            LL_DEBUGS() << "Breaking out of reflow due to possible infinite loop in " << getName() << LL_ENDL;
            break;
        }

        S32 start_index = mReflowIndex;
        mReflowIndex = S32_MAX;

        // shrink document to minimum size (visible portion of text widget)
        // to force inlined widgets with follows set to shrink
        if (mWordWrap)
        {
            mDocumentView->reshape(mVisibleTextRect.getWidth(), mDocumentView->getRect().getHeight());
        }

        S32 cur_top = 0;

        segment_set_t::iterator seg_iter = mSegments.begin();
        S32 seg_offset = 0;
        S32 line_start_index = 0;
        const F32 text_available_width = mVisibleTextRect.getWidth() - mHPad;  // reserve room for margin
        F32 remaining_pixels = text_available_width;
        S32 line_count = 0;

        // find and erase line info structs starting at start_index and going to end of document
        if (!mLineInfoList.empty())
        {
            // find first element whose end comes after start_index
            line_list_t::iterator iter = std::upper_bound(mLineInfoList.begin(), mLineInfoList.end(), start_index, line_end_compare());
            if (iter != mLineInfoList.end())
            {
                line_start_index = iter->mDocIndexStart;
                line_count = iter->mLineNum;
                cur_top = iter->mRect.mTop;
                getSegmentAndOffset(iter->mDocIndexStart, &seg_iter, &seg_offset);
                mLineInfoList.erase(iter, mLineInfoList.end());
            }
        }

        S32 line_height = 0;
        S32 seg_line_offset = line_count + 1;

        while(seg_iter != mSegments.end())
        {
            LLTextSegmentPtr segment = *seg_iter;

            // track maximum height of any segment on this line
            S32 cur_index = segment->getStart() + seg_offset;

            // ask segment how many character fit in remaining space
            S32 character_count = segment->getNumChars(getWordWrap() ? llmax(0, ll_round(remaining_pixels)) : S32_MAX,
                                                        seg_offset,
                                                        cur_index - line_start_index,
                                                        S32_MAX,
                                                        line_count - seg_line_offset);

            F32 segment_width;
            S32 segment_height;
            bool force_newline = segment->getDimensionsF32(seg_offset, character_count, segment_width, segment_height);
            // grow line height as necessary based on reported height of this segment
            line_height = llmax(line_height, segment_height);
            remaining_pixels -= segment_width;

            seg_offset += character_count;

            S32 last_segment_char_on_line = segment->getStart() + seg_offset;

            // Note: make sure text will fit in width - use ceil, but also make sure
            // ceil is used only once per line
            S32 text_actual_width = llceil(text_available_width - remaining_pixels);
            S32 text_left = getLeftOffset(text_actual_width);
            LLRect line_rect(text_left,
                            cur_top,
                            text_left + text_actual_width,
                            cur_top - line_height);

            // if we didn't finish the current segment...
            if (last_segment_char_on_line < segment->getEnd())
            {
                // add line info and keep going
                mLineInfoList.push_back(line_info(
                                            line_start_index,
                                            last_segment_char_on_line,
                                            line_rect,
                                            line_count));

                line_start_index = segment->getStart() + seg_offset;
                cur_top -= ll_round((F32)line_height * mLineSpacingMult) + mLineSpacingPixels;
                remaining_pixels = text_available_width;
                line_height = 0;
            }
            // ...just consumed last segment..
            else if (++segment_set_t::iterator(seg_iter) == mSegments.end())
            {
                mLineInfoList.push_back(line_info(
                                            line_start_index,
                                            last_segment_char_on_line,
                                            line_rect,
                                            line_count));
                cur_top -= ll_round((F32)line_height * mLineSpacingMult) + mLineSpacingPixels;
                break;
            }
            // ...or finished a segment and there are segments remaining on this line
            else
            {
                // subtract pixels used and increment segment
                if (force_newline)
                {
                    mLineInfoList.push_back(line_info(
                                                line_start_index,
                                                last_segment_char_on_line,
                                                line_rect,
                                                line_count));
                    line_start_index = segment->getStart() + seg_offset;
                    cur_top -= ll_round((F32)line_height * mLineSpacingMult) + mLineSpacingPixels;
                    line_height = 0;
                    remaining_pixels = text_available_width;
                }
                ++seg_iter;
                seg_offset = 0;
                seg_line_offset = force_newline ? line_count + 1 : line_count;
            }
            if (force_newline)
            {
                line_count++;
            }
        }

        // calculate visible region for diplaying text
        updateRects();

        for (segment_set_t::iterator segment_it = mSegments.begin();
            segment_it != mSegments.end();
            ++segment_it)
        {
            LLTextSegmentPtr segmentp = *segment_it;
            segmentp->updateLayout(*this);

        }
    }

    // apply scroll constraints after reflowing text
    if (!hasMouseCapture() && mScroller)
    {
        if (scrolled_to_bottom && mTrackEnd)
        {
            // keep bottom of text buffer visible
            endOfDoc();
        }
        else if (hasSelection() && follow_selection)
        {
            // keep cursor in same vertical position on screen when selecting text
            LLRect new_cursor_rect_doc = getDocRectFromDocIndex(mCursorPos);
            LLRect old_cursor_rect = cursor_rect;
            old_cursor_rect.mTop = mVisibleTextRect.mTop - cursor_rect.mTop;
            old_cursor_rect.mBottom = mVisibleTextRect.mTop - cursor_rect.mBottom;

            mScroller->scrollToShowRect(new_cursor_rect_doc, old_cursor_rect);
        }
        else
        {
            // keep first line of text visible
            LLRect new_first_char_rect = getDocRectFromDocIndex(mScrollIndex);

            // pass in desired rect in the coordinate frame of the document viewport
            LLRect old_first_char_rect = first_char_rect;
            old_first_char_rect.mTop = mVisibleTextRect.mTop - first_char_rect.mTop;
            old_first_char_rect.mBottom = mVisibleTextRect.mTop - first_char_rect.mBottom;

            mScroller->scrollToShowRect(new_first_char_rect, old_first_char_rect);
        }
    }

    // reset desired x cursor position
    updateCursorXPos();
}

LLRect LLTextBase::getTextBoundingRect()
{
    reflow();
    return mTextBoundingRect;
}


void LLTextBase::clearSegments()
{
    mSegments.clear();
    createDefaultSegment();
}

S32 LLTextBase::getLineStart( S32 line ) const
{
    S32 num_lines = getLineCount();
    if (num_lines == 0)
    {
        return 0;
    }

    line = llclamp(line, 0, num_lines-1);
    return mLineInfoList[line].mDocIndexStart;
}

S32 LLTextBase::getLineEnd( S32 line ) const
{
    S32 num_lines = getLineCount();
    if (num_lines == 0)
    {
        return 0;
    }

    line = llclamp(line, 0, num_lines-1);
    return mLineInfoList[line].mDocIndexEnd;
}



S32 LLTextBase::getLineNumFromDocIndex( S32 doc_index, bool include_wordwrap) const
{
    if (mLineInfoList.empty())
    {
        return 0;
    }
    else
    {
        line_list_t::const_iterator iter = std::upper_bound(mLineInfoList.begin(), mLineInfoList.end(), doc_index, line_end_compare());
        if (include_wordwrap)
        {
            return iter - mLineInfoList.begin();
        }
        else
        {
            if (iter == mLineInfoList.end())
            {
                return mLineInfoList.back().mLineNum;
            }
            else
            {
                return iter->mLineNum;
            }
        }
    }
}

// Given an offset into text (pos), find the corresponding line (from the start of the doc) and an offset into the line.
S32 LLTextBase::getLineOffsetFromDocIndex( S32 startpos, bool include_wordwrap) const
{
    if (mLineInfoList.empty())
    {
        return startpos;
    }
    else
    {
        line_list_t::const_iterator iter = std::upper_bound(mLineInfoList.begin(), mLineInfoList.end(), startpos, line_end_compare());
        return startpos - iter->mDocIndexStart;
    }
}

S32 LLTextBase::getFirstVisibleLine() const
{
    LLRect visible_region = getVisibleDocumentRect();

    // binary search for line that starts before top of visible buffer
    line_list_t::const_iterator iter = std::lower_bound(mLineInfoList.begin(), mLineInfoList.end(), visible_region.mTop, compare_bottom());

    return iter - mLineInfoList.begin();
}

std::pair<S32, S32> LLTextBase::getVisibleLines(bool require_fully_visible)
{
    LLRect visible_region = getVisibleDocumentRect();
    line_list_t::const_iterator first_iter;
    line_list_t::const_iterator last_iter;

    // make sure we have an up-to-date mLineInfoList
    reflow();

    if (require_fully_visible)
    {
        first_iter = std::lower_bound(mLineInfoList.begin(), mLineInfoList.end(), visible_region.mTop, compare_top());
        last_iter = std::upper_bound(mLineInfoList.begin(), mLineInfoList.end(), visible_region.mBottom, compare_bottom());
    }
    else
    {
        first_iter = std::upper_bound(mLineInfoList.begin(), mLineInfoList.end(), visible_region.mTop, compare_bottom());
        last_iter = std::lower_bound(mLineInfoList.begin(), mLineInfoList.end(), visible_region.mBottom, compare_top());
    }
    return std::pair<S32, S32>(first_iter - mLineInfoList.begin(), last_iter - mLineInfoList.begin());
}



LLTextViewModel* LLTextBase::getViewModel() const
{
    return (LLTextViewModel*)mViewModel.get();
}

void LLTextBase::addDocumentChild(LLView* view)
{
    mDocumentView->addChild(view);
}

void LLTextBase::removeDocumentChild(LLView* view)
{
    mDocumentView->removeChild(view);
}


void LLTextBase::updateSegments()
{
    LL_PROFILE_ZONE_SCOPED_CATEGORY_UI;
    createDefaultSegment();
}

void LLTextBase::getSegmentAndOffset( S32 startpos, segment_set_t::const_iterator* seg_iter, S32* offsetp ) const
{
    *seg_iter = getSegIterContaining(startpos);
    if (*seg_iter == mSegments.end())
    {
        *offsetp = 0;
    }
    else
    {
        *offsetp = startpos - (**seg_iter)->getStart();
    }
}

void LLTextBase::getSegmentAndOffset( S32 startpos, segment_set_t::iterator* seg_iter, S32* offsetp )
{
    *seg_iter = getSegIterContaining(startpos);
    if (*seg_iter == mSegments.end())
    {
        *offsetp = 0;
    }
    else
    {
        *offsetp = startpos - (**seg_iter)->getStart();
    }
}

LLTextBase::segment_set_t::iterator LLTextBase::getEditableSegIterContaining(S32 index)
{
    segment_set_t::iterator it = getSegIterContaining(index);
    segment_set_t::iterator orig_it = it;

    if (it == mSegments.end()) return it;

    if (!(*it)->canEdit()
        && index == (*it)->getStart()
        && it != mSegments.begin())
    {
        it--;
        if ((*it)->canEdit())
        {
            return it;
        }
    }
    return orig_it;
}

LLTextBase::segment_set_t::const_iterator LLTextBase::getEditableSegIterContaining(S32 index) const
{
    segment_set_t::const_iterator it = getSegIterContaining(index);
    segment_set_t::const_iterator orig_it = it;
    if (it == mSegments.end()) return it;

    if (!(*it)->canEdit()
        && index == (*it)->getStart()
        && it != mSegments.begin())
    {
        it--;
        if ((*it)->canEdit())
        {
            return it;
        }
    }
    return orig_it;
}

LLTextBase::segment_set_t::iterator LLTextBase::getSegIterContaining(S32 index)
{
    static LLPointer<LLIndexSegment> index_segment = new LLIndexSegment();

    // when there are no segments, we return the end iterator, which must be checked by caller
    if (mSegments.size() <= 1) { return mSegments.begin(); }

    index_segment->setStart(index);
    index_segment->setEnd(index);
    segment_set_t::iterator it = mSegments.upper_bound(index_segment);
    return it;
}

LLTextBase::segment_set_t::const_iterator LLTextBase::getSegIterContaining(S32 index) const
{
    static LLPointer<LLIndexSegment> index_segment = new LLIndexSegment();

    // when there are no segments, we return the end iterator, which must be checked by caller
    if (mSegments.size() <= 1) { return mSegments.begin(); }

    index_segment->setStart(index);
    index_segment->setEnd(index);
    LLTextBase::segment_set_t::const_iterator it =  mSegments.upper_bound(index_segment);
    return it;
}

// Finds the text segment (if any) at the give local screen position
LLTextSegmentPtr LLTextBase::getSegmentAtLocalPos( S32 x, S32 y, bool hit_past_end_of_line)
{
    // Find the cursor position at the requested local screen position
    S32 offset = getDocIndexFromLocalCoord( x, y, FALSE, hit_past_end_of_line);
    segment_set_t::iterator seg_iter = getSegIterContaining(offset);
    if (seg_iter != mSegments.end())
    {
        return *seg_iter;
    }
    else
    {
        return LLTextSegmentPtr();
    }
}

void LLTextBase::createUrlContextMenu(S32 x, S32 y, const std::string &in_url)
{
<<<<<<< HEAD
	// work out the XUI menu file to use for this url
	LLUrlMatch match;
	std::string url = in_url;
	if (! LLUrlRegistry::instance().findUrl(url, match))
	{
		return;
	}
	
	std::string xui_file = match.getMenuName();
	if (xui_file.empty())
	{
		return;
	}

	// set up the callbacks for all of the potential menu items, N.B. we
	// don't use const ref strings in callbacks in case url goes out of scope
	LLUICtrl::CommitCallbackRegistry::ScopedRegistrar registrar;
	registrar.add("Url.Open", boost::bind(&LLUrlAction::openURL, url));
	registrar.add("Url.OpenInternal", boost::bind(&LLUrlAction::openURLInternal, url));
	registrar.add("Url.OpenExternal", boost::bind(&LLUrlAction::openURLExternal, url));
	registrar.add("Url.Execute", boost::bind(&LLUrlAction::executeSLURL, url, true));
	registrar.add("Url.Block", boost::bind(&LLUrlAction::blockObject, url));
	registrar.add("Url.Unblock", boost::bind(&LLUrlAction::unblockObject, url));
	registrar.add("Url.Teleport", boost::bind(&LLUrlAction::teleportToLocation, url));
	registrar.add("Url.ShowProfile", boost::bind(&LLUrlAction::showProfile, url));
	registrar.add("Url.AddFriend", boost::bind(&LLUrlAction::addFriend, url));
	registrar.add("Url.RemoveFriend", boost::bind(&LLUrlAction::removeFriend, url));
	registrar.add("Url.ToggleTranslateChat", boost::bind(&LLUrlAction::toggleTranslateChat, url));
=======
    // work out the XUI menu file to use for this url
    LLUrlMatch match;
    std::string url = in_url;
    if (! LLUrlRegistry::instance().findUrl(url, match))
    {
        return;
    }

    std::string xui_file = match.getMenuName();
    if (xui_file.empty())
    {
        return;
    }

    // set up the callbacks for all of the potential menu items, N.B. we
    // don't use const ref strings in callbacks in case url goes out of scope
    LLUICtrl::CommitCallbackRegistry::ScopedRegistrar registrar;
    registrar.add("Url.Open", boost::bind(&LLUrlAction::openURL, url));
    registrar.add("Url.OpenInternal", boost::bind(&LLUrlAction::openURLInternal, url));
    registrar.add("Url.OpenExternal", boost::bind(&LLUrlAction::openURLExternal, url));
    registrar.add("Url.Execute", boost::bind(&LLUrlAction::executeSLURL, url, true));
    registrar.add("Url.Block", boost::bind(&LLUrlAction::blockObject, url));
    registrar.add("Url.Unblock", boost::bind(&LLUrlAction::unblockObject, url));
    registrar.add("Url.Teleport", boost::bind(&LLUrlAction::teleportToLocation, url));
    registrar.add("Url.ShowProfile", boost::bind(&LLUrlAction::showProfile, url));
    registrar.add("Url.AddFriend", boost::bind(&LLUrlAction::addFriend, url));
    registrar.add("Url.RemoveFriend", boost::bind(&LLUrlAction::removeFriend, url));
>>>>>>> e7eced3c
    registrar.add("Url.ReportAbuse", boost::bind(&LLUrlAction::reportAbuse, url));
    registrar.add("Url.SendIM", boost::bind(&LLUrlAction::sendIM, url));
    registrar.add("Url.ShowOnMap", boost::bind(&LLUrlAction::showLocationOnMap, url));
    registrar.add("Url.CopyLabel", boost::bind(&LLUrlAction::copyLabelToClipboard, url));
    registrar.add("Url.CopyUrl", boost::bind(&LLUrlAction::copyURLToClipboard, url));

    // create and return the context menu from the XUI file

    LLContextMenu* menu = static_cast<LLContextMenu*>(mPopupMenuHandle.get());
    if (menu)
    {
        menu->die();
        mPopupMenuHandle.markDead();
    }
    llassert(LLMenuGL::sMenuContainer != NULL);
    menu = LLUICtrlFactory::getInstance()->createFromFile<LLContextMenu>(xui_file, LLMenuGL::sMenuContainer,
                                                                         LLMenuHolderGL::child_registry_t::instance());
    if (menu)
    {
        mPopupMenuHandle = menu->getHandle();

        if (mIsFriendSignal)
        {
            bool isFriend = *(*mIsFriendSignal)(LLUUID(LLUrlAction::getUserID(url)));
            LLView* addFriendButton = menu->getChild<LLView>("add_friend");
            LLView* removeFriendButton = menu->getChild<LLView>("remove_friend");

            if (addFriendButton && removeFriendButton)
            {
                addFriendButton->setEnabled(!isFriend);
                removeFriendButton->setEnabled(isFriend);
            }
        }

        if (mIsObjectBlockedSignal)
        {
            bool is_blocked = *(*mIsObjectBlockedSignal)(LLUUID(LLUrlAction::getObjectId(url)), LLUrlAction::getObjectName(url));
            LLView* blockButton = menu->getChild<LLView>("block_object");
            LLView* unblockButton = menu->getChild<LLView>("unblock_object");

            if (blockButton && unblockButton)
            {
                blockButton->setVisible(!is_blocked);
                unblockButton->setVisible(is_blocked);
            }
        }

		LLUrlAction::bool_null_callback_t is_translation_configured_cb = LLUrlAction::getIsTranslationConfiguredCallback();
		LLUrlAction::bool_agent_callback_t is_translating_chat_cb = LLUrlAction::getShouldTranslateAgentCallback();
		if (is_translating_chat_cb && is_translation_configured_cb)
		{
			LLUUID agent_id = LLUUID(LLUrlAction::getUserID(url));
			LLView* translateChatButton = menu->getChild<LLView>("translate_chat");
			LLView* noTranslateChatButton = menu->getChild<LLView>("no_translate_chat");
			if (translateChatButton && noTranslateChatButton)
			{
				bool is_configured = is_translation_configured_cb();
				if (is_configured)
				{
					translateChatButton->setEnabled(!is_translating_chat_cb(agent_id));
					noTranslateChatButton->setEnabled(is_translating_chat_cb(agent_id));
				}
				else
				{
					translateChatButton->setVisible(false);
					noTranslateChatButton->setVisible(false);
				}
			}
		}
		
        menu->show(x, y);
        LLMenuGL::showPopup(this, menu, x, y);
    }
}

void LLTextBase::setText(const LLStringExplicit &utf8str, const LLStyle::Params& input_params)
{
    // clear out the existing text and segments
    getViewModel()->setDisplay(LLWStringUtil::null);

    clearSegments();
//  createDefaultSegment();

    deselect();

    // append the new text (supports Url linking)
    std::string text(utf8str);
    LLStringUtil::removeCRLF(text);

    // appendText modifies mCursorPos...
    appendText(text, false, input_params);
    // ...so move cursor to top after appending text
    if (!mTrackEnd)
    {
        startOfDoc();
    }

    onValueChange(0, getLength());
}

//virtual
std::string LLTextBase::getText() const
{
    return getViewModel()->getValue().asString();
}

// IDEVO - icons can be UI image names or UUID sent from
// server with avatar display name
static LLUIImagePtr image_from_icon_name(const std::string& icon_name)
{
    if (LLUUID::validate(icon_name))
    {
        return LLUI::getUIImageByID( LLUUID(icon_name) );
    }
    else
    {
        return LLUI::getUIImage(icon_name);
    }
}


void LLTextBase::appendTextImpl(const std::string &new_text, const LLStyle::Params& input_params)
{
    LL_PROFILE_ZONE_SCOPED_CATEGORY_UI;
    LLStyle::Params style_params(input_params);
    style_params.fillFrom(getStyleParams());

    S32 part = (S32)LLTextParser::WHOLE;
    if (mParseHTML && !style_params.is_link) // Don't search for URLs inside a link segment (STORM-358).
    {
        S32 start=0,end=0;
        LLUrlMatch match;
        std::string text = new_text;
        while (LLUrlRegistry::instance().findUrl(text, match,
                boost::bind(&LLTextBase::replaceUrl, this, _1, _2, _3), isContentTrusted() || mAlwaysShowIcons))
        {
            start = match.getStart();
            end = match.getEnd()+1;

            LLStyle::Params link_params(style_params);
            link_params.overwriteFrom(match.getStyle());

            // output the text before the Url
            if (start > 0)
            {
                if (part == (S32)LLTextParser::WHOLE ||
                    part == (S32)LLTextParser::START)
                {
                    part = (S32)LLTextParser::START;
                }
                else
                {
                    part = (S32)LLTextParser::MIDDLE;
                }
                std::string subtext=text.substr(0,start);
                appendAndHighlightText(subtext, part, style_params);
            }

            // add icon before url if need
            LLTextUtil::processUrlMatch(&match, this, isContentTrusted() || match.isTrusted() || mAlwaysShowIcons);
            if ((isContentTrusted() || match.isTrusted()) && !match.getIcon().empty() )
            {
                setLastSegmentToolTip(LLTrans::getString("TooltipSLIcon"));
            }

            // output the styled Url
            appendAndHighlightTextImpl(match.getLabel(), part, link_params, match.underlineOnHoverOnly());
            bool tooltip_required =  !match.getTooltip().empty();

            // set the tooltip for the Url label
            if (tooltip_required)
            {
                setLastSegmentToolTip(match.getTooltip());
            }

            // show query part of url with gray color only for LLUrlEntryHTTP url entries
            std::string label = match.getQuery();
            if (label.size())
            {
                link_params.color = LLColor4::grey;
                link_params.readonly_color = LLColor4::grey;
                appendAndHighlightTextImpl(label, part, link_params, match.underlineOnHoverOnly());

                // set the tooltip for the query part of url
                if (tooltip_required)
                {
                    setLastSegmentToolTip(match.getTooltip());
                }
            }

            // move on to the rest of the text after the Url
            if (end < (S32)text.length())
            {
                text = text.substr(end,text.length() - end);
                end=0;
                part=(S32)LLTextParser::END;
            }
            else
            {
                break;
            }
        }
        if (part != (S32)LLTextParser::WHOLE)
            part=(S32)LLTextParser::END;
        if (end < (S32)text.length())
            appendAndHighlightText(text, part, style_params);
    }
    else
    {
        appendAndHighlightText(new_text, part, style_params);
    }
}

void LLTextBase::setLastSegmentToolTip(const std::string &tooltip)
{
    segment_set_t::iterator it = getSegIterContaining(getLength()-1);
    if (it != mSegments.end())
    {
        LLTextSegmentPtr segment = *it;
        segment->setToolTip(tooltip);
    }
}

void LLTextBase::appendText(const std::string &new_text, bool prepend_newline, const LLStyle::Params& input_params)
{
    LL_PROFILE_ZONE_SCOPED_CATEGORY_UI;
    if (new_text.empty())
        return;

    if(prepend_newline)
        appendLineBreakSegment(input_params);
    appendTextImpl(new_text,input_params);
}

void LLTextBase::setLabel(const LLStringExplicit& label)
{
    mLabel = label;
    resetLabel();
}

BOOL LLTextBase::setLabelArg(const std::string& key, const LLStringExplicit& text )
{
    mLabel.setArg(key, text);
    return TRUE;
}

void LLTextBase::resetLabel()
{
    if (useLabel())
    {
        clearSegments();

        LLStyle* style = new LLStyle(getStyleParams());
        style->setColor(mTentativeFgColor);
        LLStyleConstSP sp(style);

        LLTextSegmentPtr label = new LLLabelTextSegment(sp, 0, mLabel.getWString().length() + 1, *this);
        insertSegment(label);
    }
}

bool LLTextBase::useLabel() const
{
    return !getLength() && !mLabel.empty() && !hasFocus();
}

void LLTextBase::setFont(const LLFontGL* font)
{
    mFont = font;
    mStyleDirty = true;
}

void LLTextBase::needsReflow(S32 index)
{
    LL_DEBUGS() << "reflow on object " << (void*)this << " index = " << mReflowIndex << ", new index = " << index << LL_ENDL;
    mReflowIndex = llmin(mReflowIndex, index);
}

S32 LLTextBase::removeFirstLine()
{
    if (!mLineInfoList.empty())
    {
        S32 length = getLineEnd(0);
        deselect();
        removeStringNoUndo(0, length);
        return length;
    }
    return 0;
}

void LLTextBase::appendLineBreakSegment(const LLStyle::Params& style_params)
{
    segment_vec_t segments;
    LLStyleConstSP sp(new LLStyle(style_params));
    segments.push_back(new LLLineBreakTextSegment(sp, getLength()));

    insertStringNoUndo(getLength(), utf8str_to_wstring("\n"), &segments);
}

void LLTextBase::appendImageSegment(const LLStyle::Params& style_params)
{
    if(getPlainText())
    {
        return;
    }
    segment_vec_t segments;
    LLStyleConstSP sp(new LLStyle(style_params));
    segments.push_back(new LLImageTextSegment(sp, getLength(),*this));

    insertStringNoUndo(getLength(), utf8str_to_wstring(" "), &segments);
}

void LLTextBase::appendWidget(const LLInlineViewSegment::Params& params, const std::string& text, bool allow_undo)
{
    segment_vec_t segments;
    LLWString widget_wide_text = utf8str_to_wstring(text);
    segments.push_back(new LLInlineViewSegment(params, getLength(), getLength() + widget_wide_text.size()));

    insertStringNoUndo(getLength(), widget_wide_text, &segments);
}

void LLTextBase::appendAndHighlightTextImpl(const std::string &new_text, S32 highlight_part, const LLStyle::Params& style_params, bool underline_on_hover_only)
{
    // Save old state
    S32 selection_start = mSelectionStart;
    S32 selection_end = mSelectionEnd;
    BOOL was_selecting = mIsSelecting;
    S32 cursor_pos = mCursorPos;
    S32 old_length = getLength();
    BOOL cursor_was_at_end = (mCursorPos == old_length);

    deselect();

    setCursorPos(old_length);

    if (mParseHighlights)
    {
        LLStyle::Params highlight_params(style_params);

        LLSD pieces = LLTextParser::instance().parsePartialLineHighlights(new_text, highlight_params.color(), (LLTextParser::EHighlightPosition)highlight_part);
        for (S32 i = 0; i < pieces.size(); i++)
        {
            LLSD color_llsd = pieces[i]["color"];
            LLColor4 lcolor;
            lcolor.setValue(color_llsd);
            highlight_params.color = lcolor;

            LLWString wide_text;
            wide_text = utf8str_to_wstring(pieces[i]["text"].asString());

            S32 cur_length = getLength();
            LLStyleConstSP sp(new LLStyle(highlight_params));
            LLTextSegmentPtr segmentp;
            if (underline_on_hover_only || mSkipLinkUnderline)
            {
                highlight_params.font.style("NORMAL");
                LLStyleConstSP normal_sp(new LLStyle(highlight_params));
                segmentp = new LLOnHoverChangeableTextSegment(sp, normal_sp, cur_length, cur_length + wide_text.size(), *this);
            }
            else
            {
                segmentp = new LLNormalTextSegment(sp, cur_length, cur_length + wide_text.size(), *this);
            }
            segment_vec_t segments;
            segments.push_back(segmentp);
            insertStringNoUndo(cur_length, wide_text, &segments);
        }
    }
    else
    {
        LLWString wide_text;
        wide_text = utf8str_to_wstring(new_text);

        segment_vec_t segments;
        S32 segment_start = old_length;
        S32 segment_end = old_length + wide_text.size();
        LLStyleConstSP sp(new LLStyle(style_params));
        if (underline_on_hover_only || mSkipLinkUnderline)
        {
            LLStyle::Params normal_style_params(style_params);
            normal_style_params.font.style("NORMAL");
            LLStyleConstSP normal_sp(new LLStyle(normal_style_params));
            segments.push_back(new LLOnHoverChangeableTextSegment(sp, normal_sp, segment_start, segment_end, *this));
        }
        else
        {
            segments.push_back(new LLNormalTextSegment(sp, segment_start, segment_end, *this));
        }

        insertStringNoUndo(getLength(), wide_text, &segments);
    }

    // Set the cursor and scroll position
    if (selection_start != selection_end)
    {
        mSelectionStart = selection_start;
        mSelectionEnd = selection_end;

        mIsSelecting = was_selecting;
        setCursorPos(cursor_pos);
    }
    else if (cursor_was_at_end)
    {
        setCursorPos(getLength());
    }
    else
    {
        setCursorPos(cursor_pos);
    }
}

void LLTextBase::appendAndHighlightText(const std::string &new_text, S32 highlight_part, const LLStyle::Params& style_params, bool underline_on_hover_only)
{
    if (new_text.empty())
    {
        return;
    }

    std::string::size_type start = 0;
    std::string::size_type pos = new_text.find("\n", start);

    while (pos != std::string::npos)
    {
        if (pos != start)
        {
            std::string str = std::string(new_text,start,pos-start);
            appendAndHighlightTextImpl(str, highlight_part, style_params, underline_on_hover_only);
        }
        appendLineBreakSegment(style_params);
        start = pos+1;
        pos = new_text.find("\n", start);
    }

    std::string str = std::string(new_text, start, new_text.length() - start);
    appendAndHighlightTextImpl(str, highlight_part, style_params, underline_on_hover_only);
}


void LLTextBase::replaceUrl(const std::string &url,
                            const std::string &label,
                            const std::string &icon)
{
    // get the full (wide) text for the editor so we can change it
    LLWString text = getWText();
    LLWString wlabel = utf8str_to_wstring(label);
    bool modified = false;
    S32 seg_start = 0;

    // iterate through each segment looking for ones styled as links
    segment_set_t::iterator it;
    for (it = mSegments.begin(); it != mSegments.end(); ++it)
    {
        LLTextSegment *seg = *it;
        LLStyleConstSP style = seg->getStyle();

        // update segment start/end length in case we replaced text earlier
        S32 seg_length = seg->getEnd() - seg->getStart();
        seg->setStart(seg_start);
        seg->setEnd(seg_start + seg_length);

        // if we find a link with our Url, then replace the label
        if (style->getLinkHREF() == url)
        {
            S32 start = seg->getStart();
            S32 end = seg->getEnd();
            text = text.substr(0, start) + wlabel + text.substr(end, text.size() - end + 1);
            seg->setEnd(start + wlabel.size());
            modified = true;
        }

        // Icon might be updated when more avatar or group info
        // becomes available
        if (style->isImage() && style->getLinkHREF() == url)
        {
            LLUIImagePtr image = image_from_icon_name( icon );
            if (image)
            {
                LLStyle::Params icon_params;
                icon_params.image = image;
                LLStyleConstSP new_style(new LLStyle(icon_params));
                seg->setStyle(new_style);
                modified = true;
            }
        }

        // work out the character offset for the next segment
        seg_start = seg->getEnd();
    }

    // update the editor with the new (wide) text string
    if (modified)
    {
        getViewModel()->setDisplay(text);
        deselect();
        setCursorPos(mCursorPos);
        needsReflow();
    }
}


void LLTextBase::setWText(const LLWString& text)
{
    setText(wstring_to_utf8str(text));
}

const LLWString& LLTextBase::getWText() const
{
    return getViewModel()->getDisplay();
}

// If round is true, if the position is on the right half of a character, the cursor
// will be put to its right.  If round is false, the cursor will always be put to the
// character's left.

S32 LLTextBase::getDocIndexFromLocalCoord( S32 local_x, S32 local_y, BOOL round, bool hit_past_end_of_line) const
{
    // Figure out which line we're nearest to.
    LLRect doc_rect = mDocumentView->getRect();
    S32 doc_y = local_y - doc_rect.mBottom;

    // binary search for line that starts before local_y
    line_list_t::const_iterator line_iter = std::lower_bound(mLineInfoList.begin(), mLineInfoList.end(), doc_y, compare_bottom());

    if (!mLineInfoList.size() || line_iter == mLineInfoList.end())
    {
        return getLength(); // past the end
    }

    S32 pos = getLength();
    F32 start_x = line_iter->mRect.mLeft + doc_rect.mLeft;

    segment_set_t::iterator line_seg_iter;
    S32 line_seg_offset;
    for(getSegmentAndOffset(line_iter->mDocIndexStart, &line_seg_iter, &line_seg_offset);
        line_seg_iter != mSegments.end();
        ++line_seg_iter, line_seg_offset = 0)
    {
        const LLTextSegmentPtr segmentp = *line_seg_iter;

        S32 segment_line_start = segmentp->getStart() + line_seg_offset;
        S32 segment_line_length = llmin(segmentp->getEnd(), line_iter->mDocIndexEnd) - segment_line_start;
        F32 text_width;
        S32 text_height;
        bool newline = segmentp->getDimensionsF32(line_seg_offset, segment_line_length, text_width, text_height);

        if(newline)
        {
            pos = segment_line_start + segmentp->getOffset(local_x - start_x, line_seg_offset, segment_line_length, round);
            break;
        }

        // if we've reached a line of text *below* the mouse cursor, doc index is first character on that line
        if (hit_past_end_of_line && doc_y > line_iter->mRect.mTop)
        {
            pos = segment_line_start;
            break;
        }
        if (local_x < start_x + text_width)         // cursor to left of right edge of text
        {
            // Figure out which character we're nearest to.
            S32 offset;
            if (!segmentp->canEdit())
            {
                F32 segment_width;
                S32 segment_height;
                segmentp->getDimensionsF32(0, segmentp->getEnd() - segmentp->getStart(), segment_width, segment_height);
                if (round && local_x - start_x > segment_width / 2)
                {
                    offset = segment_line_length;
                }
                else
                {
                    offset = 0;
                }
            }
            else
            {
                offset = segmentp->getOffset(local_x - start_x, line_seg_offset, segment_line_length, round);
            }
            pos = segment_line_start + offset;
            break;
        }
        else if (hit_past_end_of_line && segmentp->getEnd() >= line_iter->mDocIndexEnd)
        {
            if (getLineNumFromDocIndex(line_iter->mDocIndexEnd - 1) == line_iter->mLineNum)
            {
                // if segment wraps to the next line we should step one char back
                // to compensate for the space char between words
                // which is removed due to wrapping
                pos = llclamp(line_iter->mDocIndexEnd - 1, 0, getLength());
            }
            else
            {
                pos = llclamp(line_iter->mDocIndexEnd, 0, getLength());
            }
            break;
        }
        start_x += text_width;
    }

    return pos;
}

// returns rectangle of insertion caret
// in document coordinate frame from given index into text
LLRect LLTextBase::getDocRectFromDocIndex(S32 pos) const
{
    if (mLineInfoList.empty())
    {
        return LLRect();
    }

    // clamp pos to valid values
    pos = llclamp(pos, 0, mLineInfoList.back().mDocIndexEnd - 1);

    line_list_t::const_iterator line_iter = std::upper_bound(mLineInfoList.begin(), mLineInfoList.end(), pos, line_end_compare());

    segment_set_t::iterator line_seg_iter;
    S32 line_seg_offset;
    segment_set_t::iterator cursor_seg_iter;
    S32 cursor_seg_offset;
    getSegmentAndOffset(line_iter->mDocIndexStart, &line_seg_iter, &line_seg_offset);
    getSegmentAndOffset(pos, &cursor_seg_iter, &cursor_seg_offset);

    F32 doc_left_precise = line_iter->mRect.mLeft;

    while(line_seg_iter != mSegments.end())
    {
        const LLTextSegmentPtr segmentp = *line_seg_iter;

        if (line_seg_iter == cursor_seg_iter)
        {
            // cursor advanced to right based on difference in offset of cursor to start of line
            F32 segment_width;
            S32 segment_height;
            segmentp->getDimensionsF32(line_seg_offset, cursor_seg_offset - line_seg_offset, segment_width, segment_height);
            doc_left_precise += segment_width;

            break;
        }
        else
        {
            // add remainder of current text segment to cursor position
            F32 segment_width;
            S32 segment_height;
            segmentp->getDimensionsF32(line_seg_offset, (segmentp->getEnd() - segmentp->getStart()) - line_seg_offset, segment_width, segment_height);
            doc_left_precise += segment_width;
            // offset will be 0 for all segments after the first
            line_seg_offset = 0;
            // go to next text segment on this line
            ++line_seg_iter;
        }
    }

    LLRect doc_rect;
    doc_rect.mLeft = doc_left_precise;
    doc_rect.mBottom = line_iter->mRect.mBottom;
    doc_rect.mTop = line_iter->mRect.mTop;

    // set rect to 0 width
    doc_rect.mRight = doc_rect.mLeft;

    return doc_rect;
}

LLRect LLTextBase::getLocalRectFromDocIndex(S32 pos) const
{
    LLRect content_window_rect = mScroller ? mScroller->getContentWindowRect() : getLocalRect();
    if (mBorderVisible)
    {
        content_window_rect.stretch(-1);
    }

    LLRect local_rect;

    if (mLineInfoList.empty())
    {
        // return default height rect in upper left
        local_rect = content_window_rect;
        local_rect.mBottom = local_rect.mTop - mFont->getLineHeight();
        return local_rect;
    }

    // get the rect in document coordinates
    LLRect doc_rect = getDocRectFromDocIndex(pos);

    // compensate for scrolled, inset view of doc
    LLRect scrolled_view_rect = getVisibleDocumentRect();
    local_rect = doc_rect;
    local_rect.translate(content_window_rect.mLeft - scrolled_view_rect.mLeft,
                        content_window_rect.mBottom - scrolled_view_rect.mBottom);

    return local_rect;
}

void LLTextBase::updateCursorXPos()
{
    // reset desired x cursor position
    mDesiredXPixel = getLocalRectFromDocIndex(mCursorPos).mLeft;
}


void LLTextBase::startOfLine()
{
    S32 offset = getLineOffsetFromDocIndex(mCursorPos);
    setCursorPos(mCursorPos - offset);
}

void LLTextBase::endOfLine()
{
    S32 line = getLineNumFromDocIndex(mCursorPos);
    S32 num_lines = getLineCount();
    if (line + 1 >= num_lines)
    {
        setCursorPos(getLength());
    }
    else
    {
        setCursorPos( getLineStart(line + 1) - 1 );
    }
}

void LLTextBase::startOfDoc()
{
    setCursorPos(0);
    if (mScroller)
    {
        mScroller->goToTop();
    }
}

void LLTextBase::endOfDoc()
{
    setCursorPos(getLength());
    if (mScroller)
    {
        mScroller->goToBottom();
    }
}

void LLTextBase::changePage( S32 delta )
{
    const S32 PIXEL_OVERLAP_ON_PAGE_CHANGE = 10;
    if (delta == 0 || !mScroller) return;

    LLRect cursor_rect = getLocalRectFromDocIndex(mCursorPos);

    if( delta == -1 )
    {
        mScroller->pageUp(PIXEL_OVERLAP_ON_PAGE_CHANGE);
    }
    else
    if( delta == 1 )
    {
        mScroller->pageDown(PIXEL_OVERLAP_ON_PAGE_CHANGE);
    }

    if (getLocalRectFromDocIndex(mCursorPos) == cursor_rect)
    {
        // cursor didn't change apparent position, so move to top or bottom of document, respectively
        if (delta < 0)
        {
            startOfDoc();
        }
        else
        {
            endOfDoc();
        }
    }
    else
    {
        setCursorAtLocalPos(cursor_rect.getCenterX(), cursor_rect.getCenterY(), true, false);
    }
}

// Picks a new cursor position based on the screen size of text being drawn.
void LLTextBase::setCursorAtLocalPos( S32 local_x, S32 local_y, bool round, bool keep_cursor_offset )
{
    setCursorPos(getDocIndexFromLocalCoord(local_x, local_y, round), keep_cursor_offset);
}


void LLTextBase::changeLine( S32 delta )
{
    S32 line = getLineNumFromDocIndex(mCursorPos);
    S32 max_line_nb = getLineCount() - 1;
    max_line_nb = (max_line_nb < 0 ? 0 : max_line_nb);

    S32 new_line = llclamp(line + delta, 0, max_line_nb);

    if (new_line != line)
    {
        LLRect visible_region = getVisibleDocumentRect();
        S32 new_cursor_pos = getDocIndexFromLocalCoord(mDesiredXPixel,
                                                       mLineInfoList[new_line].mRect.mBottom + mVisibleTextRect.mBottom - visible_region.mBottom, TRUE);
        S32 actual_line = getLineNumFromDocIndex(new_cursor_pos);
        if (actual_line != new_line)
        {
            // line edge, correcting position by 1 to move onto proper line
            new_cursor_pos += new_line - actual_line;
        }
        setCursorPos(new_cursor_pos, true);
    }
}

bool LLTextBase::scrolledToStart()
{
    return mScroller->isAtTop();
}

bool LLTextBase::scrolledToEnd()
{
    return mScroller->isAtBottom();
}

bool LLTextBase::setCursor(S32 row, S32 column)
{
    if (row < 0 || column < 0) return false;

    S32 n_lines = mLineInfoList.size();
    for (S32 line = row; line < n_lines; ++line)
    {
        const line_info& li = mLineInfoList[line];

        if (li.mLineNum < row)
        {
            continue;
        }
        else if (li.mLineNum > row)
        {
            break; // invalid column specified
        }

        // Found the given row.
        S32 line_length = li.mDocIndexEnd - li.mDocIndexStart;;
        if (column >= line_length)
        {
            column -= line_length;
            continue;
        }

        // Found the given column.
        updateCursorXPos();
        S32 doc_pos = li.mDocIndexStart + column;
        return setCursorPos(doc_pos);
    }

    return false; // invalid row or column specified
}


bool LLTextBase::setCursorPos(S32 cursor_pos, bool keep_cursor_offset)
{
    S32 new_cursor_pos = cursor_pos;
    if (new_cursor_pos != mCursorPos)
    {
        new_cursor_pos = getEditableIndex(new_cursor_pos, new_cursor_pos >= mCursorPos);
    }

    mCursorPos = llclamp(new_cursor_pos, 0, (S32)getLength());
    needsScroll();
    if (!keep_cursor_offset)
        updateCursorXPos();
    // did we get requested position?
    return new_cursor_pos == cursor_pos;
}

// constraint cursor to editable segments of document
S32 LLTextBase::getEditableIndex(S32 index, bool increasing_direction)
{
    segment_set_t::iterator segment_iter;
    S32 offset;
    getSegmentAndOffset(index, &segment_iter, &offset);
    if (segment_iter == mSegments.end())
    {
        return 0;
    }

    LLTextSegmentPtr segmentp = *segment_iter;

    if (segmentp->canEdit())
    {
        return segmentp->getStart() + offset;
    }
    else if (segmentp->getStart() < index && index < segmentp->getEnd())
    {
        // bias towards document end
        if (increasing_direction)
        {
            return segmentp->getEnd();
        }
        // bias towards document start
        else
        {
            return segmentp->getStart();
        }
    }
    else
    {
        return index;
    }
}

void LLTextBase::updateRects()
{
    LLRect old_text_rect = mVisibleTextRect;
    mVisibleTextRect = mScroller ? mScroller->getContentWindowRect() : getLocalRect();

    if (mLineInfoList.empty())
    {
        mTextBoundingRect = LLRect(0, mVPad, mHPad, 0);
    }
    else
    {
        mTextBoundingRect = mLineInfoList.begin()->mRect;
        for (line_list_t::const_iterator line_iter = ++mLineInfoList.begin();
            line_iter != mLineInfoList.end();
            ++line_iter)
        {
            mTextBoundingRect.unionWith(line_iter->mRect);
        }

        mTextBoundingRect.mTop += mVPad;

        S32 delta_pos = 0;

        switch(mVAlign)
        {
        case LLFontGL::TOP:
            delta_pos = llmax(mVisibleTextRect.getHeight() - mTextBoundingRect.mTop, -mTextBoundingRect.mBottom);
            break;
        case LLFontGL::VCENTER:
            delta_pos = (llmax(mVisibleTextRect.getHeight() - mTextBoundingRect.mTop, -mTextBoundingRect.mBottom) + (mVisibleTextRect.mBottom - mTextBoundingRect.mBottom)) / 2;
            break;
        case LLFontGL::BOTTOM:
            delta_pos = mVisibleTextRect.mBottom - mTextBoundingRect.mBottom;
            break;
        case LLFontGL::BASELINE:
            // do nothing
            break;
        }
        // move line segments to fit new document rect
        for (line_list_t::iterator it = mLineInfoList.begin(); it != mLineInfoList.end(); ++it)
        {
            it->mRect.translate(0, delta_pos);
        }
        mTextBoundingRect.translate(0, delta_pos);
    }

    // update document container dimensions according to text contents
    LLRect doc_rect;
    // use old mVisibleTextRect constraint document to width of viewable region
    doc_rect.mBottom = llmin(mVisibleTextRect.mBottom,  mTextBoundingRect.mBottom);
    doc_rect.mLeft = 0;

    // allow horizontal scrolling?
    // if so, use entire width of text contents
    // otherwise, stop at width of mVisibleTextRect
    //FIXME: consider use of getWordWrap() instead
    doc_rect.mRight = mScroller
        ? llmax(mVisibleTextRect.getWidth(), mTextBoundingRect.mRight)
        : mVisibleTextRect.getWidth();
    doc_rect.mTop = llmax(mVisibleTextRect.mTop, mTextBoundingRect.mTop);

    if (!mScroller)
    {
        // push doc rect to top of text widget
        switch(mVAlign)
        {
        case LLFontGL::TOP:
            doc_rect.translate(0, mVisibleTextRect.getHeight() - doc_rect.mTop);
            break;
        case LLFontGL::VCENTER:
            doc_rect.translate(0, (mVisibleTextRect.getHeight() - doc_rect.mTop) / 2);
        case LLFontGL::BOTTOM:
        default:
            break;
        }
    }

    mDocumentView->setShape(doc_rect);

    //update mVisibleTextRect *after* mDocumentView has been resized
    // so that scrollbars are added if document needs to scroll
    // since mVisibleTextRect does not include scrollbars
    mVisibleTextRect = mScroller ? mScroller->getContentWindowRect() : getLocalRect();
    //FIXME: replace border with image?
    if (mBorderVisible)
    {
        mVisibleTextRect.stretch(-1);
    }
    if (mVisibleTextRect != old_text_rect)
    {
        needsReflow();
    }

    // update mTextBoundingRect after mVisibleTextRect took scrolls into account
    if (!mLineInfoList.empty() && mScroller)
    {
        S32 delta_pos = 0;

        switch(mVAlign)
        {
        case LLFontGL::TOP:
            delta_pos = llmax(mVisibleTextRect.getHeight() - mTextBoundingRect.mTop, -mTextBoundingRect.mBottom);
            break;
        case LLFontGL::VCENTER:
            delta_pos = (llmax(mVisibleTextRect.getHeight() - mTextBoundingRect.mTop, -mTextBoundingRect.mBottom) + (mVisibleTextRect.mBottom - mTextBoundingRect.mBottom)) / 2;
            break;
        case LLFontGL::BOTTOM:
            delta_pos = mVisibleTextRect.mBottom - mTextBoundingRect.mBottom;
            break;
        case LLFontGL::BASELINE:
            // do nothing
            break;
        }
        // move line segments to fit new visible rect
        if (delta_pos != 0)
        {
            for (line_list_t::iterator it = mLineInfoList.begin(); it != mLineInfoList.end(); ++it)
            {
                it->mRect.translate(0, delta_pos);
            }
            mTextBoundingRect.translate(0, delta_pos);
        }
    }

    // update document container again, using new mVisibleTextRect (that has scrollbars enabled as needed)
    doc_rect.mBottom = llmin(mVisibleTextRect.mBottom,  mTextBoundingRect.mBottom);
    doc_rect.mLeft = 0;
    doc_rect.mRight = mScroller
        ? llmax(mVisibleTextRect.getWidth(), mTextBoundingRect.mRight)
        : mVisibleTextRect.getWidth();
    doc_rect.mTop = llmax(mVisibleTextRect.getHeight(), mTextBoundingRect.getHeight()) + doc_rect.mBottom;
    if (!mScroller)
    {
        // push doc rect to top of text widget
        switch(mVAlign)
        {
        case LLFontGL::TOP:
            doc_rect.translate(0, mVisibleTextRect.getHeight() - doc_rect.mTop);
            break;
        case LLFontGL::VCENTER:
            doc_rect.translate(0, (mVisibleTextRect.getHeight() - doc_rect.mTop) / 2);
        case LLFontGL::BOTTOM:
        default:
            break;
        }
    }
    mDocumentView->setShape(doc_rect);
}


void LLTextBase::startSelection()
{
    if( !mIsSelecting )
    {
        mIsSelecting = TRUE;
        mSelectionStart = mCursorPos;
        mSelectionEnd = mCursorPos;
    }
}

void LLTextBase::endSelection()
{
    if( mIsSelecting )
    {
        mIsSelecting = FALSE;
        mSelectionEnd = mCursorPos;
    }
}

// get portion of document that is visible in text editor
LLRect LLTextBase::getVisibleDocumentRect() const
{
    if (mScroller)
    {
        return mScroller->getVisibleContentRect();
    }
    else if (mClip)
    {
        LLRect visible_text_rect = getVisibleTextRect();
        LLRect doc_rect = mDocumentView->getRect();
        visible_text_rect.translate(-doc_rect.mLeft, -doc_rect.mBottom);

        // reject partially visible lines
        LLRect visible_lines_rect;
        for (line_list_t::const_iterator it = mLineInfoList.begin(), end_it = mLineInfoList.end();
            it != end_it;
            ++it)
        {
            bool line_visible = mClipPartial ? visible_text_rect.contains(it->mRect) : visible_text_rect.overlaps(it->mRect);
            if (line_visible)
            {
                if (visible_lines_rect.isEmpty())
                {
                    visible_lines_rect = it->mRect;
                }
                else
                {
                    visible_lines_rect.unionWith(it->mRect);
                }
            }
        }
        return visible_lines_rect;
    }
    else
    {   // entire document rect is visible
        // but offset according to height of widget

        LLRect doc_rect = mDocumentView->getLocalRect();
        doc_rect.mLeft -= mDocumentView->getRect().mLeft;
        // adjust for height of text above widget baseline
        doc_rect.mBottom = doc_rect.getHeight() - mVisibleTextRect.getHeight();
        return doc_rect;
    }
}

boost::signals2::connection LLTextBase::setURLClickedCallback(const commit_signal_t::slot_type& cb)
{
    if (!mURLClickSignal)
    {
        mURLClickSignal = new commit_signal_t();
    }
    return mURLClickSignal->connect(cb);
}

boost::signals2::connection LLTextBase::setIsFriendCallback(const is_friend_signal_t::slot_type& cb)
{
    if (!mIsFriendSignal)
    {
        mIsFriendSignal = new is_friend_signal_t();
    }
    return mIsFriendSignal->connect(cb);
}

boost::signals2::connection LLTextBase::setIsObjectBlockedCallback(const is_blocked_signal_t::slot_type& cb)
{
    if (!mIsObjectBlockedSignal)
    {
        mIsObjectBlockedSignal = new is_blocked_signal_t();
    }
    return mIsObjectBlockedSignal->connect(cb);
}

//
// LLTextSegment
//

LLTextSegment::~LLTextSegment()
{}

bool LLTextSegment::getDimensionsF32(S32 first_char, S32 num_chars, F32& width, S32& height) const { width = 0; height = 0; return false; }
bool LLTextSegment::getDimensions(S32 first_char, S32 num_chars, S32& width, S32& height) const
{
    F32 fwidth = 0;
    bool result = getDimensionsF32(first_char, num_chars, fwidth, height);
    width = ll_round(fwidth);
    return result;
}

S32 LLTextSegment::getOffset(S32 segment_local_x_coord, S32 start_offset, S32 num_chars, bool round) const { return 0; }
S32 LLTextSegment::getNumChars(S32 num_pixels, S32 segment_offset, S32 line_offset, S32 max_chars, S32 line_ind) const { return 0; }
void LLTextSegment::updateLayout(const LLTextBase& editor) {}
F32 LLTextSegment::draw(S32 start, S32 end, S32 selection_start, S32 selection_end, const LLRectf& draw_rect) { return draw_rect.mLeft; }
bool LLTextSegment::canEdit() const { return false; }
void LLTextSegment::unlinkFromDocument(LLTextBase*) {}
void LLTextSegment::linkToDocument(LLTextBase*) {}
const LLColor4& LLTextSegment::getColor() const { return LLColor4::white; }
//void LLTextSegment::setColor(const LLColor4 &color) {}
LLStyleConstSP LLTextSegment::getStyle() const {static LLStyleConstSP sp(new LLStyle()); return sp; }
void LLTextSegment::setStyle(LLStyleConstSP style) {}
void LLTextSegment::setToken( LLKeywordToken* token ) {}
LLKeywordToken* LLTextSegment::getToken() const { return NULL; }
void LLTextSegment::setToolTip( const std::string &msg ) {}
void LLTextSegment::dump() const {}
BOOL LLTextSegment::handleMouseDown(S32 x, S32 y, MASK mask) { return FALSE; }
BOOL LLTextSegment::handleMouseUp(S32 x, S32 y, MASK mask) { return FALSE; }
BOOL LLTextSegment::handleMiddleMouseDown(S32 x, S32 y, MASK mask) { return FALSE; }
BOOL LLTextSegment::handleMiddleMouseUp(S32 x, S32 y, MASK mask) { return FALSE; }
BOOL LLTextSegment::handleRightMouseDown(S32 x, S32 y, MASK mask) { return FALSE; }
BOOL LLTextSegment::handleRightMouseUp(S32 x, S32 y, MASK mask) { return FALSE; }
BOOL LLTextSegment::handleDoubleClick(S32 x, S32 y, MASK mask) { return FALSE; }
BOOL LLTextSegment::handleHover(S32 x, S32 y, MASK mask) { return FALSE; }
BOOL LLTextSegment::handleScrollWheel(S32 x, S32 y, S32 clicks) { return FALSE; }
BOOL LLTextSegment::handleScrollHWheel(S32 x, S32 y, S32 clicks) { return FALSE; }
BOOL LLTextSegment::handleToolTip(S32 x, S32 y, MASK mask) { return FALSE; }
const std::string&  LLTextSegment::getName() const
{
    return LLStringUtil::null;
}
void LLTextSegment::onMouseCaptureLost() {}
void LLTextSegment::screenPointToLocal(S32 screen_x, S32 screen_y, S32* local_x, S32* local_y) const {}
void LLTextSegment::localPointToScreen(S32 local_x, S32 local_y, S32* screen_x, S32* screen_y) const {}
BOOL LLTextSegment::hasMouseCapture() { return FALSE; }

//
// LLNormalTextSegment
//

LLNormalTextSegment::LLNormalTextSegment( LLStyleConstSP style, S32 start, S32 end, LLTextBase& editor )
:   LLTextSegment(start, end),
    mStyle( style ),
    mToken(NULL),
    mEditor(editor)
{
    mFontHeight = mStyle->getFont()->getLineHeight();

    LLUIImagePtr image = mStyle->getImage();
    if (image.notNull())
    {
        mImageLoadedConnection = image->addLoadedCallback(boost::bind(&LLTextBase::needsReflow, &mEditor, start));
    }
}

LLNormalTextSegment::LLNormalTextSegment( const LLColor4& color, S32 start, S32 end, LLTextBase& editor, BOOL is_visible)
:   LLTextSegment(start, end),
    mToken(NULL),
    mEditor(editor)
{
    mStyle = new LLStyle(LLStyle::Params().visible(is_visible).color(color));

    mFontHeight = mStyle->getFont()->getLineHeight();
}

LLNormalTextSegment::~LLNormalTextSegment()
{
    mImageLoadedConnection.disconnect();
}


F32 LLNormalTextSegment::draw(S32 start, S32 end, S32 selection_start, S32 selection_end, const LLRectf& draw_rect)
{
    if( end - start > 0 )
    {
        return drawClippedSegment( getStart() + start, getStart() + end, selection_start, selection_end, draw_rect);
    }
    return draw_rect.mLeft;
}

// Draws a single text segment, reversing the color for selection if needed.
F32 LLNormalTextSegment::drawClippedSegment(S32 seg_start, S32 seg_end, S32 selection_start, S32 selection_end, LLRectf rect)
{
    F32 alpha = LLViewDrawContext::getCurrentContext().mAlpha;

    const LLWString &text = getWText();

    F32 right_x = rect.mLeft;
    if (!mStyle->isVisible())
    {
        return right_x;
    }

    const LLFontGL* font = mStyle->getFont();

    LLColor4 color = (mEditor.getReadOnly() ? mStyle->getReadOnlyColor() : mStyle->getColor())  % alpha;

    if( selection_start > seg_start )
    {
        // Draw normally
        S32 start = seg_start;
        S32 end = llmin( selection_start, seg_end );
        S32 length =  end - start;
        font->render(text, start,
                 rect,
                 color,
                 LLFontGL::LEFT, mEditor.mTextVAlign,
                 LLFontGL::NORMAL,
                 mStyle->getShadowType(),
                 length,
                 &right_x,
                 mEditor.getUseEllipses(),
                 mEditor.getUseColor());
    }
    rect.mLeft = right_x;

    if( (selection_start < seg_end) && (selection_end > seg_start) )
    {
        // Draw reversed
        S32 start = llmax( selection_start, seg_start );
        S32 end = llmin( selection_end, seg_end );
        S32 length = end - start;

        font->render(text, start,
                 rect,
                 mStyle->getSelectedColor().get(),
                 LLFontGL::LEFT, mEditor.mTextVAlign,
                 LLFontGL::NORMAL,
                 LLFontGL::NO_SHADOW,
                 length,
                 &right_x,
                 mEditor.getUseEllipses(),
                 mEditor.getUseColor());
    }
    rect.mLeft = right_x;
    if( selection_end < seg_end )
    {
        // Draw normally
        S32 start = llmax( selection_end, seg_start );
        S32 end = seg_end;
        S32 length = end - start;
        font->render(text, start,
                 rect,
                 color,
                 LLFontGL::LEFT, mEditor.mTextVAlign,
                 LLFontGL::NORMAL,
                 mStyle->getShadowType(),
                 length,
                 &right_x,
                 mEditor.getUseEllipses(),
                 mEditor.getUseColor());
    }
    return right_x;
}

BOOL LLNormalTextSegment::handleHover(S32 x, S32 y, MASK mask)
{
    if (getStyle() && getStyle()->isLink())
    {
        // Only process the click if it's actually in this segment, not to the right of the end-of-line.
        if(mEditor.getSegmentAtLocalPos(x, y, false) == this)
        {
            LLUI::getInstance()->getWindow()->setCursor(UI_CURSOR_HAND);
            return TRUE;
        }
    }
    return FALSE;
}

BOOL LLNormalTextSegment::handleRightMouseDown(S32 x, S32 y, MASK mask)
{
    if (getStyle() && getStyle()->isLink())
    {
        // Only process the click if it's actually in this segment, not to the right of the end-of-line.
        if(mEditor.getSegmentAtLocalPos(x, y, false) == this)
        {
            mEditor.createUrlContextMenu(x, y, getStyle()->getLinkHREF());
            return TRUE;
        }
    }
    return FALSE;
}

BOOL LLNormalTextSegment::handleMouseDown(S32 x, S32 y, MASK mask)
{
    if (getStyle() && getStyle()->isLink())
    {
        // Only process the click if it's actually in this segment, not to the right of the end-of-line.
        if(mEditor.getSegmentAtLocalPos(x, y, false) == this)
        {
            // eat mouse down event on hyperlinks, so we get the mouse up
            return TRUE;
        }
    }

    return FALSE;
}

BOOL LLNormalTextSegment::handleMouseUp(S32 x, S32 y, MASK mask)
{
    if (getStyle() && getStyle()->isLink())
    {
        // Only process the click if it's actually in this segment, not to the right of the end-of-line.
        if(mEditor.getSegmentAtLocalPos(x, y, false) == this)
        {
            std::string url = getStyle()->getLinkHREF();
            if (!mEditor.mForceUrlsExternal)
            {
                LLUrlAction::clickAction(url, mEditor.isContentTrusted());
            }
            else if (!LLUrlAction::executeSLURL(url, mEditor.isContentTrusted()))
            {
                LLUrlAction::openURLExternal(url);
            }
            return TRUE;
        }
    }

    return FALSE;
}

BOOL LLNormalTextSegment::handleToolTip(S32 x, S32 y, MASK mask)
{
    std::string msg;
    // do we have a tooltip for a loaded keyword (for script editor)?
    if (mToken && !mToken->getToolTip().empty())
    {
        const LLWString& wmsg = mToken->getToolTip();
        LLToolTipMgr::instance().show(wstring_to_utf8str(wmsg), (mToken->getType() == LLKeywordToken::TT_FUNCTION));
        return TRUE;
    }
    // or do we have an explicitly set tooltip (e.g., for Urls)
    if (!mTooltip.empty())
    {
        LLToolTipMgr::instance().show(mTooltip);
        return TRUE;
    }

    return FALSE;
}

void LLNormalTextSegment::setToolTip(const std::string& tooltip)
{
    // we cannot replace a keyword tooltip that's loaded from a file
    if (mToken)
    {
        LL_WARNS() << "LLTextSegment::setToolTip: cannot replace keyword tooltip." << LL_ENDL;
        return;
    }
    mTooltip = tooltip;
}

bool LLNormalTextSegment::getDimensionsF32(S32 first_char, S32 num_chars, F32& width, S32& height) const
{
    height = 0;
    width = 0;
    if (num_chars > 0)
    {
        height = mFontHeight;
        const LLWString &text = getWText();
        // if last character is a newline, then return true, forcing line break
        width = mStyle->getFont()->getWidthF32(text.c_str(), mStart + first_char, num_chars, true);
    }
    return false;
}

S32 LLNormalTextSegment::getOffset(S32 segment_local_x_coord, S32 start_offset, S32 num_chars, bool round) const
{
    const LLWString &text = getWText();
    return mStyle->getFont()->charFromPixelOffset(text.c_str(), mStart + start_offset,
                                               (F32)segment_local_x_coord,
                                               F32_MAX,
                                               num_chars,
                                               round);
}

S32 LLNormalTextSegment::getNumChars(S32 num_pixels, S32 segment_offset, S32 line_offset, S32 max_chars, S32 line_ind) const
{
    const LLWString &text = getWText();

    LLUIImagePtr image = mStyle->getImage();
    if( image.notNull())
    {
        num_pixels = llmax(0, num_pixels - image->getWidth());
    }

    S32 last_char = mEnd;

    // set max characters to length of segment, or to first newline
    max_chars = llmin(max_chars, last_char - (mStart + segment_offset));

    // if no character yet displayed on this line, don't require word wrapping since
    // we can just move to the next line, otherwise insist on it so we make forward progress
    LLFontGL::EWordWrapStyle word_wrap_style = (line_offset == 0)
        ? LLFontGL::WORD_BOUNDARY_IF_POSSIBLE
        : LLFontGL::ONLY_WORD_BOUNDARIES;


    S32 offsetLength = text.length() - (segment_offset + mStart);

    if(getLength() < segment_offset + mStart)
    {
        LL_INFOS() << "getLength() < segment_offset + mStart\t getLength()\t" << getLength() << "\tsegment_offset:\t"
                        << segment_offset << "\tmStart:\t" << mStart << "\tsegments\t" << mEditor.mSegments.size() << "\tmax_chars\t" << max_chars << LL_ENDL;
    }

    if( (offsetLength + 1) < max_chars)
    {
        LL_INFOS() << "offsetString.length() + 1 < max_chars\t max_chars:\t" << max_chars << "\toffsetString.length():\t" << offsetLength << " getLength() : "
            << getLength() << "\tsegment_offset:\t" << segment_offset << "\tmStart:\t" << mStart << "\tsegments\t" << mEditor.mSegments.size() << LL_ENDL;
    }

    S32 num_chars = mStyle->getFont()->maxDrawableChars( text.c_str() + (segment_offset + mStart),
                                                (F32)num_pixels,
                                                max_chars,
                                                word_wrap_style);

    if (num_chars == 0
        && line_offset == 0
        && max_chars > 0)
    {
        // If at the beginning of a line, and a single character won't fit, draw it anyway
        num_chars = 1;
    }

    // include *either* the EOF or newline character in this run of text
    // but not both
    S32 last_char_in_run = mStart + segment_offset + num_chars;
    // check length first to avoid indexing off end of string
    if (last_char_in_run < mEnd
        && (last_char_in_run >= getLength()))
    {
        num_chars++;
    }
    return num_chars;
}

void LLNormalTextSegment::dump() const
{
    LL_INFOS() << "Segment [" <<
//          mColor.mV[VX] << ", " <<
//          mColor.mV[VY] << ", " <<
//          mColor.mV[VZ] << "]\t[" <<
        mStart << ", " <<
        getEnd() << "]" <<
        LL_ENDL;
}

/*virtual*/
const LLWString& LLNormalTextSegment::getWText()    const
{
    return mEditor.getWText();
}

/*virtual*/
const S32 LLNormalTextSegment::getLength() const
{
    return mEditor.getLength();
}

LLLabelTextSegment::LLLabelTextSegment( LLStyleConstSP style, S32 start, S32 end, LLTextBase& editor )
:   LLNormalTextSegment(style, start, end, editor)
{
}

LLLabelTextSegment::LLLabelTextSegment( const LLColor4& color, S32 start, S32 end, LLTextBase& editor, BOOL is_visible)
:   LLNormalTextSegment(color, start, end, editor, is_visible)
{
}

/*virtual*/
const LLWString& LLLabelTextSegment::getWText() const
{
    return mEditor.getWlabel();
}
/*virtual*/
const S32 LLLabelTextSegment::getLength() const
{
    return mEditor.getWlabel().length();
}

//
// LLEmojiTextSegment
//
LLEmojiTextSegment::LLEmojiTextSegment(LLStyleConstSP style, S32 start, S32 end, LLTextBase& editor)
    : LLNormalTextSegment(style, start, end, editor)
{
}

LLEmojiTextSegment::LLEmojiTextSegment(const LLColor4& color, S32 start, S32 end, LLTextBase& editor, BOOL is_visible)
    : LLNormalTextSegment(color, start, end, editor, is_visible)
{
}

BOOL LLEmojiTextSegment::handleToolTip(S32 x, S32 y, MASK mask)
{
    if (mTooltip.empty())
    {
        LLWString emoji = getWText().substr(getStart(), getEnd() - getStart());
        if (!emoji.empty())
        {
            mTooltip = LLEmojiHelper::instance().getToolTip(emoji[0]);
        }
    }

    return LLNormalTextSegment::handleToolTip(x, y, mask);
}

//
// LLOnHoverChangeableTextSegment
//

LLOnHoverChangeableTextSegment::LLOnHoverChangeableTextSegment( LLStyleConstSP style, LLStyleConstSP normal_style, S32 start, S32 end, LLTextBase& editor ):
      LLNormalTextSegment(normal_style, start, end, editor),
      mHoveredStyle(style),
      mNormalStyle(normal_style){}

/*virtual*/
F32 LLOnHoverChangeableTextSegment::draw(S32 start, S32 end, S32 selection_start, S32 selection_end, const LLRectf& draw_rect)
{
    F32 result = LLNormalTextSegment::draw(start, end, selection_start, selection_end, draw_rect);
    if (end == mEnd - mStart)
    {
        mStyle = mNormalStyle;
    }
    return result;
}

/*virtual*/
BOOL LLOnHoverChangeableTextSegment::handleHover(S32 x, S32 y, MASK mask)
{
    mStyle = mEditor.getSkipLinkUnderline() ? mNormalStyle : mHoveredStyle;
    return LLNormalTextSegment::handleHover(x, y, mask);
}


//
// LLInlineViewSegment
//

LLInlineViewSegment::LLInlineViewSegment(const Params& p, S32 start, S32 end)
:   LLTextSegment(start, end),
    mView(p.view),
    mForceNewLine(p.force_newline),
    mLeftPad(p.left_pad),
    mRightPad(p.right_pad),
    mTopPad(p.top_pad),
    mBottomPad(p.bottom_pad)
{
}

LLInlineViewSegment::~LLInlineViewSegment()
{
    mView->die();
}

bool LLInlineViewSegment::getDimensionsF32(S32 first_char, S32 num_chars, F32& width, S32& height) const
{
    if (first_char == 0 && num_chars == 0)
    {
        // We didn't fit on a line or were forced to new string
        // the widget will fall on the next line, so width here is 0
        width = 0;

        if (mForceNewLine)
        {
            // Chat, string can't be smaller then font height even if it is empty
            LLStyleSP s(new LLStyle(LLStyle::Params().visible(true)));
            height = s->getFont()->getLineHeight();

            return true; // new line
        }
        else
        {
            // height from previous segment in same string will be used, word-wrap
            height = 0;
        }

    }
    else
    {
        width = mLeftPad + mRightPad + mView->getRect().getWidth();
        height = mBottomPad + mTopPad + mView->getRect().getHeight();
    }

    return false;
}

S32 LLInlineViewSegment::getNumChars(S32 num_pixels, S32 segment_offset, S32 line_offset, S32 max_chars, S32 line_ind) const
{
    // if putting a widget anywhere but at the beginning of a line
    // and the widget doesn't fit or mForceNewLine is true
    // then return 0 chars for that line, and all characters for the next
    if (mForceNewLine && line_ind == 0)
    {
        return 0;
    }
    else if (line_offset != 0 && num_pixels < mView->getRect().getWidth())
    {
        return 0;
    }
    else
    {
        return mEnd - mStart;
    }
}

void LLInlineViewSegment::updateLayout(const LLTextBase& editor)
{
    LLRect start_rect = editor.getDocRectFromDocIndex(mStart);
    mView->setOrigin(start_rect.mLeft + mLeftPad, start_rect.mBottom + mBottomPad);
}

F32 LLInlineViewSegment::draw(S32 start, S32 end, S32 selection_start, S32 selection_end, const LLRectf& draw_rect)
{
    // return padded width of widget
    // widget is actually drawn during mDocumentView's draw()
    return (F32)(draw_rect.mLeft + mView->getRect().getWidth() + mLeftPad + mRightPad);
}

void LLInlineViewSegment::unlinkFromDocument(LLTextBase* editor)
{
    editor->removeDocumentChild(mView);
}

void LLInlineViewSegment::linkToDocument(LLTextBase* editor)
{
    editor->addDocumentChild(mView);
}

LLLineBreakTextSegment::LLLineBreakTextSegment(S32 pos):LLTextSegment(pos,pos+1)
{
    LLStyleSP s( new LLStyle(LLStyle::Params().visible(true)));

    mFontHeight = s->getFont()->getLineHeight();
}
LLLineBreakTextSegment::LLLineBreakTextSegment(LLStyleConstSP style,S32 pos):LLTextSegment(pos,pos+1)
{
    mFontHeight = style->getFont()->getLineHeight();
}
LLLineBreakTextSegment::~LLLineBreakTextSegment()
{
}
bool LLLineBreakTextSegment::getDimensionsF32(S32 first_char, S32 num_chars, F32& width, S32& height) const
{
    width = 0;
    height = mFontHeight;

    return true;
}
S32 LLLineBreakTextSegment::getNumChars(S32 num_pixels, S32 segment_offset, S32 line_offset, S32 max_chars, S32 line_ind) const
{
    return 1;
}
F32 LLLineBreakTextSegment::draw(S32 start, S32 end, S32 selection_start, S32 selection_end, const LLRectf& draw_rect)
{
    return  draw_rect.mLeft;
}

LLImageTextSegment::LLImageTextSegment(LLStyleConstSP style,S32 pos,class LLTextBase& editor)
:   LLTextSegment(pos,pos+1),
    mStyle( style ),
    mEditor(editor)
{
}

LLImageTextSegment::~LLImageTextSegment()
{
}

static const S32 IMAGE_HPAD = 3;

bool LLImageTextSegment::getDimensionsF32(S32 first_char, S32 num_chars, F32& width, S32& height) const
{
    width = 0;
    height = mStyle->getFont()->getLineHeight();

    LLUIImagePtr image = mStyle->getImage();
    if( num_chars>0 && image.notNull())
    {
        width += image->getWidth() + IMAGE_HPAD;
        height = llmax(height, image->getHeight() + IMAGE_HPAD );
    }
    return false;
}

S32  LLImageTextSegment::getNumChars(S32 num_pixels, S32 segment_offset, S32 line_offset, S32 max_chars, S32 line_ind) const
{
    LLUIImagePtr image = mStyle->getImage();

    if (image.isNull())
    {
        return 1;
    }

    S32 image_width = image->getWidth();
    if(line_offset == 0 || num_pixels>image_width + IMAGE_HPAD)
    {
        return 1;
    }

    return 0;
}

BOOL LLImageTextSegment::handleToolTip(S32 x, S32 y, MASK mask)
{
    if (!mTooltip.empty())
    {
        LLToolTipMgr::instance().show(mTooltip);
        return TRUE;
    }

    return FALSE;
}

void LLImageTextSegment::setToolTip(const std::string& tooltip)
{
    mTooltip = tooltip;
}

F32 LLImageTextSegment::draw(S32 start, S32 end, S32 selection_start, S32 selection_end, const LLRectf& draw_rect)
{
    if ( (start >= 0) && (end <= mEnd - mStart))
    {
        LLColor4 color = LLColor4::white % mEditor.getDrawContext().mAlpha;
        LLUIImagePtr image = mStyle->getImage();
        if (image.notNull())
        {
            S32 style_image_height = image->getHeight();
            S32 style_image_width = image->getWidth();
            // Text is drawn from the top of the draw_rect downward

            S32 text_center = draw_rect.mTop - (draw_rect.getHeight() / 2);
            // Align image to center of draw rect
            S32 image_bottom = text_center - (style_image_height / 2);
            image->draw(draw_rect.mLeft, image_bottom,
                style_image_width, style_image_height, color);

            const S32 IMAGE_HPAD = 3;
            return draw_rect.mLeft + style_image_width + IMAGE_HPAD;
        }
    }
    return 0.0;
}

void LLTextBase::setWordWrap(bool wrap)
{
    mWordWrap = wrap;
}<|MERGE_RESOLUTION|>--- conflicted
+++ resolved
@@ -2079,36 +2079,6 @@
 
 void LLTextBase::createUrlContextMenu(S32 x, S32 y, const std::string &in_url)
 {
-<<<<<<< HEAD
-	// work out the XUI menu file to use for this url
-	LLUrlMatch match;
-	std::string url = in_url;
-	if (! LLUrlRegistry::instance().findUrl(url, match))
-	{
-		return;
-	}
-	
-	std::string xui_file = match.getMenuName();
-	if (xui_file.empty())
-	{
-		return;
-	}
-
-	// set up the callbacks for all of the potential menu items, N.B. we
-	// don't use const ref strings in callbacks in case url goes out of scope
-	LLUICtrl::CommitCallbackRegistry::ScopedRegistrar registrar;
-	registrar.add("Url.Open", boost::bind(&LLUrlAction::openURL, url));
-	registrar.add("Url.OpenInternal", boost::bind(&LLUrlAction::openURLInternal, url));
-	registrar.add("Url.OpenExternal", boost::bind(&LLUrlAction::openURLExternal, url));
-	registrar.add("Url.Execute", boost::bind(&LLUrlAction::executeSLURL, url, true));
-	registrar.add("Url.Block", boost::bind(&LLUrlAction::blockObject, url));
-	registrar.add("Url.Unblock", boost::bind(&LLUrlAction::unblockObject, url));
-	registrar.add("Url.Teleport", boost::bind(&LLUrlAction::teleportToLocation, url));
-	registrar.add("Url.ShowProfile", boost::bind(&LLUrlAction::showProfile, url));
-	registrar.add("Url.AddFriend", boost::bind(&LLUrlAction::addFriend, url));
-	registrar.add("Url.RemoveFriend", boost::bind(&LLUrlAction::removeFriend, url));
-	registrar.add("Url.ToggleTranslateChat", boost::bind(&LLUrlAction::toggleTranslateChat, url));
-=======
     // work out the XUI menu file to use for this url
     LLUrlMatch match;
     std::string url = in_url;
@@ -2136,7 +2106,7 @@
     registrar.add("Url.ShowProfile", boost::bind(&LLUrlAction::showProfile, url));
     registrar.add("Url.AddFriend", boost::bind(&LLUrlAction::addFriend, url));
     registrar.add("Url.RemoveFriend", boost::bind(&LLUrlAction::removeFriend, url));
->>>>>>> e7eced3c
+    registrar.add("Url.ToggleTranslateChat", boost::bind(&LLUrlAction::toggleTranslateChat, url));
     registrar.add("Url.ReportAbuse", boost::bind(&LLUrlAction::reportAbuse, url));
     registrar.add("Url.SendIM", boost::bind(&LLUrlAction::sendIM, url));
     registrar.add("Url.ShowOnMap", boost::bind(&LLUrlAction::showLocationOnMap, url));
@@ -2184,29 +2154,29 @@
             }
         }
 
-		LLUrlAction::bool_null_callback_t is_translation_configured_cb = LLUrlAction::getIsTranslationConfiguredCallback();
-		LLUrlAction::bool_agent_callback_t is_translating_chat_cb = LLUrlAction::getShouldTranslateAgentCallback();
-		if (is_translating_chat_cb && is_translation_configured_cb)
-		{
-			LLUUID agent_id = LLUUID(LLUrlAction::getUserID(url));
-			LLView* translateChatButton = menu->getChild<LLView>("translate_chat");
-			LLView* noTranslateChatButton = menu->getChild<LLView>("no_translate_chat");
-			if (translateChatButton && noTranslateChatButton)
-			{
-				bool is_configured = is_translation_configured_cb();
-				if (is_configured)
-				{
-					translateChatButton->setEnabled(!is_translating_chat_cb(agent_id));
-					noTranslateChatButton->setEnabled(is_translating_chat_cb(agent_id));
-				}
-				else
-				{
-					translateChatButton->setVisible(false);
-					noTranslateChatButton->setVisible(false);
-				}
-			}
-		}
-		
+        LLUrlAction::bool_null_callback_t is_translation_configured_cb = LLUrlAction::getIsTranslationConfiguredCallback();
+        LLUrlAction::bool_agent_callback_t is_translating_chat_cb = LLUrlAction::getShouldTranslateAgentCallback();
+        if (is_translating_chat_cb && is_translation_configured_cb)
+        {
+            LLUUID agent_id = LLUUID(LLUrlAction::getUserID(url));
+            LLView* translateChatButton = menu->getChild<LLView>("translate_chat");
+            LLView* noTranslateChatButton = menu->getChild<LLView>("no_translate_chat");
+            if (translateChatButton && noTranslateChatButton)
+            {
+                bool is_configured = is_translation_configured_cb();
+                if (is_configured)
+                {
+                    translateChatButton->setEnabled(!is_translating_chat_cb(agent_id));
+                    noTranslateChatButton->setEnabled(is_translating_chat_cb(agent_id));
+                }
+                else
+                {
+                    translateChatButton->setVisible(false);
+                    noTranslateChatButton->setVisible(false);
+                }
+            }
+        }
+
         menu->show(x, y);
         LLMenuGL::showPopup(this, menu, x, y);
     }
