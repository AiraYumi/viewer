/**
 * @file llundo.h
 * @brief Generic interface for undo/redo circular buffer.
 *
 * $LicenseInfo:firstyear=2000&license=viewerlgpl$
 * Second Life Viewer Source Code
 * Copyright (C) 2010, Linden Research, Inc.
 *
 * This library is free software; you can redistribute it and/or
 * modify it under the terms of the GNU Lesser General Public
 * License as published by the Free Software Foundation;
 * version 2.1 of the License only.
 *
 * This library is distributed in the hope that it will be useful,
 * but WITHOUT ANY WARRANTY; without even the implied warranty of
 * MERCHANTABILITY or FITNESS FOR A PARTICULAR PURPOSE.  See the GNU
 * Lesser General Public License for more details.
 *
 * You should have received a copy of the GNU Lesser General Public
 * License along with this library; if not, write to the Free Software
 * Foundation, Inc., 51 Franklin Street, Fifth Floor, Boston, MA  02110-1301  USA
 *
 * Linden Research, Inc., 945 Battery Street, San Francisco, CA  94111  USA
 * $/LicenseInfo$
 */

#ifndef LL_LLUNDO_H
#define LL_LLUNDO_H


class LLUndoBuffer
{
public:
    class LLUndoAction
    {
        friend class LLUndoBuffer;
    public:
        virtual void undo() = 0;
        virtual void redo() = 0;
        virtual void cleanup() {};
    protected:
        LLUndoAction(): mClusterID(0) {};
        virtual ~LLUndoAction(){};
    private:
        S32     mClusterID;
    };

    LLUndoBuffer( LLUndoAction (*create_func()), S32 initial_count );
    virtual ~LLUndoBuffer();

<<<<<<< HEAD
	LLUndoAction *getNextAction(bool setClusterBegin = true);
	bool undoAction();
	bool redoAction();
	bool canUndo() { return (mNextAction != mFirstAction); }
	bool canRedo() { return (mNextAction != mLastAction); }
=======
    LLUndoAction *getNextAction(BOOL setClusterBegin = TRUE);
    BOOL undoAction();
    BOOL redoAction();
    BOOL canUndo() { return (mNextAction != mFirstAction); }
    BOOL canRedo() { return (mNextAction != mLastAction); }
>>>>>>> e1623bb2

    void flushActions();

private:
    LLUndoAction **mActions;    // array of pointers to undoactions
    S32         mNumActions;    // total number of actions in ring buffer
    S32         mNextAction;    // next action to perform undo/redo on
    S32         mLastAction;    // last action actually added to undo buffer
    S32         mFirstAction;   // beginning of ring buffer (don't undo any further)
    S32         mOperationID;   // current operation id, for undoing and redoing in clusters
};

#endif //LL_LLUNDO_H<|MERGE_RESOLUTION|>--- conflicted
+++ resolved
@@ -1,76 +1,68 @@
-/**
- * @file llundo.h
- * @brief Generic interface for undo/redo circular buffer.
- *
- * $LicenseInfo:firstyear=2000&license=viewerlgpl$
- * Second Life Viewer Source Code
- * Copyright (C) 2010, Linden Research, Inc.
- *
- * This library is free software; you can redistribute it and/or
- * modify it under the terms of the GNU Lesser General Public
- * License as published by the Free Software Foundation;
- * version 2.1 of the License only.
- *
- * This library is distributed in the hope that it will be useful,
- * but WITHOUT ANY WARRANTY; without even the implied warranty of
- * MERCHANTABILITY or FITNESS FOR A PARTICULAR PURPOSE.  See the GNU
- * Lesser General Public License for more details.
- *
- * You should have received a copy of the GNU Lesser General Public
- * License along with this library; if not, write to the Free Software
- * Foundation, Inc., 51 Franklin Street, Fifth Floor, Boston, MA  02110-1301  USA
- *
- * Linden Research, Inc., 945 Battery Street, San Francisco, CA  94111  USA
- * $/LicenseInfo$
- */
-
-#ifndef LL_LLUNDO_H
-#define LL_LLUNDO_H
-
-
-class LLUndoBuffer
-{
-public:
-    class LLUndoAction
-    {
-        friend class LLUndoBuffer;
-    public:
-        virtual void undo() = 0;
-        virtual void redo() = 0;
-        virtual void cleanup() {};
-    protected:
-        LLUndoAction(): mClusterID(0) {};
-        virtual ~LLUndoAction(){};
-    private:
-        S32     mClusterID;
-    };
-
-    LLUndoBuffer( LLUndoAction (*create_func()), S32 initial_count );
-    virtual ~LLUndoBuffer();
-
-<<<<<<< HEAD
-	LLUndoAction *getNextAction(bool setClusterBegin = true);
-	bool undoAction();
-	bool redoAction();
-	bool canUndo() { return (mNextAction != mFirstAction); }
-	bool canRedo() { return (mNextAction != mLastAction); }
-=======
-    LLUndoAction *getNextAction(BOOL setClusterBegin = TRUE);
-    BOOL undoAction();
-    BOOL redoAction();
-    BOOL canUndo() { return (mNextAction != mFirstAction); }
-    BOOL canRedo() { return (mNextAction != mLastAction); }
->>>>>>> e1623bb2
-
-    void flushActions();
-
-private:
-    LLUndoAction **mActions;    // array of pointers to undoactions
-    S32         mNumActions;    // total number of actions in ring buffer
-    S32         mNextAction;    // next action to perform undo/redo on
-    S32         mLastAction;    // last action actually added to undo buffer
-    S32         mFirstAction;   // beginning of ring buffer (don't undo any further)
-    S32         mOperationID;   // current operation id, for undoing and redoing in clusters
-};
-
-#endif //LL_LLUNDO_H+/**
+ * @file llundo.h
+ * @brief Generic interface for undo/redo circular buffer.
+ *
+ * $LicenseInfo:firstyear=2000&license=viewerlgpl$
+ * Second Life Viewer Source Code
+ * Copyright (C) 2010, Linden Research, Inc.
+ *
+ * This library is free software; you can redistribute it and/or
+ * modify it under the terms of the GNU Lesser General Public
+ * License as published by the Free Software Foundation;
+ * version 2.1 of the License only.
+ *
+ * This library is distributed in the hope that it will be useful,
+ * but WITHOUT ANY WARRANTY; without even the implied warranty of
+ * MERCHANTABILITY or FITNESS FOR A PARTICULAR PURPOSE.  See the GNU
+ * Lesser General Public License for more details.
+ *
+ * You should have received a copy of the GNU Lesser General Public
+ * License along with this library; if not, write to the Free Software
+ * Foundation, Inc., 51 Franklin Street, Fifth Floor, Boston, MA  02110-1301  USA
+ *
+ * Linden Research, Inc., 945 Battery Street, San Francisco, CA  94111  USA
+ * $/LicenseInfo$
+ */
+
+#ifndef LL_LLUNDO_H
+#define LL_LLUNDO_H
+
+
+class LLUndoBuffer
+{
+public:
+    class LLUndoAction
+    {
+        friend class LLUndoBuffer;
+    public:
+        virtual void undo() = 0;
+        virtual void redo() = 0;
+        virtual void cleanup() {};
+    protected:
+        LLUndoAction(): mClusterID(0) {};
+        virtual ~LLUndoAction(){};
+    private:
+        S32     mClusterID;
+    };
+
+    LLUndoBuffer( LLUndoAction (*create_func()), S32 initial_count );
+    virtual ~LLUndoBuffer();
+
+    LLUndoAction *getNextAction(bool setClusterBegin = true);
+    bool undoAction();
+    bool redoAction();
+    bool canUndo() { return (mNextAction != mFirstAction); }
+    bool canRedo() { return (mNextAction != mLastAction); }
+
+    void flushActions();
+
+private:
+    LLUndoAction **mActions;    // array of pointers to undoactions
+    S32         mNumActions;    // total number of actions in ring buffer
+    S32         mNextAction;    // next action to perform undo/redo on
+    S32         mLastAction;    // last action actually added to undo buffer
+    S32         mFirstAction;   // beginning of ring buffer (don't undo any further)
+    S32         mOperationID;   // current operation id, for undoing and redoing in clusters
+};
+
+#endif //LL_LLUNDO_H