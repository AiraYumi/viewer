--- conflicted
+++ resolved
@@ -30,12 +30,10 @@
 
 #include "llrect.h"
 #include "llcoord.h"
-<<<<<<< HEAD
-#include "v2math.h"
-=======
+#include "llcontrol.h"
+#include "llcoord.h"
 #include "llcontrol.h"
 #include "llglslshader.h"
->>>>>>> a74b5dfa
 #include "llinitparam.h"
 #include "llregistry.h"
 #include "llrender2dutils.h"
@@ -45,6 +43,7 @@
 #include "lluiimage.h"
 #include <boost/signals2.hpp>
 #include "llframetimer.h"
+#include "v2math.h"
 #include <limits>
 
 // for initparam specialization
@@ -55,92 +54,9 @@
 class LLWindow;
 class LLView;
 class LLHelp;
-class LLRenderTarget;
-class LLControlGroup;
 
 void make_ui_sound(const char* name);
-<<<<<<< HEAD
 void make_ui_sound_deferred(const char * name);
-=======
-
-BOOL ui_point_in_rect(S32 x, S32 y, S32 left, S32 top, S32 right, S32 bottom);
-void gl_state_for_2d(S32 width, S32 height);
-
-void gl_line_2d(S32 x1, S32 y1, S32 x2, S32 y2);
-void gl_line_2d(S32 x1, S32 y1, S32 x2, S32 y2, const LLColor4 &color );
-void gl_triangle_2d(S32 x1, S32 y1, S32 x2, S32 y2, S32 x3, S32 y3, const LLColor4& color, BOOL filled);
-void gl_rect_2d_simple( S32 width, S32 height );
-
-void gl_draw_x(const LLRect& rect, const LLColor4& color);
-
-void gl_rect_2d(S32 left, S32 top, S32 right, S32 bottom, BOOL filled = TRUE );
-void gl_rect_2d(S32 left, S32 top, S32 right, S32 bottom, const LLColor4 &color, BOOL filled = TRUE );
-void gl_rect_2d_offset_local( S32 left, S32 top, S32 right, S32 bottom, const LLColor4 &color, S32 pixel_offset = 0, BOOL filled = TRUE );
-void gl_rect_2d_offset_local( S32 left, S32 top, S32 right, S32 bottom, S32 pixel_offset = 0, BOOL filled = TRUE );
-void gl_rect_2d(const LLRect& rect, BOOL filled = TRUE );
-void gl_rect_2d(const LLRect& rect, const LLColor4& color, BOOL filled = TRUE );
-void gl_rect_2d_checkerboard(const LLRect& rect, GLfloat alpha = 1.0f);
-
-void gl_drop_shadow(S32 left, S32 top, S32 right, S32 bottom, const LLColor4 &start_color, S32 lines);
-
-void gl_circle_2d(F32 x, F32 y, F32 radius, S32 steps, BOOL filled);
-void gl_arc_2d(F32 center_x, F32 center_y, F32 radius, S32 steps, BOOL filled, F32 start_angle, F32 end_angle);
-void gl_deep_circle( F32 radius, F32 depth );
-void gl_ring( F32 radius, F32 width, const LLColor4& center_color, const LLColor4& side_color, S32 steps, BOOL render_center );
-void gl_corners_2d(S32 left, S32 top, S32 right, S32 bottom, S32 length, F32 max_frac);
-void gl_washer_2d(F32 outer_radius, F32 inner_radius, S32 steps, const LLColor4& inner_color, const LLColor4& outer_color);
-void gl_washer_segment_2d(F32 outer_radius, F32 inner_radius, F32 start_radians, F32 end_radians, S32 steps, const LLColor4& inner_color, const LLColor4& outer_color);
-
-void gl_draw_image(S32 x, S32 y, LLTexture* image, const LLColor4& color = UI_VERTEX_COLOR, const LLRectf& uv_rect = LLRectf(0.f, 1.f, 1.f, 0.f));
-void gl_draw_scaled_image(S32 x, S32 y, S32 width, S32 height, LLTexture* image, const LLColor4& color = UI_VERTEX_COLOR, const LLRectf& uv_rect = LLRectf(0.f, 1.f, 1.f, 0.f));
-void gl_draw_scaled_target(S32 x, S32 y, S32 width, S32 height, LLRenderTarget* target, const LLColor4& color = UI_VERTEX_COLOR, const LLRectf& uv_rect = LLRectf(0.f, 1.f, 1.f, 0.f));
-void gl_draw_rotated_image(S32 x, S32 y, F32 degrees, LLTexture* image, const LLColor4& color = UI_VERTEX_COLOR, const LLRectf& uv_rect = LLRectf(0.f, 1.f, 1.f, 0.f));
-void gl_draw_scaled_rotated_image(S32 x, S32 y, S32 width, S32 height, F32 degrees,LLTexture* image, const LLColor4& color = UI_VERTEX_COLOR, const LLRectf& uv_rect = LLRectf(0.f, 1.f, 1.f, 0.f), LLRenderTarget* target = NULL);
-void gl_draw_scaled_image_with_border(S32 x, S32 y, S32 border_width, S32 border_height, S32 width, S32 height, LLTexture* image, const LLColor4 &color, BOOL solid_color = FALSE, const LLRectf& uv_rect = LLRectf(0.f, 1.f, 1.f, 0.f));
-void gl_draw_scaled_image_with_border(S32 x, S32 y, S32 width, S32 height, LLTexture* image, const LLColor4 &color, BOOL solid_color = FALSE, const LLRectf& uv_rect = LLRectf(0.f, 1.f, 1.f, 0.f), const LLRectf& scale_rect = LLRectf(0.f, 1.f, 1.f, 0.f));
-
-void gl_stippled_line_3d( const LLVector3& start, const LLVector3& end, const LLColor4& color, F32 phase = 0.f ); 
-
-void gl_rect_2d_simple_tex( S32 width, S32 height );
-
-// segmented rectangles
-
-/*
-   TL |______TOP_________| TR 
-     /|                  |\  
-   _/_|__________________|_\_
-   L| |    MIDDLE        | |R
-   _|_|__________________|_|_
-    \ |    BOTTOM        | /  
-   BL\|__________________|/ BR
-      |                  |    
-*/
-
-typedef enum e_rounded_edge
-{
-	ROUNDED_RECT_LEFT	= 0x1, 
-	ROUNDED_RECT_TOP	= 0x2, 
-	ROUNDED_RECT_RIGHT	= 0x4, 
-	ROUNDED_RECT_BOTTOM	= 0x8,
-	ROUNDED_RECT_ALL	= 0xf
-}ERoundedEdge;
-
-
-void gl_segmented_rect_2d_tex(const S32 left, const S32 top, const S32 right, const S32 bottom, const S32 texture_width, const S32 texture_height, const S32 border_size, const U32 edges = ROUNDED_RECT_ALL);
-void gl_segmented_rect_2d_fragment_tex(const LLRect& rect, const S32 texture_width, const S32 texture_height, const S32 border_size, const F32 start_fragment, const F32 end_fragment, const U32 edges = ROUNDED_RECT_ALL);
-void gl_segmented_rect_3d_tex(const LLVector2& border_scale, const LLVector3& border_width, const LLVector3& border_height, const LLVector3& width_vec, const LLVector3& height_vec, U32 edges = ROUNDED_RECT_ALL);
-void gl_segmented_rect_3d_tex_top(const LLVector2& border_scale, const LLVector3& border_width, const LLVector3& border_height, const LLVector3& width_vec, const LLVector3& height_vec);
-
-inline void gl_rect_2d( const LLRect& rect, BOOL filled )
-{
-	gl_rect_2d( rect.mLeft, rect.mTop, rect.mRight, rect.mBottom, filled );
-}
-
-inline void gl_rect_2d_offset_local( const LLRect& rect, S32 pixel_offset, BOOL filled)
-{
-	gl_rect_2d_offset_local( rect.mLeft, rect.mTop, rect.mRight, rect.mBottom, pixel_offset, filled );
-}
->>>>>>> a74b5dfa
 
 class LLImageProviderInterface;
 
