/**
 * @file llui.h
 * @brief General static UI services.
 *
 * $LicenseInfo:firstyear=2001&license=viewerlgpl$
 * Second Life Viewer Source Code
 * Copyright (C) 2010, Linden Research, Inc.
 *
 * This library is free software; you can redistribute it and/or
 * modify it under the terms of the GNU Lesser General Public
 * License as published by the Free Software Foundation;
 * version 2.1 of the License only.
 *
 * This library is distributed in the hope that it will be useful,
 * but WITHOUT ANY WARRANTY; without even the implied warranty of
 * MERCHANTABILITY or FITNESS FOR A PARTICULAR PURPOSE.  See the GNU
 * Lesser General Public License for more details.
 *
 * You should have received a copy of the GNU Lesser General Public
 * License along with this library; if not, write to the Free Software
 * Foundation, Inc., 51 Franklin Street, Fifth Floor, Boston, MA  02110-1301  USA
 *
 * Linden Research, Inc., 945 Battery Street, San Francisco, CA  94111  USA
 * $/LicenseInfo$
 */


#ifndef LL_LLUI_H
#define LL_LLUI_H

#include "llrect.h"
#include "llcoord.h"
#include "llcontrol.h"
#include "llcoord.h"
#include "llcontrol.h"
#include "llinitparam.h"
#include "llregistry.h"
#include "llrender2dutils.h"
#include "llpointer.h"
#include "lluicolor.h"
#include "lluicolortable.h"
#include "lluiimage.h"
#include <boost/signals2.hpp>
#include "llframetimer.h"
#include "v2math.h"
#include <limits>

// for initparam specialization
#include "llfontgl.h"

class LLUUID;
class LLWindow;
class LLView;
class LLHelp;

<<<<<<< HEAD

=======
const S32 DRAG_N_DROP_DISTANCE_THRESHOLD = 3;
>>>>>>> 33ad8db7
// this enum is used by the llview.h (viewer) and the llassetstorage.h (viewer and sim)
enum EDragAndDropType
{
    DAD_NONE            = 0,
    DAD_TEXTURE         = 1,
    DAD_SOUND           = 2,
    DAD_CALLINGCARD     = 3,
    DAD_LANDMARK        = 4,
    DAD_SCRIPT          = 5,
    DAD_CLOTHING        = 6,
    DAD_OBJECT          = 7,
    DAD_NOTECARD        = 8,
    DAD_CATEGORY        = 9,
    DAD_ROOT_CATEGORY   = 10,
    DAD_BODYPART        = 11,
    DAD_ANIMATION       = 12,
    DAD_GESTURE         = 13,
    DAD_LINK            = 14,
    DAD_MESH            = 15,
    DAD_WIDGET          = 16,
    DAD_PERSON          = 17,
    DAD_SETTINGS        = 18,
    DAD_MATERIAL        = 19,
    DAD_COUNT           = 20,   // number of types in this enum
};

// Reasons for drags to be denied.
// ordered by priority for multi-drag
enum EAcceptance
{
    ACCEPT_POSTPONED,   // we are asynchronously determining acceptance
    ACCEPT_NO,          // Uninformative, general purpose denial.
    ACCEPT_NO_CUSTOM,   // Denial with custom message.
    ACCEPT_NO_LOCKED,   // Operation would be valid, but permissions are set to disallow it.
    ACCEPT_YES_COPY_SINGLE, // We'll take a copy of a single item
    ACCEPT_YES_SINGLE,      // Accepted. OK to drag and drop single item here.
    ACCEPT_YES_COPY_MULTI,  // We'll take a copy of multiple items
    ACCEPT_YES_MULTI        // Accepted. OK to drag and drop multiple items here.
};

enum EAddPosition
{
    ADD_TOP,
    ADD_BOTTOM,
    ADD_DEFAULT
};


void make_ui_sound(const char* name);
void make_ui_sound_deferred(const char * name);

class LLImageProviderInterface;

typedef void (*LLUIAudioCallback)(const LLUUID& uuid);

class LLUI : public LLParamSingleton<LLUI>
{
public:
    typedef std::map<std::string, LLControlGroup*> settings_map_t;

private:
    LLSINGLETON(LLUI , const settings_map_t &settings,
                           LLImageProviderInterface* image_provider,
                           LLUIAudioCallback audio_callback,
                           LLUIAudioCallback deferred_audio_callback);
    LOG_CLASS(LLUI);
public:
    //
    // Classes
    //

    struct RangeS32
    {
        struct Params : public LLInitParam::Block<Params>
        {
            Optional<S32>   minimum,
                            maximum;

            Params()
            :   minimum("min", 0),
                maximum("max", S32_MAX)
            {}
        };

        // correct for inverted params
        RangeS32(const Params& p = Params())
        :   mMin(p.minimum),
            mMax(p.maximum)
        {
            sanitizeRange();
        }

        RangeS32(S32 minimum, S32 maximum)
        :   mMin(minimum),
            mMax(maximum)
        {
            sanitizeRange();
        }

        S32 clamp(S32 input)
        {
            if (input < mMin) return mMin;
            if (input > mMax) return mMax;
            return input;
        }

        void setRange(S32 minimum, S32 maximum)
        {
            mMin = minimum;
            mMax = maximum;
            sanitizeRange();
        }

        S32 getMin() { return mMin; }
        S32 getMax() { return mMax; }

        bool operator==(const RangeS32& other) const
        {
            return mMin == other.mMin
                && mMax == other.mMax;
        }
    private:
        void sanitizeRange()
        {
            if (mMin > mMax)
            {
                LL_WARNS() << "Bad interval range (" << mMin << ", " << mMax << ")" << LL_ENDL;
                // since max is usually the most dangerous one to ignore (buffer overflow, etc), prefer it
                // in the case of a malformed range
                mMin = mMax;
            }
        }


        S32 mMin,
            mMax;
    };

    struct ClampedS32 : public RangeS32
    {
        struct Params : public LLInitParam::Block<Params, RangeS32::Params>
        {
            Mandatory<S32> value;

            Params()
            :   value("", 0)
            {
                addSynonym(value, "value");
            }
        };

        ClampedS32(const Params& p)
        :   RangeS32(p)
        {}

        ClampedS32(const RangeS32& range)
        :   RangeS32(range)
        {
            // set value here, after range has been sanitized
            mValue = clamp(0);
        }

        ClampedS32(S32 value, const RangeS32& range = RangeS32())
        :   RangeS32(range)
        {
            mValue = clamp(value);
        }

        S32 get()
        {
            return mValue;
        }

        void set(S32 value)
        {
            mValue = clamp(value);
        }


    private:
        S32 mValue;
    };

    //
    // Methods
    //
    typedef boost::function<void(LLView*)> add_popup_t;
    typedef boost::function<void(LLView*)> remove_popup_t;
    typedef boost::function<void(void)> clear_popups_t;

    void setPopupFuncs(const add_popup_t& add_popup, const remove_popup_t&, const clear_popups_t& );

    // Return the ISO639 language name ("en", "ko", etc.) for the viewer UI.
    // http://www.loc.gov/standards/iso639-2/php/code_list.php
    std::string getUILanguage();
    static std::string getLanguage(); // static for lldateutil_test compatibility

    //helper functions (should probably move free standing rendering helper functions here)
    LLView* getRootView() { return mRootView; }
    void setRootView(LLView* view) { mRootView = view; }
    /**
     * Walk the LLView tree to resolve a path
     * Paths can be discovered using Develop > XUI > Show XUI Paths
     *
     * A leading "/" indicates the root of the tree is the starting
     * position of the search, (otherwise the context node is used)
     *
     * Adjacent "//" mean that the next level of the search is done
     * recursively ("descendant" rather than "child").
     *
     * Return values: If no match is found, NULL is returned,
     * otherwise the matching LLView* is returned.
     *
     * Examples:
     *
     * "/" -> return the root view
     * "/foo" -> find "foo" as a direct child of the root
     * "foo" -> find "foo" as a direct child of the context node
     * "//foo" -> find the first "foo" child anywhere in the tree
     * "/foo/bar" -> find "foo" as direct child of the root, and
     *      "bar" as a direct child of "foo"
     * "//foo//bar/baz" -> find the first "foo" anywhere in the
     *      tree, the first "bar" anywhere under it, and "baz"
     *      as a direct child of that
     */
    const LLView* resolvePath(const LLView* context, const std::string& path);
    LLView* resolvePath(LLView* context, const std::string& path);
    static std::string locateSkin(const std::string& filename);
    void setMousePositionScreen(S32 x, S32 y);
    void getMousePositionScreen(S32 *x, S32 *y);
    void setMousePositionLocal(const LLView* viewp, S32 x, S32 y);
    void getMousePositionLocal(const LLView* viewp, S32 *x, S32 *y);
    LLVector2 getWindowSize();
    void screenPointToGL(S32 screen_x, S32 screen_y, S32 *gl_x, S32 *gl_y);
    void glPointToScreen(S32 gl_x, S32 gl_y, S32 *screen_x, S32 *screen_y);
    void screenRectToGL(const LLRect& screen, LLRect *gl);
    void glRectToScreen(const LLRect& gl, LLRect *screen);
    // Returns the control group containing the control name, or the default group
    LLControlGroup& getControlControlGroup (const std::string& controlname);
    F32 getMouseIdleTime() { return mMouseIdleTimer.getElapsedTimeF32(); }
    void resetMouseIdleTimer() { mMouseIdleTimer.reset(); }
    LLWindow* getWindow() { return mWindow; }

    void addPopup(LLView*);
    void removePopup(LLView*);
    void clearPopups();

    void reportBadKeystroke();

    // Ensures view does not overlap mouse cursor, but is inside
    // the view's parent rectangle.  Used for tooltips, inspectors.
    // Optionally override the view's default X/Y, which are relative to the
    // view's parent.
    void positionViewNearMouse(LLView* view,    S32 spawn_x = S32_MAX, S32 spawn_y = S32_MAX);

    // LLRender2D wrappers
    static void pushMatrix() { LLRender2D::pushMatrix(); }
    static void popMatrix() { LLRender2D::popMatrix(); }
    static void loadIdentity() { LLRender2D::loadIdentity(); }
    static void translate(F32 x, F32 y, F32 z = 0.0f) { LLRender2D::translate(x, y, z); }

    static LLVector2& getScaleFactor();
    static void setScaleFactor(const LLVector2& scale_factor);
    static void setLineWidth(F32 width) { LLRender2D::setLineWidth(width); }
    static LLPointer<LLUIImage> getUIImageByID(const LLUUID& image_id, S32 priority = 0)
        { return LLRender2D::getInstance()->getUIImageByID(image_id, priority); }
    static LLPointer<LLUIImage> getUIImage(const std::string& name, S32 priority = 0)
        { return LLRender2D::getInstance()->getUIImage(name, priority); }

    //
    // Data
    //
    settings_map_t mSettingGroups;
    LLUIAudioCallback mAudioCallback;
    LLUIAudioCallback mDeferredAudioCallback;
    LLWindow*       mWindow;
    LLView*         mRootView;
    LLHelp*         mHelpImpl;
private:
    std::vector<std::string> mXUIPaths;
    LLFrameTimer        mMouseIdleTimer;
    add_popup_t     mAddPopupFunc;
    remove_popup_t  mRemovePopupFunc;
    clear_popups_t  mClearPopupsFunc;
};


// Moved LLLocalClipRect to lllocalcliprect.h

// useful parameter blocks
struct TimeIntervalParam : public LLInitParam::ChoiceBlock<TimeIntervalParam>
{
    Alternative<F32>        seconds;
    Alternative<S32>        frames;
    TimeIntervalParam()
    :   seconds("seconds"),
        frames("frames")
    {}
};

template <class T>
class LLUICachedControl : public LLCachedControl<T>
{
public:
    // This constructor will declare a control if it doesn't exist in the contol group
    LLUICachedControl(const std::string& name,
                      const T& default_value,
                      const std::string& comment = "Declared In Code")
    :   LLCachedControl<T>(LLUI::getInstance()->getControlControlGroup(name), name, default_value, comment)
    {}
};

namespace LLInitParam
{
    template<>
    class ParamValue<LLRect>
    :   public CustomParamValue<LLRect>
    {
        typedef CustomParamValue<LLRect> super_t;
    public:
        Optional<S32>   left,
                        top,
                        right,
                        bottom,
                        width,
                        height;

        ParamValue(const LLRect& value);

        void updateValueFromBlock();
        void updateBlockFromValue(bool make_block_authoritative);
    };

    template<>
    class ParamValue<LLUIColor>
    :   public CustomParamValue<LLUIColor>
    {
        typedef CustomParamValue<LLUIColor> super_t;

    public:
        Optional<F32>           red,
                                green,
                                blue,
                                alpha;
        Optional<std::string>   control;

        ParamValue(const LLUIColor& color);
        void updateValueFromBlock();
        void updateBlockFromValue(bool make_block_authoritative);
    };

    template<>
    class ParamValue<const LLFontGL*>
    :   public CustomParamValue<const LLFontGL* >
    {
        typedef CustomParamValue<const LLFontGL*> super_t;
    public:
        Optional<std::string>   name,
                                size,
                                style;

        ParamValue(const LLFontGL* value);
        void updateValueFromBlock();
        void updateBlockFromValue(bool make_block_authoritative);
    };

    template<>
    struct TypeValues<LLFontGL::HAlign> : public TypeValuesHelper<LLFontGL::HAlign>
    {
        static void declareValues();
    };

    template<>
    struct TypeValues<LLFontGL::VAlign> : public TypeValuesHelper<LLFontGL::VAlign>
    {
        static void declareValues();
    };

    template<>
    struct TypeValues<LLFontGL::ShadowType> : public TypeValuesHelper<LLFontGL::ShadowType>
    {
        static void declareValues();
    };

    template<>
    struct ParamCompare<const LLFontGL*, false>
    {
        static bool equals(const LLFontGL* a, const LLFontGL* b);
    };


    template<>
    class ParamValue<LLCoordGL>
    :   public CustomParamValue<LLCoordGL>
    {
        typedef CustomParamValue<LLCoordGL> super_t;
    public:
        Optional<S32>   x,
                        y;

        ParamValue(const LLCoordGL& val);
        void updateValueFromBlock();
        void updateBlockFromValue(bool make_block_authoritative);
    };
}

#endif<|MERGE_RESOLUTION|>--- conflicted
+++ resolved
@@ -53,11 +53,7 @@
 class LLView;
 class LLHelp;
 
-<<<<<<< HEAD
-
-=======
 const S32 DRAG_N_DROP_DISTANCE_THRESHOLD = 3;
->>>>>>> 33ad8db7
 // this enum is used by the llview.h (viewer) and the llassetstorage.h (viewer and sim)
 enum EDragAndDropType
 {
