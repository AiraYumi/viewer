--- conflicted
+++ resolved
@@ -48,14 +48,12 @@
 	void show(LLNotificationPtr);
 	/*virtual*/ void draw();
 	void hide();
-<<<<<<< HEAD
 	
 	bool isShown() const;
-=======
+
 	void setBackgroundImage(LLUIImage* image);
 	void setTextColor(LLColor4 color);
 	void setCanClose(bool can_close);
->>>>>>> e859c344
 
 private:
 	void displayLatestNotification();
