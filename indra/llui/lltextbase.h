--- conflicted
+++ resolved
@@ -457,7 +457,6 @@
 	/*virtual*/ BOOL				getToolTip( std::string& msg ) const;
 	/*virtual*/ void				setToolTip(const std::string& tooltip);
 	/*virtual*/ void				dump() const;
-<<<<<<< HEAD
 
 	/*virtual*/ BOOL				handleHover(S32 x, S32 y, MASK mask);
 	/*virtual*/ BOOL				handleRightMouseDown(S32 x, S32 y, MASK mask);
@@ -483,33 +482,6 @@
 	LLIndexSegment(S32 pos) : LLTextSegment(pos, pos) {}
 };
 
-=======
-
-	/*virtual*/ BOOL				handleHover(S32 x, S32 y, MASK mask);
-	/*virtual*/ BOOL				handleRightMouseDown(S32 x, S32 y, MASK mask);
-	/*virtual*/ BOOL				handleMouseDown(S32 x, S32 y, MASK mask);
-	/*virtual*/ BOOL				handleMouseUp(S32 x, S32 y, MASK mask);
-	/*virtual*/ BOOL				handleToolTip(S32 x, S32 y, MASK mask);
-
-protected:
-	F32					drawClippedSegment(S32 seg_start, S32 seg_end, S32 selection_start, S32 selection_end, LLRect rect);
-
-protected:
-	class LLTextBase&	mEditor;
-	LLStyleConstSP		mStyle;
-	S32					mFontHeight;
-	LLKeywordToken* 	mToken;
-	std::string     	mTooltip;
-	boost::signals2::connection mImageLoadedConnection;
-};
-
-class LLIndexSegment : public LLTextSegment
-{
-public:
-	LLIndexSegment(S32 pos) : LLTextSegment(pos, pos) {}
-};
-
->>>>>>> c83a0105
 class LLInlineViewSegment : public LLTextSegment
 {
 public:
@@ -547,10 +519,7 @@
 public:
 
 	LLLineBreakTextSegment(LLStyleConstSP style,S32 pos);
-<<<<<<< HEAD
-=======
 	LLLineBreakTextSegment(S32 pos);
->>>>>>> c83a0105
 	~LLLineBreakTextSegment();
 	bool		getDimensions(S32 first_char, S32 num_chars, S32& width, S32& height) const;
 	S32			getNumChars(S32 num_pixels, S32 segment_offset, S32 line_offset, S32 max_chars) const;
