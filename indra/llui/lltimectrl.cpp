/**
 * @file lltimectrl.cpp
 * @brief LLTimeCtrl base class
 *
 * $LicenseInfo:firstyear=2001&license=viewerlgpl$
 * Second Life Viewer Source Code
 * Copyright (C) 2011, Linden Research, Inc.
 *
 * This library is free software; you can redistribute it and/or
 * modify it under the terms of the GNU Lesser General Public
 * License as published by the Free Software Foundation;
 * version 2.1 of the License only.
 *
 * This library is distributed in the hope that it will be useful,
 * but WITHOUT ANY WARRANTY; without even the implied warranty of
 * MERCHANTABILITY or FITNESS FOR A PARTICULAR PURPOSE.  See the GNU
 * Lesser General Public License for more details.
 *
 * You should have received a copy of the GNU Lesser General Public
 * License along with this library; if not, write to the Free Software
 * Foundation, Inc., 51 Franklin Street, Fifth Floor, Boston, MA  02110-1301  USA
 *
 * Linden Research, Inc., 945 Battery Street, San Francisco, CA  94111  USA
 * $/LicenseInfo$
 */

#include "linden_common.h"

#include "lltimectrl.h"

#include "llui.h"
#include "lluiconstants.h"

#include "llbutton.h"
#include "llfontgl.h"
#include "lllineeditor.h"
#include "llkeyboard.h"
#include "llstring.h"
#include "lltextbox.h"
#include "lluictrlfactory.h"

static LLDefaultChildRegistry::Register<LLTimeCtrl> time_r("time");

const U32 AMPM_LEN = 3;
const U32 MINUTES_MIN = 0;
const U32 MINUTES_MAX = 59;
const U32 HOURS_MIN = 1;
const U32 HOURS_MAX = 12;
const U32 MINUTES_PER_HOUR = 60;
const U32 MINUTES_PER_DAY = 24 * MINUTES_PER_HOUR;

class LLTimeValidatorImpl : public LLTextValidate::ValidatorImpl
{
public:
    // virtual
    bool validate(const std::string& str) override
    {
        std::string hours = LLTimeCtrl::getHoursString(str);
        if (!LLTimeCtrl::isHoursStringValid(hours))
            return setError("ValidatorInvalidHours", LLSD().with("STR", hours));

        std::string minutes = LLTimeCtrl::getMinutesString(str);
        if (!LLTimeCtrl::isMinutesStringValid(minutes))
            return setError("ValidatorInvalidMinutes", LLSD().with("STR", minutes));

        std::string ampm = LLTimeCtrl::getAMPMString(str);
        if (!LLTimeCtrl::isPMAMStringValid(ampm))
            return setError("ValidatorInvalidAMPM", LLSD().with("STR", ampm));

        return resetError();
    }

    // virtual
    bool validate(const LLWString& wstr) override
    {
        std::string str = wstring_to_utf8str(wstr);

        return validate(str);
    }
} validateTimeImpl;
LLTextValidate::Validator validateTime(validateTimeImpl);

LLTimeCtrl::Params::Params()
:   label_width("label_width"),
    snap_to("snap_to"),
    allow_text_entry("allow_text_entry", true),
    text_enabled_color("text_enabled_color"),
    text_disabled_color("text_disabled_color"),
    up_button("up_button"),
    down_button("down_button")
{}

LLTimeCtrl::LLTimeCtrl(const LLTimeCtrl::Params& p)
:   LLUICtrl(p),
    mLabelBox(NULL),
    mTextEnabledColor(p.text_enabled_color()),
    mTextDisabledColor(p.text_disabled_color()),
    mTime(0),
    mSnapToMin(5)
{
    static LLUICachedControl<S32> spinctrl_spacing ("UISpinctrlSpacing", 0);
    static LLUICachedControl<S32> spinctrl_btn_width ("UISpinctrlBtnWidth", 0);
    static LLUICachedControl<S32> spinctrl_btn_height ("UISpinctrlBtnHeight", 0);
    S32 centered_top = getRect().getHeight();
    S32 centered_bottom = getRect().getHeight() - 2 * spinctrl_btn_height;
    S32 label_width = llclamp(p.label_width(), 0, llmax(0, getRect().getWidth() - 40));
    S32 editor_left = label_width + spinctrl_spacing;

    //================= Label =================//
    if( !p.label().empty() )
    {
        LLRect label_rect( 0, centered_top, label_width, centered_bottom );
        LLTextBox::Params params;
        params.name("TimeCtrl Label");
        params.rect(label_rect);
        params.initial_value(p.label());
        if (p.font.isProvided())
        {
            params.font(p.font);
        }
        mLabelBox = LLUICtrlFactory::create<LLTextBox> (params);
        addChild(mLabelBox);

        editor_left = label_rect.mRight + spinctrl_spacing;
    }

    S32 editor_right = getRect().getWidth() - spinctrl_btn_width - spinctrl_spacing;

    //================= Editor ================//
    LLRect editor_rect( editor_left, centered_top, editor_right, centered_bottom );
    LLLineEditor::Params params;
    params.name("SpinCtrl Editor");
    params.rect(editor_rect);
    if (p.font.isProvided())
    {
        params.font(p.font);
    }

    params.follows.flags(FOLLOWS_LEFT | FOLLOWS_BOTTOM);
    params.max_length.chars(8);
    params.keystroke_callback(boost::bind(&LLTimeCtrl::onTextEntry, this, _1));
    mEditor = LLUICtrlFactory::create<LLLineEditor> (params);
    mEditor->setPrevalidateInput(LLTextValidate::validateNonNegativeS32NoSpace);
<<<<<<< HEAD
    mEditor->setPrevalidate(boost::bind(&LLTimeCtrl::isTimeStringValid, this, _1));
=======
    mEditor->setPrevalidate(validateTime);
>>>>>>> 33ad8db7
    mEditor->setText(LLStringExplicit("12:00 AM"));
    addChild(mEditor);

    //================= Spin Buttons ==========//
    LLButton::Params up_button_params(p.up_button);
    up_button_params.rect = LLRect(editor_right + 1, getRect().getHeight(), editor_right + spinctrl_btn_width, getRect().getHeight() - spinctrl_btn_height);

    up_button_params.click_callback.function(boost::bind(&LLTimeCtrl::onUpBtn, this));
    up_button_params.mouse_held_callback.function(boost::bind(&LLTimeCtrl::onUpBtn, this));
    mUpBtn = LLUICtrlFactory::create<LLButton>(up_button_params);
    addChild(mUpBtn);

    LLButton::Params down_button_params(p.down_button);
    down_button_params.rect = LLRect(editor_right + 1, getRect().getHeight() - spinctrl_btn_height, editor_right + spinctrl_btn_width, getRect().getHeight() - 2 * spinctrl_btn_height);
    down_button_params.click_callback.function(boost::bind(&LLTimeCtrl::onDownBtn, this));
    down_button_params.mouse_held_callback.function(boost::bind(&LLTimeCtrl::onDownBtn, this));
    mDownBtn = LLUICtrlFactory::create<LLButton>(down_button_params);
    addChild(mDownBtn);

    setUseBoundingRect( TRUE );
}

F32 LLTimeCtrl::getTime24() const
{
    // 0.0 - 23.99;
    return mTime / 60.0f;
}

U32 LLTimeCtrl::getHours24() const
{
    return (U32) getTime24();
}

U32 LLTimeCtrl::getMinutes() const
{
    return mTime % MINUTES_PER_HOUR;
}

void LLTimeCtrl::setTime24(F32 time)
{
    time = llclamp(time, 0.0f, 23.99f); // fix out of range values
    mTime = ll_round(time * MINUTES_PER_HOUR); // fixes values like 4.99999

    updateText();
}

BOOL LLTimeCtrl::handleKeyHere(KEY key, MASK mask)
{
    if (mEditor->hasFocus())
    {
        if(key == KEY_UP)
        {
            onUpBtn();
            return TRUE;
        }
        if(key == KEY_DOWN)
        {
            onDownBtn();
            return TRUE;
        }
        if (key == KEY_RETURN)
        {
            onCommit();
            return TRUE;
        }
    }
    return FALSE;
}

void LLTimeCtrl::onUpBtn()
{
    switch(getEditingPart())
    {
    case HOURS:
        increaseHours();
        break;
    case MINUTES:
        increaseMinutes();
        break;
    case DAYPART:
        switchDayPeriod();
        break;
    default:
        break;
    }

    updateText();
    onCommit();
}

void LLTimeCtrl::onDownBtn()
{
    switch(getEditingPart())
    {
    case HOURS:
        decreaseHours();
        break;
    case MINUTES:
        decreaseMinutes();
        break;
    case DAYPART:
        switchDayPeriod();
        break;
    default:
        break;
    }

    updateText();
    onCommit();
}

void LLTimeCtrl::onFocusLost()
{
    updateText();
    onCommit();
    LLUICtrl::onFocusLost();
}

void LLTimeCtrl::onTextEntry(LLLineEditor* line_editor)
{
    std::string time_str = line_editor->getText();
    U32 h12 = parseHours(getHoursString(time_str));
    U32 m = parseMinutes(getMinutesString(time_str));
    bool pm = parseAMPM(getAMPMString(time_str));
<<<<<<< HEAD

    if (h12 == 12)
    {
        h12 = 0;
    }

    U32 h24 = pm ? h12 + 12 : h12;

    mTime = h24 * MINUTES_PER_HOUR + m;
}

bool LLTimeCtrl::isTimeStringValid(const LLWString &wstr)
{
    std::string str = wstring_to_utf8str(wstr);

    return isHoursStringValid(getHoursString(str)) &&
        isMinutesStringValid(getMinutesString(str)) &&
        isPMAMStringValid(getAMPMString(str));
=======

    if (h12 == 12)
    {
        h12 = 0;
    }

    U32 h24 = pm ? h12 + 12 : h12;

    mTime = h24 * MINUTES_PER_HOUR + m;
>>>>>>> 33ad8db7
}

void LLTimeCtrl::increaseMinutes()
{
    mTime = (mTime + mSnapToMin) % MINUTES_PER_DAY - (mTime % mSnapToMin);
}

void LLTimeCtrl::increaseHours()
{
    mTime = (mTime + MINUTES_PER_HOUR) % MINUTES_PER_DAY;
}

void LLTimeCtrl::decreaseMinutes()
{
    if (mTime < mSnapToMin)
    {
        mTime = MINUTES_PER_DAY - mTime;
    }

    mTime -= (mTime % mSnapToMin) ? mTime % mSnapToMin : mSnapToMin;
}

void LLTimeCtrl::decreaseHours()
{
    if (mTime < MINUTES_PER_HOUR)
    {
        mTime = 23 * MINUTES_PER_HOUR + mTime;
    }
    else
    {
        mTime -= MINUTES_PER_HOUR;
    }
}

bool LLTimeCtrl::isPM() const
{
    return mTime >= (MINUTES_PER_DAY / 2);
}

void LLTimeCtrl::switchDayPeriod()
{
    if (isPM())
    {
        mTime -= MINUTES_PER_DAY / 2;
    }
    else
    {
        mTime += MINUTES_PER_DAY / 2;
    }
}

void LLTimeCtrl::updateText()
{
    U32 h24 = getHours24();
    U32 m = getMinutes();
    U32 h12 = h24 > 12 ? h24 - 12 : h24;

    if (h12 == 0)
        h12 = 12;

    mEditor->setText(llformat("%d:%02d %s", h12, m, isPM() ? "PM":"AM"));
}

LLTimeCtrl::EEditingPart LLTimeCtrl::getEditingPart()
{
    S32 cur_pos = mEditor->getCursor();
    std::string time_str = mEditor->getText();

    S32 colon_index = time_str.find_first_of(':');

    if (cur_pos <= colon_index)
    {
        return HOURS;
    }
    else if (cur_pos > colon_index && cur_pos <= (S32)(time_str.length() - AMPM_LEN))
    {
        return MINUTES;
    }
    else if (cur_pos > (S32)(time_str.length() - AMPM_LEN))
    {
        return DAYPART;
    }

    return NONE;
}

// static
std::string LLTimeCtrl::getHoursString(const std::string& str)
{
    size_t colon_index = str.find_first_of(':');
    std::string hours_str = str.substr(0, colon_index);

    return hours_str;
}

// static
std::string LLTimeCtrl::getMinutesString(const std::string& str)
{
    size_t colon_index = str.find_first_of(':');
    ++colon_index;

    int minutes_len = str.length() - colon_index - AMPM_LEN;
    std::string minutes_str = str.substr(colon_index, minutes_len);

    return minutes_str;
}

// static
std::string LLTimeCtrl::getAMPMString(const std::string& str)
{
    return str.substr(str.size() - 2, 2); // returns last two characters
}

// static
bool LLTimeCtrl::isHoursStringValid(const std::string& str)
{
    U32 hours;
    if ((!LLStringUtil::convertToU32(str, hours) || (hours <= HOURS_MAX)) && str.length() < 3)
        return true;

    return false;
}

// static
bool LLTimeCtrl::isMinutesStringValid(const std::string& str)
{
    U32 minutes;
    if (!LLStringUtil::convertToU32(str, minutes) || ((minutes <= MINUTES_MAX) && str.length() < 3))
        return true;

    return false;
}

// static
bool LLTimeCtrl::isPMAMStringValid(const std::string& str)
{
    S32 len = str.length();

    bool valid = (str[--len] == 'M') && (str[--len] == 'P' || str[len] == 'A');

    return valid;
}

// static
U32 LLTimeCtrl::parseHours(const std::string& str)
{
    U32 hours;
    if (LLStringUtil::convertToU32(str, hours) && (hours >= HOURS_MIN) && (hours <= HOURS_MAX))
    {
        return hours;
    }
    else
    {
        return HOURS_MIN;
    }
}

// static
U32 LLTimeCtrl::parseMinutes(const std::string& str)
{
    U32 minutes;
    // not sure of this fix - clang doesnt like compare minutes U32 to >= MINUTES_MIN (0) but MINUTES_MIN can change
    if (LLStringUtil::convertToU32(str, minutes) && ((S32)minutes >= MINUTES_MIN) && ((S32)minutes <= MINUTES_MAX))
    {
        return minutes;
    }
    else
    {
        return MINUTES_MIN;
    }
}

// static
bool LLTimeCtrl::parseAMPM(const std::string& str)
{
    return str == "PM";
}<|MERGE_RESOLUTION|>--- conflicted
+++ resolved
@@ -141,11 +141,7 @@
     params.keystroke_callback(boost::bind(&LLTimeCtrl::onTextEntry, this, _1));
     mEditor = LLUICtrlFactory::create<LLLineEditor> (params);
     mEditor->setPrevalidateInput(LLTextValidate::validateNonNegativeS32NoSpace);
-<<<<<<< HEAD
-    mEditor->setPrevalidate(boost::bind(&LLTimeCtrl::isTimeStringValid, this, _1));
-=======
     mEditor->setPrevalidate(validateTime);
->>>>>>> 33ad8db7
     mEditor->setText(LLStringExplicit("12:00 AM"));
     addChild(mEditor);
 
@@ -270,7 +266,6 @@
     U32 h12 = parseHours(getHoursString(time_str));
     U32 m = parseMinutes(getMinutesString(time_str));
     bool pm = parseAMPM(getAMPMString(time_str));
-<<<<<<< HEAD
 
     if (h12 == 12)
     {
@@ -280,26 +275,6 @@
     U32 h24 = pm ? h12 + 12 : h12;
 
     mTime = h24 * MINUTES_PER_HOUR + m;
-}
-
-bool LLTimeCtrl::isTimeStringValid(const LLWString &wstr)
-{
-    std::string str = wstring_to_utf8str(wstr);
-
-    return isHoursStringValid(getHoursString(str)) &&
-        isMinutesStringValid(getMinutesString(str)) &&
-        isPMAMStringValid(getAMPMString(str));
-=======
-
-    if (h12 == 12)
-    {
-        h12 = 0;
-    }
-
-    U32 h24 = pm ? h12 + 12 : h12;
-
-    mTime = h24 * MINUTES_PER_HOUR + m;
->>>>>>> 33ad8db7
 }
 
 void LLTimeCtrl::increaseMinutes()
