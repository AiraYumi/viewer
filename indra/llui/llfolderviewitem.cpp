/**
* @file llfolderviewitem.cpp
* @brief Items and folders that can appear in a hierarchical folder view
*
* $LicenseInfo:firstyear=2001&license=viewerlgpl$
* Second Life Viewer Source Code
* Copyright (C) 2010, Linden Research, Inc.
*
* This library is free software; you can redistribute it and/or
* modify it under the terms of the GNU Lesser General Public
* License as published by the Free Software Foundation;
* version 2.1 of the License only.
*
* This library is distributed in the hope that it will be useful,
* but WITHOUT ANY WARRANTY; without even the implied warranty of
* MERCHANTABILITY or FITNESS FOR A PARTICULAR PURPOSE.  See the GNU
* Lesser General Public License for more details.
*
* You should have received a copy of the GNU Lesser General Public
* License along with this library; if not, write to the Free Software
* Foundation, Inc., 51 Franklin Street, Fifth Floor, Boston, MA  02110-1301  USA
*
* Linden Research, Inc., 945 Battery Street, San Francisco, CA  94111  USA
* $/LicenseInfo$
*/
#include "../newview/llviewerprecompiledheaders.h"

#include "llflashtimer.h"

#include "linden_common.h"
#include "llfolderviewitem.h"
#include "llfolderview.h"
#include "llfolderviewmodel.h"
#include "llcallbacklist.h"
#include "llcriticaldamp.h"
#include "llclipboard.h"
#include "llfocusmgr.h"     // gFocusMgr
#include "llnotificationsutil.h"
#include "llpanel.h"
#include "lltrans.h"
#include "llwindow.h"

///----------------------------------------------------------------------------
/// Class LLFolderViewItem
///----------------------------------------------------------------------------

static LLDefaultChildRegistry::Register<LLFolderViewItem> r("folder_view_item");

// statics
std::map<U8, LLFontGL*> LLFolderViewItem::sFonts; // map of styles to fonts

LLUIColor LLFolderViewItem::sFgColor;
LLUIColor LLFolderViewItem::sHighlightBgColor;
LLUIColor LLFolderViewItem::sFlashBgColor;
LLUIColor LLFolderViewItem::sFocusOutlineColor;
LLUIColor LLFolderViewItem::sMouseOverColor;
LLUIColor LLFolderViewItem::sFilterBGColor;
LLUIColor LLFolderViewItem::sFilterTextColor;
LLUIColor LLFolderViewItem::sSuffixColor;
LLUIColor LLFolderViewItem::sSearchStatusColor;
<<<<<<< HEAD
S32 LLFolderViewItem::sTopPad = 0;
LLUIImagePtr LLFolderViewItem::sFolderArrowImg;
LLUIImagePtr LLFolderViewItem::sSelectionImg;
LLFontGL* LLFolderViewItem::sSuffixFont = nullptr;
=======
LLUIColor LLFolderViewItem::sFavoriteColor;
>>>>>>> 9e24b300

// only integers can be initialized in header
const F32 LLFolderViewItem::FOLDER_CLOSE_TIME_CONSTANT = 0.02f;
const F32 LLFolderViewItem::FOLDER_OPEN_TIME_CONSTANT = 0.03f;

const LLColor4U DEFAULT_WHITE(255, 255, 255);


//static
LLFontGL* LLFolderViewItem::getLabelFontForStyle(U8 style)
{
    LLFontGL* rtn = sFonts[style];
    if (!rtn) // grab label font with this style, lazily
    {
        LLFontDescriptor labelfontdesc("SansSerif", "Small", style);
        rtn = LLFontGL::getFont(labelfontdesc);
        if (!rtn)
        {
            rtn = LLFontGL::getFontDefault();
        }
        sFonts[style] = rtn;
    }
    return rtn;
}


const LLFontGL* LLFolderViewItem::getLabelFont()
{
    if (!pLabelFont)
    {
        pLabelFont = getLabelFontForStyle(mLabelStyle);
    }
    return pLabelFont;
}
//static
void LLFolderViewItem::initClass()
{
    const Params& default_params = LLUICtrlFactory::getDefaultParams<LLFolderViewItem>();
    sTopPad = default_params.item_top_pad;
    sFolderArrowImg = default_params.folder_arrow_image;
    sSelectionImg = default_params.selection_image;
    sSuffixFont = getLabelFontForStyle(LLFontGL::NORMAL);

    sFgColor = LLUIColorTable::instance().getColor("MenuItemEnabledColor", DEFAULT_WHITE);
    sHighlightBgColor = LLUIColorTable::instance().getColor("MenuItemHighlightBgColor", DEFAULT_WHITE);
    sFlashBgColor = LLUIColorTable::instance().getColor("MenuItemFlashBgColor", DEFAULT_WHITE);
    sFocusOutlineColor = LLUIColorTable::instance().getColor("InventoryFocusOutlineColor", DEFAULT_WHITE);
    sMouseOverColor = LLUIColorTable::instance().getColor("InventoryMouseOverColor", DEFAULT_WHITE);
    sFilterBGColor = LLUIColorTable::instance().getColor("FilterBackgroundColor", DEFAULT_WHITE);
    sFilterTextColor = LLUIColorTable::instance().getColor("FilterTextColor", DEFAULT_WHITE);
    sSuffixColor = LLUIColorTable::instance().getColor("InventoryItemLinkColor", DEFAULT_WHITE);
    sSearchStatusColor = LLUIColorTable::instance().getColor("InventorySearchStatusColor", DEFAULT_WHITE);
}

//static
void LLFolderViewItem::cleanupClass()
{
    sFonts.clear();
    sFolderArrowImg = nullptr;
    sSelectionImg = nullptr;
    sSuffixFont = nullptr;
}


// NOTE: Optimize this, we call it a *lot* when opening a large inventory
LLFolderViewItem::Params::Params()
:   root(),
    listener(),
    favorite_image("favorite_image"),
    favorite_content_image("favorite_content_image"),
    folder_arrow_image("folder_arrow_image"),
    folder_indentation("folder_indentation"),
    selection_image("selection_image"),
    item_height("item_height"),
    item_top_pad("item_top_pad"),
    creation_date(),
    marketplace_item("marketplace_item", false),
    allow_drop("allow_drop", true),
    font_color("font_color"),
    font_highlight_color("font_highlight_color"),
    left_pad("left_pad", 0),
    icon_pad("icon_pad", 0),
    icon_width("icon_width", 0),
    text_pad("text_pad", 0),
    text_pad_right("text_pad_right", 0),
    single_folder_mode("single_folder_mode", false),
    double_click_override("double_click_override", false),
    arrow_size("arrow_size", 0),
    max_folder_item_overlap("max_folder_item_overlap", 0)
{ }

// Default constructor
LLFolderViewItem::LLFolderViewItem(const LLFolderViewItem::Params& p)
:   LLView(p),
    mLabelWidth(0),
    mLabelWidthDirty(false),
    mIsFavorite(false),
    mHasFavorites(false),
    mSuffixNeedsRefresh(false),
    mLabelPaddingRight(DEFAULT_LABEL_PADDING_RIGHT),
    mParentFolder( NULL ),
    mIsSelected( false ),
    mIsCurSelection( false ),
    mSelectPending(false),
    mIsItemCut(false),
    mCutGeneration(0),
    mLabelStyle( LLFontGL::NORMAL ),
    pLabelFont(nullptr),
    mHasVisibleChildren(false),
    mLocalIndentation(p.folder_indentation),
    mIndentation(0),
    mItemHeight(p.item_height),
    mControlLabelRotation(0.f),
    mDragAndDropTarget(false),
    mLabel(utf8str_to_wstring(p.name)),
    mRoot(p.root),
    mViewModelItem(p.listener),
    mIsMouseOverTitle(false),
    mMarketplaceItem(p.marketplace_item),
    mAllowDrop(p.allow_drop),
    mFontColor(p.font_color),
    mFontHighlightColor(p.font_highlight_color),
    mLeftPad(p.left_pad),
    mIconPad(p.icon_pad),
    mIconWidth(p.icon_width),
    mTextPad(p.text_pad),
    mTextPadRight(p.text_pad_right),
    mArrowSize(p.arrow_size),
    mSingleFolderMode(p.single_folder_mode),
    mMaxFolderItemOverlap(p.max_folder_item_overlap),
    mDoubleClickOverride(p.double_click_override)
{
<<<<<<< HEAD
=======
    if (!sColorSetInitialized)
    {
        sFgColor = LLUIColorTable::instance().getColor("MenuItemEnabledColor", DEFAULT_WHITE);
        sHighlightBgColor = LLUIColorTable::instance().getColor("MenuItemHighlightBgColor", DEFAULT_WHITE);
        sFlashBgColor = LLUIColorTable::instance().getColor("MenuItemFlashBgColor", DEFAULT_WHITE);
        sFocusOutlineColor = LLUIColorTable::instance().getColor("InventoryFocusOutlineColor", DEFAULT_WHITE);
        sMouseOverColor = LLUIColorTable::instance().getColor("InventoryMouseOverColor", DEFAULT_WHITE);
        sFilterBGColor = LLUIColorTable::instance().getColor("FilterBackgroundColor", DEFAULT_WHITE);
        sFilterTextColor = LLUIColorTable::instance().getColor("FilterTextColor", DEFAULT_WHITE);
        sSuffixColor = LLUIColorTable::instance().getColor("InventoryItemLinkColor", DEFAULT_WHITE);
        sSearchStatusColor = LLUIColorTable::instance().getColor("InventorySearchStatusColor", DEFAULT_WHITE);
        sFavoriteColor = LLUIColorTable::instance().getColor("InventoryFavoriteColor", DEFAULT_WHITE);
        sColorSetInitialized = true;
    }

>>>>>>> 9e24b300
    if (mViewModelItem)
    {
        mViewModelItem->setFolderViewItem(this);
    }
}

// Destroys the object
LLFolderViewItem::~LLFolderViewItem()
{
    mViewModelItem = NULL;
    gFocusMgr.removeKeyboardFocusWithoutCallback(this);
}

bool LLFolderViewItem::postBuild()
{
    LLFolderViewModelItem* vmi = getViewModelItem();
    llassert(vmi); // not supposed to happen, if happens, find out why and fix
    if (vmi)
    {
        // getDisplayName() is expensive (due to internal getLabelSuffix() and name building)
        // it also sets search strings so it requires a filter reset
<<<<<<< HEAD
        mLabel = utf8str_to_wstring(vmi->getDisplayName());
=======
        mLabel = vmi->getDisplayName();
        mIsFavorite = vmi->isFavorite() && !vmi->isItemInTrash();
>>>>>>> 9e24b300
        setToolTip(vmi->getName());

        // Dirty the filter flag of the model from the view (CHUI-849)
        vmi->dirtyFilter();
    }

    // Don't do full refresh on constructor if it is possible to avoid
    // it significantly slows down bulk view creation.
    // Todo: Ideally we need to move getDisplayName() out of constructor as well.
    // Like: make a logic that will let filter update search string,
    // while LLFolderViewItem::arrange() updates visual part
    mSuffixNeedsRefresh = true;
    mLabelWidthDirty = true;
    return true;
}

LLFolderView* LLFolderViewItem::getRoot()
{
    return mRoot;
}

const LLFolderView* LLFolderViewItem::getRoot() const
{
    return mRoot;
}
// Returns true if this object is a child (or grandchild, etc.) of potential_ancestor.
bool LLFolderViewItem::isDescendantOf( const LLFolderViewFolder* potential_ancestor )
{
    LLFolderViewItem* root = this;
    while( root->mParentFolder )
    {
        if( root->mParentFolder == potential_ancestor )
        {
            return true;
        }
        root = root->mParentFolder;
    }
    return false;
}

LLFolderViewItem* LLFolderViewItem::getNextOpenNode(bool include_children)
{
    if (!mParentFolder)
    {
        return NULL;
    }

    LLFolderViewItem* itemp = mParentFolder->getNextFromChild( this, include_children );
    while(itemp && !itemp->getVisible())
    {
        LLFolderViewItem* next_itemp = itemp->mParentFolder->getNextFromChild( itemp, include_children );
        if (itemp == next_itemp)
        {
            // hit last item
            return itemp->getVisible() ? itemp : this;
        }
        itemp = next_itemp;
    }

    return itemp;
}

LLFolderViewItem* LLFolderViewItem::getPreviousOpenNode(bool include_children)
{
    if (!mParentFolder)
    {
        return NULL;
    }

    LLFolderViewItem* itemp = mParentFolder->getPreviousFromChild( this, include_children );

    // Skip over items that are invisible or are hidden from the UI.
    while(itemp && !itemp->getVisible())
    {
        LLFolderViewItem* next_itemp = itemp->mParentFolder->getPreviousFromChild( itemp, include_children );
        if (itemp == next_itemp)
        {
            // hit first item
            return itemp->getVisible() ? itemp : this;
        }
        itemp = next_itemp;
    }

    return itemp;
}

bool LLFolderViewItem::passedFilter(S32 filter_generation)
{
    return getViewModelItem()->passedFilter(filter_generation);
}

bool LLFolderViewItem::isPotentiallyVisible(S32 filter_generation)
{
    if (filter_generation < 0)
    {
        filter_generation = getFolderViewModel()->getFilter().getFirstSuccessGeneration();
    }
    LLFolderViewModelItem* model = getViewModelItem();
    bool visible = model->passedFilter(filter_generation);
    if (model->getMarkedDirtyGeneration() >= filter_generation)
    {
        // unsure visibility state
        // retaining previous visibility until item is updated or filter generation changes
        visible |= getVisible();
    }
    return visible;
}

void LLFolderViewItem::refresh()
{
    LLFolderViewModelItem& vmi = *getViewModelItem();

<<<<<<< HEAD
    mLabel = utf8str_to_wstring(vmi.getDisplayName());
    mLabelFontBuffer.reset();
=======
    mLabel = vmi.getDisplayName();
    mIsFavorite = vmi.isFavorite() && !vmi.isItemInTrash();
>>>>>>> 9e24b300
    setToolTip(vmi.getName());
    // icons are slightly expensive to get, can be optimized
    // see LLInventoryIcon::getIcon()
    mIcon = vmi.getIcon();
    mIconOpen = vmi.getIconOpen();
    mIconOverlay = vmi.getIconOverlay();

    if (mRoot->useLabelSuffix())
    {
        // Very Expensive!
        // Can do a number of expensive checks, like checking active motions, wearables or friend list
        mLabelStyle = vmi.getLabelStyle();
        pLabelFont = nullptr; // refresh can be called from a coro, don't use getLabelFontForStyle, coro trips font list tread safety
        mLabelSuffix = utf8str_to_wstring(vmi.getLabelSuffix());
        mSuffixFontBuffer.reset();
    }

    // Dirty the filter flag of the model from the view (CHUI-849)
    vmi.dirtyFilter();

    mLabelWidthDirty = true;
    mSuffixNeedsRefresh = false;
}

void LLFolderViewItem::refreshSuffix()
{
    LLFolderViewModelItem const* vmi = getViewModelItem();

    // icons are slightly expensive to get, can be optimized
    // see LLInventoryIcon::getIcon()
    mIcon = vmi->getIcon();
    mIconOpen = vmi->getIconOpen();
    mIconOverlay = vmi->getIconOverlay();

    mIsFavorite = vmi->isFavorite() && !vmi->isItemInTrash();

    if (mRoot->useLabelSuffix())
    {
        // Very Expensive!
        // Can do a number of expensive checks, like checking active motions, wearables or friend list
        mLabelStyle = vmi->getLabelStyle();
        pLabelFont = nullptr;
        mLabelSuffix = utf8str_to_wstring(vmi->getLabelSuffix());
    }

    mLabelWidthDirty = true;
    mSuffixNeedsRefresh = false;
}

// Utility function for LLFolderView
void LLFolderViewItem::arrangeAndSet(bool set_selection,
                                     bool take_keyboard_focus)
{
    LLFolderView* root = getRoot();
    if (getParentFolder())
    {
    getParentFolder()->requestArrange();
    }
    if(set_selection)
    {
        getRoot()->setSelection(this, true, take_keyboard_focus);
        if(root)
        {
            root->scrollToShowSelection();
        }
    }
}


std::set<LLFolderViewItem*> LLFolderViewItem::getSelectionList() const
{
    std::set<LLFolderViewItem*> selection;
    return selection;
}

// addToFolder() returns true if it succeeds. false otherwise
void LLFolderViewItem::addToFolder(LLFolderViewFolder* folder)
{
    folder->addItem(this);

    // Compute indentation since parent folder changed
    mIndentation = (getParentFolder())
        ? getParentFolder()->getIndentation() + mLocalIndentation
        : 0;
}


// Finds width and height of this object and its children.  Also
// makes sure that this view and its children are the right size.
S32 LLFolderViewItem::arrange( S32* width, S32* height )
{
    // Only indent deeper items in hierarchy
    mIndentation = (getParentFolder())
        ? getParentFolder()->getIndentation() + mLocalIndentation
        : 0;
    if (mLabelWidthDirty)
    {
        if (mSuffixNeedsRefresh)
        {
            // Expensive. But despite refreshing label,
            // it is purely visual, so it is fine to do at our laisure
            refreshSuffix();
        }
        mLabelWidth = getLabelXPos() + getLabelFontForStyle(mLabelStyle)->getWidth(mLabel.c_str()) + getLabelFontForStyle(LLFontGL::NORMAL)->getWidth(mLabelSuffix.c_str()) + mLabelPaddingRight;
        mLabelWidthDirty = false;
    }

    *width = llmax(*width, mLabelWidth);

    // determine if we need to use ellipses to avoid horizontal scroll. EXT-719
    bool use_ellipses = getRoot()->getUseEllipses();
    if (use_ellipses)
    {
        // limit to set rect to avoid horizontal scrollbar
        *width = llmin(*width, getRoot()->getRect().getWidth());
    }
    *height = getItemHeight();
    return *height;
}

S32 LLFolderViewItem::getItemHeight() const
{
    return mItemHeight;
}

S32 LLFolderViewItem::getLabelXPos()
{
    return getIndentation() + mArrowSize + mTextPad + mIconWidth + mIconPad;
}

S32 LLFolderViewItem::getIconPad()
{
    return mIconPad;
}

S32 LLFolderViewItem::getTextPad()
{
    return mTextPad;
}

// *TODO: This can be optimized a lot by simply recording that it is
// selected in the appropriate places, and assuming that set selection
// means 'deselect' for a leaf item. Do this optimization after
// multiple selection is implemented to make sure it all plays nice
// together.
bool LLFolderViewItem::setSelection(LLFolderViewItem* selection, bool openitem, bool take_keyboard_focus)
{
    if (selection == this && !mIsSelected)
    {
        selectItem();
    }
    else if (mIsSelected)   // Deselect everything else.
    {
        deselectItem();
    }
    return mIsSelected;
}

bool LLFolderViewItem::changeSelection(LLFolderViewItem* selection, bool selected)
{
    if (selection == this)
    {
        if (mIsSelected)
        {
            deselectItem();
        }
        else
        {
            selectItem();
        }
        return true;
    }
    return false;
}

void LLFolderViewItem::deselectItem(void)
{
    mIsSelected = false;
}

void LLFolderViewItem::selectItem(void)
{
    if (!mIsSelected)
    {
        mIsSelected = true;
        getViewModelItem()->selectItem();
    }
}

bool LLFolderViewItem::isMovable()
{
    return getViewModelItem()->isItemMovable();
}

bool LLFolderViewItem::isRemovable()
{
    return getViewModelItem()->isItemRemovable();
}

void LLFolderViewItem::destroyView()
{
    getRoot()->removeFromSelectionList(this);

    if (mParentFolder)
    {
        // removeView deletes me
        mParentFolder->extractItem(this);
    }
    delete this;
}

// Call through to the viewed object and return true if it can be
// removed.
//bool LLFolderViewItem::removeRecursively(bool single_item)
bool LLFolderViewItem::remove()
{
    if(!isRemovable())
    {
        return false;
    }
    return getViewModelItem()->removeItem();
}

// Build an appropriate context menu for the item.
void LLFolderViewItem::buildContextMenu(LLMenuGL& menu, U32 flags)
{
    getViewModelItem()->buildContextMenu(menu, flags);
}

void LLFolderViewItem::openItem( void )
{
    if (!mMarketplaceItem || !getViewModelItem()->isItemWearable())
    {
        getViewModelItem()->openItem();
    }
    else if (mMarketplaceItem)
    {
        // Wearing an object from any listing, active or not, is verbotten
        LLNotificationsUtil::add("AlertMerchantListingCannotWear");
    }
}

void LLFolderViewItem::rename(const std::string& new_name)
{
    if( !new_name.empty() )
    {
        getViewModelItem()->renameItem(new_name);
    }
}

const std::string& LLFolderViewItem::getName( void ) const
{
    static const std::string noName("");
    return getViewModelItem() ? getViewModelItem()->getName() : noName;
}

// LLView functionality
bool LLFolderViewItem::handleRightMouseDown( S32 x, S32 y, MASK mask )
{
    if(!mIsSelected)
    {
        getRoot()->setSelection(this, false);
    }
    make_ui_sound("UISndClick");
    return true;
}

bool LLFolderViewItem::handleMouseDown( S32 x, S32 y, MASK mask )
{
    if (LLView::childrenHandleMouseDown(x, y, mask))
    {
        return true;
    }

    // No handler needed for focus lost since this class has no
    // state that depends on it.
    gFocusMgr.setMouseCapture( this );

    if (!mIsSelected)
    {
        if(mask & MASK_CONTROL)
        {
            getRoot()->changeSelection(this, !mIsSelected);
        }
        else if (mask & MASK_SHIFT)
        {
            getParentFolder()->extendSelectionTo(this);
        }
        else
        {
            getRoot()->setSelection(this, false);
        }
        make_ui_sound("UISndClick");
    }
    else
    {
        // If selected, we reserve the decision of deselecting/reselecting to the mouse up moment.
        // This is necessary so we maintain selection consistent when starting a drag.
        mSelectPending = true;
    }

    mDragStartX = x;
    mDragStartY = y;
    return true;
}

bool LLFolderViewItem::handleHover( S32 x, S32 y, MASK mask )
{
    mIsMouseOverTitle = (y > (getRect().getHeight() - mItemHeight));

    if( hasMouseCapture() && isMovable() )
    {
            LLFolderView* root = getRoot();

        if( (x - mDragStartX) * (x - mDragStartX) + (y - mDragStartY) * (y - mDragStartY) > DRAG_N_DROP_DISTANCE_THRESHOLD * DRAG_N_DROP_DISTANCE_THRESHOLD
            && root->getAllowDrag()
            && root->getCurSelectedItem()
            && root->startDrag())
        {
                    // RN: when starting drag and drop, clear out last auto-open
                    root->autoOpenTest(NULL);
                    root->setShowSelectionContext(true);

                    // Release keyboard focus, so that if stuff is dropped into the
                    // world, pressing the delete key won't blow away the inventory
                    // item.
                    gFocusMgr.setKeyboardFocus(NULL);

            getWindow()->setCursor(UI_CURSOR_ARROW);
        }
        else if (x != mDragStartX || y != mDragStartY)
        {
            getWindow()->setCursor(UI_CURSOR_NOLOCKED);
        }

        root->clearHoveredItem();
        return true;
    }
    else
    {
        LLFolderView* pRoot = getRoot();
        pRoot->setHoveredItem(this);
        pRoot->setShowSelectionContext(false);
        getWindow()->setCursor(UI_CURSOR_ARROW);
        // let parent handle this then...
        return false;
    }
}


bool LLFolderViewItem::handleDoubleClick( S32 x, S32 y, MASK mask )
{
    openItem();
    return true;
}

bool LLFolderViewItem::handleMouseUp( S32 x, S32 y, MASK mask )
{
    if (LLView::childrenHandleMouseUp(x, y, mask))
    {
        return true;
    }

    // if mouse hasn't moved since mouse down...
    if ( pointInView(x, y) && mSelectPending )
    {
        //...then select
        if(mask & MASK_CONTROL)
        {
            getRoot()->changeSelection(this, !mIsSelected);
        }
        else if (mask & MASK_SHIFT)
        {
            getParentFolder()->extendSelectionTo(this);
        }
        else
        {
            getRoot()->setSelection(this, false);
        }
    }

    mSelectPending = false;

    if( hasMouseCapture() )
    {
        if (getRoot())
        {
        getRoot()->setShowSelectionContext(false);
        }
        gFocusMgr.setMouseCapture( NULL );
    }
    return true;
}

void LLFolderViewItem::onMouseLeave(S32 x, S32 y, MASK mask)
{
    mIsMouseOverTitle = false;

    // NOTE: LLViewerWindow::updateUI() calls "enter" before "leave"; if the mouse moved to another item, we can't just outright clear it
    LLFolderView* pRoot = getRoot();
    if (this == pRoot->getHoveredItem())
    {
        pRoot->clearHoveredItem();
    }
}

bool LLFolderViewItem::handleDragAndDrop(S32 x, S32 y, MASK mask, bool drop,
                                         EDragAndDropType cargo_type,
                                         void* cargo_data,
                                         EAcceptance* accept,
                                         std::string& tooltip_msg)
{
    bool handled = false;
    bool accepted = getViewModelItem()->dragOrDrop(mask,drop,cargo_type,cargo_data, tooltip_msg);
        handled = accepted;
        if (accepted)
        {
            mDragAndDropTarget = true;
            *accept = ACCEPT_YES_MULTI;
        }
        else
        {
            *accept = ACCEPT_NO;
        }
    if(mParentFolder && !handled)
    {
        // store this item to get it in LLFolderBridge::dragItemIntoFolder on drop event.
        mRoot->setDraggingOverItem(this);
        handled = mParentFolder->handleDragAndDropFromChild(mask,drop,cargo_type,cargo_data,accept,tooltip_msg);
        mRoot->setDraggingOverItem(NULL);
    }
    if (handled)
    {
        LL_DEBUGS("UserInput") << "dragAndDrop handled by LLFolderViewItem" << LL_ENDL;
    }

    return handled;
}

void LLFolderViewItem::drawOpenFolderArrow()
{
    //--------------------------------------------------------------------------------//
    // Draw open folder arrow
    //

    if (hasVisibleChildren() || !isFolderComplete())
    {
        gl_draw_scaled_rotated_image(
            mIndentation, getRect().getHeight() - mArrowSize - mTextPad - sTopPad,
            mArrowSize, mArrowSize, mControlLabelRotation, sFolderArrowImg->getImage(), sFgColor);
    }
}

void LLFolderViewItem::drawFavoriteIcon(const Params& default_params, const LLUIColor& fg_color)
{
    static LLUICachedControl<bool> draw_star("InventoryFavoritesUseStar", true);
    static LLUICachedControl<bool> draw_hollow_star("InventoryFavoritesUseHollowStar", true);

    LLUIImage* favorite_image = NULL;
    if (draw_star && mIsFavorite)
    {
        favorite_image = default_params.favorite_image;
    }
    else if (draw_hollow_star && mHasFavorites && !isOpen())
    {
        favorite_image = default_params.favorite_content_image;
    }

    if (favorite_image)
    {
        const S32 PAD = 3;
        const S32 image_size = 14;

        gl_draw_scaled_image(
            getRect().getWidth() - image_size - PAD, getRect().getHeight() - mItemHeight + PAD,
            image_size, image_size, favorite_image->getImage(), fg_color);
    }
}

/*virtual*/ bool LLFolderViewItem::isHighlightAllowed()
{
    return mIsSelected;
}

/*virtual*/ bool LLFolderViewItem::isHighlightActive()
{
    return mIsCurSelection;
}

/*virtual*/ bool LLFolderViewItem::isFadeItem()
{
    static const LLClipboard& clipboard = LLClipboard::instance(); // Make it a 'simpleton'?
    if (mCutGeneration != clipboard.getGeneration())
    {
        mCutGeneration = clipboard.getGeneration();
        mIsItemCut = clipboard.isCutMode()
                     && ((getParentFolder() && getParentFolder()->isFadeItem())
                        || getViewModelItem()->isCutToClipboard());
    }
    return mIsItemCut;
}

void LLFolderViewItem::drawHighlight(bool showContent, bool hasKeyboardFocus,
    const LLUIColor& selectColor, const LLUIColor& flashColor,
    const LLUIColor& focusOutlineColor, const LLUIColor& mouseOverColor)
{
    const S32 focus_top = getRect().getHeight();
    const S32 focus_bottom = getRect().getHeight() - mItemHeight;
    const bool folder_open = (getRect().getHeight() > mItemHeight + 4);
    const S32 FOCUS_LEFT = 1;

    // Determine which background color to use for highlighting
    const LLUIColor& bgColor = isFlashing() ? flashColor : selectColor;

    //--------------------------------------------------------------------------------//
    // Draw highlight for selected items
    // Note: Always render "current" item or flashing item, only render other selected
    // items if mShowSingleSelection is false.
    //
    if (isHighlightAllowed())
    {
        gGL.getTexUnit(0)->unbind(LLTexUnit::TT_TEXTURE);

        // Highlight for selected but not current items
        if (!isHighlightActive() && !isFlashing())
        {
            LLColor4 bg_color = bgColor;
            // do time-based fade of extra objects
            F32 fade_time = getRoot() ? getRoot()->getSelectionFadeElapsedTime() : 0.f;
            if (getRoot() && getRoot()->getShowSingleSelection())
            {
                // fading out
                bg_color.mV[VALPHA] = clamp_rescale(fade_time, 0.f, 0.4f, bg_color.mV[VALPHA], 0.f);
            }
            else
            {
                // fading in
                bg_color.mV[VALPHA] = clamp_rescale(fade_time, 0.f, 0.4f, 0.f, bg_color.mV[VALPHA]);
            }
            gl_rect_2d(FOCUS_LEFT,
                       focus_top,
                       getRect().getWidth() - 2,
                       focus_bottom,
                       bg_color, hasKeyboardFocus);
        }

        // Highlight for currently selected or flashing item
        if (isHighlightActive())
        {
            // Background
            gl_rect_2d(FOCUS_LEFT,
                focus_top,
                getRect().getWidth() - 2,
                focus_bottom,
                bgColor, hasKeyboardFocus);
            // Outline
            gl_rect_2d(FOCUS_LEFT,
                focus_top,
                getRect().getWidth() - 2,
                focus_bottom,
                focusOutlineColor, false);
        }

        if (folder_open)
        {
            gl_rect_2d(FOCUS_LEFT,
                focus_bottom + 1, // overlap with bottom edge of above rect
                getRect().getWidth() - 2,
                0,
                focusOutlineColor, false);
            if (showContent && !isFlashing())
            {
                gl_rect_2d(FOCUS_LEFT,
                    focus_bottom + 1,
                    getRect().getWidth() - 2,
                    0,
                    bgColor, true);
            }
        }
    }
    else if (mIsMouseOverTitle)
    {
        gl_rect_2d(FOCUS_LEFT,
            focus_top,
            getRect().getWidth() - 2,
            focus_bottom,
            mouseOverColor, false);
    }

    //--------------------------------------------------------------------------------//
    // Draw DragNDrop highlight
    //
    if (mDragAndDropTarget)
    {
        gGL.getTexUnit(0)->unbind(LLTexUnit::TT_TEXTURE);
        gl_rect_2d(FOCUS_LEFT,
            focus_top,
            getRect().getWidth() - 2,
            focus_bottom,
            bgColor, false);
        if (folder_open)
        {
            gl_rect_2d(FOCUS_LEFT,
                focus_bottom + 1, // overlap with bottom edge of above rect
                getRect().getWidth() - 2,
                0,
                bgColor, false);
        }
        mDragAndDropTarget = false;
    }
}

void LLFolderViewItem::drawLabel(const LLFontGL * font, const F32 x, const F32 y, const LLColor4& color, F32 &right_x)
{
    //--------------------------------------------------------------------------------//
    // Draw the actual label text
    //
    mLabelFontBuffer.render(font, mLabel, 0, x, y, color,
        LLFontGL::LEFT, LLFontGL::BOTTOM, LLFontGL::NORMAL, LLFontGL::NO_SHADOW,
        S32_MAX, getRect().getWidth() - (S32) x - mLabelPaddingRight, &right_x, /*use_ellipses*/true);
}

void LLFolderViewItem::draw()
{
    const bool show_context = (getRoot() ? getRoot()->getShowSelectionContext() : false);
    const bool filled = show_context || (getRoot() ? getRoot()->getParentPanel()->hasFocus() : false); // If we have keyboard focus, draw selection filled

    const LLFontGL* font = getLabelFont();
    S32 line_height = font->getLineHeight();

    getViewModelItem()->update();

    if (!mSingleFolderMode)
    {
        drawOpenFolderArrow();
    }
    drawFavoriteIcon(default_params, sFgColor);

    drawHighlight(show_context, filled, sHighlightBgColor, sFlashBgColor, sFocusOutlineColor, sMouseOverColor);

    //--------------------------------------------------------------------------------//
    // Draw open icon
    //
    const S32 icon_x = mIndentation + mArrowSize + mTextPad;
    const S32 rect_height = getRect().getHeight();
    if (!mIconOpen.isNull() && (llabs(mControlLabelRotation) > 80)) // For open folders
    {
        mIconOpen->draw(icon_x, rect_height - mIconOpen->getHeight() - sTopPad + 1);
    }
    else if (mIcon)
    {
        mIcon->draw(icon_x, rect_height - mIcon->getHeight() - sTopPad + 1);
    }

    if (mIconOverlay && getRoot()->showItemLinkOverlays())
    {
        mIconOverlay->draw(icon_x, rect_height - mIcon->getHeight() - sTopPad + 1);
    }

    //--------------------------------------------------------------------------------//
    // Exit if no label to draw
    //
    if (mLabel.empty())
    {
        return;
    }

    S32 filter_string_length = mViewModelItem->hasFilterStringMatch() ? (S32)mViewModelItem->getFilterStringSize() : 0;
    F32 right_x  = 0;
    F32 y = (F32)rect_height - line_height - (F32)mTextPad - (F32)sTopPad;
    F32 text_left = (F32)getLabelXPos();
    LLWString combined_string = mLabel + mLabelSuffix;

    S32 filter_offset = static_cast<S32>(mViewModelItem->getFilterStringOffset());
    if (filter_string_length > 0)
    {
        S32 bottom = rect_height - line_height - 3 - sTopPad;
        S32 top = rect_height - sTopPad;
        if(mLabelSuffix.empty() || (font == sSuffixFont))
        {
            S32 left = ll_round(text_left) + font->getWidth(combined_string.c_str(), 0, filter_offset) - 2;
            S32 right = left + font->getWidth(combined_string.c_str(), filter_offset, filter_string_length) + 2;

            LLRect box_rect(left, top, right, bottom);
            sSelectionImg->draw(box_rect, sFilterBGColor);
        }
        else
        {
            S32 label_filter_length = llmin((S32)mLabel.size() - filter_offset, (S32)filter_string_length);
            if(label_filter_length > 0)
            {
                S32 left = (S32)(ll_round(text_left) + font->getWidthF32(mLabel.c_str(), 0, llmin(filter_offset, (S32)mLabel.size()))) - 2;
                S32 right = left + (S32)font->getWidthF32(mLabel.c_str(), filter_offset, label_filter_length) + 2;
                LLRect box_rect(left, top, right, bottom);
                sSelectionImg->draw(box_rect, sFilterBGColor);
            }
            S32 suffix_filter_length = label_filter_length > 0 ? filter_string_length - label_filter_length : filter_string_length;
            if(suffix_filter_length > 0)
            {
                S32 suffix_offset = llmax(0, filter_offset - (S32)mLabel.size());
                S32 left = (S32)(ll_round(text_left) + font->getWidthF32(mLabel.c_str(), 0, static_cast<S32>(mLabel.size())) + sSuffixFont->getWidthF32(mLabelSuffix.c_str(), 0, suffix_offset)) - 2;
                S32 right = left + (S32)sSuffixFont->getWidthF32(mLabelSuffix.c_str(), suffix_offset, suffix_filter_length) + 2;
                LLRect box_rect(left, top, right, bottom);
                sSelectionImg->draw(box_rect, sFilterBGColor);
            }
        }
    }

    static LLUICachedControl<bool> highlight_color("InventoryFavoritesColorText", true);
    LLColor4 color;
    if (mIsSelected && filled)
    {
        color = mFontHighlightColor;
    }
    else if (mIsFavorite && highlight_color)
    {
        color = sFavoriteColor;
    }
    else
    {
        color = mFontColor;
    }

    if (isFadeItem())
    {
         // Fade out item color to indicate it's being cut
         color.mV[VALPHA] *= 0.5f;
    }
    drawLabel(font, text_left, y, color, right_x);

    //--------------------------------------------------------------------------------//
    // Draw label suffix
    //
    if (!mLabelSuffix.empty())
    {
        mSuffixFontBuffer.render(sSuffixFont, mLabelSuffix, 0, right_x, y, isFadeItem() ? color : sSuffixColor.get(),
            LLFontGL::LEFT, LLFontGL::BOTTOM, LLFontGL::NORMAL, LLFontGL::NO_SHADOW,
            S32_MAX, S32_MAX, &right_x);
    }

    //--------------------------------------------------------------------------------//
    // Highlight string match
    //
    if (filter_string_length > 0)
    {
        if(mLabelSuffix.empty() || (font == sSuffixFont))
        {
            F32 match_string_left = text_left + font->getWidthF32(combined_string.c_str(), 0, filter_offset + filter_string_length) - font->getWidthF32(combined_string.c_str(), filter_offset, filter_string_length);
            F32 yy = (F32)rect_height - line_height - (F32)mTextPad - (F32)sTopPad;
            font->render(combined_string, filter_offset, match_string_left, yy,
                sFilterTextColor, LLFontGL::LEFT, LLFontGL::BOTTOM, LLFontGL::NORMAL, LLFontGL::NO_SHADOW,
                filter_string_length, S32_MAX, &right_x);
        }
        else
        {
            S32 label_filter_length = llmin((S32)mLabel.size() - filter_offset, (S32)filter_string_length);
            if(label_filter_length > 0)
            {
                F32 match_string_left = text_left + font->getWidthF32(mLabel.c_str(), 0, filter_offset + label_filter_length) - font->getWidthF32(mLabel.c_str(), filter_offset, label_filter_length);
                F32 yy = (F32)rect_height - line_height - (F32)mTextPad - (F32)sTopPad;
                font->render(mLabel, filter_offset, match_string_left, yy,
                    sFilterTextColor, LLFontGL::LEFT, LLFontGL::BOTTOM, LLFontGL::NORMAL, LLFontGL::NO_SHADOW,
                    label_filter_length, S32_MAX, &right_x);
            }

            S32 suffix_filter_length = label_filter_length > 0 ? filter_string_length - label_filter_length : filter_string_length;
            if(suffix_filter_length > 0)
            {
                S32 suffix_offset = llmax(0, filter_offset - (S32)mLabel.size());
                F32 match_string_left = text_left + font->getWidthF32(mLabel.c_str(), 0, static_cast<S32>(mLabel.size())) + sSuffixFont->getWidthF32(mLabelSuffix.c_str(), 0, suffix_offset + suffix_filter_length) - sSuffixFont->getWidthF32(mLabelSuffix.c_str(), suffix_offset, suffix_filter_length);
                F32 yy = (F32)rect_height - sSuffixFont->getLineHeight() - (F32)mTextPad - (F32)sTopPad;
                sSuffixFont->render(mLabelSuffix, suffix_offset, match_string_left, yy, sFilterTextColor,
                    LLFontGL::LEFT, LLFontGL::BOTTOM, LLFontGL::NORMAL, LLFontGL::NO_SHADOW,
                    suffix_filter_length, S32_MAX, &right_x);
            }
        }

    }

    //Gilbert Linden 9-20-2012: Although this should be legal, removing it because it causes the mLabelSuffix rendering to
    //be distorted...oddly. I initially added this in but didn't need it after all. So removing to prevent unnecessary bug.
    //LLView::draw();
}

const LLFolderViewModelInterface* LLFolderViewItem::getFolderViewModel( void ) const
{
    return getRoot()->getFolderViewModel();
}

LLFolderViewModelInterface* LLFolderViewItem::getFolderViewModel( void )
{
    return getRoot()->getFolderViewModel();
}

bool LLFolderViewItem::isInSelection() const
{
    return mIsSelected || (mParentFolder && mParentFolder->isInSelection());
}



///----------------------------------------------------------------------------
/// Class LLFolderViewFolder
///----------------------------------------------------------------------------

LLFolderViewFolder::LLFolderViewFolder( const LLFolderViewItem::Params& p ):
    LLFolderViewItem( p ),
    mIsOpen(false),
    mExpanderHighlighted(false),
    mCurHeight(0.f),
    mTargetHeight(0.f),
    mAutoOpenCountdown(0.f),
    mIsFolderComplete(false), // folder might have children that are not loaded yet.
    mAreChildrenInited(false), // folder might have children that are not built yet.
    mLastArrangeGeneration( -1 ),
    mLastCalculatedWidth(0),
    mFavoritesDirtyFlags(0)
{
}

void LLFolderViewFolder::updateLabelRotation()
{
    if (mAutoOpenCountdown != 0.f)
    {
        mControlLabelRotation = mAutoOpenCountdown * -90.f;
    }
    else if (isOpen())
    {
        mControlLabelRotation = lerp(mControlLabelRotation, -90.f, LLSmoothInterpolation::getInterpolant(0.04f));
    }
    else
    {
        mControlLabelRotation = lerp(mControlLabelRotation, 0.f, LLSmoothInterpolation::getInterpolant(0.025f));
    }
}

// Destroys the object
LLFolderViewFolder::~LLFolderViewFolder( void )
{
    // The LLView base class takes care of object destruction. make sure that we
    // don't have mouse or keyboard focus
    gFocusMgr.releaseFocusIfNeeded( this ); // calls onCommit()

    if (mFavoritesDirtyFlags)
    {
        gIdleCallbacks.deleteFunction(&LLFolderViewFolder::onIdleUpdateFavorites, this);
    }
}

// addToFolder() returns true if it succeeds. false otherwise
void LLFolderViewFolder::addToFolder(LLFolderViewFolder* folder)
{
    folder->addFolder(this);

    // Compute indentation since parent folder changed
    mIndentation = (getParentFolder())
        ? getParentFolder()->getIndentation() + mLocalIndentation
        : 0;

    if(isOpen() && folder->isOpen())
    {
        requestArrange();
    }
}

static LLTrace::BlockTimerStatHandle FTM_ARRANGE("Arrange");

// Make everything right and in the right place ready for drawing (CHUI-849)
// * Sort everything correctly if necessary
// * Turn widgets visible/invisible according to their model filtering state
// * Takes animation state into account for opening/closing of folders (this makes widgets visible/invisible)
// * Reposition visible widgets so that they line up correctly with no gap
// * Compute the width and height of the current folder and its children
// * Makes sure that this view and its children are the right size
S32 LLFolderViewFolder::arrange( S32* width, S32* height )
{
    // Sort before laying out contents
    // Note that we sort from the root (CHUI-849)
    if (mAreChildrenInited)
    {
        getRoot()->getFolderViewModel()->sort(this);
    }

    LL_RECORD_BLOCK_TIME(FTM_ARRANGE);

    // evaluate mHasVisibleChildren
    mHasVisibleChildren = false;
    if (mAreChildrenInited && getViewModelItem()->descendantsPassedFilter())
    {
        // We have to verify that there's at least one child that's not filtered out
        bool found = false;
        // Try the items first
        for (items_t::iterator iit = mItems.begin(); iit != mItems.end(); ++iit)
        {
            LLFolderViewItem* itemp = (*iit);
            found = itemp->isPotentiallyVisible();
            if (found)
                break;
        }
        if (!found)
        {
            // If no item found, try the folders
            for (folders_t::iterator fit = mFolders.begin(); fit != mFolders.end(); ++fit)
            {
                LLFolderViewFolder* folderp = (*fit);
                found = folderp->isPotentiallyVisible();
                if (found)
                    break;
            }
        }

        mHasVisibleChildren = found;
    }
    if (!mIsFolderComplete && mAreChildrenInited)
    {
        mIsFolderComplete = getFolderViewModel()->isFolderComplete(this);
    }



    // calculate height as a single item (without any children), and reshapes rectangle to match
    LLFolderViewItem::arrange( width, height );

    // clamp existing animated height so as to never get smaller than a single item
    mCurHeight = llmax((F32)*height, mCurHeight);

    // initialize running height value as height of single item in case we have no children
    F32 running_height = (F32)*height;
    F32 target_height = (F32)*height;

    // are my children visible?
    if (needsArrange())
    {
        // set last arrange generation first, in case children are animating
        // and need to be arranged again
        mLastArrangeGeneration = getRoot()->getArrangeGeneration();
        if (isOpen())
        {
            // Add sizes of children
            S32 parent_item_height = getRect().getHeight();

            for(folders_t::iterator fit = mFolders.begin(); fit != mFolders.end(); ++fit)
            {
                LLFolderViewFolder* folderp = (*fit);
                folderp->setVisible(folderp->isPotentiallyVisible());

                if (folderp->getVisible())
                {
                    S32 child_width = *width;
                    S32 child_height = 0;
                    S32 child_top = parent_item_height - ll_round(running_height);

                    target_height += folderp->arrange( &child_width, &child_height );

                    running_height += (F32)child_height;
                    *width = llmax(*width, child_width);
                    folderp->setOrigin( 0, child_top - folderp->getRect().getHeight() );
                }
            }
            for(items_t::iterator iit = mItems.begin();
                iit != mItems.end(); ++iit)
            {
                LLFolderViewItem* itemp = (*iit);
                itemp->setVisible(itemp->isPotentiallyVisible());

                if (itemp->getVisible())
                {
                    S32 child_width = *width;
                    S32 child_height = 0;
                    S32 child_top = parent_item_height - ll_round(running_height);

                    target_height += itemp->arrange( &child_width, &child_height );
                    // don't change width, as this item is as wide as its parent folder by construction
                    itemp->reshape( itemp->getRect().getWidth(), child_height);

                    running_height += (F32)child_height;
                    *width = llmax(*width, child_width);
                    itemp->setOrigin( 0, child_top - itemp->getRect().getHeight() );
                }
            }
        }

        mTargetHeight = target_height;
        // cache this width so next time we can just return it
        mLastCalculatedWidth = *width;
    }
    else
    {
        // just use existing width
        *width = mLastCalculatedWidth;
    }

    // animate current height towards target height
    if (llabs(mCurHeight - mTargetHeight) > 1.f)
    {
        mCurHeight = lerp(mCurHeight, mTargetHeight, LLSmoothInterpolation::getInterpolant(isOpen() ? FOLDER_OPEN_TIME_CONSTANT : FOLDER_CLOSE_TIME_CONSTANT));

        requestArrange();

        // hide child elements that fall out of current animated height
        for (folders_t::iterator iter = mFolders.begin();
            iter != mFolders.end();)
        {
            folders_t::iterator fit = iter++;
            // number of pixels that bottom of folder label is from top of parent folder
            if (getRect().getHeight() - (*fit)->getRect().mTop + (*fit)->getItemHeight()
                > ll_round(mCurHeight) + mMaxFolderItemOverlap)
            {
                // hide if beyond current folder height
                (*fit)->setVisible(false);
            }
        }

        for (items_t::iterator iter = mItems.begin();
            iter != mItems.end();)
        {
            items_t::iterator iit = iter++;
            // number of pixels that bottom of item label is from top of parent folder
            if (getRect().getHeight() - (*iit)->getRect().mBottom
                > ll_round(mCurHeight) + mMaxFolderItemOverlap)
            {
                (*iit)->setVisible(false);
            }
        }
    }
    else
    {
        mCurHeight = mTargetHeight;
    }

    // don't change width as this item is already as wide as its parent folder
    reshape(getRect().getWidth(),ll_round(mCurHeight));

    // pass current height value back to parent
    *height = ll_round(mCurHeight);

    return ll_round(mTargetHeight);
}

bool LLFolderViewFolder::needsArrange()
{
    return mLastArrangeGeneration < getRoot()->getArrangeGeneration();
}

bool LLFolderViewFolder::descendantsPassedFilter(S32 filter_generation)
{
    return getViewModelItem()->descendantsPassedFilter(filter_generation);
}

// Passes selection information on to children and record selection
// information if necessary.
bool LLFolderViewFolder::setSelection(LLFolderViewItem* selection, bool openitem,
                                      bool take_keyboard_focus)
{
    bool rv = false;
    if (selection == this)
    {
        if (!isSelected())
        {
            selectItem();
        }
        rv = true;
    }
    else
    {
        if (isSelected())
        {
            deselectItem();
        }
        rv = false;
    }
    bool child_selected = false;

    for (folders_t::iterator iter = mFolders.begin();
        iter != mFolders.end();)
    {
        folders_t::iterator fit = iter++;
        if((*fit)->setSelection(selection, openitem, take_keyboard_focus))
        {
            rv = true;
            child_selected = true;
        }
    }
    for (items_t::iterator iter = mItems.begin();
        iter != mItems.end();)
    {
        items_t::iterator iit = iter++;
        if((*iit)->setSelection(selection, openitem, take_keyboard_focus))
        {
            rv = true;
            child_selected = true;
        }
    }
    if(openitem && child_selected && !mSingleFolderMode)
    {
        setOpenArrangeRecursively(true);
    }
    return rv;
}

// This method is used to change the selection of an item.
// Recursively traverse all children; if 'selection' is 'this' then change
// the select status if necessary.
// Returns true if the selection state of this folder, or of a child, was changed.
bool LLFolderViewFolder::changeSelection(LLFolderViewItem* selection, bool selected)
{
    bool rv = false;
    if(selection == this)
    {
        if (isSelected() != selected)
        {
            rv = true;
            if (selected)
            {
                selectItem();
            }
            else
            {
                deselectItem();
            }
        }
    }

    for (folders_t::iterator iter = mFolders.begin();
        iter != mFolders.end();)
    {
        folders_t::iterator fit = iter++;
        if((*fit)->changeSelection(selection, selected))
        {
            rv = true;
        }
    }
    for (items_t::iterator iter = mItems.begin();
        iter != mItems.end();)
    {
        items_t::iterator iit = iter++;
        if((*iit)->changeSelection(selection, selected))
        {
            rv = true;
        }
    }
    return rv;
}

LLFolderViewFolder* LLFolderViewFolder::getCommonAncestor(LLFolderViewItem* item_a, LLFolderViewItem* item_b, bool& reverse)
{
    if (!item_a->getParentFolder() || !item_b->getParentFolder()) return NULL;

    std::deque<LLFolderViewFolder*> item_a_ancestors;

    LLFolderViewFolder* parent = item_a->getParentFolder();
    while(parent)
    {
        item_a_ancestors.push_back(parent);
        parent = parent->getParentFolder();
    }

    std::deque<LLFolderViewFolder*> item_b_ancestors;

    parent = item_b->getParentFolder();
    while(parent)
    {
        item_b_ancestors.push_back(parent);
        parent = parent->getParentFolder();
    }

    LLFolderViewFolder* common_ancestor = item_a->getRoot();

    while(item_a_ancestors.size() > item_b_ancestors.size())
    {
        item_a = item_a_ancestors.front();
        item_a_ancestors.pop_front();
    }

    while(item_b_ancestors.size() > item_a_ancestors.size())
    {
        item_b = item_b_ancestors.front();
        item_b_ancestors.pop_front();
    }

    while(item_a_ancestors.size())
    {
        common_ancestor = item_a_ancestors.front();

        if (item_a_ancestors.front() == item_b_ancestors.front())
        {
            // which came first, sibling a or sibling b?
            for (folders_t::iterator it = common_ancestor->mFolders.begin(), end_it = common_ancestor->mFolders.end();
                it != end_it;
                ++it)
            {
                LLFolderViewItem* item = *it;

                if (item == item_a)
                {
                    reverse = false;
                    return common_ancestor;
                }
                if (item == item_b)
                {
                    reverse = true;
                    return common_ancestor;
                }
            }

            for (items_t::iterator it = common_ancestor->mItems.begin(), end_it = common_ancestor->mItems.end();
                it != end_it;
                ++it)
            {
                LLFolderViewItem* item = *it;

                if (item == item_a)
                {
                    reverse = false;
                    return common_ancestor;
                }
                if (item == item_b)
                {
                    reverse = true;
                    return common_ancestor;
                }
            }
            break;
        }

        item_a = item_a_ancestors.front();
        item_a_ancestors.pop_front();
        item_b = item_b_ancestors.front();
        item_b_ancestors.pop_front();
    }

    return NULL;
}

void LLFolderViewFolder::gatherChildRangeExclusive(LLFolderViewItem* start, LLFolderViewItem* end, bool reverse, std::vector<LLFolderViewItem*>& items)
{
    bool selecting = start == NULL;
    if (reverse)
    {
        for (items_t::reverse_iterator it = mItems.rbegin(), end_it = mItems.rend();
            it != end_it;
            ++it)
        {
            if (*it == end)
            {
                return;
            }
            if (selecting && (*it)->getVisible())
            {
                items.push_back(*it);
            }

            if (*it == start)
            {
                selecting = true;
            }
        }
        for (folders_t::reverse_iterator it = mFolders.rbegin(), end_it = mFolders.rend();
            it != end_it;
            ++it)
        {
            if (*it == end)
            {
                return;
            }

            if (selecting && (*it)->getVisible())
            {
                items.push_back(*it);
            }

            if (*it == start)
            {
                selecting = true;
            }
        }
    }
    else
    {
        for (folders_t::iterator it = mFolders.begin(), end_it = mFolders.end();
            it != end_it;
            ++it)
        {
            if (*it == end)
            {
                return;
            }

            if (selecting && (*it)->getVisible())
            {
                items.push_back(*it);
            }

            if (*it == start)
            {
                selecting = true;
            }
        }
        for (items_t::iterator it = mItems.begin(), end_it = mItems.end();
            it != end_it;
            ++it)
        {
            if (*it == end)
            {
                return;
            }

            if (selecting && (*it)->getVisible())
            {
                items.push_back(*it);
            }

            if (*it == start)
            {
                selecting = true;
            }
        }
    }
}

void LLFolderViewFolder::extendSelectionTo(LLFolderViewItem* new_selection)
{
    if (!getRoot()->getAllowMultiSelect())
        return;

    LLFolderViewItem* cur_selected_item = getRoot()->getCurSelectedItem();
    if (cur_selected_item == NULL)
    {
        cur_selected_item = new_selection;
    }


    bool reverse = false;
    LLFolderViewFolder* common_ancestor = getCommonAncestor(cur_selected_item, new_selection, reverse);
    if (!common_ancestor)
        return;

    LLFolderViewItem* last_selected_item_from_cur = cur_selected_item;
    LLFolderViewFolder* cur_folder = cur_selected_item->getParentFolder();

    std::vector<LLFolderViewItem*> items_to_select_forward;

    while (cur_folder != common_ancestor)
    {
        cur_folder->gatherChildRangeExclusive(last_selected_item_from_cur, NULL, reverse, items_to_select_forward);

        last_selected_item_from_cur = cur_folder;
        cur_folder = cur_folder->getParentFolder();
    }

    std::vector<LLFolderViewItem*> items_to_select_reverse;

    LLFolderViewItem* last_selected_item_from_new = new_selection;
    cur_folder = new_selection->getParentFolder();
    while (cur_folder != common_ancestor)
    {
        cur_folder->gatherChildRangeExclusive(last_selected_item_from_new, NULL, !reverse, items_to_select_reverse);

        last_selected_item_from_new = cur_folder;
        cur_folder = cur_folder->getParentFolder();
    }

    common_ancestor->gatherChildRangeExclusive(last_selected_item_from_cur, last_selected_item_from_new, reverse, items_to_select_forward);

    for (std::vector<LLFolderViewItem*>::reverse_iterator it = items_to_select_reverse.rbegin(), end_it = items_to_select_reverse.rend();
        it != end_it;
        ++it)
    {
        items_to_select_forward.push_back(*it);
    }

    LLFolderView* root = getRoot();

    bool selection_reverse = new_selection->isSelected(); //indication that some elements are being deselected

    // array always go from 'will be selected' to ' will be unselected', iterate
    // in opposite direction to simplify identification of 'point of origin' in
    // case it is in the list we are working with
    for (std::vector<LLFolderViewItem*>::reverse_iterator it = items_to_select_forward.rbegin(), end_it = items_to_select_forward.rend();
        it != end_it;
        ++it)
    {
        LLFolderViewItem* item = *it;
        bool selected = item->isSelected();
        if (!selection_reverse && selected)
        {
            // it is our 'point of origin' where we shift/expand from
            // don't deselect it
            selection_reverse = true;
        }
        else
        {
            root->changeSelection(item, !selected);
        }
    }

    if (selection_reverse)
    {
        // at some point we reversed selection, first element should be deselected
        root->changeSelection(last_selected_item_from_cur, false);
    }

    // element we expand to should always be selected
    root->changeSelection(new_selection, true);
}


void LLFolderViewFolder::destroyView()
{
    while (!mItems.empty())
    {
        LLFolderViewItem *itemp = mItems.back();
        mItems.pop_back();
        itemp->destroyView(); // LLFolderViewItem::destroyView() removes entry from mItems
    }

    while (!mFolders.empty())
    {
        LLFolderViewFolder *folderp = mFolders.back();
        mFolders.pop_back();
        folderp->destroyView(); // LLFolderVievFolder::destroyView() removes entry from mFolders
    }

    LLFolderViewItem::destroyView();
}

// extractItem() removes the specified item from the folder, but
// doesn't delete it.
void LLFolderViewFolder::extractItem( LLFolderViewItem* item, bool deparent_model )
{
    if (item->isSelected())
        getRoot()->clearSelection();
    items_t::iterator it = std::find(mItems.begin(), mItems.end(), item);
    if(it == mItems.end())
    {
        // This is an evil downcast. However, it's only doing
        // pointer comparison to find if (which it should be ) the
        // item is in the container, so it's pretty safe.
        LLFolderViewFolder* f = static_cast<LLFolderViewFolder*>(item);
        folders_t::iterator ft;
        ft = std::find(mFolders.begin(), mFolders.end(), f);
        if (ft != mFolders.end())
        {
            mFolders.erase(ft);
        }
    }
    else
    {
        mItems.erase(it);
    }
    //item has been removed, need to update filter
    if (deparent_model)
    {
        // in some cases model does not belong to parent view, is shared between views
        getViewModelItem()->removeChild(item->getViewModelItem());
    }
    //because an item is going away regardless of filter status, force rearrange
    requestArrange();
    removeChild(item);
}

bool LLFolderViewFolder::isMovable()
{
    if( !(getViewModelItem()->isItemMovable()) )
    {
            return false;
        }

        for (items_t::iterator iter = mItems.begin();
            iter != mItems.end();)
        {
            items_t::iterator iit = iter++;
            if(!(*iit)->isMovable())
            {
                return false;
            }
        }

        for (folders_t::iterator iter = mFolders.begin();
            iter != mFolders.end();)
        {
            folders_t::iterator fit = iter++;
            if(!(*fit)->isMovable())
            {
                return false;
            }
        }
    return true;
}

void LLFolderViewFolder::updateHasFavorites(bool new_childs_value)
{
    if (mFavoritesDirtyFlags == 0)
    {
        gIdleCallbacks.addFunction(&LLFolderViewFolder::onIdleUpdateFavorites, this);
    }
    if (new_childs_value)
    {
        mFavoritesDirtyFlags |= FAVORITE_ADDED;
    }
    else
    {
        mFavoritesDirtyFlags |= FAVORITE_REMOVED;
    }
}

void LLFolderViewFolder::onIdleUpdateFavorites(void* data)
{
    LLFolderViewFolder* self = reinterpret_cast<LLFolderViewFolder*>(data);
    if (self->mFavoritesDirtyFlags == 0)
    {
        LL_WARNS() << "Called onIdleUpdateFavorites without dirty flags set" << LL_ENDL;
        gIdleCallbacks.deleteFunction(&LLFolderViewFolder::onIdleUpdateFavorites, self);
        return;
    }

    if (self->getViewModelItem()->isItemInTrash())
    {
        // do not display favorite-stars in trash
        self->mFavoritesDirtyFlags = 0;
        gIdleCallbacks.deleteFunction(&LLFolderViewFolder::onIdleUpdateFavorites, self);
        return;
    }

    if (self->mFavoritesDirtyFlags == FAVORITE_ADDED)
    {
        if (!self->mHasFavorites)
        {
            // propagate up, exclude root
            LLFolderViewFolder* parent = self;
            while (parent
                && (!parent->hasFavorites() || parent->mFavoritesDirtyFlags)
                && !parent->getViewModelItem()->isAgentInventoryRoot())
            {
                parent->setHasFavorites(true);
                if (parent->mFavoritesDirtyFlags)
                {
                    gIdleCallbacks.deleteFunction(&LLFolderViewFolder::onIdleUpdateFavorites, parent);
                    parent->mFavoritesDirtyFlags = 0;
                }
                parent = parent->getParentFolder();
            }
        }
    }
    else if (self->mFavoritesDirtyFlags > FAVORITE_ADDED)
    {
        // full check
        LLFolderViewFolder* parent = self;
        while (parent && !parent->getViewModelItem()->isAgentInventoryRoot())
        {
            bool has_favorites = false;
            for (items_t::iterator iter = parent->mItems.begin();
                iter != parent->mItems.end();)
            {
                items_t::iterator iit = iter++;
                if ((*iit)->isFavorite())
                {
                    has_favorites = true;
                    break;
                }
            }

            for (folders_t::iterator iter = parent->mFolders.begin();
                iter != parent->mFolders.end() && !has_favorites;)
            {
                folders_t::iterator fit = iter++;
                if ((*fit)->isFavorite() || (*fit)->hasFavorites())
                {
                    has_favorites = true;
                    break;
                }
            }

            if (!has_favorites)
            {
                if (parent->hasFavorites())
                {
                    parent->setHasFavorites(false);
                }
                else
                {
                    // Nothing changed
                    break;
                }
            }
            else
            {
                // propagate up, exclude root
                while (parent
                    && (!parent->hasFavorites() || parent->mFavoritesDirtyFlags)
                    && !parent->getViewModelItem()->isAgentInventoryRoot())
                {
                    parent->setHasFavorites(true);
                    if (parent->mFavoritesDirtyFlags)
                    {
                        gIdleCallbacks.deleteFunction(&LLFolderViewFolder::onIdleUpdateFavorites, parent);
                        parent->mFavoritesDirtyFlags = 0;
                    }
                    parent = parent->getParentFolder();
                }
                break;
            }
            if (parent->mFavoritesDirtyFlags)
            {
                parent->mFavoritesDirtyFlags = 0;
                gIdleCallbacks.deleteFunction(&LLFolderViewFolder::onIdleUpdateFavorites, parent);
            }
            parent = parent->getParentFolder();
        }
    }
}


bool LLFolderViewFolder::isRemovable()
{
    if( !(getViewModelItem()->isItemRemovable()) )
    {
            return false;
        }

        for (items_t::iterator iter = mItems.begin();
            iter != mItems.end();)
        {
            items_t::iterator iit = iter++;
            if(!(*iit)->isRemovable())
            {
                return false;
            }
        }

        for (folders_t::iterator iter = mFolders.begin();
            iter != mFolders.end();)
        {
            folders_t::iterator fit = iter++;
            if(!(*fit)->isRemovable())
            {
                return false;
            }
        }
    return true;
}

void LLFolderViewFolder::destroyRoot()
{
    delete this;
}

// this is an internal method used for adding items to folders.
void LLFolderViewFolder::addItem(LLFolderViewItem* item)
{
    if (item->getParentFolder())
    {
        item->getParentFolder()->extractItem(item);
    }
    item->setParentFolder(this);

    mItems.push_back(item);

    item->setRect(LLRect(0, 0, getRect().getWidth(), 0));
    item->setVisible(false);

    addChild(item);

    // When the model is already hooked into a hierarchy (i.e. has a parent), do not reparent it
    // Note: this happens when models are created before views or shared between views
    if (!item->getViewModelItem()->hasParent())
    {
        getViewModelItem()->addChild(item->getViewModelItem());
    }
}

// this is an internal method used for adding items to folders.
void LLFolderViewFolder::addFolder(LLFolderViewFolder* folder)
{
    if (folder->mParentFolder)
    {
        folder->mParentFolder->extractItem(folder);
    }
    folder->mParentFolder = this;
    mFolders.push_back(folder);
    folder->setOrigin(0, 0);
    folder->reshape(getRect().getWidth(), 0);
    folder->setVisible(false);
    // rearrange all descendants too, as our indentation level might have changed
    //folder->requestArrange();
    //requestSort();

    addChild(folder);

    // When the model is already hooked into a hierarchy (i.e. has a parent), do not reparent it
    // Note: this happens when models are created before views or shared between views
    if (!folder->getViewModelItem()->hasParent())
    {
        getViewModelItem()->addChild(folder->getViewModelItem());
    }
}

void LLFolderViewFolder::requestArrange()
{
    mLastArrangeGeneration = -1;
    // flag all items up to root
    if (mParentFolder)
    {
        mParentFolder->requestArrange();
    }
}

void LLFolderViewFolder::toggleOpen()
{
    setOpen(!isOpen());
}

// Force a folder open or closed
void LLFolderViewFolder::setOpen(bool openitem)
{
    if(mSingleFolderMode)
    {
        // navigateToFolder can destroy this view
        // delay it in case setOpen was called from click or key processing
        doOnIdleOneTime([this]()
                        {
                            getViewModelItem()->navigateToFolder();
                        });
    }
    else
    {
        setOpenArrangeRecursively(openitem);
    }
}

void LLFolderViewFolder::setOpenArrangeRecursively(bool openitem, ERecurseType recurse)
{
    bool was_open = isOpen();
    mIsOpen = openitem;
        if(!was_open && openitem)
        {
            getViewModelItem()->openItem();
            // openItem() will request content, it won't be incomplete
            mIsFolderComplete = true;
        }
        else if(was_open && !openitem)
        {
        getViewModelItem()->closeItem();
    }

    if (recurse == RECURSE_DOWN || recurse == RECURSE_UP_DOWN)
    {
        for (folders_t::iterator iter = mFolders.begin();
            iter != mFolders.end();)
        {
            folders_t::iterator fit = iter++;
            (*fit)->setOpenArrangeRecursively(openitem, RECURSE_DOWN);      /* Flawfinder: ignore */
        }
    }
    if (mParentFolder
        &&  (recurse == RECURSE_UP
            || recurse == RECURSE_UP_DOWN))
    {
        mParentFolder->setOpenArrangeRecursively(openitem, RECURSE_UP);
    }

    if (was_open != isOpen())
    {
        requestArrange();
    }
}

bool LLFolderViewFolder::handleDragAndDropFromChild(MASK mask,
                                                    bool drop,
                                                    EDragAndDropType c_type,
                                                    void* cargo_data,
                                                    EAcceptance* accept,
                                                    std::string& tooltip_msg)
{
    bool accepted = mViewModelItem->dragOrDrop(mask,drop,c_type,cargo_data, tooltip_msg);
    if (accepted)
    {
        mDragAndDropTarget = true;
        *accept = ACCEPT_YES_MULTI;
    }
    else
    {
        *accept = ACCEPT_NO;
    }

    // drag and drop to child item, so clear pending auto-opens
    getRoot()->autoOpenTest(NULL);

    return true;
}

void LLFolderViewFolder::openItem( void )
{
    toggleOpen();
}

void LLFolderViewFolder::applyFunctorToChildren(LLFolderViewFunctor& functor)
{
    for (folders_t::iterator iter = mFolders.begin();
        iter != mFolders.end();)
    {
        folders_t::iterator fit = iter++;
        functor.doItem((*fit));
    }
    for (items_t::iterator iter = mItems.begin();
        iter != mItems.end();)
    {
        items_t::iterator iit = iter++;
        functor.doItem((*iit));
    }
}

void LLFolderViewFolder::applyFunctorRecursively(LLFolderViewFunctor& functor)
{
    functor.doFolder(this);

    for (folders_t::iterator iter = mFolders.begin();
        iter != mFolders.end();)
    {
        folders_t::iterator fit = iter++;
        (*fit)->applyFunctorRecursively(functor);
    }
    for (items_t::iterator iter = mItems.begin();
        iter != mItems.end();)
    {
        items_t::iterator iit = iter++;
        functor.doItem((*iit));
    }
}

// LLView functionality
bool LLFolderViewFolder::handleDragAndDrop(S32 x, S32 y, MASK mask,
                                           bool drop,
                                           EDragAndDropType cargo_type,
                                           void* cargo_data,
                                           EAcceptance* accept,
                                           std::string& tooltip_msg)
{
    bool handled = false;

    if (isOpen())
    {
        handled = (childrenHandleDragAndDrop(x, y, mask, drop, cargo_type, cargo_data, accept, tooltip_msg) != NULL);
    }

    if (!handled)
    {
        handleDragAndDropToThisFolder(mask, drop, cargo_type, cargo_data, accept, tooltip_msg);

        LL_DEBUGS("UserInput") << "dragAndDrop handled by LLFolderViewFolder" << LL_ENDL;
    }

    return true;
}

bool LLFolderViewFolder::handleDragAndDropToThisFolder(MASK mask,
                                                       bool drop,
                                                       EDragAndDropType cargo_type,
                                                       void* cargo_data,
                                                       EAcceptance* accept,
                                                       std::string& tooltip_msg)
{
    if (!mAllowDrop)
    {
        *accept = ACCEPT_NO;
        tooltip_msg = LLTrans::getString("TooltipOutboxCannotDropOnRoot");
        return true;
    }

    bool accepted = getViewModelItem()->dragOrDrop(mask,drop,cargo_type,cargo_data, tooltip_msg);

    if (accepted)
    {
        mDragAndDropTarget = true;
        *accept = ACCEPT_YES_MULTI;
    }
    else
    {
        *accept = ACCEPT_NO;
    }

    if (!drop && accepted)
    {
        getRoot()->autoOpenTest(this);
    }

    return true;
}


bool LLFolderViewFolder::handleRightMouseDown( S32 x, S32 y, MASK mask )
{
    bool handled = false;

    if( isOpen() )
    {
        handled = childrenHandleRightMouseDown( x, y, mask ) != NULL;
    }
    if (!handled)
    {
        handled = LLFolderViewItem::handleRightMouseDown( x, y, mask );
    }
    return handled;
}


bool LLFolderViewFolder::handleHover(S32 x, S32 y, MASK mask)
{
    mIsMouseOverTitle = (y > (getRect().getHeight() - mItemHeight));

    bool handled = LLView::handleHover(x, y, mask);

    if (!handled)
    {
        // this doesn't do child processing
        handled = LLFolderViewItem::handleHover(x, y, mask);
    }

    return handled;
}

bool LLFolderViewFolder::handleMouseDown( S32 x, S32 y, MASK mask )
{
    bool handled = false;
    if( isOpen() )
    {
        handled = childrenHandleMouseDown(x,y,mask) != NULL;
    }
    if( !handled )
    {
        if((mIndentation < x && x < mIndentation + (isCollapsed() ? 0 : mArrowSize) + mTextPad)
           && !mSingleFolderMode)
        {
            toggleOpen();
            handled = true;
        }
        else
        {
            // do normal selection logic
            handled = LLFolderViewItem::handleMouseDown(x, y, mask);
        }
    }

    return handled;
}

bool LLFolderViewFolder::handleDoubleClick( S32 x, S32 y, MASK mask )
{
    bool handled = false;
    if(mSingleFolderMode)
    {
        static LLUICachedControl<bool> double_click_new_window("SingleModeDoubleClickOpenWindow", false);
        if (double_click_new_window)
        {
            getViewModelItem()->navigateToFolder(true);
        }
        else
        {
            // navigating is going to destroy views and change children
            // delay it untill handleDoubleClick processing is complete
            doOnIdleOneTime([this]()
                            {
                                getViewModelItem()->navigateToFolder(false);
                            });
        }
        return true;
    }

    if( isOpen() )
    {
        handled = childrenHandleDoubleClick( x, y, mask ) != NULL;
    }
    if( !handled )
    {
        if(mDoubleClickOverride)
        {
            static LLUICachedControl<U32> double_click_action("MultiModeDoubleClickFolder", false);
            if (double_click_action == 1)
            {
                getViewModelItem()->navigateToFolder(true);
                return true;
            }
            if (double_click_action == 2)
            {
                getViewModelItem()->navigateToFolder(false, true);
                return true;
            }
        }
        if(mIndentation < x && x < mIndentation + (isCollapsed() ? 0 : mArrowSize) + mTextPad)
        {
            // don't select when user double-clicks plus sign
            // so as not to contradict single-click behavior
            toggleOpen();
        }
        else
        {
            getRoot()->setSelection(this, false);
            toggleOpen();
        }
        handled = true;
    }
    return handled;
}

void LLFolderViewFolder::draw()
{
    updateLabelRotation();

    LLFolderViewItem::draw();

    // draw children if root folder, or any other folder that is open or animating to closed state
    if( getRoot() == this || (isOpen() || mCurHeight != mTargetHeight ))
    {
        LLView::draw();
    }

    mExpanderHighlighted = false;
}

// this does prefix traversal, as folders are listed above their contents
LLFolderViewItem* LLFolderViewFolder::getNextFromChild( LLFolderViewItem* item, bool include_children )
{
    bool found_item = false;

    LLFolderViewItem* result = NULL;
    // when not starting from a given item, start at beginning
    if(item == NULL)
    {
        found_item = true;
    }

    // find current item among children
    folders_t::iterator fit = mFolders.begin();
    folders_t::iterator fend = mFolders.end();

    items_t::iterator iit = mItems.begin();
    items_t::iterator iend = mItems.end();

    // if not trivially starting at the beginning, we have to find the current item
    if (!found_item)
    {
        // first, look among folders, since they are always above items
        for(; fit != fend; ++fit)
        {
            if(item == (*fit))
            {
                found_item = true;
                // if we are on downwards traversal
                if (include_children && (*fit)->isOpen())
                {
                    // look for first descendant
                    return (*fit)->getNextFromChild(NULL, true);
                }
                // otherwise advance to next folder
                ++fit;
                include_children = true;
                break;
            }
        }

        // didn't find in folders?  Check items...
        if (!found_item)
        {
            for(; iit != iend; ++iit)
            {
                if(item == (*iit))
                {
                    found_item = true;
                    // point to next item
                    ++iit;
                    break;
                }
            }
        }
    }

    if (!found_item)
    {
        // you should never call this method with an item that isn't a child
        // so we should always find something
        llassert(false);
        return NULL;
    }

    // at this point, either iit or fit point to a candidate "next" item
    // if both are out of range, we need to punt up to our parent

    // now, starting from found folder, continue through folders
    // searching for next visible folder
    while(fit != fend && !(*fit)->getVisible())
    {
        // turn on downwards traversal for next folder
        ++fit;
    }

    if (fit != fend)
    {
        result = (*fit);
    }
    else
    {
        // otherwise, scan for next visible item
        while(iit != iend && !(*iit)->getVisible())
        {
            ++iit;
        }

        // check to see if we have a valid item
        if (iit != iend)
        {
            result = (*iit);
        }
    }

    if( !result && mParentFolder )
    {
        // If there are no siblings or children to go to, recurse up one level in the tree
        // and skip children for this folder, as we've already discounted them
        result = mParentFolder->getNextFromChild(this, false);
    }

    return result;
}

// this does postfix traversal, as folders are listed above their contents
LLFolderViewItem* LLFolderViewFolder::getPreviousFromChild( LLFolderViewItem* item, bool include_children )
{
    bool found_item = false;

    LLFolderViewItem* result = NULL;
    // when not starting from a given item, start at end
    if(item == NULL)
    {
        found_item = true;
    }

    // find current item among children
    folders_t::reverse_iterator fit = mFolders.rbegin();
    folders_t::reverse_iterator fend = mFolders.rend();

    items_t::reverse_iterator iit = mItems.rbegin();
    items_t::reverse_iterator iend = mItems.rend();

    // if not trivially starting at the end, we have to find the current item
    if (!found_item)
    {
        // first, look among items, since they are always below the folders
        for(; iit != iend; ++iit)
        {
            if(item == (*iit))
            {
                found_item = true;
                // point to next item
                ++iit;
                break;
            }
        }

        // didn't find in items?  Check folders...
        if (!found_item)
        {
            for(; fit != fend; ++fit)
            {
                if(item == (*fit))
                {
                    found_item = true;
                    // point to next folder
                    ++fit;
                    break;
                }
            }
        }
    }

    if (!found_item)
    {
        // you should never call this method with an item that isn't a child
        // so we should always find something
        llassert(false);
        return NULL;
    }

    // at this point, either iit or fit point to a candidate "next" item
    // if both are out of range, we need to punt up to our parent

    // now, starting from found item, continue through items
    // searching for next visible item
    while(iit != iend && !(*iit)->getVisible())
    {
        ++iit;
    }

    if (iit != iend)
    {
        // we found an appropriate item
        result = (*iit);
    }
    else
    {
        // otherwise, scan for next visible folder
        while(fit != fend && !(*fit)->getVisible())
        {
            ++fit;
        }

        // check to see if we have a valid folder
        if (fit != fend)
        {
            // try selecting child element of this folder
            if ((*fit)->isOpen() && include_children)
            {
                result = (*fit)->getPreviousFromChild(NULL);
            }
            else
            {
                result = (*fit);
            }
        }
    }

    if( !result )
    {
        // If there are no siblings or children to go to, recurse up one level in the tree
        // which gets back to this folder, which will only be visited if it is a valid, visible item
        result = this;
    }

    return result;
}
<|MERGE_RESOLUTION|>--- conflicted
+++ resolved
@@ -58,14 +58,12 @@
 LLUIColor LLFolderViewItem::sFilterTextColor;
 LLUIColor LLFolderViewItem::sSuffixColor;
 LLUIColor LLFolderViewItem::sSearchStatusColor;
-<<<<<<< HEAD
 S32 LLFolderViewItem::sTopPad = 0;
 LLUIImagePtr LLFolderViewItem::sFolderArrowImg;
 LLUIImagePtr LLFolderViewItem::sSelectionImg;
 LLFontGL* LLFolderViewItem::sSuffixFont = nullptr;
-=======
 LLUIColor LLFolderViewItem::sFavoriteColor;
->>>>>>> 9e24b300
+bool LLFolderViewItem::sColorSetInitialized = false;
 
 // only integers can be initialized in header
 const F32 LLFolderViewItem::FOLDER_CLOSE_TIME_CONSTANT = 0.02f;
@@ -198,8 +196,6 @@
     mMaxFolderItemOverlap(p.max_folder_item_overlap),
     mDoubleClickOverride(p.double_click_override)
 {
-<<<<<<< HEAD
-=======
     if (!sColorSetInitialized)
     {
         sFgColor = LLUIColorTable::instance().getColor("MenuItemEnabledColor", DEFAULT_WHITE);
@@ -215,7 +211,6 @@
         sColorSetInitialized = true;
     }
 
->>>>>>> 9e24b300
     if (mViewModelItem)
     {
         mViewModelItem->setFolderViewItem(this);
@@ -237,12 +232,8 @@
     {
         // getDisplayName() is expensive (due to internal getLabelSuffix() and name building)
         // it also sets search strings so it requires a filter reset
-<<<<<<< HEAD
         mLabel = utf8str_to_wstring(vmi->getDisplayName());
-=======
-        mLabel = vmi->getDisplayName();
         mIsFavorite = vmi->isFavorite() && !vmi->isItemInTrash();
->>>>>>> 9e24b300
         setToolTip(vmi->getName());
 
         // Dirty the filter flag of the model from the view (CHUI-849)
@@ -355,13 +346,9 @@
 {
     LLFolderViewModelItem& vmi = *getViewModelItem();
 
-<<<<<<< HEAD
     mLabel = utf8str_to_wstring(vmi.getDisplayName());
     mLabelFontBuffer.reset();
-=======
-    mLabel = vmi.getDisplayName();
     mIsFavorite = vmi.isFavorite() && !vmi.isItemInTrash();
->>>>>>> 9e24b300
     setToolTip(vmi.getName());
     // icons are slightly expensive to get, can be optimized
     // see LLInventoryIcon::getIcon()
@@ -998,6 +985,8 @@
     {
         drawOpenFolderArrow();
     }
+
+    const Params& default_params = LLUICtrlFactory::getDefaultParams<LLFolderViewItem>();
     drawFavoriteIcon(default_params, sFgColor);
 
     drawHighlight(show_context, filled, sHighlightBgColor, sFlashBgColor, sFocusOutlineColor, sMouseOverColor);
