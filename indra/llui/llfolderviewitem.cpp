/**
* @file llfolderviewitem.cpp
* @brief Items and folders that can appear in a hierarchical folder view
*
* $LicenseInfo:firstyear=2001&license=viewerlgpl$
* Second Life Viewer Source Code
* Copyright (C) 2010, Linden Research, Inc.
*
* This library is free software; you can redistribute it and/or
* modify it under the terms of the GNU Lesser General Public
* License as published by the Free Software Foundation;
* version 2.1 of the License only.
*
* This library is distributed in the hope that it will be useful,
* but WITHOUT ANY WARRANTY; without even the implied warranty of
* MERCHANTABILITY or FITNESS FOR A PARTICULAR PURPOSE.  See the GNU
* Lesser General Public License for more details.
*
* You should have received a copy of the GNU Lesser General Public
* License along with this library; if not, write to the Free Software
* Foundation, Inc., 51 Franklin Street, Fifth Floor, Boston, MA  02110-1301  USA
*
* Linden Research, Inc., 945 Battery Street, San Francisco, CA  94111  USA
* $/LicenseInfo$
*/
#include "../newview/llviewerprecompiledheaders.h"

#include "llflashtimer.h"

#include "linden_common.h"
#include "llfolderviewitem.h"
#include "llfolderview.h"
#include "llfolderviewmodel.h"
#include "llpanel.h"
#include "llcallbacklist.h"
#include "llcriticaldamp.h"
#include "llclipboard.h"
#include "llfocusmgr.h"     // gFocusMgr
#include "lltrans.h"
#include "llwindow.h"

///----------------------------------------------------------------------------
/// Class LLFolderViewItem
///----------------------------------------------------------------------------

static LLDefaultChildRegistry::Register<LLFolderViewItem> r("folder_view_item");

// statics
std::map<U8, LLFontGL*> LLFolderViewItem::sFonts; // map of styles to fonts

LLUIColor LLFolderViewItem::sFgColor;
LLUIColor LLFolderViewItem::sHighlightBgColor;
LLUIColor LLFolderViewItem::sFlashBgColor;
LLUIColor LLFolderViewItem::sFocusOutlineColor;
LLUIColor LLFolderViewItem::sMouseOverColor;
LLUIColor LLFolderViewItem::sFilterBGColor;
LLUIColor LLFolderViewItem::sFilterTextColor;
LLUIColor LLFolderViewItem::sSuffixColor;
LLUIColor LLFolderViewItem::sSearchStatusColor;
LLUIColor LLFolderViewItem::sFavoriteColor;
S32 LLFolderViewItem::sTopPad = 0;
LLUIImagePtr LLFolderViewItem::sFolderArrowImg;
LLUIImagePtr LLFolderViewItem::sSelectionImg;
LLFontGL* LLFolderViewItem::sSuffixFont = nullptr;

// only integers can be initialized in header
const F32 LLFolderViewItem::FOLDER_CLOSE_TIME_CONSTANT = 0.02f;
const F32 LLFolderViewItem::FOLDER_OPEN_TIME_CONSTANT = 0.03f;

const LLColor4U DEFAULT_WHITE(255, 255, 255);


//static
LLFontGL* LLFolderViewItem::getLabelFontForStyle(U8 style)
{
    LLFontGL* rtn = sFonts[style];
    if (!rtn) // grab label font with this style, lazily
    {
        LLFontDescriptor labelfontdesc("SansSerif", "Small", style);
        rtn = LLFontGL::getFont(labelfontdesc);
        if (!rtn)
        {
            rtn = LLFontGL::getFontDefault();
        }
        sFonts[style] = rtn;
    }
    return rtn;
}


const LLFontGL* LLFolderViewItem::getLabelFont()
{
    if (!pLabelFont)
    {
        pLabelFont = getLabelFontForStyle(mLabelStyle);
    }
    return pLabelFont;
}
//static
void LLFolderViewItem::initClass()
{
    const Params& default_params = LLUICtrlFactory::getDefaultParams<LLFolderViewItem>();
    sTopPad = default_params.item_top_pad;
    sFolderArrowImg = default_params.folder_arrow_image;
    sSelectionImg = default_params.selection_image;
    sSuffixFont = getLabelFontForStyle(LLFontGL::NORMAL);

    sFgColor = LLUIColorTable::instance().getColor("MenuItemEnabledColor", DEFAULT_WHITE);
    sHighlightBgColor = LLUIColorTable::instance().getColor("MenuItemHighlightBgColor", DEFAULT_WHITE);
    sFlashBgColor = LLUIColorTable::instance().getColor("MenuItemFlashBgColor", DEFAULT_WHITE);
    sFocusOutlineColor = LLUIColorTable::instance().getColor("InventoryFocusOutlineColor", DEFAULT_WHITE);
    sMouseOverColor = LLUIColorTable::instance().getColor("InventoryMouseOverColor", DEFAULT_WHITE);
    sFilterBGColor = LLUIColorTable::instance().getColor("FilterBackgroundColor", DEFAULT_WHITE);
    sFilterTextColor = LLUIColorTable::instance().getColor("FilterTextColor", DEFAULT_WHITE);
    sSuffixColor = LLUIColorTable::instance().getColor("InventoryItemLinkColor", DEFAULT_WHITE);
    sSearchStatusColor = LLUIColorTable::instance().getColor("InventorySearchStatusColor", DEFAULT_WHITE);
    sFavoriteColor = LLUIColorTable::instance().getColor("InventoryFavoriteColor", DEFAULT_WHITE);
}

//static
void LLFolderViewItem::cleanupClass()
{
    sFonts.clear();
    sFolderArrowImg = nullptr;
    sSelectionImg = nullptr;
    sSuffixFont = nullptr;
}


// NOTE: Optimize this, we call it a *lot* when opening a large inventory
LLFolderViewItem::Params::Params()
:   root(),
    listener(),
    favorite_image("favorite_image"),
    favorite_content_image("favorite_content_image"),
    folder_arrow_image("folder_arrow_image"),
    folder_indentation("folder_indentation"),
    selection_image("selection_image"),
    item_height("item_height"),
    item_top_pad("item_top_pad"),
    creation_date(),
    allow_wear("allow_wear", true),
    allow_drop("allow_drop", true),
    font_color("font_color"),
    font_highlight_color("font_highlight_color"),
    left_pad("left_pad", 0),
    icon_pad("icon_pad", 0),
    icon_width("icon_width", 0),
    text_pad("text_pad", 0),
    text_pad_right("text_pad_right", 0),
    single_folder_mode("single_folder_mode", false),
    double_click_override("double_click_override", false),
    arrow_size("arrow_size", 0),
    max_folder_item_overlap("max_folder_item_overlap", 0)
{ }

// Default constructor
LLFolderViewItem::LLFolderViewItem(const LLFolderViewItem::Params& p)
:   LLView(p),
    mLabelWidth(0),
    mLabelWidthDirty(false),
    mIsFavorite(false),
    mHasFavorites(false),
    mSuffixNeedsRefresh(false),
    mLabelPaddingRight(DEFAULT_LABEL_PADDING_RIGHT),
    mParentFolder( NULL ),
    mIsSelected( false ),
    mIsCurSelection( false ),
    mSelectPending(false),
    mIsItemCut(false),
    mCutGeneration(0),
    mLabelStyle( LLFontGL::NORMAL ),
    pLabelFont(nullptr),
    mHasVisibleChildren(false),
    mLocalIndentation(p.folder_indentation),
    mIndentation(0),
    mItemHeight(p.item_height),
    mControlLabelRotation(0.f),
    mDragAndDropTarget(false),
    mLabel(utf8str_to_wstring(p.name)),
    mRoot(p.root),
    mViewModelItem(p.listener),
    mIsMouseOverTitle(false),
    mAllowWear(p.allow_wear),
    mAllowDrop(p.allow_drop),
    mFontColor(p.font_color),
    mFontHighlightColor(p.font_highlight_color),
    mLeftPad(p.left_pad),
    mIconPad(p.icon_pad),
    mIconWidth(p.icon_width),
    mTextPad(p.text_pad),
    mTextPadRight(p.text_pad_right),
    mArrowSize(p.arrow_size),
    mSingleFolderMode(p.single_folder_mode),
    mMaxFolderItemOverlap(p.max_folder_item_overlap),
    mDoubleClickOverride(p.double_click_override)
{
    if (mViewModelItem)
    {
        mViewModelItem->setFolderViewItem(this);
    }
    if (mViewModelItem)
    {
        mViewModelItem->setFolderViewItem(this);
    }
}

// Destroys the object
LLFolderViewItem::~LLFolderViewItem()
{
    mViewModelItem = NULL;
    gFocusMgr.removeKeyboardFocusWithoutCallback(this);
}

bool LLFolderViewItem::postBuild()
{
    LLFolderViewModelItem* vmi = getViewModelItem();
    llassert(vmi); // not supposed to happen, if happens, find out why and fix
    if (vmi)
    {
        // getDisplayName() is expensive (due to internal getLabelSuffix() and name building)
        // it also sets search strings so it requires a filter reset
        mLabel = utf8str_to_wstring(vmi->getDisplayName());
        mIsFavorite = vmi->isFavorite() && !vmi->isItemInTrash();
        setToolTip(vmi->getName());

        // Dirty the filter flag of the model from the view (CHUI-849)
        vmi->dirtyFilter();
    }

    // Don't do full refresh on constructor if it is possible to avoid
    // it significantly slows down bulk view creation.
    // Todo: Ideally we need to move getDisplayName() out of constructor as well.
    // Like: make a logic that will let filter update search string,
    // while LLFolderViewItem::arrange() updates visual part
    mSuffixNeedsRefresh = true;
    mLabelWidthDirty = true;
    return true;
}

LLFolderView* LLFolderViewItem::getRoot()
{
    return mRoot;
}

const LLFolderView* LLFolderViewItem::getRoot() const
{
    return mRoot;
}
// Returns true if this object is a child (or grandchild, etc.) of potential_ancestor.
bool LLFolderViewItem::isDescendantOf( const LLFolderViewFolder* potential_ancestor )
{
    LLFolderViewItem* root = this;
    while( root->mParentFolder )
    {
        if( root->mParentFolder == potential_ancestor )
        {
            return true;
        }
        root = root->mParentFolder;
    }
    return false;
}

LLFolderViewItem* LLFolderViewItem::getNextOpenNode(bool include_children)
{
    if (!mParentFolder)
    {
        return NULL;
    }

    LLFolderViewItem* itemp = mParentFolder->getNextFromChild( this, include_children );
    while(itemp && !itemp->getVisible())
    {
        LLFolderViewItem* next_itemp = itemp->mParentFolder->getNextFromChild( itemp, include_children );
        if (itemp == next_itemp)
        {
            // hit last item
            return itemp->getVisible() ? itemp : this;
        }
        itemp = next_itemp;
    }

    return itemp;
}

LLFolderViewItem* LLFolderViewItem::getPreviousOpenNode(bool include_children)
{
    if (!mParentFolder)
    {
        return NULL;
    }

    LLFolderViewItem* itemp = mParentFolder->getPreviousFromChild( this, include_children );

    // Skip over items that are invisible or are hidden from the UI.
    while(itemp && !itemp->getVisible())
    {
        LLFolderViewItem* next_itemp = itemp->mParentFolder->getPreviousFromChild( itemp, include_children );
        if (itemp == next_itemp)
        {
            // hit first item
            return itemp->getVisible() ? itemp : this;
        }
        itemp = next_itemp;
    }

    return itemp;
}

bool LLFolderViewItem::passedFilter(S32 filter_generation)
{
    return getViewModelItem()->passedFilter(filter_generation);
}

bool LLFolderViewItem::isPotentiallyVisible(S32 filter_generation)
{
    if (filter_generation < 0)
    {
        filter_generation = getFolderViewModel()->getFilter().getFirstSuccessGeneration();
    }
    LLFolderViewModelItem* model = getViewModelItem();
    bool visible = model->passedFilter(filter_generation);
    if (model->getMarkedDirtyGeneration() >= filter_generation)
    {
        // unsure visibility state
        // retaining previous visibility until item is updated or filter generation changes
        visible |= getVisible();
    }
    return visible;
}

void LLFolderViewItem::refresh()
{
    LLFolderViewModelItem& vmi = *getViewModelItem();

    mLabel = utf8str_to_wstring(vmi.getDisplayName());
    mLabelFontBuffer.reset();
    mIsFavorite = vmi.isFavorite() && !vmi.isItemInTrash();
    setToolTip(vmi.getName());
    // icons are slightly expensive to get, can be optimized
    // see LLInventoryIcon::getIcon()
    mIcon = vmi.getIcon();
    mIconOpen = vmi.getIconOpen();
    mIconOverlay = vmi.getIconOverlay();

    if (mRoot->useLabelSuffix())
    {
        // Very Expensive!
        // Can do a number of expensive checks, like checking active motions, wearables or friend list
        mLabelStyle = vmi.getLabelStyle();
        pLabelFont = nullptr; // refresh can be called from a coro, don't use getLabelFontForStyle, coro trips font list tread safety
        mLabelSuffix = utf8str_to_wstring(vmi.getLabelSuffix());
        mSuffixFontBuffer.reset();
    }

    // Dirty the filter flag of the model from the view (CHUI-849)
    vmi.dirtyFilter();

    mLabelWidthDirty = true;
    mSuffixNeedsRefresh = false;
}

void LLFolderViewItem::refreshSuffix()
{
    LLFolderViewModelItem const* vmi = getViewModelItem();

    // icons are slightly expensive to get, can be optimized
    // see LLInventoryIcon::getIcon()
    mIcon = vmi->getIcon();
    mIconOpen = vmi->getIconOpen();
    mIconOverlay = vmi->getIconOverlay();

    mIsFavorite = vmi->isFavorite() && !vmi->isItemInTrash();

    if (mRoot->useLabelSuffix())
    {
        // Very Expensive!
        // Can do a number of expensive checks, like checking active motions, wearables or friend list
        mLabelStyle = vmi->getLabelStyle();
        pLabelFont = nullptr;
        mLabelSuffix = utf8str_to_wstring(vmi->getLabelSuffix());
    }

    mLabelWidthDirty = true;
    mSuffixNeedsRefresh = false;
}

// Utility function for LLFolderView
void LLFolderViewItem::arrangeAndSet(bool set_selection,
                                     bool take_keyboard_focus)
{
    LLFolderView* root = getRoot();
    if (getParentFolder())
    {
    getParentFolder()->requestArrange();
    }
    if(set_selection)
    {
        getRoot()->setSelection(this, true, take_keyboard_focus);
        if(root)
        {
            root->scrollToShowSelection();
        }
    }
}


std::set<LLFolderViewItem*> LLFolderViewItem::getSelectionList() const
{
    std::set<LLFolderViewItem*> selection;
    return selection;
}

// addToFolder() returns true if it succeeds. false otherwise
void LLFolderViewItem::addToFolder(LLFolderViewFolder* folder)
{
    folder->addItem(this);

    // Compute indentation since parent folder changed
    mIndentation = (getParentFolder())
        ? getParentFolder()->getIndentation() + mLocalIndentation
        : 0;
}


// Finds width and height of this object and its children.  Also
// makes sure that this view and its children are the right size.
S32 LLFolderViewItem::arrange( S32* width, S32* height )
{
    // Only indent deeper items in hierarchy
    mIndentation = (getParentFolder())
        ? getParentFolder()->getIndentation() + mLocalIndentation
        : 0;
    if (mLabelWidthDirty)
    {
        if (mSuffixNeedsRefresh)
        {
            // Expensive. But despite refreshing label,
            // it is purely visual, so it is fine to do at our laisure
            refreshSuffix();
        }
        mLabelWidth = getLabelXPos() + getLabelFontForStyle(mLabelStyle)->getWidth(mLabel.c_str()) + getLabelFontForStyle(LLFontGL::NORMAL)->getWidth(mLabelSuffix.c_str()) + mLabelPaddingRight;
        mLabelWidthDirty = false;
    }

    *width = llmax(*width, mLabelWidth);

    // determine if we need to use ellipses to avoid horizontal scroll. EXT-719
    bool use_ellipses = getRoot()->getUseEllipses();
    if (use_ellipses)
    {
        // limit to set rect to avoid horizontal scrollbar
        *width = llmin(*width, getRoot()->getRect().getWidth());
    }
    *height = getItemHeight();
    return *height;
}

S32 LLFolderViewItem::getItemHeight() const
{
    return mItemHeight;
}

S32 LLFolderViewItem::getLabelXPos()
{
    return getIndentation() + mArrowSize + mTextPad + mIconWidth + mIconPad;
}

S32 LLFolderViewItem::getIconPad()
{
    return mIconPad;
}

S32 LLFolderViewItem::getTextPad()
{
    return mTextPad;
}

// *TODO: This can be optimized a lot by simply recording that it is
// selected in the appropriate places, and assuming that set selection
// means 'deselect' for a leaf item. Do this optimization after
// multiple selection is implemented to make sure it all plays nice
// together.
bool LLFolderViewItem::setSelection(LLFolderViewItem* selection, bool openitem, bool take_keyboard_focus)
{
    if (selection == this && !mIsSelected)
    {
        selectItem();
    }
    else if (mIsSelected)   // Deselect everything else.
    {
        deselectItem();
    }
    return mIsSelected;
}

bool LLFolderViewItem::changeSelection(LLFolderViewItem* selection, bool selected)
{
    if (selection == this)
    {
        if (mIsSelected)
        {
            deselectItem();
        }
        else
        {
            selectItem();
        }
        return true;
    }
    return false;
}

void LLFolderViewItem::deselectItem(void)
{
    mIsSelected = false;
}

void LLFolderViewItem::selectItem(void)
{
    if (!mIsSelected)
    {
        mIsSelected = true;
        getViewModelItem()->selectItem();
    }
}

bool LLFolderViewItem::isMovable()
{
    return getViewModelItem()->isItemMovable();
}

bool LLFolderViewItem::isRemovable()
{
    return getViewModelItem()->isItemRemovable();
}

void LLFolderViewItem::destroyView()
{
    getRoot()->removeFromSelectionList(this);

    if (mParentFolder)
    {
        // removeView deletes me
        mParentFolder->extractItem(this);
    }
    delete this;
}

// Call through to the viewed object and return true if it can be
// removed.
//bool LLFolderViewItem::removeRecursively(bool single_item)
bool LLFolderViewItem::remove()
{
    if(!isRemovable())
    {
        return false;
    }
    return getViewModelItem()->removeItem();
}

// Build an appropriate context menu for the item.
void LLFolderViewItem::buildContextMenu(LLMenuGL& menu, U32 flags)
{
    getViewModelItem()->buildContextMenu(menu, flags);
}

void LLFolderViewItem::openItem( void )
{
    if (mAllowWear || !getViewModelItem()->isItemWearable())
    {
        getViewModelItem()->openItem();
    }
}

void LLFolderViewItem::rename(const std::string& new_name)
{
    if( !new_name.empty() )
    {
        getViewModelItem()->renameItem(new_name);
    }
}

const std::string& LLFolderViewItem::getName( void ) const
{
    static const std::string noName("");
    return getViewModelItem() ? getViewModelItem()->getName() : noName;
}

// LLView functionality
bool LLFolderViewItem::handleRightMouseDown( S32 x, S32 y, MASK mask )
{
    if(!mIsSelected)
    {
        getRoot()->setSelection(this, false);
    }
    make_ui_sound("UISndClick");
    return true;
}

bool LLFolderViewItem::handleMouseDown( S32 x, S32 y, MASK mask )
{
    if (LLView::childrenHandleMouseDown(x, y, mask))
    {
        return true;
    }

    // No handler needed for focus lost since this class has no
    // state that depends on it.
    gFocusMgr.setMouseCapture( this );

    if (!mIsSelected)
    {
        if(mask & MASK_CONTROL)
        {
            getRoot()->changeSelection(this, !mIsSelected);
        }
        else if (mask & MASK_SHIFT)
        {
            getParentFolder()->extendSelectionTo(this);
        }
        else
        {
            getRoot()->setSelection(this, false);
        }
        make_ui_sound("UISndClick");
    }
    else
    {
        // If selected, we reserve the decision of deselecting/reselecting to the mouse up moment.
        // This is necessary so we maintain selection consistent when starting a drag.
        mSelectPending = true;
    }

    mDragStartX = x;
    mDragStartY = y;
    return true;
}

bool LLFolderViewItem::handleHover( S32 x, S32 y, MASK mask )
{
    mIsMouseOverTitle = (y > (getRect().getHeight() - mItemHeight));

    if( hasMouseCapture() && isMovable() )
    {
            LLFolderView* root = getRoot();

        if( (x - mDragStartX) * (x - mDragStartX) + (y - mDragStartY) * (y - mDragStartY) > DRAG_N_DROP_DISTANCE_THRESHOLD * DRAG_N_DROP_DISTANCE_THRESHOLD
            && root->getAllowDrag()
            && root->getCurSelectedItem()
            && root->startDrag())
        {
                    // RN: when starting drag and drop, clear out last auto-open
                    root->autoOpenTest(NULL);
                    root->setShowSelectionContext(true);

                    // Release keyboard focus, so that if stuff is dropped into the
                    // world, pressing the delete key won't blow away the inventory
                    // item.
                    gFocusMgr.setKeyboardFocus(NULL);

            getWindow()->setCursor(UI_CURSOR_ARROW);
        }
        else if (x != mDragStartX || y != mDragStartY)
        {
            getWindow()->setCursor(UI_CURSOR_NOLOCKED);
        }

        root->clearHoveredItem();
        return true;
    }
    else
    {
        LLFolderView* pRoot = getRoot();
        pRoot->setHoveredItem(this);
        pRoot->setShowSelectionContext(false);
        getWindow()->setCursor(UI_CURSOR_ARROW);
        // let parent handle this then...
        return false;
    }
}


bool LLFolderViewItem::handleDoubleClick( S32 x, S32 y, MASK mask )
{
    openItem();
    return true;
}

bool LLFolderViewItem::handleMouseUp( S32 x, S32 y, MASK mask )
{
    if (LLView::childrenHandleMouseUp(x, y, mask))
    {
        return true;
    }

    // if mouse hasn't moved since mouse down...
    if ( pointInView(x, y) && mSelectPending )
    {
        //...then select
        if(mask & MASK_CONTROL)
        {
            getRoot()->changeSelection(this, !mIsSelected);
        }
        else if (mask & MASK_SHIFT)
        {
            getParentFolder()->extendSelectionTo(this);
        }
        else
        {
            getRoot()->setSelection(this, false);
        }
    }

    mSelectPending = false;

    if( hasMouseCapture() )
    {
        if (getRoot())
        {
        getRoot()->setShowSelectionContext(false);
        }
        gFocusMgr.setMouseCapture( NULL );
    }
    return true;
}

void LLFolderViewItem::onMouseLeave(S32 x, S32 y, MASK mask)
{
    mIsMouseOverTitle = false;

    // NOTE: LLViewerWindow::updateUI() calls "enter" before "leave"; if the mouse moved to another item, we can't just outright clear it
    LLFolderView* pRoot = getRoot();
    if (this == pRoot->getHoveredItem())
    {
        pRoot->clearHoveredItem();
    }
}

bool LLFolderViewItem::handleDragAndDrop(S32 x, S32 y, MASK mask, bool drop,
                                         EDragAndDropType cargo_type,
                                         void* cargo_data,
                                         EAcceptance* accept,
                                         std::string& tooltip_msg)
{
    bool handled = false;
    bool accepted = getViewModelItem()->dragOrDrop(mask,drop,cargo_type,cargo_data, tooltip_msg);
        handled = accepted;
        if (accepted)
        {
            mDragAndDropTarget = true;
            *accept = ACCEPT_YES_MULTI;
        }
        else
        {
            *accept = ACCEPT_NO;
        }
    if(mParentFolder && !handled)
    {
        // store this item to get it in LLFolderBridge::dragItemIntoFolder on drop event.
        mRoot->setDraggingOverItem(this);
        handled = mParentFolder->handleDragAndDropFromChild(mask,drop,cargo_type,cargo_data,accept,tooltip_msg);
        mRoot->setDraggingOverItem(NULL);
    }
    if (handled)
    {
        LL_DEBUGS("UserInput") << "dragAndDrop handled by LLFolderViewItem" << LL_ENDL;
    }

    return handled;
}

void LLFolderViewItem::drawOpenFolderArrow()
{
    //--------------------------------------------------------------------------------//
    // Draw open folder arrow
    //

    if (hasVisibleChildren() || !isFolderComplete())
    {
        gl_draw_scaled_rotated_image(
            mIndentation, getRect().getHeight() - mArrowSize - mTextPad - sTopPad,
            mArrowSize, mArrowSize, mControlLabelRotation, sFolderArrowImg->getImage(), sFgColor);
    }
}

void LLFolderViewItem::drawFavoriteIcon(const Params& default_params, const LLUIColor& fg_color)
{
    static LLUICachedControl<bool> draw_star("InventoryFavoritesUseStar", true);
<<<<<<< HEAD
    if (!draw_star)
    {
        return;
    }

    LLUIImage* favorite_image = NULL;
    if (mIsFavorite)
=======
    static LLUICachedControl<bool> draw_hollow_star("InventoryFavoritesUseHollowStar", true);
    
    LLUIImage* favorite_image = NULL; 
    if (draw_star && mIsFavorite)
>>>>>>> 25b19eb6
    {
        favorite_image = default_params.favorite_image;
    }
    else if (draw_hollow_star && mHasFavorites && !isOpen())
    {
        favorite_image = default_params.favorite_content_image;
    }

    if (favorite_image)
    {
        const S32 PAD = 3;
        const S32 image_size = 14;

        gl_draw_scaled_image(
            getRect().getWidth() - image_size - PAD, getRect().getHeight() - mItemHeight + PAD,
            image_size, image_size, favorite_image->getImage(), fg_color);
    }
}

/*virtual*/ bool LLFolderViewItem::isHighlightAllowed()
{
    return mIsSelected;
}

/*virtual*/ bool LLFolderViewItem::isHighlightActive()
{
    return mIsCurSelection;
}

/*virtual*/ bool LLFolderViewItem::isFadeItem()
{
    static const LLClipboard& clipboard = LLClipboard::instance(); // Make it a 'simpleton'?
    if (mCutGeneration != clipboard.getGeneration())
    {
        mCutGeneration = clipboard.getGeneration();
        mIsItemCut = clipboard.isCutMode()
                     && ((getParentFolder() && getParentFolder()->isFadeItem())
                        || getViewModelItem()->isCutToClipboard());
    }
    return mIsItemCut;
}

void LLFolderViewItem::drawHighlight(bool showContent, bool hasKeyboardFocus,
    const LLUIColor& selectColor, const LLUIColor& flashColor,
    const LLUIColor& focusOutlineColor, const LLUIColor& mouseOverColor)
{
    const S32 focus_top = getRect().getHeight();
    const S32 focus_bottom = getRect().getHeight() - mItemHeight;
    const bool folder_open = (getRect().getHeight() > mItemHeight + 4);
    const S32 FOCUS_LEFT = 1;

    // Determine which background color to use for highlighting
    const LLUIColor& bgColor = isFlashing() ? flashColor : selectColor;

    //--------------------------------------------------------------------------------//
    // Draw highlight for selected items
    // Note: Always render "current" item or flashing item, only render other selected
    // items if mShowSingleSelection is false.
    //
    if (isHighlightAllowed())
    {
        gGL.getTexUnit(0)->unbind(LLTexUnit::TT_TEXTURE);

        // Highlight for selected but not current items
        if (!isHighlightActive() && !isFlashing())
        {
            LLColor4 bg_color = bgColor;
            // do time-based fade of extra objects
            F32 fade_time = getRoot() ? getRoot()->getSelectionFadeElapsedTime() : 0.f;
            if (getRoot() && getRoot()->getShowSingleSelection())
            {
                // fading out
                bg_color.mV[VALPHA] = clamp_rescale(fade_time, 0.f, 0.4f, bg_color.mV[VALPHA], 0.f);
            }
            else
            {
                // fading in
                bg_color.mV[VALPHA] = clamp_rescale(fade_time, 0.f, 0.4f, 0.f, bg_color.mV[VALPHA]);
            }
            gl_rect_2d(FOCUS_LEFT,
                       focus_top,
                       getRect().getWidth() - 2,
                       focus_bottom,
                       bg_color, hasKeyboardFocus);
        }

        // Highlight for currently selected or flashing item
        if (isHighlightActive())
        {
            // Background
            gl_rect_2d(FOCUS_LEFT,
                focus_top,
                getRect().getWidth() - 2,
                focus_bottom,
                bgColor, hasKeyboardFocus);
            // Outline
            gl_rect_2d(FOCUS_LEFT,
                focus_top,
                getRect().getWidth() - 2,
                focus_bottom,
                focusOutlineColor, false);
        }

        if (folder_open)
        {
            gl_rect_2d(FOCUS_LEFT,
                focus_bottom + 1, // overlap with bottom edge of above rect
                getRect().getWidth() - 2,
                0,
                focusOutlineColor, false);
            if (showContent && !isFlashing())
            {
                gl_rect_2d(FOCUS_LEFT,
                    focus_bottom + 1,
                    getRect().getWidth() - 2,
                    0,
                    bgColor, true);
            }
        }
    }
    else if (mIsMouseOverTitle)
    {
        gl_rect_2d(FOCUS_LEFT,
            focus_top,
            getRect().getWidth() - 2,
            focus_bottom,
            mouseOverColor, false);
    }

    //--------------------------------------------------------------------------------//
    // Draw DragNDrop highlight
    //
    if (mDragAndDropTarget)
    {
        gGL.getTexUnit(0)->unbind(LLTexUnit::TT_TEXTURE);
        gl_rect_2d(FOCUS_LEFT,
            focus_top,
            getRect().getWidth() - 2,
            focus_bottom,
            bgColor, false);
        if (folder_open)
        {
            gl_rect_2d(FOCUS_LEFT,
                focus_bottom + 1, // overlap with bottom edge of above rect
                getRect().getWidth() - 2,
                0,
                bgColor, false);
        }
        mDragAndDropTarget = false;
    }
}

void LLFolderViewItem::drawLabel(const LLFontGL * font, const F32 x, const F32 y, const LLColor4& color, F32 &right_x)
{
    //--------------------------------------------------------------------------------//
    // Draw the actual label text
    //
    mLabelFontBuffer.render(font, mLabel, 0, x, y, color,
        LLFontGL::LEFT, LLFontGL::BOTTOM, LLFontGL::NORMAL, LLFontGL::NO_SHADOW,
        S32_MAX, getRect().getWidth() - (S32) x - mLabelPaddingRight, &right_x, /*use_ellipses*/true);
}

void LLFolderViewItem::draw()
{
    const bool show_context = (getRoot() ? getRoot()->getShowSelectionContext() : false);
    const bool filled = show_context || (getRoot() ? getRoot()->getParentPanel()->hasFocus() : false); // If we have keyboard focus, draw selection filled

    const Params& default_params = LLUICtrlFactory::getDefaultParams<LLFolderViewItem>();

    const LLFontGL* font = getLabelFont();
    S32 line_height = font->getLineHeight();

    getViewModelItem()->update();

    if (!mSingleFolderMode)
    {
        drawOpenFolderArrow();
    }
    drawFavoriteIcon(default_params, sFgColor);

    drawHighlight(show_context, filled, sHighlightBgColor, sFlashBgColor, sFocusOutlineColor, sMouseOverColor);

    //--------------------------------------------------------------------------------//
    // Draw open icon
    //
    const S32 icon_x = mIndentation + mArrowSize + mTextPad;
    const S32 rect_height = getRect().getHeight();
    if (!mIconOpen.isNull() && (llabs(mControlLabelRotation) > 80)) // For open folders
    {
        mIconOpen->draw(icon_x, rect_height - mIconOpen->getHeight() - sTopPad + 1);
    }
    else if (mIcon)
    {
        mIcon->draw(icon_x, rect_height - mIcon->getHeight() - sTopPad + 1);
    }

    if (mIconOverlay && getRoot()->showItemLinkOverlays())
    {
        mIconOverlay->draw(icon_x, rect_height - mIcon->getHeight() - sTopPad + 1);
    }

    //--------------------------------------------------------------------------------//
    // Exit if no label to draw
    //
    if (mLabel.empty())
    {
        return;
    }

    S32 filter_string_length = mViewModelItem->hasFilterStringMatch() ? (S32)mViewModelItem->getFilterStringSize() : 0;
    F32 right_x  = 0;
    F32 y = (F32)rect_height - line_height - (F32)mTextPad - (F32)sTopPad;
    F32 text_left = (F32)getLabelXPos();
    LLWString combined_string = mLabel + mLabelSuffix;

    S32 filter_offset = static_cast<S32>(mViewModelItem->getFilterStringOffset());
    if (filter_string_length > 0)
    {
        S32 bottom = rect_height - line_height - 3 - sTopPad;
        S32 top = rect_height - sTopPad;
        if(mLabelSuffix.empty() || (font == sSuffixFont))
        {
            S32 left = ll_round(text_left) + font->getWidth(combined_string.c_str(), 0, filter_offset) - 2;
            S32 right = left + font->getWidth(combined_string.c_str(), filter_offset, filter_string_length) + 2;

            LLRect box_rect(left, top, right, bottom);
            sSelectionImg->draw(box_rect, sFilterBGColor);
        }
        else
        {
            S32 label_filter_length = llmin((S32)mLabel.size() - filter_offset, (S32)filter_string_length);
            if(label_filter_length > 0)
            {
                S32 left = (S32)(ll_round(text_left) + font->getWidthF32(mLabel.c_str(), 0, llmin(filter_offset, (S32)mLabel.size()))) - 2;
                S32 right = left + (S32)font->getWidthF32(mLabel.c_str(), filter_offset, label_filter_length) + 2;
                LLRect box_rect(left, top, right, bottom);
                sSelectionImg->draw(box_rect, sFilterBGColor);
            }
            S32 suffix_filter_length = label_filter_length > 0 ? filter_string_length - label_filter_length : filter_string_length;
            if(suffix_filter_length > 0)
            {
                S32 suffix_offset = llmax(0, filter_offset - (S32)mLabel.size());
                S32 left = (S32)(ll_round(text_left) + font->getWidthF32(mLabel.c_str(), 0, static_cast<S32>(mLabel.size())) + sSuffixFont->getWidthF32(mLabelSuffix.c_str(), 0, suffix_offset)) - 2;
                S32 right = left + (S32)sSuffixFont->getWidthF32(mLabelSuffix.c_str(), suffix_offset, suffix_filter_length) + 2;
                LLRect box_rect(left, top, right, bottom);
                sSelectionImg->draw(box_rect, sFilterBGColor);
            }
        }
    }

    static LLUICachedControl<bool> highlight_color("InventoryFavoritesColorText", true);
    LLColor4 color;
    if (mIsSelected && filled)
    {
        color = mFontHighlightColor;
    }
    else if (mIsFavorite && highlight_color)
    {
        color = sFavoriteColor;
    }
    else
    {
        color = mFontColor;
    }

    if (isFadeItem())
    {
         // Fade out item color to indicate it's being cut
         color.mV[VALPHA] *= 0.5f;
    }
    drawLabel(font, text_left, y, color, right_x);

    //--------------------------------------------------------------------------------//
    // Draw label suffix
    //
    if (!mLabelSuffix.empty())
    {
        mSuffixFontBuffer.render(sSuffixFont, mLabelSuffix, 0, right_x, y, isFadeItem() ? color : sSuffixColor.get(),
            LLFontGL::LEFT, LLFontGL::BOTTOM, LLFontGL::NORMAL, LLFontGL::NO_SHADOW,
            S32_MAX, S32_MAX, &right_x);
    }

    //--------------------------------------------------------------------------------//
    // Highlight string match
    //
    if (filter_string_length > 0)
    {
        if(mLabelSuffix.empty() || (font == sSuffixFont))
        {
            F32 match_string_left = text_left + font->getWidthF32(combined_string.c_str(), 0, filter_offset + filter_string_length) - font->getWidthF32(combined_string.c_str(), filter_offset, filter_string_length);
            F32 yy = (F32)rect_height - line_height - (F32)mTextPad - (F32)sTopPad;
            font->render(combined_string, filter_offset, match_string_left, yy,
                sFilterTextColor, LLFontGL::LEFT, LLFontGL::BOTTOM, LLFontGL::NORMAL, LLFontGL::NO_SHADOW,
                filter_string_length, S32_MAX, &right_x);
        }
        else
        {
            S32 label_filter_length = llmin((S32)mLabel.size() - filter_offset, (S32)filter_string_length);
            if(label_filter_length > 0)
            {
                F32 match_string_left = text_left + font->getWidthF32(mLabel.c_str(), 0, filter_offset + label_filter_length) - font->getWidthF32(mLabel.c_str(), filter_offset, label_filter_length);
                F32 yy = (F32)rect_height - line_height - (F32)mTextPad - (F32)sTopPad;
                font->render(mLabel, filter_offset, match_string_left, yy,
                    sFilterTextColor, LLFontGL::LEFT, LLFontGL::BOTTOM, LLFontGL::NORMAL, LLFontGL::NO_SHADOW,
                    label_filter_length, S32_MAX, &right_x);
            }

            S32 suffix_filter_length = label_filter_length > 0 ? filter_string_length - label_filter_length : filter_string_length;
            if(suffix_filter_length > 0)
            {
                S32 suffix_offset = llmax(0, filter_offset - (S32)mLabel.size());
                F32 match_string_left = text_left + font->getWidthF32(mLabel.c_str(), 0, static_cast<S32>(mLabel.size())) + sSuffixFont->getWidthF32(mLabelSuffix.c_str(), 0, suffix_offset + suffix_filter_length) - sSuffixFont->getWidthF32(mLabelSuffix.c_str(), suffix_offset, suffix_filter_length);
                F32 yy = (F32)rect_height - sSuffixFont->getLineHeight() - (F32)mTextPad - (F32)sTopPad;
                sSuffixFont->render(mLabelSuffix, suffix_offset, match_string_left, yy, sFilterTextColor,
                    LLFontGL::LEFT, LLFontGL::BOTTOM, LLFontGL::NORMAL, LLFontGL::NO_SHADOW,
                    suffix_filter_length, S32_MAX, &right_x);
            }
        }

    }

    //Gilbert Linden 9-20-2012: Although this should be legal, removing it because it causes the mLabelSuffix rendering to
    //be distorted...oddly. I initially added this in but didn't need it after all. So removing to prevent unnecessary bug.
    //LLView::draw();
}

const LLFolderViewModelInterface* LLFolderViewItem::getFolderViewModel( void ) const
{
    return getRoot()->getFolderViewModel();
}

LLFolderViewModelInterface* LLFolderViewItem::getFolderViewModel( void )
{
    return getRoot()->getFolderViewModel();
}

bool LLFolderViewItem::isInSelection() const
{
    return mIsSelected || (mParentFolder && mParentFolder->isInSelection());
}



///----------------------------------------------------------------------------
/// Class LLFolderViewFolder
///----------------------------------------------------------------------------

LLFolderViewFolder::LLFolderViewFolder( const LLFolderViewItem::Params& p ):
    LLFolderViewItem( p ),
    mIsOpen(false),
    mExpanderHighlighted(false),
    mCurHeight(0.f),
    mTargetHeight(0.f),
    mAutoOpenCountdown(0.f),
    mIsFolderComplete(false), // folder might have children that are not loaded yet.
    mAreChildrenInited(false), // folder might have children that are not built yet.
    mLastArrangeGeneration( -1 ),
    mLastCalculatedWidth(0),
    mFavoritesDirtyFlags(0)
{
}

void LLFolderViewFolder::updateLabelRotation()
{
    if (mAutoOpenCountdown != 0.f)
    {
        mControlLabelRotation = mAutoOpenCountdown * -90.f;
    }
    else if (isOpen())
    {
        mControlLabelRotation = lerp(mControlLabelRotation, -90.f, LLSmoothInterpolation::getInterpolant(0.04f));
    }
    else
    {
        mControlLabelRotation = lerp(mControlLabelRotation, 0.f, LLSmoothInterpolation::getInterpolant(0.025f));
    }
}

// Destroys the object
LLFolderViewFolder::~LLFolderViewFolder( void )
{
    // The LLView base class takes care of object destruction. make sure that we
    // don't have mouse or keyboard focus
    gFocusMgr.releaseFocusIfNeeded( this ); // calls onCommit()

    if (mFavoritesDirtyFlags)
    {
        gIdleCallbacks.deleteFunction(&LLFolderViewFolder::onIdleUpdateFavorites, this);
    }
}

// addToFolder() returns true if it succeeds. false otherwise
void LLFolderViewFolder::addToFolder(LLFolderViewFolder* folder)
{
    folder->addFolder(this);

    // Compute indentation since parent folder changed
    mIndentation = (getParentFolder())
        ? getParentFolder()->getIndentation() + mLocalIndentation
        : 0;

    if(isOpen() && folder->isOpen())
    {
        requestArrange();
    }
}

static LLTrace::BlockTimerStatHandle FTM_ARRANGE("Arrange");

// Make everything right and in the right place ready for drawing (CHUI-849)
// * Sort everything correctly if necessary
// * Turn widgets visible/invisible according to their model filtering state
// * Takes animation state into account for opening/closing of folders (this makes widgets visible/invisible)
// * Reposition visible widgets so that they line up correctly with no gap
// * Compute the width and height of the current folder and its children
// * Makes sure that this view and its children are the right size
S32 LLFolderViewFolder::arrange( S32* width, S32* height )
{
    // Sort before laying out contents
    // Note that we sort from the root (CHUI-849)
    if (mAreChildrenInited)
    {
        getRoot()->getFolderViewModel()->sort(this);
    }

    LL_RECORD_BLOCK_TIME(FTM_ARRANGE);

    // evaluate mHasVisibleChildren
    mHasVisibleChildren = false;
    if (mAreChildrenInited && getViewModelItem()->descendantsPassedFilter())
    {
        // We have to verify that there's at least one child that's not filtered out
        bool found = false;
        // Try the items first
        for (items_t::iterator iit = mItems.begin(); iit != mItems.end(); ++iit)
        {
            LLFolderViewItem* itemp = (*iit);
            found = itemp->isPotentiallyVisible();
            if (found)
                break;
        }
        if (!found)
        {
            // If no item found, try the folders
            for (folders_t::iterator fit = mFolders.begin(); fit != mFolders.end(); ++fit)
            {
                LLFolderViewFolder* folderp = (*fit);
                found = folderp->isPotentiallyVisible();
                if (found)
                    break;
            }
        }

        mHasVisibleChildren = found;
    }
    if (!mIsFolderComplete && mAreChildrenInited)
    {
        mIsFolderComplete = getFolderViewModel()->isFolderComplete(this);
    }



    // calculate height as a single item (without any children), and reshapes rectangle to match
    LLFolderViewItem::arrange( width, height );

    // clamp existing animated height so as to never get smaller than a single item
    mCurHeight = llmax((F32)*height, mCurHeight);

    // initialize running height value as height of single item in case we have no children
    F32 running_height = (F32)*height;
    F32 target_height = (F32)*height;

    // are my children visible?
    if (needsArrange())
    {
        // set last arrange generation first, in case children are animating
        // and need to be arranged again
        mLastArrangeGeneration = getRoot()->getArrangeGeneration();
        if (isOpen())
        {
            // Add sizes of children
            S32 parent_item_height = getRect().getHeight();

            for(folders_t::iterator fit = mFolders.begin(); fit != mFolders.end(); ++fit)
            {
                LLFolderViewFolder* folderp = (*fit);
                folderp->setVisible(folderp->isPotentiallyVisible());

                if (folderp->getVisible())
                {
                    S32 child_width = *width;
                    S32 child_height = 0;
                    S32 child_top = parent_item_height - ll_round(running_height);

                    target_height += folderp->arrange( &child_width, &child_height );

                    running_height += (F32)child_height;
                    *width = llmax(*width, child_width);
                    folderp->setOrigin( 0, child_top - folderp->getRect().getHeight() );
                }
            }
            for(items_t::iterator iit = mItems.begin();
                iit != mItems.end(); ++iit)
            {
                LLFolderViewItem* itemp = (*iit);
                itemp->setVisible(itemp->isPotentiallyVisible());

                if (itemp->getVisible())
                {
                    S32 child_width = *width;
                    S32 child_height = 0;
                    S32 child_top = parent_item_height - ll_round(running_height);

                    target_height += itemp->arrange( &child_width, &child_height );
                    // don't change width, as this item is as wide as its parent folder by construction
                    itemp->reshape( itemp->getRect().getWidth(), child_height);

                    running_height += (F32)child_height;
                    *width = llmax(*width, child_width);
                    itemp->setOrigin( 0, child_top - itemp->getRect().getHeight() );
                }
            }
        }

        mTargetHeight = target_height;
        // cache this width so next time we can just return it
        mLastCalculatedWidth = *width;
    }
    else
    {
        // just use existing width
        *width = mLastCalculatedWidth;
    }

    // animate current height towards target height
    if (llabs(mCurHeight - mTargetHeight) > 1.f)
    {
        mCurHeight = lerp(mCurHeight, mTargetHeight, LLSmoothInterpolation::getInterpolant(isOpen() ? FOLDER_OPEN_TIME_CONSTANT : FOLDER_CLOSE_TIME_CONSTANT));

        requestArrange();

        // hide child elements that fall out of current animated height
        for (folders_t::iterator iter = mFolders.begin();
            iter != mFolders.end();)
        {
            folders_t::iterator fit = iter++;
            // number of pixels that bottom of folder label is from top of parent folder
            if (getRect().getHeight() - (*fit)->getRect().mTop + (*fit)->getItemHeight()
                > ll_round(mCurHeight) + mMaxFolderItemOverlap)
            {
                // hide if beyond current folder height
                (*fit)->setVisible(false);
            }
        }

        for (items_t::iterator iter = mItems.begin();
            iter != mItems.end();)
        {
            items_t::iterator iit = iter++;
            // number of pixels that bottom of item label is from top of parent folder
            if (getRect().getHeight() - (*iit)->getRect().mBottom
                > ll_round(mCurHeight) + mMaxFolderItemOverlap)
            {
                (*iit)->setVisible(false);
            }
        }
    }
    else
    {
        mCurHeight = mTargetHeight;
    }

    // don't change width as this item is already as wide as its parent folder
    reshape(getRect().getWidth(),ll_round(mCurHeight));

    // pass current height value back to parent
    *height = ll_round(mCurHeight);

    return ll_round(mTargetHeight);
}

bool LLFolderViewFolder::needsArrange()
{
    return mLastArrangeGeneration < getRoot()->getArrangeGeneration();
}

bool LLFolderViewFolder::descendantsPassedFilter(S32 filter_generation)
{
    return getViewModelItem()->descendantsPassedFilter(filter_generation);
}

// Passes selection information on to children and record selection
// information if necessary.
bool LLFolderViewFolder::setSelection(LLFolderViewItem* selection, bool openitem,
                                      bool take_keyboard_focus)
{
    bool rv = false;
    if (selection == this)
    {
        if (!isSelected())
        {
            selectItem();
        }
        rv = true;
    }
    else
    {
        if (isSelected())
        {
            deselectItem();
        }
        rv = false;
    }
    bool child_selected = false;

    for (folders_t::iterator iter = mFolders.begin();
        iter != mFolders.end();)
    {
        folders_t::iterator fit = iter++;
        if((*fit)->setSelection(selection, openitem, take_keyboard_focus))
        {
            rv = true;
            child_selected = true;
        }
    }
    for (items_t::iterator iter = mItems.begin();
        iter != mItems.end();)
    {
        items_t::iterator iit = iter++;
        if((*iit)->setSelection(selection, openitem, take_keyboard_focus))
        {
            rv = true;
            child_selected = true;
        }
    }
    if(openitem && child_selected && !mSingleFolderMode)
    {
        setOpenArrangeRecursively(true);
    }
    return rv;
}

// This method is used to change the selection of an item.
// Recursively traverse all children; if 'selection' is 'this' then change
// the select status if necessary.
// Returns true if the selection state of this folder, or of a child, was changed.
bool LLFolderViewFolder::changeSelection(LLFolderViewItem* selection, bool selected)
{
    bool rv = false;
    if(selection == this)
    {
        if (isSelected() != selected)
        {
            rv = true;
            if (selected)
            {
                selectItem();
            }
            else
            {
                deselectItem();
            }
        }
    }

    for (folders_t::iterator iter = mFolders.begin();
        iter != mFolders.end();)
    {
        folders_t::iterator fit = iter++;
        if((*fit)->changeSelection(selection, selected))
        {
            rv = true;
        }
    }
    for (items_t::iterator iter = mItems.begin();
        iter != mItems.end();)
    {
        items_t::iterator iit = iter++;
        if((*iit)->changeSelection(selection, selected))
        {
            rv = true;
        }
    }
    return rv;
}

LLFolderViewFolder* LLFolderViewFolder::getCommonAncestor(LLFolderViewItem* item_a, LLFolderViewItem* item_b, bool& reverse)
{
    if (!item_a->getParentFolder() || !item_b->getParentFolder()) return NULL;

    std::deque<LLFolderViewFolder*> item_a_ancestors;

    LLFolderViewFolder* parent = item_a->getParentFolder();
    while(parent)
    {
        item_a_ancestors.push_back(parent);
        parent = parent->getParentFolder();
    }

    std::deque<LLFolderViewFolder*> item_b_ancestors;

    parent = item_b->getParentFolder();
    while(parent)
    {
        item_b_ancestors.push_back(parent);
        parent = parent->getParentFolder();
    }

    LLFolderViewFolder* common_ancestor = item_a->getRoot();

    while(item_a_ancestors.size() > item_b_ancestors.size())
    {
        item_a = item_a_ancestors.front();
        item_a_ancestors.pop_front();
    }

    while(item_b_ancestors.size() > item_a_ancestors.size())
    {
        item_b = item_b_ancestors.front();
        item_b_ancestors.pop_front();
    }

    while(item_a_ancestors.size())
    {
        common_ancestor = item_a_ancestors.front();

        if (item_a_ancestors.front() == item_b_ancestors.front())
        {
            // which came first, sibling a or sibling b?
            for (folders_t::iterator it = common_ancestor->mFolders.begin(), end_it = common_ancestor->mFolders.end();
                it != end_it;
                ++it)
            {
                LLFolderViewItem* item = *it;

                if (item == item_a)
                {
                    reverse = false;
                    return common_ancestor;
                }
                if (item == item_b)
                {
                    reverse = true;
                    return common_ancestor;
                }
            }

            for (items_t::iterator it = common_ancestor->mItems.begin(), end_it = common_ancestor->mItems.end();
                it != end_it;
                ++it)
            {
                LLFolderViewItem* item = *it;

                if (item == item_a)
                {
                    reverse = false;
                    return common_ancestor;
                }
                if (item == item_b)
                {
                    reverse = true;
                    return common_ancestor;
                }
            }
            break;
        }

        item_a = item_a_ancestors.front();
        item_a_ancestors.pop_front();
        item_b = item_b_ancestors.front();
        item_b_ancestors.pop_front();
    }

    return NULL;
}

void LLFolderViewFolder::gatherChildRangeExclusive(LLFolderViewItem* start, LLFolderViewItem* end, bool reverse, std::vector<LLFolderViewItem*>& items)
{
    bool selecting = start == NULL;
    if (reverse)
    {
        for (items_t::reverse_iterator it = mItems.rbegin(), end_it = mItems.rend();
            it != end_it;
            ++it)
        {
            if (*it == end)
            {
                return;
            }
            if (selecting && (*it)->getVisible())
            {
                items.push_back(*it);
            }

            if (*it == start)
            {
                selecting = true;
            }
        }
        for (folders_t::reverse_iterator it = mFolders.rbegin(), end_it = mFolders.rend();
            it != end_it;
            ++it)
        {
            if (*it == end)
            {
                return;
            }

            if (selecting && (*it)->getVisible())
            {
                items.push_back(*it);
            }

            if (*it == start)
            {
                selecting = true;
            }
        }
    }
    else
    {
        for (folders_t::iterator it = mFolders.begin(), end_it = mFolders.end();
            it != end_it;
            ++it)
        {
            if (*it == end)
            {
                return;
            }

            if (selecting && (*it)->getVisible())
            {
                items.push_back(*it);
            }

            if (*it == start)
            {
                selecting = true;
            }
        }
        for (items_t::iterator it = mItems.begin(), end_it = mItems.end();
            it != end_it;
            ++it)
        {
            if (*it == end)
            {
                return;
            }

            if (selecting && (*it)->getVisible())
            {
                items.push_back(*it);
            }

            if (*it == start)
            {
                selecting = true;
            }
        }
    }
}

void LLFolderViewFolder::extendSelectionTo(LLFolderViewItem* new_selection)
{
    if (!getRoot()->getAllowMultiSelect())
        return;

    LLFolderViewItem* cur_selected_item = getRoot()->getCurSelectedItem();
    if (cur_selected_item == NULL)
    {
        cur_selected_item = new_selection;
    }


    bool reverse = false;
    LLFolderViewFolder* common_ancestor = getCommonAncestor(cur_selected_item, new_selection, reverse);
    if (!common_ancestor)
        return;

    LLFolderViewItem* last_selected_item_from_cur = cur_selected_item;
    LLFolderViewFolder* cur_folder = cur_selected_item->getParentFolder();

    std::vector<LLFolderViewItem*> items_to_select_forward;

    while (cur_folder != common_ancestor)
    {
        cur_folder->gatherChildRangeExclusive(last_selected_item_from_cur, NULL, reverse, items_to_select_forward);

        last_selected_item_from_cur = cur_folder;
        cur_folder = cur_folder->getParentFolder();
    }

    std::vector<LLFolderViewItem*> items_to_select_reverse;

    LLFolderViewItem* last_selected_item_from_new = new_selection;
    cur_folder = new_selection->getParentFolder();
    while (cur_folder != common_ancestor)
    {
        cur_folder->gatherChildRangeExclusive(last_selected_item_from_new, NULL, !reverse, items_to_select_reverse);

        last_selected_item_from_new = cur_folder;
        cur_folder = cur_folder->getParentFolder();
    }

    common_ancestor->gatherChildRangeExclusive(last_selected_item_from_cur, last_selected_item_from_new, reverse, items_to_select_forward);

    for (std::vector<LLFolderViewItem*>::reverse_iterator it = items_to_select_reverse.rbegin(), end_it = items_to_select_reverse.rend();
        it != end_it;
        ++it)
    {
        items_to_select_forward.push_back(*it);
    }

    LLFolderView* root = getRoot();

    bool selection_reverse = new_selection->isSelected(); //indication that some elements are being deselected

    // array always go from 'will be selected' to ' will be unselected', iterate
    // in opposite direction to simplify identification of 'point of origin' in
    // case it is in the list we are working with
    for (std::vector<LLFolderViewItem*>::reverse_iterator it = items_to_select_forward.rbegin(), end_it = items_to_select_forward.rend();
        it != end_it;
        ++it)
    {
        LLFolderViewItem* item = *it;
        bool selected = item->isSelected();
        if (!selection_reverse && selected)
        {
            // it is our 'point of origin' where we shift/expand from
            // don't deselect it
            selection_reverse = true;
        }
        else
        {
            root->changeSelection(item, !selected);
        }
    }

    if (selection_reverse)
    {
        // at some point we reversed selection, first element should be deselected
        root->changeSelection(last_selected_item_from_cur, false);
    }

    // element we expand to should always be selected
    root->changeSelection(new_selection, true);
}


void LLFolderViewFolder::destroyView()
{
    while (!mItems.empty())
    {
        LLFolderViewItem *itemp = mItems.back();
        mItems.pop_back();
        itemp->destroyView(); // LLFolderViewItem::destroyView() removes entry from mItems
    }

    while (!mFolders.empty())
    {
        LLFolderViewFolder *folderp = mFolders.back();
        mFolders.pop_back();
        folderp->destroyView(); // LLFolderVievFolder::destroyView() removes entry from mFolders
    }

    LLFolderViewItem::destroyView();
}

// extractItem() removes the specified item from the folder, but
// doesn't delete it.
void LLFolderViewFolder::extractItem( LLFolderViewItem* item, bool deparent_model )
{
    if (item->isSelected())
        getRoot()->clearSelection();
    items_t::iterator it = std::find(mItems.begin(), mItems.end(), item);
    if(it == mItems.end())
    {
        // This is an evil downcast. However, it's only doing
        // pointer comparison to find if (which it should be ) the
        // item is in the container, so it's pretty safe.
        LLFolderViewFolder* f = static_cast<LLFolderViewFolder*>(item);
        folders_t::iterator ft;
        ft = std::find(mFolders.begin(), mFolders.end(), f);
        if (ft != mFolders.end())
        {
            mFolders.erase(ft);
        }
    }
    else
    {
        mItems.erase(it);
    }
    //item has been removed, need to update filter
    if (deparent_model)
    {
        // in some cases model does not belong to parent view, is shared between views
        getViewModelItem()->removeChild(item->getViewModelItem());
    }
    //because an item is going away regardless of filter status, force rearrange
    requestArrange();
    removeChild(item);
}

bool LLFolderViewFolder::isMovable()
{
    if( !(getViewModelItem()->isItemMovable()) )
    {
            return false;
        }

        for (items_t::iterator iter = mItems.begin();
            iter != mItems.end();)
        {
            items_t::iterator iit = iter++;
            if(!(*iit)->isMovable())
            {
                return false;
            }
        }

        for (folders_t::iterator iter = mFolders.begin();
            iter != mFolders.end();)
        {
            folders_t::iterator fit = iter++;
            if(!(*fit)->isMovable())
            {
                return false;
            }
        }
    return true;
}

void LLFolderViewFolder::updateHasFavorites(bool new_childs_value)
{
    if (mFavoritesDirtyFlags == 0)
    {
        gIdleCallbacks.addFunction(&LLFolderViewFolder::onIdleUpdateFavorites, this);
    }
    if (new_childs_value)
    {
        mFavoritesDirtyFlags |= FAVORITE_ADDED;
    }
    else
    {
        mFavoritesDirtyFlags |= FAVORITE_REMOVED;
    }
}

void LLFolderViewFolder::onIdleUpdateFavorites(void* data)
{
    LLFolderViewFolder* self = reinterpret_cast<LLFolderViewFolder*>(data);
    if (self->mFavoritesDirtyFlags == 0)
    {
        LL_WARNS() << "Called onIdleUpdateFavorites without dirty flags set" << LL_ENDL;
        gIdleCallbacks.deleteFunction(&LLFolderViewFolder::onIdleUpdateFavorites, self);
        return;
    }

    if (self->getViewModelItem()->isItemInTrash())
    {
        // do not display favorite-stars in trash
        self->mFavoritesDirtyFlags = 0;
        gIdleCallbacks.deleteFunction(&LLFolderViewFolder::onIdleUpdateFavorites, self);
        return;
    }

    if (self->mFavoritesDirtyFlags == FAVORITE_ADDED)
    {
        if (!self->mHasFavorites)
        {
            // propagate up, exclude root
            LLFolderViewFolder* parent = self;
            while (parent
                && (!parent->hasFavorites() || parent->mFavoritesDirtyFlags)
                && !parent->getViewModelItem()->isAgentInventoryRoot())
            {
                parent->setHasFavorites(true);
                if (parent->mFavoritesDirtyFlags)
                {
                    gIdleCallbacks.deleteFunction(&LLFolderViewFolder::onIdleUpdateFavorites, parent);
                    parent->mFavoritesDirtyFlags = 0;
                }
                parent = parent->getParentFolder();
            }
        }
    }
    else if (self->mFavoritesDirtyFlags > FAVORITE_ADDED)
    {
        // full check
        LLFolderViewFolder* parent = self;
        while (parent && !parent->getViewModelItem()->isAgentInventoryRoot())
        {
            bool has_favorites = false;
            for (items_t::iterator iter = parent->mItems.begin();
                iter != parent->mItems.end();)
            {
                items_t::iterator iit = iter++;
                if ((*iit)->isFavorite())
                {
                    has_favorites = true;
                    break;
                }
            }

            for (folders_t::iterator iter = parent->mFolders.begin();
                iter != parent->mFolders.end() && !has_favorites;)
            {
                folders_t::iterator fit = iter++;
                if ((*fit)->isFavorite() || (*fit)->hasFavorites())
                {
                    has_favorites = true;
                    break;
                }
            }

            if (!has_favorites)
            {
                if (parent->hasFavorites())
                {
                    parent->setHasFavorites(false);
                }
                else
                {
                    // Nothing changed
                    break;
                }
            }
            else
            {
                // propagate up, exclude root
                while (parent
                    && (!parent->hasFavorites() || parent->mFavoritesDirtyFlags)
                    && !parent->getViewModelItem()->isAgentInventoryRoot())
                {
                    parent->setHasFavorites(true);
                    if (parent->mFavoritesDirtyFlags)
                    {
                        gIdleCallbacks.deleteFunction(&LLFolderViewFolder::onIdleUpdateFavorites, parent);
                        parent->mFavoritesDirtyFlags = 0;
                    }
                    parent = parent->getParentFolder();
                }
                break;
            }
            if (parent->mFavoritesDirtyFlags)
            {
                parent->mFavoritesDirtyFlags = 0;
                gIdleCallbacks.deleteFunction(&LLFolderViewFolder::onIdleUpdateFavorites, parent);
            }
            parent = parent->getParentFolder();
        }
    }
}


bool LLFolderViewFolder::isRemovable()
{
    if( !(getViewModelItem()->isItemRemovable()) )
    {
            return false;
        }

        for (items_t::iterator iter = mItems.begin();
            iter != mItems.end();)
        {
            items_t::iterator iit = iter++;
            if(!(*iit)->isRemovable())
            {
                return false;
            }
        }

        for (folders_t::iterator iter = mFolders.begin();
            iter != mFolders.end();)
        {
            folders_t::iterator fit = iter++;
            if(!(*fit)->isRemovable())
            {
                return false;
            }
        }
    return true;
}

void LLFolderViewFolder::destroyRoot()
{
    delete this;
}

// this is an internal method used for adding items to folders.
void LLFolderViewFolder::addItem(LLFolderViewItem* item)
{
    if (item->getParentFolder())
    {
        item->getParentFolder()->extractItem(item);
    }
    item->setParentFolder(this);

    mItems.push_back(item);

    item->setRect(LLRect(0, 0, getRect().getWidth(), 0));
    item->setVisible(false);

    addChild(item);

    // When the model is already hooked into a hierarchy (i.e. has a parent), do not reparent it
    // Note: this happens when models are created before views or shared between views
    if (!item->getViewModelItem()->hasParent())
    {
        getViewModelItem()->addChild(item->getViewModelItem());
    }
}

// this is an internal method used for adding items to folders.
void LLFolderViewFolder::addFolder(LLFolderViewFolder* folder)
{
    if (folder->mParentFolder)
    {
        folder->mParentFolder->extractItem(folder);
    }
    folder->mParentFolder = this;
    mFolders.push_back(folder);
    folder->setOrigin(0, 0);
    folder->reshape(getRect().getWidth(), 0);
    folder->setVisible(false);
    // rearrange all descendants too, as our indentation level might have changed
    //folder->requestArrange();
    //requestSort();

    addChild(folder);

    // When the model is already hooked into a hierarchy (i.e. has a parent), do not reparent it
    // Note: this happens when models are created before views or shared between views
    if (!folder->getViewModelItem()->hasParent())
    {
        getViewModelItem()->addChild(folder->getViewModelItem());
    }
}

void LLFolderViewFolder::requestArrange()
{
    mLastArrangeGeneration = -1;
    // flag all items up to root
    if (mParentFolder)
    {
        mParentFolder->requestArrange();
    }
}

void LLFolderViewFolder::toggleOpen()
{
    setOpen(!isOpen());
}

// Force a folder open or closed
void LLFolderViewFolder::setOpen(bool openitem)
{
    if(mSingleFolderMode)
    {
        // navigateToFolder can destroy this view
        // delay it in case setOpen was called from click or key processing
        doOnIdleOneTime([this]()
                        {
                            getViewModelItem()->navigateToFolder();
                        });
    }
    else
    {
        setOpenArrangeRecursively(openitem);
    }
}

void LLFolderViewFolder::setOpenArrangeRecursively(bool openitem, ERecurseType recurse)
{
    bool was_open = isOpen();
    mIsOpen = openitem;
        if(!was_open && openitem)
        {
            getViewModelItem()->openItem();
            // openItem() will request content, it won't be incomplete
            mIsFolderComplete = true;
        }
        else if(was_open && !openitem)
        {
        getViewModelItem()->closeItem();
    }

    if (recurse == RECURSE_DOWN || recurse == RECURSE_UP_DOWN)
    {
        for (folders_t::iterator iter = mFolders.begin();
            iter != mFolders.end();)
        {
            folders_t::iterator fit = iter++;
            (*fit)->setOpenArrangeRecursively(openitem, RECURSE_DOWN);      /* Flawfinder: ignore */
        }
    }
    if (mParentFolder
        &&  (recurse == RECURSE_UP
            || recurse == RECURSE_UP_DOWN))
    {
        mParentFolder->setOpenArrangeRecursively(openitem, RECURSE_UP);
    }

    if (was_open != isOpen())
    {
        requestArrange();
    }
}

bool LLFolderViewFolder::handleDragAndDropFromChild(MASK mask,
                                                    bool drop,
                                                    EDragAndDropType c_type,
                                                    void* cargo_data,
                                                    EAcceptance* accept,
                                                    std::string& tooltip_msg)
{
    bool accepted = mViewModelItem->dragOrDrop(mask,drop,c_type,cargo_data, tooltip_msg);
    if (accepted)
    {
        mDragAndDropTarget = true;
        *accept = ACCEPT_YES_MULTI;
    }
    else
    {
        *accept = ACCEPT_NO;
    }

    // drag and drop to child item, so clear pending auto-opens
    getRoot()->autoOpenTest(NULL);

    return true;
}

void LLFolderViewFolder::openItem( void )
{
    toggleOpen();
}

void LLFolderViewFolder::applyFunctorToChildren(LLFolderViewFunctor& functor)
{
    for (folders_t::iterator iter = mFolders.begin();
        iter != mFolders.end();)
    {
        folders_t::iterator fit = iter++;
        functor.doItem((*fit));
    }
    for (items_t::iterator iter = mItems.begin();
        iter != mItems.end();)
    {
        items_t::iterator iit = iter++;
        functor.doItem((*iit));
    }
}

void LLFolderViewFolder::applyFunctorRecursively(LLFolderViewFunctor& functor)
{
    functor.doFolder(this);

    for (folders_t::iterator iter = mFolders.begin();
        iter != mFolders.end();)
    {
        folders_t::iterator fit = iter++;
        (*fit)->applyFunctorRecursively(functor);
    }
    for (items_t::iterator iter = mItems.begin();
        iter != mItems.end();)
    {
        items_t::iterator iit = iter++;
        functor.doItem((*iit));
    }
}

// LLView functionality
bool LLFolderViewFolder::handleDragAndDrop(S32 x, S32 y, MASK mask,
                                           bool drop,
                                           EDragAndDropType cargo_type,
                                           void* cargo_data,
                                           EAcceptance* accept,
                                           std::string& tooltip_msg)
{
    bool handled = false;

    if (isOpen())
    {
        handled = (childrenHandleDragAndDrop(x, y, mask, drop, cargo_type, cargo_data, accept, tooltip_msg) != NULL);
    }

    if (!handled)
    {
        handleDragAndDropToThisFolder(mask, drop, cargo_type, cargo_data, accept, tooltip_msg);

        LL_DEBUGS("UserInput") << "dragAndDrop handled by LLFolderViewFolder" << LL_ENDL;
    }

    return true;
}

bool LLFolderViewFolder::handleDragAndDropToThisFolder(MASK mask,
                                                       bool drop,
                                                       EDragAndDropType cargo_type,
                                                       void* cargo_data,
                                                       EAcceptance* accept,
                                                       std::string& tooltip_msg)
{
    if (!mAllowDrop)
    {
        *accept = ACCEPT_NO;
        tooltip_msg = LLTrans::getString("TooltipOutboxCannotDropOnRoot");
        return true;
    }

    bool accepted = getViewModelItem()->dragOrDrop(mask,drop,cargo_type,cargo_data, tooltip_msg);

    if (accepted)
    {
        mDragAndDropTarget = true;
        *accept = ACCEPT_YES_MULTI;
    }
    else
    {
        *accept = ACCEPT_NO;
    }

    if (!drop && accepted)
    {
        getRoot()->autoOpenTest(this);
    }

    return true;
}


bool LLFolderViewFolder::handleRightMouseDown( S32 x, S32 y, MASK mask )
{
    bool handled = false;

    if( isOpen() )
    {
        handled = childrenHandleRightMouseDown( x, y, mask ) != NULL;
    }
    if (!handled)
    {
        handled = LLFolderViewItem::handleRightMouseDown( x, y, mask );
    }
    return handled;
}


bool LLFolderViewFolder::handleHover(S32 x, S32 y, MASK mask)
{
    mIsMouseOverTitle = (y > (getRect().getHeight() - mItemHeight));

    bool handled = LLView::handleHover(x, y, mask);

    if (!handled)
    {
        // this doesn't do child processing
        handled = LLFolderViewItem::handleHover(x, y, mask);
    }

    return handled;
}

bool LLFolderViewFolder::handleMouseDown( S32 x, S32 y, MASK mask )
{
    bool handled = false;
    if( isOpen() )
    {
        handled = childrenHandleMouseDown(x,y,mask) != NULL;
    }
    if( !handled )
    {
        if((mIndentation < x && x < mIndentation + (isCollapsed() ? 0 : mArrowSize) + mTextPad)
           && !mSingleFolderMode)
        {
            toggleOpen();
            handled = true;
        }
        else
        {
            // do normal selection logic
            handled = LLFolderViewItem::handleMouseDown(x, y, mask);
        }
    }

    return handled;
}

bool LLFolderViewFolder::handleDoubleClick( S32 x, S32 y, MASK mask )
{
    bool handled = false;
    if(mSingleFolderMode)
    {
        static LLUICachedControl<bool> double_click_new_window("SingleModeDoubleClickOpenWindow", false);
        if (double_click_new_window)
        {
            getViewModelItem()->navigateToFolder(true);
        }
        else
        {
            // navigating is going to destroy views and change children
            // delay it untill handleDoubleClick processing is complete
            doOnIdleOneTime([this]()
                            {
                                getViewModelItem()->navigateToFolder(false);
                            });
        }
        return true;
    }

    if( isOpen() )
    {
        handled = childrenHandleDoubleClick( x, y, mask ) != NULL;
    }
    if( !handled )
    {
        if(mDoubleClickOverride)
        {
            static LLUICachedControl<U32> double_click_action("MultiModeDoubleClickFolder", false);
            if (double_click_action == 1)
            {
                getViewModelItem()->navigateToFolder(true);
                return true;
            }
            if (double_click_action == 2)
            {
                getViewModelItem()->navigateToFolder(false, true);
                return true;
            }
        }
        if(mIndentation < x && x < mIndentation + (isCollapsed() ? 0 : mArrowSize) + mTextPad)
        {
            // don't select when user double-clicks plus sign
            // so as not to contradict single-click behavior
            toggleOpen();
        }
        else
        {
            getRoot()->setSelection(this, false);
            toggleOpen();
        }
        handled = true;
    }
    return handled;
}

void LLFolderViewFolder::draw()
{
    updateLabelRotation();

    LLFolderViewItem::draw();

    // draw children if root folder, or any other folder that is open or animating to closed state
    if( getRoot() == this || (isOpen() || mCurHeight != mTargetHeight ))
    {
        LLView::draw();
    }

    mExpanderHighlighted = false;
}

// this does prefix traversal, as folders are listed above their contents
LLFolderViewItem* LLFolderViewFolder::getNextFromChild( LLFolderViewItem* item, bool include_children )
{
    bool found_item = false;

    LLFolderViewItem* result = NULL;
    // when not starting from a given item, start at beginning
    if(item == NULL)
    {
        found_item = true;
    }

    // find current item among children
    folders_t::iterator fit = mFolders.begin();
    folders_t::iterator fend = mFolders.end();

    items_t::iterator iit = mItems.begin();
    items_t::iterator iend = mItems.end();

    // if not trivially starting at the beginning, we have to find the current item
    if (!found_item)
    {
        // first, look among folders, since they are always above items
        for(; fit != fend; ++fit)
        {
            if(item == (*fit))
            {
                found_item = true;
                // if we are on downwards traversal
                if (include_children && (*fit)->isOpen())
                {
                    // look for first descendant
                    return (*fit)->getNextFromChild(NULL, true);
                }
                // otherwise advance to next folder
                ++fit;
                include_children = true;
                break;
            }
        }

        // didn't find in folders?  Check items...
        if (!found_item)
        {
            for(; iit != iend; ++iit)
            {
                if(item == (*iit))
                {
                    found_item = true;
                    // point to next item
                    ++iit;
                    break;
                }
            }
        }
    }

    if (!found_item)
    {
        // you should never call this method with an item that isn't a child
        // so we should always find something
        llassert(false);
        return NULL;
    }

    // at this point, either iit or fit point to a candidate "next" item
    // if both are out of range, we need to punt up to our parent

    // now, starting from found folder, continue through folders
    // searching for next visible folder
    while(fit != fend && !(*fit)->getVisible())
    {
        // turn on downwards traversal for next folder
        ++fit;
    }

    if (fit != fend)
    {
        result = (*fit);
    }
    else
    {
        // otherwise, scan for next visible item
        while(iit != iend && !(*iit)->getVisible())
        {
            ++iit;
        }

        // check to see if we have a valid item
        if (iit != iend)
        {
            result = (*iit);
        }
    }

    if( !result && mParentFolder )
    {
        // If there are no siblings or children to go to, recurse up one level in the tree
        // and skip children for this folder, as we've already discounted them
        result = mParentFolder->getNextFromChild(this, false);
    }

    return result;
}

// this does postfix traversal, as folders are listed above their contents
LLFolderViewItem* LLFolderViewFolder::getPreviousFromChild( LLFolderViewItem* item, bool include_children )
{
    bool found_item = false;

    LLFolderViewItem* result = NULL;
    // when not starting from a given item, start at end
    if(item == NULL)
    {
        found_item = true;
    }

    // find current item among children
    folders_t::reverse_iterator fit = mFolders.rbegin();
    folders_t::reverse_iterator fend = mFolders.rend();

    items_t::reverse_iterator iit = mItems.rbegin();
    items_t::reverse_iterator iend = mItems.rend();

    // if not trivially starting at the end, we have to find the current item
    if (!found_item)
    {
        // first, look among items, since they are always below the folders
        for(; iit != iend; ++iit)
        {
            if(item == (*iit))
            {
                found_item = true;
                // point to next item
                ++iit;
                break;
            }
        }

        // didn't find in items?  Check folders...
        if (!found_item)
        {
            for(; fit != fend; ++fit)
            {
                if(item == (*fit))
                {
                    found_item = true;
                    // point to next folder
                    ++fit;
                    break;
                }
            }
        }
    }

    if (!found_item)
    {
        // you should never call this method with an item that isn't a child
        // so we should always find something
        llassert(false);
        return NULL;
    }

    // at this point, either iit or fit point to a candidate "next" item
    // if both are out of range, we need to punt up to our parent

    // now, starting from found item, continue through items
    // searching for next visible item
    while(iit != iend && !(*iit)->getVisible())
    {
        ++iit;
    }

    if (iit != iend)
    {
        // we found an appropriate item
        result = (*iit);
    }
    else
    {
        // otherwise, scan for next visible folder
        while(fit != fend && !(*fit)->getVisible())
        {
            ++fit;
        }

        // check to see if we have a valid folder
        if (fit != fend)
        {
            // try selecting child element of this folder
            if ((*fit)->isOpen() && include_children)
            {
                result = (*fit)->getPreviousFromChild(NULL);
            }
            else
            {
                result = (*fit);
            }
        }
    }

    if( !result )
    {
        // If there are no siblings or children to go to, recurse up one level in the tree
        // which gets back to this folder, which will only be visited if it is a valid, visible item
        result = this;
    }

    return result;
}
<|MERGE_RESOLUTION|>--- conflicted
+++ resolved
@@ -788,20 +788,10 @@
 void LLFolderViewItem::drawFavoriteIcon(const Params& default_params, const LLUIColor& fg_color)
 {
     static LLUICachedControl<bool> draw_star("InventoryFavoritesUseStar", true);
-<<<<<<< HEAD
-    if (!draw_star)
-    {
-        return;
-    }
+    static LLUICachedControl<bool> draw_hollow_star("InventoryFavoritesUseHollowStar", true);
 
     LLUIImage* favorite_image = NULL;
-    if (mIsFavorite)
-=======
-    static LLUICachedControl<bool> draw_hollow_star("InventoryFavoritesUseHollowStar", true);
-    
-    LLUIImage* favorite_image = NULL; 
     if (draw_star && mIsFavorite)
->>>>>>> 25b19eb6
     {
         favorite_image = default_params.favorite_image;
     }
