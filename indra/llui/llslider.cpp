/**
 * @file llslider.cpp
 * @brief LLSlider base class
 *
 * $LicenseInfo:firstyear=2002&license=viewerlgpl$
 * Second Life Viewer Source Code
 * Copyright (C) 2010, Linden Research, Inc.
 *
 * This library is free software; you can redistribute it and/or
 * modify it under the terms of the GNU Lesser General Public
 * License as published by the Free Software Foundation;
 * version 2.1 of the License only.
 *
 * This library is distributed in the hope that it will be useful,
 * but WITHOUT ANY WARRANTY; without even the implied warranty of
 * MERCHANTABILITY or FITNESS FOR A PARTICULAR PURPOSE.  See the GNU
 * Lesser General Public License for more details.
 *
 * You should have received a copy of the GNU Lesser General Public
 * License along with this library; if not, write to the Free Software
 * Foundation, Inc., 51 Franklin Street, Fifth Floor, Boston, MA  02110-1301  USA
 *
 * Linden Research, Inc., 945 Battery Street, San Francisco, CA  94111  USA
 * $/LicenseInfo$
 */

#include "linden_common.h"

#include "llslider.h"
#include "llui.h"

#include "llgl.h"
#include "llwindow.h"
#include "llfocusmgr.h"
#include "llkeyboard.h"         // for the MASK constants
#include "llcontrol.h"
#include "lluictrlfactory.h"

static LLDefaultChildRegistry::Register<LLSlider> r1("slider_bar");
//FIXME: make this into an unregistered template so that code constructed sliders don't
// have ambigious template lookup problem

LLSlider::Params::Params()
:   orientation ("orientation", std::string ("horizontal")),
    thumb_outline_color("thumb_outline_color"),
    thumb_center_color("thumb_center_color"),
    thumb_image("thumb_image"),
    thumb_image_pressed("thumb_image_pressed"),
    thumb_image_disabled("thumb_image_disabled"),
    track_image_horizontal("track_image_horizontal"),
    track_image_vertical("track_image_vertical"),
    track_highlight_horizontal_image("track_highlight_horizontal_image"),
    track_highlight_vertical_image("track_highlight_vertical_image"),
    mouse_down_callback("mouse_down_callback"),
    mouse_up_callback("mouse_up_callback")
{}

LLSlider::LLSlider(const LLSlider::Params& p)
:   LLF32UICtrl(p),
    mMouseOffset( 0 ),
    mOrientation ((p.orientation() == "horizontal") ? HORIZONTAL : VERTICAL),
    mThumbOutlineColor(p.thumb_outline_color()),
    mThumbCenterColor(p.thumb_center_color()),
    mThumbImage(p.thumb_image),
    mThumbImagePressed(p.thumb_image_pressed),
    mThumbImageDisabled(p.thumb_image_disabled),
    mTrackImageHorizontal(p.track_image_horizontal),
    mTrackImageVertical(p.track_image_vertical),
    mTrackHighlightHorizontalImage(p.track_highlight_horizontal_image),
    mTrackHighlightVerticalImage(p.track_highlight_vertical_image),
    mMouseDownSignal(NULL),
    mMouseUpSignal(NULL)
{
    mViewModel->setValue(p.initial_value);
    updateThumbRect();
    mDragStartThumbRect = mThumbRect;
    setControlName(p.control_name, NULL);
    setValue(getValueF32());

    if (p.mouse_down_callback.isProvided())
    {
        setMouseDownCallback(initCommitCallback(p.mouse_down_callback));
    }
    if (p.mouse_up_callback.isProvided())
    {
        setMouseUpCallback(initCommitCallback(p.mouse_up_callback));
    }
}

LLSlider::~LLSlider()
{
    delete mMouseDownSignal;
    delete mMouseUpSignal;
}

void LLSlider::setValue(F32 value, bool from_event)
{
    value = llclamp( value, mMinValue, mMaxValue );

    // Round to nearest increment (bias towards rounding down)
    value -= mMinValue;
    value += mIncrement/2.0001f;
    value -= fmod(value, mIncrement);
    value += mMinValue;

    if (!from_event && getValueF32() != value)
    {
        setControlValue(value);
    }

    LLF32UICtrl::setValue(value);
    updateThumbRect();
}

void LLSlider::updateThumbRect()
{
    const S32 DEFAULT_THUMB_SIZE = 16;
    F32 t = (getValueF32() - mMinValue) / (mMaxValue - mMinValue);

    S32 thumb_width = mThumbImage ? mThumbImage->getWidth() : DEFAULT_THUMB_SIZE;
    S32 thumb_height = mThumbImage ? mThumbImage->getHeight() : DEFAULT_THUMB_SIZE;

    if ( mOrientation == HORIZONTAL )
    {
        S32 left_edge = (thumb_width / 2);
        S32 right_edge = getRect().getWidth() - (thumb_width / 2);

        S32 x = left_edge + S32( t * (right_edge - left_edge) );
        mThumbRect.mLeft = x - (thumb_width / 2);
        mThumbRect.mRight = mThumbRect.mLeft + thumb_width;
        mThumbRect.mBottom = getLocalRect().getCenterY() - (thumb_height / 2);
        mThumbRect.mTop = mThumbRect.mBottom + thumb_height;
    }
    else
    {
        S32 top_edge = (thumb_height / 2);
        S32 bottom_edge = getRect().getHeight() - (thumb_height / 2);

        S32 y = top_edge + S32( t * (bottom_edge - top_edge) );
        mThumbRect.mLeft = getLocalRect().getCenterX() - (thumb_width / 2);
        mThumbRect.mRight = mThumbRect.mLeft + thumb_width;
        mThumbRect.mBottom = y  - (thumb_height / 2);
        mThumbRect.mTop = mThumbRect.mBottom + thumb_height;
    }
}


void LLSlider::setValueAndCommit(F32 value)
{
    F32 old_value = getValueF32();
    setValue(value);

    if (getValueF32() != old_value)
    {
        onCommit();
    }
}


bool LLSlider::handleHover(S32 x, S32 y, MASK mask)
{
<<<<<<< HEAD
	if( hasMouseCapture() )
	{
		if ( mOrientation == HORIZONTAL )
		{
			S32 thumb_half_width = mThumbImage->getWidth()/2;
			S32 left_edge = thumb_half_width;
			S32 right_edge = getRect().getWidth() - (thumb_half_width);

			x += mMouseOffset;
			x = llclamp( x, left_edge, right_edge );

			F32 t = F32(x - left_edge) / (right_edge - left_edge);
			setValueAndCommit(t * (mMaxValue - mMinValue) + mMinValue );
		}
		else // mOrientation == VERTICAL
		{
			S32 thumb_half_height = mThumbImage->getHeight()/2;
			S32 top_edge = thumb_half_height;
			S32 bottom_edge = getRect().getHeight() - (thumb_half_height);

			y += mMouseOffset;
			y = llclamp(y, top_edge, bottom_edge);

			F32 t = F32(y - top_edge) / (bottom_edge - top_edge);
			setValueAndCommit(t * (mMaxValue - mMinValue) + mMinValue );
		}
		getWindow()->setCursor(UI_CURSOR_ARROW);
		LL_DEBUGS("UserInput") << "hover handled by " << getName() << " (active)" << LL_ENDL;
	}
	else
	{
		getWindow()->setCursor(UI_CURSOR_ARROW);
		LL_DEBUGS("UserInput") << "hover handled by " << getName() << " (inactive)" << LL_ENDL;		
	}
	return true;
=======
    if( hasMouseCapture() )
    {
        if ( mOrientation == HORIZONTAL )
        {
            S32 thumb_half_width = mThumbImage->getWidth()/2;
            S32 left_edge = thumb_half_width;
            S32 right_edge = getRect().getWidth() - (thumb_half_width);

            x += mMouseOffset;
            x = llclamp( x, left_edge, right_edge );

            F32 t = F32(x - left_edge) / (right_edge - left_edge);
            setValueAndCommit(t * (mMaxValue - mMinValue) + mMinValue );
        }
        else // mOrientation == VERTICAL
        {
            S32 thumb_half_height = mThumbImage->getHeight()/2;
            S32 top_edge = thumb_half_height;
            S32 bottom_edge = getRect().getHeight() - (thumb_half_height);

            y += mMouseOffset;
            y = llclamp(y, top_edge, bottom_edge);

            F32 t = F32(y - top_edge) / (bottom_edge - top_edge);
            setValueAndCommit(t * (mMaxValue - mMinValue) + mMinValue );
        }
        getWindow()->setCursor(UI_CURSOR_ARROW);
        LL_DEBUGS("UserInput") << "hover handled by " << getName() << " (active)" << LL_ENDL;
    }
    else
    {
        getWindow()->setCursor(UI_CURSOR_ARROW);
        LL_DEBUGS("UserInput") << "hover handled by " << getName() << " (inactive)" << LL_ENDL;
    }
    return TRUE;
>>>>>>> e1623bb2
}

bool LLSlider::handleMouseUp(S32 x, S32 y, MASK mask)
{
<<<<<<< HEAD
	bool handled = false;
=======
    BOOL handled = FALSE;
>>>>>>> e1623bb2

    if( hasMouseCapture() )
    {
        gFocusMgr.setMouseCapture( NULL );

        if (mMouseUpSignal)
            (*mMouseUpSignal)( this, getValueF32() );

<<<<<<< HEAD
		handled = true;
		make_ui_sound("UISndClickRelease");
	}
	else
	{
		handled = true;
	}
=======
        handled = TRUE;
        make_ui_sound("UISndClickRelease");
    }
    else
    {
        handled = TRUE;
    }
>>>>>>> e1623bb2

    return handled;
}

bool LLSlider::handleMouseDown(S32 x, S32 y, MASK mask)
{
<<<<<<< HEAD
	// only do sticky-focus on non-chrome widgets
	if (!getIsChrome())
	{
		setFocus(true);
	}
	if (mMouseDownSignal)
		(*mMouseDownSignal)( this, getValueF32() );

	if (MASK_CONTROL & mask) // if CTRL is modifying
	{
		setValueAndCommit(mInitialValue);
	}
	else
	{
		// Find the offset of the actual mouse location from the center of the thumb.
		if (mThumbRect.pointInRect(x,y))
		{
			mMouseOffset = (mOrientation == HORIZONTAL)
				? (mThumbRect.mLeft + mThumbImage->getWidth()/2) - x
				: (mThumbRect.mBottom + mThumbImage->getHeight()/2) - y;
		}
		else
		{
			mMouseOffset = 0;
		}

		// Start dragging the thumb
		// No handler needed for focus lost since this class has no state that depends on it.
		gFocusMgr.setMouseCapture( this );  
		mDragStartThumbRect = mThumbRect;				
	}
	make_ui_sound("UISndClick");

	return true;
=======
    // only do sticky-focus on non-chrome widgets
    if (!getIsChrome())
    {
        setFocus(TRUE);
    }
    if (mMouseDownSignal)
        (*mMouseDownSignal)( this, getValueF32() );

    if (MASK_CONTROL & mask) // if CTRL is modifying
    {
        setValueAndCommit(mInitialValue);
    }
    else
    {
        // Find the offset of the actual mouse location from the center of the thumb.
        if (mThumbRect.pointInRect(x,y))
        {
            mMouseOffset = (mOrientation == HORIZONTAL)
                ? (mThumbRect.mLeft + mThumbImage->getWidth()/2) - x
                : (mThumbRect.mBottom + mThumbImage->getHeight()/2) - y;
        }
        else
        {
            mMouseOffset = 0;
        }

        // Start dragging the thumb
        // No handler needed for focus lost since this class has no state that depends on it.
        gFocusMgr.setMouseCapture( this );
        mDragStartThumbRect = mThumbRect;
    }
    make_ui_sound("UISndClick");

    return TRUE;
>>>>>>> e1623bb2
}

bool LLSlider::handleKeyHere(KEY key, MASK mask)
{
<<<<<<< HEAD
	bool handled = false;
	switch(key)
	{
	case KEY_DOWN:
	case KEY_LEFT:
		setValueAndCommit(getValueF32() - getIncrement());
		handled = true;
		break;
	case KEY_UP:
	case KEY_RIGHT:
		setValueAndCommit(getValueF32() + getIncrement());
		handled = true;
		break;
	default:
		break;
	}
	return handled;
=======
    BOOL handled = FALSE;
    switch(key)
    {
    case KEY_DOWN:
    case KEY_LEFT:
        setValueAndCommit(getValueF32() - getIncrement());
        handled = TRUE;
        break;
    case KEY_UP:
    case KEY_RIGHT:
        setValueAndCommit(getValueF32() + getIncrement());
        handled = TRUE;
        break;
    default:
        break;
    }
    return handled;
>>>>>>> e1623bb2
}

bool LLSlider::handleScrollWheel(S32 x, S32 y, S32 clicks)
{
<<<<<<< HEAD
	if ( mOrientation == VERTICAL )
	{
		F32 new_val = getValueF32() - clicks * getIncrement();
		setValueAndCommit(new_val);
		return true;
	}
	return LLF32UICtrl::handleScrollWheel(x,y,clicks);
=======
    if ( mOrientation == VERTICAL )
    {
        F32 new_val = getValueF32() - clicks * getIncrement();
        setValueAndCommit(new_val);
        return TRUE;
    }
    return LLF32UICtrl::handleScrollWheel(x,y,clicks);
>>>>>>> e1623bb2
}

void LLSlider::draw()
{
    F32 alpha = getDrawContext().mAlpha;

    // since thumb image might still be decoding, need thumb to accomodate image size
    updateThumbRect();

    // Draw background and thumb.

    // drawing solids requires texturing be disabled
    gGL.getTexUnit(0)->unbind(LLTexUnit::TT_TEXTURE);

    // Track
    LLPointer<LLUIImage>& trackImage = ( mOrientation == HORIZONTAL )
        ? mTrackImageHorizontal
        : mTrackImageVertical;

    LLPointer<LLUIImage>& trackHighlightImage = ( mOrientation == HORIZONTAL )
        ? mTrackHighlightHorizontalImage
        : mTrackHighlightVerticalImage;

    LLRect track_rect;
    LLRect highlight_rect;

    if ( mOrientation == HORIZONTAL )
    {
        track_rect.set(mThumbImage->getWidth() / 2,
                       getLocalRect().getCenterY() + (trackImage->getHeight() / 2),
                       getRect().getWidth() - mThumbImage->getWidth() / 2,
                       getLocalRect().getCenterY() - (trackImage->getHeight() / 2) );
        highlight_rect.set(track_rect.mLeft, track_rect.mTop, mThumbRect.getCenterX(), track_rect.mBottom);
    }
    else
    {
        track_rect.set(getLocalRect().getCenterX() - (trackImage->getWidth() / 2),
                       getRect().getHeight(),
                       getLocalRect().getCenterX() + (trackImage->getWidth() / 2),
                       0);
        highlight_rect.set(track_rect.mLeft, track_rect.mTop, track_rect.mRight, track_rect.mBottom);
    }

    LLColor4 color = isInEnabledChain() ? LLColor4::white % alpha : LLColor4::white % (0.6f * alpha);
    trackImage->draw(track_rect, color);
    trackHighlightImage->draw(highlight_rect, color);

    // Thumb
    if (hasFocus())
    {
        // Draw focus highlighting.
        mThumbImage->drawBorder(mThumbRect, gFocusMgr.getFocusColor() % alpha, gFocusMgr.getFocusFlashWidth());
    }

    if( hasMouseCapture() ) // currently clicking on slider
    {
        // Show ghost where thumb was before dragging began.
        if (mThumbImage.notNull())
        {
            mThumbImage->draw(mDragStartThumbRect, mThumbCenterColor.get() % (0.3f * alpha));
        }
        if (mThumbImagePressed.notNull())
        {
            mThumbImagePressed->draw(mThumbRect, mThumbOutlineColor % alpha);
        }
    }
    else if (!isInEnabledChain())
    {
        if (mThumbImageDisabled.notNull())
        {
            mThumbImageDisabled->draw(mThumbRect, mThumbCenterColor % alpha);
        }
    }
    else
    {
        if (mThumbImage.notNull())
        {
            mThumbImage->draw(mThumbRect, mThumbCenterColor % alpha);
        }
    }

    LLUICtrl::draw();
}

boost::signals2::connection LLSlider::setMouseDownCallback( const commit_signal_t::slot_type& cb )
{
    if (!mMouseDownSignal) mMouseDownSignal = new commit_signal_t();
    return mMouseDownSignal->connect(cb);
}

boost::signals2::connection LLSlider::setMouseUpCallback(   const commit_signal_t::slot_type& cb )
{
    if (!mMouseUpSignal) mMouseUpSignal = new commit_signal_t();
    return mMouseUpSignal->connect(cb);
}<|MERGE_RESOLUTION|>--- conflicted
+++ resolved
@@ -1,502 +1,383 @@
-/**
- * @file llslider.cpp
- * @brief LLSlider base class
- *
- * $LicenseInfo:firstyear=2002&license=viewerlgpl$
- * Second Life Viewer Source Code
- * Copyright (C) 2010, Linden Research, Inc.
- *
- * This library is free software; you can redistribute it and/or
- * modify it under the terms of the GNU Lesser General Public
- * License as published by the Free Software Foundation;
- * version 2.1 of the License only.
- *
- * This library is distributed in the hope that it will be useful,
- * but WITHOUT ANY WARRANTY; without even the implied warranty of
- * MERCHANTABILITY or FITNESS FOR A PARTICULAR PURPOSE.  See the GNU
- * Lesser General Public License for more details.
- *
- * You should have received a copy of the GNU Lesser General Public
- * License along with this library; if not, write to the Free Software
- * Foundation, Inc., 51 Franklin Street, Fifth Floor, Boston, MA  02110-1301  USA
- *
- * Linden Research, Inc., 945 Battery Street, San Francisco, CA  94111  USA
- * $/LicenseInfo$
- */
-
-#include "linden_common.h"
-
-#include "llslider.h"
-#include "llui.h"
-
-#include "llgl.h"
-#include "llwindow.h"
-#include "llfocusmgr.h"
-#include "llkeyboard.h"         // for the MASK constants
-#include "llcontrol.h"
-#include "lluictrlfactory.h"
-
-static LLDefaultChildRegistry::Register<LLSlider> r1("slider_bar");
-//FIXME: make this into an unregistered template so that code constructed sliders don't
-// have ambigious template lookup problem
-
-LLSlider::Params::Params()
-:   orientation ("orientation", std::string ("horizontal")),
-    thumb_outline_color("thumb_outline_color"),
-    thumb_center_color("thumb_center_color"),
-    thumb_image("thumb_image"),
-    thumb_image_pressed("thumb_image_pressed"),
-    thumb_image_disabled("thumb_image_disabled"),
-    track_image_horizontal("track_image_horizontal"),
-    track_image_vertical("track_image_vertical"),
-    track_highlight_horizontal_image("track_highlight_horizontal_image"),
-    track_highlight_vertical_image("track_highlight_vertical_image"),
-    mouse_down_callback("mouse_down_callback"),
-    mouse_up_callback("mouse_up_callback")
-{}
-
-LLSlider::LLSlider(const LLSlider::Params& p)
-:   LLF32UICtrl(p),
-    mMouseOffset( 0 ),
-    mOrientation ((p.orientation() == "horizontal") ? HORIZONTAL : VERTICAL),
-    mThumbOutlineColor(p.thumb_outline_color()),
-    mThumbCenterColor(p.thumb_center_color()),
-    mThumbImage(p.thumb_image),
-    mThumbImagePressed(p.thumb_image_pressed),
-    mThumbImageDisabled(p.thumb_image_disabled),
-    mTrackImageHorizontal(p.track_image_horizontal),
-    mTrackImageVertical(p.track_image_vertical),
-    mTrackHighlightHorizontalImage(p.track_highlight_horizontal_image),
-    mTrackHighlightVerticalImage(p.track_highlight_vertical_image),
-    mMouseDownSignal(NULL),
-    mMouseUpSignal(NULL)
-{
-    mViewModel->setValue(p.initial_value);
-    updateThumbRect();
-    mDragStartThumbRect = mThumbRect;
-    setControlName(p.control_name, NULL);
-    setValue(getValueF32());
-
-    if (p.mouse_down_callback.isProvided())
-    {
-        setMouseDownCallback(initCommitCallback(p.mouse_down_callback));
-    }
-    if (p.mouse_up_callback.isProvided())
-    {
-        setMouseUpCallback(initCommitCallback(p.mouse_up_callback));
-    }
-}
-
-LLSlider::~LLSlider()
-{
-    delete mMouseDownSignal;
-    delete mMouseUpSignal;
-}
-
-void LLSlider::setValue(F32 value, bool from_event)
-{
-    value = llclamp( value, mMinValue, mMaxValue );
-
-    // Round to nearest increment (bias towards rounding down)
-    value -= mMinValue;
-    value += mIncrement/2.0001f;
-    value -= fmod(value, mIncrement);
-    value += mMinValue;
-
-    if (!from_event && getValueF32() != value)
-    {
-        setControlValue(value);
-    }
-
-    LLF32UICtrl::setValue(value);
-    updateThumbRect();
-}
-
-void LLSlider::updateThumbRect()
-{
-    const S32 DEFAULT_THUMB_SIZE = 16;
-    F32 t = (getValueF32() - mMinValue) / (mMaxValue - mMinValue);
-
-    S32 thumb_width = mThumbImage ? mThumbImage->getWidth() : DEFAULT_THUMB_SIZE;
-    S32 thumb_height = mThumbImage ? mThumbImage->getHeight() : DEFAULT_THUMB_SIZE;
-
-    if ( mOrientation == HORIZONTAL )
-    {
-        S32 left_edge = (thumb_width / 2);
-        S32 right_edge = getRect().getWidth() - (thumb_width / 2);
-
-        S32 x = left_edge + S32( t * (right_edge - left_edge) );
-        mThumbRect.mLeft = x - (thumb_width / 2);
-        mThumbRect.mRight = mThumbRect.mLeft + thumb_width;
-        mThumbRect.mBottom = getLocalRect().getCenterY() - (thumb_height / 2);
-        mThumbRect.mTop = mThumbRect.mBottom + thumb_height;
-    }
-    else
-    {
-        S32 top_edge = (thumb_height / 2);
-        S32 bottom_edge = getRect().getHeight() - (thumb_height / 2);
-
-        S32 y = top_edge + S32( t * (bottom_edge - top_edge) );
-        mThumbRect.mLeft = getLocalRect().getCenterX() - (thumb_width / 2);
-        mThumbRect.mRight = mThumbRect.mLeft + thumb_width;
-        mThumbRect.mBottom = y  - (thumb_height / 2);
-        mThumbRect.mTop = mThumbRect.mBottom + thumb_height;
-    }
-}
-
-
-void LLSlider::setValueAndCommit(F32 value)
-{
-    F32 old_value = getValueF32();
-    setValue(value);
-
-    if (getValueF32() != old_value)
-    {
-        onCommit();
-    }
-}
-
-
-bool LLSlider::handleHover(S32 x, S32 y, MASK mask)
-{
-<<<<<<< HEAD
-	if( hasMouseCapture() )
-	{
-		if ( mOrientation == HORIZONTAL )
-		{
-			S32 thumb_half_width = mThumbImage->getWidth()/2;
-			S32 left_edge = thumb_half_width;
-			S32 right_edge = getRect().getWidth() - (thumb_half_width);
-
-			x += mMouseOffset;
-			x = llclamp( x, left_edge, right_edge );
-
-			F32 t = F32(x - left_edge) / (right_edge - left_edge);
-			setValueAndCommit(t * (mMaxValue - mMinValue) + mMinValue );
-		}
-		else // mOrientation == VERTICAL
-		{
-			S32 thumb_half_height = mThumbImage->getHeight()/2;
-			S32 top_edge = thumb_half_height;
-			S32 bottom_edge = getRect().getHeight() - (thumb_half_height);
-
-			y += mMouseOffset;
-			y = llclamp(y, top_edge, bottom_edge);
-
-			F32 t = F32(y - top_edge) / (bottom_edge - top_edge);
-			setValueAndCommit(t * (mMaxValue - mMinValue) + mMinValue );
-		}
-		getWindow()->setCursor(UI_CURSOR_ARROW);
-		LL_DEBUGS("UserInput") << "hover handled by " << getName() << " (active)" << LL_ENDL;
-	}
-	else
-	{
-		getWindow()->setCursor(UI_CURSOR_ARROW);
-		LL_DEBUGS("UserInput") << "hover handled by " << getName() << " (inactive)" << LL_ENDL;		
-	}
-	return true;
-=======
-    if( hasMouseCapture() )
-    {
-        if ( mOrientation == HORIZONTAL )
-        {
-            S32 thumb_half_width = mThumbImage->getWidth()/2;
-            S32 left_edge = thumb_half_width;
-            S32 right_edge = getRect().getWidth() - (thumb_half_width);
-
-            x += mMouseOffset;
-            x = llclamp( x, left_edge, right_edge );
-
-            F32 t = F32(x - left_edge) / (right_edge - left_edge);
-            setValueAndCommit(t * (mMaxValue - mMinValue) + mMinValue );
-        }
-        else // mOrientation == VERTICAL
-        {
-            S32 thumb_half_height = mThumbImage->getHeight()/2;
-            S32 top_edge = thumb_half_height;
-            S32 bottom_edge = getRect().getHeight() - (thumb_half_height);
-
-            y += mMouseOffset;
-            y = llclamp(y, top_edge, bottom_edge);
-
-            F32 t = F32(y - top_edge) / (bottom_edge - top_edge);
-            setValueAndCommit(t * (mMaxValue - mMinValue) + mMinValue );
-        }
-        getWindow()->setCursor(UI_CURSOR_ARROW);
-        LL_DEBUGS("UserInput") << "hover handled by " << getName() << " (active)" << LL_ENDL;
-    }
-    else
-    {
-        getWindow()->setCursor(UI_CURSOR_ARROW);
-        LL_DEBUGS("UserInput") << "hover handled by " << getName() << " (inactive)" << LL_ENDL;
-    }
-    return TRUE;
->>>>>>> e1623bb2
-}
-
-bool LLSlider::handleMouseUp(S32 x, S32 y, MASK mask)
-{
-<<<<<<< HEAD
-	bool handled = false;
-=======
-    BOOL handled = FALSE;
->>>>>>> e1623bb2
-
-    if( hasMouseCapture() )
-    {
-        gFocusMgr.setMouseCapture( NULL );
-
-        if (mMouseUpSignal)
-            (*mMouseUpSignal)( this, getValueF32() );
-
-<<<<<<< HEAD
-		handled = true;
-		make_ui_sound("UISndClickRelease");
-	}
-	else
-	{
-		handled = true;
-	}
-=======
-        handled = TRUE;
-        make_ui_sound("UISndClickRelease");
-    }
-    else
-    {
-        handled = TRUE;
-    }
->>>>>>> e1623bb2
-
-    return handled;
-}
-
-bool LLSlider::handleMouseDown(S32 x, S32 y, MASK mask)
-{
-<<<<<<< HEAD
-	// only do sticky-focus on non-chrome widgets
-	if (!getIsChrome())
-	{
-		setFocus(true);
-	}
-	if (mMouseDownSignal)
-		(*mMouseDownSignal)( this, getValueF32() );
-
-	if (MASK_CONTROL & mask) // if CTRL is modifying
-	{
-		setValueAndCommit(mInitialValue);
-	}
-	else
-	{
-		// Find the offset of the actual mouse location from the center of the thumb.
-		if (mThumbRect.pointInRect(x,y))
-		{
-			mMouseOffset = (mOrientation == HORIZONTAL)
-				? (mThumbRect.mLeft + mThumbImage->getWidth()/2) - x
-				: (mThumbRect.mBottom + mThumbImage->getHeight()/2) - y;
-		}
-		else
-		{
-			mMouseOffset = 0;
-		}
-
-		// Start dragging the thumb
-		// No handler needed for focus lost since this class has no state that depends on it.
-		gFocusMgr.setMouseCapture( this );  
-		mDragStartThumbRect = mThumbRect;				
-	}
-	make_ui_sound("UISndClick");
-
-	return true;
-=======
-    // only do sticky-focus on non-chrome widgets
-    if (!getIsChrome())
-    {
-        setFocus(TRUE);
-    }
-    if (mMouseDownSignal)
-        (*mMouseDownSignal)( this, getValueF32() );
-
-    if (MASK_CONTROL & mask) // if CTRL is modifying
-    {
-        setValueAndCommit(mInitialValue);
-    }
-    else
-    {
-        // Find the offset of the actual mouse location from the center of the thumb.
-        if (mThumbRect.pointInRect(x,y))
-        {
-            mMouseOffset = (mOrientation == HORIZONTAL)
-                ? (mThumbRect.mLeft + mThumbImage->getWidth()/2) - x
-                : (mThumbRect.mBottom + mThumbImage->getHeight()/2) - y;
-        }
-        else
-        {
-            mMouseOffset = 0;
-        }
-
-        // Start dragging the thumb
-        // No handler needed for focus lost since this class has no state that depends on it.
-        gFocusMgr.setMouseCapture( this );
-        mDragStartThumbRect = mThumbRect;
-    }
-    make_ui_sound("UISndClick");
-
-    return TRUE;
->>>>>>> e1623bb2
-}
-
-bool LLSlider::handleKeyHere(KEY key, MASK mask)
-{
-<<<<<<< HEAD
-	bool handled = false;
-	switch(key)
-	{
-	case KEY_DOWN:
-	case KEY_LEFT:
-		setValueAndCommit(getValueF32() - getIncrement());
-		handled = true;
-		break;
-	case KEY_UP:
-	case KEY_RIGHT:
-		setValueAndCommit(getValueF32() + getIncrement());
-		handled = true;
-		break;
-	default:
-		break;
-	}
-	return handled;
-=======
-    BOOL handled = FALSE;
-    switch(key)
-    {
-    case KEY_DOWN:
-    case KEY_LEFT:
-        setValueAndCommit(getValueF32() - getIncrement());
-        handled = TRUE;
-        break;
-    case KEY_UP:
-    case KEY_RIGHT:
-        setValueAndCommit(getValueF32() + getIncrement());
-        handled = TRUE;
-        break;
-    default:
-        break;
-    }
-    return handled;
->>>>>>> e1623bb2
-}
-
-bool LLSlider::handleScrollWheel(S32 x, S32 y, S32 clicks)
-{
-<<<<<<< HEAD
-	if ( mOrientation == VERTICAL )
-	{
-		F32 new_val = getValueF32() - clicks * getIncrement();
-		setValueAndCommit(new_val);
-		return true;
-	}
-	return LLF32UICtrl::handleScrollWheel(x,y,clicks);
-=======
-    if ( mOrientation == VERTICAL )
-    {
-        F32 new_val = getValueF32() - clicks * getIncrement();
-        setValueAndCommit(new_val);
-        return TRUE;
-    }
-    return LLF32UICtrl::handleScrollWheel(x,y,clicks);
->>>>>>> e1623bb2
-}
-
-void LLSlider::draw()
-{
-    F32 alpha = getDrawContext().mAlpha;
-
-    // since thumb image might still be decoding, need thumb to accomodate image size
-    updateThumbRect();
-
-    // Draw background and thumb.
-
-    // drawing solids requires texturing be disabled
-    gGL.getTexUnit(0)->unbind(LLTexUnit::TT_TEXTURE);
-
-    // Track
-    LLPointer<LLUIImage>& trackImage = ( mOrientation == HORIZONTAL )
-        ? mTrackImageHorizontal
-        : mTrackImageVertical;
-
-    LLPointer<LLUIImage>& trackHighlightImage = ( mOrientation == HORIZONTAL )
-        ? mTrackHighlightHorizontalImage
-        : mTrackHighlightVerticalImage;
-
-    LLRect track_rect;
-    LLRect highlight_rect;
-
-    if ( mOrientation == HORIZONTAL )
-    {
-        track_rect.set(mThumbImage->getWidth() / 2,
-                       getLocalRect().getCenterY() + (trackImage->getHeight() / 2),
-                       getRect().getWidth() - mThumbImage->getWidth() / 2,
-                       getLocalRect().getCenterY() - (trackImage->getHeight() / 2) );
-        highlight_rect.set(track_rect.mLeft, track_rect.mTop, mThumbRect.getCenterX(), track_rect.mBottom);
-    }
-    else
-    {
-        track_rect.set(getLocalRect().getCenterX() - (trackImage->getWidth() / 2),
-                       getRect().getHeight(),
-                       getLocalRect().getCenterX() + (trackImage->getWidth() / 2),
-                       0);
-        highlight_rect.set(track_rect.mLeft, track_rect.mTop, track_rect.mRight, track_rect.mBottom);
-    }
-
-    LLColor4 color = isInEnabledChain() ? LLColor4::white % alpha : LLColor4::white % (0.6f * alpha);
-    trackImage->draw(track_rect, color);
-    trackHighlightImage->draw(highlight_rect, color);
-
-    // Thumb
-    if (hasFocus())
-    {
-        // Draw focus highlighting.
-        mThumbImage->drawBorder(mThumbRect, gFocusMgr.getFocusColor() % alpha, gFocusMgr.getFocusFlashWidth());
-    }
-
-    if( hasMouseCapture() ) // currently clicking on slider
-    {
-        // Show ghost where thumb was before dragging began.
-        if (mThumbImage.notNull())
-        {
-            mThumbImage->draw(mDragStartThumbRect, mThumbCenterColor.get() % (0.3f * alpha));
-        }
-        if (mThumbImagePressed.notNull())
-        {
-            mThumbImagePressed->draw(mThumbRect, mThumbOutlineColor % alpha);
-        }
-    }
-    else if (!isInEnabledChain())
-    {
-        if (mThumbImageDisabled.notNull())
-        {
-            mThumbImageDisabled->draw(mThumbRect, mThumbCenterColor % alpha);
-        }
-    }
-    else
-    {
-        if (mThumbImage.notNull())
-        {
-            mThumbImage->draw(mThumbRect, mThumbCenterColor % alpha);
-        }
-    }
-
-    LLUICtrl::draw();
-}
-
-boost::signals2::connection LLSlider::setMouseDownCallback( const commit_signal_t::slot_type& cb )
-{
-    if (!mMouseDownSignal) mMouseDownSignal = new commit_signal_t();
-    return mMouseDownSignal->connect(cb);
-}
-
-boost::signals2::connection LLSlider::setMouseUpCallback(   const commit_signal_t::slot_type& cb )
-{
-    if (!mMouseUpSignal) mMouseUpSignal = new commit_signal_t();
-    return mMouseUpSignal->connect(cb);
-}+/**
+ * @file llslider.cpp
+ * @brief LLSlider base class
+ *
+ * $LicenseInfo:firstyear=2002&license=viewerlgpl$
+ * Second Life Viewer Source Code
+ * Copyright (C) 2010, Linden Research, Inc.
+ *
+ * This library is free software; you can redistribute it and/or
+ * modify it under the terms of the GNU Lesser General Public
+ * License as published by the Free Software Foundation;
+ * version 2.1 of the License only.
+ *
+ * This library is distributed in the hope that it will be useful,
+ * but WITHOUT ANY WARRANTY; without even the implied warranty of
+ * MERCHANTABILITY or FITNESS FOR A PARTICULAR PURPOSE.  See the GNU
+ * Lesser General Public License for more details.
+ *
+ * You should have received a copy of the GNU Lesser General Public
+ * License along with this library; if not, write to the Free Software
+ * Foundation, Inc., 51 Franklin Street, Fifth Floor, Boston, MA  02110-1301  USA
+ *
+ * Linden Research, Inc., 945 Battery Street, San Francisco, CA  94111  USA
+ * $/LicenseInfo$
+ */
+
+#include "linden_common.h"
+
+#include "llslider.h"
+#include "llui.h"
+
+#include "llgl.h"
+#include "llwindow.h"
+#include "llfocusmgr.h"
+#include "llkeyboard.h"         // for the MASK constants
+#include "llcontrol.h"
+#include "lluictrlfactory.h"
+
+static LLDefaultChildRegistry::Register<LLSlider> r1("slider_bar");
+//FIXME: make this into an unregistered template so that code constructed sliders don't
+// have ambigious template lookup problem
+
+LLSlider::Params::Params()
+:   orientation ("orientation", std::string ("horizontal")),
+    thumb_outline_color("thumb_outline_color"),
+    thumb_center_color("thumb_center_color"),
+    thumb_image("thumb_image"),
+    thumb_image_pressed("thumb_image_pressed"),
+    thumb_image_disabled("thumb_image_disabled"),
+    track_image_horizontal("track_image_horizontal"),
+    track_image_vertical("track_image_vertical"),
+    track_highlight_horizontal_image("track_highlight_horizontal_image"),
+    track_highlight_vertical_image("track_highlight_vertical_image"),
+    mouse_down_callback("mouse_down_callback"),
+    mouse_up_callback("mouse_up_callback")
+{}
+
+LLSlider::LLSlider(const LLSlider::Params& p)
+:   LLF32UICtrl(p),
+    mMouseOffset( 0 ),
+    mOrientation ((p.orientation() == "horizontal") ? HORIZONTAL : VERTICAL),
+    mThumbOutlineColor(p.thumb_outline_color()),
+    mThumbCenterColor(p.thumb_center_color()),
+    mThumbImage(p.thumb_image),
+    mThumbImagePressed(p.thumb_image_pressed),
+    mThumbImageDisabled(p.thumb_image_disabled),
+    mTrackImageHorizontal(p.track_image_horizontal),
+    mTrackImageVertical(p.track_image_vertical),
+    mTrackHighlightHorizontalImage(p.track_highlight_horizontal_image),
+    mTrackHighlightVerticalImage(p.track_highlight_vertical_image),
+    mMouseDownSignal(NULL),
+    mMouseUpSignal(NULL)
+{
+    mViewModel->setValue(p.initial_value);
+    updateThumbRect();
+    mDragStartThumbRect = mThumbRect;
+    setControlName(p.control_name, NULL);
+    setValue(getValueF32());
+
+    if (p.mouse_down_callback.isProvided())
+    {
+        setMouseDownCallback(initCommitCallback(p.mouse_down_callback));
+    }
+    if (p.mouse_up_callback.isProvided())
+    {
+        setMouseUpCallback(initCommitCallback(p.mouse_up_callback));
+    }
+}
+
+LLSlider::~LLSlider()
+{
+    delete mMouseDownSignal;
+    delete mMouseUpSignal;
+}
+
+void LLSlider::setValue(F32 value, bool from_event)
+{
+    value = llclamp( value, mMinValue, mMaxValue );
+
+    // Round to nearest increment (bias towards rounding down)
+    value -= mMinValue;
+    value += mIncrement/2.0001f;
+    value -= fmod(value, mIncrement);
+    value += mMinValue;
+
+    if (!from_event && getValueF32() != value)
+    {
+        setControlValue(value);
+    }
+
+    LLF32UICtrl::setValue(value);
+    updateThumbRect();
+}
+
+void LLSlider::updateThumbRect()
+{
+    const S32 DEFAULT_THUMB_SIZE = 16;
+    F32 t = (getValueF32() - mMinValue) / (mMaxValue - mMinValue);
+
+    S32 thumb_width = mThumbImage ? mThumbImage->getWidth() : DEFAULT_THUMB_SIZE;
+    S32 thumb_height = mThumbImage ? mThumbImage->getHeight() : DEFAULT_THUMB_SIZE;
+
+    if ( mOrientation == HORIZONTAL )
+    {
+        S32 left_edge = (thumb_width / 2);
+        S32 right_edge = getRect().getWidth() - (thumb_width / 2);
+
+        S32 x = left_edge + S32( t * (right_edge - left_edge) );
+        mThumbRect.mLeft = x - (thumb_width / 2);
+        mThumbRect.mRight = mThumbRect.mLeft + thumb_width;
+        mThumbRect.mBottom = getLocalRect().getCenterY() - (thumb_height / 2);
+        mThumbRect.mTop = mThumbRect.mBottom + thumb_height;
+    }
+    else
+    {
+        S32 top_edge = (thumb_height / 2);
+        S32 bottom_edge = getRect().getHeight() - (thumb_height / 2);
+
+        S32 y = top_edge + S32( t * (bottom_edge - top_edge) );
+        mThumbRect.mLeft = getLocalRect().getCenterX() - (thumb_width / 2);
+        mThumbRect.mRight = mThumbRect.mLeft + thumb_width;
+        mThumbRect.mBottom = y  - (thumb_height / 2);
+        mThumbRect.mTop = mThumbRect.mBottom + thumb_height;
+    }
+}
+
+
+void LLSlider::setValueAndCommit(F32 value)
+{
+    F32 old_value = getValueF32();
+    setValue(value);
+
+    if (getValueF32() != old_value)
+    {
+        onCommit();
+    }
+}
+
+
+bool LLSlider::handleHover(S32 x, S32 y, MASK mask)
+{
+    if( hasMouseCapture() )
+    {
+        if ( mOrientation == HORIZONTAL )
+        {
+            S32 thumb_half_width = mThumbImage->getWidth()/2;
+            S32 left_edge = thumb_half_width;
+            S32 right_edge = getRect().getWidth() - (thumb_half_width);
+
+            x += mMouseOffset;
+            x = llclamp( x, left_edge, right_edge );
+
+            F32 t = F32(x - left_edge) / (right_edge - left_edge);
+            setValueAndCommit(t * (mMaxValue - mMinValue) + mMinValue );
+        }
+        else // mOrientation == VERTICAL
+        {
+            S32 thumb_half_height = mThumbImage->getHeight()/2;
+            S32 top_edge = thumb_half_height;
+            S32 bottom_edge = getRect().getHeight() - (thumb_half_height);
+
+            y += mMouseOffset;
+            y = llclamp(y, top_edge, bottom_edge);
+
+            F32 t = F32(y - top_edge) / (bottom_edge - top_edge);
+            setValueAndCommit(t * (mMaxValue - mMinValue) + mMinValue );
+        }
+        getWindow()->setCursor(UI_CURSOR_ARROW);
+        LL_DEBUGS("UserInput") << "hover handled by " << getName() << " (active)" << LL_ENDL;
+    }
+    else
+    {
+        getWindow()->setCursor(UI_CURSOR_ARROW);
+        LL_DEBUGS("UserInput") << "hover handled by " << getName() << " (inactive)" << LL_ENDL;
+    }
+    return true;
+}
+
+bool LLSlider::handleMouseUp(S32 x, S32 y, MASK mask)
+{
+    bool handled = false;
+
+    if( hasMouseCapture() )
+    {
+        gFocusMgr.setMouseCapture( NULL );
+
+        if (mMouseUpSignal)
+            (*mMouseUpSignal)( this, getValueF32() );
+
+        handled = true;
+        make_ui_sound("UISndClickRelease");
+    }
+    else
+    {
+        handled = true;
+    }
+
+    return handled;
+}
+
+bool LLSlider::handleMouseDown(S32 x, S32 y, MASK mask)
+{
+    // only do sticky-focus on non-chrome widgets
+    if (!getIsChrome())
+    {
+        setFocus(true);
+    }
+    if (mMouseDownSignal)
+        (*mMouseDownSignal)( this, getValueF32() );
+
+    if (MASK_CONTROL & mask) // if CTRL is modifying
+    {
+        setValueAndCommit(mInitialValue);
+    }
+    else
+    {
+        // Find the offset of the actual mouse location from the center of the thumb.
+        if (mThumbRect.pointInRect(x,y))
+        {
+            mMouseOffset = (mOrientation == HORIZONTAL)
+                ? (mThumbRect.mLeft + mThumbImage->getWidth()/2) - x
+                : (mThumbRect.mBottom + mThumbImage->getHeight()/2) - y;
+        }
+        else
+        {
+            mMouseOffset = 0;
+        }
+
+        // Start dragging the thumb
+        // No handler needed for focus lost since this class has no state that depends on it.
+        gFocusMgr.setMouseCapture( this );
+        mDragStartThumbRect = mThumbRect;
+    }
+    make_ui_sound("UISndClick");
+
+    return true;
+}
+
+bool LLSlider::handleKeyHere(KEY key, MASK mask)
+{
+    bool handled = false;
+    switch(key)
+    {
+    case KEY_DOWN:
+    case KEY_LEFT:
+        setValueAndCommit(getValueF32() - getIncrement());
+        handled = true;
+        break;
+    case KEY_UP:
+    case KEY_RIGHT:
+        setValueAndCommit(getValueF32() + getIncrement());
+        handled = true;
+        break;
+    default:
+        break;
+    }
+    return handled;
+}
+
+bool LLSlider::handleScrollWheel(S32 x, S32 y, S32 clicks)
+{
+    if ( mOrientation == VERTICAL )
+    {
+        F32 new_val = getValueF32() - clicks * getIncrement();
+        setValueAndCommit(new_val);
+        return true;
+    }
+    return LLF32UICtrl::handleScrollWheel(x,y,clicks);
+}
+
+void LLSlider::draw()
+{
+    F32 alpha = getDrawContext().mAlpha;
+
+    // since thumb image might still be decoding, need thumb to accomodate image size
+    updateThumbRect();
+
+    // Draw background and thumb.
+
+    // drawing solids requires texturing be disabled
+    gGL.getTexUnit(0)->unbind(LLTexUnit::TT_TEXTURE);
+
+    // Track
+    LLPointer<LLUIImage>& trackImage = ( mOrientation == HORIZONTAL )
+        ? mTrackImageHorizontal
+        : mTrackImageVertical;
+
+    LLPointer<LLUIImage>& trackHighlightImage = ( mOrientation == HORIZONTAL )
+        ? mTrackHighlightHorizontalImage
+        : mTrackHighlightVerticalImage;
+
+    LLRect track_rect;
+    LLRect highlight_rect;
+
+    if ( mOrientation == HORIZONTAL )
+    {
+        track_rect.set(mThumbImage->getWidth() / 2,
+                       getLocalRect().getCenterY() + (trackImage->getHeight() / 2),
+                       getRect().getWidth() - mThumbImage->getWidth() / 2,
+                       getLocalRect().getCenterY() - (trackImage->getHeight() / 2) );
+        highlight_rect.set(track_rect.mLeft, track_rect.mTop, mThumbRect.getCenterX(), track_rect.mBottom);
+    }
+    else
+    {
+        track_rect.set(getLocalRect().getCenterX() - (trackImage->getWidth() / 2),
+                       getRect().getHeight(),
+                       getLocalRect().getCenterX() + (trackImage->getWidth() / 2),
+                       0);
+        highlight_rect.set(track_rect.mLeft, track_rect.mTop, track_rect.mRight, track_rect.mBottom);
+    }
+
+    LLColor4 color = isInEnabledChain() ? LLColor4::white % alpha : LLColor4::white % (0.6f * alpha);
+    trackImage->draw(track_rect, color);
+    trackHighlightImage->draw(highlight_rect, color);
+
+    // Thumb
+    if (hasFocus())
+    {
+        // Draw focus highlighting.
+        mThumbImage->drawBorder(mThumbRect, gFocusMgr.getFocusColor() % alpha, gFocusMgr.getFocusFlashWidth());
+    }
+
+    if( hasMouseCapture() ) // currently clicking on slider
+    {
+        // Show ghost where thumb was before dragging began.
+        if (mThumbImage.notNull())
+        {
+            mThumbImage->draw(mDragStartThumbRect, mThumbCenterColor.get() % (0.3f * alpha));
+        }
+        if (mThumbImagePressed.notNull())
+        {
+            mThumbImagePressed->draw(mThumbRect, mThumbOutlineColor % alpha);
+        }
+    }
+    else if (!isInEnabledChain())
+    {
+        if (mThumbImageDisabled.notNull())
+        {
+            mThumbImageDisabled->draw(mThumbRect, mThumbCenterColor % alpha);
+        }
+    }
+    else
+    {
+        if (mThumbImage.notNull())
+        {
+            mThumbImage->draw(mThumbRect, mThumbCenterColor % alpha);
+        }
+    }
+
+    LLUICtrl::draw();
+}
+
+boost::signals2::connection LLSlider::setMouseDownCallback( const commit_signal_t::slot_type& cb )
+{
+    if (!mMouseDownSignal) mMouseDownSignal = new commit_signal_t();
+    return mMouseDownSignal->connect(cb);
+}
+
+boost::signals2::connection LLSlider::setMouseUpCallback(   const commit_signal_t::slot_type& cb )
+{
+    if (!mMouseUpSignal) mMouseUpSignal = new commit_signal_t();
+    return mMouseUpSignal->connect(cb);
+}