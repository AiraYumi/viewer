/**
 * @file llfolderviewmodel.h
 *
 * $LicenseInfo:firstyear=2001&license=viewerlgpl$
 * Second Life Viewer Source Code
 * Copyright (C) 2010, Linden Research, Inc.
 *
 * This library is free software; you can redistribute it and/or
 * modify it under the terms of the GNU Lesser General Public
 * License as published by the Free Software Foundation;
 * version 2.1 of the License only.
 *
 * This library is distributed in the hope that it will be useful,
 * but WITHOUT ANY WARRANTY; without even the implied warranty of
 * MERCHANTABILITY or FITNESS FOR A PARTICULAR PURPOSE.  See the GNU
 * Lesser General Public License for more details.
 *
 * You should have received a copy of the GNU Lesser General Public
 * License along with this library; if not, write to the Free Software
 * Foundation, Inc., 51 Franklin Street, Fifth Floor, Boston, MA  02110-1301  USA
 *
 * Linden Research, Inc., 945 Battery Street, San Francisco, CA  94111  USA
 * $/LicenseInfo$
 */
#ifndef LLFOLDERVIEWMODEL_H
#define LLFOLDERVIEWMODEL_H

#include "llfontgl.h"   // just for StyleFlags enum
#include "llfolderview.h"

// These are grouping of inventory types.
// Order matters when sorting system folders to the top.
enum EInventorySortGroup
{
    SG_SYSTEM_FOLDER,
    SG_TRASH_FOLDER,
    SG_NORMAL_FOLDER,
    SG_ITEM
};

class LLFontGL;
class LLInventoryModel;
class LLMenuGL;
class LLUIImage;
class LLUUID;
class LLFolderViewItem;
class LLFolderViewFolder;

class LLFolderViewFilter
{
public:
    enum EFilterModified
    {
        FILTER_NONE,                // nothing to do, already filtered
        FILTER_RESTART,             // restart filtering from scratch
        FILTER_LESS_RESTRICTIVE,    // existing filtered items will certainly pass this filter
        FILTER_MORE_RESTRICTIVE     // if you didn't pass the previous filter, you definitely won't pass this one
    };

public:

    LLFolderViewFilter() {}
    virtual ~LLFolderViewFilter() {}

    // +-------------------------------------------------------------------+
    // + Execution And Results
    // +-------------------------------------------------------------------+
    virtual bool                check(const LLFolderViewModelItem* item) = 0;
    virtual bool                checkFolder(const LLFolderViewModelItem* folder) const = 0;

    virtual void                setEmptyLookupMessage(const std::string& message) = 0;
    virtual std::string         getEmptyLookupMessage(bool is_empty_folder = false) const = 0;

    virtual bool                showAllResults() const = 0;

    virtual std::string::size_type getStringMatchOffset(LLFolderViewModelItem* item) const = 0;
    virtual std::string::size_type getFilterStringSize() const = 0;
    // +-------------------------------------------------------------------+
    // + Status
    // +-------------------------------------------------------------------+
    virtual bool                isActive() const = 0;
    virtual bool                isModified() const = 0;
    virtual void                clearModified() = 0;
    virtual const std::string&  getName() const = 0;
    virtual const std::string&  getFilterText() = 0;
    //RN: this is public to allow system to externally force a global refilter
    virtual void                setModified(EFilterModified behavior = FILTER_RESTART) = 0;

    // +-------------------------------------------------------------------+
    // + Time
    // +-------------------------------------------------------------------+
    virtual void                resetTime(S32 timeout) = 0;
    virtual bool                isTimedOut() = 0;

    // +-------------------------------------------------------------------+
    // + Default
    // +-------------------------------------------------------------------+
    virtual bool                isDefault() const = 0;
    virtual bool                isNotDefault() const = 0;
    virtual void                markDefault() = 0;
    virtual void                resetDefault() = 0;

    // +-------------------------------------------------------------------+
    // + Generation
    // +-------------------------------------------------------------------+
    virtual S32                 getCurrentGeneration() const = 0;
    virtual S32                 getFirstSuccessGeneration() const = 0;
    virtual S32                 getFirstRequiredGeneration() const = 0;
};

class LLFolderViewModelInterface
{
public:
    LLFolderViewModelInterface()
    {}

    virtual ~LLFolderViewModelInterface() {}
    virtual void requestSortAll() = 0;

    virtual void sort(class LLFolderViewFolder*) = 0;
    virtual void filter() = 0;

    virtual bool contentsReady() = 0;
    virtual bool isFolderComplete(class LLFolderViewFolder*) = 0;
    virtual void setFolderView(LLFolderView* folder_view) = 0;
    virtual LLFolderViewFilter& getFilter() = 0;
    virtual const LLFolderViewFilter& getFilter() const = 0;
    virtual std::string getStatusText(bool is_empty_folder = false) = 0;

    virtual bool startDrag(std::vector<LLFolderViewModelItem*>& items) = 0;
};

// This is an abstract base class that users of the folderview classes
// would use to bridge the folder view with the underlying data
class LLFolderViewModelItem : public LLRefCount
{
public:
    LLFolderViewModelItem()
    {}

    virtual ~LLFolderViewModelItem() { }

    virtual void update() {}    //called when drawing
    virtual const std::string& getName() const = 0;
    virtual const std::string& getDisplayName() const = 0;
    virtual const std::string& getSearchableName() const = 0;

    virtual std::string getSearchableDescription() const = 0;
    virtual std::string getSearchableCreatorName()const = 0;
    virtual std::string getSearchableUUIDString() const = 0;

    virtual LLPointer<LLUIImage> getIcon() const = 0;
    virtual LLPointer<LLUIImage> getIconOpen() const { return getIcon(); }
    virtual LLPointer<LLUIImage> getIconOverlay() const { return NULL; }

    virtual LLFontGL::StyleFlags getLabelStyle() const = 0;
    virtual std::string getLabelSuffix() const = 0;

    virtual void openItem( void ) = 0;
    virtual void closeItem( void ) = 0;
    virtual void selectItem(void) = 0;

    virtual void navigateToFolder(bool new_window = false, bool change_mode = false) = 0;

    virtual BOOL isItemWearable() const { return FALSE; }

<<<<<<< HEAD
	virtual BOOL isItemRenameable() const = 0;
	virtual BOOL renameItem(const std::string& new_name) = 0;

	virtual BOOL isItemMovable( void ) const = 0;		// Can be moved to another folder
	virtual void move( LLFolderViewModelItem* parent_listener ) = 0;

	virtual BOOL isItemRemovable( bool check_worn = true ) const = 0;		// Can be destroyed
	virtual BOOL removeItem() = 0;
	virtual void removeBatch(std::vector<LLFolderViewModelItem*>& batch) = 0;

	virtual bool isItemCopyable(bool can_copy_as_link = true) const = 0;
	virtual BOOL copyToClipboard() const = 0;
	virtual BOOL cutToClipboard() = 0;
	virtual bool isCutToClipboard() { return false; };

	virtual BOOL isClipboardPasteable() const = 0;
	virtual void pasteFromClipboard() = 0;
	virtual void pasteLinkFromClipboard() = 0;

	virtual void buildContextMenu(LLMenuGL& menu, U32 flags) = 0;
	
	virtual bool potentiallyVisible() = 0; // is the item definitely visible or we haven't made up our minds yet?

	virtual bool filter( LLFolderViewFilter& filter) = 0;
	virtual bool passedFilter(S32 filter_generation = -1) = 0;
	virtual bool descendantsPassedFilter(S32 filter_generation = -1) = 0;
	virtual void setPassedFilter(bool passed, S32 filter_generation, std::string::size_type string_offset = std::string::npos, std::string::size_type string_size = 0) = 0;
	virtual void setPassedFolderFilter(bool passed, S32 filter_generation) = 0;
	virtual void dirtyFilter() = 0;
	virtual void dirtyDescendantsFilter() = 0;
	virtual bool hasFilterStringMatch() = 0;
	virtual std::string::size_type getFilterStringOffset() = 0;
	virtual std::string::size_type getFilterStringSize() = 0;

	virtual S32	getLastFilterGeneration() const = 0;
	virtual S32 getMarkedDirtyGeneration() const = 0;

	virtual bool hasChildren() const = 0;
	virtual void addChild(LLFolderViewModelItem* child) = 0;
	virtual void removeChild(LLFolderViewModelItem* child) = 0;
	virtual void clearChildren() = 0;

	// This method will be called to determine if a drop can be
	// performed, and will set drop to TRUE if a drop is
	// requested. Returns TRUE if a drop is possible/happened,
	// otherwise FALSE.
	virtual BOOL dragOrDrop(MASK mask, BOOL drop,
							EDragAndDropType cargo_type,
							void* cargo_data,
							std::string& tooltip_msg) = 0;

	virtual void requestSort() = 0;
	virtual S32 getSortVersion() = 0;
	virtual void setSortVersion(S32 version) = 0;
	virtual void setParent(LLFolderViewModelItem* parent) = 0;
	virtual bool hasParent() = 0;
=======
    virtual BOOL isItemRenameable() const = 0;
    virtual BOOL renameItem(const std::string& new_name) = 0;

    virtual BOOL isItemMovable( void ) const = 0;       // Can be moved to another folder
    virtual void move( LLFolderViewModelItem* parent_listener ) = 0;

    virtual BOOL isItemRemovable( void ) const = 0;     // Can be destroyed
    virtual BOOL removeItem() = 0;
    virtual void removeBatch(std::vector<LLFolderViewModelItem*>& batch) = 0;

    virtual bool isItemCopyable(bool can_copy_as_link = true) const = 0;
    virtual BOOL copyToClipboard() const = 0;
    virtual BOOL cutToClipboard() = 0;
    virtual bool isCutToClipboard() { return false; };

    virtual BOOL isClipboardPasteable() const = 0;
    virtual void pasteFromClipboard() = 0;
    virtual void pasteLinkFromClipboard() = 0;

    virtual void buildContextMenu(LLMenuGL& menu, U32 flags) = 0;

    virtual bool potentiallyVisible() = 0; // is the item definitely visible or we haven't made up our minds yet?

    virtual bool filter( LLFolderViewFilter& filter) = 0;
    virtual bool passedFilter(S32 filter_generation = -1) = 0;
    virtual bool descendantsPassedFilter(S32 filter_generation = -1) = 0;
    virtual void setPassedFilter(bool passed, S32 filter_generation, std::string::size_type string_offset = std::string::npos, std::string::size_type string_size = 0) = 0;
    virtual void setPassedFolderFilter(bool passed, S32 filter_generation) = 0;
    virtual void dirtyFilter() = 0;
    virtual void dirtyDescendantsFilter() = 0;
    virtual bool hasFilterStringMatch() = 0;
    virtual std::string::size_type getFilterStringOffset() = 0;
    virtual std::string::size_type getFilterStringSize() = 0;

    virtual S32 getLastFilterGeneration() const = 0;
    virtual S32 getMarkedDirtyGeneration() const = 0;

    virtual bool hasChildren() const = 0;
    virtual void addChild(LLFolderViewModelItem* child) = 0;
    virtual void removeChild(LLFolderViewModelItem* child) = 0;
    virtual void clearChildren() = 0;

    // This method will be called to determine if a drop can be
    // performed, and will set drop to TRUE if a drop is
    // requested. Returns TRUE if a drop is possible/happened,
    // otherwise FALSE.
    virtual BOOL dragOrDrop(MASK mask, BOOL drop,
                            EDragAndDropType cargo_type,
                            void* cargo_data,
                            std::string& tooltip_msg) = 0;

    virtual void requestSort() = 0;
    virtual S32 getSortVersion() = 0;
    virtual void setSortVersion(S32 version) = 0;
    virtual void setParent(LLFolderViewModelItem* parent) = 0;
    virtual bool hasParent() = 0;
>>>>>>> e7eced3c

protected:

    friend class LLFolderViewItem;
    virtual void setFolderViewItem(LLFolderViewItem* folder_view_item) = 0;

};


class LLFolderViewModelItemCommon : public LLFolderViewModelItem
{
public:
    LLFolderViewModelItemCommon(LLFolderViewModelInterface& root_view_model)
    :   mSortVersion(-1),
        mPassedFilter(true),
        mPassedFolderFilter(true),
        mStringMatchOffsetFilter(std::string::npos),
        mStringFilterSize(0),
        mFolderViewItem(NULL),
        mLastFilterGeneration(-1),
        mLastFolderFilterGeneration(-1),
        mMarkedDirtyGeneration(-1),
        mMostFilteredDescendantGeneration(-1),
        mParent(NULL),
        mRootViewModel(root_view_model)
    {
        mChildren.clear();
    }

    void requestSort() { mSortVersion = -1; }
    S32 getSortVersion() { return mSortVersion; }
    void setSortVersion(S32 version) { mSortVersion = version;}

    S32 getLastFilterGeneration() const { return mLastFilterGeneration; }
    S32 getLastFolderFilterGeneration() const { return mLastFolderFilterGeneration; }
    S32 getMarkedDirtyGeneration() const { return mMarkedDirtyGeneration; }
    void dirtyFilter()
    {
        if(mMarkedDirtyGeneration < 0)
        {
            mMarkedDirtyGeneration = mLastFilterGeneration;
        }
        mLastFilterGeneration = -1;
        mLastFolderFilterGeneration = -1;

        // bubble up dirty flag all the way to root
        if (mParent)
        {
            mParent->dirtyFilter();
        }
    }
    void dirtyDescendantsFilter()
    {
        mMostFilteredDescendantGeneration = -1;
        if (mParent)
        {
            mParent->dirtyDescendantsFilter();
        }
    }
    bool hasFilterStringMatch();
    std::string::size_type getFilterStringOffset();
    std::string::size_type getFilterStringSize();

    typedef std::list<LLFolderViewModelItem*> child_list_t;

    virtual void addChild(LLFolderViewModelItem* child)
    {
        mChildren.push_back(child);
        child->setParent(this);
        dirtyFilter();
        requestSort();
    }
    virtual void removeChild(LLFolderViewModelItem* child)
    {
        mChildren.remove(child);
        child->setParent(NULL);
        dirtyDescendantsFilter();
        dirtyFilter();
    }

    virtual void clearChildren()
    {
        // We are working with models that belong to views as LLPointers, clean the list, let poiters handle the rest
        std::for_each(mChildren.begin(), mChildren.end(), [](LLFolderViewModelItem* c) {c->setParent(NULL); });
        mChildren.clear();
        dirtyDescendantsFilter();
        dirtyFilter();
    }

    child_list_t::const_iterator getChildrenBegin() const { return mChildren.begin(); }
    child_list_t::const_iterator getChildrenEnd() const { return mChildren.end(); }
    child_list_t::size_type getChildrenCount() const { return mChildren.size(); }

    void setPassedFilter(bool passed, S32 filter_generation, std::string::size_type string_offset = std::string::npos, std::string::size_type string_size = 0)
    {
        mPassedFilter = passed;
        mLastFilterGeneration = filter_generation;
        mStringMatchOffsetFilter = string_offset;
        mStringFilterSize = string_size;
        mMarkedDirtyGeneration = -1;
    }

    void setPassedFolderFilter(bool passed, S32 filter_generation)
    {
        mPassedFolderFilter = passed;
        mLastFolderFilterGeneration = filter_generation;
    }

    virtual bool potentiallyVisible()
    {
        return passedFilter() // we've passed the filter
            || (getLastFilterGeneration() < mRootViewModel.getFilter().getFirstSuccessGeneration()) // or we don't know yet
            || descendantsPassedFilter();
    }

    virtual bool passedFilter(S32 filter_generation = -1)
    {
        if (filter_generation < 0)
        {
            filter_generation = mRootViewModel.getFilter().getFirstSuccessGeneration();
        }
        bool passed_folder_filter = mPassedFolderFilter && (mLastFolderFilterGeneration >= filter_generation);
        bool passed_filter = mPassedFilter && (mLastFilterGeneration >= filter_generation);
        return passed_folder_filter && (passed_filter || descendantsPassedFilter(filter_generation));
    }

    virtual bool descendantsPassedFilter(S32 filter_generation = -1)
    {
        if (filter_generation < 0)
        {
            filter_generation = mRootViewModel.getFilter().getFirstSuccessGeneration();
        }
        return mMostFilteredDescendantGeneration >= filter_generation;
    }


protected:
    virtual void setParent(LLFolderViewModelItem* parent) { mParent = parent; }
    virtual bool hasParent() { return mParent != NULL; }

    S32                         mSortVersion;
    bool                        mPassedFilter;
    bool                        mPassedFolderFilter;
    std::string::size_type      mStringMatchOffsetFilter;
    std::string::size_type      mStringFilterSize;

    S32                         mLastFilterGeneration,
                                mLastFolderFilterGeneration,
                                mMostFilteredDescendantGeneration,
                                mMarkedDirtyGeneration;

    child_list_t                mChildren;
    LLFolderViewModelItem*      mParent;
    LLFolderViewModelInterface& mRootViewModel;

    void setFolderViewItem(LLFolderViewItem* folder_view_item) { mFolderViewItem = folder_view_item;}
    LLFolderViewItem*       mFolderViewItem;
};



class LLFolderViewModelCommon : public LLFolderViewModelInterface
{
public:
    LLFolderViewModelCommon()
    :   mTargetSortVersion(0),
        mFolderView(NULL)
    {}

    virtual void requestSortAll()
    {
        // sort everything
        mTargetSortVersion++;
    }
    virtual std::string getStatusText(bool is_empty_folder = false);
    virtual void filter();

    void setFolderView(LLFolderView* folder_view) { mFolderView = folder_view;}

protected:
    bool needsSort(class LLFolderViewModelItem* item);

    S32 mTargetSortVersion;
    LLFolderView* mFolderView;

};

template <typename SORT_TYPE, typename ITEM_TYPE, typename FOLDER_TYPE, typename FILTER_TYPE>
class LLFolderViewModel : public LLFolderViewModelCommon
{
public:
    typedef SORT_TYPE       SortType;
    typedef ITEM_TYPE       ItemType;
    typedef FOLDER_TYPE     FolderType;
    typedef FILTER_TYPE     FilterType;

    LLFolderViewModel(SortType* sorter, FilterType* filter)
    :   mSorter(sorter),
        mFilter(filter)
    {}

    virtual ~LLFolderViewModel() {}

    virtual SortType& getSorter()                    { return *mSorter; }
    virtual const SortType& getSorter() const        { return *mSorter; }
    virtual void setSorter(const SortType& sorter)   { mSorter.reset(new SortType(sorter)); requestSortAll(); }

    virtual FilterType& getFilter()                  { return *mFilter; }
    virtual const FilterType& getFilter() const      { return *mFilter; }
    virtual void setFilter(const FilterType& filter) { mFilter.reset(new FilterType(filter)); }

    // By default, we assume the content is available. If a network fetch mechanism is implemented for the model,
    // this method needs to be overloaded and return the relevant fetch status.
    virtual bool contentsReady()                    { return true; }
    virtual bool isFolderComplete(LLFolderViewFolder* folder)                   { return true; }

    struct ViewModelCompare
    {
        ViewModelCompare(const SortType& sorter)
        :   mSorter(sorter)
        {}

        bool operator () (const LLFolderViewItem* a, const LLFolderViewItem* b) const
        {
            return mSorter(static_cast<const ItemType*>(a->getViewModelItem()), static_cast<const ItemType*>(b->getViewModelItem()));
        }

        bool operator () (const LLFolderViewFolder* a, const LLFolderViewFolder* b) const
        {
            return mSorter(static_cast<const ItemType*>(a->getViewModelItem()), static_cast<const ItemType*>(b->getViewModelItem()));
        }

        const SortType& mSorter;
    };

    void sort(LLFolderViewFolder* folder)
    {
        if (needsSort(folder->getViewModelItem()))
        {
            folder->sortFolders(ViewModelCompare(getSorter()));
            folder->sortItems(ViewModelCompare(getSorter()));
            folder->getViewModelItem()->setSortVersion(mTargetSortVersion);
            folder->requestArrange();
        }
    }

protected:
    std::unique_ptr<SortType>       mSorter;
    std::unique_ptr<FilterType>     mFilter;
};

#endif // LLFOLDERVIEWMODEL_H<|MERGE_RESOLUTION|>--- conflicted
+++ resolved
@@ -164,71 +164,13 @@
 
     virtual BOOL isItemWearable() const { return FALSE; }
 
-<<<<<<< HEAD
-	virtual BOOL isItemRenameable() const = 0;
-	virtual BOOL renameItem(const std::string& new_name) = 0;
-
-	virtual BOOL isItemMovable( void ) const = 0;		// Can be moved to another folder
-	virtual void move( LLFolderViewModelItem* parent_listener ) = 0;
-
-	virtual BOOL isItemRemovable( bool check_worn = true ) const = 0;		// Can be destroyed
-	virtual BOOL removeItem() = 0;
-	virtual void removeBatch(std::vector<LLFolderViewModelItem*>& batch) = 0;
-
-	virtual bool isItemCopyable(bool can_copy_as_link = true) const = 0;
-	virtual BOOL copyToClipboard() const = 0;
-	virtual BOOL cutToClipboard() = 0;
-	virtual bool isCutToClipboard() { return false; };
-
-	virtual BOOL isClipboardPasteable() const = 0;
-	virtual void pasteFromClipboard() = 0;
-	virtual void pasteLinkFromClipboard() = 0;
-
-	virtual void buildContextMenu(LLMenuGL& menu, U32 flags) = 0;
-	
-	virtual bool potentiallyVisible() = 0; // is the item definitely visible or we haven't made up our minds yet?
-
-	virtual bool filter( LLFolderViewFilter& filter) = 0;
-	virtual bool passedFilter(S32 filter_generation = -1) = 0;
-	virtual bool descendantsPassedFilter(S32 filter_generation = -1) = 0;
-	virtual void setPassedFilter(bool passed, S32 filter_generation, std::string::size_type string_offset = std::string::npos, std::string::size_type string_size = 0) = 0;
-	virtual void setPassedFolderFilter(bool passed, S32 filter_generation) = 0;
-	virtual void dirtyFilter() = 0;
-	virtual void dirtyDescendantsFilter() = 0;
-	virtual bool hasFilterStringMatch() = 0;
-	virtual std::string::size_type getFilterStringOffset() = 0;
-	virtual std::string::size_type getFilterStringSize() = 0;
-
-	virtual S32	getLastFilterGeneration() const = 0;
-	virtual S32 getMarkedDirtyGeneration() const = 0;
-
-	virtual bool hasChildren() const = 0;
-	virtual void addChild(LLFolderViewModelItem* child) = 0;
-	virtual void removeChild(LLFolderViewModelItem* child) = 0;
-	virtual void clearChildren() = 0;
-
-	// This method will be called to determine if a drop can be
-	// performed, and will set drop to TRUE if a drop is
-	// requested. Returns TRUE if a drop is possible/happened,
-	// otherwise FALSE.
-	virtual BOOL dragOrDrop(MASK mask, BOOL drop,
-							EDragAndDropType cargo_type,
-							void* cargo_data,
-							std::string& tooltip_msg) = 0;
-
-	virtual void requestSort() = 0;
-	virtual S32 getSortVersion() = 0;
-	virtual void setSortVersion(S32 version) = 0;
-	virtual void setParent(LLFolderViewModelItem* parent) = 0;
-	virtual bool hasParent() = 0;
-=======
     virtual BOOL isItemRenameable() const = 0;
     virtual BOOL renameItem(const std::string& new_name) = 0;
 
     virtual BOOL isItemMovable( void ) const = 0;       // Can be moved to another folder
     virtual void move( LLFolderViewModelItem* parent_listener ) = 0;
 
-    virtual BOOL isItemRemovable( void ) const = 0;     // Can be destroyed
+    virtual BOOL isItemRemovable( bool check_worn = true ) const = 0;       // Can be destroyed
     virtual BOOL removeItem() = 0;
     virtual void removeBatch(std::vector<LLFolderViewModelItem*>& batch) = 0;
 
@@ -278,7 +220,6 @@
     virtual void setSortVersion(S32 version) = 0;
     virtual void setParent(LLFolderViewModelItem* parent) = 0;
     virtual bool hasParent() = 0;
->>>>>>> e7eced3c
 
 protected:
 
