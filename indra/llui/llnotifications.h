--- conflicted
+++ resolved
@@ -163,97 +163,6 @@
     LOG_CLASS(LLNotificationForm);
 
 public:
-<<<<<<< HEAD
-	struct FormElementBase : public LLInitParam::Block<FormElementBase>
-	{
-		Optional<std::string>	name;
-		Optional<bool>			enabled;
-
-		FormElementBase();
-	};
-
-	struct FormIgnore : public LLInitParam::Block<FormIgnore, FormElementBase>
-	{
-		Optional<std::string>	text;
-		Optional<bool>			save_option;
-		Optional<std::string>	control;
-		Optional<bool>			invert_control;
-		Optional<bool>			session_only;
-		Optional<bool>			checkbox_only;
-
-		FormIgnore();
-	};
-
-	struct FormButton : public LLInitParam::Block<FormButton, FormElementBase>
-	{
-		Mandatory<S32>			index;
-		Mandatory<std::string>	text;
-		Optional<std::string>	ignore;
-		Optional<bool>			is_default;
-		Optional<S32>			width;
-
-		Mandatory<std::string>	type;
-
-		FormButton();
-	};
-
-	struct FormInput : public LLInitParam::Block<FormInput, FormElementBase>
-	{
-		Mandatory<std::string>	type;
-		Optional<S32>			width;
-		Optional<S32>			max_length_chars;
-		Optional<bool>			allow_emoji;
-		Optional<std::string>	text;
-
-		Optional<std::string>	value;
-		FormInput();
-	};
-
-	struct FormElement : public LLInitParam::ChoiceBlock<FormElement>
-	{
-		Alternative<FormButton> button;
-		Alternative<FormInput>	input;
-
-		FormElement();
-	};
-
-	struct FormElements : public LLInitParam::Block<FormElements>
-	{
-		Multiple<FormElement> elements;
-		FormElements();
-	};
-
-	struct Params : public LLInitParam::Block<Params>
-	{
-		Optional<std::string>	name;
-		Optional<FormIgnore>	ignore;
-		Optional<FormElements>	form_elements;
-
-		Params();
-	};
-
-	typedef enum e_ignore_type
-	{ 
-		IGNORE_CHECKBOX_ONLY = -1, // ignore won't be handled, will set value/checkbox only
-		IGNORE_NO = 0,
-		IGNORE_WITH_DEFAULT_RESPONSE,
-		IGNORE_WITH_DEFAULT_RESPONSE_SESSION_ONLY,
-		IGNORE_WITH_LAST_RESPONSE, 
-		IGNORE_SHOW_AGAIN 
-	} EIgnoreType;
-
-	LLNotificationForm();
-	LLNotificationForm(const LLNotificationForm&);
-	LLNotificationForm(const LLSD& sd);
-	LLNotificationForm(const std::string& name, const Params& p);
-
-	void fromLLSD(const LLSD& sd);
-	LLSD asLLSD() const;
-
-	S32 getNumElements() { return mFormData.size(); }
-	LLSD getElement(S32 index) { return mFormData.get(index); }
-	LLSD getElement(const std::string& element_name);
-=======
     struct FormElementBase : public LLInitParam::Block<FormElementBase>
     {
         Optional<std::string>   name;
@@ -292,6 +201,7 @@
         Mandatory<std::string>  type;
         Optional<S32>           width;
         Optional<S32>           max_length_chars;
+        Optional<bool>          allow_emoji;
         Optional<std::string>   text;
 
         Optional<std::string>   value;
@@ -342,7 +252,6 @@
     S32 getNumElements() { return mFormData.size(); }
     LLSD getElement(S32 index) { return mFormData.get(index); }
     LLSD getElement(const std::string& element_name);
->>>>>>> e7eced3c
     void getElements(LLSD& elements, S32 offset = 0);
     bool hasElement(const std::string& element_name) const;
     bool getElementEnabled(const std::string& element_name) const;
