--- conflicted
+++ resolved
@@ -143,13 +143,8 @@
     LLSD getDefault()   const   { return mValues.front(); }
     LLSD getSaveValue() const;
 
-<<<<<<< HEAD
     void set(const LLSD& val, bool saved_value = true)  { setValue(val, saved_value); }
-    void setValue(const LLSD& value, bool saved_value = TRUE);
-=======
-    void set(const LLSD& val)   { setValue(val); }
     void setValue(const LLSD& value, bool saved_value = true);
->>>>>>> 35efadf7
     void setDefaultValue(const LLSD& value);
     void setPersist(ePersist);
     void setHiddenFromSettingsEditor(bool hide);
@@ -283,11 +278,7 @@
     void    setLLSD(std::string_view name, const LLSD& val);
 
     // type agnostic setter that takes LLSD
-<<<<<<< HEAD
-    void    setUntypedValue(const std::string& name, const LLSD& val, bool saved_value = true);
-=======
-    void    setUntypedValue(std::string_view name, const LLSD& val);
->>>>>>> 35efadf7
+    void    setUntypedValue(std::string_view name, const LLSD& val, bool saved_value = true);
 
     // generic setter
     template<typename T> void set(std::string_view name, const T& val)
