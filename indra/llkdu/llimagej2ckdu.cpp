 /** 
 * @file llimagej2ckdu.cpp
 * @brief This is an implementation of JPEG2000 encode/decode using Kakadu
 *
 * $LicenseInfo:firstyear=2010&license=viewerlgpl$
 * Second Life Viewer Source Code
 * Copyright (C) 2010, Linden Research, Inc.
 * 
 * This library is free software; you can redistribute it and/or
 * modify it under the terms of the GNU Lesser General Public
 * License as published by the Free Software Foundation;
 * version 2.1 of the License only.
 * 
 * This library is distributed in the hope that it will be useful,
 * but WITHOUT ANY WARRANTY; without even the implied warranty of
 * MERCHANTABILITY or FITNESS FOR A PARTICULAR PURPOSE.  See the GNU
 * Lesser General Public License for more details.
 * 
 * You should have received a copy of the GNU Lesser General Public
 * License along with this library; if not, write to the Free Software
 * Foundation, Inc., 51 Franklin Street, Fifth Floor, Boston, MA  02110-1301  USA
 * 
 * Linden Research, Inc., 945 Battery Street, San Francisco, CA  94111  USA
 * $/LicenseInfo$
 */

#include "linden_common.h"
#include "llimagej2ckdu.h"

#include "lltimer.h"
#include "llpointer.h"
#include "llmath.h"
#include "llkdumem.h"
#include "stringize.h"

#include "kdu_block_coding.h"

<<<<<<< HEAD
#include "llexception.h"
#include <boost/throw_exception.hpp>

namespace {
struct KDUError: public LLException
{
    KDUError(const std::string& msg): LLException(msg) {}
};
} // anonymous namespace

=======
#include <stdexcept>
#include <iostream>

namespace {
// exception used to keep KDU from terminating entire program -- see comments
// in LLKDUMessageError::flush()
struct KDUError: public std::runtime_error
{
	KDUError(const std::string& msg): std::runtime_error(msg) {}
};
} // anonymous namespace

// stream kdu_dims to std::ostream
// Turns out this must NOT be in the anonymous namespace!
inline
std::ostream& operator<<(std::ostream& out, const kdu_dims& dims)
{
	return out << "(" << dims.pos.x << "," << dims.pos.y << "),"
				  "[" << dims.size.x << "x" << dims.size.y << "]";
}

>>>>>>> 51bb369a
class kdc_flow_control {
	
public:
	kdc_flow_control(kdu_image_in_base *img_in, kdu_codestream codestream);
	~kdc_flow_control();
	bool advance_components();
	void process_components();
	
private:
	
	struct kdc_component_flow_control {
	public:
		kdu_image_in_base *reader;
		int vert_subsampling;
		int ratio_counter;  /*  Initialized to 0, decremented by `count_delta';
                                when < 0, a new line must be processed, after
                                which it is incremented by `vert_subsampling'.  */
		int initial_lines;
		int remaining_lines;
		kdu_line_buf *line;
	};
	
	kdu_codestream codestream;
	kdu_dims valid_tile_indices;
	kdu_coords tile_idx;
	kdu_tile tile;
	int num_components;
	kdc_component_flow_control *components;
	int count_delta; // Holds the minimum of the `vert_subsampling' fields
	kdu_multi_analysis engine;
	kdu_long max_buffer_memory;
};

//
// Kakadu specific implementation
//
void set_default_colour_weights(kdu_params *siz);

// Factory function: see declaration in llimagej2c.cpp
LLImageJ2CImpl* fallbackCreateLLImageJ2CImpl()
{
	return new LLImageJ2CKDU();
}

std::string LLImageJ2CKDU::getEngineInfo() const
{
	return llformat("KDU %s", KDU_CORE_VERSION);
}

class LLKDUDecodeState
{
public:
	LLKDUDecodeState(kdu_tile tile, kdu_byte *buf, S32 row_gap);
	~LLKDUDecodeState();
	bool processTileDecode(F32 decode_time, bool limit_time = true);

private:
	S32 mNumComponents;
	bool mUseYCC;
	kdu_dims mDims;
	kdu_sample_allocator mAllocator;
	kdu_tile_comp mComps[4];
	kdu_line_buf mLines[4];
	kdu_pull_ifc mEngines[4];
	bool mReversible[4]; // Some components may be reversible and others not
	int mBitDepths[4];   // Original bit-depth may be quite different from 8
	
	kdu_tile mTile;
	kdu_byte *mBuf;
	S32 mRowGap;
};

// Stuff for new kdu error handling
class LLKDUMessage: public kdu_message
{
public:
	LLKDUMessage(const std::string& type):
		mType(type)
	{}

	virtual void put_text(const char *s)
	{
		LL_INFOS() << "KDU " << mType << ": " << s << LL_ENDL;
	}

	virtual void put_text(const kdu_uint16 *s)
	{
		// The previous implementation simply streamed 's' to the log. So
		// either this put_text() override was never called -- or it produced
		// some baffling log messages -- because I assert that streaming a
		// const kdu_uint16* to a std::ostream will display only the hex value
		// of the pointer.
		LL_INFOS() << "KDU " << mType << ": "
				   << utf16str_to_utf8str(llutf16string(s)) << LL_ENDL;
	}

private:
	std::string mType;
};

struct LLKDUMessageWarning : public LLKDUMessage
{
	LLKDUMessageWarning():
		LLKDUMessage("Warning")
	{
		kdu_customize_warnings(this);
	}
};
// Instantiating LLKDUMessageWarning calls kdu_customize_warnings() with the
// new instance. Make it static so this only happens once.
static LLKDUMessageWarning sWarningHandler;

struct LLKDUMessageError : public LLKDUMessage
{
	LLKDUMessageError():
		LLKDUMessage("Error")
	{
		kdu_customize_errors(this);
	}

	virtual void flush(bool end_of_message = false)
	{
		// According to the documentation nat found:
		// http://pirlwww.lpl.arizona.edu/resources/guide/software/Kakadu/html_pages/globals__kdu$mize_errors.html
		// "If a kdu_error object is destroyed, handler→flush will be called with
		// an end_of_message argument equal to true and the process will
		// subsequently be terminated through exit. The termination may be
		// avoided, however, by throwing an exception from within the message
		// terminating handler→flush call."
		// So throwing an exception here isn't arbitrary: we MUST throw an
		// exception if we want to recover from a KDU error.
		// Because this confused me: the above quote specifically refers to
		// the kdu_error class, which is constructed internally within KDU at
		// the point where a fatal error is discovered and reported. It is NOT
		// talking about the kdu_message subclass passed to
		// kdu_customize_errors(). Destroying this static object at program
		// shutdown will NOT engage the behavior described above.
		if (end_of_message) 
		{
<<<<<<< HEAD
		BOOST_THROW_EXCEPTION(KDUError("LLKDUMessageError::flush()"));
=======
	 		throw KDUError("LLKDUMessageError::flush()");
>>>>>>> 51bb369a
		}
	}
};
// Instantiating LLKDUMessageError calls kdu_customize_errors() with the new
// instance. Make it static so this only happens once.
static LLKDUMessageError sErrorHandler;

LLImageJ2CKDU::LLImageJ2CKDU() : LLImageJ2CImpl(),
	mInputp(),
	mCodeStreamp(),
	mTPosp(),
	mTileIndicesp(),
	mRawImagep(NULL),
	mDecodeState(),
	mBlocksSize(-1),
	mPrecinctsSize(-1),
	mLevels(0)
{
}

LLImageJ2CKDU::~LLImageJ2CKDU()
{
	cleanupCodeStream(); // in case destroyed before decode completed
}

// Stuff for new simple decode
void transfer_bytes(kdu_byte *dest, kdu_line_buf &src, int gap, int precision);

// This is called by the real (private) initDecode() (keep_codestream true)
// and getMetadata() methods (keep_codestream false). As far as nat can tell,
// mode is always MODE_FAST. It was called by findDiscardLevelsBoundaries()
// as well, when that still existed, with keep_codestream true and MODE_FAST.
void LLImageJ2CKDU::setupCodeStream(LLImageJ2C &base, bool keep_codestream, ECodeStreamMode mode)
{
	S32 data_size = base.getDataSize();
	S32 max_bytes = (base.getMaxBytes() ? base.getMaxBytes() : data_size);

	//
	//  Initialization
	//
	mCodeStreamp.reset();

	// It's not clear to nat under what circumstances we would reuse a
	// pre-existing LLKDUMemSource instance. As of 2016-08-05, it consists of
	// two U32s and a pointer, so it's not as if it would be a huge overhead
	// to allocate a new one every time.
	// Also -- why is base.getData() tested specifically here? If that returns
	// NULL, shouldn't we bail out of the whole method?
	if (!mInputp && base.getData())
	{
		// The compressed data has been loaded
		// Setup the source for the codestream
		mInputp.reset(new LLKDUMemSource(base.getData(), data_size));
	}

	if (mInputp)
	{
		// This is LLKDUMemSource::reset(), not boost::scoped_ptr::reset().
		mInputp->reset();
	}

	mCodeStreamp->create(mInputp.get());

	// Set the maximum number of bytes to use from the codestream
	// *TODO: This seems to be wrong. The base class should have no idea of
	// how j2c compression works so no good way of computing what's the byte
	// range to be used.
	mCodeStreamp->set_max_bytes(max_bytes,true);

	//	If you want to flip or rotate the image for some reason, change
	// the resolution, or identify a restricted region of interest, this is
	// the place to do it.  You may use "kdu_codestream::change_appearance"
	// and "kdu_codestream::apply_input_restrictions" for this purpose.
	//	If you wish to truncate the code-stream prior to decompression, you
	// may use "kdu_codestream::set_max_bytes".
	//	If you wish to retain all compressed data so that the material
	// can be decompressed multiple times, possibly with different appearance
	// parameters, you should call "kdu_codestream::set_persistent" here.
	//	There are a variety of other features which must be enabled at
	// this point if you want to take advantage of them.  See the
	// descriptions appearing with the "kdu_codestream" interface functions
	// in "kdu_compressed.h" for an itemized account of these capabilities.

	switch (mode)
	{
	case MODE_FAST:
		mCodeStreamp->set_fast();
		break;
	case MODE_RESILIENT:
		mCodeStreamp->set_resilient();
		break;
	case MODE_FUSSY:
		mCodeStreamp->set_fussy();
		break;
	default:
		llassert(0);
		mCodeStreamp->set_fast();
	}

	kdu_dims dims;
	mCodeStreamp->get_dims(0,dims);

	S32 components = mCodeStreamp->get_num_components();

	// Check that components have consistent dimensions (for PPM file)
	for (int idx = 1; idx < components; ++idx)
	{
		kdu_dims other_dims;
		mCodeStreamp->get_dims(idx, other_dims);
		if (other_dims != dims)
		{
			// This method is only called from methods that catch KDUError.
			// We want to fail the image load, not crash the viewer.
			throw KDUError(STRINGIZE("Component " << idx << " dimensions "
									 << other_dims
									 << " do not match component 0 dimensions "
									 << dims << "!"));
		}
	}

	// Get the number of resolution levels in that image
	mLevels = mCodeStreamp->get_min_dwt_levels();
	
	// Set the base dimensions
	base.setSize(dims.size.x, dims.size.y, components);
	base.setLevels(mLevels);
	
	if (!keep_codestream)
	{
		mCodeStreamp.reset();
		mInputp.reset();
	}
}

void LLImageJ2CKDU::cleanupCodeStream()
{
	mInputp.reset();
	mDecodeState.reset();
	mCodeStreamp.reset();
	mTPosp.reset();
	mTileIndicesp.reset();
}

// This is the protected virtual method called by LLImageJ2C::initDecode().
// However, as far as nat can tell, LLImageJ2C::initDecode() is called only by
// llimage_libtest.cpp's load_image() function. No detectable production use.
bool LLImageJ2CKDU::initDecode(LLImageJ2C &base, LLImageRaw &raw_image, int discard_level, int* region)
{
	return initDecode(base,raw_image,0.0f,MODE_FAST,0,4,discard_level,region);
}

bool LLImageJ2CKDU::initEncode(LLImageJ2C &base, LLImageRaw &raw_image, int blocks_size, int precincts_size, int levels)
{
	mPrecinctsSize = precincts_size;
	if (mPrecinctsSize != -1)
	{
		mPrecinctsSize = get_lower_power_two(mPrecinctsSize,MAX_PRECINCT_SIZE);
		mPrecinctsSize = llmax(mPrecinctsSize,MIN_PRECINCT_SIZE);
	}
	mBlocksSize = blocks_size;
	if (mBlocksSize != -1)
	{
		mBlocksSize = get_lower_power_two(mBlocksSize,MAX_BLOCK_SIZE);
		mBlocksSize = llmax(mBlocksSize,MIN_BLOCK_SIZE);
		if (mPrecinctsSize != -1)
		{
			mBlocksSize = llmin(mBlocksSize,mPrecinctsSize);	// blocks *must* be smaller than precincts
		}
	}
	mLevels = levels;
	if (mLevels != 0)
	{
		mLevels = llclamp(mLevels,MIN_DECOMPOSITION_LEVELS,MAX_DECOMPOSITION_LEVELS);
		base.setLevels(mLevels);
	}
	return true;
}

// This is the real (private) initDecode() called both by the protected
// initDecode() method and by decodeImpl(). As far as nat can tell, only the
// decodeImpl() usage matters for production.
bool LLImageJ2CKDU::initDecode(LLImageJ2C &base, LLImageRaw &raw_image, F32 decode_time, ECodeStreamMode mode, S32 first_channel, S32 max_channel_count, int discard_level, int* region)
{
	base.resetLastError();

	// *FIX: kdu calls our callback function if there's an error, and then bombs.
	// To regain control, we throw an exception, and catch it here.
	try
	{
		// Merov : Test!! DO NOT COMMIT!!
		//findDiscardLevelsBoundaries(base);

		base.updateRawDiscardLevel();
		setupCodeStream(base, true, mode);

		mRawImagep = &raw_image;
		mCodeStreamp->change_appearance(false, true, false);

		// Apply loading discard level and cropping if required
		kdu_dims* region_kdu = NULL;
		if (region != NULL)
		{
			region_kdu = new kdu_dims;
			region_kdu->pos.x  = region[0];
			region_kdu->pos.y  = region[1];
			region_kdu->size.x = region[2] - region[0];
			region_kdu->size.y = region[3] - region[1];
		}
		int discard = (discard_level != -1 ? discard_level : base.getRawDiscardLevel());
		//LL_INFOS() << "Merov debug : initDecode, discard used = " << discard << ", asked = " << discard_level << LL_ENDL;
		// Apply loading restrictions
		mCodeStreamp->apply_input_restrictions( first_channel, max_channel_count, discard, 0, region_kdu);
		
		// Clean-up
		if (region_kdu)
		{
			delete region_kdu;
			region_kdu = NULL;
		}

		// Resize raw_image according to the image to be decoded
		kdu_dims dims; mCodeStreamp->get_dims(0,dims);
		S32 channels = base.getComponents() - first_channel;
		channels = llmin(channels,max_channel_count);
		raw_image.resize(dims.size.x, dims.size.y, channels);

		if (!mTileIndicesp)
		{
			mTileIndicesp.reset(new kdu_dims);
		}
		mCodeStreamp->get_valid_tiles(*mTileIndicesp);
		if (!mTPosp)
		{
			mTPosp.reset(new kdu_coords);
			mTPosp->y = 0;
			mTPosp->x = 0;
		}
	}
	catch (const KDUError& msg)
	{
		base.setLastError(msg.what());
		return false;
	}
	catch (...)
	{
		base.setLastError("Unknown J2C error");
		return false;
	}

	return true;
}


// Returns true to mean done, whether successful or not.
bool LLImageJ2CKDU::decodeImpl(LLImageJ2C &base, LLImageRaw &raw_image, F32 decode_time, S32 first_channel, S32 max_channel_count)
{
	ECodeStreamMode mode = MODE_FAST;

	LLTimer decode_timer;

	if (!mCodeStreamp->exists())
	{
		if (!initDecode(base, raw_image, decode_time, mode, first_channel, max_channel_count))
		{
			// Initializing the J2C decode failed, bail out.
			cleanupCodeStream();
			return true; // done
		}
	}

	// These can probably be grabbed from what's saved in the class.
	kdu_dims dims;
	mCodeStreamp->get_dims(0,dims);

	// Now we are ready to walk through the tiles processing them one-by-one.
	kdu_byte *buffer = raw_image.getData();
	if (!buffer)
	{
		base.setLastError("Memory error");
		base.decodeFailed();
		cleanupCodeStream();
		return true; // done
	}

	while (mTPosp->y < mTileIndicesp->size.y)
	{
		while (mTPosp->x < mTileIndicesp->size.x)
		{
			try
			{
				if (!mDecodeState)
				{
					kdu_tile tile = mCodeStreamp->open_tile(*(mTPosp)+mTileIndicesp->pos);

					// Find the region of the buffer occupied by this
					// tile.  Note that we have no control over
					// sub-sampling factors which might have been used
					// during compression and so it can happen that tiles
					// (at the image component level) actually have
					// different dimensions.  For this reason, we cannot
					// figure out the buffer region occupied by a tile
					// directly from the tile indices.  Instead, we query
					// the highest resolution of the first tile-component
					// concerning its location and size on the canvas --
					// the `dims' object already holds the location and
					// size of the entire image component on the same
					// canvas coordinate system.  Comparing the two tells
					// us where the current tile is in the buffer.
					S32 channels = base.getComponents() - first_channel;
					if (channels > max_channel_count)
					{
						channels = max_channel_count;
					}
					kdu_resolution res = tile.access_component(0).access_resolution();
					kdu_dims tile_dims; res.get_dims(tile_dims);
					kdu_coords offset = tile_dims.pos - dims.pos;
					int row_gap = channels*dims.size.x; // inter-row separation
					kdu_byte *buf = buffer + offset.y*row_gap + offset.x*channels;
					mDecodeState.reset(new LLKDUDecodeState(tile, buf, row_gap));
				}
				// Do the actual processing
				F32 remaining_time = decode_time - decode_timer.getElapsedTimeF32();
				// This is where we do the actual decode.  If we run out of time, return false.
				if (mDecodeState->processTileDecode(remaining_time, (decode_time > 0.0f)))
				{
					mDecodeState.reset();
				}
				else
				{
					// Not finished decoding yet.
					//					setLastError("Ran out of time while decoding");
					return false;
				}
			}
			catch (const KDUError& msg)
			{
				base.setLastError(msg.what());
				base.decodeFailed();
				cleanupCodeStream();
				return true; // done
			}
			catch (...)
			{
				base.setLastError( "Unknown J2C error" );
				base.decodeFailed();
				cleanupCodeStream();
				return true; // done
			}


			mTPosp->x++;
		}
		mTPosp->y++;
		mTPosp->x = 0;
	}

	cleanupCodeStream();

	return true;
}


bool LLImageJ2CKDU::encodeImpl(LLImageJ2C &base, const LLImageRaw &raw_image, const char* comment_text, F32 encode_time, bool reversible)
{
	// Declare and set simple arguments
	bool transpose = false;
	bool vflip = true;
	bool hflip = false;

	try
	{
		// Set up input image files
		siz_params siz;
		
		// Should set rate someplace here
		LLKDUMemIn mem_in(raw_image.getData(),
			raw_image.getDataSize(),
			raw_image.getWidth(),
			raw_image.getHeight(),
			raw_image.getComponents(),
			&siz);

		base.setSize(raw_image.getWidth(), raw_image.getHeight(), raw_image.getComponents());

		int num_components = raw_image.getComponents();

		siz.set(Scomponents,0,0,num_components);
		siz.set(Sdims,0,0,base.getHeight());  // Height of first image component
		siz.set(Sdims,0,1,base.getWidth());   // Width of first image component
		siz.set(Sprecision,0,0,8);  // Image samples have original bit-depth of 8
		siz.set(Ssigned,0,0,false); // Image samples are originally unsigned

		kdu_params *siz_ref = &siz; 
		siz_ref->finalize();
		siz_params transformed_siz; // Use this one to construct code-stream
		transformed_siz.copy_from(&siz,-1,-1,-1,0,transpose,false,false);

		// Construct the `kdu_codestream' object and parse all remaining arguments
		U32 max_output_size = base.getWidth()*base.getHeight()*base.getComponents();
		max_output_size = (max_output_size < 1000 ? 1000 : max_output_size);
		U8 *output_buffer = new U8[max_output_size];
		U32 output_size = 0; // Address updated by LLKDUMemTarget to give the final compressed buffer size
		LLKDUMemTarget output(output_buffer, output_size, max_output_size);

		kdu_codestream codestream;
		codestream.create(&transformed_siz,&output);

		if (comment_text)
		{
			// Set the comments for the codestream
			kdu_codestream_comment comment = codestream.add_comment();
			comment.put_text(comment_text);
		}

		if (num_components >= 3)
		{
			// Note that we always use YCC and not YUV
			// *TODO: Verify this doesn't screws up reversible textures (like sculpties) as YCC is not reversible but YUV is...
			set_default_colour_weights(codestream.access_siz());
		}

		// Set codestream options
		int nb_layers = 0;
		kdu_long layer_bytes[MAX_NB_LAYERS];
		U32 max_bytes = (U32)(base.getWidth() * base.getHeight() * base.getComponents());

		// Rate is the argument passed into the LLImageJ2C which specifies the target compression rate. The default is 8:1.
		// *TODO: mRate is actually always 8:1 in the viewer. Test different values.
		llassert (base.mRate > 0.f);
		max_bytes = (U32)((F32)(max_bytes) * base.mRate);
		
		// This code is where we specify the target number of bytes for each quality layer.
		// We're using a logarithmic spacing rule that fits with our way of fetching texture data.
		// Note: For more info on this layers business, read kdu_codestream::flush() doc in kdu_compressed.h
		layer_bytes[nb_layers++] = FIRST_PACKET_SIZE;
		U32 i = MIN_LAYER_SIZE;
		while ((i < max_bytes) && (nb_layers < (MAX_NB_LAYERS-1)))
		{
			layer_bytes[nb_layers++] = i;
			i *= 4;
		}
		// Note: for small images, we can have (max_bytes < FIRST_PACKET_SIZE), hence the test
		if (layer_bytes[nb_layers-1] < max_bytes)
		{
			// Set the last quality layer so to fit the preset compression ratio
			layer_bytes[nb_layers++] = max_bytes;
		}

		if (reversible)
		{
			// Use 0 for a last quality layer for reversible images so all remaining code blocks will be flushed
			// Hack: KDU encoding for reversible images has a bug for small images that leads to j2c images that 
			// cannot be open or are very blurry. Avoiding that last layer prevents the problem to happen.
			if ((base.getWidth() >= 32) || (base.getHeight() >= 32))
			{
				layer_bytes[nb_layers++] = 0;
			}
			codestream.access_siz()->parse_string("Creversible=yes");
			// *TODO: we should use yuv in reversible mode
			// Don't turn this on now though as it creates problems on decoding for the moment
			//codestream.access_siz()->parse_string("Cycc=no");
		}
		
		std::string layer_string = llformat("Clayers=%d",nb_layers);
		codestream.access_siz()->parse_string(layer_string.c_str());
		
		// Set up data ordering, markers, etc... if precincts or blocks specified
		if ((mBlocksSize != -1) || (mPrecinctsSize != -1))
		{
			if (mPrecinctsSize != -1)
			{
				std::string precincts_string = llformat("Cprecincts={%d,%d}",mPrecinctsSize,mPrecinctsSize);
				codestream.access_siz()->parse_string(precincts_string.c_str());
			}
			if (mBlocksSize != -1)
			{
				std::string blocks_string = llformat("Cblk={%d,%d}",mBlocksSize,mBlocksSize);
				codestream.access_siz()->parse_string(blocks_string.c_str());
			}
			std::string ordering_string = llformat("Corder=LRCP");
			codestream.access_siz()->parse_string(ordering_string.c_str());
			std::string PLT_string = llformat("ORGgen_plt=yes");
			codestream.access_siz()->parse_string(PLT_string.c_str());
			std::string Parts_string = llformat("ORGtparts=R");
			codestream.access_siz()->parse_string(Parts_string.c_str());
		}
		
		// Set the number of wavelets subresolutions (aka levels) 
		if (mLevels != 0)
		{
			std::string levels_string = llformat("Clevels=%d",mLevels);
			codestream.access_siz()->parse_string(levels_string.c_str());
		}
		
		// Complete the encode settings
		codestream.access_siz()->finalize_all();
		codestream.change_appearance(transpose,vflip,hflip);

		// Now we are ready for sample data processing
		kdc_flow_control *tile = new kdc_flow_control(&mem_in,codestream);
		bool done = false;
		while (!done)
		{ 
			// Process line by line
			if (tile->advance_components())
			{
				tile->process_components();
			}
			else
			{
				done = true;
			}
		}

		// Produce the compressed output
		codestream.flush(layer_bytes,nb_layers);

		// Cleanup
		delete tile;
		codestream.destroy();

		// Now that we're done encoding, create the new data buffer for the compressed
		// image and stick it there.
		base.copyData(output_buffer, output_size);
		base.updateData(); // set width, height
		delete[] output_buffer;
	}
	catch(const KDUError& msg)
	{
		base.setLastError(msg.what());
		return false;
	}
	catch( ... )
	{
		base.setLastError( "Unknown J2C error" );
		return false;
	}

	return true;
}

bool LLImageJ2CKDU::getMetadata(LLImageJ2C &base)
{
	// *FIX: kdu calls our callback function if there's an error, and
	// then bombs. To regain control, we throw an exception, and
	// catch it here.
	try
	{
		setupCodeStream(base, false, MODE_FAST);
		return true;
	}
	catch (const KDUError& msg)
	{
		base.setLastError(msg.what());
		return false;
	}
	catch (...)
	{
		base.setLastError( "Unknown J2C error" );
		return false;
	}
}

/*****************************************************************************/
/* STATIC                        copy_block                                  */
/*****************************************************************************/

/*==========================================================================*|
// Only called by copy_tile(), which is itself commented out
static void copy_block(kdu_block *in, kdu_block *out)
{
	if (in->K_max_prime != out->K_max_prime)
    { 
		std::cout << "Cannot copy blocks belonging to subbands with different quantization parameters." << std::endl; 
		return;
	}
	if ((in->size.x != out->size.x) || (in->size.y != out->size.y))  
    { 
		std::cout << "Cannot copy code-blocks with different dimensions." << std::endl; 
		return;
	}
	out->missing_msbs = in->missing_msbs;
	if (out->max_passes < (in->num_passes+2))        // Gives us enough to round up
		out->set_max_passes(in->num_passes+2,false); // to the next whole bit-plane
	out->num_passes = in->num_passes;
	int num_bytes = 0;
	for (int z=0; z < in->num_passes; z++)
    {
		num_bytes += (out->pass_lengths[z] = in->pass_lengths[z]);
		out->pass_slopes[z] = in->pass_slopes[z];
    }
	
    // Just copy compressed code-bytes. Block transcoding not supported.
	if (out->max_bytes < num_bytes)
		out->set_max_bytes(num_bytes,false);
	memcpy(out->byte_buffer,in->byte_buffer,(size_t) num_bytes);
}
|*==========================================================================*/

/*****************************************************************************/
/* STATIC                        copy_tile                                   */
/*****************************************************************************/

/*==========================================================================*|
// Only called by findDiscardLevelsBoundaries(), which is itself commented out
static void
copy_tile(kdu_tile tile_in, kdu_tile tile_out, int tnum_in, int tnum_out,
		  kdu_params *siz_in, kdu_params *siz_out, int skip_components,
		  int &num_blocks)
{
	int num_components = tile_out.get_num_components();
	int new_tpart=0, next_tpart = 1;
	
	for (int c=0; c < num_components; c++)
    {
		kdu_tile_comp comp_in, comp_out;
		comp_in = tile_in.access_component(c);
		comp_out = tile_out.access_component(c);
		int num_resolutions = comp_out.get_num_resolutions();
		//std::cout << "    Copying tile : num_resolutions = " << num_resolutions << std::endl;
		for (int r=0; r < num_resolutions; r++)
        {
			kdu_resolution res_in;  res_in = comp_in.access_resolution(r);
			kdu_resolution res_out; res_out = comp_out.access_resolution(r);
			int b, min_band;
			int num_bands = res_in.get_valid_band_indices(min_band);
			std::cout << "        Copying tile : num_bands = " << num_bands << std::endl;
			for (b=min_band; num_bands > 0; num_bands--, b++)
            {
				kdu_subband band_in;  band_in = res_in.access_subband(b);
				kdu_subband band_out; band_out = res_out.access_subband(b);
				kdu_dims blocks_in;  band_in.get_valid_blocks(blocks_in);
				kdu_dims blocks_out; band_out.get_valid_blocks(blocks_out);
				if ((blocks_in.size.x != blocks_out.size.x) ||
					(blocks_in.size.y != blocks_out.size.y))
                { 
					std::cout << "Transcoding operation cannot proceed: Code-block partitions for the input and output code-streams do not agree." << std::endl;
					return;
				}
				kdu_coords idx;
				//std::cout << "            Copying tile : block indices, x = " << blocks_out.size.x << " and y = " << blocks_out.size.y << std::endl;
				for (idx.y=0; idx.y < blocks_out.size.y; idx.y++)
				{
					for (idx.x=0; idx.x < blocks_out.size.x; idx.x++)
					{
						kdu_block *in =
						band_in.open_block(idx+blocks_in.pos,&new_tpart);
						for (; next_tpart <= new_tpart; next_tpart++)
							siz_out->copy_from(siz_in,tnum_in,tnum_out,next_tpart,
											   skip_components);
						kdu_block *out = band_out.open_block(idx+blocks_out.pos);
						copy_block(in,out);
						band_in.close_block(in);
						band_out.close_block(out);
						num_blocks++;
					}
				}
            }
        }
    }
}
|*==========================================================================*/

// Find the block boundary for each discard level in the input image.
// We parse the input blocks and copy them in a temporary output stream.
// For the moment, we do nothing more that parsing the raw list of blocks and outputing result.
/*==========================================================================*|
// See comments in header file for why this is commented out.
void LLImageJ2CKDU::findDiscardLevelsBoundaries(LLImageJ2C &base)
{
	// We need the number of levels in that image before starting.
	getMetadata(base);
	
	for (int discard_level = 0; discard_level < mLevels; discard_level++)
	{
		//std::cout << "Parsing discard level = " << discard_level << std::endl;
		// Create the input codestream object.
		setupCodeStream(base, true, MODE_FAST);
		mCodeStreamp->apply_input_restrictions(0, 4, discard_level, 0, NULL);
		mCodeStreamp->set_max_bytes(KDU_LONG_MAX,true);
		siz_params *siz_in = mCodeStreamp->access_siz();
	
		// Create the output codestream object.
		siz_params siz;
		siz.copy_from(siz_in,-1,-1,-1,0,discard_level,false,false,false);
		siz.set(Scomponents,0,0,mCodeStreamp->get_num_components());
	
		U32 max_output_size = base.getWidth()*base.getHeight()*base.getComponents();
		max_output_size = (max_output_size < 1000 ? 1000 : max_output_size);
		U8 *output_buffer = new U8[max_output_size];
		U32 output_size = 0; // Address updated by LLKDUMemTarget to give the final compressed buffer size
		LLKDUMemTarget output(output_buffer, output_size, max_output_size);
		kdu_codestream codestream_out; 
		codestream_out.create(&siz,&output);
		//codestream_out.share_buffering(*mCodeStreamp);
		siz_params *siz_out = codestream_out.access_siz();
		siz_out->copy_from(siz_in,-1,-1,-1,0,discard_level,false,false,false);
		codestream_out.access_siz()->finalize_all(-1);
	
		// Set up rate control variables
		kdu_long max_bytes = KDU_LONG_MAX;
		kdu_params *cod = siz_out->access_cluster(COD_params);
		int total_layers;  cod->get(Clayers,0,0,total_layers);
		kdu_long *layer_bytes = new kdu_long[total_layers];
		int nel, non_empty_layers = 0;
	
		// Now ready to perform the transfer of compressed data between streams
		int flush_counter = INT_MAX;
		kdu_dims tile_indices_in;  
		mCodeStreamp->get_valid_tiles(tile_indices_in);
		kdu_dims tile_indices_out; 
		codestream_out.get_valid_tiles(tile_indices_out);
		assert((tile_indices_in.size.x == tile_indices_out.size.x) &&
			   (tile_indices_in.size.y == tile_indices_out.size.y));
		int num_blocks=0;
	
		kdu_coords idx;
		//std::cout << "Parsing tiles : x = " << tile_indices_out.size.x << " to y = " << tile_indices_out.size.y << std::endl;
		for (idx.y=0; idx.y < tile_indices_out.size.y; idx.y++)
		{
			for (idx.x=0; idx.x < tile_indices_out.size.x; idx.x++)
			{
				kdu_tile tile_in = mCodeStreamp->open_tile(idx+tile_indices_in.pos);
				int tnum_in = tile_in.get_tnum();
				int tnum_out = idx.x + idx.y*tile_indices_out.size.x;
				siz_out->copy_from(siz_in,tnum_in,tnum_out,0,0,discard_level,false,false,false);
				siz_out->finalize_all(tnum_out);
				// Note: do not open the output tile without first copying any tile-specific code-stream parameters
				kdu_tile tile_out = codestream_out.open_tile(idx+tile_indices_out.pos);
				assert(tnum_out == tile_out.get_tnum());
				copy_tile(tile_in,tile_out,tnum_in,tnum_out,siz_in,siz_out,0,num_blocks);
				tile_in.close();
				tile_out.close();
				flush_counter--;
				if ((flush_counter <= 0) && codestream_out.ready_for_flush())
				{
					flush_counter = INT_MAX;
					nel = codestream_out.trans_out(max_bytes,layer_bytes,total_layers);
					non_empty_layers = (nel > non_empty_layers)?nel:non_empty_layers;
				}
			}
		}
	
		// Generate the output code-stream
		if (codestream_out.ready_for_flush())
		{
			nel = codestream_out.trans_out(max_bytes,layer_bytes,total_layers);
			non_empty_layers = (nel > non_empty_layers)?nel:non_empty_layers;
		}
		if (non_empty_layers > total_layers)
			non_empty_layers = total_layers; // Can happen if a tile has more layers
	
		// Print out stats
		std::cout << "Code stream parsing for discard level = " << discard_level << std::endl;
		std::cout << "    Total compressed memory in  = " << mCodeStreamp->get_compressed_data_memory() << " bytes" << std::endl;
		std::cout << "    Total compressed memory out = " << codestream_out.get_compressed_data_memory() << " bytes" << std::endl;
		//std::cout << "    Output contains " << total_layers << " quality layers" << std::endl;		
		std::cout << "    Transferred " << num_blocks << " code-blocks from in to out" << std::endl;
		//std::cout << "    Read " << mCodeStreamp->get_num_tparts() << " tile-part(s) from a total of " << (int) tile_indices_in.area() << " tile(s)" << std::endl;
		std::cout << "    Total bytes read = " << mCodeStreamp->get_total_bytes() << std::endl;
		//std::cout << "    Wrote " << codestream_out.get_num_tparts() << " tile-part(s) in a total of " << (int) tile_indices_out.area() << " tile(s)" << std::endl;
		std::cout << "    Total bytes written = " << codestream_out.get_total_bytes() << std::endl;
		std::cout << "-------------" << std::endl;
	
		// Clean-up
		cleanupCodeStream();
		codestream_out.destroy();
		delete[] output_buffer;	
	}
	return;
}
|*==========================================================================*/

void set_default_colour_weights(kdu_params *siz)
{
	kdu_params *cod = siz->access_cluster(COD_params);
	assert(cod != NULL);

	bool can_use_ycc = true;
	bool rev0 = false;
	int depth0 = 0, sub_x0 = 1, sub_y0 = 1;
	for (int c = 0; c < 3; c++)
	{
		int depth = 0; siz->get(Sprecision,c,0,depth);
		int sub_y = 1; siz->get(Ssampling,c,0,sub_y);
		int sub_x = 1; siz->get(Ssampling,c,1,sub_x);
		kdu_params *coc = cod->access_relation(-1,c);
		bool rev = false; coc->get(Creversible,0,0,rev);
		if (c == 0)
		{
			rev0 = rev; depth0 = depth; sub_x0 = sub_x; sub_y0 = sub_y;
		}
		else if ((rev != rev0) || (depth != depth0) || 
				 (sub_x != sub_x0) || (sub_y != sub_y0))
		{
			can_use_ycc = false;
		}
	}
	if (!can_use_ycc)
	{
		return;
	}

	bool use_ycc;
	if (!cod->get(Cycc,0,0,use_ycc))
	{
		cod->set(Cycc,0,0,use_ycc=true);
	}
	if (!use_ycc)
	{
		return;
	}
	float weight;
	if (cod->get(Clev_weights,0,0,weight) || cod->get(Cband_weights,0,0,weight))
	{
		// Weights already specified explicitly -> nothing to do
		return; 
	}

	// These example weights are adapted from numbers generated by Marcus Nadenau
	// at EPFL, for a viewing distance of 15 cm and a display resolution of
	// 300 DPI.

	cod->parse_string("Cband_weights:C0="
		"{0.0901},{0.2758},{0.2758},"
		"{0.7018},{0.8378},{0.8378},{1}");
	cod->parse_string("Cband_weights:C1="
		"{0.0263},{0.0863},{0.0863},"
		"{0.1362},{0.2564},{0.2564},"
		"{0.3346},{0.4691},{0.4691},"
		"{0.5444},{0.6523},{0.6523},"
		"{0.7078},{0.7797},{0.7797},{1}");
	cod->parse_string("Cband_weights:C2="
		"{0.0773},{0.1835},{0.1835},"
		"{0.2598},{0.4130},{0.4130},"
		"{0.5040},{0.6464},{0.6464},"
		"{0.7220},{0.8254},{0.8254},"
		"{0.8769},{0.9424},{0.9424},{1}");
}

/******************************************************************************/
/*                              transfer_bytes                                */
/******************************************************************************/

void transfer_bytes(kdu_byte *dest, kdu_line_buf &src, int gap, int precision)
/* Transfers source samples from the supplied line buffer into the output
byte buffer, spacing successive output samples apart by `gap' bytes
(to allow for interleaving of colour components).  The function performs
all necessary level shifting, type conversion, rounding and truncation. */
{
	int width = src.get_width();
	if (src.get_buf32() != NULL)
	{ // Decompressed samples have a 32-bit representation (integer or float)
		assert(precision >= 8); // Else would have used 16 bit representation
		kdu_sample32 *sp = src.get_buf32();
		if (!src.is_absolute())
		{ // Transferring normalized floating point data.
			float scale16 = (float)(1<<16);
			kdu_int32 val;

			for (; width > 0; width--, sp++, dest+=gap)
			{
				val = (kdu_int32)(sp->fval*scale16);
				val = (val+128)>>8; // May be faster than true rounding
				val += 128;
				if (val & ((0xffffffffU)<<8))
				{
					val = (val < 0 ? 0 : 255);
				}
				*dest = (kdu_byte) val;
			}
		}
		else
		{ // Transferring 32-bit absolute integers.
			kdu_int32 val;
			kdu_int32 downshift = precision-8;
			kdu_int32 offset = (1<<downshift)>>1;

			for (; width > 0; width--, sp++, dest+=gap)
			{
				val = sp->ival;
				val = (val+offset)>>downshift;
				val += 128;
				if (val & ((0xffffffffU)<<8))
				{
					val = (val < 0 ? 0 : 255);
				}
				*dest = (kdu_byte) val;
			}
		}
	}
	else
	{ // Source data is 16 bits.
		kdu_sample16 *sp = src.get_buf16();
		if (!src.is_absolute())
		{ // Transferring 16-bit fixed point quantities
			kdu_int16 val;

			if (precision >= 8)
			{ // Can essentially ignore the bit-depth.
				for (; width > 0; width--, sp++, dest+=gap)
				{
					val = sp->ival;
					val += (1<<(KDU_FIX_POINT-8))>>1;
					val >>= (KDU_FIX_POINT-8);
					val += 128;
					if (val & ((0xffffffffU)<<8))
					{
						val = (val < 0 ? 0 : 255);
					}
					*dest = (kdu_byte) val;
				}
			}
			else
			{ // Need to force zeros into one or more least significant bits.
				kdu_int16 downshift = KDU_FIX_POINT-precision;
				kdu_int16 upshift = 8-precision;
				kdu_int16 offset = 1<<(downshift-1);

				for (; width > 0; width--, sp++, dest+=gap)
				{
					val = sp->ival;
					val = (val+offset)>>downshift;
					val <<= upshift;
					val += 128;
					if (val & ((0xffffffffU)<<8))
					{
						val = (val < 0 ? 0 : 256 - (1<<upshift));
					}
					*dest = (kdu_byte) val;
				}
			}
		}
		else
		{ // Transferring 16-bit absolute integers.
			kdu_int16 val;

			if (precision >= 8)
			{
				kdu_int16 downshift = precision-8;
				kdu_int16 offset = (1<<downshift)>>1;

				for (; width > 0; width--, sp++, dest+=gap)
				{
					val = sp->ival;
					val = (val+offset)>>downshift;
					val += 128;
					if (val & ((0xffffffffU)<<8))
					{
						val = (val < 0 ? 0 : 255);
					}
					*dest = (kdu_byte) val;
				}
			}
			else
			{
				kdu_int16 upshift = 8-precision;

				for (; width > 0; width--, sp++, dest+=gap)
				{
					val = sp->ival;
					val <<= upshift;
					val += 128;
					if (val & ((0xffffffffU)<<8))
					{
						val = (val < 0 ? 0 : 256 - (1<<upshift));
					}
					*dest = (kdu_byte) val;
				}
			}
		}
	}
}

LLKDUDecodeState::LLKDUDecodeState(kdu_tile tile, kdu_byte *buf, S32 row_gap)
{
	S32 c;

	mTile = tile;
	mBuf = buf;
	mRowGap = row_gap;

	mNumComponents = tile.get_num_components();

	llassert(mNumComponents <= 4);
	mUseYCC = tile.get_ycc();

	for (c = 0; c < 4; ++c)
	{
		mReversible[c] = false;
		mBitDepths[c] = 0;
	}

	// Open tile-components and create processing engines and resources
	for (c = 0; c < mNumComponents; c++)
	{
		mComps[c] = mTile.access_component(c);
		mReversible[c] = mComps[c].get_reversible();
		mBitDepths[c] = mComps[c].get_bit_depth();
		kdu_resolution res = mComps[c].access_resolution(); // Get top resolution
		kdu_dims comp_dims; res.get_dims(comp_dims);
		if (c == 0)
		{
			mDims = comp_dims;
		}
		else
		{
			llassert(mDims == comp_dims); // Safety check; the caller has ensured this
		}
		bool use_shorts = (mComps[c].get_bit_depth(true) <= 16);
		mLines[c].pre_create(&mAllocator,mDims.size.x,mReversible[c],use_shorts,0,0);
		if (res.which() == 0) // No DWT levels used
		{
			mEngines[c] = kdu_decoder(res.access_subband(LL_BAND),&mAllocator,use_shorts);
		}
		else
		{
			mEngines[c] = kdu_synthesis(res,&mAllocator,use_shorts);
		}
	}
	mAllocator.finalize(); // Actually creates buffering resources
	for (c = 0; c < mNumComponents; c++)
	{
		mLines[c].create(); // Grabs resources from the allocator.
	}
}

LLKDUDecodeState::~LLKDUDecodeState()
{
	// Cleanup
	for (S32 c = 0; c < mNumComponents; c++)
	{
		mEngines[c].destroy(); // engines are interfaces; no default destructors
	}
	mTile.close();
}

bool LLKDUDecodeState::processTileDecode(F32 decode_time, bool limit_time)
/* Decompresses a tile, writing the data into the supplied byte buffer.
The buffer contains interleaved image components, if there are any.
Although you may think of the buffer as belonging entirely to this tile,
the `buf' pointer may actually point into a larger buffer representing
multiple tiles.  For this reason, `row_gap' is needed to identify the
separation between consecutive rows in the real buffer. */
{
	S32 c;
	// Now walk through the lines of the buffer, recovering them from the
	// relevant tile-component processing engines.

	LLTimer decode_timer;
	while (mDims.size.y--)
	{
		for (c = 0; c < mNumComponents; c++)
		{
			mEngines[c].pull(mLines[c]);
		}
		if ((mNumComponents >= 3) && mUseYCC)
		{
			kdu_convert_ycc_to_rgb(mLines[0],mLines[1],mLines[2]);
		}
		for (c = 0; c < mNumComponents; c++)
		{
			transfer_bytes(mBuf+c,mLines[c],mNumComponents,mBitDepths[c]);
		}
		mBuf += mRowGap;
		if (mDims.size.y % 10)
		{
			if (limit_time && decode_timer.getElapsedTimeF32() > decode_time)
			{
				return false;
			}
		}
	}
	return true;
}

// kdc_flow_control 

kdc_flow_control::kdc_flow_control (kdu_image_in_base *img_in, kdu_codestream codestream)
{
	int n;
	
	this->codestream = codestream;
	codestream.get_valid_tiles(valid_tile_indices);
	tile_idx = valid_tile_indices.pos;
	tile = codestream.open_tile(tile_idx,NULL);
	
	// Set up the individual components
	num_components = codestream.get_num_components(true);
	components = new kdc_component_flow_control[num_components];
	count_delta = 0;
	kdc_component_flow_control *comp = components;
	for (n = 0; n < num_components; n++, comp++)
	{
		comp->line = NULL;
		comp->reader = img_in;
		kdu_coords subsampling;  
		codestream.get_subsampling(n,subsampling,true);
		kdu_dims dims;  
		codestream.get_tile_dims(tile_idx,n,dims,true);
		comp->vert_subsampling = subsampling.y;
		if ((n == 0) || (comp->vert_subsampling < count_delta))
		{
			count_delta = comp->vert_subsampling;
		}
		comp->ratio_counter = 0;
		comp->remaining_lines = comp->initial_lines = dims.size.y;
	}
	assert(num_components >= 0);
	
	tile.set_components_of_interest(num_components);
	max_buffer_memory = engine.create(codestream,tile,false,NULL,false,1,NULL,NULL,false);
}

kdc_flow_control::~kdc_flow_control()
{
	if (components != NULL)
	{
		delete[] components;
	}
	if (engine.exists())
	{
		engine.destroy();
	}
}

bool kdc_flow_control::advance_components()
{
	bool found_line = false;
	while (!found_line)
	{
		bool all_done = true;
		kdc_component_flow_control *comp = components;
		for (int n = 0; n < num_components; n++, comp++)
		{
			assert(comp->ratio_counter >= 0);
			if (comp->remaining_lines > 0)
			{
				all_done = false;
				comp->ratio_counter -= count_delta;
				if (comp->ratio_counter < 0)
				{
					found_line = true;
					comp->line = engine.exchange_line(n,NULL,NULL);
					assert(comp->line != NULL);
					if (comp->line->get_width())
					{
						comp->reader->get(n,*(comp->line),0);
					}
				}
			}
		}
		if (all_done)
		{
			return false;
		}
	}
	return true;
}

void kdc_flow_control::process_components()
{
	kdc_component_flow_control *comp = components;
	for (int n = 0; n < num_components; n++, comp++)
	{
		if (comp->ratio_counter < 0)
		{
			comp->ratio_counter += comp->vert_subsampling;
			assert(comp->ratio_counter >= 0);
			assert(comp->remaining_lines > 0);
			comp->remaining_lines--;
			assert(comp->line != NULL);
			engine.exchange_line(n,comp->line,NULL);
			comp->line = NULL;
		}
	}
}<|MERGE_RESOLUTION|>--- conflicted
+++ resolved
@@ -35,27 +35,17 @@
 
 #include "kdu_block_coding.h"
 
-<<<<<<< HEAD
+#include <stdexcept>
+#include <iostream>
 #include "llexception.h"
 #include <boost/throw_exception.hpp>
-
-namespace {
-struct KDUError: public LLException
-{
-    KDUError(const std::string& msg): LLException(msg) {}
-};
-} // anonymous namespace
-
-=======
-#include <stdexcept>
-#include <iostream>
 
 namespace {
 // exception used to keep KDU from terminating entire program -- see comments
 // in LLKDUMessageError::flush()
-struct KDUError: public std::runtime_error
-{
-	KDUError(const std::string& msg): std::runtime_error(msg) {}
+struct KDUError: public LLException
+{
+    KDUError(const std::string& msg): LLException(msg) {}
 };
 } // anonymous namespace
 
@@ -68,7 +58,7 @@
 				  "[" << dims.size.x << "x" << dims.size.y << "]";
 }
 
->>>>>>> 51bb369a
+
 class kdc_flow_control {
 	
 public:
@@ -208,11 +198,7 @@
 		// shutdown will NOT engage the behavior described above.
 		if (end_of_message) 
 		{
-<<<<<<< HEAD
-		BOOST_THROW_EXCEPTION(KDUError("LLKDUMessageError::flush()"));
-=======
-	 		throw KDUError("LLKDUMessageError::flush()");
->>>>>>> 51bb369a
+			throw "KDU throwing an exception";
 		}
 	}
 };
