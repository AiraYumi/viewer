/**
 * @file lljointsolverrp3.cpp
 * @brief Implementation of Joint Solver in 3D Real Projective space (RP3). See: https://en.wikipedia.org/wiki/Real_projective_space
 *
 * $LicenseInfo:firstyear=2001&license=viewerlgpl$
 * Second Life Viewer Source Code
 * Copyright (C) 2010, Linden Research, Inc.
 *
 * This library is free software; you can redistribute it and/or
 * modify it under the terms of the GNU Lesser General Public
 * License as published by the Free Software Foundation;
 * version 2.1 of the License only.
 *
 * This library is distributed in the hope that it will be useful,
 * but WITHOUT ANY WARRANTY; without even the implied warranty of
 * MERCHANTABILITY or FITNESS FOR A PARTICULAR PURPOSE.  See the GNU
 * Lesser General Public License for more details.
 *
 * You should have received a copy of the GNU Lesser General Public
 * License along with this library; if not, write to the Free Software
 * Foundation, Inc., 51 Franklin Street, Fifth Floor, Boston, MA  02110-1301  USA
 *
 * Linden Research, Inc., 945 Battery Street, San Francisco, CA  94111  USA
 * $/LicenseInfo$
 */

//-----------------------------------------------------------------------------
// Header Files
//-----------------------------------------------------------------------------
#include "linden_common.h"

#include "lljointsolverrp3.h"

#include "llmath.h"

#define F_EPSILON 0.00001f

#if LL_RELEASE
    #define DEBUG_JOINT_SOLVER 0
#else
    #define DEBUG_JOINT_SOLVER 1
#endif

//-----------------------------------------------------------------------------
// Constructor
//-----------------------------------------------------------------------------
LLJointSolverRP3::LLJointSolverRP3()
{
<<<<<<< HEAD
	mJointA = NULL;
	mJointB = NULL;
	mJointC = NULL;
	mJointGoal = NULL;
	mLengthAB = 1.0f;
	mLengthBC = 1.0f;
	mPoleVector.setVec( 1.0f, 0.0f, 0.0f );
	mbUseBAxis = false;
	mTwist = 0.0f;
	mFirstTime = true;
=======
    mJointA = NULL;
    mJointB = NULL;
    mJointC = NULL;
    mJointGoal = NULL;
    mLengthAB = 1.0f;
    mLengthBC = 1.0f;
    mPoleVector.setVec( 1.0f, 0.0f, 0.0f );
    mbUseBAxis = FALSE;
    mTwist = 0.0f;
    mFirstTime = TRUE;
>>>>>>> e1623bb2
}


//-----------------------------------------------------------------------------
// Destructor
//-----------------------------------------------------------------------------
/*virtual*/ LLJointSolverRP3::~LLJointSolverRP3()
{
}


//-----------------------------------------------------------------------------
// setupJoints()
//-----------------------------------------------------------------------------
void LLJointSolverRP3::setupJoints( LLJoint* jointA,
                                    LLJoint* jointB,
                                    LLJoint* jointC,
                                    LLJoint* jointGoal )
{
    mJointA = jointA;
    mJointB = jointB;
    mJointC = jointC;
    mJointGoal = jointGoal;

    mLengthAB = mJointB->getPosition().magVec();
    mLengthBC = mJointC->getPosition().magVec();

    mJointABaseRotation = jointA->getRotation();
    mJointBBaseRotation = jointB->getRotation();
}


//-----------------------------------------------------------------------------
// getPoleVector()
//-----------------------------------------------------------------------------
const LLVector3& LLJointSolverRP3::getPoleVector()
{
    return mPoleVector;
}


//-----------------------------------------------------------------------------
// setPoleVector()
//-----------------------------------------------------------------------------
void LLJointSolverRP3::setPoleVector( const LLVector3& poleVector )
{
    mPoleVector = poleVector;
    mPoleVector.normVec();
}


//-----------------------------------------------------------------------------
// setPoleVector()
//-----------------------------------------------------------------------------
void LLJointSolverRP3::setBAxis( const LLVector3& bAxis )
{
<<<<<<< HEAD
	mBAxis = bAxis;
	mBAxis.normVec();
	mbUseBAxis = true;
=======
    mBAxis = bAxis;
    mBAxis.normVec();
    mbUseBAxis = TRUE;
>>>>>>> e1623bb2
}

//-----------------------------------------------------------------------------
// getTwist()
//-----------------------------------------------------------------------------
F32 LLJointSolverRP3::getTwist()
{
    return mTwist;
}


//-----------------------------------------------------------------------------
// setTwist()
//-----------------------------------------------------------------------------
void LLJointSolverRP3::setTwist( F32 twist )
{
    mTwist = twist;
}


//-----------------------------------------------------------------------------
// solve()
//-----------------------------------------------------------------------------
void LLJointSolverRP3::solve()
{

    //-------------------------------------------------------------------------
    // setup joints in their base rotations
    //-------------------------------------------------------------------------
    mJointA->setRotation( mJointABaseRotation );
    mJointB->setRotation( mJointBBaseRotation );

    //-------------------------------------------------------------------------
    // get joint positions in world space
    //-------------------------------------------------------------------------
    LLVector3 aPos = mJointA->getWorldPosition();
    LLVector3 bPos = mJointB->getWorldPosition();
    LLVector3 cPos = mJointC->getWorldPosition();
    LLVector3 gPos = mJointGoal->getWorldPosition();

#if DEBUG_JOINT_SOLVER
    LL_DEBUGS("JointSolver") << "LLJointSolverRP3::solve()" << LL_NEWLINE
                            << "bPosLocal = " << mJointB->getPosition() << LL_NEWLINE
                            << "cPosLocal = " << mJointC->getPosition() << LL_NEWLINE
                            << "bRotLocal = " << mJointB->getRotation() << LL_NEWLINE
                            << "cRotLocal = " << mJointC->getRotation() << LL_NEWLINE
                            << "aPos : " << aPos << LL_NEWLINE
                            << "bPos : " << bPos << LL_NEWLINE
                            << "cPos : " << cPos << LL_NEWLINE
                            << "gPos : " << gPos << LL_ENDL;
#endif

    //-------------------------------------------------------------------------
    // get the poleVector in world space
    //-------------------------------------------------------------------------
    LLMatrix4 worldJointAParentMat;
    if ( mJointA->getParent() )
    {
        worldJointAParentMat = mJointA->getParent()->getWorldMatrix();
    }
    LLVector3 poleVec = rotate_vector( mPoleVector, worldJointAParentMat );

    //-------------------------------------------------------------------------
    // compute the following:
    // vector from A to B
    // vector from B to C
    // vector from A to C
    // vector from A to G (goal)
    //-------------------------------------------------------------------------
    LLVector3 abVec = bPos - aPos;
    LLVector3 bcVec = cPos - bPos;
    LLVector3 acVec = cPos - aPos;
    LLVector3 agVec = gPos - aPos;

    //-------------------------------------------------------------------------
    // compute needed lengths of those vectors
    //-------------------------------------------------------------------------
    F32 abLen = abVec.magVec();
    F32 bcLen = bcVec.magVec();
    F32 agLen = agVec.magVec();

    //-------------------------------------------------------------------------
    // compute component vector of (A->B) orthogonal to (A->C)
    //-------------------------------------------------------------------------
    LLVector3 abacCompOrthoVec = abVec - acVec * ((abVec * acVec)/(acVec * acVec));

#if DEBUG_JOINT_SOLVER
    LL_DEBUGS("JointSolver") << "abVec : " << abVec << LL_NEWLINE
        << "bcVec : " << bcVec << LL_NEWLINE
        << "acVec : " << acVec << LL_NEWLINE
        << "agVec : " << agVec << LL_NEWLINE
        << "abLen : " << abLen << LL_NEWLINE
        << "bcLen : " << bcLen << LL_NEWLINE
        << "agLen : " << agLen << LL_NEWLINE
        << "abacCompOrthoVec : " << abacCompOrthoVec << LL_ENDL;
#endif

    //-------------------------------------------------------------------------
    // compute the normal of the original ABC plane (and store for later)
    //-------------------------------------------------------------------------
    LLVector3 abcNorm;
    if (!mbUseBAxis)
    {
        if( are_parallel(abVec, bcVec, 0.001f) )
        {
            // the current solution is maxed out, so we use the axis that is
            // orthogonal to both poleVec and A->B
            if ( are_parallel(poleVec, abVec, 0.001f) )
            {
                // ACK! the problem is singular
                if ( are_parallel(poleVec, agVec, 0.001f) )
                {
                    // the solutions is also singular
                    return;
                }
                else
                {
                    abcNorm = poleVec % agVec;
                }
            }
            else
            {
                abcNorm = poleVec % abVec;
            }
        }
        else
        {
            abcNorm = abVec % bcVec;
        }
    }
    else
    {
        abcNorm = mBAxis * mJointB->getWorldRotation();
    }

    //-------------------------------------------------------------------------
    // compute rotation of B
    //-------------------------------------------------------------------------
    // angle between A->B and B->C
    F32 abbcAng = angle_between(abVec, bcVec);

    // vector orthogonal to A->B and B->C
    LLVector3 abbcOrthoVec = abVec % bcVec;
    if (abbcOrthoVec.magVecSquared() < 0.001f)
    {
        abbcOrthoVec = poleVec % abVec;
        abacCompOrthoVec = poleVec;
    }
    abbcOrthoVec.normVec();

    F32 agLenSq = agLen * agLen;

    // angle arm for extension
    F32 cosTheta =  (agLenSq - abLen*abLen - bcLen*bcLen) / (2.0f * abLen * bcLen);
    if (cosTheta > 1.0f)
        cosTheta = 1.0f;
    else if (cosTheta < -1.0f)
        cosTheta = -1.0f;

    F32 theta = acos(cosTheta);

    LLQuaternion bRot(theta - abbcAng, abbcOrthoVec);

#if DEBUG_JOINT_SOLVER
    LL_DEBUGS("JointSolver") << "abbcAng      : " << abbcAng << LL_NEWLINE
                            << "abbcOrthoVec : " << abbcOrthoVec << LL_NEWLINE
                            << "agLenSq      : " << agLenSq << LL_NEWLINE
                            << "cosTheta     : " << cosTheta << LL_NEWLINE
                            << "theta        : " << theta << LL_NEWLINE
                            << "bRot         : " << bRot << LL_NEWLINE
                            << "theta abbcAng theta-abbcAng: "
                                << theta*180.0/F_PI << " "
                                << abbcAng*180.0f/F_PI << " "
                                << (theta - abbcAng)*180.0f/F_PI
    << LL_ENDL;
#endif

    //-------------------------------------------------------------------------
    // compute rotation that rotates new A->C to A->G
    //-------------------------------------------------------------------------
    // rotate B->C by bRot
    bcVec = bcVec * bRot;

    // update A->C
    acVec = abVec + bcVec;

    LLQuaternion cgRot;
    cgRot.shortestArc( acVec, agVec );

#if DEBUG_JOINT_SOLVER
    LL_DEBUGS("JointSolver") << "bcVec : " << bcVec << LL_NEWLINE
                            << "acVec : " << acVec << LL_NEWLINE
                            << "cgRot : " << cgRot << LL_ENDL;
#endif

    // update A->B and B->C with rotation from C to G
    abVec = abVec * cgRot;
    bcVec = bcVec * cgRot;
    abcNorm = abcNorm * cgRot;
    acVec = abVec + bcVec;

    //-------------------------------------------------------------------------
    // compute the normal of the APG plane
    //-------------------------------------------------------------------------
    if (are_parallel(agVec, poleVec, 0.001f))
    {
        // the solution plane is undefined ==> we're done
        return;
    }
    LLVector3 apgNorm = poleVec % agVec;
    apgNorm.normVec();

    if (!mbUseBAxis)
    {
        //---------------------------------------------------------------------
        // compute the normal of the new ABC plane
        // (only necessary if we're NOT using mBAxis)
        //---------------------------------------------------------------------
        if( are_parallel(abVec, bcVec, 0.001f) )
        {
            // G is either too close or too far away
            // we'll use the old ABCnormal
        }
        else
        {
            abcNorm = abVec % bcVec;
        }
        abcNorm.normVec();
    }

    //-------------------------------------------------------------------------
    // calcuate plane rotation
    //-------------------------------------------------------------------------
    LLQuaternion pRot;
    if ( are_parallel( abcNorm, apgNorm, 0.001f) )
    {
        if (abcNorm * apgNorm < 0.0f)
        {
            // we must be PI radians off ==> rotate by PI around agVec
            pRot.setQuat(F_PI, agVec);
        }
        else
        {
            // we're done
        }
    }
    else
    {
        pRot.shortestArc( abcNorm, apgNorm );
    }

    //-------------------------------------------------------------------------
    // compute twist rotation
    //-------------------------------------------------------------------------
    LLQuaternion twistRot( mTwist, agVec );

#if DEBUG_JOINT_SOLVER
    LL_DEBUGS("JointSolver") << "abcNorm = " << abcNorm << LL_NEWLINE
                            << "apgNorm = " << apgNorm << LL_NEWLINE
                            << "pRot = " << pRot << LL_NEWLINE
                            << "twist    : " << mTwist*180.0/F_PI << LL_NEWLINE
                            << "twistRot : " << twistRot << LL_ENDL;
#endif

    //-------------------------------------------------------------------------
    // compute rotation of A
    //-------------------------------------------------------------------------
    LLQuaternion aRot = cgRot * pRot * twistRot;

    //-------------------------------------------------------------------------
    // apply the rotations
    //-------------------------------------------------------------------------
    mJointB->setWorldRotation( mJointB->getWorldRotation() * bRot );
    mJointA->setWorldRotation( mJointA->getWorldRotation() * aRot );
}


// End<|MERGE_RESOLUTION|>--- conflicted
+++ resolved
@@ -1,414 +1,395 @@
-/**
- * @file lljointsolverrp3.cpp
- * @brief Implementation of Joint Solver in 3D Real Projective space (RP3). See: https://en.wikipedia.org/wiki/Real_projective_space
- *
- * $LicenseInfo:firstyear=2001&license=viewerlgpl$
- * Second Life Viewer Source Code
- * Copyright (C) 2010, Linden Research, Inc.
- *
- * This library is free software; you can redistribute it and/or
- * modify it under the terms of the GNU Lesser General Public
- * License as published by the Free Software Foundation;
- * version 2.1 of the License only.
- *
- * This library is distributed in the hope that it will be useful,
- * but WITHOUT ANY WARRANTY; without even the implied warranty of
- * MERCHANTABILITY or FITNESS FOR A PARTICULAR PURPOSE.  See the GNU
- * Lesser General Public License for more details.
- *
- * You should have received a copy of the GNU Lesser General Public
- * License along with this library; if not, write to the Free Software
- * Foundation, Inc., 51 Franklin Street, Fifth Floor, Boston, MA  02110-1301  USA
- *
- * Linden Research, Inc., 945 Battery Street, San Francisco, CA  94111  USA
- * $/LicenseInfo$
- */
-
-//-----------------------------------------------------------------------------
-// Header Files
-//-----------------------------------------------------------------------------
-#include "linden_common.h"
-
-#include "lljointsolverrp3.h"
-
-#include "llmath.h"
-
-#define F_EPSILON 0.00001f
-
-#if LL_RELEASE
-    #define DEBUG_JOINT_SOLVER 0
-#else
-    #define DEBUG_JOINT_SOLVER 1
-#endif
-
-//-----------------------------------------------------------------------------
-// Constructor
-//-----------------------------------------------------------------------------
-LLJointSolverRP3::LLJointSolverRP3()
-{
-<<<<<<< HEAD
-	mJointA = NULL;
-	mJointB = NULL;
-	mJointC = NULL;
-	mJointGoal = NULL;
-	mLengthAB = 1.0f;
-	mLengthBC = 1.0f;
-	mPoleVector.setVec( 1.0f, 0.0f, 0.0f );
-	mbUseBAxis = false;
-	mTwist = 0.0f;
-	mFirstTime = true;
-=======
-    mJointA = NULL;
-    mJointB = NULL;
-    mJointC = NULL;
-    mJointGoal = NULL;
-    mLengthAB = 1.0f;
-    mLengthBC = 1.0f;
-    mPoleVector.setVec( 1.0f, 0.0f, 0.0f );
-    mbUseBAxis = FALSE;
-    mTwist = 0.0f;
-    mFirstTime = TRUE;
->>>>>>> e1623bb2
-}
-
-
-//-----------------------------------------------------------------------------
-// Destructor
-//-----------------------------------------------------------------------------
-/*virtual*/ LLJointSolverRP3::~LLJointSolverRP3()
-{
-}
-
-
-//-----------------------------------------------------------------------------
-// setupJoints()
-//-----------------------------------------------------------------------------
-void LLJointSolverRP3::setupJoints( LLJoint* jointA,
-                                    LLJoint* jointB,
-                                    LLJoint* jointC,
-                                    LLJoint* jointGoal )
-{
-    mJointA = jointA;
-    mJointB = jointB;
-    mJointC = jointC;
-    mJointGoal = jointGoal;
-
-    mLengthAB = mJointB->getPosition().magVec();
-    mLengthBC = mJointC->getPosition().magVec();
-
-    mJointABaseRotation = jointA->getRotation();
-    mJointBBaseRotation = jointB->getRotation();
-}
-
-
-//-----------------------------------------------------------------------------
-// getPoleVector()
-//-----------------------------------------------------------------------------
-const LLVector3& LLJointSolverRP3::getPoleVector()
-{
-    return mPoleVector;
-}
-
-
-//-----------------------------------------------------------------------------
-// setPoleVector()
-//-----------------------------------------------------------------------------
-void LLJointSolverRP3::setPoleVector( const LLVector3& poleVector )
-{
-    mPoleVector = poleVector;
-    mPoleVector.normVec();
-}
-
-
-//-----------------------------------------------------------------------------
-// setPoleVector()
-//-----------------------------------------------------------------------------
-void LLJointSolverRP3::setBAxis( const LLVector3& bAxis )
-{
-<<<<<<< HEAD
-	mBAxis = bAxis;
-	mBAxis.normVec();
-	mbUseBAxis = true;
-=======
-    mBAxis = bAxis;
-    mBAxis.normVec();
-    mbUseBAxis = TRUE;
->>>>>>> e1623bb2
-}
-
-//-----------------------------------------------------------------------------
-// getTwist()
-//-----------------------------------------------------------------------------
-F32 LLJointSolverRP3::getTwist()
-{
-    return mTwist;
-}
-
-
-//-----------------------------------------------------------------------------
-// setTwist()
-//-----------------------------------------------------------------------------
-void LLJointSolverRP3::setTwist( F32 twist )
-{
-    mTwist = twist;
-}
-
-
-//-----------------------------------------------------------------------------
-// solve()
-//-----------------------------------------------------------------------------
-void LLJointSolverRP3::solve()
-{
-
-    //-------------------------------------------------------------------------
-    // setup joints in their base rotations
-    //-------------------------------------------------------------------------
-    mJointA->setRotation( mJointABaseRotation );
-    mJointB->setRotation( mJointBBaseRotation );
-
-    //-------------------------------------------------------------------------
-    // get joint positions in world space
-    //-------------------------------------------------------------------------
-    LLVector3 aPos = mJointA->getWorldPosition();
-    LLVector3 bPos = mJointB->getWorldPosition();
-    LLVector3 cPos = mJointC->getWorldPosition();
-    LLVector3 gPos = mJointGoal->getWorldPosition();
-
-#if DEBUG_JOINT_SOLVER
-    LL_DEBUGS("JointSolver") << "LLJointSolverRP3::solve()" << LL_NEWLINE
-                            << "bPosLocal = " << mJointB->getPosition() << LL_NEWLINE
-                            << "cPosLocal = " << mJointC->getPosition() << LL_NEWLINE
-                            << "bRotLocal = " << mJointB->getRotation() << LL_NEWLINE
-                            << "cRotLocal = " << mJointC->getRotation() << LL_NEWLINE
-                            << "aPos : " << aPos << LL_NEWLINE
-                            << "bPos : " << bPos << LL_NEWLINE
-                            << "cPos : " << cPos << LL_NEWLINE
-                            << "gPos : " << gPos << LL_ENDL;
-#endif
-
-    //-------------------------------------------------------------------------
-    // get the poleVector in world space
-    //-------------------------------------------------------------------------
-    LLMatrix4 worldJointAParentMat;
-    if ( mJointA->getParent() )
-    {
-        worldJointAParentMat = mJointA->getParent()->getWorldMatrix();
-    }
-    LLVector3 poleVec = rotate_vector( mPoleVector, worldJointAParentMat );
-
-    //-------------------------------------------------------------------------
-    // compute the following:
-    // vector from A to B
-    // vector from B to C
-    // vector from A to C
-    // vector from A to G (goal)
-    //-------------------------------------------------------------------------
-    LLVector3 abVec = bPos - aPos;
-    LLVector3 bcVec = cPos - bPos;
-    LLVector3 acVec = cPos - aPos;
-    LLVector3 agVec = gPos - aPos;
-
-    //-------------------------------------------------------------------------
-    // compute needed lengths of those vectors
-    //-------------------------------------------------------------------------
-    F32 abLen = abVec.magVec();
-    F32 bcLen = bcVec.magVec();
-    F32 agLen = agVec.magVec();
-
-    //-------------------------------------------------------------------------
-    // compute component vector of (A->B) orthogonal to (A->C)
-    //-------------------------------------------------------------------------
-    LLVector3 abacCompOrthoVec = abVec - acVec * ((abVec * acVec)/(acVec * acVec));
-
-#if DEBUG_JOINT_SOLVER
-    LL_DEBUGS("JointSolver") << "abVec : " << abVec << LL_NEWLINE
-        << "bcVec : " << bcVec << LL_NEWLINE
-        << "acVec : " << acVec << LL_NEWLINE
-        << "agVec : " << agVec << LL_NEWLINE
-        << "abLen : " << abLen << LL_NEWLINE
-        << "bcLen : " << bcLen << LL_NEWLINE
-        << "agLen : " << agLen << LL_NEWLINE
-        << "abacCompOrthoVec : " << abacCompOrthoVec << LL_ENDL;
-#endif
-
-    //-------------------------------------------------------------------------
-    // compute the normal of the original ABC plane (and store for later)
-    //-------------------------------------------------------------------------
-    LLVector3 abcNorm;
-    if (!mbUseBAxis)
-    {
-        if( are_parallel(abVec, bcVec, 0.001f) )
-        {
-            // the current solution is maxed out, so we use the axis that is
-            // orthogonal to both poleVec and A->B
-            if ( are_parallel(poleVec, abVec, 0.001f) )
-            {
-                // ACK! the problem is singular
-                if ( are_parallel(poleVec, agVec, 0.001f) )
-                {
-                    // the solutions is also singular
-                    return;
-                }
-                else
-                {
-                    abcNorm = poleVec % agVec;
-                }
-            }
-            else
-            {
-                abcNorm = poleVec % abVec;
-            }
-        }
-        else
-        {
-            abcNorm = abVec % bcVec;
-        }
-    }
-    else
-    {
-        abcNorm = mBAxis * mJointB->getWorldRotation();
-    }
-
-    //-------------------------------------------------------------------------
-    // compute rotation of B
-    //-------------------------------------------------------------------------
-    // angle between A->B and B->C
-    F32 abbcAng = angle_between(abVec, bcVec);
-
-    // vector orthogonal to A->B and B->C
-    LLVector3 abbcOrthoVec = abVec % bcVec;
-    if (abbcOrthoVec.magVecSquared() < 0.001f)
-    {
-        abbcOrthoVec = poleVec % abVec;
-        abacCompOrthoVec = poleVec;
-    }
-    abbcOrthoVec.normVec();
-
-    F32 agLenSq = agLen * agLen;
-
-    // angle arm for extension
-    F32 cosTheta =  (agLenSq - abLen*abLen - bcLen*bcLen) / (2.0f * abLen * bcLen);
-    if (cosTheta > 1.0f)
-        cosTheta = 1.0f;
-    else if (cosTheta < -1.0f)
-        cosTheta = -1.0f;
-
-    F32 theta = acos(cosTheta);
-
-    LLQuaternion bRot(theta - abbcAng, abbcOrthoVec);
-
-#if DEBUG_JOINT_SOLVER
-    LL_DEBUGS("JointSolver") << "abbcAng      : " << abbcAng << LL_NEWLINE
-                            << "abbcOrthoVec : " << abbcOrthoVec << LL_NEWLINE
-                            << "agLenSq      : " << agLenSq << LL_NEWLINE
-                            << "cosTheta     : " << cosTheta << LL_NEWLINE
-                            << "theta        : " << theta << LL_NEWLINE
-                            << "bRot         : " << bRot << LL_NEWLINE
-                            << "theta abbcAng theta-abbcAng: "
-                                << theta*180.0/F_PI << " "
-                                << abbcAng*180.0f/F_PI << " "
-                                << (theta - abbcAng)*180.0f/F_PI
-    << LL_ENDL;
-#endif
-
-    //-------------------------------------------------------------------------
-    // compute rotation that rotates new A->C to A->G
-    //-------------------------------------------------------------------------
-    // rotate B->C by bRot
-    bcVec = bcVec * bRot;
-
-    // update A->C
-    acVec = abVec + bcVec;
-
-    LLQuaternion cgRot;
-    cgRot.shortestArc( acVec, agVec );
-
-#if DEBUG_JOINT_SOLVER
-    LL_DEBUGS("JointSolver") << "bcVec : " << bcVec << LL_NEWLINE
-                            << "acVec : " << acVec << LL_NEWLINE
-                            << "cgRot : " << cgRot << LL_ENDL;
-#endif
-
-    // update A->B and B->C with rotation from C to G
-    abVec = abVec * cgRot;
-    bcVec = bcVec * cgRot;
-    abcNorm = abcNorm * cgRot;
-    acVec = abVec + bcVec;
-
-    //-------------------------------------------------------------------------
-    // compute the normal of the APG plane
-    //-------------------------------------------------------------------------
-    if (are_parallel(agVec, poleVec, 0.001f))
-    {
-        // the solution plane is undefined ==> we're done
-        return;
-    }
-    LLVector3 apgNorm = poleVec % agVec;
-    apgNorm.normVec();
-
-    if (!mbUseBAxis)
-    {
-        //---------------------------------------------------------------------
-        // compute the normal of the new ABC plane
-        // (only necessary if we're NOT using mBAxis)
-        //---------------------------------------------------------------------
-        if( are_parallel(abVec, bcVec, 0.001f) )
-        {
-            // G is either too close or too far away
-            // we'll use the old ABCnormal
-        }
-        else
-        {
-            abcNorm = abVec % bcVec;
-        }
-        abcNorm.normVec();
-    }
-
-    //-------------------------------------------------------------------------
-    // calcuate plane rotation
-    //-------------------------------------------------------------------------
-    LLQuaternion pRot;
-    if ( are_parallel( abcNorm, apgNorm, 0.001f) )
-    {
-        if (abcNorm * apgNorm < 0.0f)
-        {
-            // we must be PI radians off ==> rotate by PI around agVec
-            pRot.setQuat(F_PI, agVec);
-        }
-        else
-        {
-            // we're done
-        }
-    }
-    else
-    {
-        pRot.shortestArc( abcNorm, apgNorm );
-    }
-
-    //-------------------------------------------------------------------------
-    // compute twist rotation
-    //-------------------------------------------------------------------------
-    LLQuaternion twistRot( mTwist, agVec );
-
-#if DEBUG_JOINT_SOLVER
-    LL_DEBUGS("JointSolver") << "abcNorm = " << abcNorm << LL_NEWLINE
-                            << "apgNorm = " << apgNorm << LL_NEWLINE
-                            << "pRot = " << pRot << LL_NEWLINE
-                            << "twist    : " << mTwist*180.0/F_PI << LL_NEWLINE
-                            << "twistRot : " << twistRot << LL_ENDL;
-#endif
-
-    //-------------------------------------------------------------------------
-    // compute rotation of A
-    //-------------------------------------------------------------------------
-    LLQuaternion aRot = cgRot * pRot * twistRot;
-
-    //-------------------------------------------------------------------------
-    // apply the rotations
-    //-------------------------------------------------------------------------
-    mJointB->setWorldRotation( mJointB->getWorldRotation() * bRot );
-    mJointA->setWorldRotation( mJointA->getWorldRotation() * aRot );
-}
-
-
-// End+/**
+ * @file lljointsolverrp3.cpp
+ * @brief Implementation of Joint Solver in 3D Real Projective space (RP3). See: https://en.wikipedia.org/wiki/Real_projective_space
+ *
+ * $LicenseInfo:firstyear=2001&license=viewerlgpl$
+ * Second Life Viewer Source Code
+ * Copyright (C) 2010, Linden Research, Inc.
+ *
+ * This library is free software; you can redistribute it and/or
+ * modify it under the terms of the GNU Lesser General Public
+ * License as published by the Free Software Foundation;
+ * version 2.1 of the License only.
+ *
+ * This library is distributed in the hope that it will be useful,
+ * but WITHOUT ANY WARRANTY; without even the implied warranty of
+ * MERCHANTABILITY or FITNESS FOR A PARTICULAR PURPOSE.  See the GNU
+ * Lesser General Public License for more details.
+ *
+ * You should have received a copy of the GNU Lesser General Public
+ * License along with this library; if not, write to the Free Software
+ * Foundation, Inc., 51 Franklin Street, Fifth Floor, Boston, MA  02110-1301  USA
+ *
+ * Linden Research, Inc., 945 Battery Street, San Francisco, CA  94111  USA
+ * $/LicenseInfo$
+ */
+
+//-----------------------------------------------------------------------------
+// Header Files
+//-----------------------------------------------------------------------------
+#include "linden_common.h"
+
+#include "lljointsolverrp3.h"
+
+#include "llmath.h"
+
+#define F_EPSILON 0.00001f
+
+#if LL_RELEASE
+    #define DEBUG_JOINT_SOLVER 0
+#else
+    #define DEBUG_JOINT_SOLVER 1
+#endif
+
+//-----------------------------------------------------------------------------
+// Constructor
+//-----------------------------------------------------------------------------
+LLJointSolverRP3::LLJointSolverRP3()
+{
+    mJointA = NULL;
+    mJointB = NULL;
+    mJointC = NULL;
+    mJointGoal = NULL;
+    mLengthAB = 1.0f;
+    mLengthBC = 1.0f;
+    mPoleVector.setVec( 1.0f, 0.0f, 0.0f );
+    mbUseBAxis = false;
+    mTwist = 0.0f;
+    mFirstTime = true;
+}
+
+
+//-----------------------------------------------------------------------------
+// Destructor
+//-----------------------------------------------------------------------------
+/*virtual*/ LLJointSolverRP3::~LLJointSolverRP3()
+{
+}
+
+
+//-----------------------------------------------------------------------------
+// setupJoints()
+//-----------------------------------------------------------------------------
+void LLJointSolverRP3::setupJoints( LLJoint* jointA,
+                                    LLJoint* jointB,
+                                    LLJoint* jointC,
+                                    LLJoint* jointGoal )
+{
+    mJointA = jointA;
+    mJointB = jointB;
+    mJointC = jointC;
+    mJointGoal = jointGoal;
+
+    mLengthAB = mJointB->getPosition().magVec();
+    mLengthBC = mJointC->getPosition().magVec();
+
+    mJointABaseRotation = jointA->getRotation();
+    mJointBBaseRotation = jointB->getRotation();
+}
+
+
+//-----------------------------------------------------------------------------
+// getPoleVector()
+//-----------------------------------------------------------------------------
+const LLVector3& LLJointSolverRP3::getPoleVector()
+{
+    return mPoleVector;
+}
+
+
+//-----------------------------------------------------------------------------
+// setPoleVector()
+//-----------------------------------------------------------------------------
+void LLJointSolverRP3::setPoleVector( const LLVector3& poleVector )
+{
+    mPoleVector = poleVector;
+    mPoleVector.normVec();
+}
+
+
+//-----------------------------------------------------------------------------
+// setPoleVector()
+//-----------------------------------------------------------------------------
+void LLJointSolverRP3::setBAxis( const LLVector3& bAxis )
+{
+    mBAxis = bAxis;
+    mBAxis.normVec();
+    mbUseBAxis = true;
+}
+
+//-----------------------------------------------------------------------------
+// getTwist()
+//-----------------------------------------------------------------------------
+F32 LLJointSolverRP3::getTwist()
+{
+    return mTwist;
+}
+
+
+//-----------------------------------------------------------------------------
+// setTwist()
+//-----------------------------------------------------------------------------
+void LLJointSolverRP3::setTwist( F32 twist )
+{
+    mTwist = twist;
+}
+
+
+//-----------------------------------------------------------------------------
+// solve()
+//-----------------------------------------------------------------------------
+void LLJointSolverRP3::solve()
+{
+
+    //-------------------------------------------------------------------------
+    // setup joints in their base rotations
+    //-------------------------------------------------------------------------
+    mJointA->setRotation( mJointABaseRotation );
+    mJointB->setRotation( mJointBBaseRotation );
+
+    //-------------------------------------------------------------------------
+    // get joint positions in world space
+    //-------------------------------------------------------------------------
+    LLVector3 aPos = mJointA->getWorldPosition();
+    LLVector3 bPos = mJointB->getWorldPosition();
+    LLVector3 cPos = mJointC->getWorldPosition();
+    LLVector3 gPos = mJointGoal->getWorldPosition();
+
+#if DEBUG_JOINT_SOLVER
+    LL_DEBUGS("JointSolver") << "LLJointSolverRP3::solve()" << LL_NEWLINE
+                            << "bPosLocal = " << mJointB->getPosition() << LL_NEWLINE
+                            << "cPosLocal = " << mJointC->getPosition() << LL_NEWLINE
+                            << "bRotLocal = " << mJointB->getRotation() << LL_NEWLINE
+                            << "cRotLocal = " << mJointC->getRotation() << LL_NEWLINE
+                            << "aPos : " << aPos << LL_NEWLINE
+                            << "bPos : " << bPos << LL_NEWLINE
+                            << "cPos : " << cPos << LL_NEWLINE
+                            << "gPos : " << gPos << LL_ENDL;
+#endif
+
+    //-------------------------------------------------------------------------
+    // get the poleVector in world space
+    //-------------------------------------------------------------------------
+    LLMatrix4 worldJointAParentMat;
+    if ( mJointA->getParent() )
+    {
+        worldJointAParentMat = mJointA->getParent()->getWorldMatrix();
+    }
+    LLVector3 poleVec = rotate_vector( mPoleVector, worldJointAParentMat );
+
+    //-------------------------------------------------------------------------
+    // compute the following:
+    // vector from A to B
+    // vector from B to C
+    // vector from A to C
+    // vector from A to G (goal)
+    //-------------------------------------------------------------------------
+    LLVector3 abVec = bPos - aPos;
+    LLVector3 bcVec = cPos - bPos;
+    LLVector3 acVec = cPos - aPos;
+    LLVector3 agVec = gPos - aPos;
+
+    //-------------------------------------------------------------------------
+    // compute needed lengths of those vectors
+    //-------------------------------------------------------------------------
+    F32 abLen = abVec.magVec();
+    F32 bcLen = bcVec.magVec();
+    F32 agLen = agVec.magVec();
+
+    //-------------------------------------------------------------------------
+    // compute component vector of (A->B) orthogonal to (A->C)
+    //-------------------------------------------------------------------------
+    LLVector3 abacCompOrthoVec = abVec - acVec * ((abVec * acVec)/(acVec * acVec));
+
+#if DEBUG_JOINT_SOLVER
+    LL_DEBUGS("JointSolver") << "abVec : " << abVec << LL_NEWLINE
+        << "bcVec : " << bcVec << LL_NEWLINE
+        << "acVec : " << acVec << LL_NEWLINE
+        << "agVec : " << agVec << LL_NEWLINE
+        << "abLen : " << abLen << LL_NEWLINE
+        << "bcLen : " << bcLen << LL_NEWLINE
+        << "agLen : " << agLen << LL_NEWLINE
+        << "abacCompOrthoVec : " << abacCompOrthoVec << LL_ENDL;
+#endif
+
+    //-------------------------------------------------------------------------
+    // compute the normal of the original ABC plane (and store for later)
+    //-------------------------------------------------------------------------
+    LLVector3 abcNorm;
+    if (!mbUseBAxis)
+    {
+        if( are_parallel(abVec, bcVec, 0.001f) )
+        {
+            // the current solution is maxed out, so we use the axis that is
+            // orthogonal to both poleVec and A->B
+            if ( are_parallel(poleVec, abVec, 0.001f) )
+            {
+                // ACK! the problem is singular
+                if ( are_parallel(poleVec, agVec, 0.001f) )
+                {
+                    // the solutions is also singular
+                    return;
+                }
+                else
+                {
+                    abcNorm = poleVec % agVec;
+                }
+            }
+            else
+            {
+                abcNorm = poleVec % abVec;
+            }
+        }
+        else
+        {
+            abcNorm = abVec % bcVec;
+        }
+    }
+    else
+    {
+        abcNorm = mBAxis * mJointB->getWorldRotation();
+    }
+
+    //-------------------------------------------------------------------------
+    // compute rotation of B
+    //-------------------------------------------------------------------------
+    // angle between A->B and B->C
+    F32 abbcAng = angle_between(abVec, bcVec);
+
+    // vector orthogonal to A->B and B->C
+    LLVector3 abbcOrthoVec = abVec % bcVec;
+    if (abbcOrthoVec.magVecSquared() < 0.001f)
+    {
+        abbcOrthoVec = poleVec % abVec;
+        abacCompOrthoVec = poleVec;
+    }
+    abbcOrthoVec.normVec();
+
+    F32 agLenSq = agLen * agLen;
+
+    // angle arm for extension
+    F32 cosTheta =  (agLenSq - abLen*abLen - bcLen*bcLen) / (2.0f * abLen * bcLen);
+    if (cosTheta > 1.0f)
+        cosTheta = 1.0f;
+    else if (cosTheta < -1.0f)
+        cosTheta = -1.0f;
+
+    F32 theta = acos(cosTheta);
+
+    LLQuaternion bRot(theta - abbcAng, abbcOrthoVec);
+
+#if DEBUG_JOINT_SOLVER
+    LL_DEBUGS("JointSolver") << "abbcAng      : " << abbcAng << LL_NEWLINE
+                            << "abbcOrthoVec : " << abbcOrthoVec << LL_NEWLINE
+                            << "agLenSq      : " << agLenSq << LL_NEWLINE
+                            << "cosTheta     : " << cosTheta << LL_NEWLINE
+                            << "theta        : " << theta << LL_NEWLINE
+                            << "bRot         : " << bRot << LL_NEWLINE
+                            << "theta abbcAng theta-abbcAng: "
+                                << theta*180.0/F_PI << " "
+                                << abbcAng*180.0f/F_PI << " "
+                                << (theta - abbcAng)*180.0f/F_PI
+    << LL_ENDL;
+#endif
+
+    //-------------------------------------------------------------------------
+    // compute rotation that rotates new A->C to A->G
+    //-------------------------------------------------------------------------
+    // rotate B->C by bRot
+    bcVec = bcVec * bRot;
+
+    // update A->C
+    acVec = abVec + bcVec;
+
+    LLQuaternion cgRot;
+    cgRot.shortestArc( acVec, agVec );
+
+#if DEBUG_JOINT_SOLVER
+    LL_DEBUGS("JointSolver") << "bcVec : " << bcVec << LL_NEWLINE
+                            << "acVec : " << acVec << LL_NEWLINE
+                            << "cgRot : " << cgRot << LL_ENDL;
+#endif
+
+    // update A->B and B->C with rotation from C to G
+    abVec = abVec * cgRot;
+    bcVec = bcVec * cgRot;
+    abcNorm = abcNorm * cgRot;
+    acVec = abVec + bcVec;
+
+    //-------------------------------------------------------------------------
+    // compute the normal of the APG plane
+    //-------------------------------------------------------------------------
+    if (are_parallel(agVec, poleVec, 0.001f))
+    {
+        // the solution plane is undefined ==> we're done
+        return;
+    }
+    LLVector3 apgNorm = poleVec % agVec;
+    apgNorm.normVec();
+
+    if (!mbUseBAxis)
+    {
+        //---------------------------------------------------------------------
+        // compute the normal of the new ABC plane
+        // (only necessary if we're NOT using mBAxis)
+        //---------------------------------------------------------------------
+        if( are_parallel(abVec, bcVec, 0.001f) )
+        {
+            // G is either too close or too far away
+            // we'll use the old ABCnormal
+        }
+        else
+        {
+            abcNorm = abVec % bcVec;
+        }
+        abcNorm.normVec();
+    }
+
+    //-------------------------------------------------------------------------
+    // calcuate plane rotation
+    //-------------------------------------------------------------------------
+    LLQuaternion pRot;
+    if ( are_parallel( abcNorm, apgNorm, 0.001f) )
+    {
+        if (abcNorm * apgNorm < 0.0f)
+        {
+            // we must be PI radians off ==> rotate by PI around agVec
+            pRot.setQuat(F_PI, agVec);
+        }
+        else
+        {
+            // we're done
+        }
+    }
+    else
+    {
+        pRot.shortestArc( abcNorm, apgNorm );
+    }
+
+    //-------------------------------------------------------------------------
+    // compute twist rotation
+    //-------------------------------------------------------------------------
+    LLQuaternion twistRot( mTwist, agVec );
+
+#if DEBUG_JOINT_SOLVER
+    LL_DEBUGS("JointSolver") << "abcNorm = " << abcNorm << LL_NEWLINE
+                            << "apgNorm = " << apgNorm << LL_NEWLINE
+                            << "pRot = " << pRot << LL_NEWLINE
+                            << "twist    : " << mTwist*180.0/F_PI << LL_NEWLINE
+                            << "twistRot : " << twistRot << LL_ENDL;
+#endif
+
+    //-------------------------------------------------------------------------
+    // compute rotation of A
+    //-------------------------------------------------------------------------
+    LLQuaternion aRot = cgRot * pRot * twistRot;
+
+    //-------------------------------------------------------------------------
+    // apply the rotations
+    //-------------------------------------------------------------------------
+    mJointB->setWorldRotation( mJointB->getWorldRotation() * bRot );
+    mJointA->setWorldRotation( mJointA->getWorldRotation() * aRot );
+}
+
+
+// End