/** 
 * @file llvisualparam.h
 * @brief Implementation of LLPolyMesh class.
 *
 * $LicenseInfo:firstyear=2001&license=viewerlgpl$
 * Second Life Viewer Source Code
 * Copyright (C) 2010, Linden Research, Inc.
 * 
 * This library is free software; you can redistribute it and/or
 * modify it under the terms of the GNU Lesser General Public
 * License as published by the Free Software Foundation;
 * version 2.1 of the License only.
 * 
 * This library is distributed in the hope that it will be useful,
 * but WITHOUT ANY WARRANTY; without even the implied warranty of
 * MERCHANTABILITY or FITNESS FOR A PARTICULAR PURPOSE.  See the GNU
 * Lesser General Public License for more details.
 * 
 * You should have received a copy of the GNU Lesser General Public
 * License along with this library; if not, write to the Free Software
 * Foundation, Inc., 51 Franklin Street, Fifth Floor, Boston, MA  02110-1301  USA
 * 
 * Linden Research, Inc., 945 Battery Street, San Francisco, CA  94111  USA
 * $/LicenseInfo$
 */

#ifndef LL_LLVisualParam_H
#define LL_LLVisualParam_H

#include "v3math.h"
#include "llstring.h"
#include "llxmltree.h"
#include <boost/function.hpp>

class LLPolyMesh;
class LLXmlTreeNode;

enum ESex
{
	SEX_FEMALE =	0x01,
	SEX_MALE =		0x02,
	SEX_BOTH =		0x03  // values chosen to allow use as a bit field.
};

enum EVisualParamGroup
{
	VISUAL_PARAM_GROUP_TWEAKABLE,
	VISUAL_PARAM_GROUP_ANIMATABLE,
	VISUAL_PARAM_GROUP_TWEAKABLE_NO_TRANSMIT,
	NUM_VISUAL_PARAM_GROUPS
};

enum EParamLocation
{
	LOC_UNKNOWN,
	LOC_AV_SELF,
	LOC_AV_OTHER,
	LOC_WEARABLE
};

const std::string param_location_name(const EParamLocation& loc);

const S32 MAX_TRANSMITTED_VISUAL_PARAMS = 255;

//-----------------------------------------------------------------------------
// LLVisualParamInfo
// Contains shared data for VisualParams
//-----------------------------------------------------------------------------
class LLVisualParamInfo
{
	friend class LLVisualParam;
public:
	LLVisualParamInfo();
	virtual ~LLVisualParamInfo() {};

	virtual BOOL parseXml(LLXmlTreeNode *node);

	S32 getID() const { return mID; }

	virtual void toStream(std::ostream &out);
	
protected:
	S32					mID;				// ID associated with VisualParam
	
	std::string			mName;				// name (for internal purposes)
	std::string			mDisplayName;		// name displayed to the user
	std::string			mMinName;			// name associated with minimum value
	std::string			mMaxName;			// name associated with maximum value
	EVisualParamGroup	mGroup;				// morph group for separating UI controls
	F32					mMinWeight;			// minimum weight that can be assigned to this morph target
	F32					mMaxWeight;			// maximum weight that can be assigned to this morph target
	F32					mDefaultWeight;		
	ESex				mSex;				// Which gender(s) this param applies to.
};

//-----------------------------------------------------------------------------
// LLVisualParam
// VIRTUAL CLASS
// An interface class for a generalized parametric modification of the avatar mesh
// Contains data that is specific to each Avatar
//-----------------------------------------------------------------------------
LL_ALIGN_PREFIX(16)
class LLVisualParam
{
public:
	typedef	boost::function<LLVisualParam*(S32)> visual_param_mapper;

	LLVisualParam();
	virtual ~LLVisualParam();

	// Special: These functions are overridden by child classes
	// (They can not be virtual because they use specific derived Info classes)
	LLVisualParamInfo*		getInfo() const { return mInfo; }
	//   This sets mInfo and calls initialization functions
	BOOL					setInfo(LLVisualParamInfo *info);

	// Virtual functions
	//  Pure virtuals
	//virtual BOOL			parseData( LLXmlTreeNode *node ) = 0;
	virtual void			apply( ESex avatar_sex ) = 0;
	//  Default functions
	virtual void			setWeight(F32 weight, BOOL upload_bake);
	virtual void			setAnimationTarget( F32 target_value, BOOL upload_bake );
	virtual void			animate(F32 delta, BOOL upload_bake);
	virtual void			stopAnimating(BOOL upload_bake);

	virtual BOOL			linkDrivenParams(visual_param_mapper mapper, BOOL only_cross_params);
	virtual void			resetDrivenParams();

	// Interface methods
	S32						getID() const		{ return mID; }
	void					setID(S32 id) 		{ llassert(!mInfo); mID = id; }
	
	const std::string&		getName() const 			{ return mInfo->mName; }
	const std::string&		getDisplayName() const 		{ return mInfo->mDisplayName; }
	const std::string&		getMaxDisplayName() const	{ return mInfo->mMaxName; }
	const std::string&		getMinDisplayName() const	{ return mInfo->mMinName; }

	void					setDisplayName(const std::string& s) 	 { mInfo->mDisplayName = s; }
	void					setMaxDisplayName(const std::string& s) { mInfo->mMaxName = s; }
	void					setMinDisplayName(const std::string& s) { mInfo->mMinName = s; }

	EVisualParamGroup		getGroup() const 			{ return mInfo->mGroup; }
	F32						getMinWeight() const		{ return mInfo->mMinWeight; }
	F32						getMaxWeight() const		{ return mInfo->mMaxWeight; }
	F32						getDefaultWeight() const 	{ return mInfo->mDefaultWeight; }
	ESex					getSex() const			{ return mInfo->mSex; }

	F32						getWeight() const		{ return mIsAnimating ? mTargetWeight : mCurWeight; }
	F32						getCurrentWeight() const 	{ return mCurWeight; }
	F32						getLastWeight() const	{ return mLastWeight; }
	BOOL					isAnimating() const	{ return mIsAnimating; }
	BOOL					isTweakable() const { return (getGroup() == VISUAL_PARAM_GROUP_TWEAKABLE)  || (getGroup() == VISUAL_PARAM_GROUP_TWEAKABLE_NO_TRANSMIT); }

	LLVisualParam*			getNextParam()		{ return mNext; }
	void					setNextParam( LLVisualParam *next );
	
	virtual void			setAnimating(BOOL is_animating) { mIsAnimating = is_animating && !mIsDummy; }
	BOOL					getAnimating() const { return mIsAnimating; }

	void					setIsDummy(BOOL is_dummy) { mIsDummy = is_dummy; }

	void					setParamLocation(EParamLocation loc);
	EParamLocation			getParamLocation() const { return mParamLocation; }

protected:
	F32					mCurWeight;			// current weight
	F32					mLastWeight;		// last weight
	LLVisualParam*		mNext;				// next param in a shared chain
	F32					mTargetWeight;		// interpolation target
	BOOL				mIsAnimating;	// this value has been given an interpolation target
	BOOL				mIsDummy;  // this is used to prevent dummy visual params from animating


	S32					mID;				// id for storing weight/morphtarget compares compactly
	LLVisualParamInfo	*mInfo;
<<<<<<< HEAD
} LL_ALIGN_POSTFIX(16);
=======
	EParamLocation		mParamLocation;		// where does this visual param live?
};
>>>>>>> b40fad02

#endif // LL_LLVisualParam_H<|MERGE_RESOLUTION|>--- conflicted
+++ resolved
@@ -174,11 +174,7 @@
 
 	S32					mID;				// id for storing weight/morphtarget compares compactly
 	LLVisualParamInfo	*mInfo;
-<<<<<<< HEAD
+	EParamLocation		mParamLocation;		// where does this visual param live?
 } LL_ALIGN_POSTFIX(16);
-=======
-	EParamLocation		mParamLocation;		// where does this visual param live?
-};
->>>>>>> b40fad02
 
 #endif // LL_LLVisualParam_H