/** 
 * @file llvolume.cpp
 *
 * $LicenseInfo:firstyear=2002&license=viewerlgpl$
 * Second Life Viewer Source Code
 * Copyright (C) 2010, Linden Research, Inc.
 * 
 * This library is free software; you can redistribute it and/or
 * modify it under the terms of the GNU Lesser General Public
 * License as published by the Free Software Foundation;
 * version 2.1 of the License only.
 * 
 * This library is distributed in the hope that it will be useful,
 * but WITHOUT ANY WARRANTY; without even the implied warranty of
 * MERCHANTABILITY or FITNESS FOR A PARTICULAR PURPOSE.  See the GNU
 * Lesser General Public License for more details.
 * 
 * You should have received a copy of the GNU Lesser General Public
 * License along with this library; if not, write to the Free Software
 * Foundation, Inc., 51 Franklin Street, Fifth Floor, Boston, MA  02110-1301  USA
 * 
 * Linden Research, Inc., 945 Battery Street, San Francisco, CA  94111  USA
 * $/LicenseInfo$
 */

#include "linden_common.h"
#include "llmemory.h"
#include "llmath.h"

#include <set>
#if !LL_WINDOWS
#include <stdint.h>
#endif
#include <cmath>
#include <unordered_map>

#include "llerror.h"

#include "llvolumemgr.h"
#include "v2math.h"
#include "v3math.h"
#include "v4math.h"
#include "m4math.h"
#include "m3math.h"
#include "llmatrix3a.h"
#include "lloctree.h"
#include "llvolume.h"
#include "llvolumeoctree.h"
#include "llstl.h"
#include "llsdserialize.h"
#include "llvector4a.h"
#include "llmatrix4a.h"
#include "llmeshoptimizer.h"
#include "lltimer.h"

#include "mikktspace/mikktspace.h"
#include "mikktspace/mikktspace.c" // insert mikktspace implementation into llvolume object file

#include "meshoptimizer/meshoptimizer.h"

#define DEBUG_SILHOUETTE_BINORMALS 0
#define DEBUG_SILHOUETTE_NORMALS 0 // TomY: Use this to display normals using the silhouette
#define DEBUG_SILHOUETTE_EDGE_MAP 0 // DaveP: Use this to display edge map using the silhouette

const F32 MIN_CUT_DELTA = 0.02f;

const F32 HOLLOW_MIN = 0.f;
const F32 HOLLOW_MAX = 0.95f;
const F32 HOLLOW_MAX_SQUARE	= 0.7f;

const F32 TWIST_MIN = -1.f;
const F32 TWIST_MAX =  1.f;

const F32 RATIO_MIN = 0.f;
const F32 RATIO_MAX = 2.f; // Tom Y: Inverted sense here: 0 = top taper, 2 = bottom taper

const F32 HOLE_X_MIN= 0.05f;
const F32 HOLE_X_MAX= 1.0f;

const F32 HOLE_Y_MIN= 0.05f;
const F32 HOLE_Y_MAX= 0.5f;

const F32 SHEAR_MIN = -0.5f;
const F32 SHEAR_MAX =  0.5f;

const F32 REV_MIN = 1.f;
const F32 REV_MAX = 4.f;

const F32 TAPER_MIN = -1.f;
const F32 TAPER_MAX =  1.f;

const F32 SKEW_MIN	= -0.95f;
const F32 SKEW_MAX	=  0.95f;

const F32 SCULPT_MIN_AREA = 0.002f;
const S32 SCULPT_MIN_AREA_DETAIL = 1;

BOOL gDebugGL = FALSE; // See settings.xml "RenderDebugGL"

BOOL check_same_clock_dir( const LLVector3& pt1, const LLVector3& pt2, const LLVector3& pt3, const LLVector3& norm)
{    
	LLVector3 test = (pt2-pt1)%(pt3-pt2);

	//answer
	if(test * norm < 0) 
	{
		return FALSE;
	}
	else 
	{
		return TRUE;
	}
} 

BOOL LLLineSegmentBoxIntersect(const LLVector3& start, const LLVector3& end, const LLVector3& center, const LLVector3& size)
{
	return LLLineSegmentBoxIntersect(start.mV, end.mV, center.mV, size.mV);
}

BOOL LLLineSegmentBoxIntersect(const F32* start, const F32* end, const F32* center, const F32* size)
{
	F32 fAWdU[3];
	F32 dir[3];
	F32 diff[3];

	for (U32 i = 0; i < 3; i++)
	{
		dir[i] = 0.5f * (end[i] - start[i]);
		diff[i] = (0.5f * (end[i] + start[i])) - center[i];
		fAWdU[i] = fabsf(dir[i]);
		if(fabsf(diff[i])>size[i] + fAWdU[i]) return false;
	}

	float f;
	f = dir[1] * diff[2] - dir[2] * diff[1];    if(fabsf(f)>size[1]*fAWdU[2] + size[2]*fAWdU[1])  return false;
	f = dir[2] * diff[0] - dir[0] * diff[2];    if(fabsf(f)>size[0]*fAWdU[2] + size[2]*fAWdU[0])  return false;
	f = dir[0] * diff[1] - dir[1] * diff[0];    if(fabsf(f)>size[0]*fAWdU[1] + size[1]*fAWdU[0])  return false;
	
	return true;
}

// Finds tangent vec based on three vertices with texture coordinates.
// Fills in dummy values if the triangle has degenerate texture coordinates.
void calc_tangent_from_triangle(
	LLVector4a&			normal,
	LLVector4a&			tangent_out,
	const LLVector4a& v1,
	const LLVector2&  w1,
	const LLVector4a& v2,
	const LLVector2&  w2,
	const LLVector4a& v3,
	const LLVector2&  w3)
{
	const F32* v1ptr = v1.getF32ptr();
	const F32* v2ptr = v2.getF32ptr();
	const F32* v3ptr = v3.getF32ptr();

	float x1 = v2ptr[0] - v1ptr[0];
	float x2 = v3ptr[0] - v1ptr[0];
	float y1 = v2ptr[1] - v1ptr[1];
	float y2 = v3ptr[1] - v1ptr[1];
	float z1 = v2ptr[2] - v1ptr[2];
	float z2 = v3ptr[2] - v1ptr[2];

	float s1 = w2.mV[0] - w1.mV[0];
	float s2 = w3.mV[0] - w1.mV[0];
	float t1 = w2.mV[1] - w1.mV[1];
	float t2 = w3.mV[1] - w1.mV[1];

	F32 rd = s1*t2-s2*t1;

	float r = ((rd*rd) > FLT_EPSILON) ? (1.0f / rd)
											    : ((rd > 0.0f) ? 1024.f : -1024.f); //some made up large ratio for division by zero

	llassert(llfinite(r));
	llassert(!llisnan(r));

	LLVector4a sdir(
		(t2 * x1 - t1 * x2) * r,
		(t2 * y1 - t1 * y2) * r,
		(t2 * z1 - t1 * z2) * r);

	LLVector4a tdir(
		(s1 * x2 - s2 * x1) * r,
		(s1 * y2 - s2 * y1) * r,
		(s1 * z2 - s2 * z1) * r);

	LLVector4a	n = normal;
	LLVector4a	t = sdir;

	LLVector4a ncrosst;
	ncrosst.setCross3(n,t);

	// Gram-Schmidt orthogonalize
	n.mul(n.dot3(t).getF32());

	LLVector4a tsubn;
	tsubn.setSub(t,n);

	if (tsubn.dot3(tsubn).getF32() > F_APPROXIMATELY_ZERO)
	{
		tsubn.normalize3fast_checked();

		// Calculate handedness
		F32 handedness = ncrosst.dot3(tdir).getF32() < 0.f ? -1.f : 1.f;

		tsubn.getF32ptr()[3] = handedness;

		tangent_out = tsubn;
	}
	else
	{
		// degenerate, make up a value
		//
		tangent_out.set(0,0,1,1);
	}

}


// intersect test between triangle vert0, vert1, vert2 and a ray from orig in direction dir.
// returns TRUE if intersecting and returns barycentric coordinates in intersection_a, intersection_b,
// and returns the intersection point along dir in intersection_t.

// Moller-Trumbore algorithm
BOOL LLTriangleRayIntersect(const LLVector4a& vert0, const LLVector4a& vert1, const LLVector4a& vert2, const LLVector4a& orig, const LLVector4a& dir,
							F32& intersection_a, F32& intersection_b, F32& intersection_t)
{
	
	/* find vectors for two edges sharing vert0 */
	LLVector4a edge1;
	edge1.setSub(vert1, vert0);
	
	LLVector4a edge2;
	edge2.setSub(vert2, vert0);

	/* begin calculating determinant - also used to calculate U parameter */
	LLVector4a pvec;
	pvec.setCross3(dir, edge2);

	/* if determinant is near zero, ray lies in plane of triangle */
	LLVector4a det;
	det.setAllDot3(edge1, pvec);
	
	if (det.greaterEqual(LLVector4a::getEpsilon()).getGatheredBits() & 0x7)
	{
		/* calculate distance from vert0 to ray origin */
		LLVector4a tvec;
		tvec.setSub(orig, vert0);

		/* calculate U parameter and test bounds */
		LLVector4a u;
		u.setAllDot3(tvec,pvec);

		if ((u.greaterEqual(LLVector4a::getZero()).getGatheredBits() & 0x7) &&
			(u.lessEqual(det).getGatheredBits() & 0x7))
		{
			/* prepare to test V parameter */
			LLVector4a qvec;
			qvec.setCross3(tvec, edge1);
			
			/* calculate V parameter and test bounds */
			LLVector4a v;
			v.setAllDot3(dir, qvec);

			
			//if (!(v < 0.f || u + v > det))

			LLVector4a sum_uv;
			sum_uv.setAdd(u, v);

			S32 v_gequal = v.greaterEqual(LLVector4a::getZero()).getGatheredBits() & 0x7;
			S32 sum_lequal = sum_uv.lessEqual(det).getGatheredBits() & 0x7;

			if (v_gequal  && sum_lequal)
			{
				/* calculate t, scale parameters, ray intersects triangle */
				LLVector4a t;
				t.setAllDot3(edge2,qvec);

				t.div(det);
				u.div(det);
				v.div(det);
				
				intersection_a = u[0];
				intersection_b = v[0];
				intersection_t = t[0];
				return TRUE;
			}
		}
	}
		
	return FALSE;
} 

BOOL LLTriangleRayIntersectTwoSided(const LLVector4a& vert0, const LLVector4a& vert1, const LLVector4a& vert2, const LLVector4a& orig, const LLVector4a& dir,
							F32& intersection_a, F32& intersection_b, F32& intersection_t)
{
	F32 u, v, t;
	
	/* find vectors for two edges sharing vert0 */
	LLVector4a edge1;
	edge1.setSub(vert1, vert0);
	
	
	LLVector4a edge2;
	edge2.setSub(vert2, vert0);

	/* begin calculating determinant - also used to calculate U parameter */
	LLVector4a pvec;
	pvec.setCross3(dir, edge2);

	/* if determinant is near zero, ray lies in plane of triangle */
	F32 det = edge1.dot3(pvec).getF32();

	
	if (det > -F_APPROXIMATELY_ZERO && det < F_APPROXIMATELY_ZERO)
	{
		return FALSE;
	}

	F32 inv_det = 1.f / det;

	/* calculate distance from vert0 to ray origin */
	LLVector4a tvec;
	tvec.setSub(orig, vert0);
	
	/* calculate U parameter and test bounds */
	u = (tvec.dot3(pvec).getF32()) * inv_det;
	if (u < 0.f || u > 1.f)
	{
		return FALSE;
	}

	/* prepare to test V parameter */
	tvec.sub(edge1);
		
	/* calculate V parameter and test bounds */
	v = (dir.dot3(tvec).getF32()) * inv_det;
	
	if (v < 0.f || u + v > 1.f)
	{
		return FALSE;
	}

	/* calculate t, ray intersects triangle */
	t = (edge2.dot3(tvec).getF32()) * inv_det;
	
	intersection_a = u;
	intersection_b = v;
	intersection_t = t;
	
	
	return TRUE;
} 

//helper for non-aligned vectors
BOOL LLTriangleRayIntersect(const LLVector3& vert0, const LLVector3& vert1, const LLVector3& vert2, const LLVector3& orig, const LLVector3& dir,
							F32& intersection_a, F32& intersection_b, F32& intersection_t, BOOL two_sided)
{
	LLVector4a vert0a, vert1a, vert2a, origa, dira;
	vert0a.load3(vert0.mV);
	vert1a.load3(vert1.mV);
	vert2a.load3(vert2.mV);
	origa.load3(orig.mV);
	dira.load3(dir.mV);

	if (two_sided)
	{
		return LLTriangleRayIntersectTwoSided(vert0a, vert1a, vert2a, origa, dira, 
				intersection_a, intersection_b, intersection_t);
	}
	else
	{
		return LLTriangleRayIntersect(vert0a, vert1a, vert2a, origa, dira, 
				intersection_a, intersection_b, intersection_t);
	}
}

class LLVolumeOctreeRebound : public LLOctreeTravelerDepthFirst<LLVolumeTriangle, LLVolumeTriangle*>
{
public:
	const LLVolumeFace* mFace;

	LLVolumeOctreeRebound(const LLVolumeFace* face)
	{
		mFace = face;
	}

    virtual void visit(const LLOctreeNode<LLVolumeTriangle, LLVolumeTriangle*>* branch)
	{ //this is a depth first traversal, so it's safe to assum all children have complete
		//bounding data
	LL_PROFILE_ZONE_SCOPED_CATEGORY_VOLUME

		LLVolumeOctreeListener* node = (LLVolumeOctreeListener*) branch->getListener(0);

		LLVector4a& min = node->mExtents[0];
		LLVector4a& max = node->mExtents[1];

		if (!branch->isEmpty())
		{ //node has data, find AABB that binds data set
			const LLVolumeTriangle* tri = *(branch->getDataBegin());
			
			//initialize min/max to first available vertex
			min = *(tri->mV[0]);
			max = *(tri->mV[0]);
			
            for (LLOctreeNode<LLVolumeTriangle, LLVolumeTriangle*>::const_element_iter iter = branch->getDataBegin(); iter != branch->getDataEnd(); ++iter)
			{ //for each triangle in node

				//stretch by triangles in node
				tri = *iter;
				
				min.setMin(min, *tri->mV[0]);
				min.setMin(min, *tri->mV[1]);
				min.setMin(min, *tri->mV[2]);

				max.setMax(max, *tri->mV[0]);
				max.setMax(max, *tri->mV[1]);
				max.setMax(max, *tri->mV[2]);
			}
		}
		else if (branch->getChildCount() > 0)
		{ //no data, but child nodes exist
			LLVolumeOctreeListener* child = (LLVolumeOctreeListener*) branch->getChild(0)->getListener(0);

			//initialize min/max to extents of first child
			min = child->mExtents[0];
			max = child->mExtents[1];
		}
		else
		{
            llassert(!branch->isLeaf()); // Empty leaf
		}

		for (S32 i = 0; i < branch->getChildCount(); ++i)
		{  //stretch by child extents
			LLVolumeOctreeListener* child = (LLVolumeOctreeListener*) branch->getChild(i)->getListener(0);
			min.setMin(min, child->mExtents[0]);
			max.setMax(max, child->mExtents[1]);
		}

		node->mBounds[0].setAdd(min, max);
		node->mBounds[0].mul(0.5f);

		node->mBounds[1].setSub(max,min);
		node->mBounds[1].mul(0.5f);
	}
};

//-------------------------------------------------------------------
// statics
//-------------------------------------------------------------------


//----------------------------------------------------

LLProfile::Face* LLProfile::addCap(S16 faceID)
{
	Face *face   = vector_append(mFaces, 1);
	
	face->mIndex = 0;
	face->mCount = mTotal;
	face->mScaleU= 1.0f;
	face->mCap   = TRUE;
	face->mFaceID = faceID;
	return face;
}

LLProfile::Face* LLProfile::addFace(S32 i, S32 count, F32 scaleU, S16 faceID, BOOL flat)
{
	Face *face   = vector_append(mFaces, 1);
	
	face->mIndex = i;
	face->mCount = count;
	face->mScaleU= scaleU;

	face->mFlat = flat;
	face->mCap   = FALSE;
	face->mFaceID = faceID;
	return face;
}

//static
S32 LLProfile::getNumNGonPoints(const LLProfileParams& params, S32 sides, F32 offset, F32 bevel, F32 ang_scale, S32 split)
{ // this is basically LLProfile::genNGon stripped down to only the operations that influence the number of points
	S32 np = 0;

	// Generate an n-sided "circular" path.
	// 0 is (1,0), and we go counter-clockwise along a circular path from there.
	F32 t, t_step, t_first, t_fraction;
	
	F32 begin  = params.getBegin();
	F32 end    = params.getEnd();

	t_step = 1.0f / sides;
	
	t_first = floor(begin * sides) / (F32)sides;

	// pt1 is the first point on the fractional face.
	// Starting t and ang values for the first face
	t = t_first;
	
	// Increment to the next point.
	// pt2 is the end point on the fractional face
	t += t_step;
	
	t_fraction = (begin - t_first)*sides;

	// Only use if it's not almost exactly on an edge.
	if (t_fraction < 0.9999f)
	{
		np++;
	}

	// There's lots of potential here for floating point error to generate unneeded extra points - DJS 04/05/02
	while (t < end)
	{
		// Iterate through all the integer steps of t.
		np++;

		t += t_step;
	}

	t_fraction = (end - (t - t_step))*sides;

	// Find the fraction that we need to add to the end point.
	t_fraction = (end - (t - t_step))*sides;
	if (t_fraction > 0.0001f)
	{
		np++;
	}

	// If we're sliced, the profile is open.
	if ((end - begin)*ang_scale < 0.99f)
	{
		if (params.getHollow() <= 0)
		{
			// put center point if not hollow.
			np++;
		}
	}
	
	return np;
}

// What is the bevel parameter used for? - DJS 04/05/02
// Bevel parameter is currently unused but presumedly would support
// filleted and chamfered corners
void LLProfile::genNGon(const LLProfileParams& params, S32 sides, F32 offset, F32 bevel, F32 ang_scale, S32 split)
{
	// Generate an n-sided "circular" path.
	// 0 is (1,0), and we go counter-clockwise along a circular path from there.
	static const F32 tableScale[] = { 1, 1, 1, 0.5f, 0.707107f, 0.53f, 0.525f, 0.5f };
	F32 scale = 0.5f;
	F32 t, t_step, t_first, t_fraction, ang, ang_step;
	LLVector4a pt1,pt2;

	F32 begin  = params.getBegin();
	F32 end    = params.getEnd();

	t_step = 1.0f / sides;
	ang_step = 2.0f*F_PI*t_step*ang_scale;

	// Scale to have size "match" scale.  Compensates to get object to generally fill bounding box.

	S32 total_sides = ll_round(sides / ang_scale);	// Total number of sides all around

	if (total_sides < 8)
	{
		scale = tableScale[total_sides];
	}

	t_first = floor(begin * sides) / (F32)sides;

	// pt1 is the first point on the fractional face.
	// Starting t and ang values for the first face
	t = t_first;
	ang = 2.0f*F_PI*(t*ang_scale + offset);
	pt1.set(cos(ang)*scale,sin(ang)*scale, t);

	// Increment to the next point.
	// pt2 is the end point on the fractional face
	t += t_step;
	ang += ang_step;
	pt2.set(cos(ang)*scale,sin(ang)*scale,t);

	t_fraction = (begin - t_first)*sides;

	// Only use if it's not almost exactly on an edge.
	if (t_fraction < 0.9999f)
	{
		LLVector4a new_pt;
		new_pt.setLerp(pt1, pt2, t_fraction);
		mProfile.push_back(new_pt);
	}

	// There's lots of potential here for floating point error to generate unneeded extra points - DJS 04/05/02
	while (t < end)
	{
		// Iterate through all the integer steps of t.
		pt1.set(cos(ang)*scale,sin(ang)*scale,t);

		if (mProfile.size() > 0) {
			LLVector4a p = mProfile[mProfile.size()-1];
			for (S32 i = 0; i < split && mProfile.size() > 0; i++) {
				//mProfile.push_back(p+(pt1-p) * 1.0f/(float)(split+1) * (float)(i+1));
				LLVector4a new_pt;
				new_pt.setSub(pt1, p);
				new_pt.mul(1.0f/(float)(split+1) * (float)(i+1));
				new_pt.add(p);
				mProfile.push_back(new_pt);
			}
		}
		mProfile.push_back(pt1);

		t += t_step;
		ang += ang_step;
	}

	t_fraction = (end - (t - t_step))*sides;

	// pt1 is the first point on the fractional face
	// pt2 is the end point on the fractional face
	pt2.set(cos(ang)*scale,sin(ang)*scale,t);

	// Find the fraction that we need to add to the end point.
	t_fraction = (end - (t - t_step))*sides;
	if (t_fraction > 0.0001f)
	{
		LLVector4a new_pt;
		new_pt.setLerp(pt1, pt2, t_fraction);
		
		if (mProfile.size() > 0) {
			LLVector4a p = mProfile[mProfile.size()-1];
			for (S32 i = 0; i < split && mProfile.size() > 0; i++) {
				//mProfile.push_back(p+(new_pt-p) * 1.0f/(float)(split+1) * (float)(i+1));

				LLVector4a pt1;
				pt1.setSub(new_pt, p);
				pt1.mul(1.0f/(float)(split+1) * (float)(i+1));
				pt1.add(p);
				mProfile.push_back(pt1);
			}
		}
		mProfile.push_back(new_pt);
	}

	// If we're sliced, the profile is open.
	if ((end - begin)*ang_scale < 0.99f)
	{
		if ((end - begin)*ang_scale > 0.5f)
		{
			mConcave = TRUE;
		}
		else
		{
			mConcave = FALSE;
		}
		mOpen = TRUE;
		if (params.getHollow() <= 0)
		{
			// put center point if not hollow.
			mProfile.push_back(LLVector4a(0,0,0));
		}
	}
	else
	{
		// The profile isn't open.
		mOpen = FALSE;
		mConcave = FALSE;
	}

	mTotal = mProfile.size();
}

// Hollow is percent of the original bounding box, not of this particular
// profile's geometry.  Thus, a swept triangle needs lower hollow values than
// a swept square.
LLProfile::Face* LLProfile::addHole(const LLProfileParams& params, BOOL flat, F32 sides, F32 offset, F32 box_hollow, F32 ang_scale, S32 split)
{
	// Note that addHole will NOT work for non-"circular" profiles, if we ever decide to use them.

	// Total add has number of vertices on outside.
	mTotalOut = mTotal;

	// Why is the "bevel" parameter -1? DJS 04/05/02
	genNGon(params, llfloor(sides),offset,-1, ang_scale, split);

	Face *face = addFace(mTotalOut, mTotal-mTotalOut,0,LL_FACE_INNER_SIDE, flat);

	static thread_local LLAlignedArray<LLVector4a,64> pt;
	pt.resize(mTotal) ;

	for (S32 i=mTotalOut;i<mTotal;i++)
	{
		pt[i] = mProfile[i];
		pt[i].mul(box_hollow);
	}

	S32 j=mTotal-1;
	for (S32 i=mTotalOut;i<mTotal;i++)
	{
		mProfile[i] = pt[j--];
	}

	for (S32 i=0;i<(S32)mFaces.size();i++) 
	{
		if (mFaces[i].mCap)
		{
			mFaces[i].mCount *= 2;
		}
	}

	return face;
}

//static
S32 LLProfile::getNumPoints(const LLProfileParams& params, BOOL path_open,F32 detail, S32 split,
						 BOOL is_sculpted, S32 sculpt_size)
{ // this is basically LLProfile::generate stripped down to only operations that influence the number of points
	if (detail < MIN_LOD)
	{
		detail = MIN_LOD;
	}

	// Generate the face data
	F32 hollow = params.getHollow();

	S32 np = 0;

	switch (params.getCurveType() & LL_PCODE_PROFILE_MASK)
	{
	case LL_PCODE_PROFILE_SQUARE:
		{
			np = getNumNGonPoints(params, 4,-0.375, 0, 1, split);
		
			if (hollow)
			{
				np *= 2;
			}
		}
		break;
	case  LL_PCODE_PROFILE_ISOTRI:
	case  LL_PCODE_PROFILE_RIGHTTRI:
	case  LL_PCODE_PROFILE_EQUALTRI:
		{
			np = getNumNGonPoints(params, 3,0, 0, 1, split);
						
			if (hollow)
			{
				np *= 2;
			}
		}
		break;
	case LL_PCODE_PROFILE_CIRCLE:
		{
			// If this has a square hollow, we should adjust the
			// number of faces a bit so that the geometry lines up.
			U8 hole_type=0;
			F32 circle_detail = MIN_DETAIL_FACES * detail;
			if (hollow)
			{
				hole_type = params.getCurveType() & LL_PCODE_HOLE_MASK;
				if (hole_type == LL_PCODE_HOLE_SQUARE)
				{
					// Snap to the next multiple of four sides,
					// so that corners line up.
					circle_detail = llceil(circle_detail / 4.0f) * 4.0f;
				}
			}

			S32 sides = (S32)circle_detail;

			if (is_sculpted)
				sides = sculpt_size;
			
			np = getNumNGonPoints(params, sides);
			
			if (hollow)
			{
				np *= 2;
			}
		}
		break;
	case LL_PCODE_PROFILE_CIRCLE_HALF:
		{
			// If this has a square hollow, we should adjust the
			// number of faces a bit so that the geometry lines up.
			U8 hole_type=0;
			// Number of faces is cut in half because it's only a half-circle.
			F32 circle_detail = MIN_DETAIL_FACES * detail * 0.5f;
			if (hollow)
			{
				hole_type = params.getCurveType() & LL_PCODE_HOLE_MASK;
				if (hole_type == LL_PCODE_HOLE_SQUARE)
				{
					// Snap to the next multiple of four sides (div 2),
					// so that corners line up.
					circle_detail = llceil(circle_detail / 2.0f) * 2.0f;
				}
			}
			np = getNumNGonPoints(params, llfloor(circle_detail), 0.5f, 0.f, 0.5f);
			
			if (hollow)
			{
				np *= 2;
			}

			// Special case for openness of sphere
			if ((params.getEnd() - params.getBegin()) < 1.f)
			{
			}
			else if (!hollow)
			{
				np++;
			}
		}
		break;
	default:
	   break;
	};

	
	return np;
}


BOOL LLProfile::generate(const LLProfileParams& params, BOOL path_open,F32 detail, S32 split,
						 BOOL is_sculpted, S32 sculpt_size)
{
	LL_PROFILE_ZONE_SCOPED_CATEGORY_VOLUME

	if ((!mDirty) && (!is_sculpted))
	{
		return FALSE;
	}
	mDirty = FALSE;

	if (detail < MIN_LOD)
	{
		LL_INFOS() << "Generating profile with LOD < MIN_LOD.  CLAMPING" << LL_ENDL;
		detail = MIN_LOD;
	}

	mProfile.resize(0);
	mFaces.resize(0);

	// Generate the face data
	S32 i;
	F32 begin = params.getBegin();
	F32 end = params.getEnd();
	F32 hollow = params.getHollow();

	// Quick validation to eliminate some server crashes.
	if (begin > end - 0.01f)
	{
		LL_WARNS() << "LLProfile::generate() assertion failed (begin >= end)" << LL_ENDL;
		return FALSE;
	}

	S32 face_num = 0;

	switch (params.getCurveType() & LL_PCODE_PROFILE_MASK)
	{
	case LL_PCODE_PROFILE_SQUARE:
		{
			genNGon(params, 4,-0.375, 0, 1, split);
			if (path_open)
			{
				addCap (LL_FACE_PATH_BEGIN);
			}

			for (i = llfloor(begin * 4.f); i < llfloor(end * 4.f + .999f); i++)
			{
				addFace((face_num++) * (split +1), split+2, 1, LL_FACE_OUTER_SIDE_0 << i, TRUE);
			}

			LLVector4a scale(1,1,4,1);

			for (i = 0; i <(S32) mProfile.size(); i++)
			{
				// Scale by 4 to generate proper tex coords.
				mProfile[i].mul(scale);
				llassert(mProfile[i].isFinite3());
			}

			if (hollow)
			{
				switch (params.getCurveType() & LL_PCODE_HOLE_MASK)
				{
				case LL_PCODE_HOLE_TRIANGLE:
					// This offset is not correct, but we can't change it now... DK 11/17/04
				  	addHole(params, TRUE, 3, -0.375f, hollow, 1.f, split);
					break;
				case LL_PCODE_HOLE_CIRCLE:
					// TODO: Compute actual detail levels for cubes
				  	addHole(params, FALSE, MIN_DETAIL_FACES * detail, -0.375f, hollow, 1.f);
					break;
				case LL_PCODE_HOLE_SAME:
				case LL_PCODE_HOLE_SQUARE:
				default:
					addHole(params, TRUE, 4, -0.375f, hollow, 1.f, split);
					break;
				}
			}
			
			if (path_open) {
				mFaces[0].mCount = mTotal;
			}
		}
		break;
	case  LL_PCODE_PROFILE_ISOTRI:
	case  LL_PCODE_PROFILE_RIGHTTRI:
	case  LL_PCODE_PROFILE_EQUALTRI:
		{
			genNGon(params, 3,0, 0, 1, split);
			LLVector4a scale(1,1,3,1);
			for (i = 0; i <(S32) mProfile.size(); i++)
			{
				// Scale by 3 to generate proper tex coords.
				mProfile[i].mul(scale);
				llassert(mProfile[i].isFinite3());
			}

			if (path_open)
			{
				addCap(LL_FACE_PATH_BEGIN);
			}

			for (i = llfloor(begin * 3.f); i < llfloor(end * 3.f + .999f); i++)
			{
				addFace((face_num++) * (split +1), split+2, 1, LL_FACE_OUTER_SIDE_0 << i, TRUE);
			}
			if (hollow)
			{
				// Swept triangles need smaller hollowness values,
				// because the triangle doesn't fill the bounding box.
				F32 triangle_hollow = hollow / 2.f;

				switch (params.getCurveType() & LL_PCODE_HOLE_MASK)
				{
				case LL_PCODE_HOLE_CIRCLE:
					// TODO: Actually generate level of detail for triangles
					addHole(params, FALSE, MIN_DETAIL_FACES * detail, 0, triangle_hollow, 1.f);
					break;
				case LL_PCODE_HOLE_SQUARE:
					addHole(params, TRUE, 4, 0, triangle_hollow, 1.f, split);
					break;
				case LL_PCODE_HOLE_SAME:
				case LL_PCODE_HOLE_TRIANGLE:
				default:
					addHole(params, TRUE, 3, 0, triangle_hollow, 1.f, split);
					break;
				}
			}
		}
		break;
	case LL_PCODE_PROFILE_CIRCLE:
		{
			// If this has a square hollow, we should adjust the
			// number of faces a bit so that the geometry lines up.
			U8 hole_type=0;
			F32 circle_detail = MIN_DETAIL_FACES * detail;
			if (hollow)
			{
				hole_type = params.getCurveType() & LL_PCODE_HOLE_MASK;
				if (hole_type == LL_PCODE_HOLE_SQUARE)
				{
					// Snap to the next multiple of four sides,
					// so that corners line up.
					circle_detail = llceil(circle_detail / 4.0f) * 4.0f;
				}
			}

			S32 sides = (S32)circle_detail;

			if (is_sculpted)
				sides = sculpt_size;
			
			genNGon(params, sides);
			
			if (path_open)
			{
				addCap (LL_FACE_PATH_BEGIN);
			}

			if (mOpen && !hollow)
			{
				addFace(0,mTotal-1,0,LL_FACE_OUTER_SIDE_0, FALSE);
			}
			else
			{
				addFace(0,mTotal,0,LL_FACE_OUTER_SIDE_0, FALSE);
			}

			if (hollow)
			{
				switch (hole_type)
				{
				case LL_PCODE_HOLE_SQUARE:
					addHole(params, TRUE, 4, 0, hollow, 1.f, split);
					break;
				case LL_PCODE_HOLE_TRIANGLE:
					addHole(params, TRUE, 3, 0, hollow, 1.f, split);
					break;
				case LL_PCODE_HOLE_CIRCLE:
				case LL_PCODE_HOLE_SAME:
				default:
					addHole(params, FALSE, circle_detail, 0, hollow, 1.f);
					break;
				}
			}
		}
		break;
	case LL_PCODE_PROFILE_CIRCLE_HALF:
		{
			// If this has a square hollow, we should adjust the
			// number of faces a bit so that the geometry lines up.
			U8 hole_type=0;
			// Number of faces is cut in half because it's only a half-circle.
			F32 circle_detail = MIN_DETAIL_FACES * detail * 0.5f;
			if (hollow)
			{
				hole_type = params.getCurveType() & LL_PCODE_HOLE_MASK;
				if (hole_type == LL_PCODE_HOLE_SQUARE)
				{
					// Snap to the next multiple of four sides (div 2),
					// so that corners line up.
					circle_detail = llceil(circle_detail / 2.0f) * 2.0f;
				}
			}
			genNGon(params, llfloor(circle_detail), 0.5f, 0.f, 0.5f);
			if (path_open)
			{
				addCap(LL_FACE_PATH_BEGIN);
			}
			if (mOpen && !params.getHollow())
			{
				addFace(0,mTotal-1,0,LL_FACE_OUTER_SIDE_0, FALSE);
			}
			else
			{
				addFace(0,mTotal,0,LL_FACE_OUTER_SIDE_0, FALSE);
			}

			if (hollow)
			{
				switch (hole_type)
				{
				case LL_PCODE_HOLE_SQUARE:
					addHole(params, TRUE, 2, 0.5f, hollow, 0.5f, split);
					break;
				case LL_PCODE_HOLE_TRIANGLE:
					addHole(params, TRUE, 3,  0.5f, hollow, 0.5f, split);
					break;
				case LL_PCODE_HOLE_CIRCLE:
				case LL_PCODE_HOLE_SAME:
				default:
					addHole(params, FALSE, circle_detail,  0.5f, hollow, 0.5f);
					break;
				}
			}

			// Special case for openness of sphere
			if ((params.getEnd() - params.getBegin()) < 1.f)
			{
				mOpen = TRUE;
			}
			else if (!hollow)
			{
				mOpen = FALSE;
				mProfile.push_back(mProfile[0]);
				mTotal++;
			}
		}
		break;
	default:
	    LL_ERRS() << "Unknown profile: getCurveType()=" << params.getCurveType() << LL_ENDL;
		break;
	};

	if (path_open)
	{
		addCap(LL_FACE_PATH_END); // bottom
	}
	
	if ( mOpen) // interior edge caps
	{
		addFace(mTotal-1, 2,0.5,LL_FACE_PROFILE_BEGIN, TRUE); 

		if (hollow)
		{
			addFace(mTotalOut-1, 2,0.5,LL_FACE_PROFILE_END, TRUE);
		}
		else
		{
			addFace(mTotal-2, 2,0.5,LL_FACE_PROFILE_END, TRUE);
		}
	}
	
	return TRUE;
}



BOOL LLProfileParams::importFile(LLFILE *fp)
{
	const S32 BUFSIZE = 16384;
	char buffer[BUFSIZE];	/* Flawfinder: ignore */
	// *NOTE: changing the size or type of these buffers will require
	// changing the sscanf below.
	char keyword[256];	/* Flawfinder: ignore */
	char valuestr[256];	/* Flawfinder: ignore */
	keyword[0] = 0;
	valuestr[0] = 0;
	F32 tempF32;
	U32 tempU32;

	while (!feof(fp))
	{
		if (fgets(buffer, BUFSIZE, fp) == NULL)
		{
			buffer[0] = '\0';
		}
		
		sscanf(	/* Flawfinder: ignore */
			buffer,
			" %255s %255s",
			keyword, valuestr);
		if (!strcmp("{", keyword))
		{
			continue;
		}
		if (!strcmp("}",keyword))
		{
			break;
		}
		else if (!strcmp("curve", keyword))
		{
			sscanf(valuestr,"%d",&tempU32);
			setCurveType((U8) tempU32);
		}
		else if (!strcmp("begin",keyword))
		{
			sscanf(valuestr,"%g",&tempF32);
			setBegin(tempF32);
		}
		else if (!strcmp("end",keyword))
		{
			sscanf(valuestr,"%g",&tempF32);
			setEnd(tempF32);
		}
		else if (!strcmp("hollow",keyword))
		{
			sscanf(valuestr,"%g",&tempF32);
			setHollow(tempF32);
		}
		else
		{
			LL_WARNS() << "unknown keyword " << keyword << " in profile import" << LL_ENDL;
		}
	}

	return TRUE;
}


BOOL LLProfileParams::exportFile(LLFILE *fp) const
{
	fprintf(fp,"\t\tprofile 0\n");
	fprintf(fp,"\t\t{\n");
	fprintf(fp,"\t\t\tcurve\t%d\n", getCurveType());
	fprintf(fp,"\t\t\tbegin\t%g\n", getBegin());
	fprintf(fp,"\t\t\tend\t%g\n", getEnd());
	fprintf(fp,"\t\t\thollow\t%g\n", getHollow());
	fprintf(fp, "\t\t}\n");
	return TRUE;
}


BOOL LLProfileParams::importLegacyStream(std::istream& input_stream)
{
	const S32 BUFSIZE = 16384;
	char buffer[BUFSIZE];	/* Flawfinder: ignore */
	// *NOTE: changing the size or type of these buffers will require
	// changing the sscanf below.
	char keyword[256];	/* Flawfinder: ignore */
	char valuestr[256];	/* Flawfinder: ignore */
	keyword[0] = 0;
	valuestr[0] = 0;
	F32 tempF32;
	U32 tempU32;

	while (input_stream.good())
	{
		input_stream.getline(buffer, BUFSIZE);
		sscanf(	/* Flawfinder: ignore */
			buffer,
			" %255s %255s",
			keyword,
			valuestr);
		if (!strcmp("{", keyword))
		{
			continue;
		}
		if (!strcmp("}",keyword))
		{
			break;
		}
		else if (!strcmp("curve", keyword))
		{
			sscanf(valuestr,"%d",&tempU32);
			setCurveType((U8) tempU32);
		}
		else if (!strcmp("begin",keyword))
		{
			sscanf(valuestr,"%g",&tempF32);
			setBegin(tempF32);
		}
		else if (!strcmp("end",keyword))
		{
			sscanf(valuestr,"%g",&tempF32);
			setEnd(tempF32);
		}
		else if (!strcmp("hollow",keyword))
		{
			sscanf(valuestr,"%g",&tempF32);
			setHollow(tempF32);
		}
		else
		{
 		LL_WARNS() << "unknown keyword " << keyword << " in profile import" << LL_ENDL;
		}
	}

	return TRUE;
}


BOOL LLProfileParams::exportLegacyStream(std::ostream& output_stream) const
{
	output_stream <<"\t\tprofile 0\n";
	output_stream <<"\t\t{\n";
	output_stream <<"\t\t\tcurve\t" << (S32) getCurveType() << "\n";
	output_stream <<"\t\t\tbegin\t" << getBegin() << "\n";
	output_stream <<"\t\t\tend\t" << getEnd() << "\n";
	output_stream <<"\t\t\thollow\t" << getHollow() << "\n";
	output_stream << "\t\t}\n";
	return TRUE;
}

LLSD LLProfileParams::asLLSD() const
{
	LLSD sd;

	sd["curve"] = getCurveType();
	sd["begin"] = getBegin();
	sd["end"] = getEnd();
	sd["hollow"] = getHollow();
	return sd;
}

bool LLProfileParams::fromLLSD(LLSD& sd)
{
	setCurveType(sd["curve"].asInteger());
	setBegin((F32)sd["begin"].asReal());
	setEnd((F32)sd["end"].asReal());
	setHollow((F32)sd["hollow"].asReal());
	return true;
}

void LLProfileParams::copyParams(const LLProfileParams &params)
{
	setCurveType(params.getCurveType());
	setBegin(params.getBegin());
	setEnd(params.getEnd());
	setHollow(params.getHollow());
}


LLPath::~LLPath()
{
}

S32 LLPath::getNumNGonPoints(const LLPathParams& params, S32 sides, F32 startOff, F32 end_scale, F32 twist_scale)
{ //this is basically LLPath::genNGon stripped down to only operations that influence the number of points added
	S32 ret = 0;

	F32 step= 1.0f / sides;
	F32 t	= params.getBegin();
	ret = 1;
	
	t+=step;

	// Snap to a quantized parameter, so that cut does not
	// affect most sample points.
	t = ((S32)(t * sides)) / (F32)sides;

	// Run through the non-cut dependent points.
	while (t < params.getEnd())
	{
		ret++;
		t+=step;
	}

	ret++;

	return ret;
}

void LLPath::genNGon(const LLPathParams& params, S32 sides, F32 startOff, F32 end_scale, F32 twist_scale)
{
	LL_PROFILE_ZONE_SCOPED_CATEGORY_VOLUME

	// Generates a circular path, starting at (1, 0, 0), counterclockwise along the xz plane.
	static const F32 tableScale[] = { 1, 1, 1, 0.5f, 0.707107f, 0.53f, 0.525f, 0.5f };

	F32 revolutions = params.getRevolutions();
	F32 skew		= params.getSkew();
	F32 skew_mag	= fabs(skew);
	F32 hole_x		= params.getScaleX() * (1.0f - skew_mag);
	F32 hole_y		= params.getScaleY();

	// Calculate taper begin/end for x,y (Negative means taper the beginning)
	F32 taper_x_begin	= 1.0f;
	F32 taper_x_end		= 1.0f - params.getTaperX();
	F32	taper_y_begin	= 1.0f;
	F32	taper_y_end		= 1.0f - params.getTaperY();

	if ( taper_x_end > 1.0f )
	{
		// Flip tapering.
		taper_x_begin	= 2.0f - taper_x_end;
		taper_x_end		= 1.0f;
	}
	if ( taper_y_end > 1.0f )
	{
		// Flip tapering.
		taper_y_begin	= 2.0f - taper_y_end;
		taper_y_end		= 1.0f;
	}

	// For spheres, the radius is usually zero.
	F32 radius_start = 0.5f;
	if (sides < 8)
	{
		radius_start = tableScale[sides];
	}

	// Scale the radius to take the hole size into account.
	radius_start *= 1.0f - hole_y;
	
	// Now check the radius offset to calculate the start,end radius.  (Negative means
	// decrease the start radius instead).
	F32 radius_end    = radius_start;
	F32 radius_offset = params.getRadiusOffset();
	if (radius_offset < 0.f)
	{
		radius_start *= 1.f + radius_offset;
	}
	else
	{
		radius_end   *= 1.f - radius_offset;
	}	

	// Is the path NOT a closed loop?
	mOpen = ( (params.getEnd()*end_scale - params.getBegin() < 1.0f) ||
		      (skew_mag > 0.001f) ||
			  (fabs(taper_x_end - taper_x_begin) > 0.001f) ||
			  (fabs(taper_y_end - taper_y_begin) > 0.001f) ||
			  (fabs(radius_end - radius_start) > 0.001f) );

	F32 ang, c, s;
	LLQuaternion twist, qang;
	PathPt *pt;
	LLVector3 path_axis (1.f, 0.f, 0.f);
	//LLVector3 twist_axis(0.f, 0.f, 1.f);
	F32 twist_begin = params.getTwistBegin() * twist_scale;
	F32 twist_end	= params.getTwist() * twist_scale;

	// We run through this once before the main loop, to make sure
	// the path begins at the correct cut.
	F32 step= 1.0f / sides;
	F32 t	= params.getBegin();
	pt		= mPath.append(1);
	ang		= 2.0f*F_PI*revolutions * t;
	s		= sin(ang)*lerp(radius_start, radius_end, t);	
	c		= cos(ang)*lerp(radius_start, radius_end, t);


	pt->mPos.set(0 + lerp(0,params.getShear().mV[0],s)
					  + lerp(-skew ,skew, t) * 0.5f,
					c + lerp(0,params.getShear().mV[1],s), 
					s);
	pt->mScale.set(hole_x * lerp(taper_x_begin, taper_x_end, t),
		hole_y * lerp(taper_y_begin, taper_y_end, t),
		0,1);
	pt->mTexT  = t;

	// Twist rotates the path along the x,y plane (I think) - DJS 04/05/02
	twist.setQuat  (lerp(twist_begin,twist_end,t) * 2.f * F_PI - F_PI,0,0,1);
	// Rotate the point around the circle's center.
	qang.setQuat   (ang,path_axis);

	LLMatrix3 rot(twist * qang);

	pt->mRot.loadu(rot);

	t+=step;

	// Snap to a quantized parameter, so that cut does not
	// affect most sample points.
	t = ((S32)(t * sides)) / (F32)sides;

	// Run through the non-cut dependent points.
	while (t < params.getEnd())
	{
		pt		= mPath.append(1);

		ang = 2.0f*F_PI*revolutions * t;
		c   = cos(ang)*lerp(radius_start, radius_end, t);
		s   = sin(ang)*lerp(radius_start, radius_end, t);

		pt->mPos.set(0 + lerp(0,params.getShear().mV[0],s)
					      + lerp(-skew ,skew, t) * 0.5f,
						c + lerp(0,params.getShear().mV[1],s), 
						s);

		pt->mScale.set(hole_x * lerp(taper_x_begin, taper_x_end, t),
					hole_y * lerp(taper_y_begin, taper_y_end, t),
					0,1);
		pt->mTexT  = t;

		// Twist rotates the path along the x,y plane (I think) - DJS 04/05/02
		twist.setQuat  (lerp(twist_begin,twist_end,t) * 2.f * F_PI - F_PI,0,0,1);
		// Rotate the point around the circle's center.
		qang.setQuat   (ang,path_axis);
		LLMatrix3 tmp(twist*qang);
		pt->mRot.loadu(tmp);

		t+=step;
	}

	// Make one final pass for the end cut.
	t = params.getEnd();
	pt		= mPath.append(1);
	ang = 2.0f*F_PI*revolutions * t;
	c   = cos(ang)*lerp(radius_start, radius_end, t);
	s   = sin(ang)*lerp(radius_start, radius_end, t);

	pt->mPos.set(0 + lerp(0,params.getShear().mV[0],s)
					  + lerp(-skew ,skew, t) * 0.5f,
					c + lerp(0,params.getShear().mV[1],s), 
					s);
	pt->mScale.set(hole_x * lerp(taper_x_begin, taper_x_end, t),
				   hole_y * lerp(taper_y_begin, taper_y_end, t),
				   0,1);
	pt->mTexT  = t;

	// Twist rotates the path along the x,y plane (I think) - DJS 04/05/02
	twist.setQuat  (lerp(twist_begin,twist_end,t) * 2.f * F_PI - F_PI,0,0,1);
	// Rotate the point around the circle's center.
	qang.setQuat   (ang,path_axis);
	LLMatrix3 tmp(twist*qang);
	pt->mRot.loadu(tmp);

	mTotal = mPath.size();
}

const LLVector2 LLPathParams::getBeginScale() const
{
	LLVector2 begin_scale(1.f, 1.f);
	if (getScaleX() > 1)
	{
		begin_scale.mV[0] = 2-getScaleX();
	}
	if (getScaleY() > 1)
	{
		begin_scale.mV[1] = 2-getScaleY();
	}
	return begin_scale;
}

const LLVector2 LLPathParams::getEndScale() const
{
	LLVector2 end_scale(1.f, 1.f);
	if (getScaleX() < 1)
	{
		end_scale.mV[0] = getScaleX();
	}
	if (getScaleY() < 1)
	{
		end_scale.mV[1] = getScaleY();
	}
	return end_scale;
}

S32 LLPath::getNumPoints(const LLPathParams& params, F32 detail)
{ // this is basically LLPath::generate stripped down to only the operations that influence the number of points
	if (detail < MIN_LOD)
	{
		detail = MIN_LOD;
	}

	S32 np = 2; // hardcode for line

	// Is this 0xf0 mask really necessary?  DK 03/02/05

	switch (params.getCurveType() & 0xf0)
	{
	default:
	case LL_PCODE_PATH_LINE:
		{
			// Take the begin/end twist into account for detail.
			np    = llfloor(fabs(params.getTwistBegin() - params.getTwist()) * 3.5f * (detail-0.5f)) + 2;
		}
		break;

	case LL_PCODE_PATH_CIRCLE:
		{
			// Increase the detail as the revolutions and twist increase.
			F32 twist_mag = fabs(params.getTwistBegin() - params.getTwist());

			S32 sides = (S32)llfloor(llfloor((MIN_DETAIL_FACES * detail + twist_mag * 3.5f * (detail-0.5f))) * params.getRevolutions());

			np = sides;
		}
		break;

	case LL_PCODE_PATH_CIRCLE2:
		{
			//genNGon(params, llfloor(MIN_DETAIL_FACES * detail), 4.f, 0.f);
			np = getNumNGonPoints(params, llfloor(MIN_DETAIL_FACES * detail));
		}
		break;

	case LL_PCODE_PATH_TEST:

		np     = 5;
		break;
	};

	return np;
}

BOOL LLPath::generate(const LLPathParams& params, F32 detail, S32 split,
					  BOOL is_sculpted, S32 sculpt_size)
{
	LL_PROFILE_ZONE_SCOPED_CATEGORY_VOLUME

	if ((!mDirty) && (!is_sculpted))
	{
		return FALSE;
	}

	if (detail < MIN_LOD)
	{
		LL_INFOS() << "Generating path with LOD < MIN!  Clamping to 1" << LL_ENDL;
		detail = MIN_LOD;
	}

	mDirty = FALSE;
	S32 np = 2; // hardcode for line

	mPath.resize(0);
	mOpen = TRUE;

	// Is this 0xf0 mask really necessary?  DK 03/02/05
	switch (params.getCurveType() & 0xf0)
	{
	default:
	case LL_PCODE_PATH_LINE:
		{
			// Take the begin/end twist into account for detail.
			np    = llfloor(fabs(params.getTwistBegin() - params.getTwist()) * 3.5f * (detail-0.5f)) + 2;
			if (np < split+2)
			{
				np = split+2;
			}

			mStep = 1.0f / (np-1);
			
			mPath.resize(np);

			LLVector2 start_scale = params.getBeginScale();
			LLVector2 end_scale = params.getEndScale();

			for (S32 i=0;i<np;i++)
			{
				F32 t = lerp(params.getBegin(),params.getEnd(),(F32)i * mStep);
				mPath[i].mPos.set(lerp(0,params.getShear().mV[0],t),
									 lerp(0,params.getShear().mV[1],t),
									 t - 0.5f);
				LLQuaternion quat;
				quat.setQuat(lerp(F_PI * params.getTwistBegin(),F_PI * params.getTwist(),t),0,0,1);
				LLMatrix3 tmp(quat);
				mPath[i].mRot.loadu(tmp);
				mPath[i].mScale.set(lerp(start_scale.mV[0],end_scale.mV[0],t),
									lerp(start_scale.mV[1],end_scale.mV[1],t),
									0,1);
				mPath[i].mTexT        = t;
			}
		}
		break;

	case LL_PCODE_PATH_CIRCLE:
		{
			// Increase the detail as the revolutions and twist increase.
			F32 twist_mag = fabs(params.getTwistBegin() - params.getTwist());

			S32 sides = (S32)llfloor(llfloor((MIN_DETAIL_FACES * detail + twist_mag * 3.5f * (detail-0.5f))) * params.getRevolutions());

			if (is_sculpted)
				sides = llmax(sculpt_size, 1);
			
			if (0 < sides)
				genNGon(params, sides);
		}
		break;

	case LL_PCODE_PATH_CIRCLE2:
		{
			if (params.getEnd() - params.getBegin() >= 0.99f &&
				params.getScaleX() >= .99f)
			{
				mOpen = FALSE;
			}

			//genNGon(params, llfloor(MIN_DETAIL_FACES * detail), 4.f, 0.f);
			genNGon(params, llfloor(MIN_DETAIL_FACES * detail));

			F32 toggle = 0.5f;
			for (S32 i=0;i<(S32)mPath.size();i++)
			{
				mPath[i].mPos.getF32ptr()[0] = toggle;
				if (toggle == 0.5f)
					toggle = -0.5f;
				else
					toggle = 0.5f;
			}
		}

		break;

	case LL_PCODE_PATH_TEST:

		np     = 5;
		mStep = 1.0f / (np-1);
		
		mPath.resize(np);

		for (S32 i=0;i<np;i++)
		{
			F32 t = (F32)i * mStep;
			mPath[i].mPos.set(0,
								lerp(0,   -sin(F_PI*params.getTwist()*t)*0.5f,t),
								lerp(-0.5f, cos(F_PI*params.getTwist()*t)*0.5f,t));
			mPath[i].mScale.set(lerp(1,params.getScale().mV[0],t),
								lerp(1,params.getScale().mV[1],t), 0,1);
			mPath[i].mTexT  = t;
			LLQuaternion quat;
			quat.setQuat(F_PI * params.getTwist() * t,1,0,0);
			LLMatrix3 tmp(quat);
			mPath[i].mRot.loadu(tmp);
		}

		break;
	};

	if (params.getTwist() != params.getTwistBegin()) mOpen = TRUE;

	//if ((int(fabsf(params.getTwist() - params.getTwistBegin())*100))%100 != 0) {
	//	mOpen = TRUE;
	//}
	
	return TRUE;
}

BOOL LLDynamicPath::generate(const LLPathParams& params, F32 detail, S32 split,
							 BOOL is_sculpted, S32 sculpt_size)
{
	mOpen = TRUE; // Draw end caps
	if (getPathLength() == 0)
	{
		// Path hasn't been generated yet.
		// Some algorithms later assume at least TWO path points.
		resizePath(2);
		LLQuaternion quat;
		quat.setQuat(0,0,0);
		LLMatrix3 tmp(quat);

		for (U32 i = 0; i < 2; i++)
		{
			mPath[i].mPos.set(0, 0, 0);
			mPath[i].mRot.loadu(tmp);
			mPath[i].mScale.set(1, 1, 0, 1);
			mPath[i].mTexT = 0;
		}
	}

	return TRUE;
}


BOOL LLPathParams::importFile(LLFILE *fp)
{
	const S32 BUFSIZE = 16384;
	char buffer[BUFSIZE];	/* Flawfinder: ignore */
	// *NOTE: changing the size or type of these buffers will require
	// changing the sscanf below.
	char keyword[256];	/* Flawfinder: ignore */
	char valuestr[256];	/* Flawfinder: ignore */
	keyword[0] = 0;
	valuestr[0] = 0;

	F32 tempF32;
	F32 x, y;
	U32 tempU32;

	while (!feof(fp))
	{
		if (fgets(buffer, BUFSIZE, fp) == NULL)
		{
			buffer[0] = '\0';
		}
		
		sscanf(	/* Flawfinder: ignore */
			buffer,
			" %255s %255s",
			keyword, valuestr);
		if (!strcmp("{", keyword))
		{
			continue;
		}
		if (!strcmp("}",keyword))
		{
			break;
		}
		else if (!strcmp("curve", keyword))
		{
			sscanf(valuestr,"%d",&tempU32);
			setCurveType((U8) tempU32);
		}
		else if (!strcmp("begin",keyword))
		{
			sscanf(valuestr,"%g",&tempF32);
			setBegin(tempF32);
		}
		else if (!strcmp("end",keyword))
		{
			sscanf(valuestr,"%g",&tempF32);
			setEnd(tempF32);
		}
		else if (!strcmp("scale",keyword))
		{
			// Legacy for one dimensional scale per path
			sscanf(valuestr,"%g",&tempF32);
			setScale(tempF32, tempF32);
		}
		else if (!strcmp("scale_x", keyword))
		{
			sscanf(valuestr, "%g", &x);
			setScaleX(x);
		}
		else if (!strcmp("scale_y", keyword))
		{
			sscanf(valuestr, "%g", &y);
			setScaleY(y);
		}
		else if (!strcmp("shear_x", keyword))
		{
			sscanf(valuestr, "%g", &x);
			setShearX(x);
		}
		else if (!strcmp("shear_y", keyword))
		{
			sscanf(valuestr, "%g", &y);
			setShearY(y);
		}
		else if (!strcmp("twist",keyword))
		{
			sscanf(valuestr,"%g",&tempF32);
			setTwist(tempF32);
		}
		else if (!strcmp("twist_begin", keyword))
		{
			sscanf(valuestr, "%g", &y);
			setTwistBegin(y);
		}
		else if (!strcmp("radius_offset", keyword))
		{
			sscanf(valuestr, "%g", &y);
			setRadiusOffset(y);
		}
		else if (!strcmp("taper_x", keyword))
		{
			sscanf(valuestr, "%g", &y);
			setTaperX(y);
		}
		else if (!strcmp("taper_y", keyword))
		{
			sscanf(valuestr, "%g", &y);
			setTaperY(y);
		}
		else if (!strcmp("revolutions", keyword))
		{
			sscanf(valuestr, "%g", &y);
			setRevolutions(y);
		}
		else if (!strcmp("skew", keyword))
		{
			sscanf(valuestr, "%g", &y);
			setSkew(y);
		}
		else
		{
			LL_WARNS() << "unknown keyword " << " in path import" << LL_ENDL;
		}
	}
	return TRUE;
}


BOOL LLPathParams::exportFile(LLFILE *fp) const
{
	fprintf(fp, "\t\tpath 0\n");
	fprintf(fp, "\t\t{\n");
	fprintf(fp, "\t\t\tcurve\t%d\n", getCurveType());
	fprintf(fp, "\t\t\tbegin\t%g\n", getBegin());
	fprintf(fp, "\t\t\tend\t%g\n", getEnd());
	fprintf(fp, "\t\t\tscale_x\t%g\n", getScaleX() );
	fprintf(fp, "\t\t\tscale_y\t%g\n", getScaleY() );
	fprintf(fp, "\t\t\tshear_x\t%g\n", getShearX() );
	fprintf(fp, "\t\t\tshear_y\t%g\n", getShearY() );
	fprintf(fp,"\t\t\ttwist\t%g\n", getTwist());
	
	fprintf(fp,"\t\t\ttwist_begin\t%g\n", getTwistBegin());
	fprintf(fp,"\t\t\tradius_offset\t%g\n", getRadiusOffset());
	fprintf(fp,"\t\t\ttaper_x\t%g\n", getTaperX());
	fprintf(fp,"\t\t\ttaper_y\t%g\n", getTaperY());
	fprintf(fp,"\t\t\trevolutions\t%g\n", getRevolutions());
	fprintf(fp,"\t\t\tskew\t%g\n", getSkew());

	fprintf(fp, "\t\t}\n");
	return TRUE;
}


BOOL LLPathParams::importLegacyStream(std::istream& input_stream)
{
	const S32 BUFSIZE = 16384;
	char buffer[BUFSIZE];	/* Flawfinder: ignore */
	// *NOTE: changing the size or type of these buffers will require
	// changing the sscanf below.
	char keyword[256];	/* Flawfinder: ignore */
	char valuestr[256];	/* Flawfinder: ignore */
	keyword[0] = 0;
	valuestr[0] = 0;

	F32 tempF32;
	F32 x, y;
	U32 tempU32;

	while (input_stream.good())
	{
		input_stream.getline(buffer, BUFSIZE);
		sscanf(	/* Flawfinder: ignore */
			buffer,
			" %255s %255s",
			keyword, valuestr);
		if (!strcmp("{", keyword))
		{
			continue;
		}
		if (!strcmp("}",keyword))
		{
			break;
		}
		else if (!strcmp("curve", keyword))
		{
			sscanf(valuestr,"%d",&tempU32);
			setCurveType((U8) tempU32);
		}
		else if (!strcmp("begin",keyword))
		{
			sscanf(valuestr,"%g",&tempF32);
			setBegin(tempF32);
		}
		else if (!strcmp("end",keyword))
		{
			sscanf(valuestr,"%g",&tempF32);
			setEnd(tempF32);
		}
		else if (!strcmp("scale",keyword))
		{
			// Legacy for one dimensional scale per path
			sscanf(valuestr,"%g",&tempF32);
			setScale(tempF32, tempF32);
		}
		else if (!strcmp("scale_x", keyword))
		{
			sscanf(valuestr, "%g", &x);
			setScaleX(x);
		}
		else if (!strcmp("scale_y", keyword))
		{
			sscanf(valuestr, "%g", &y);
			setScaleY(y);
		}
		else if (!strcmp("shear_x", keyword))
		{
			sscanf(valuestr, "%g", &x);
			setShearX(x);
		}
		else if (!strcmp("shear_y", keyword))
		{
			sscanf(valuestr, "%g", &y);
			setShearY(y);
		}
		else if (!strcmp("twist",keyword))
		{
			sscanf(valuestr,"%g",&tempF32);
			setTwist(tempF32);
		}
		else if (!strcmp("twist_begin", keyword))
		{
			sscanf(valuestr, "%g", &y);
			setTwistBegin(y);
		}
		else if (!strcmp("radius_offset", keyword))
		{
			sscanf(valuestr, "%g", &y);
			setRadiusOffset(y);
		}
		else if (!strcmp("taper_x", keyword))
		{
			sscanf(valuestr, "%g", &y);
			setTaperX(y);
		}
		else if (!strcmp("taper_y", keyword))
		{
			sscanf(valuestr, "%g", &y);
			setTaperY(y);
		}
		else if (!strcmp("revolutions", keyword))
		{
			sscanf(valuestr, "%g", &y);
			setRevolutions(y);
		}
		else if (!strcmp("skew", keyword))
		{
			sscanf(valuestr, "%g", &y);
			setSkew(y);
		}
		else
		{
			LL_WARNS() << "unknown keyword " << " in path import" << LL_ENDL;
		}
	}
	return TRUE;
}


BOOL LLPathParams::exportLegacyStream(std::ostream& output_stream) const
{
	output_stream << "\t\tpath 0\n";
	output_stream << "\t\t{\n";
	output_stream << "\t\t\tcurve\t" << (S32) getCurveType() << "\n";
	output_stream << "\t\t\tbegin\t" << getBegin() << "\n";
	output_stream << "\t\t\tend\t" << getEnd() << "\n";
	output_stream << "\t\t\tscale_x\t" << getScaleX()  << "\n";
	output_stream << "\t\t\tscale_y\t" << getScaleY()  << "\n";
	output_stream << "\t\t\tshear_x\t" << getShearX()  << "\n";
	output_stream << "\t\t\tshear_y\t" << getShearY()  << "\n";
	output_stream <<"\t\t\ttwist\t" << getTwist() << "\n";
	
	output_stream <<"\t\t\ttwist_begin\t" << getTwistBegin() << "\n";
	output_stream <<"\t\t\tradius_offset\t" << getRadiusOffset() << "\n";
	output_stream <<"\t\t\ttaper_x\t" << getTaperX() << "\n";
	output_stream <<"\t\t\ttaper_y\t" << getTaperY() << "\n";
	output_stream <<"\t\t\trevolutions\t" << getRevolutions() << "\n";
	output_stream <<"\t\t\tskew\t" << getSkew() << "\n";

	output_stream << "\t\t}\n";
	return TRUE;
}

LLSD LLPathParams::asLLSD() const
{
	LLSD sd = LLSD();
	sd["curve"] = getCurveType();
	sd["begin"] = getBegin();
	sd["end"] = getEnd();
	sd["scale_x"] = getScaleX();
	sd["scale_y"] = getScaleY();
	sd["shear_x"] = getShearX();
	sd["shear_y"] = getShearY();
	sd["twist"] = getTwist();
	sd["twist_begin"] = getTwistBegin();
	sd["radius_offset"] = getRadiusOffset();
	sd["taper_x"] = getTaperX();
	sd["taper_y"] = getTaperY();
	sd["revolutions"] = getRevolutions();
	sd["skew"] = getSkew();

	return sd;
}

bool LLPathParams::fromLLSD(LLSD& sd)
{
	setCurveType(sd["curve"].asInteger());
	setBegin((F32)sd["begin"].asReal());
	setEnd((F32)sd["end"].asReal());
	setScaleX((F32)sd["scale_x"].asReal());
	setScaleY((F32)sd["scale_y"].asReal());
	setShearX((F32)sd["shear_x"].asReal());
	setShearY((F32)sd["shear_y"].asReal());
	setTwist((F32)sd["twist"].asReal());
	setTwistBegin((F32)sd["twist_begin"].asReal());
	setRadiusOffset((F32)sd["radius_offset"].asReal());
	setTaperX((F32)sd["taper_x"].asReal());
	setTaperY((F32)sd["taper_y"].asReal());
	setRevolutions((F32)sd["revolutions"].asReal());
	setSkew((F32)sd["skew"].asReal());
	return true;
}

void LLPathParams::copyParams(const LLPathParams &params)
{
	setCurveType(params.getCurveType());
	setBegin(params.getBegin());
	setEnd(params.getEnd());
	setScale(params.getScaleX(), params.getScaleY() );
	setShear(params.getShearX(), params.getShearY() );
	setTwist(params.getTwist());
	setTwistBegin(params.getTwistBegin());
	setRadiusOffset(params.getRadiusOffset());
	setTaper( params.getTaperX(), params.getTaperY() );
	setRevolutions(params.getRevolutions());
	setSkew(params.getSkew());
}

LLProfile::~LLProfile()
{
}


S32 LLVolume::sNumMeshPoints = 0;

LLVolume::LLVolume(const LLVolumeParams &params, const F32 detail, const BOOL generate_single_face, const BOOL is_unique)
	: mParams(params)
{
	mUnique = is_unique;
	mFaceMask = 0x0;
	mDetail = detail;
	mSculptLevel = -2;
	mSurfaceArea = 1.f; //only calculated for sculpts, defaults to 1 for all other prims
	mIsMeshAssetLoaded = FALSE;
	mLODScaleBias.setVec(1,1,1);
	mHullPoints = NULL;
	mHullIndices = NULL;
	mNumHullPoints = 0;
	mNumHullIndices = 0;

	// set defaults
	if (mParams.getPathParams().getCurveType() == LL_PCODE_PATH_FLEXIBLE)
	{
		mPathp = new LLDynamicPath();
	}
	else
	{
		mPathp = new LLPath();
	}
	mProfilep = new LLProfile();

	mGenerateSingleFace = generate_single_face;

	generate();
	
	if ((mParams.getSculptID().isNull() && mParams.getSculptType() == LL_SCULPT_TYPE_NONE) || mParams.getSculptType() == LL_SCULPT_TYPE_MESH)
	{
		createVolumeFaces();
	}
}

void LLVolume::resizePath(S32 length)
{
	mPathp->resizePath(length);
	mVolumeFaces.clear();
	setDirty();
}

void LLVolume::regen()
{
	generate();
	createVolumeFaces();
}

void LLVolume::genTangents(S32 face)
{
    // generate legacy tangents for the specified face
    llassert(!isMeshAssetLoaded() || mVolumeFaces[face].mTangents != nullptr); // if this is a complete mesh asset, we should already have tangents
    mVolumeFaces[face].createTangents();
}

LLVolume::~LLVolume()
{
	sNumMeshPoints -= mMesh.size();
	delete mPathp;

	delete mProfilep;

	mPathp = NULL;
	mProfilep = NULL;
	mVolumeFaces.clear();

	ll_aligned_free_16(mHullPoints);
	mHullPoints = NULL;
	ll_aligned_free_16(mHullIndices);
	mHullIndices = NULL;
}

BOOL LLVolume::generate()
{
	LL_PROFILE_ZONE_SCOPED_CATEGORY_VOLUME

	LL_CHECK_MEMORY
	llassert_always(mProfilep);
	
	//Added 10.03.05 Dave Parks
	// Split is a parameter to LLProfile::generate that tesselates edges on the profile 
	// to prevent lighting and texture interpolation errors on triangles that are 
	// stretched due to twisting or scaling on the path.  
	S32 split = (S32) ((mDetail)*0.66f);
	
	if (mParams.getPathParams().getCurveType() == LL_PCODE_PATH_LINE &&
		(mParams.getPathParams().getScale().mV[0] != 1.0f ||
		 mParams.getPathParams().getScale().mV[1] != 1.0f) &&
		(mParams.getProfileParams().getCurveType() == LL_PCODE_PROFILE_SQUARE ||
		 mParams.getProfileParams().getCurveType() == LL_PCODE_PROFILE_ISOTRI ||
		 mParams.getProfileParams().getCurveType() == LL_PCODE_PROFILE_EQUALTRI ||
		 mParams.getProfileParams().getCurveType() == LL_PCODE_PROFILE_RIGHTTRI))
	{
		split = 0;
	}
		 
	mLODScaleBias.setVec(0.5f, 0.5f, 0.5f);
	
	F32 profile_detail = mDetail;
	F32 path_detail = mDetail;

	if ((mParams.getSculptType() & LL_SCULPT_TYPE_MASK) != LL_SCULPT_TYPE_MESH)
	{
		U8 path_type = mParams.getPathParams().getCurveType();
		U8 profile_type = mParams.getProfileParams().getCurveType();
		if (path_type == LL_PCODE_PATH_LINE && profile_type == LL_PCODE_PROFILE_CIRCLE)
		{
			//cylinders don't care about Z-Axis
			mLODScaleBias.setVec(0.6f, 0.6f, 0.0f);
		}
		else if (path_type == LL_PCODE_PATH_CIRCLE)
		{
			mLODScaleBias.setVec(0.6f, 0.6f, 0.6f);
		}
	}

	BOOL regenPath = mPathp->generate(mParams.getPathParams(), path_detail, split);
	BOOL regenProf = mProfilep->generate(mParams.getProfileParams(), mPathp->isOpen(),profile_detail, split);

	if (regenPath || regenProf ) 
	{
		S32 sizeS = mPathp->mPath.size();
		S32 sizeT = mProfilep->mProfile.size();

		sNumMeshPoints -= mMesh.size();
		mMesh.resize(sizeT * sizeS);
		sNumMeshPoints += mMesh.size();		

		//generate vertex positions

		// Run along the path.
		LLVector4a* dst = mMesh.mArray;

		for (S32 s = 0; s < sizeS; ++s)
		{
			F32* scale = mPathp->mPath[s].mScale.getF32ptr();
			
			F32 sc [] = 
			{ scale[0], 0, 0, 0,
				0, scale[1], 0, 0,
				0, 0, scale[2], 0,
					0, 0, 0, 1 };
			
			LLMatrix4 rot((F32*) mPathp->mPath[s].mRot.mMatrix);
			LLMatrix4 scale_mat(sc);
			
			scale_mat *= rot;
			
			LLMatrix4a rot_mat;
			rot_mat.loadu(scale_mat);
			
			LLVector4a* profile = mProfilep->mProfile.mArray;
			LLVector4a* end_profile = profile+sizeT;
			LLVector4a offset = mPathp->mPath[s].mPos;

            // hack to work around MAINT-5660 for debug until we can suss out
            // what is wrong with the path generated that inserts NaNs...
            if (!offset.isFinite3())
            {
                offset.clear();
            }

			LLVector4a tmp;

			// Run along the profile.
			while (profile < end_profile)
			{
				rot_mat.rotate(*profile++, tmp);
				dst->setAdd(tmp,offset);
				++dst;
			}
		}

		for (std::vector<LLProfile::Face>::iterator iter = mProfilep->mFaces.begin();
			 iter != mProfilep->mFaces.end(); ++iter)
		{
			LLFaceID id = iter->mFaceID;
			mFaceMask |= id;
		}
		LL_CHECK_MEMORY
		return TRUE;
	}

	LL_CHECK_MEMORY
	return FALSE;
}

void LLVolumeFace::VertexData::init()
{
	if (!mData)
	{
		mData = (LLVector4a*) ll_aligned_malloc_16(sizeof(LLVector4a)*2);
	}
}

LLVolumeFace::VertexData::VertexData()
{
	mData = NULL;
	init();
}
	
LLVolumeFace::VertexData::VertexData(const VertexData& rhs)
{
	mData = NULL;
	*this = rhs;
}

const LLVolumeFace::VertexData& LLVolumeFace::VertexData::operator=(const LLVolumeFace::VertexData& rhs)
{
	if (this != &rhs)
	{
		init();
		LLVector4a::memcpyNonAliased16((F32*) mData, (F32*) rhs.mData, 2*sizeof(LLVector4a));
		mTexCoord = rhs.mTexCoord;
	}
	return *this;
}

LLVolumeFace::VertexData::~VertexData()
{
	ll_aligned_free_16(mData);
	mData = NULL;
}

LLVector4a& LLVolumeFace::VertexData::getPosition()
{
	return mData[POSITION];
}

LLVector4a& LLVolumeFace::VertexData::getNormal()
{
	return mData[NORMAL];
}

const LLVector4a& LLVolumeFace::VertexData::getPosition() const
{
	return mData[POSITION];
}

const LLVector4a& LLVolumeFace::VertexData::getNormal() const
{
	return mData[NORMAL];
}


void LLVolumeFace::VertexData::setPosition(const LLVector4a& pos)
{
	mData[POSITION] = pos;
}

void LLVolumeFace::VertexData::setNormal(const LLVector4a& norm)
{
	mData[NORMAL] = norm;
}

bool LLVolumeFace::VertexData::operator<(const LLVolumeFace::VertexData& rhs)const
{
	const F32* lp = this->getPosition().getF32ptr();
	const F32* rp = rhs.getPosition().getF32ptr();

	if (lp[0] != rp[0])
	{
		return lp[0] < rp[0];
	}

	if (rp[1] != lp[1])
	{
		return lp[1] < rp[1];
	}

	if (rp[2] != lp[2])
	{
		return lp[2] < rp[2];
	}

	lp = getNormal().getF32ptr();
	rp = rhs.getNormal().getF32ptr();

	if (lp[0] != rp[0])
	{
		return lp[0] < rp[0];
	}

	if (rp[1] != lp[1])
	{
		return lp[1] < rp[1];
	}

	if (rp[2] != lp[2])
	{
		return lp[2] < rp[2];
	}

	if (mTexCoord.mV[0] != rhs.mTexCoord.mV[0])
	{
		return mTexCoord.mV[0] < rhs.mTexCoord.mV[0];
	}

	return mTexCoord.mV[1] < rhs.mTexCoord.mV[1];
}

bool LLVolumeFace::VertexData::operator==(const LLVolumeFace::VertexData& rhs)const
{
	return mData[POSITION].equals3(rhs.getPosition()) &&
			mData[NORMAL].equals3(rhs.getNormal()) &&
			mTexCoord == rhs.mTexCoord;
}

bool LLVolumeFace::VertexData::compareNormal(const LLVolumeFace::VertexData& rhs, F32 angle_cutoff) const
{
	bool retval = false;

	const F32 epsilon = 0.00001f;

	if (rhs.mData[POSITION].equals3(mData[POSITION], epsilon) && 
		fabs(rhs.mTexCoord[0]-mTexCoord[0]) < epsilon &&
		fabs(rhs.mTexCoord[1]-mTexCoord[1]) < epsilon)
	{
		if (angle_cutoff > 1.f)
		{
			retval = (mData[NORMAL].equals3(rhs.mData[NORMAL], epsilon));
		}
		else
		{
			F32 cur_angle = rhs.mData[NORMAL].dot3(mData[NORMAL]).getF32();
			retval = cur_angle > angle_cutoff;
		}
	}

	return retval;
}

bool LLVolume::unpackVolumeFaces(std::istream& is, S32 size)
{
	LL_PROFILE_ZONE_SCOPED_CATEGORY_VOLUME

	//input stream is now pointing at a zlib compressed block of LLSD
	//decompress block
	LLSD mdl;
	U32 uzip_result = LLUZipHelper::unzip_llsd(mdl, is, size);
	if (uzip_result != LLUZipHelper::ZR_OK)
	{
		LL_DEBUGS("MeshStreaming") << "Failed to unzip LLSD blob for LoD with code " << uzip_result << " , will probably fetch from sim again." << LL_ENDL;
		return false;
	}
	
	{
		U32 face_count = mdl.size();

		if (face_count == 0)
		{ //no faces unpacked, treat as failed decode
			LL_WARNS() << "found no faces!" << LL_ENDL;
			return false;
		}

		mVolumeFaces.resize(face_count);

		for (U32 i = 0; i < face_count; ++i)
		{
			LLVolumeFace& face = mVolumeFaces[i];

			if (mdl[i].has("NoGeometry"))
			{ //face has no geometry, continue
				face.resizeIndices(3);
				face.resizeVertices(1);
				face.mPositions->clear();
				face.mNormals->clear();
				face.mTexCoords->setZero();
				memset(face.mIndices, 0, sizeof(U16)*3);
				continue;
			}

			LLSD::Binary pos = mdl[i]["Position"];
			LLSD::Binary norm = mdl[i]["Normal"];
            LLSD::Binary tangent = mdl[i]["Tangent"];
			LLSD::Binary tc = mdl[i]["TexCoord0"];
			LLSD::Binary idx = mdl[i]["TriangleList"];

			//copy out indices
            S32 num_indices = idx.size() / 2;
            const S32 indices_to_discard = num_indices % 3;
            if (indices_to_discard > 0)
            {
                // Invalid number of triangle indices
                LL_WARNS() << "Incomplete triangle discarded from face! Indices count " << num_indices << " was not divisible by 3. face index: " << i << " Total: " << face_count << LL_ENDL;
                num_indices -= indices_to_discard;
            }
            face.resizeIndices(num_indices);

            if (num_indices > 2 && !face.mIndices)
            {
                LL_WARNS() << "Failed to allocate " << num_indices << " indices for face index: " << i << " Total: " << face_count << LL_ENDL;
                continue;
            }
			
			if (idx.empty() || face.mNumIndices < 3)
			{ //why is there an empty index list?
				LL_WARNS() << "Empty face present! Face index: " << i << " Total: " << face_count << LL_ENDL;
				continue;
			}

			U16* indices = (U16*) &(idx[0]);
            for (U32 j = 0; j < num_indices; ++j)
			{
				face.mIndices[j] = indices[j];
			}

			//copy out vertices
			U32 num_verts = pos.size()/(3*2);
			face.resizeVertices(num_verts);

            if (num_verts > 0 && !face.mPositions)
            {
                LL_WARNS() << "Failed to allocate " << num_verts << " vertices for face index: " << i << " Total: " << face_count << LL_ENDL;
                face.resizeIndices(0);
                continue;
            }

			LLVector3 minp;
			LLVector3 maxp;
			LLVector2 min_tc; 
			LLVector2 max_tc; 
		
			minp.setValue(mdl[i]["PositionDomain"]["Min"]);
			maxp.setValue(mdl[i]["PositionDomain"]["Max"]);
			LLVector4a min_pos, max_pos;
			min_pos.load3(minp.mV);
			max_pos.load3(maxp.mV);

			min_tc.setValue(mdl[i]["TexCoord0Domain"]["Min"]);
			max_tc.setValue(mdl[i]["TexCoord0Domain"]["Max"]);

            //unpack normalized scale/translation
            if (mdl[i].has("NormalizedScale"))
            {
                face.mNormalizedScale.setValue(mdl[i]["NormalizedScale"]);
            }
            else
            {
                face.mNormalizedScale.set(1, 1, 1);
            }
            
			LLVector4a pos_range;
			pos_range.setSub(max_pos, min_pos);
			LLVector2 tc_range2 = max_tc - min_tc;

			LLVector4a tc_range;
			tc_range.set(tc_range2[0], tc_range2[1], tc_range2[0], tc_range2[1]);
			LLVector4a min_tc4(min_tc[0], min_tc[1], min_tc[0], min_tc[1]);

			LLVector4a* pos_out = face.mPositions;
			LLVector4a* norm_out = face.mNormals;
			LLVector4a* tc_out = (LLVector4a*) face.mTexCoords;

			{
				U16* v = (U16*) &(pos[0]);
				for (U32 j = 0; j < num_verts; ++j)
				{
					pos_out->set((F32) v[0], (F32) v[1], (F32) v[2]);
					pos_out->div(65535.f);
					pos_out->mul(pos_range);
					pos_out->add(min_pos);
					pos_out++;
					v += 3;
				}

			}

			{
				if (!norm.empty())
				{
					U16* n = (U16*) &(norm[0]);
					for (U32 j = 0; j < num_verts; ++j)
					{
						norm_out->set((F32) n[0], (F32) n[1], (F32) n[2]);
						norm_out->div(65535.f);
						norm_out->mul(2.f);
						norm_out->sub(1.f);
						norm_out++;
						n += 3;
					}
				}
				else
				{
					for (U32 j = 0; j < num_verts; ++j)
					{
						norm_out->clear();
						norm_out++; // or just norm_out[j].clear();
					}
				}
			}

#if 0 // keep this code for now in case we decide to add support for on-the-wire tangents
            {
                if (!tangent.empty())
                {
                    face.allocateTangents(face.mNumVertices);
                    U16* t = (U16*)&(tangent[0]);

                    // NOTE: tangents coming from the asset may not be mikkt space, but they should always be used by the GLTF shaders to 
                    // maintain compliance with the GLTF spec
                    LLVector4a* t_out = face.mTangents; 

                    for (U32 j = 0; j < num_verts; ++j)
                    {
                        t_out->set((F32)t[0], (F32)t[1], (F32)t[2], (F32) t[3]);
                        t_out->div(65535.f);
                        t_out->mul(2.f);
                        t_out->sub(1.f);

                        F32* tp = t_out->getF32ptr();
                        tp[3] = tp[3] < 0.f ? -1.f : 1.f;

                        t_out++;
                        t += 4;
                    }
                }
            }
#endif

			{
				if (!tc.empty())
				{
					U16* t = (U16*) &(tc[0]);
					for (U32 j = 0; j < num_verts; j+=2)
					{
						if (j < num_verts-1)
						{
							tc_out->set((F32) t[0], (F32) t[1], (F32) t[2], (F32) t[3]);
						}
						else
						{
							tc_out->set((F32) t[0], (F32) t[1], 0.f, 0.f);
						}

						t += 4;

						tc_out->div(65535.f);
						tc_out->mul(tc_range);
						tc_out->add(min_tc4);

						tc_out++;
					}
				}
				else
				{
					for (U32 j = 0; j < num_verts; j += 2)
					{
						tc_out->clear();
						tc_out++;
					}
				}
			}

			if (mdl[i].has("Weights"))
			{
				face.allocateWeights(num_verts);
                if (!face.mWeights && num_verts)
                {
                    LL_WARNS() << "Failed to allocate " << num_verts << " weights for face index: " << i << " Total: " << face_count << LL_ENDL;
                    face.resizeIndices(0);
                    face.resizeVertices(0);
                    continue;
                }

				LLSD::Binary weights = mdl[i]["Weights"];

				U32 idx = 0;

				U32 cur_vertex = 0;
				while (idx < weights.size() && cur_vertex < num_verts)
				{
					const U8 END_INFLUENCES = 0xFF;
					U8 joint = weights[idx++];

					U32 cur_influence = 0;
					LLVector4 wght(0,0,0,0);
                    U32 joints[4] = {0,0,0,0};
					LLVector4 joints_with_weights(0,0,0,0);

					while (joint != END_INFLUENCES && idx < weights.size())
					{
						U16 influence = weights[idx++];
						influence |= ((U16) weights[idx++] << 8);

						F32 w = llclamp((F32) influence / 65535.f, 0.001f, 0.999f);
						wght.mV[cur_influence] = w;
						joints[cur_influence] = joint;
						cur_influence++;

						if (cur_influence >= 4)
						{
							joint = END_INFLUENCES;
						}
						else
						{
							joint = weights[idx++];
						}
					}
                    F32 wsum = wght.mV[VX] + wght.mV[VY] + wght.mV[VZ] + wght.mV[VW];
                    if (wsum <= 0.f)
                    {
                        wght = LLVector4(0.999f,0.f,0.f,0.f);
                    }
                    for (U32 k=0; k<4; k++)
                    {
                        F32 f_combined = (F32) joints[k] + wght[k];
                        joints_with_weights[k] = f_combined;
                        // Any weights we added above should wind up non-zero and applied to a specific bone.
                        // A failure here would indicate a floating point precision error in the math.
                        llassert((k >= cur_influence) || (f_combined - S32(f_combined) > 0.0f));
                    }
					face.mWeights[cur_vertex].loadua(joints_with_weights.mV);

					cur_vertex++;
				}

				if (cur_vertex != num_verts || idx != weights.size())
				{
					LL_WARNS() << "Vertex weight count does not match vertex count!" << LL_ENDL;
				}
					
			}

			// modifier flags?
			bool do_mirror = (mParams.getSculptType() & LL_SCULPT_FLAG_MIRROR);
			bool do_invert = (mParams.getSculptType() &LL_SCULPT_FLAG_INVERT);
			
			
			// translate to actions:
			bool do_reflect_x = false;
			bool do_reverse_triangles = false;
			bool do_invert_normals = false;
			
			if (do_mirror)
			{
				do_reflect_x = true;
				do_reverse_triangles = !do_reverse_triangles;
			}
			
			if (do_invert)
			{
				do_invert_normals = true;
				do_reverse_triangles = !do_reverse_triangles;
			}
			
			// now do the work

			if (do_reflect_x)
			{
				LLVector4a* p = (LLVector4a*) face.mPositions;
				LLVector4a* n = (LLVector4a*) face.mNormals;
				
				for (S32 i = 0; i < face.mNumVertices; i++)
				{
					p[i].mul(-1.0f);
					n[i].mul(-1.0f);
				}
			}

			if (do_invert_normals)
			{
				LLVector4a* n = (LLVector4a*) face.mNormals;
				
				for (S32 i = 0; i < face.mNumVertices; i++)
				{
					n[i].mul(-1.0f);
				}
			}

			if (do_reverse_triangles)
			{
				for (U32 j = 0; j < face.mNumIndices; j += 3)
				{
					// swap the 2nd and 3rd index
					S32 swap = face.mIndices[j+1];
					face.mIndices[j+1] = face.mIndices[j+2];
					face.mIndices[j+2] = swap;
				}
			}

			//calculate bounding box
			// VFExtents change
			LLVector4a& min = face.mExtents[0];
			LLVector4a& max = face.mExtents[1];

			if (face.mNumVertices < 3)
			{ //empty face, use a dummy 1cm (at 1m scale) bounding box
				min.splat(-0.005f);
				max.splat(0.005f);
			}
			else
			{
				min = max = face.mPositions[0];

				for (S32 i = 1; i < face.mNumVertices; ++i)
				{
					min.setMin(min, face.mPositions[i]);
					max.setMax(max, face.mPositions[i]);
				}

				if (face.mTexCoords)
				{
					LLVector2& min_tc = face.mTexCoordExtents[0];
					LLVector2& max_tc = face.mTexCoordExtents[1];

					min_tc = face.mTexCoords[0];
					max_tc = face.mTexCoords[0];

					for (U32 j = 1; j < face.mNumVertices; ++j)
					{
						update_min_max(min_tc, max_tc, face.mTexCoords[j]);
					}
				}
				else
				{
					face.mTexCoordExtents[0].set(0,0);
					face.mTexCoordExtents[1].set(1,1);
				}
			}
		}
	}

	if (!cacheOptimize(true))
	{
		// Out of memory?
		LL_WARNS() << "Failed to optimize!" << LL_ENDL;
		mVolumeFaces.clear();
		return false;
	}
	
	mSculptLevel = 0;  // success!

	return true;
}


BOOL LLVolume::isMeshAssetLoaded()
{
	return mIsMeshAssetLoaded;
}

void LLVolume::setMeshAssetLoaded(BOOL loaded)
{
	mIsMeshAssetLoaded = loaded;
}

void LLVolume::copyFacesTo(std::vector<LLVolumeFace> &faces) const 
{
	faces = mVolumeFaces;
}

void LLVolume::copyFacesFrom(const std::vector<LLVolumeFace> &faces)
{
	mVolumeFaces = faces;
	mSculptLevel = 0;
}

void LLVolume::copyVolumeFaces(const LLVolume* volume)
{
	mVolumeFaces = volume->mVolumeFaces;
	mSculptLevel = 0;
}

bool LLVolume::cacheOptimize(bool gen_tangents)
{
	for (S32 i = 0; i < mVolumeFaces.size(); ++i)
	{
		if (!mVolumeFaces[i].cacheOptimize(gen_tangents))
		{
			return false;
		}
	}
	return true;
}


S32	LLVolume::getNumFaces() const
{
	return mIsMeshAssetLoaded ? getNumVolumeFaces() : (S32)mProfilep->mFaces.size();
}


void LLVolume::createVolumeFaces()
{
	LL_PROFILE_ZONE_SCOPED_CATEGORY_VOLUME

	if (mGenerateSingleFace)
	{
		// do nothing
	}
	else
	{
		S32 num_faces = getNumFaces();
		BOOL partial_build = TRUE;
		if (num_faces != mVolumeFaces.size())
		{
			partial_build = FALSE;
			mVolumeFaces.resize(num_faces);
		}
		// Initialize volume faces with parameter data
		for (S32 i = 0; i < (S32)mVolumeFaces.size(); i++)
		{
			LLVolumeFace& vf = mVolumeFaces[i];
			LLProfile::Face& face = mProfilep->mFaces[i];
			vf.mBeginS = face.mIndex;
			vf.mNumS = face.mCount;
			if (vf.mNumS < 0)
			{
				LL_ERRS() << "Volume face corruption detected." << LL_ENDL;
			}

			vf.mBeginT = 0;
			vf.mNumT= getPath().mPath.size();
			vf.mID = i;

			// Set the type mask bits correctly
			if (mParams.getProfileParams().getHollow() > 0)
			{
				vf.mTypeMask |= LLVolumeFace::HOLLOW_MASK;
			}
			if (mProfilep->isOpen())
			{
				vf.mTypeMask |= LLVolumeFace::OPEN_MASK;
			}
			if (face.mCap)
			{
				vf.mTypeMask |= LLVolumeFace::CAP_MASK;
				if (face.mFaceID == LL_FACE_PATH_BEGIN)
				{
					vf.mTypeMask |= LLVolumeFace::TOP_MASK;
				}
				else
				{
					llassert(face.mFaceID == LL_FACE_PATH_END);
					vf.mTypeMask |= LLVolumeFace::BOTTOM_MASK;
				}
			}
			else if (face.mFaceID & (LL_FACE_PROFILE_BEGIN | LL_FACE_PROFILE_END))
			{
				vf.mTypeMask |= LLVolumeFace::FLAT_MASK | LLVolumeFace::END_MASK;
			}
			else
			{
				vf.mTypeMask |= LLVolumeFace::SIDE_MASK;
				if (face.mFlat)
				{
					vf.mTypeMask |= LLVolumeFace::FLAT_MASK;
				}
				if (face.mFaceID & LL_FACE_INNER_SIDE)
				{
					vf.mTypeMask |= LLVolumeFace::INNER_MASK;
					if (face.mFlat && vf.mNumS > 2)
					{ //flat inner faces have to copy vert normals
						vf.mNumS = vf.mNumS*2;
						if (vf.mNumS < 0)
						{
							LL_ERRS() << "Volume face corruption detected." << LL_ENDL;
						}
					}
				}
				else
				{
					vf.mTypeMask |= LLVolumeFace::OUTER_MASK;
				}
			}
		}

		for (face_list_t::iterator iter = mVolumeFaces.begin();
			 iter != mVolumeFaces.end(); ++iter)
		{
			(*iter).create(this, partial_build);
		}
	}
}


inline LLVector4a sculpt_rgb_to_vector(U8 r, U8 g, U8 b)
{
	// maps RGB values to vector values [0..255] -> [-0.5..0.5]
	LLVector4a value;
	LLVector4a sub(0.5f, 0.5f, 0.5f);

	value.set(r,g,b);
	value.mul(1.f/255.f);
	value.sub(sub);

	return value;
}

inline U32 sculpt_xy_to_index(U32 x, U32 y, U16 sculpt_width, U16 sculpt_height, S8 sculpt_components)
{
	U32 index = (x + y * sculpt_width) * sculpt_components;
	return index;
}


inline U32 sculpt_st_to_index(S32 s, S32 t, S32 size_s, S32 size_t, U16 sculpt_width, U16 sculpt_height, S8 sculpt_components)
{
	U32 x = (U32) ((F32)s/(size_s) * (F32) sculpt_width);
	U32 y = (U32) ((F32)t/(size_t) * (F32) sculpt_height);

	return sculpt_xy_to_index(x, y, sculpt_width, sculpt_height, sculpt_components);
}


inline LLVector4a sculpt_index_to_vector(U32 index, const U8* sculpt_data)
{
	LLVector4a v = sculpt_rgb_to_vector(sculpt_data[index], sculpt_data[index+1], sculpt_data[index+2]);

	return v;
}

inline LLVector4a sculpt_st_to_vector(S32 s, S32 t, S32 size_s, S32 size_t, U16 sculpt_width, U16 sculpt_height, S8 sculpt_components, const U8* sculpt_data)
{
	U32 index = sculpt_st_to_index(s, t, size_s, size_t, sculpt_width, sculpt_height, sculpt_components);

	return sculpt_index_to_vector(index, sculpt_data);
}

inline LLVector4a sculpt_xy_to_vector(U32 x, U32 y, U16 sculpt_width, U16 sculpt_height, S8 sculpt_components, const U8* sculpt_data)
{
	U32 index = sculpt_xy_to_index(x, y, sculpt_width, sculpt_height, sculpt_components);

	return sculpt_index_to_vector(index, sculpt_data);
}


F32 LLVolume::sculptGetSurfaceArea()
{
	// test to see if image has enough variation to create non-degenerate geometry

	F32 area = 0;

	S32 sizeS = mPathp->mPath.size();
	S32 sizeT = mProfilep->mProfile.size();
			
	for (S32 s = 0; s < sizeS-1; s++)
	{
		for (S32 t = 0; t < sizeT-1; t++)
		{
			// get four corners of quad
			LLVector4a& p1 = mMesh[(s  )*sizeT + (t  )];
			LLVector4a& p2 = mMesh[(s+1)*sizeT + (t  )];
			LLVector4a& p3 = mMesh[(s  )*sizeT + (t+1)];
			LLVector4a& p4 = mMesh[(s+1)*sizeT + (t+1)];

			// compute the area of the quad by taking the length of the cross product of the two triangles
			LLVector4a v0,v1,v2,v3;
			v0.setSub(p1,p2);
			v1.setSub(p1,p3);
			v2.setSub(p4,p2);
			v3.setSub(p4,p3);

			LLVector4a cross1, cross2;
			cross1.setCross3(v0,v1);
			cross2.setCross3(v2,v3);

			//LLVector3 cross1 = (p1 - p2) % (p1 - p3);
			//LLVector3 cross2 = (p4 - p2) % (p4 - p3);
			
			area += (cross1.getLength3() + cross2.getLength3()).getF32() / 2.f;
		}
	}

	return area;
}

// create empty placeholder shape
void LLVolume::sculptGenerateEmptyPlaceholder()
{
	S32 sizeS = mPathp->mPath.size();
	S32 sizeT = mProfilep->mProfile.size();

	S32 line = 0;

	for (S32 s = 0; s < sizeS; s++)
	{
		for (S32 t = 0; t < sizeT; t++)
		{
			S32 i = t + line;
			LLVector4a& pt = mMesh[i];
					
			F32* p = pt.getF32ptr();

			p[0] = 0;
			p[1] = 0;
			p[2] = 0;

			llassert(pt.isFinite3());
		}
		line += sizeT;
	}
}

// create sphere placeholder shape
void LLVolume::sculptGenerateSpherePlaceholder()
{
	S32 sizeS = mPathp->mPath.size();
	S32 sizeT = mProfilep->mProfile.size();

	S32 line = 0;

	for (S32 s = 0; s < sizeS; s++)
	{
		for (S32 t = 0; t < sizeT; t++)
		{
			S32 i = t + line;
			LLVector4a& pt = mMesh[i];


			F32 u = (F32)s / (sizeS - 1);
			F32 v = (F32)t / (sizeT - 1);

			const F32 RADIUS = (F32) 0.3;

			F32* p = pt.getF32ptr();

			p[0] = (F32)(sin(F_PI * v) * cos(2.0 * F_PI * u) * RADIUS);
			p[1] = (F32)(sin(F_PI * v) * sin(2.0 * F_PI * u) * RADIUS);
			p[2] = (F32)(cos(F_PI * v) * RADIUS);

			llassert(pt.isFinite3());
		}
		line += sizeT;
	}
}

// create the vertices from the map
void LLVolume::sculptGenerateMapVertices(U16 sculpt_width, U16 sculpt_height, S8 sculpt_components, const U8* sculpt_data, U8 sculpt_type)
{
	U8 sculpt_stitching = sculpt_type & LL_SCULPT_TYPE_MASK;
	BOOL sculpt_invert = sculpt_type & LL_SCULPT_FLAG_INVERT;
	BOOL sculpt_mirror = sculpt_type & LL_SCULPT_FLAG_MIRROR;
	BOOL reverse_horizontal = (sculpt_invert ? !sculpt_mirror : sculpt_mirror);  // XOR
	
	S32 sizeS = mPathp->mPath.size();
	S32 sizeT = mProfilep->mProfile.size();
	
	S32 line = 0;
	for (S32 s = 0; s < sizeS; s++)
	{
		// Run along the profile.
		for (S32 t = 0; t < sizeT; t++)
		{
			S32 i = t + line;
			LLVector4a& pt = mMesh[i];

			S32 reversed_t = t;

			if (reverse_horizontal)
			{
				reversed_t = sizeT - t - 1;
			}
			
			U32 x = (U32) ((F32)reversed_t/(sizeT-1) * (F32) sculpt_width);
			U32 y = (U32) ((F32)s/(sizeS-1) * (F32) sculpt_height);

			
			if (y == 0)  // top row stitching
			{
				// pinch?
				if (sculpt_stitching == LL_SCULPT_TYPE_SPHERE)
				{
					x = sculpt_width / 2;
				}
			}

			if (y == sculpt_height)  // bottom row stitching
			{
				// wrap?
				if (sculpt_stitching == LL_SCULPT_TYPE_TORUS)
				{
					y = 0;
				}
				else
				{
					y = sculpt_height - 1;
				}

				// pinch?
				if (sculpt_stitching == LL_SCULPT_TYPE_SPHERE)
				{
					x = sculpt_width / 2;
				}
			}

			if (x == sculpt_width)   // side stitching
			{
				// wrap?
				if ((sculpt_stitching == LL_SCULPT_TYPE_SPHERE) ||
					(sculpt_stitching == LL_SCULPT_TYPE_TORUS) ||
					(sculpt_stitching == LL_SCULPT_TYPE_CYLINDER))
				{
					x = 0;
				}
					
				else
				{
					x = sculpt_width - 1;
				}
			}

			pt = sculpt_xy_to_vector(x, y, sculpt_width, sculpt_height, sculpt_components, sculpt_data);

			if (sculpt_mirror)
			{
				LLVector4a scale(-1.f,1,1,1);
				pt.mul(scale);
			}

			llassert(pt.isFinite3());
		}
		
		line += sizeT;
	}
}


const S32 SCULPT_REZ_1 = 6;  // changed from 4 to 6 - 6 looks round whereas 4 looks square
const S32 SCULPT_REZ_2 = 8;
const S32 SCULPT_REZ_3 = 16;
const S32 SCULPT_REZ_4 = 32;

S32 sculpt_sides(F32 detail)
{

	// detail is usually one of: 1, 1.5, 2.5, 4.0.
	
	if (detail <= 1.0)
	{
		return SCULPT_REZ_1;
	}
	if (detail <= 2.0)
	{
		return SCULPT_REZ_2;
	}
	if (detail <= 3.0)
	{
		return SCULPT_REZ_3;
	}
	else
	{
		return SCULPT_REZ_4;
	}
}



// determine the number of vertices in both s and t direction for this sculpt
void sculpt_calc_mesh_resolution(U16 width, U16 height, U8 type, F32 detail, S32& s, S32& t)
{
	// this code has the following properties:
	// 1) the aspect ratio of the mesh is as close as possible to the ratio of the map
	//    while still using all available verts
	// 2) the mesh cannot have more verts than is allowed by LOD
	// 3) the mesh cannot have more verts than is allowed by the map
	
	S32 max_vertices_lod = (S32)pow((double)sculpt_sides(detail), 2.0);
	S32 max_vertices_map = width * height / 4;
	
	S32 vertices;
	if (max_vertices_map > 0)
		vertices = llmin(max_vertices_lod, max_vertices_map);
	else
		vertices = max_vertices_lod;
	

	F32 ratio;
	if ((width == 0) || (height == 0))
		ratio = 1.f;
	else
		ratio = (F32) width / (F32) height;

	
	s = (S32)(F32) sqrt(((F32)vertices / ratio));

	s = llmax(s, 4);              // no degenerate sizes, please
	t = vertices / s;

	t = llmax(t, 4);              // no degenerate sizes, please
	s = vertices / t;
}

// sculpt replaces generate() for sculpted surfaces
void LLVolume::sculpt(U16 sculpt_width, U16 sculpt_height, S8 sculpt_components, const U8* sculpt_data, S32 sculpt_level, bool visible_placeholder)
{
	U8 sculpt_type = mParams.getSculptType();

	BOOL data_is_empty = FALSE;

	if (sculpt_width == 0 || sculpt_height == 0 || sculpt_components < 3 || sculpt_data == NULL)
	{
		sculpt_level = -1;
		data_is_empty = TRUE;
	}

	S32 requested_sizeS = 0;
	S32 requested_sizeT = 0;

	sculpt_calc_mesh_resolution(sculpt_width, sculpt_height, sculpt_type, mDetail, requested_sizeS, requested_sizeT);

	mPathp->generate(mParams.getPathParams(), mDetail, 0, TRUE, requested_sizeS);
	mProfilep->generate(mParams.getProfileParams(), mPathp->isOpen(), mDetail, 0, TRUE, requested_sizeT);

	S32 sizeS = mPathp->mPath.size();         // we requested a specific size, now see what we really got
	S32 sizeT = mProfilep->mProfile.size();   // we requested a specific size, now see what we really got

	// weird crash bug - DEV-11158 - trying to collect more data:
	if ((sizeS == 0) || (sizeT == 0))
	{
		LL_WARNS() << "sculpt bad mesh size " << sizeS << " " << sizeT << LL_ENDL;
	}
	
	sNumMeshPoints -= mMesh.size();
	mMesh.resize(sizeS * sizeT);
	sNumMeshPoints += mMesh.size();

	//generate vertex positions
	if (!data_is_empty)
	{
		sculptGenerateMapVertices(sculpt_width, sculpt_height, sculpt_components, sculpt_data, sculpt_type);

		// don't test lowest LOD to support legacy content DEV-33670
		if (mDetail > SCULPT_MIN_AREA_DETAIL)
		{
			F32 area = sculptGetSurfaceArea();

			mSurfaceArea = area;

			const F32 SCULPT_MAX_AREA = 384.f;

			if (area < SCULPT_MIN_AREA || area > SCULPT_MAX_AREA)
			{
				data_is_empty = TRUE;
				visible_placeholder = true;
			}
		}
	}

	if (data_is_empty)
	{
		if (visible_placeholder)
		{
			// Object should be visible since there will be nothing else to display
			sculptGenerateSpherePlaceholder();
		}
		else
		{
			sculptGenerateEmptyPlaceholder();
		}
	}


	
	for (S32 i = 0; i < (S32)mProfilep->mFaces.size(); i++)
	{
		mFaceMask |= mProfilep->mFaces[i].mFaceID;
	}

	mSculptLevel = sculpt_level;

	// Delete any existing faces so that they get regenerated
	mVolumeFaces.clear();
	
	createVolumeFaces();
}




BOOL LLVolume::isCap(S32 face)
{
	return mProfilep->mFaces[face].mCap; 
}

BOOL LLVolume::isFlat(S32 face)
{
	return mProfilep->mFaces[face].mFlat;
}


bool LLVolumeParams::isSculpt() const
{
	return mSculptID.notNull();
}

bool LLVolumeParams::isMeshSculpt() const
{
	return isSculpt() && ((mSculptType & LL_SCULPT_TYPE_MASK) == LL_SCULPT_TYPE_MESH);
}

bool LLVolumeParams::operator==(const LLVolumeParams &params) const
{
	return ( (getPathParams() == params.getPathParams()) &&
			 (getProfileParams() == params.getProfileParams()) &&
			 (mSculptID == params.mSculptID) &&
			 (mSculptType == params.mSculptType) );
}

bool LLVolumeParams::operator!=(const LLVolumeParams &params) const
{
	return ( (getPathParams() != params.getPathParams()) ||
			 (getProfileParams() != params.getProfileParams()) ||
			 (mSculptID != params.mSculptID) ||
			 (mSculptType != params.mSculptType) );
}

bool LLVolumeParams::operator<(const LLVolumeParams &params) const
{
	if( getPathParams() != params.getPathParams() )
	{
		return getPathParams() < params.getPathParams();
	}
	
	if (getProfileParams() != params.getProfileParams())
	{
		return getProfileParams() < params.getProfileParams();
	}
	
	if (mSculptID != params.mSculptID)
	{
		return mSculptID < params.mSculptID;
	}

	return mSculptType < params.mSculptType;


}

void LLVolumeParams::copyParams(const LLVolumeParams &params)
{
	mProfileParams.copyParams(params.mProfileParams);
	mPathParams.copyParams(params.mPathParams);
	mSculptID = params.getSculptID();
	mSculptType = params.getSculptType();
}

// Less restricitve approx 0 for volumes
const F32 APPROXIMATELY_ZERO = 0.001f;
bool approx_zero( F32 f, F32 tolerance = APPROXIMATELY_ZERO)
{
	return (f >= -tolerance) && (f <= tolerance);
}

// return true if in range (or nearly so)
static bool limit_range(F32& v, F32 min, F32 max, F32 tolerance = APPROXIMATELY_ZERO)
{
	F32 min_delta = v - min;
	if (min_delta < 0.f)
	{
		v = min;
		if (!approx_zero(min_delta, tolerance))
			return false;
	}
	F32 max_delta = max - v;
	if (max_delta < 0.f)
	{
		v = max;
		if (!approx_zero(max_delta, tolerance))
			return false;
	}
	return true;
}

bool LLVolumeParams::setBeginAndEndS(const F32 b, const F32 e)
{
	bool valid = true;

	// First, clamp to valid ranges.
	F32 begin = b;
	valid &= limit_range(begin, 0.f, 1.f - MIN_CUT_DELTA);

	F32 end = e;
	if (end >= .0149f && end < MIN_CUT_DELTA) end = MIN_CUT_DELTA; // eliminate warning for common rounding error
	valid &= limit_range(end, MIN_CUT_DELTA, 1.f);

	valid &= limit_range(begin, 0.f, end - MIN_CUT_DELTA, .01f);

	// Now set them.
	mProfileParams.setBegin(begin);
	mProfileParams.setEnd(end);

	return valid;
}

bool LLVolumeParams::setBeginAndEndT(const F32 b, const F32 e)
{
	bool valid = true;

	// First, clamp to valid ranges.
	F32 begin = b;
	valid &= limit_range(begin, 0.f, 1.f - MIN_CUT_DELTA);

	F32 end = e;
	valid &= limit_range(end, MIN_CUT_DELTA, 1.f);

	valid &= limit_range(begin, 0.f, end - MIN_CUT_DELTA, .01f);

	// Now set them.
	mPathParams.setBegin(begin);
	mPathParams.setEnd(end);

	return valid;
}			

bool LLVolumeParams::setHollow(const F32 h)
{
	// Validate the hollow based on path and profile.
	U8 profile 	= mProfileParams.getCurveType() & LL_PCODE_PROFILE_MASK;
	U8 hole_type 	= mProfileParams.getCurveType() & LL_PCODE_HOLE_MASK;
	
	F32 max_hollow = HOLLOW_MAX;

	// Only square holes have trouble.
	if (LL_PCODE_HOLE_SQUARE == hole_type)
	{
		switch(profile)
		{
		case LL_PCODE_PROFILE_CIRCLE:
		case LL_PCODE_PROFILE_CIRCLE_HALF:
		case LL_PCODE_PROFILE_EQUALTRI:
			max_hollow = HOLLOW_MAX_SQUARE;
		}
	}

	F32 hollow = h;
	bool valid = limit_range(hollow, HOLLOW_MIN, max_hollow);
	mProfileParams.setHollow(hollow); 

	return valid;
}	

bool LLVolumeParams::setTwistBegin(const F32 b)
{
	F32 twist_begin = b;
	bool valid = limit_range(twist_begin, TWIST_MIN, TWIST_MAX);
	mPathParams.setTwistBegin(twist_begin);
	return valid;
}

bool LLVolumeParams::setTwistEnd(const F32 e)
{	
	F32 twist_end = e;
	bool valid = limit_range(twist_end, TWIST_MIN, TWIST_MAX);
	mPathParams.setTwistEnd(twist_end);
	return valid;
}

bool LLVolumeParams::setRatio(const F32 x, const F32 y)
{
	F32 min_x = RATIO_MIN;
	F32 max_x = RATIO_MAX;
	F32 min_y = RATIO_MIN;
	F32 max_y = RATIO_MAX;
	// If this is a circular path (and not a sphere) then 'ratio' is actually hole size.
	U8 path_type 	= mPathParams.getCurveType();
	U8 profile_type = mProfileParams.getCurveType() & LL_PCODE_PROFILE_MASK;
	if ( LL_PCODE_PATH_CIRCLE == path_type &&
		 LL_PCODE_PROFILE_CIRCLE_HALF != profile_type)
	{
		// Holes are more restricted...
		min_x = HOLE_X_MIN;
		max_x = HOLE_X_MAX;
		min_y = HOLE_Y_MIN;
		max_y = HOLE_Y_MAX;
	}

	F32 ratio_x = x;
	bool valid = limit_range(ratio_x, min_x, max_x);
	F32 ratio_y = y;
	valid &= limit_range(ratio_y, min_y, max_y);

	mPathParams.setScale(ratio_x, ratio_y);

	return valid;
}

bool LLVolumeParams::setShear(const F32 x, const F32 y)
{
	F32 shear_x = x;
	bool valid = limit_range(shear_x, SHEAR_MIN, SHEAR_MAX);
	F32 shear_y = y;
	valid &= limit_range(shear_y, SHEAR_MIN, SHEAR_MAX);
	mPathParams.setShear(shear_x, shear_y);
	return valid;
}

bool LLVolumeParams::setTaperX(const F32 v)
{
	F32 taper = v;
	bool valid = limit_range(taper, TAPER_MIN, TAPER_MAX);
	mPathParams.setTaperX(taper);
	return valid;
}

bool LLVolumeParams::setTaperY(const F32 v)
{
	F32 taper = v;
	bool valid = limit_range(taper, TAPER_MIN, TAPER_MAX);
	mPathParams.setTaperY(taper);
	return valid;
}

bool LLVolumeParams::setRevolutions(const F32 r)
{
	F32 revolutions = r;
	bool valid = limit_range(revolutions, REV_MIN, REV_MAX);
	mPathParams.setRevolutions(revolutions);
	return valid;
}

bool LLVolumeParams::setRadiusOffset(const F32 offset)
{
	bool valid = true;

	// If this is a sphere, just set it to 0 and get out.
	U8 path_type 	= mPathParams.getCurveType();
	U8 profile_type = mProfileParams.getCurveType() & LL_PCODE_PROFILE_MASK;
	if ( LL_PCODE_PROFILE_CIRCLE_HALF == profile_type ||
		LL_PCODE_PATH_CIRCLE != path_type )
	{
		mPathParams.setRadiusOffset(0.f);
		return true;
	}

	// Limit radius offset, based on taper and hole size y.
	F32 radius_offset	= offset;
	F32 taper_y    		= getTaperY();
	F32 radius_mag		= fabs(radius_offset);
	F32 hole_y_mag 		= fabs(getRatioY());
	F32 taper_y_mag		= fabs(taper_y);
	// Check to see if the taper effects us.
	if ( (radius_offset > 0.f && taper_y < 0.f) ||
			(radius_offset < 0.f && taper_y > 0.f) )
	{
		// The taper does not help increase the radius offset range.
		taper_y_mag = 0.f;
	}
	F32 max_radius_mag = 1.f - hole_y_mag * (1.f - taper_y_mag) / (1.f - hole_y_mag);

	// Enforce the maximum magnitude.
	F32 delta = max_radius_mag - radius_mag;
	if (delta < 0.f)
	{
		// Check radius offset sign.
		if (radius_offset < 0.f)
		{
			radius_offset = -max_radius_mag;
		}
		else
		{
			radius_offset = max_radius_mag;
		}
		valid = approx_zero(delta, .1f);
	}

	mPathParams.setRadiusOffset(radius_offset);
	return valid;
}

bool LLVolumeParams::setSkew(const F32 skew_value)
{
	bool valid = true;

	// Check the skew value against the revolutions.
	F32 skew		= llclamp(skew_value, SKEW_MIN, SKEW_MAX);
	F32 skew_mag	= fabs(skew);
	F32 revolutions = getRevolutions();
	F32 scale_x		= getRatioX();
	F32 min_skew_mag = 1.0f - 1.0f / (revolutions * scale_x + 1.0f);
	// Discontinuity; A revolution of 1 allows skews below 0.5.
	if ( fabs(revolutions - 1.0f) < 0.001)
		min_skew_mag = 0.0f;

	// Clip skew.
	F32 delta = skew_mag - min_skew_mag;
	if (delta < 0.f)
	{
		// Check skew sign.
		if (skew < 0.0f)
		{
			skew = -min_skew_mag;
		}
		else 
		{
			skew = min_skew_mag;
		}
		valid = approx_zero(delta, .01f);
	}

	mPathParams.setSkew(skew);
	return valid;
}

bool LLVolumeParams::setSculptID(const LLUUID sculpt_id, U8 sculpt_type)
{
	mSculptID = sculpt_id;
	mSculptType = sculpt_type;
	return true;
}

bool LLVolumeParams::setType(U8 profile, U8 path)
{
	bool result = true;
	// First, check profile and path for validity.
	U8 profile_type	= profile & LL_PCODE_PROFILE_MASK;
	U8 hole_type 	= (profile & LL_PCODE_HOLE_MASK) >> 4;
	U8 path_type	= path >> 4;

	if (profile_type > LL_PCODE_PROFILE_MAX)
	{
		// Bad profile.  Make it square.
		profile = LL_PCODE_PROFILE_SQUARE;
		result = false;
		LL_WARNS() << "LLVolumeParams::setType changing bad profile type (" << profile_type
			 	<< ") to be LL_PCODE_PROFILE_SQUARE" << LL_ENDL;
	}
	else if (hole_type > LL_PCODE_HOLE_MAX)
	{
		// Bad hole.  Make it the same.
		profile = profile_type;
		result = false;
		LL_WARNS() << "LLVolumeParams::setType changing bad hole type (" << hole_type
			 	<< ") to be LL_PCODE_HOLE_SAME" << LL_ENDL;
	}

	if (path_type < LL_PCODE_PATH_MIN ||
		path_type > LL_PCODE_PATH_MAX)
	{
		// Bad path.  Make it linear.
		result = false;
		LL_WARNS() << "LLVolumeParams::setType changing bad path (" << path
			 	<< ") to be LL_PCODE_PATH_LINE" << LL_ENDL;
		path = LL_PCODE_PATH_LINE;
	}

	mProfileParams.setCurveType(profile);
	mPathParams.setCurveType(path);
	return result;
}

// static 
bool LLVolumeParams::validate(U8 prof_curve, F32 prof_begin, F32 prof_end, F32 hollow,
		U8 path_curve, F32 path_begin, F32 path_end,
		F32 scx, F32 scy, F32 shx, F32 shy,
		F32 twistend, F32 twistbegin, F32 radiusoffset,
		F32 tx, F32 ty, F32 revolutions, F32 skew)
{
	LLVolumeParams test_params;
	if (!test_params.setType		(prof_curve, path_curve))
	{
	    	return false;
	}
	if (!test_params.setBeginAndEndS	(prof_begin, prof_end))
	{
	    	return false;
	}
	if (!test_params.setBeginAndEndT	(path_begin, path_end))
	{
	    	return false;
	}
	if (!test_params.setHollow		(hollow))
	{
	    	return false;
	}
	if (!test_params.setTwistBegin		(twistbegin))
	{
	    	return false;
	}
	if (!test_params.setTwistEnd		(twistend))
	{
	    	return false;
	}
	if (!test_params.setRatio		(scx, scy))
	{
	    	return false;
	}
	if (!test_params.setShear		(shx, shy))
	{
	    	return false;
	}
	if (!test_params.setTaper		(tx, ty))
	{
	    	return false;
	}
	if (!test_params.setRevolutions		(revolutions))
	{
	    	return false;
	}
	if (!test_params.setRadiusOffset	(radiusoffset))
	{
	    	return false;
	}
	if (!test_params.setSkew		(skew))
	{
	    	return false;
	}
	return true;
}

void LLVolume::getLoDTriangleCounts(const LLVolumeParams& params, S32* counts)
{ //attempt to approximate the number of triangles that will result from generating a volume LoD set for the 
	//supplied LLVolumeParams -- inaccurate, but a close enough approximation for determining streaming cost
	F32 detail[] = {1.f, 1.5f, 2.5f, 4.f};	
	for (S32 i = 0; i < 4; i++)
	{
		S32 count = 0;
		S32 path_points = LLPath::getNumPoints(params.getPathParams(), detail[i]);
		S32 profile_points = LLProfile::getNumPoints(params.getProfileParams(), false, detail[i]);

		count = (profile_points-1)*2*(path_points-1);
		count += profile_points*2;

		counts[i] = count;
	}
}


S32 LLVolume::getNumTriangles(S32* vcount) const
{
	U32 triangle_count = 0;
	U32 vertex_count = 0;

	for (S32 i = 0; i < getNumVolumeFaces(); ++i)
	{
		const LLVolumeFace& face = getVolumeFace(i);
		triangle_count += face.mNumIndices/3;

		vertex_count += face.mNumVertices;
	}


	if (vcount)
	{
		*vcount = vertex_count;
	}
	
	return triangle_count;
}


//-----------------------------------------------------------------------------
// generateSilhouetteVertices()
//-----------------------------------------------------------------------------
void LLVolume::generateSilhouetteVertices(std::vector<LLVector3> &vertices,
										  std::vector<LLVector3> &normals,
										  const LLVector3& obj_cam_vec_in,
										  const LLMatrix4& mat_in,
										  const LLMatrix3& norm_mat_in,
										  S32 face_mask)
{
	LL_PROFILE_ZONE_SCOPED_CATEGORY_VOLUME

	LLMatrix4a mat;
	mat.loadu(mat_in);

	LLMatrix4a norm_mat;
	norm_mat.loadu(norm_mat_in);
		
	LLVector4a obj_cam_vec;
	obj_cam_vec.load3(obj_cam_vec_in.mV);

	vertices.clear();
	normals.clear();

	if ((mParams.getSculptType() & LL_SCULPT_TYPE_MASK) == LL_SCULPT_TYPE_MESH)
	{
		return;
	}
	
	S32 cur_index = 0;
	//for each face
	for (face_list_t::iterator iter = mVolumeFaces.begin();
		 iter != mVolumeFaces.end(); ++iter)
	{
		LLVolumeFace& face = *iter;
	
		if (!(face_mask & (0x1 << cur_index++)) ||
		     face.mNumIndices == 0 || face.mEdge.empty())
		{
			continue;
		}

		if (face.mTypeMask & (LLVolumeFace::CAP_MASK))
		{
			LLVector4a* v = (LLVector4a*)face.mPositions;
			LLVector4a* n = (LLVector4a*)face.mNormals;

			for (U32 j = 0; j < face.mNumIndices / 3; j++)
			{
				for (S32 k = 0; k < 3; k++)
				{
					S32 index = face.mEdge[j * 3 + k];

					if (index == -1)
					{
						// silhouette edge, currently only cubes, so no other conditions

						S32 v1 = face.mIndices[j * 3 + k];
						S32 v2 = face.mIndices[j * 3 + ((k + 1) % 3)];

						LLVector4a t;
						mat.affineTransform(v[v1], t);
						vertices.push_back(LLVector3(t[0], t[1], t[2]));

						norm_mat.rotate(n[v1], t);

						t.normalize3fast();
						normals.push_back(LLVector3(t[0], t[1], t[2]));

						mat.affineTransform(v[v2], t);
						vertices.push_back(LLVector3(t[0], t[1], t[2]));

						norm_mat.rotate(n[v2], t);
						t.normalize3fast();
						normals.push_back(LLVector3(t[0], t[1], t[2]));
					}
				}
			}
	
		}
		else
		{

			//==============================================
			//DEBUG draw edge map instead of silhouette edge
			//==============================================

#if DEBUG_SILHOUETTE_EDGE_MAP

			//for each triangle
            U32 tri_count = face.mNumIndices / 3;
            for (U32 j = 0; j < tri_count; j++) {
				//get vertices
				S32 v1 = face.mIndices[j*3+0];
				S32 v2 = face.mIndices[j*3+1];
				S32 v3 = face.mIndices[j*3+2];

				//get current face center
				LLVector3 cCenter = (face.mVertices[v1].getPosition() + 
									face.mVertices[v2].getPosition() + 
									face.mVertices[v3].getPosition()) / 3.0f;

				//for each edge
				for (S32 k = 0; k < 3; k++) {
                    S32 nIndex = face.mEdge[j*3+k];
					if (nIndex <= -1) {
						continue;
					}

                    if (nIndex >= (S32)tri_count) {
						continue;
					}
					//get neighbor vertices
					v1 = face.mIndices[nIndex*3+0];
					v2 = face.mIndices[nIndex*3+1];
					v3 = face.mIndices[nIndex*3+2];

					//get neighbor face center
					LLVector3 nCenter = (face.mVertices[v1].getPosition() + 
									face.mVertices[v2].getPosition() + 
									face.mVertices[v3].getPosition()) / 3.0f;

					//draw line
					vertices.push_back(cCenter);
					vertices.push_back(nCenter);
					normals.push_back(LLVector3(1,1,1));
					normals.push_back(LLVector3(1,1,1));
					segments.push_back(vertices.size());
				}
			}
		
			continue;

			//==============================================
			//DEBUG
			//==============================================

			//==============================================
			//DEBUG draw normals instead of silhouette edge
			//==============================================
#elif DEBUG_SILHOUETTE_NORMALS

			//for each vertex
			for (U32 j = 0; j < face.mNumVertices; j++) {
				vertices.push_back(face.mVertices[j].getPosition());
				vertices.push_back(face.mVertices[j].getPosition() + face.mVertices[j].getNormal()*0.1f);
				normals.push_back(LLVector3(0,0,1));
				normals.push_back(LLVector3(0,0,1));
				segments.push_back(vertices.size());
#if DEBUG_SILHOUETTE_BINORMALS
				vertices.push_back(face.mVertices[j].getPosition());
				vertices.push_back(face.mVertices[j].getPosition() + face.mVertices[j].mTangent*0.1f);
				normals.push_back(LLVector3(0,0,1));
				normals.push_back(LLVector3(0,0,1));
				segments.push_back(vertices.size());
#endif
			}
						
			continue;
#else
			//==============================================
			//DEBUG
			//==============================================

			static const U8 AWAY = 0x01,
							TOWARDS = 0x02;

			//for each triangle
			std::vector<U8> fFacing;
			vector_append(fFacing, face.mNumIndices/3);

			LLVector4a* v = (LLVector4a*) face.mPositions;
			LLVector4a* n = (LLVector4a*) face.mNormals;

			for (U32 j = 0; j < face.mNumIndices/3; j++) 
			{
				//approximate normal
				S32 v1 = face.mIndices[j*3+0];
				S32 v2 = face.mIndices[j*3+1];
				S32 v3 = face.mIndices[j*3+2];

				LLVector4a c1,c2;
				c1.setSub(v[v1], v[v2]);
				c2.setSub(v[v2], v[v3]);

				LLVector4a norm;

				norm.setCross3(c1, c2);

				if (norm.dot3(norm) < 0.00000001f) 
				{
					fFacing[j] = AWAY | TOWARDS;
				}
				else 
				{
					//get view vector
					LLVector4a view;
					view.setSub(obj_cam_vec, v[v1]);
					bool away = view.dot3(norm) > 0.0f; 
					if (away) 
					{
						fFacing[j] = AWAY;
					}
					else 
					{
						fFacing[j] = TOWARDS;
					}
				}
			}
			
			//for each triangle
			for (U32 j = 0; j < face.mNumIndices/3; j++) 
			{
				if (fFacing[j] == (AWAY | TOWARDS)) 
				{ //this is a degenerate triangle
					//take neighbor facing (degenerate faces get facing of one of their neighbors)
					// *FIX IF NEEDED:  this does not deal with neighboring degenerate faces
					for (S32 k = 0; k < 3; k++) 
					{
						S32 index = face.mEdge[j*3+k];
						if (index != -1) 
						{
							fFacing[j] = fFacing[index];
							break;
						}
					}
					continue; //skip degenerate face
				}

				//for each edge
				for (S32 k = 0; k < 3; k++) {
					S32 index = face.mEdge[j*3+k];
					if (index != -1 && fFacing[index] == (AWAY | TOWARDS)) {
						//our neighbor is degenerate, make him face our direction
						fFacing[face.mEdge[j*3+k]] = fFacing[j];
						continue;
					}

					if (index == -1 ||		//edge has no neighbor, MUST be a silhouette edge
						(fFacing[index] & fFacing[j]) == 0) { 	//we found a silhouette edge

						S32 v1 = face.mIndices[j*3+k];
						S32 v2 = face.mIndices[j*3+((k+1)%3)];
						
						LLVector4a t;
						mat.affineTransform(v[v1], t);
						vertices.push_back(LLVector3(t[0], t[1], t[2]));

						norm_mat.rotate(n[v1], t);

						t.normalize3fast();
						normals.push_back(LLVector3(t[0], t[1], t[2]));

						mat.affineTransform(v[v2], t);
						vertices.push_back(LLVector3(t[0], t[1], t[2]));
						
						norm_mat.rotate(n[v2], t);
						t.normalize3fast();
						normals.push_back(LLVector3(t[0], t[1], t[2]));
					}
				}		
			}
#endif
		}
	}
}

S32 LLVolume::lineSegmentIntersect(const LLVector4a& start, const LLVector4a& end, 
								   S32 face,
								   LLVector4a* intersection,LLVector2* tex_coord, LLVector4a* normal, LLVector4a* tangent_out)
{
	S32 hit_face = -1;
	
	S32 start_face;
	S32 end_face;
	
	if (face == -1) // ALL_SIDES
	{
		start_face = 0;
		end_face = getNumVolumeFaces() - 1;
	}
	else
	{
		start_face = face;
		end_face = face;
	}

	LLVector4a dir;
	dir.setSub(end, start);

	F32 closest_t = 2.f; // must be larger than 1
	
	end_face = llmin(end_face, getNumVolumeFaces()-1);

	for (S32 i = start_face; i <= end_face; i++)
	{
		LLVolumeFace &face = mVolumeFaces[i];

		LLVector4a box_center;
		box_center.setAdd(face.mExtents[0], face.mExtents[1]);
		box_center.mul(0.5f);

		LLVector4a box_size;
		box_size.setSub(face.mExtents[1], face.mExtents[0]);

        if (LLLineSegmentBoxIntersect(start, end, box_center, box_size))
		{
			if (tangent_out != NULL) // if the caller wants tangents, we may need to generate them
			{
                genTangents(i);
			}

			if (isUnique())
			{ //don't bother with an octree for flexi volumes
				U32 tri_count = face.mNumIndices/3;

				for (U32 j = 0; j < tri_count; ++j)
				{
					U16 idx0 = face.mIndices[j*3+0];
					U16 idx1 = face.mIndices[j*3+1];
					U16 idx2 = face.mIndices[j*3+2];

					const LLVector4a& v0 = face.mPositions[idx0];
					const LLVector4a& v1 = face.mPositions[idx1];
					const LLVector4a& v2 = face.mPositions[idx2];
				
					F32 a,b,t;

					if (LLTriangleRayIntersect(v0, v1, v2,
							start, dir, a, b, t))
					{
						if ((t >= 0.f) &&      // if hit is after start
							(t <= 1.f) &&      // and before end
							(t < closest_t))   // and this hit is closer
						{
							closest_t = t;
							hit_face = i;

							if (intersection != NULL)
							{
								LLVector4a intersect = dir;
								intersect.mul(closest_t);
								intersect.add(start);
								*intersection = intersect;
							}


							if (tex_coord != NULL)
							{
								LLVector2* tc = (LLVector2*) face.mTexCoords;
								*tex_coord = ((1.f - a - b)  * tc[idx0] +
									a              * tc[idx1] +
									b              * tc[idx2]);

							}

							if (normal!= NULL)
							{
								LLVector4a* norm = face.mNormals;
								
								LLVector4a n1,n2,n3;
								n1 = norm[idx0];
								n1.mul(1.f-a-b);
								
								n2 = norm[idx1];
								n2.mul(a);
								
								n3 = norm[idx2];
								n3.mul(b);

								n1.add(n2);
								n1.add(n3);
								
								*normal		= n1; 
							}

							if (tangent_out != NULL)
							{
								LLVector4a* tangents = face.mTangents;
								
								LLVector4a t1,t2,t3;
								t1 = tangents[idx0];
								t1.mul(1.f-a-b);
								
								t2 = tangents[idx1];
								t2.mul(a);
								
								t3 = tangents[idx2];
								t3.mul(b);

								t1.add(t2);
								t1.add(t3);
								
								*tangent_out = t1; 
							}
						}
					}
				}
			}
			else
			{
                if (!face.getOctree())
				{
					face.createOctree();
				}
			
				LLOctreeTriangleRayIntersect intersect(start, dir, &face, &closest_t, intersection, tex_coord, normal, tangent_out);
                intersect.traverse(face.getOctree());
				if (intersect.mHitFace)
				{
					hit_face = i;
				}
			}
		}		
	}
	
	
	return hit_face;
}

class LLVertexIndexPair
{
public:
	LLVertexIndexPair(const LLVector3 &vertex, const S32 index);

	LLVector3 mVertex;
	S32	mIndex;
};

LLVertexIndexPair::LLVertexIndexPair(const LLVector3 &vertex, const S32 index)
{
	mVertex = vertex;
	mIndex = index;
}

const F32 VERTEX_SLOP = 0.00001f;

struct lessVertex
{
	bool operator()(const LLVertexIndexPair *a, const LLVertexIndexPair *b)
	{
		const F32 slop = VERTEX_SLOP;

		if (a->mVertex.mV[0] + slop < b->mVertex.mV[0])
		{
			return TRUE;
		}
		else if (a->mVertex.mV[0] - slop > b->mVertex.mV[0])
		{
			return FALSE;
		}
		
		if (a->mVertex.mV[1] + slop < b->mVertex.mV[1])
		{
			return TRUE;
		}
		else if (a->mVertex.mV[1] - slop > b->mVertex.mV[1])
		{
			return FALSE;
		}
		
		if (a->mVertex.mV[2] + slop < b->mVertex.mV[2])
		{
			return TRUE;
		}
		else if (a->mVertex.mV[2] - slop > b->mVertex.mV[2])
		{
			return FALSE;
		}
		
		return FALSE;
	}
};

struct lessTriangle
{
	bool operator()(const S32 *a, const S32 *b)
	{
		if (*a < *b)
		{
			return TRUE;
		}
		else if (*a > *b)
		{
			return FALSE;
		}

		if (*(a+1) < *(b+1))
		{
			return TRUE;
		}
		else if (*(a+1) > *(b+1))
		{
			return FALSE;
		}

		if (*(a+2) < *(b+2))
		{
			return TRUE;
		}
		else if (*(a+2) > *(b+2))
		{
			return FALSE;
		}

		return FALSE;
	}
};

BOOL equalTriangle(const S32 *a, const S32 *b)
{
	if ((*a == *b) && (*(a+1) == *(b+1)) && (*(a+2) == *(b+2)))
	{
		return TRUE;
	}
	return FALSE;
}

BOOL LLVolumeParams::importFile(LLFILE *fp)
{
	//LL_INFOS() << "importing volume" << LL_ENDL;
	const S32 BUFSIZE = 16384;
	char buffer[BUFSIZE];	/* Flawfinder: ignore */
	// *NOTE: changing the size or type of this buffer will require
	// changing the sscanf below.
	char keyword[256];	/* Flawfinder: ignore */
	keyword[0] = 0;

	while (!feof(fp))
	{
		if (fgets(buffer, BUFSIZE, fp) == NULL)
		{
			buffer[0] = '\0';
		}
		
		sscanf(buffer, " %255s", keyword);	/* Flawfinder: ignore */
		if (!strcmp("{", keyword))
		{
			continue;
		}
		if (!strcmp("}",keyword))
		{
			break;
		}
		else if (!strcmp("profile", keyword))
		{
			mProfileParams.importFile(fp);
		}
		else if (!strcmp("path",keyword))
		{
			mPathParams.importFile(fp);
		}
		else
		{
			LL_WARNS() << "unknown keyword " << keyword << " in volume import" << LL_ENDL;
		}
	}

	return TRUE;
}

BOOL LLVolumeParams::exportFile(LLFILE *fp) const
{
	fprintf(fp,"\tshape 0\n");
	fprintf(fp,"\t{\n");
	mPathParams.exportFile(fp);
	mProfileParams.exportFile(fp);
	fprintf(fp, "\t}\n");
	return TRUE;
}


BOOL LLVolumeParams::importLegacyStream(std::istream& input_stream)
{
	//LL_INFOS() << "importing volume" << LL_ENDL;
	const S32 BUFSIZE = 16384;
	// *NOTE: changing the size or type of this buffer will require
	// changing the sscanf below.
	char buffer[BUFSIZE];		/* Flawfinder: ignore */
	char keyword[256];		/* Flawfinder: ignore */
	keyword[0] = 0;

	while (input_stream.good())
	{
		input_stream.getline(buffer, BUFSIZE);
		sscanf(buffer, " %255s", keyword);
		if (!strcmp("{", keyword))
		{
			continue;
		}
		if (!strcmp("}",keyword))
		{
			break;
		}
		else if (!strcmp("profile", keyword))
		{
			mProfileParams.importLegacyStream(input_stream);
		}
		else if (!strcmp("path",keyword))
		{
			mPathParams.importLegacyStream(input_stream);
		}
		else
		{
			LL_WARNS() << "unknown keyword " << keyword << " in volume import" << LL_ENDL;
		}
	}

	return TRUE;
}

BOOL LLVolumeParams::exportLegacyStream(std::ostream& output_stream) const
{
	output_stream <<"\tshape 0\n";
	output_stream <<"\t{\n";
	mPathParams.exportLegacyStream(output_stream);
	mProfileParams.exportLegacyStream(output_stream);
	output_stream << "\t}\n";
	return TRUE;
}

LLSD LLVolumeParams::sculptAsLLSD() const
{
	LLSD sd = LLSD();
	sd["id"] = getSculptID();
	sd["type"] = getSculptType();

	return sd;
}

bool LLVolumeParams::sculptFromLLSD(LLSD& sd)
{
	setSculptID(sd["id"].asUUID(), (U8)sd["type"].asInteger());
	return true;
}

LLSD LLVolumeParams::asLLSD() const
{
	LLSD sd = LLSD();
	sd["path"] = mPathParams;
	sd["profile"] = mProfileParams;
	sd["sculpt"] = sculptAsLLSD();
	
	return sd;
}

bool LLVolumeParams::fromLLSD(LLSD& sd)
{
	mPathParams.fromLLSD(sd["path"]);
	mProfileParams.fromLLSD(sd["profile"]);
	sculptFromLLSD(sd["sculpt"]);
		
	return true;
}

void LLVolumeParams::reduceS(F32 begin, F32 end)
{
	begin = llclampf(begin);
	end = llclampf(end);
	if (begin > end)
	{
		F32 temp = begin;
		begin = end;
		end = temp;
	}
	F32 a = mProfileParams.getBegin();
	F32 b = mProfileParams.getEnd();
	mProfileParams.setBegin(a + begin * (b - a));
	mProfileParams.setEnd(a + end * (b - a));
}

void LLVolumeParams::reduceT(F32 begin, F32 end)
{
	begin = llclampf(begin);
	end = llclampf(end);
	if (begin > end)
	{
		F32 temp = begin;
		begin = end;
		end = temp;
	}
	F32 a = mPathParams.getBegin();
	F32 b = mPathParams.getEnd();
	mPathParams.setBegin(a + begin * (b - a));
	mPathParams.setEnd(a + end * (b - a));
}

const F32 MIN_CONCAVE_PROFILE_WEDGE = 0.125f;	// 1/8 unity
const F32 MIN_CONCAVE_PATH_WEDGE = 0.111111f;	// 1/9 unity

// returns TRUE if the shape can be approximated with a convex shape 
// for collison purposes
BOOL LLVolumeParams::isConvex() const
{
	if (!getSculptID().isNull())
	{
		// can't determine, be safe and say no:
		return FALSE;
	}
	
	F32 path_length = mPathParams.getEnd() - mPathParams.getBegin();
	F32 hollow = mProfileParams.getHollow();
	 
	U8 path_type = mPathParams.getCurveType();
	if ( path_length > MIN_CONCAVE_PATH_WEDGE
		&& ( mPathParams.getTwist() != mPathParams.getTwistBegin()
		     || (hollow > 0.f 
				 && LL_PCODE_PATH_LINE != path_type) ) )
	{
		// twist along a "not too short" path is concave
		return FALSE;
	}

	F32 profile_length = mProfileParams.getEnd() - mProfileParams.getBegin();
	BOOL same_hole = hollow == 0.f 
					 || (mProfileParams.getCurveType() & LL_PCODE_HOLE_MASK) == LL_PCODE_HOLE_SAME;

	F32 min_profile_wedge = MIN_CONCAVE_PROFILE_WEDGE;
	U8 profile_type = mProfileParams.getCurveType() & LL_PCODE_PROFILE_MASK;
	if ( LL_PCODE_PROFILE_CIRCLE_HALF == profile_type )
	{
		// it is a sphere and spheres get twice the minimum profile wedge
		min_profile_wedge = 2.f * MIN_CONCAVE_PROFILE_WEDGE;
	}

	BOOL convex_profile = ( ( profile_length == 1.f
						     || profile_length <= 0.5f )
						   && hollow == 0.f )						// trivially convex
						  || ( profile_length <= min_profile_wedge
							  && same_hole );						// effectvely convex (even when hollow)

	if (!convex_profile)
	{
		// profile is concave
		return FALSE;
	}

	if ( LL_PCODE_PATH_LINE == path_type )
	{
		// straight paths with convex profile
		return TRUE;
	}

	BOOL concave_path = (path_length < 1.0f) && (path_length > 0.5f);
	if (concave_path)
	{
		return FALSE;
	}

	// we're left with spheres, toroids and tubes
	if ( LL_PCODE_PROFILE_CIRCLE_HALF == profile_type )
	{
		// at this stage all spheres must be convex
		return TRUE;
	}

	// it's a toroid or tube		
	if ( path_length <= MIN_CONCAVE_PATH_WEDGE )
	{
		// effectively convex
		return TRUE;
	}

	return FALSE;
}

// debug
void LLVolumeParams::setCube()
{
	mProfileParams.setCurveType(LL_PCODE_PROFILE_SQUARE);
	mProfileParams.setBegin(0.f);
	mProfileParams.setEnd(1.f);
	mProfileParams.setHollow(0.f);

	mPathParams.setBegin(0.f);
	mPathParams.setEnd(1.f);
	mPathParams.setScale(1.f, 1.f);
	mPathParams.setShear(0.f, 0.f);
	mPathParams.setCurveType(LL_PCODE_PATH_LINE);
	mPathParams.setTwistBegin(0.f);
	mPathParams.setTwistEnd(0.f);
	mPathParams.setRadiusOffset(0.f);
	mPathParams.setTaper(0.f, 0.f);
	mPathParams.setRevolutions(0.f);
	mPathParams.setSkew(0.f);
}

LLFaceID LLVolume::generateFaceMask()
{
	LLFaceID new_mask = 0x0000;

	switch(mParams.getProfileParams().getCurveType() & LL_PCODE_PROFILE_MASK)
	{
	case LL_PCODE_PROFILE_CIRCLE:
	case LL_PCODE_PROFILE_CIRCLE_HALF:
		new_mask |= LL_FACE_OUTER_SIDE_0;
		break;
	case LL_PCODE_PROFILE_SQUARE:
		{
			for(S32 side = (S32)(mParams.getProfileParams().getBegin() * 4.f); side < llceil(mParams.getProfileParams().getEnd() * 4.f); side++)
			{
				new_mask |= LL_FACE_OUTER_SIDE_0 << side;
			}
		}
		break;
	case LL_PCODE_PROFILE_ISOTRI:
	case LL_PCODE_PROFILE_EQUALTRI:
	case LL_PCODE_PROFILE_RIGHTTRI:
		{
			for(S32 side = (S32)(mParams.getProfileParams().getBegin() * 3.f); side < llceil(mParams.getProfileParams().getEnd() * 3.f); side++)
			{
				new_mask |= LL_FACE_OUTER_SIDE_0 << side;
			}
		}
		break;
	default:
		LL_ERRS() << "Unknown profile!" << LL_ENDL;
		break;
	}

	// handle hollow objects
	if (mParams.getProfileParams().getHollow() > 0)
	{
		new_mask |= LL_FACE_INNER_SIDE;
	}

	// handle open profile curves
	if (mProfilep->isOpen())
	{
		new_mask |= LL_FACE_PROFILE_BEGIN | LL_FACE_PROFILE_END;
	}

	// handle open path curves
	if (mPathp->isOpen())
	{
		new_mask |= LL_FACE_PATH_BEGIN | LL_FACE_PATH_END;
	}

	return new_mask;
}

BOOL LLVolume::isFaceMaskValid(LLFaceID face_mask)
{
	LLFaceID test_mask = 0;
	for(S32 i = 0; i < getNumFaces(); i++)
	{
		test_mask |= mProfilep->mFaces[i].mFaceID;
	}

	return test_mask == face_mask;
}

BOOL LLVolume::isConvex() const
{
	// mParams.isConvex() may return FALSE even though the final
	// geometry is actually convex due to LOD approximations.
	// TODO -- provide LLPath and LLProfile with isConvex() methods
	// that correctly determine convexity. -- Leviathan
	return mParams.isConvex();
}


std::ostream& operator<<(std::ostream &s, const LLProfileParams &profile_params)
{
	s << "{type=" << (U32) profile_params.mCurveType;
	s << ", begin=" << profile_params.mBegin;
	s << ", end=" << profile_params.mEnd;
	s << ", hollow=" << profile_params.mHollow;
	s << "}";
	return s;
}


std::ostream& operator<<(std::ostream &s, const LLPathParams &path_params)
{
	s << "{type=" << (U32) path_params.mCurveType;
	s << ", begin=" << path_params.mBegin;
	s << ", end=" << path_params.mEnd;
	s << ", twist=" << path_params.mTwistEnd;
	s << ", scale=" << path_params.mScale;
	s << ", shear=" << path_params.mShear;
	s << ", twist_begin=" << path_params.mTwistBegin;
	s << ", radius_offset=" << path_params.mRadiusOffset;
	s << ", taper=" << path_params.mTaper;
	s << ", revolutions=" << path_params.mRevolutions;
	s << ", skew=" << path_params.mSkew;
	s << "}";
	return s;
}


std::ostream& operator<<(std::ostream &s, const LLVolumeParams &volume_params)
{
	s << "{profileparams = " << volume_params.mProfileParams;
	s << ", pathparams = " << volume_params.mPathParams;
	s << "}";
	return s;
}


std::ostream& operator<<(std::ostream &s, const LLProfile &profile)
{
	s << " {open=" << (U32) profile.mOpen;
	s << ", dirty=" << profile.mDirty;
	s << ", totalout=" << profile.mTotalOut;
	s << ", total=" << profile.mTotal;
	s << "}";
	return s;
}


std::ostream& operator<<(std::ostream &s, const LLPath &path)
{
	s << "{open=" << (U32) path.mOpen;
	s << ", dirty=" << path.mDirty;
	s << ", step=" << path.mStep;
	s << ", total=" << path.mTotal;
	s << "}";
	return s;
}

std::ostream& operator<<(std::ostream &s, const LLVolume &volume)
{
	s << "{params = " << volume.getParams();
	s << ", path = " << *volume.mPathp;
	s << ", profile = " << *volume.mProfilep;
	s << "}";
	return s;
}


std::ostream& operator<<(std::ostream &s, const LLVolume *volumep)
{
	s << "{params = " << volumep->getParams();
	s << ", path = " << *(volumep->mPathp);
	s << ", profile = " << *(volumep->mProfilep);
	s << "}";
	return s;
}

LLVolumeFace::LLVolumeFace() : 
	mID(0),
	mTypeMask(0),
	mBeginS(0),
	mBeginT(0),
	mNumS(0),
	mNumT(0),
	mNumVertices(0),
	mNumAllocatedVertices(0),
	mNumIndices(0),
	mPositions(NULL),
	mNormals(NULL),
	mTangents(NULL),
	mTexCoords(NULL),
	mIndices(NULL),
	mWeights(NULL),
#if USE_SEPARATE_JOINT_INDICES_AND_WEIGHTS
    mJustWeights(NULL),
    mJointIndices(NULL),
#endif
    mWeightsScrubbed(FALSE),
	mOctree(NULL),
    mOctreeTriangles(NULL),
	mOptimized(FALSE)
{
	mExtents = (LLVector4a*) ll_aligned_malloc_16(sizeof(LLVector4a)*3);
	mExtents[0].splat(-0.5f);
	mExtents[1].splat(0.5f);
	mCenter = mExtents+2;
}

LLVolumeFace::LLVolumeFace(const LLVolumeFace& src)
:	mID(0),
	mTypeMask(0),
	mBeginS(0),
	mBeginT(0),
	mNumS(0),
	mNumT(0),
	mNumVertices(0),
	mNumAllocatedVertices(0),
	mNumIndices(0),
	mPositions(NULL),
	mNormals(NULL),
	mTangents(NULL),
	mTexCoords(NULL),
	mIndices(NULL),
	mWeights(NULL),
#if USE_SEPARATE_JOINT_INDICES_AND_WEIGHTS
    mJustWeights(NULL),
    mJointIndices(NULL),
#endif
    mWeightsScrubbed(FALSE),
    mOctree(NULL),
    mOctreeTriangles(NULL)
{
	mExtents = (LLVector4a*) ll_aligned_malloc_16(sizeof(LLVector4a)*3);
	mCenter = mExtents+2;
	*this = src;
}

LLVolumeFace& LLVolumeFace::operator=(const LLVolumeFace& src)
{
	if (&src == this)
	{ //self assignment, do nothing
		return *this;
	}

	mID = src.mID;
	mTypeMask = src.mTypeMask;
	mBeginS = src.mBeginS;
	mBeginT = src.mBeginT;
	mNumS = src.mNumS;
	mNumT = src.mNumT;

	mExtents[0] = src.mExtents[0];
	mExtents[1] = src.mExtents[1];
	*mCenter = *src.mCenter;

	mNumVertices = 0;
	mNumIndices = 0;

	freeData();
	
	resizeVertices(src.mNumVertices);
	resizeIndices(src.mNumIndices);

	if (mNumVertices)
	{
		S32 vert_size = mNumVertices*sizeof(LLVector4a);
		S32 tc_size = (mNumVertices*sizeof(LLVector2)+0xF) & ~0xF;
			
		LLVector4a::memcpyNonAliased16((F32*) mPositions, (F32*) src.mPositions, vert_size);

		if (src.mNormals)
		{
		LLVector4a::memcpyNonAliased16((F32*) mNormals, (F32*) src.mNormals, vert_size);
		}

		if(src.mTexCoords)
		{
			LLVector4a::memcpyNonAliased16((F32*) mTexCoords, (F32*) src.mTexCoords, tc_size);
		}

		if (src.mTangents)
		{
			allocateTangents(src.mNumVertices);
			LLVector4a::memcpyNonAliased16((F32*) mTangents, (F32*) src.mTangents, vert_size);
		}
		else
		{
			ll_aligned_free_16(mTangents);
			mTangents = NULL;
		}

        if (src.mTangents)
        {
            allocateTangents(src.mNumVertices);
            LLVector4a::memcpyNonAliased16((F32*)mTangents, (F32*)src.mTangents, vert_size);
        }
        else
        {
            ll_aligned_free_16(mTangents);
            mTangents = nullptr;
        }

		if (src.mWeights)
		{
            llassert(!mWeights); // don't orphan an old alloc here accidentally
			allocateWeights(src.mNumVertices);
			LLVector4a::memcpyNonAliased16((F32*) mWeights, (F32*) src.mWeights, vert_size);            
            mWeightsScrubbed = src.mWeightsScrubbed;
		}
		else
		{
			ll_aligned_free_16(mWeights);            
			mWeights = NULL;            
            mWeightsScrubbed = FALSE;
		}   

    #if USE_SEPARATE_JOINT_INDICES_AND_WEIGHTS
        if (src.mJointIndices)
        {
            llassert(!mJointIndices); // don't orphan an old alloc here accidentally
            allocateJointIndices(src.mNumVertices);
            LLVector4a::memcpyNonAliased16((F32*) mJointIndices, (F32*) src.mJointIndices, src.mNumVertices * sizeof(U8) * 4);
        }
        else*/
        {
            ll_aligned_free_16(mJointIndices);
            mJointIndices = NULL;
        }     
    #endif

	}
    
	if (mNumIndices)
	{
		S32 idx_size = (mNumIndices*sizeof(U16)+0xF) & ~0xF;
		
		LLVector4a::memcpyNonAliased16((F32*) mIndices, (F32*) src.mIndices, idx_size);
	}
	else
    {
        ll_aligned_free_16(mIndices);
        mIndices = NULL;
    }

	mOptimized = src.mOptimized;
    mNormalizedScale = src.mNormalizedScale;

	//delete 
	return *this;
}

LLVolumeFace::~LLVolumeFace()
{
	ll_aligned_free_16(mExtents);
	mExtents = NULL;
	mCenter = NULL;

	freeData();
}

void LLVolumeFace::freeData()
{
	ll_aligned_free<64>(mPositions);
	mPositions = NULL;

	//normals and texture coordinates are part of the same buffer as mPositions, do not free them separately
	mNormals = NULL;
	mTexCoords = NULL;

	ll_aligned_free_16(mIndices);
	mIndices = NULL;
	ll_aligned_free_16(mTangents);
	mTangents = NULL;
	ll_aligned_free_16(mWeights);
	mWeights = NULL;

#if USE_SEPARATE_JOINT_INDICES_AND_WEIGHTS
    ll_aligned_free_16(mJointIndices);
	mJointIndices = NULL;
    ll_aligned_free_16(mJustWeights);
	mJustWeights = NULL;
#endif

    destroyOctree();
}

BOOL LLVolumeFace::create(LLVolume* volume, BOOL partial_build)
{
	LL_PROFILE_ZONE_SCOPED_CATEGORY_VOLUME

	//tree for this face is no longer valid
    destroyOctree();

	LL_CHECK_MEMORY
	BOOL ret = FALSE ;
	if (mTypeMask & CAP_MASK)
	{
		ret = createCap(volume, partial_build);
		LL_CHECK_MEMORY
	}
	else if ((mTypeMask & END_MASK) || (mTypeMask & SIDE_MASK))
	{
		ret = createSide(volume, partial_build);
		LL_CHECK_MEMORY
	}
	else
	{
		LL_ERRS() << "Unknown/uninitialized face type!" << LL_ENDL;
	}

	return ret ;
}

void LLVolumeFace::getVertexData(U16 index, LLVolumeFace::VertexData& cv)
{
	cv.setPosition(mPositions[index]);
	if (mNormals)
	{
		cv.setNormal(mNormals[index]);
	}
	else
	{
		cv.getNormal().clear();
	}

	if (mTexCoords)
	{
		cv.mTexCoord = mTexCoords[index];
	}
	else
	{
		cv.mTexCoord.clear();
	}
}

bool LLVolumeFace::VertexMapData::operator==(const LLVolumeFace::VertexData& rhs) const
{
	return getPosition().equals3(rhs.getPosition()) &&
		mTexCoord == rhs.mTexCoord &&
		getNormal().equals3(rhs.getNormal());
}

bool LLVolumeFace::VertexMapData::ComparePosition::operator()(const LLVector3& a, const LLVector3& b) const
{
	if (a.mV[0] != b.mV[0])
	{
		return a.mV[0] < b.mV[0];
	}
	
	if (a.mV[1] != b.mV[1])
	{
		return a.mV[1] < b.mV[1];
	}
	
	return a.mV[2] < b.mV[2];
}

void LLVolumeFace::remap()
{
    // Generate a remap buffer
    std::vector<unsigned int> remap(mNumVertices);
    S32 remap_vertices_count = LLMeshOptimizer::generateRemapMultiU16(&remap[0],
        mIndices,
        mNumIndices,
        mPositions,
        mNormals,
        mTexCoords,
        mNumVertices);

    // Allocate new buffers
    S32 size = ((mNumIndices * sizeof(U16)) + 0xF) & ~0xF;
    U16* remap_indices = (U16*)ll_aligned_malloc_16(size);

    S32 tc_bytes_size = ((remap_vertices_count * sizeof(LLVector2)) + 0xF) & ~0xF;
    LLVector4a* remap_positions = (LLVector4a*)ll_aligned_malloc<64>(sizeof(LLVector4a) * 2 * remap_vertices_count + tc_bytes_size);
    LLVector4a* remap_normals = remap_positions + remap_vertices_count;
    LLVector2* remap_tex_coords = (LLVector2*)(remap_normals + remap_vertices_count);

    // Fill the buffers
    LLMeshOptimizer::remapIndexBufferU16(remap_indices, mIndices, mNumIndices, &remap[0]);
    LLMeshOptimizer::remapPositionsBuffer(remap_positions, mPositions, mNumVertices, &remap[0]);
    LLMeshOptimizer::remapNormalsBuffer(remap_normals, mNormals, mNumVertices, &remap[0]);
    LLMeshOptimizer::remapUVBuffer(remap_tex_coords, mTexCoords, mNumVertices, &remap[0]);

    // Free unused buffers
    ll_aligned_free_16(mIndices);
    ll_aligned_free<64>(mPositions);

    // Tangets are now invalid
    ll_aligned_free_16(mTangents);
    mTangents = NULL;

    // Assign new values
    mIndices = remap_indices;
    mPositions = remap_positions;
    mNormals = remap_normals;
    mTexCoords = remap_tex_coords;
    mNumVertices = remap_vertices_count;
    mNumAllocatedVertices = remap_vertices_count;
}

void LLVolumeFace::optimize(F32 angle_cutoff)
{
	LLVolumeFace new_face;

	//map of points to vector of vertices at that point
	std::map<U64, std::vector<VertexMapData> > point_map;

	LLVector4a range;
	range.setSub(mExtents[1],mExtents[0]);

	//remove redundant vertices
	for (U32 i = 0; i < mNumIndices; ++i)
	{
		U16 index = mIndices[i];

        if (index >= mNumVertices)
        {
            // invalid index
            // replace with a valid index to avoid crashes
            index = mNumVertices - 1;
            mIndices[i] = index;

            // Needs better logging
            LL_DEBUGS_ONCE("LLVOLUME") << "Invalid index, substituting" << LL_ENDL;
        }

		LLVolumeFace::VertexData cv;
		getVertexData(index, cv);
		
		BOOL found = FALSE;

		LLVector4a pos;
		pos.setSub(mPositions[index], mExtents[0]);
		pos.div(range);

		U64 pos64 = 0;

		pos64 = (U16) (pos[0]*65535);
		pos64 = pos64 | (((U64) (pos[1]*65535)) << 16);
		pos64 = pos64 | (((U64) (pos[2]*65535)) << 32);

		std::map<U64, std::vector<VertexMapData> >::iterator point_iter = point_map.find(pos64);
		
		if (point_iter != point_map.end())
		{ //duplicate point might exist
			for (U32 j = 0; j < point_iter->second.size(); ++j)
			{
				LLVolumeFace::VertexData& tv = (point_iter->second)[j];
				if (tv.compareNormal(cv, angle_cutoff))
				{
					found = TRUE;
					new_face.pushIndex((point_iter->second)[j].mIndex);
					break;
				}
			}
		}

		if (!found)
		{
			new_face.pushVertex(cv);
			U16 index = (U16) new_face.mNumVertices-1;
			new_face.pushIndex(index);

			VertexMapData d;
			d.setPosition(cv.getPosition());
			d.mTexCoord = cv.mTexCoord;
			d.setNormal(cv.getNormal());
			d.mIndex = index;
			if (point_iter != point_map.end())
			{
				point_iter->second.push_back(d);
			}
			else
			{
				point_map[pos64].push_back(d);
			}
		}
	}


	if (angle_cutoff > 1.f && !mNormals)
	{
		// Now alloc'd with positions
		//ll_aligned_free_16(new_face.mNormals);
		new_face.mNormals = NULL;
	}

	if (!mTexCoords)
	{
		// Now alloc'd with positions
		//ll_aligned_free_16(new_face.mTexCoords);
		new_face.mTexCoords = NULL;
	}

	// Only swap data if we've actually optimized the mesh
	//
	if (new_face.mNumVertices <= mNumVertices)
	{
        llassert(new_face.mNumIndices == mNumIndices);
		swapData(new_face);
	}

}

class LLVCacheTriangleData;

class LLVCacheVertexData
{
public:
	S32 mIdx;
	S32 mCacheTag;
	F64 mScore;
	U32 mActiveTriangles;
	std::vector<LLVCacheTriangleData*> mTriangles;

	LLVCacheVertexData()
	{
		mCacheTag = -1;
		mScore = 0.0;
		mActiveTriangles = 0;
		mIdx = -1;
	}
};

class LLVCacheTriangleData
{
public:
	bool mActive;
	F64 mScore;
	LLVCacheVertexData* mVertex[3];

	LLVCacheTriangleData()
	{
		mActive = true;
		mScore = 0.0;
		mVertex[0] = mVertex[1] = mVertex[2] = NULL;
	}

	void complete()
	{
		mActive = false;
		for (S32 i = 0; i < 3; ++i)
		{
			if (mVertex[i])
			{
				llassert(mVertex[i]->mActiveTriangles > 0);
				mVertex[i]->mActiveTriangles--;
			}
		}
	}

	bool operator<(const LLVCacheTriangleData& rhs) const
	{ //highest score first
		return rhs.mScore < mScore;
	}
};

const F64 FindVertexScore_CacheDecayPower = 1.5;
const F64 FindVertexScore_LastTriScore = 0.75;
const F64 FindVertexScore_ValenceBoostScale = 2.0;
const F64 FindVertexScore_ValenceBoostPower = 0.5;
const U32 MaxSizeVertexCache = 32;
const F64 FindVertexScore_Scaler = 1.0/(MaxSizeVertexCache-3);

F64 find_vertex_score(LLVCacheVertexData& data)
{
	F64 score = -1.0;

	score = 0.0;

	S32 cache_idx = data.mCacheTag;

	if (cache_idx < 0)
	{
		//not in cache
	}
	else
	{
		if (cache_idx < 3)
		{ //vertex was in the last triangle
			score = FindVertexScore_LastTriScore;
		}
		else
		{ //more points for being higher in the cache
				score = 1.0-((cache_idx-3)*FindVertexScore_Scaler);
				score = pow(score, FindVertexScore_CacheDecayPower);
		}
	}

	//bonus points for having low valence
	F64 valence_boost = pow((F64)data.mActiveTriangles, -FindVertexScore_ValenceBoostPower);
	score += FindVertexScore_ValenceBoostScale * valence_boost;

	return score;
}

class LLVCacheFIFO
{
public:
	LLVCacheVertexData* mCache[MaxSizeVertexCache];
	U32 mMisses;

	LLVCacheFIFO()
	{
		mMisses = 0;
		for (U32 i = 0; i < MaxSizeVertexCache; ++i)
		{
			mCache[i] = NULL;
		}
	}

	void addVertex(LLVCacheVertexData* data)
	{
		if (data->mCacheTag == -1)
		{
			mMisses++;

			S32 end = MaxSizeVertexCache-1;

			if (mCache[end])
			{
				mCache[end]->mCacheTag = -1;
			}

			for (S32 i = end; i > 0; --i)
			{
				mCache[i] = mCache[i-1];
				if (mCache[i])
				{
					mCache[i]->mCacheTag = i;
				}
			}

			mCache[0] = data;
			data->mCacheTag = 0;
		}
	}
};

class LLVCacheLRU
{
public:
	LLVCacheVertexData* mCache[MaxSizeVertexCache+3];

	LLVCacheTriangleData* mBestTriangle;
	
	U32 mMisses;

	LLVCacheLRU()
	{
		for (U32 i = 0; i < MaxSizeVertexCache+3; ++i)
		{
			mCache[i] = NULL;
		}

		mBestTriangle = NULL;
		mMisses = 0;
	}

	void addVertex(LLVCacheVertexData* data)
	{
		S32 end = MaxSizeVertexCache+2;
		if (data->mCacheTag != -1)
		{ //just moving a vertex to the front of the cache
			end = data->mCacheTag;
		}
		else
		{
			mMisses++;
			if (mCache[end])
			{ //adding a new vertex, vertex at end of cache falls off
				mCache[end]->mCacheTag = -1;
			}
		}

		for (S32 i = end; i > 0; --i)
		{ //adjust cache pointers and tags
			mCache[i] = mCache[i-1];

			if (mCache[i])
			{
				mCache[i]->mCacheTag = i;			
			}
		}

		mCache[0] = data;
		mCache[0]->mCacheTag = 0;
	}

	void addTriangle(LLVCacheTriangleData* data)
	{
		addVertex(data->mVertex[0]);
		addVertex(data->mVertex[1]);
		addVertex(data->mVertex[2]);
	}

	void updateScores()
	{
		LLVCacheVertexData** data_iter = mCache+MaxSizeVertexCache;
		LLVCacheVertexData** end_data = mCache+MaxSizeVertexCache+3;

		while(data_iter != end_data)
		{
			LLVCacheVertexData* data = *data_iter++;
			//trailing 3 vertices aren't actually in the cache for scoring purposes
			if (data)
			{
				data->mCacheTag = -1;
			}
		}

		data_iter = mCache;
		end_data = mCache+MaxSizeVertexCache;

		while (data_iter != end_data)
		{ //update scores of vertices in cache
			LLVCacheVertexData* data = *data_iter++;
			if (data)
			{
				data->mScore = find_vertex_score(*data);
			}
		}

		mBestTriangle = NULL;
		//update triangle scores
		data_iter = mCache;
		end_data = mCache+MaxSizeVertexCache+3;

		while (data_iter != end_data)
		{
			LLVCacheVertexData* data = *data_iter++;
			if (data)
			{
				for (std::vector<LLVCacheTriangleData*>::iterator iter = data->mTriangles.begin(), end_iter = data->mTriangles.end(); iter != end_iter; ++iter)
				{
					LLVCacheTriangleData* tri = *iter;
					if (tri->mActive)
					{
						tri->mScore = tri->mVertex[0] ? tri->mVertex[0]->mScore : 0;
						tri->mScore += tri->mVertex[1] ? tri->mVertex[1]->mScore : 0;
						tri->mScore += tri->mVertex[2] ? tri->mVertex[2]->mScore : 0;

						if (!mBestTriangle || mBestTriangle->mScore < tri->mScore)
						{
							mBestTriangle = tri;
						}
					}
				}
			}
		}

		//knock trailing 3 vertices off the cache
		data_iter = mCache+MaxSizeVertexCache;
		end_data = mCache+MaxSizeVertexCache+3;
		while (data_iter != end_data)
		{
			LLVCacheVertexData* data = *data_iter;
			if (data)
			{
				llassert(data->mCacheTag == -1);
				*data_iter = NULL;
			}
			++data_iter;
		}
	}
};

// data structures for tangent generation

struct MikktData
{
    LLVolumeFace* face;
    std::vector<LLVector3> p;
    std::vector<LLVector3> n;
    std::vector<LLVector2> tc;
    std::vector<LLVector4> w;
    std::vector<LLVector4> t;

    MikktData(LLVolumeFace* f)
        : face(f)
    {
        U32 count = face->mNumIndices;

        p.resize(count);
        n.resize(count);
        tc.resize(count);
        t.resize(count);

        if (face->mWeights)
        {
            w.resize(count);
        }


        LLVector3 inv_scale(1.f / face->mNormalizedScale.mV[0], 1.f / face->mNormalizedScale.mV[1], 1.f / face->mNormalizedScale.mV[2]);
        

        for (int i = 0; i < face->mNumIndices; ++i)
        {
            U32 idx = face->mIndices[i];

            p[i].set(face->mPositions[idx].getF32ptr());
            p[i].scaleVec(face->mNormalizedScale); //put mesh in original coordinate frame when reconstructing tangents
            n[i].set(face->mNormals[idx].getF32ptr());
            n[i].scaleVec(inv_scale);
            n[i].normalize();
            tc[i].set(face->mTexCoords[idx]);

<<<<<<< HEAD
            if (face->mWeights)
            {
                w[i].set(face->mWeights[idx].getF32ptr());
            }
=======
            if (idx >= mNumVertices)
            {
                // invalid index
                // replace with a valid index to avoid crashes
                idx = mNumVertices - 1;
                mIndices[i] = idx;

                // Needs better logging
                LL_DEBUGS_ONCE("LLVOLUME") << "Invalid index, substituting" << LL_ENDL;
            }

            vertex_data[idx].mTriangles.push_back(&(triangle_data[tri_idx]));
            vertex_data[idx].mIdx = idx;
            triangle_data[tri_idx].mVertex[i % 3] = &(vertex_data[idx]);
>>>>>>> a0c3d69c
        }
    }
};


bool LLVolumeFace::cacheOptimize(bool gen_tangents)
{ //optimize for vertex cache according to Forsyth method: 
    LL_PROFILE_ZONE_SCOPED_CATEGORY_VOLUME;
	llassert(!mOptimized);
	mOptimized = TRUE;

    if (gen_tangents && mNormals && mTexCoords)
    { // generate mikkt space tangents before cache optimizing since the index buffer may change
        // a bit of a hack to do this here, but this function gets called exactly once for the lifetime of a mesh
        // and is executed on a background thread
        SMikkTSpaceInterface ms;

        ms.m_getNumFaces = [](const SMikkTSpaceContext* pContext)
        {
            MikktData* data = (MikktData*)pContext->m_pUserData;
            LLVolumeFace* face = data->face;
            return face->mNumIndices / 3;
        };

        ms.m_getNumVerticesOfFace = [](const SMikkTSpaceContext* pContext, const int iFace)
        {
            return 3;
        };

        ms.m_getPosition = [](const SMikkTSpaceContext* pContext, float fvPosOut[], const int iFace, const int iVert)
        {
            MikktData* data = (MikktData*)pContext->m_pUserData;
            F32* v = data->p[iFace * 3 + iVert].mV;
            fvPosOut[0] = v[0];
            fvPosOut[1] = v[1];
            fvPosOut[2] = v[2];
        };

        ms.m_getNormal = [](const SMikkTSpaceContext* pContext, float fvNormOut[], const int iFace, const int iVert)
        {
            MikktData* data = (MikktData*)pContext->m_pUserData;
            F32* n = data->n[iFace * 3 + iVert].mV;
            fvNormOut[0] = n[0];
            fvNormOut[1] = n[1];
            fvNormOut[2] = n[2];
        };

        ms.m_getTexCoord = [](const SMikkTSpaceContext* pContext, float fvTexcOut[], const int iFace, const int iVert)
        {
            MikktData* data = (MikktData*)pContext->m_pUserData;
            F32* tc = data->tc[iFace * 3 + iVert].mV;
            fvTexcOut[0] = tc[0];
            fvTexcOut[1] = tc[1];
        };

        ms.m_setTSpaceBasic = [](const SMikkTSpaceContext* pContext, const float fvTangent[], const float fSign, const int iFace, const int iVert)
        {
            MikktData* data = (MikktData*)pContext->m_pUserData;
            S32 i = iFace * 3 + iVert;
            
            data->t[i].set(fvTangent);
            data->t[i].mV[3] = fSign;
        };

        ms.m_setTSpace = nullptr;

        MikktData data(this);

        SMikkTSpaceContext ctx = { &ms, &data };

        genTangSpaceDefault(&ctx);

        //re-weld
        meshopt_Stream mos[] =
        {
            { &data.p[0], sizeof(LLVector3), sizeof(LLVector3) },
            { &data.n[0], sizeof(LLVector3), sizeof(LLVector3) },
            { &data.t[0], sizeof(LLVector4), sizeof(LLVector4) },
            { &data.tc[0], sizeof(LLVector2), sizeof(LLVector2) },
            { data.w.empty() ? nullptr : &data.w[0], sizeof(LLVector4), sizeof(LLVector4) }
        };

        std::vector<U32> remap;
        remap.resize(data.p.size());

        U32 stream_count = data.w.empty() ? 4 : 5;

        U32 vert_count = meshopt_generateVertexRemapMulti(&remap[0], nullptr, data.p.size(), data.p.size(), mos, stream_count);

        std::vector<U32> indices;
        indices.resize(mNumIndices);

        //copy results back into volume
        resizeVertices(vert_count);

        if (!data.w.empty())
        {
            allocateWeights(vert_count);
        }

        allocateTangents(mNumVertices);

        for (int i = 0; i < mNumIndices; ++i)
        {
            U32 src_idx = i;
            U32 dst_idx = remap[i];
            mIndices[i] = dst_idx;

            mPositions[dst_idx].load3(data.p[src_idx].mV);
            mNormals[dst_idx].load3(data.n[src_idx].mV);
            mTexCoords[dst_idx] = data.tc[src_idx];

            mTangents[dst_idx].loadua(data.t[src_idx].mV);

            if (mWeights)
            {
                mWeights[dst_idx].loadua(data.w[src_idx].mV);
            }
        }


        // put back in normalized coordinate frame
        LLVector4a inv_scale(1.f/mNormalizedScale.mV[0], 1.f / mNormalizedScale.mV[1], 1.f / mNormalizedScale.mV[2]);
        LLVector4a scale;
        scale.load3(mNormalizedScale.mV);
        scale.getF32ptr()[3] = 1.f;

        for (int i = 0; i < mNumVertices; ++i)
        {
            mPositions[i].mul(inv_scale);
            mNormals[i].mul(scale);
            mNormals[i].normalize3();
            F32 w = mTangents[i].getF32ptr()[3];
            mTangents[i].mul(scale);
            mTangents[i].normalize3();
            mTangents[i].getF32ptr()[3] = w;
        }
    }

    // cache optimize index buffer

    // meshopt needs scratch space, do some pointer shuffling to avoid an extra index buffer copy
    U16* src_indices = mIndices;
    mIndices = nullptr;
    resizeIndices(mNumIndices);

    meshopt_optimizeVertexCache<U16>(mIndices, src_indices, mNumIndices, mNumVertices);
    
    ll_aligned_free_16(src_indices);

	return true;
}

void LLVolumeFace::createOctree(F32 scaler, const LLVector4a& center, const LLVector4a& size)
{
	LL_PROFILE_ZONE_SCOPED_CATEGORY_VOLUME

    if (getOctree())
	{
		return;
	}

    llassert(mNumIndices % 3 == 0);

    mOctree = new LLOctreeRoot<LLVolumeTriangle, LLVolumeTriangle*>(center, size, NULL);
	new LLVolumeOctreeListener(mOctree);
    const U32 num_triangles = mNumIndices / 3;
    // Initialize all the triangles we need
    mOctreeTriangles = new LLVolumeTriangle[num_triangles];

    for (U32 triangle_index = 0; triangle_index < num_triangles; ++triangle_index)
	{ //for each triangle
        const U32 index = triangle_index * 3;
        LLVolumeTriangle* tri = &mOctreeTriangles[triangle_index];
				
		const LLVector4a& v0 = mPositions[mIndices[index]];
		const LLVector4a& v1 = mPositions[mIndices[index + 1]];
		const LLVector4a& v2 = mPositions[mIndices[index + 2]];

		//store pointers to vertex data
		tri->mV[0] = &v0;
		tri->mV[1] = &v1;
		tri->mV[2] = &v2;

		//store indices
		tri->mIndex[0] = mIndices[index];
		tri->mIndex[1] = mIndices[index + 1];
		tri->mIndex[2] = mIndices[index + 2];

		//get minimum point
		LLVector4a min = v0;
		min.setMin(min, v1);
		min.setMin(min, v2);

		//get maximum point
		LLVector4a max = v0;
		max.setMax(max, v1);
		max.setMax(max, v2);

		//compute center
		LLVector4a center;
		center.setAdd(min, max);
		center.mul(0.5f);

		tri->mPositionGroup = center;

		//compute "radius"
		LLVector4a size;
		size.setSub(max,min);
		
		tri->mRadius = size.getLength3().getF32() * scaler;
		
		//insert
		mOctree->insert(tri);
	}

	//remove unneeded octree layers
	while (!mOctree->balance())	{ }

	//calculate AABB for each node
	LLVolumeOctreeRebound rebound(this);
	rebound.traverse(mOctree);

	if (gDebugGL)
	{
		LLVolumeOctreeValidate validate;
		validate.traverse(mOctree);
	}
}

void LLVolumeFace::destroyOctree()
{
    delete mOctree;
    mOctree = NULL;
    delete[] mOctreeTriangles;
    mOctreeTriangles = NULL;
}

const LLOctreeNode<LLVolumeTriangle, LLVolumeTriangle*>* LLVolumeFace::getOctree() const
{
    return mOctree;
}


void LLVolumeFace::swapData(LLVolumeFace& rhs)
{
	llswap(rhs.mPositions, mPositions);
	llswap(rhs.mNormals, mNormals);
	llswap(rhs.mTangents, mTangents);
	llswap(rhs.mTexCoords, mTexCoords);
	llswap(rhs.mIndices,mIndices);
	llswap(rhs.mNumVertices, mNumVertices);
	llswap(rhs.mNumIndices, mNumIndices);
}

void	LerpPlanarVertex(LLVolumeFace::VertexData& v0,
				   LLVolumeFace::VertexData& v1,
				   LLVolumeFace::VertexData& v2,
				   LLVolumeFace::VertexData& vout,
				   F32	coef01,
				   F32	coef02)
{

	LLVector4a lhs;
	lhs.setSub(v1.getPosition(), v0.getPosition());
	lhs.mul(coef01);
	LLVector4a rhs;
	rhs.setSub(v2.getPosition(), v0.getPosition());
	rhs.mul(coef02);

	rhs.add(lhs);
	rhs.add(v0.getPosition());

	vout.setPosition(rhs);
		
	vout.mTexCoord = v0.mTexCoord + ((v1.mTexCoord-v0.mTexCoord)*coef01)+((v2.mTexCoord-v0.mTexCoord)*coef02);
	vout.setNormal(v0.getNormal());
}

BOOL LLVolumeFace::createUnCutCubeCap(LLVolume* volume, BOOL partial_build)
{
	LL_CHECK_MEMORY		

	const LLAlignedArray<LLVector4a,64>& mesh = volume->getMesh();
	const LLAlignedArray<LLVector4a,64>& profile = volume->getProfile().mProfile;
	S32 max_s = volume->getProfile().getTotal();
	S32 max_t = volume->getPath().mPath.size();

	// S32 i;
	S32	grid_size = (profile.size()-1)/4;
	// VFExtents change
	LLVector4a& min = mExtents[0];
	LLVector4a& max = mExtents[1];

	S32 offset = 0;
	if (mTypeMask & TOP_MASK)
	{
		offset = (max_t-1) * max_s;
	}
	else
	{
		offset = mBeginS;
	}

	{
		VertexData	corners[4];
		VertexData baseVert;
		for(S32 t = 0; t < 4; t++)
		{
			corners[t].getPosition().load4a(mesh[offset + (grid_size*t)].getF32ptr());
			corners[t].mTexCoord.mV[0] = profile[grid_size*t][0]+0.5f;
			corners[t].mTexCoord.mV[1] = 0.5f - profile[grid_size*t][1];
		}

		{
			LLVector4a lhs;
			lhs.setSub(corners[1].getPosition(), corners[0].getPosition());
			LLVector4a rhs;
			rhs.setSub(corners[2].getPosition(), corners[1].getPosition());
			baseVert.getNormal().setCross3(lhs, rhs); 
			baseVert.getNormal().normalize3fast();
		}

		if(!(mTypeMask & TOP_MASK))
		{
			baseVert.getNormal().mul(-1.0f);
		}
		else
		{
			//Swap the UVs on the U(X) axis for top face
			LLVector2 swap;
			swap = corners[0].mTexCoord;
			corners[0].mTexCoord=corners[3].mTexCoord;
			corners[3].mTexCoord=swap;
			swap = corners[1].mTexCoord;
			corners[1].mTexCoord=corners[2].mTexCoord;
			corners[2].mTexCoord=swap;
		}

		S32 size = (grid_size+1)*(grid_size+1);
		resizeVertices(size);
		
		LLVector4a* pos = (LLVector4a*) mPositions;
		LLVector4a* norm = (LLVector4a*) mNormals;
		LLVector2* tc = (LLVector2*) mTexCoords;

		for(int gx = 0;gx<grid_size+1;gx++)
		{
			for(int gy = 0;gy<grid_size+1;gy++)
			{
				VertexData newVert;
				LerpPlanarVertex(
					corners[0],
					corners[1],
					corners[3],
					newVert,
					(F32)gx/(F32)grid_size,
					(F32)gy/(F32)grid_size);

				*pos++ = newVert.getPosition();
				*norm++ = baseVert.getNormal();
				*tc++ = newVert.mTexCoord;
				
				if (gx == 0 && gy == 0)
				{
					min = newVert.getPosition();
					max = min;
				}
				else
				{
					min.setMin(min, newVert.getPosition());
					max.setMax(max, newVert.getPosition());
				}
			}
		}
	
		mCenter->setAdd(min, max);
		mCenter->mul(0.5f); 
	}

	if (!partial_build)
	{
		resizeIndices(grid_size*grid_size*6);
		if (!volume->isMeshAssetLoaded())
		{
            S32 size = grid_size * grid_size * 6;
            try
            {
                mEdge.resize(size);
            }
            catch (std::bad_alloc&)
            {
                LL_WARNS("LLVOLUME") << "Resize of mEdge to " << size << " failed" << LL_ENDL;
                return false;
            }
		}

		U16* out = mIndices;

		S32 idxs[] = {0,1,(grid_size+1)+1,(grid_size+1)+1,(grid_size+1),0};

		int cur_edge = 0;

		for(S32 gx = 0;gx<grid_size;gx++)
		{
			
			for(S32 gy = 0;gy<grid_size;gy++)
			{
				if (mTypeMask & TOP_MASK)
				{
					for(S32 i=5;i>=0;i--)
					{
						*out++ = ((gy*(grid_size+1))+gx+idxs[i]);
					}

					S32 edge_value = grid_size * 2 * gy + gx * 2;

					if (gx > 0)
					{
						mEdge[cur_edge++] = edge_value;
					}
					else
					{
						mEdge[cur_edge++] = -1; // Mark face to higlight it
					}

					if (gy < grid_size - 1)
					{
						mEdge[cur_edge++] = edge_value;
					}
					else
					{
						mEdge[cur_edge++] = -1;
					}

					mEdge[cur_edge++] = edge_value;

					if (gx < grid_size - 1)
					{
						mEdge[cur_edge++] = edge_value;
					}
					else
					{
						mEdge[cur_edge++] = -1;
					}

					if (gy > 0)
					{
						mEdge[cur_edge++] = edge_value;
					}
					else
					{
						mEdge[cur_edge++] = -1;
					}

					mEdge[cur_edge++] = edge_value;
				}
				else
				{
					for(S32 i=0;i<6;i++)
					{
						*out++ = ((gy*(grid_size+1))+gx+idxs[i]);
					}

					S32 edge_value = grid_size * 2 * gy + gx * 2;

					if (gy > 0)
					{
						mEdge[cur_edge++] = edge_value;
					}
					else
					{
						mEdge[cur_edge++] = -1;
					}

					if (gx < grid_size - 1)
					{
						mEdge[cur_edge++] = edge_value;
					}
					else
					{
						mEdge[cur_edge++] = -1;
					}

					mEdge[cur_edge++] = edge_value;

					if (gy < grid_size - 1)
					{
						mEdge[cur_edge++] = edge_value;
					}
					else
					{
						mEdge[cur_edge++] = -1;
					}

					if (gx > 0)
					{
						mEdge[cur_edge++] = edge_value;
					}
					else
					{
						mEdge[cur_edge++] = -1;
					}

					mEdge[cur_edge++] = edge_value;
				}
			}
		}
	}
		
	LL_CHECK_MEMORY
	return TRUE;
}


BOOL LLVolumeFace::createCap(LLVolume* volume, BOOL partial_build)
{
	if (!(mTypeMask & HOLLOW_MASK) && 
		!(mTypeMask & OPEN_MASK) && 
		((volume->getParams().getPathParams().getBegin()==0.0f)&&
		(volume->getParams().getPathParams().getEnd()==1.0f))&&
		(volume->getParams().getProfileParams().getCurveType()==LL_PCODE_PROFILE_SQUARE &&
		 volume->getParams().getPathParams().getCurveType()==LL_PCODE_PATH_LINE)	
		){
		return createUnCutCubeCap(volume, partial_build);
	}

	S32 num_vertices = 0, num_indices = 0;

	const LLAlignedArray<LLVector4a,64>& mesh = volume->getMesh();
	const LLAlignedArray<LLVector4a,64>& profile = volume->getProfile().mProfile;

	// All types of caps have the same number of vertices and indices
	num_vertices = profile.size();
	num_indices = (profile.size() - 2)*3;

	if (!(mTypeMask & HOLLOW_MASK) && !(mTypeMask & OPEN_MASK))
	{
		resizeVertices(num_vertices+1);
		
		//if (!partial_build)
		{
			resizeIndices(num_indices+3);
		}
	}
	else
	{
		resizeVertices(num_vertices);
		//if (!partial_build)
		{
			resizeIndices(num_indices);
		}
	}

	LL_CHECK_MEMORY;

	S32 max_s = volume->getProfile().getTotal();
	S32 max_t = volume->getPath().mPath.size();

	mCenter->clear();

	S32 offset = 0;
	if (mTypeMask & TOP_MASK)
	{
		offset = (max_t-1) * max_s;
	}
	else
	{
		offset = mBeginS;
	}

	// Figure out the normal, assume all caps are flat faces.
	// Cross product to get normals.
	
	LLVector2 cuv;
	LLVector2 min_uv, max_uv;
	// VFExtents change
	LLVector4a& min = mExtents[0];
	LLVector4a& max = mExtents[1];

	LLVector2* tc = (LLVector2*) mTexCoords;
	LLVector4a* pos = (LLVector4a*) mPositions;
	LLVector4a* norm = (LLVector4a*) mNormals;
	
	// Copy the vertices into the array

	const LLVector4a* src = mesh.mArray+offset;
	const LLVector4a* end = src+num_vertices;
	
	min = *src;
	max = min;
	
	
	const LLVector4a* p = profile.mArray;

	if (mTypeMask & TOP_MASK)
	{
		min_uv.set((*p)[0]+0.5f,
					(*p)[1]+0.5f);

		max_uv = min_uv;

		while(src < end)
		{
			tc->mV[0] = (*p)[0]+0.5f;
			tc->mV[1] = (*p)[1]+0.5f;

			llassert(src->isFinite3()); // MAINT-5660; don't know why this happens, does not affect Release builds
			update_min_max(min,max,*src);
			update_min_max(min_uv, max_uv, *tc);
		
			*pos = *src;
		
			llassert(pos->isFinite3());

			++p;
			++tc;
			++src;
			++pos;
		}
		}
		else
		{

		min_uv.set((*p)[0]+0.5f,
				   0.5f - (*p)[1]);
		max_uv = min_uv;

		while(src < end)
		{
			// Mirror for underside.
			tc->mV[0] = (*p)[0]+0.5f;
			tc->mV[1] = 0.5f - (*p)[1];
		
			llassert(src->isFinite3());
			update_min_max(min,max,*src);
			update_min_max(min_uv, max_uv, *tc);

			*pos = *src;
		
			llassert(pos->isFinite3());
		
			++p;
			++tc;
			++src;
			++pos;
		}
	}

	LL_CHECK_MEMORY

	mCenter->setAdd(min, max);
	mCenter->mul(0.5f); 

	cuv = (min_uv + max_uv)*0.5f;


	VertexData vd;
	vd.setPosition(*mCenter);
	vd.mTexCoord = cuv;
	
	if (!(mTypeMask & HOLLOW_MASK) && !(mTypeMask & OPEN_MASK))
	{
		*pos++ = *mCenter;
		*tc++ = cuv;
		num_vertices++;
	}
		
	LL_CHECK_MEMORY
		
	//if (partial_build)
	//{
	//	return TRUE;
	//}

	if (mTypeMask & HOLLOW_MASK)
	{
		if (mTypeMask & TOP_MASK)
		{
			// HOLLOW TOP
			// Does it matter if it's open or closed? - djs

			S32 pt1 = 0, pt2 = num_vertices - 1;
			S32 i = 0;
			while (pt2 - pt1 > 1)
			{
				// Use the profile points instead of the mesh, since you want
				// the un-transformed profile distances.
				const LLVector4a& p1 = profile[pt1];
				const LLVector4a& p2 = profile[pt2];
				const LLVector4a& pa = profile[pt1+1];
				const LLVector4a& pb = profile[pt2-1];

				const F32* p1V = p1.getF32ptr();
				const F32* p2V = p2.getF32ptr();
				const F32* paV = pa.getF32ptr();
				const F32* pbV = pb.getF32ptr();

				//p1.mV[VZ] = 0.f;
				//p2.mV[VZ] = 0.f;
				//pa.mV[VZ] = 0.f;
				//pb.mV[VZ] = 0.f;

				// Use area of triangle to determine backfacing
				F32 area_1a2, area_1ba, area_21b, area_2ab;
				area_1a2 =  (p1V[0]*paV[1] - paV[0]*p1V[1]) +
							(paV[0]*p2V[1] - p2V[0]*paV[1]) +
							(p2V[0]*p1V[1] - p1V[0]*p2V[1]);

				area_1ba =  (p1V[0]*pbV[1] - pbV[0]*p1V[1]) +
							(pbV[0]*paV[1] - paV[0]*pbV[1]) +
							(paV[0]*p1V[1] - p1V[0]*paV[1]);

				area_21b =  (p2V[0]*p1V[1] - p1V[0]*p2V[1]) +
							(p1V[0]*pbV[1] - pbV[0]*p1V[1]) +
							(pbV[0]*p2V[1] - p2V[0]*pbV[1]);

				area_2ab =  (p2V[0]*paV[1] - paV[0]*p2V[1]) +
							(paV[0]*pbV[1] - pbV[0]*paV[1]) +
							(pbV[0]*p2V[1] - p2V[0]*pbV[1]);

				BOOL use_tri1a2 = TRUE;
				BOOL tri_1a2 = TRUE;
				BOOL tri_21b = TRUE;

				if (area_1a2 < 0)
				{
					tri_1a2 = FALSE;
				}
				if (area_2ab < 0)
				{
					// Can't use, because it contains point b
					tri_1a2 = FALSE;
				}
				if (area_21b < 0)
				{
					tri_21b = FALSE;
				}
				if (area_1ba < 0)
				{
					// Can't use, because it contains point b
					tri_21b = FALSE;
				}

				if (!tri_1a2)
				{
					use_tri1a2 = FALSE;
				}
				else if (!tri_21b)
				{
					use_tri1a2 = TRUE;
				}
				else
				{
					LLVector4a d1;
					d1.setSub(p1, pa);
					
					LLVector4a d2; 
					d2.setSub(p2, pb);

					if (d1.dot3(d1) < d2.dot3(d2))
					{
						use_tri1a2 = TRUE;
					}
					else
					{
						use_tri1a2 = FALSE;
					}
				}

				if (use_tri1a2)
				{
					mIndices[i++] = pt1;
					mIndices[i++] = pt1 + 1;
					mIndices[i++] = pt2;
					pt1++;
				}
				else
				{
					mIndices[i++] = pt1;
					mIndices[i++] = pt2 - 1;
					mIndices[i++] = pt2;
					pt2--;
				}
			}
		}
		else
		{
			// HOLLOW BOTTOM
			// Does it matter if it's open or closed? - djs

			llassert(mTypeMask & BOTTOM_MASK);
			S32 pt1 = 0, pt2 = num_vertices - 1;

			S32 i = 0;
			while (pt2 - pt1 > 1)
			{
				// Use the profile points instead of the mesh, since you want
				// the un-transformed profile distances.
				const LLVector4a& p1 = profile[pt1];
				const LLVector4a& p2 = profile[pt2];
				const LLVector4a& pa = profile[pt1+1];
				const LLVector4a& pb = profile[pt2-1];

				const F32* p1V = p1.getF32ptr();
				const F32* p2V = p2.getF32ptr();
				const F32* paV = pa.getF32ptr();
				const F32* pbV = pb.getF32ptr();

				// Use area of triangle to determine backfacing
				F32 area_1a2, area_1ba, area_21b, area_2ab;
				area_1a2 =  (p1V[0]*paV[1] - paV[0]*p1V[1]) +
							(paV[0]*p2V[1] - p2V[0]*paV[1]) +
							(p2V[0]*p1V[1] - p1V[0]*p2V[1]);

				area_1ba =  (p1V[0]*pbV[1] - pbV[0]*p1V[1]) +
							(pbV[0]*paV[1] - paV[0]*pbV[1]) +
							(paV[0]*p1V[1] - p1V[0]*paV[1]);

				area_21b =  (p2V[0]*p1V[1] - p1V[0]*p2V[1]) +
							(p1V[0]*pbV[1] - pbV[0]*p1V[1]) +
							(pbV[0]*p2V[1] - p2V[0]*pbV[1]);

				area_2ab =  (p2V[0]*paV[1] - paV[0]*p2V[1]) +
							(paV[0]*pbV[1] - pbV[0]*paV[1]) +
							(pbV[0]*p2V[1] - p2V[0]*pbV[1]);

				BOOL use_tri1a2 = TRUE;
				BOOL tri_1a2 = TRUE;
				BOOL tri_21b = TRUE;

				if (area_1a2 < 0)
				{
					tri_1a2 = FALSE;
				}
				if (area_2ab < 0)
				{
					// Can't use, because it contains point b
					tri_1a2 = FALSE;
				}
				if (area_21b < 0)
				{
					tri_21b = FALSE;
				}
				if (area_1ba < 0)
				{
					// Can't use, because it contains point b
					tri_21b = FALSE;
				}

				if (!tri_1a2)
				{
					use_tri1a2 = FALSE;
				}
				else if (!tri_21b)
				{
					use_tri1a2 = TRUE;
				}
				else
				{
					LLVector4a d1;
					d1.setSub(p1,pa);
					LLVector4a d2;
					d2.setSub(p2,pb);

					if (d1.dot3(d1) < d2.dot3(d2))
					{
						use_tri1a2 = TRUE;
					}
					else
					{
						use_tri1a2 = FALSE;
					}
				}

				// Flipped backfacing from top
				if (use_tri1a2)
				{
					mIndices[i++] = pt1;
					mIndices[i++] = pt2;
					mIndices[i++] = pt1 + 1;
					pt1++;
				}
				else
				{
					mIndices[i++] = pt1;
					mIndices[i++] = pt2;
					mIndices[i++] = pt2 - 1;
					pt2--;
				}
			}
		}
	}
	else
	{
		// Not hollow, generate the triangle fan.
		U16 v1 = 2;
		U16 v2 = 1;

		if (mTypeMask & TOP_MASK)
		{
			v1 = 1;
			v2 = 2;
		}

		for (S32 i = 0; i < (num_vertices - 2); i++)
		{
			mIndices[3*i] = num_vertices - 1;
			mIndices[3*i+v1] = i;
			mIndices[3*i+v2] = i + 1;
		}


	}

	LLVector4a d0,d1;
	LL_CHECK_MEMORY
		

	d0.setSub(mPositions[mIndices[1]], mPositions[mIndices[0]]);
	d1.setSub(mPositions[mIndices[2]], mPositions[mIndices[0]]);

	LLVector4a normal;
	normal.setCross3(d0,d1);

	if (normal.dot3(normal).getF32() > F_APPROXIMATELY_ZERO)
	{
		normal.normalize3fast();
	}
	else
	{ //degenerate, make up a value
		if(normal.getF32ptr()[2] >= 0)
			normal.set(0.f,0.f,1.f);
		else
			normal.set(0.f,0.f,-1.f);
	}

	llassert(llfinite(normal.getF32ptr()[0]));
	llassert(llfinite(normal.getF32ptr()[1]));
	llassert(llfinite(normal.getF32ptr()[2]));

	llassert(!llisnan(normal.getF32ptr()[0]));
	llassert(!llisnan(normal.getF32ptr()[1]));
	llassert(!llisnan(normal.getF32ptr()[2]));
	
	for (S32 i = 0; i < num_vertices; i++)
	{
		norm[i].load4a(normal.getF32ptr());
	}

	return TRUE;
}

void CalculateTangentArray(U32 vertexCount, const LLVector4a *vertex, const LLVector4a *normal,
        const LLVector2 *texcoord, U32 triangleCount, const U16* index_array, LLVector4a *tangent);

void LLVolumeFace::createTangents()
{
    LL_PROFILE_ZONE_SCOPED_CATEGORY_VOLUME;

    if (!mTangents)
    {
        allocateTangents(mNumVertices);
        
        //generate tangents
        LLVector4a* ptr = (LLVector4a*)mTangents;

        LLVector4a* end = mTangents + mNumVertices;
        while (ptr < end)
        {
            (*ptr++).clear();
        }

        CalculateTangentArray(mNumVertices, mPositions, mNormals, mTexCoords, mNumIndices / 3, mIndices, mTangents);

        //normalize normals
        for (U32 i = 0; i < mNumVertices; i++)
        {
            //bump map/planar projection code requires normals to be normalized
            mNormals[i].normalize3fast();
        }
    }

}

void LLVolumeFace::resizeVertices(S32 num_verts)
{
	ll_aligned_free<64>(mPositions);
	//DO NOT free mNormals and mTexCoords as they are part of mPositions buffer
	ll_aligned_free_16(mTangents);

	mTangents = NULL;

	if (num_verts)
	{
		//pad texture coordinate block end to allow for QWORD reads
		S32 tc_size = ((num_verts*sizeof(LLVector2)) + 0xF) & ~0xF;

		mPositions = (LLVector4a*) ll_aligned_malloc<64>(sizeof(LLVector4a)*2*num_verts+tc_size);
		mNormals = mPositions+num_verts;
		mTexCoords = (LLVector2*) (mNormals+num_verts);

		ll_assert_aligned(mPositions, 64);
	}
	else
	{
		mPositions = NULL;
		mNormals = NULL;
		mTexCoords = NULL;
	}


    if (mPositions)
    {
        mNumVertices = num_verts;
        mNumAllocatedVertices = num_verts;
    }
    else
    {
        // Either num_verts is zero or allocation failure
        mNumVertices = 0;
        mNumAllocatedVertices = 0;
    }

    // Force update
    mJointRiggingInfoTab.clear();
}

void LLVolumeFace::pushVertex(const LLVolumeFace::VertexData& cv)
{
	pushVertex(cv.getPosition(), cv.getNormal(), cv.mTexCoord);
}

void LLVolumeFace::pushVertex(const LLVector4a& pos, const LLVector4a& norm, const LLVector2& tc)
{
	S32 new_verts = mNumVertices+1;

	if (new_verts > mNumAllocatedVertices)
	{ 
		// double buffer size on expansion
		new_verts *= 2;

		S32 new_tc_size = ((new_verts*8)+0xF) & ~0xF;
		S32 old_tc_size = ((mNumVertices*8)+0xF) & ~0xF;

		S32 old_vsize = mNumVertices*16;
		
		S32 new_size = new_verts*16*2+new_tc_size;

		LLVector4a* old_buf = mPositions;

		mPositions = (LLVector4a*) ll_aligned_malloc<64>(new_size);
		mNormals = mPositions+new_verts;
		mTexCoords = (LLVector2*) (mNormals+new_verts);

		if (old_buf != NULL)
		{
			// copy old positions into new buffer
			LLVector4a::memcpyNonAliased16((F32*)mPositions, (F32*)old_buf, old_vsize);

			// normals
			LLVector4a::memcpyNonAliased16((F32*)mNormals, (F32*)(old_buf + mNumVertices), old_vsize);

			// tex coords
			LLVector4a::memcpyNonAliased16((F32*)mTexCoords, (F32*)(old_buf + mNumVertices * 2), old_tc_size);
		}

		// just clear tangents
		ll_aligned_free_16(mTangents);
		mTangents = NULL;
		ll_aligned_free<64>(old_buf);

		mNumAllocatedVertices = new_verts;

	}

	mPositions[mNumVertices] = pos;
	mNormals[mNumVertices] = norm;
	mTexCoords[mNumVertices] = tc;

	mNumVertices++;	
}

void LLVolumeFace::allocateTangents(S32 num_verts)
{
	ll_aligned_free_16(mTangents);
	mTangents = (LLVector4a*) ll_aligned_malloc_16(sizeof(LLVector4a)*num_verts);
}

void LLVolumeFace::allocateWeights(S32 num_verts)
{
	ll_aligned_free_16(mWeights);
	mWeights = (LLVector4a*)ll_aligned_malloc_16(sizeof(LLVector4a)*num_verts);
    
}

void LLVolumeFace::allocateJointIndices(S32 num_verts)
{
#if USE_SEPARATE_JOINT_INDICES_AND_WEIGHTS
    ll_aligned_free_16(mJointIndices);
    ll_aligned_free_16(mJustWeights);

    mJointIndices = (U8*)ll_aligned_malloc_16(sizeof(U8) * 4 * num_verts);    
    mJustWeights = (LLVector4a*)ll_aligned_malloc_16(sizeof(LLVector4a) * num_verts);    
#endif
}

void LLVolumeFace::resizeIndices(S32 num_indices)
{
	ll_aligned_free_16(mIndices);
    llassert(num_indices % 3 == 0);
	
	if (num_indices)
	{
		//pad index block end to allow for QWORD reads
		S32 size = ((num_indices*sizeof(U16)) + 0xF) & ~0xF;
		
		mIndices = (U16*) ll_aligned_malloc_16(size);
	}
	else
	{
		mIndices = NULL;
	}

    if (mIndices)
    {
        mNumIndices = num_indices;
    }
    else
    {
        // Either num_indices is zero or allocation failure
        mNumIndices = 0;
    }
}

void LLVolumeFace::pushIndex(const U16& idx)
{
	S32 new_count = mNumIndices + 1;
	S32 new_size = ((new_count*2)+0xF) & ~0xF;

	S32 old_size = ((mNumIndices*2)+0xF) & ~0xF;
	if (new_size != old_size)
	{
		mIndices = (U16*) ll_aligned_realloc_16(mIndices, new_size, old_size);
		ll_assert_aligned(mIndices,16);
	}
	
	mIndices[mNumIndices++] = idx;
}

void LLVolumeFace::fillFromLegacyData(std::vector<LLVolumeFace::VertexData>& v, std::vector<U16>& idx)
{
	resizeVertices(v.size());
	resizeIndices(idx.size());

	for (U32 i = 0; i < v.size(); ++i)
	{
		mPositions[i] = v[i].getPosition();
		mNormals[i] = v[i].getNormal();
		mTexCoords[i] = v[i].mTexCoord;
	}

	for (U32 i = 0; i < idx.size(); ++i)
	{
		mIndices[i] = idx[i];
	}
}

BOOL LLVolumeFace::createSide(LLVolume* volume, BOOL partial_build)
{
	LL_PROFILE_ZONE_SCOPED_CATEGORY_VOLUME

	LL_CHECK_MEMORY
	BOOL flat = mTypeMask & FLAT_MASK;

	U8 sculpt_type = volume->getParams().getSculptType();
	U8 sculpt_stitching = sculpt_type & LL_SCULPT_TYPE_MASK;
	BOOL sculpt_invert = sculpt_type & LL_SCULPT_FLAG_INVERT;
	BOOL sculpt_mirror = sculpt_type & LL_SCULPT_FLAG_MIRROR;
	BOOL sculpt_reverse_horizontal = (sculpt_invert ? !sculpt_mirror : sculpt_mirror);  // XOR
	
	S32 num_vertices, num_indices;

	const LLAlignedArray<LLVector4a,64>& mesh = volume->getMesh();
	const LLAlignedArray<LLVector4a,64>& profile = volume->getProfile().mProfile;
	const LLAlignedArray<LLPath::PathPt,64>& path_data = volume->getPath().mPath;

	S32 max_s = volume->getProfile().getTotal();

	S32 s, t, i;
	F32 ss, tt;

	num_vertices = mNumS*mNumT;
	num_indices = (mNumS-1)*(mNumT-1)*6;

	partial_build = (num_vertices > mNumVertices || num_indices > mNumIndices) ? FALSE : partial_build;

	if (!partial_build)
	{
		resizeVertices(num_vertices);
		resizeIndices(num_indices);

		if (!volume->isMeshAssetLoaded())
		{
            try
            {
                mEdge.resize(num_indices);
            }
            catch (std::bad_alloc&)
            {
                LL_WARNS("LLVOLUME") << "Resize of mEdge to " << num_indices << " failed" << LL_ENDL;
                return false;
            }
		}
	}

	LL_CHECK_MEMORY

	LLVector4a* pos = (LLVector4a*) mPositions;
	LLVector2* tc = (LLVector2*) mTexCoords;
	F32 begin_stex = floorf(profile[mBeginS][2]);
	S32 num_s = ((mTypeMask & INNER_MASK) && (mTypeMask & FLAT_MASK) && mNumS > 2) ? mNumS/2 : mNumS;

	S32 cur_vertex = 0;
	S32 end_t = mBeginT+mNumT;
	bool test = (mTypeMask & INNER_MASK) && (mTypeMask & FLAT_MASK) && mNumS > 2;

	// Copy the vertices into the array
	for (t = mBeginT; t < end_t; t++)
	{
		tt = path_data[t].mTexT;
		for (s = 0; s < num_s; s++)
		{
			if (mTypeMask & END_MASK)
			{
				if (s)
				{
					ss = 1.f;
				}
				else
				{
					ss = 0.f;
				}
			}
			else
			{
				// Get s value for tex-coord.
                S32 index = mBeginS + s;
                if (index >= profile.size())
                {
                    // edge?
                    ss = flat ? 1.f - begin_stex : 1.f;
                }
				else if (!flat)
				{
					ss = profile[index][2];
				}
				else
				{
					ss = profile[index][2] - begin_stex;
				}
			}

			if (sculpt_reverse_horizontal)
			{
				ss = 1.f - ss;
			}
			
			// Check to see if this triangle wraps around the array.
			if (mBeginS + s >= max_s)
			{
				// We're wrapping
				i = mBeginS + s + max_s*(t-1);
			}
			else
			{
				i = mBeginS + s + max_s*t;
			}

			mesh[i].store4a((F32*)(pos+cur_vertex));
			tc[cur_vertex].set(ss,tt);
		
			cur_vertex++;

			if (test && s > 0)
			{
				mesh[i].store4a((F32*)(pos+cur_vertex));
				tc[cur_vertex].set(ss,tt);
				cur_vertex++;
			}
		}
		
		if ((mTypeMask & INNER_MASK) && (mTypeMask & FLAT_MASK) && mNumS > 2)
		{
			if (mTypeMask & OPEN_MASK)
			{
				s = num_s-1;
			}
			else
			{
				s = 0;
			}

			i = mBeginS + s + max_s*t;
			ss = profile[mBeginS + s][2] - begin_stex;

			mesh[i].store4a((F32*)(pos+cur_vertex));
			tc[cur_vertex].set(ss,tt);
			
			cur_vertex++;
		}
	}	
	LL_CHECK_MEMORY
	
	mCenter->clear();

	LLVector4a* cur_pos = pos;
	LLVector4a* end_pos = pos + mNumVertices;

	//get bounding box for this side
	LLVector4a face_min;
	LLVector4a face_max;
	
	face_min = face_max = *cur_pos++;
		
	while (cur_pos < end_pos)
	{
		update_min_max(face_min, face_max, *cur_pos++);
	}
	// VFExtents change
	mExtents[0] = face_min;
	mExtents[1] = face_max;

	U32 tc_count = mNumVertices;
	if (tc_count%2 == 1)
	{ //odd number of texture coordinates, duplicate last entry to padded end of array
		tc_count++;
		mTexCoords[mNumVertices] = mTexCoords[mNumVertices-1];
	}

	LLVector4a* cur_tc = (LLVector4a*) mTexCoords;
	LLVector4a* end_tc = (LLVector4a*) (mTexCoords+tc_count);

	LLVector4a tc_min; 
	LLVector4a tc_max; 

	tc_min = tc_max = *cur_tc++;

	while (cur_tc < end_tc)
	{
		update_min_max(tc_min, tc_max, *cur_tc++);
	}

	F32* minp = tc_min.getF32ptr();
	F32* maxp = tc_max.getF32ptr();

	mTexCoordExtents[0].mV[0] = llmin(minp[0], minp[2]);
	mTexCoordExtents[0].mV[1] = llmin(minp[1], minp[3]);
	mTexCoordExtents[1].mV[0] = llmax(maxp[0], maxp[2]);
	mTexCoordExtents[1].mV[1] = llmax(maxp[1], maxp[3]);

	mCenter->setAdd(face_min, face_max);
	mCenter->mul(0.5f);

	S32 cur_index = 0;
	S32 cur_edge = 0;
	BOOL flat_face = mTypeMask & FLAT_MASK;

	if (!partial_build)
	{
		// Now we generate the indices.
		for (t = 0; t < (mNumT-1); t++)
		{
			for (s = 0; s < (mNumS-1); s++)
			{	
				mIndices[cur_index++] = s   + mNumS*t;			//bottom left
				mIndices[cur_index++] = s+1 + mNumS*(t+1);		//top right
				mIndices[cur_index++] = s   + mNumS*(t+1);		//top left
				mIndices[cur_index++] = s   + mNumS*t;			//bottom left
				mIndices[cur_index++] = s+1 + mNumS*t;			//bottom right
				mIndices[cur_index++] = s+1 + mNumS*(t+1);		//top right

				mEdge[cur_edge++] = (mNumS-1)*2*t+s*2+1;						//bottom left/top right neighbor face 
				if (t < mNumT-2) {												//top right/top left neighbor face 
					mEdge[cur_edge++] = (mNumS-1)*2*(t+1)+s*2+1;
				}
				else if (mNumT <= 3 || volume->getPath().isOpen() == TRUE) { //no neighbor
					mEdge[cur_edge++] = -1;
				}
				else { //wrap on T
					mEdge[cur_edge++] = s*2+1;
				}
				if (s > 0) {													//top left/bottom left neighbor face
					mEdge[cur_edge++] = (mNumS-1)*2*t+s*2-1;
				}
				else if (flat_face ||  volume->getProfile().isOpen() == TRUE) { //no neighbor
					mEdge[cur_edge++] = -1;
				}
				else {	//wrap on S
					mEdge[cur_edge++] = (mNumS-1)*2*t+(mNumS-2)*2+1;
				}
				
				if (t > 0) {													//bottom left/bottom right neighbor face
					mEdge[cur_edge++] = (mNumS-1)*2*(t-1)+s*2;
				}
				else if (mNumT <= 3 || volume->getPath().isOpen() == TRUE) { //no neighbor
					mEdge[cur_edge++] = -1;
				}
				else { //wrap on T
					mEdge[cur_edge++] = (mNumS-1)*2*(mNumT-2)+s*2;
				}
				if (s < mNumS-2) {												//bottom right/top right neighbor face
					mEdge[cur_edge++] = (mNumS-1)*2*t+(s+1)*2;
				}
				else if (flat_face || volume->getProfile().isOpen() == TRUE) { //no neighbor
					mEdge[cur_edge++] = -1;
				}
				else { //wrap on S
					mEdge[cur_edge++] = (mNumS-1)*2*t;
				}
				mEdge[cur_edge++] = (mNumS-1)*2*t+s*2;							//top right/bottom left neighbor face	
			}
		}
	}

	LL_CHECK_MEMORY

	//clear normals
	F32* dst = (F32*) mNormals;
	F32* end = (F32*) (mNormals+mNumVertices);
	LLVector4a zero = LLVector4a::getZero();

	while (dst < end)
	{
		zero.store4a(dst);
		dst += 4;
	}

	LL_CHECK_MEMORY

	//generate normals 
	U32 count = mNumIndices/3;

	LLVector4a* norm = mNormals;

    static thread_local LLAlignedArray<LLVector4a, 64> triangle_normals;
    try
    {
        triangle_normals.resize(count);
    }
    catch (std::bad_alloc&)
    {
        LL_WARNS("LLVOLUME") << "Resize of triangle_normals to " << count << " failed" << LL_ENDL;
        return false;
    }
	LLVector4a* output = triangle_normals.mArray;
	LLVector4a* end_output = output+count;

	U16* idx = mIndices;

	while (output < end_output)
	{
		LLVector4a b,v1,v2;
		b.load4a((F32*) (pos+idx[0]));
		v1.load4a((F32*) (pos+idx[1]));
		v2.load4a((F32*) (pos+idx[2]));
		
		//calculate triangle normal
		LLVector4a a;
		
		a.setSub(b, v1);
		b.sub(v2);


		LLQuad& vector1 = *((LLQuad*) &v1);
		LLQuad& vector2 = *((LLQuad*) &v2);
		
		LLQuad& amQ = *((LLQuad*) &a);
		LLQuad& bmQ = *((LLQuad*) &b);

		//v1.setCross3(t,v0);
		//setCross3(const LLVector4a& a, const LLVector4a& b)
		// Vectors are stored in memory in w, z, y, x order from high to low
		// Set vector1 = { a[W], a[X], a[Z], a[Y] }
		vector1 = _mm_shuffle_ps( amQ, amQ, _MM_SHUFFLE( 3, 0, 2, 1 ));
		// Set vector2 = { b[W], b[Y], b[X], b[Z] }
		vector2 = _mm_shuffle_ps( bmQ, bmQ, _MM_SHUFFLE( 3, 1, 0, 2 ));
		// mQ = { a[W]*b[W], a[X]*b[Y], a[Z]*b[X], a[Y]*b[Z] }
		vector2 = _mm_mul_ps( vector1, vector2 );
		// vector3 = { a[W], a[Y], a[X], a[Z] }
		amQ = _mm_shuffle_ps( amQ, amQ, _MM_SHUFFLE( 3, 1, 0, 2 ));
		// vector4 = { b[W], b[X], b[Z], b[Y] }
		bmQ = _mm_shuffle_ps( bmQ, bmQ, _MM_SHUFFLE( 3, 0, 2, 1 ));
		// mQ = { 0, a[X]*b[Y] - a[Y]*b[X], a[Z]*b[X] - a[X]*b[Z], a[Y]*b[Z] - a[Z]*b[Y] }
		vector1 = _mm_sub_ps( vector2, _mm_mul_ps( amQ, bmQ ));

		llassert(v1.isFinite3());

		v1.store4a((F32*) output);
		
		
		output++;
		idx += 3;
	}

	idx = mIndices;

	LLVector4a* src = triangle_normals.mArray;
	
	for (U32 i = 0; i < count; i++) //for each triangle
	{
		LLVector4a c;
		c.load4a((F32*) (src++));

		LLVector4a* n0p = norm+idx[0];
		LLVector4a* n1p = norm+idx[1];
		LLVector4a* n2p = norm+idx[2];
		
		idx += 3;

		LLVector4a n0,n1,n2;
		n0.load4a((F32*) n0p);
		n1.load4a((F32*) n1p);
		n2.load4a((F32*) n2p);
		
		n0.add(c);
		n1.add(c);
		n2.add(c);

		llassert(c.isFinite3());

		//even out quad contributions
		switch (i%2+1)
		{
			case 0: n0.add(c); break;
			case 1: n1.add(c); break;
			case 2: n2.add(c); break;
		};

		n0.store4a((F32*) n0p);
		n1.store4a((F32*) n1p);
		n2.store4a((F32*) n2p);
	}
	
	LL_CHECK_MEMORY

	// adjust normals based on wrapping and stitching
	
	LLVector4a top;
	top.setSub(pos[0], pos[mNumS*(mNumT-2)]);
	BOOL s_bottom_converges = (top.dot3(top) < 0.000001f);

	top.setSub(pos[mNumS-1], pos[mNumS*(mNumT-2)+mNumS-1]);
	BOOL s_top_converges = (top.dot3(top) < 0.000001f);

	if (sculpt_stitching == LL_SCULPT_TYPE_NONE)  // logic for non-sculpt volumes
	{
		if (volume->getPath().isOpen() == FALSE)
		{ //wrap normals on T
			for (S32 i = 0; i < mNumS; i++)
			{
				LLVector4a n;
				n.setAdd(norm[i], norm[mNumS*(mNumT-1)+i]);
				norm[i] = n;
				norm[mNumS*(mNumT-1)+i] = n;
			}
		}

		if ((volume->getProfile().isOpen() == FALSE) && !(s_bottom_converges))
		{ //wrap normals on S
			for (S32 i = 0; i < mNumT; i++)
			{
				LLVector4a n;
				n.setAdd(norm[mNumS*i], norm[mNumS*i+mNumS-1]);
				norm[mNumS * i] = n;
				norm[mNumS * i+mNumS-1] = n;
			}
		}
	
		if (volume->getPathType() == LL_PCODE_PATH_CIRCLE &&
			((volume->getProfileType() & LL_PCODE_PROFILE_MASK) == LL_PCODE_PROFILE_CIRCLE_HALF))
		{
			if (s_bottom_converges)
			{ //all lower S have same normal
				for (S32 i = 0; i < mNumT; i++)
				{
					norm[mNumS*i].set(1,0,0);
				}
			}

			if (s_top_converges)
			{ //all upper S have same normal
				for (S32 i = 0; i < mNumT; i++)
				{
					norm[mNumS*i+mNumS-1].set(-1,0,0);
				}
			}
		}
	}
	else  // logic for sculpt volumes
	{
		BOOL average_poles = FALSE;
		BOOL wrap_s = FALSE;
		BOOL wrap_t = FALSE;

		if (sculpt_stitching == LL_SCULPT_TYPE_SPHERE)
			average_poles = TRUE;

		if ((sculpt_stitching == LL_SCULPT_TYPE_SPHERE) ||
			(sculpt_stitching == LL_SCULPT_TYPE_TORUS) ||
			(sculpt_stitching == LL_SCULPT_TYPE_CYLINDER))
			wrap_s = TRUE;

		if (sculpt_stitching == LL_SCULPT_TYPE_TORUS)
			wrap_t = TRUE;
			
		
		if (average_poles)
		{
			// average normals for north pole
		
			LLVector4a average;
			average.clear();

			for (S32 i = 0; i < mNumS; i++)
			{
				average.add(norm[i]);
			}

			// set average
			for (S32 i = 0; i < mNumS; i++)
			{
				norm[i] = average;
			}

			// average normals for south pole
		
			average.clear();

			for (S32 i = 0; i < mNumS; i++)
			{
				average.add(norm[i + mNumS * (mNumT - 1)]);
			}

			// set average
			for (S32 i = 0; i < mNumS; i++)
			{
				norm[i + mNumS * (mNumT - 1)] = average;
			}

		}

		
		if (wrap_s)
		{
			for (S32 i = 0; i < mNumT; i++)
			{
				LLVector4a n;
				n.setAdd(norm[mNumS*i], norm[mNumS*i+mNumS-1]);
				norm[mNumS * i] = n;
				norm[mNumS * i+mNumS-1] = n;
			}
		}

		if (wrap_t)
		{
			for (S32 i = 0; i < mNumS; i++)
			{
				LLVector4a n;
				n.setAdd(norm[i], norm[mNumS*(mNumT-1)+i]);
				norm[i] = n;
				norm[mNumS*(mNumT-1)+i] = n;
			}
		}

	}

	LL_CHECK_MEMORY

	return TRUE;
}

//adapted from Lengyel, Eric. "Computing Tangent Space Basis Vectors for an Arbitrary Mesh". Terathon Software 3D Graphics Library, 2001. http://www.terathon.com/code/tangent.html
void CalculateTangentArray(U32 vertexCount, const LLVector4a *vertex, const LLVector4a *normal,
        const LLVector2 *texcoord, U32 triangleCount, const U16* index_array, LLVector4a *tangent)
{
	LL_PROFILE_ZONE_SCOPED_CATEGORY_VOLUME

    //LLVector4a *tan1 = new LLVector4a[vertexCount * 2];
	LLVector4a* tan1 = (LLVector4a*) ll_aligned_malloc_16(vertexCount*2*sizeof(LLVector4a));
	// new(tan1) LLVector4a;

    LLVector4a* tan2 = tan1 + vertexCount;

    U32 count = vertexCount * 2;
    for (U32 i = 0; i < count; i++)
    {
        tan1[i].clear();
    }

    for (U32 a = 0; a < triangleCount; a++)
    {
        U32 i1 = *index_array++;
        U32 i2 = *index_array++;
        U32 i3 = *index_array++;
        
        const LLVector4a& v1 = vertex[i1];
        const LLVector4a& v2 = vertex[i2];
        const LLVector4a& v3 = vertex[i3];
        
        const LLVector2& w1 = texcoord[i1];
        const LLVector2& w2 = texcoord[i2];
        const LLVector2& w3 = texcoord[i3];
        
		const F32* v1ptr = v1.getF32ptr();
		const F32* v2ptr = v2.getF32ptr();
		const F32* v3ptr = v3.getF32ptr();
		
        float x1 = v2ptr[0] - v1ptr[0];
        float x2 = v3ptr[0] - v1ptr[0];
        float y1 = v2ptr[1] - v1ptr[1];
        float y2 = v3ptr[1] - v1ptr[1];
        float z1 = v2ptr[2] - v1ptr[2];
        float z2 = v3ptr[2] - v1ptr[2];
        
        float s1 = w2.mV[0] - w1.mV[0];
        float s2 = w3.mV[0] - w1.mV[0];
        float t1 = w2.mV[1] - w1.mV[1];
        float t2 = w3.mV[1] - w1.mV[1];
        
		F32 rd = s1*t2-s2*t1;

		float r = ((rd*rd) > FLT_EPSILON) ? (1.0f / rd)
													 : ((rd > 0.0f) ? 1024.f : -1024.f); //some made up large ratio for division by zero

		llassert(llfinite(r));
		llassert(!llisnan(r));

		LLVector4a sdir((t2 * x1 - t1 * x2) * r, (t2 * y1 - t1 * y2) * r,
				(t2 * z1 - t1 * z2) * r);
		LLVector4a tdir((s1 * x2 - s2 * x1) * r, (s1 * y2 - s2 * y1) * r,
				(s1 * z2 - s2 * z1) * r);
        
		tan1[i1].add(sdir);
		tan1[i2].add(sdir);
		tan1[i3].add(sdir);
        
		tan2[i1].add(tdir);
		tan2[i2].add(tdir);
		tan2[i3].add(tdir);
    }
    
    for (U32 a = 0; a < vertexCount; a++)
    {
        LLVector4a n = normal[a];

		const LLVector4a& t = tan1[a];

		LLVector4a ncrosst;
		ncrosst.setCross3(n,t);

        // Gram-Schmidt orthogonalize
        n.mul(n.dot3(t).getF32());

		LLVector4a tsubn;
		tsubn.setSub(t,n);

		if (tsubn.dot3(tsubn).getF32() > F_APPROXIMATELY_ZERO)
		{
			tsubn.normalize3fast();
		
			// Calculate handedness
			F32 handedness = ncrosst.dot3(tan2[a]).getF32() < 0.f ? -1.f : 1.f;
		
			tsubn.getF32ptr()[3] = handedness;

			tangent[a] = tsubn;
		}
		else
		{ //degenerate, make up a value
			tangent[a].set(0,0,1,1);
		}
    }
    
	ll_aligned_free_16(tan1);
}

<|MERGE_RESOLUTION|>--- conflicted
+++ resolved
@@ -5463,27 +5463,21 @@
             n[i].normalize();
             tc[i].set(face->mTexCoords[idx]);
 
-<<<<<<< HEAD
+            if (idx >= face->mNumVertices)
+            {
+                // invalid index
+                // replace with a valid index to avoid crashes
+                idx = face->mNumVertices - 1;
+                face->mIndices[i] = idx;
+
+                // Needs better logging
+                LL_DEBUGS_ONCE("LLVOLUME") << "Invalid index, substituting" << LL_ENDL;
+            }
+
             if (face->mWeights)
             {
                 w[i].set(face->mWeights[idx].getF32ptr());
             }
-=======
-            if (idx >= mNumVertices)
-            {
-                // invalid index
-                // replace with a valid index to avoid crashes
-                idx = mNumVertices - 1;
-                mIndices[i] = idx;
-
-                // Needs better logging
-                LL_DEBUGS_ONCE("LLVOLUME") << "Invalid index, substituting" << LL_ENDL;
-            }
-
-            vertex_data[idx].mTriangles.push_back(&(triangle_data[tri_idx]));
-            vertex_data[idx].mIdx = idx;
-            triangle_data[tri_idx].mVertex[i % 3] = &(vertex_data[idx]);
->>>>>>> a0c3d69c
         }
     }
 };
