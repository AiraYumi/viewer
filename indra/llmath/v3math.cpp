/**
 * @file v3math.cpp
 * @brief LLVector3 class implementation.
 *
 * $LicenseInfo:firstyear=2000&license=viewerlgpl$
 * Second Life Viewer Source Code
 * Copyright (C) 2010, Linden Research, Inc.
 *
 * This library is free software; you can redistribute it and/or
 * modify it under the terms of the GNU Lesser General Public
 * License as published by the Free Software Foundation;
 * version 2.1 of the License only.
 *
 * This library is distributed in the hope that it will be useful,
 * but WITHOUT ANY WARRANTY; without even the implied warranty of
 * MERCHANTABILITY or FITNESS FOR A PARTICULAR PURPOSE.  See the GNU
 * Lesser General Public License for more details.
 *
 * You should have received a copy of the GNU Lesser General Public
 * License along with this library; if not, write to the Free Software
 * Foundation, Inc., 51 Franklin Street, Fifth Floor, Boston, MA  02110-1301  USA
 *
 * Linden Research, Inc., 945 Battery Street, San Francisco, CA  94111  USA
 * $/LicenseInfo$
 */

#include "linden_common.h"

#include "v3math.h"

//#include "vmath.h"
#include "v2math.h"
#include "v4math.h"
#include "m4math.h"
#include "m3math.h"
#include "llquaternion.h"
#include "llquantize.h"
#include "v3dmath.h"

// LLVector3
// WARNING: Don't use these for global const definitions!
// For example:
//      const LLQuaternion(0.5f * F_PI, LLVector3::zero);
// at the top of a *.cpp file might not give you what you think.
const LLVector3 LLVector3::zero(0,0,0);
const LLVector3 LLVector3::x_axis(1.f, 0, 0);
const LLVector3 LLVector3::y_axis(0, 1.f, 0);
const LLVector3 LLVector3::z_axis(0, 0, 1.f);
const LLVector3 LLVector3::x_axis_neg(-1.f, 0, 0);
const LLVector3 LLVector3::y_axis_neg(0, -1.f, 0);
const LLVector3 LLVector3::z_axis_neg(0, 0, -1.f);
const LLVector3 LLVector3::all_one(1.f,1.f,1.f);


// Clamps each values to range (min,max).
// Returns true if data changed.
bool LLVector3::clamp(F32 min, F32 max)
{
<<<<<<< HEAD
	bool ret{ false };

	if (mV[0] < min) { mV[0] = min; ret = true; }
	if (mV[1] < min) { mV[1] = min; ret = true; }
	if (mV[2] < min) { mV[2] = min; ret = true; }

	if (mV[0] > max) { mV[0] = max; ret = true; }
	if (mV[1] > max) { mV[1] = max; ret = true; }
	if (mV[2] > max) { mV[2] = max; ret = true; }
=======
    BOOL ret = FALSE;

    if (mV[0] < min) { mV[0] = min; ret = TRUE; }
    if (mV[1] < min) { mV[1] = min; ret = TRUE; }
    if (mV[2] < min) { mV[2] = min; ret = TRUE; }

    if (mV[0] > max) { mV[0] = max; ret = TRUE; }
    if (mV[1] > max) { mV[1] = max; ret = TRUE; }
    if (mV[2] > max) { mV[2] = max; ret = TRUE; }
>>>>>>> e1623bb2

    return ret;
}

<<<<<<< HEAD
// Clamps length to an upper limit.  
// Returns true if the data changed
bool LLVector3::clampLength( F32 length_limit )
{
	bool changed{ false };

	F32 len = length();
	if (llfinite(len))
	{
		if ( len > length_limit)
		{
			normalize();
			if (length_limit < 0.f)
			{
				length_limit = 0.f;
			}
			mV[0] *= length_limit;
			mV[1] *= length_limit;
			mV[2] *= length_limit;
			changed = true;
		}
	}
	else
	{	// this vector may still be salvagable
		F32 max_abs_component = 0.f;
		for (S32 i = 0; i < 3; ++i)
		{
			F32 abs_component = fabs(mV[i]);
			if (llfinite(abs_component))
			{
				if (abs_component > max_abs_component)
				{
					max_abs_component = abs_component;
				}
			}
			else
			{
				// no it can't be salvaged --> clear it
				clear();
				changed = true;
				break;
			}
		}
		if (!changed)
		{
			// yes it can be salvaged -->
			// bring the components down before we normalize
			mV[0] /= max_abs_component;
			mV[1] /= max_abs_component;
			mV[2] /= max_abs_component;
			normalize();

			if (length_limit < 0.f)
			{
				length_limit = 0.f;
			}
			mV[0] *= length_limit;
			mV[1] *= length_limit;
			mV[2] *= length_limit;
		}
	}

	return changed;
=======
// Clamps length to an upper limit.
// Returns TRUE if the data changed
BOOL LLVector3::clampLength( F32 length_limit )
{
    BOOL changed = FALSE;

    F32 len = length();
    if (llfinite(len))
    {
        if ( len > length_limit)
        {
            normalize();
            if (length_limit < 0.f)
            {
                length_limit = 0.f;
            }
            mV[0] *= length_limit;
            mV[1] *= length_limit;
            mV[2] *= length_limit;
            changed = TRUE;
        }
    }
    else
    {   // this vector may still be salvagable
        F32 max_abs_component = 0.f;
        for (S32 i = 0; i < 3; ++i)
        {
            F32 abs_component = fabs(mV[i]);
            if (llfinite(abs_component))
            {
                if (abs_component > max_abs_component)
                {
                    max_abs_component = abs_component;
                }
            }
            else
            {
                // no it can't be salvaged --> clear it
                clear();
                changed = TRUE;
                break;
            }
        }
        if (!changed)
        {
            // yes it can be salvaged -->
            // bring the components down before we normalize
            mV[0] /= max_abs_component;
            mV[1] /= max_abs_component;
            mV[2] /= max_abs_component;
            normalize();

            if (length_limit < 0.f)
            {
                length_limit = 0.f;
            }
            mV[0] *= length_limit;
            mV[1] *= length_limit;
            mV[2] *= length_limit;
        }
    }

    return changed;
>>>>>>> e1623bb2
}

bool LLVector3::clamp(const LLVector3 &min_vec, const LLVector3 &max_vec)
{
<<<<<<< HEAD
	bool ret{ false };

	if (mV[0] < min_vec[0]) { mV[0] = min_vec[0]; ret = true; }
	if (mV[1] < min_vec[1]) { mV[1] = min_vec[1]; ret = true; }
	if (mV[2] < min_vec[2]) { mV[2] = min_vec[2]; ret = true; }

	if (mV[0] > max_vec[0]) { mV[0] = max_vec[0]; ret = true; }
	if (mV[1] > max_vec[1]) { mV[1] = max_vec[1]; ret = true; }
	if (mV[2] > max_vec[2]) { mV[2] = max_vec[2]; ret = true; }
=======
    BOOL ret = FALSE;

    if (mV[0] < min_vec[0]) { mV[0] = min_vec[0]; ret = TRUE; }
    if (mV[1] < min_vec[1]) { mV[1] = min_vec[1]; ret = TRUE; }
    if (mV[2] < min_vec[2]) { mV[2] = min_vec[2]; ret = TRUE; }

    if (mV[0] > max_vec[0]) { mV[0] = max_vec[0]; ret = TRUE; }
    if (mV[1] > max_vec[1]) { mV[1] = max_vec[1]; ret = TRUE; }
    if (mV[2] > max_vec[2]) { mV[2] = max_vec[2]; ret = TRUE; }
>>>>>>> e1623bb2

    return ret;
}


// Sets all values to absolute value of their original values
// Returns true if data changed
bool LLVector3::abs()
{
<<<<<<< HEAD
	bool ret{ false };

	if (mV[0] < 0.f) { mV[0] = -mV[0]; ret = true; }
	if (mV[1] < 0.f) { mV[1] = -mV[1]; ret = true; }
	if (mV[2] < 0.f) { mV[2] = -mV[2]; ret = true; }
=======
    BOOL ret = FALSE;

    if (mV[0] < 0.f) { mV[0] = -mV[0]; ret = TRUE; }
    if (mV[1] < 0.f) { mV[1] = -mV[1]; ret = TRUE; }
    if (mV[2] < 0.f) { mV[2] = -mV[2]; ret = TRUE; }
>>>>>>> e1623bb2

    return ret;
}

// Quatizations
void    LLVector3::quantize16(F32 lowerxy, F32 upperxy, F32 lowerz, F32 upperz)
{
    F32 x = mV[VX];
    F32 y = mV[VY];
    F32 z = mV[VZ];

    x = U16_to_F32(F32_to_U16(x, lowerxy, upperxy), lowerxy, upperxy);
    y = U16_to_F32(F32_to_U16(y, lowerxy, upperxy), lowerxy, upperxy);
    z = U16_to_F32(F32_to_U16(z, lowerz,  upperz),  lowerz,  upperz);

    mV[VX] = x;
    mV[VY] = y;
    mV[VZ] = z;
}

void    LLVector3::quantize8(F32 lowerxy, F32 upperxy, F32 lowerz, F32 upperz)
{
    mV[VX] = U8_to_F32(F32_to_U8(mV[VX], lowerxy, upperxy), lowerxy, upperxy);;
    mV[VY] = U8_to_F32(F32_to_U8(mV[VY], lowerxy, upperxy), lowerxy, upperxy);
    mV[VZ] = U8_to_F32(F32_to_U8(mV[VZ], lowerz, upperz), lowerz, upperz);
}


void    LLVector3::snap(S32 sig_digits)
{
    mV[VX] = snap_to_sig_figs(mV[VX], sig_digits);
    mV[VY] = snap_to_sig_figs(mV[VY], sig_digits);
    mV[VZ] = snap_to_sig_figs(mV[VZ], sig_digits);
}

const LLVector3&    LLVector3::rotVec(const LLMatrix3 &mat)
{
    *this = *this * mat;
    return *this;
}

const LLVector3&    LLVector3::rotVec(const LLQuaternion &q)
{
    *this = *this * q;
    return *this;
}

const LLVector3& LLVector3::transVec(const LLMatrix4& mat)
{
    setVec(
            mV[VX] * mat.mMatrix[VX][VX] +
            mV[VY] * mat.mMatrix[VX][VY] +
            mV[VZ] * mat.mMatrix[VX][VZ] +
            mat.mMatrix[VX][VW],

            mV[VX] * mat.mMatrix[VY][VX] +
            mV[VY] * mat.mMatrix[VY][VY] +
            mV[VZ] * mat.mMatrix[VY][VZ] +
            mat.mMatrix[VY][VW],

            mV[VX] * mat.mMatrix[VZ][VX] +
            mV[VY] * mat.mMatrix[VZ][VY] +
            mV[VZ] * mat.mMatrix[VZ][VZ] +
            mat.mMatrix[VZ][VW]);

    return *this;
}


const LLVector3&    LLVector3::rotVec(F32 angle, const LLVector3 &vec)
{
    if ( !vec.isExactlyZero() && angle )
    {
        *this = *this * LLQuaternion(angle, vec);
    }
    return *this;
}

const LLVector3&    LLVector3::rotVec(F32 angle, F32 x, F32 y, F32 z)
{
    LLVector3 vec(x, y, z);
    if ( !vec.isExactlyZero() && angle )
    {
        *this = *this * LLQuaternion(angle, vec);
    }
    return *this;
}

const LLVector3&    LLVector3::scaleVec(const LLVector3& vec)
{
    mV[VX] *= vec.mV[VX];
    mV[VY] *= vec.mV[VY];
    mV[VZ] *= vec.mV[VZ];

    return *this;
}

LLVector3           LLVector3::scaledVec(const LLVector3& vec) const
{
    LLVector3 ret = LLVector3(*this);
    ret.scaleVec(vec);
    return ret;
}

const LLVector3&    LLVector3::set(const LLVector3d &vec)
{
    mV[0] = (F32)vec.mdV[0];
    mV[1] = (F32)vec.mdV[1];
    mV[2] = (F32)vec.mdV[2];
    return (*this);
}

const LLVector3&    LLVector3::set(const LLVector4 &vec)
{
    mV[0] = vec.mV[0];
    mV[1] = vec.mV[1];
    mV[2] = vec.mV[2];
    return (*this);
}

const LLVector3&    LLVector3::setVec(const LLVector3d &vec)
{
    mV[0] = (F32)vec.mdV[0];
    mV[1] = (F32)vec.mdV[1];
    mV[2] = (F32)vec.mdV[2];
    return (*this);
}

const LLVector3&    LLVector3::setVec(const LLVector4 &vec)
{
    mV[0] = vec.mV[0];
    mV[1] = vec.mV[1];
    mV[2] = vec.mV[2];
    return (*this);
}

LLVector3::LLVector3(const LLVector2 &vec)
{
    mV[VX] = (F32)vec.mV[VX];
    mV[VY] = (F32)vec.mV[VY];
    mV[VZ] = 0;
}

LLVector3::LLVector3(const LLVector3d &vec)
{
    mV[VX] = (F32)vec.mdV[VX];
    mV[VY] = (F32)vec.mdV[VY];
    mV[VZ] = (F32)vec.mdV[VZ];
}

LLVector3::LLVector3(const LLVector4 &vec)
{
    mV[VX] = (F32)vec.mV[VX];
    mV[VY] = (F32)vec.mV[VY];
    mV[VZ] = (F32)vec.mV[VZ];
}

LLVector3::LLVector3(const LLVector4a& vec)
    : LLVector3(vec.getF32ptr())
{

}

LLVector3::LLVector3(const LLSD& sd)
{
    setValue(sd);
}

LLSD LLVector3::getValue() const
{
    LLSD ret;
    ret[0] = mV[0];
    ret[1] = mV[1];
    ret[2] = mV[2];
    return ret;
}

void LLVector3::setValue(const LLSD& sd)
{
    mV[0] = (F32) sd[0].asReal();
    mV[1] = (F32) sd[1].asReal();
    mV[2] = (F32) sd[2].asReal();
}

const LLVector3& operator*=(LLVector3 &a, const LLQuaternion &rot)
{
    const F32 rw = - rot.mQ[VX] * a.mV[VX] - rot.mQ[VY] * a.mV[VY] - rot.mQ[VZ] * a.mV[VZ];
    const F32 rx =   rot.mQ[VW] * a.mV[VX] + rot.mQ[VY] * a.mV[VZ] - rot.mQ[VZ] * a.mV[VY];
    const F32 ry =   rot.mQ[VW] * a.mV[VY] + rot.mQ[VZ] * a.mV[VX] - rot.mQ[VX] * a.mV[VZ];
    const F32 rz =   rot.mQ[VW] * a.mV[VZ] + rot.mQ[VX] * a.mV[VY] - rot.mQ[VY] * a.mV[VX];

    a.mV[VX] = - rw * rot.mQ[VX] +  rx * rot.mQ[VW] - ry * rot.mQ[VZ] + rz * rot.mQ[VY];
    a.mV[VY] = - rw * rot.mQ[VY] +  ry * rot.mQ[VW] - rz * rot.mQ[VX] + rx * rot.mQ[VZ];
    a.mV[VZ] = - rw * rot.mQ[VZ] +  rz * rot.mQ[VW] - rx * rot.mQ[VY] + ry * rot.mQ[VX];

    return a;
}

<<<<<<< HEAD
// static 
bool LLVector3::parseVector3(const std::string& buf, LLVector3* value)
{
	if( buf.empty() || value == nullptr)
	{
		return false;
	}

	LLVector3 v;
	S32 count = sscanf( buf.c_str(), "%f %f %f", v.mV + 0, v.mV + 1, v.mV + 2 );
	if( 3 == count )
	{
		value->setVec( v );
		return true;
	}

	return false;
=======
// static
BOOL LLVector3::parseVector3(const std::string& buf, LLVector3* value)
{
    if( buf.empty() || value == NULL)
    {
        return FALSE;
    }

    LLVector3 v;
    S32 count = sscanf( buf.c_str(), "%f %f %f", v.mV + 0, v.mV + 1, v.mV + 2 );
    if( 3 == count )
    {
        value->setVec( v );
        return TRUE;
    }

    return FALSE;
>>>>>>> e1623bb2
}

// Displacement from query point to nearest neighbor point on bounding box.
// Returns zero vector for points within or on the box.
LLVector3 point_to_box_offset(LLVector3& pos, const LLVector3* box)
{
    LLVector3 offset;
    for (S32 k=0; k<3; k++)
    {
        offset[k] = 0;
        if (pos[k] < box[0][k])
        {
            offset[k] = pos[k] - box[0][k];
        }
        else if (pos[k] > box[1][k])
        {
            offset[k] = pos[k] - box[1][k];
        }
    }
    return offset;
}

bool box_valid_and_non_zero(const LLVector3* box)
{
    if (!box[0].isFinite() || !box[1].isFinite())
    {
        return false;
    }
    LLVector3 zero_vec;
    zero_vec.clear();
    if ((box[0] != zero_vec) || (box[1] != zero_vec))
    {
        return true;
    }
    return false;
}
<|MERGE_RESOLUTION|>--- conflicted
+++ resolved
@@ -1,530 +1,413 @@
-/**
- * @file v3math.cpp
- * @brief LLVector3 class implementation.
- *
- * $LicenseInfo:firstyear=2000&license=viewerlgpl$
- * Second Life Viewer Source Code
- * Copyright (C) 2010, Linden Research, Inc.
- *
- * This library is free software; you can redistribute it and/or
- * modify it under the terms of the GNU Lesser General Public
- * License as published by the Free Software Foundation;
- * version 2.1 of the License only.
- *
- * This library is distributed in the hope that it will be useful,
- * but WITHOUT ANY WARRANTY; without even the implied warranty of
- * MERCHANTABILITY or FITNESS FOR A PARTICULAR PURPOSE.  See the GNU
- * Lesser General Public License for more details.
- *
- * You should have received a copy of the GNU Lesser General Public
- * License along with this library; if not, write to the Free Software
- * Foundation, Inc., 51 Franklin Street, Fifth Floor, Boston, MA  02110-1301  USA
- *
- * Linden Research, Inc., 945 Battery Street, San Francisco, CA  94111  USA
- * $/LicenseInfo$
- */
-
-#include "linden_common.h"
-
-#include "v3math.h"
-
-//#include "vmath.h"
-#include "v2math.h"
-#include "v4math.h"
-#include "m4math.h"
-#include "m3math.h"
-#include "llquaternion.h"
-#include "llquantize.h"
-#include "v3dmath.h"
-
-// LLVector3
-// WARNING: Don't use these for global const definitions!
-// For example:
-//      const LLQuaternion(0.5f * F_PI, LLVector3::zero);
-// at the top of a *.cpp file might not give you what you think.
-const LLVector3 LLVector3::zero(0,0,0);
-const LLVector3 LLVector3::x_axis(1.f, 0, 0);
-const LLVector3 LLVector3::y_axis(0, 1.f, 0);
-const LLVector3 LLVector3::z_axis(0, 0, 1.f);
-const LLVector3 LLVector3::x_axis_neg(-1.f, 0, 0);
-const LLVector3 LLVector3::y_axis_neg(0, -1.f, 0);
-const LLVector3 LLVector3::z_axis_neg(0, 0, -1.f);
-const LLVector3 LLVector3::all_one(1.f,1.f,1.f);
-
-
-// Clamps each values to range (min,max).
-// Returns true if data changed.
-bool LLVector3::clamp(F32 min, F32 max)
-{
-<<<<<<< HEAD
-	bool ret{ false };
-
-	if (mV[0] < min) { mV[0] = min; ret = true; }
-	if (mV[1] < min) { mV[1] = min; ret = true; }
-	if (mV[2] < min) { mV[2] = min; ret = true; }
-
-	if (mV[0] > max) { mV[0] = max; ret = true; }
-	if (mV[1] > max) { mV[1] = max; ret = true; }
-	if (mV[2] > max) { mV[2] = max; ret = true; }
-=======
-    BOOL ret = FALSE;
-
-    if (mV[0] < min) { mV[0] = min; ret = TRUE; }
-    if (mV[1] < min) { mV[1] = min; ret = TRUE; }
-    if (mV[2] < min) { mV[2] = min; ret = TRUE; }
-
-    if (mV[0] > max) { mV[0] = max; ret = TRUE; }
-    if (mV[1] > max) { mV[1] = max; ret = TRUE; }
-    if (mV[2] > max) { mV[2] = max; ret = TRUE; }
->>>>>>> e1623bb2
-
-    return ret;
-}
-
-<<<<<<< HEAD
-// Clamps length to an upper limit.  
-// Returns true if the data changed
-bool LLVector3::clampLength( F32 length_limit )
-{
-	bool changed{ false };
-
-	F32 len = length();
-	if (llfinite(len))
-	{
-		if ( len > length_limit)
-		{
-			normalize();
-			if (length_limit < 0.f)
-			{
-				length_limit = 0.f;
-			}
-			mV[0] *= length_limit;
-			mV[1] *= length_limit;
-			mV[2] *= length_limit;
-			changed = true;
-		}
-	}
-	else
-	{	// this vector may still be salvagable
-		F32 max_abs_component = 0.f;
-		for (S32 i = 0; i < 3; ++i)
-		{
-			F32 abs_component = fabs(mV[i]);
-			if (llfinite(abs_component))
-			{
-				if (abs_component > max_abs_component)
-				{
-					max_abs_component = abs_component;
-				}
-			}
-			else
-			{
-				// no it can't be salvaged --> clear it
-				clear();
-				changed = true;
-				break;
-			}
-		}
-		if (!changed)
-		{
-			// yes it can be salvaged -->
-			// bring the components down before we normalize
-			mV[0] /= max_abs_component;
-			mV[1] /= max_abs_component;
-			mV[2] /= max_abs_component;
-			normalize();
-
-			if (length_limit < 0.f)
-			{
-				length_limit = 0.f;
-			}
-			mV[0] *= length_limit;
-			mV[1] *= length_limit;
-			mV[2] *= length_limit;
-		}
-	}
-
-	return changed;
-=======
-// Clamps length to an upper limit.
-// Returns TRUE if the data changed
-BOOL LLVector3::clampLength( F32 length_limit )
-{
-    BOOL changed = FALSE;
-
-    F32 len = length();
-    if (llfinite(len))
-    {
-        if ( len > length_limit)
-        {
-            normalize();
-            if (length_limit < 0.f)
-            {
-                length_limit = 0.f;
-            }
-            mV[0] *= length_limit;
-            mV[1] *= length_limit;
-            mV[2] *= length_limit;
-            changed = TRUE;
-        }
-    }
-    else
-    {   // this vector may still be salvagable
-        F32 max_abs_component = 0.f;
-        for (S32 i = 0; i < 3; ++i)
-        {
-            F32 abs_component = fabs(mV[i]);
-            if (llfinite(abs_component))
-            {
-                if (abs_component > max_abs_component)
-                {
-                    max_abs_component = abs_component;
-                }
-            }
-            else
-            {
-                // no it can't be salvaged --> clear it
-                clear();
-                changed = TRUE;
-                break;
-            }
-        }
-        if (!changed)
-        {
-            // yes it can be salvaged -->
-            // bring the components down before we normalize
-            mV[0] /= max_abs_component;
-            mV[1] /= max_abs_component;
-            mV[2] /= max_abs_component;
-            normalize();
-
-            if (length_limit < 0.f)
-            {
-                length_limit = 0.f;
-            }
-            mV[0] *= length_limit;
-            mV[1] *= length_limit;
-            mV[2] *= length_limit;
-        }
-    }
-
-    return changed;
->>>>>>> e1623bb2
-}
-
-bool LLVector3::clamp(const LLVector3 &min_vec, const LLVector3 &max_vec)
-{
-<<<<<<< HEAD
-	bool ret{ false };
-
-	if (mV[0] < min_vec[0]) { mV[0] = min_vec[0]; ret = true; }
-	if (mV[1] < min_vec[1]) { mV[1] = min_vec[1]; ret = true; }
-	if (mV[2] < min_vec[2]) { mV[2] = min_vec[2]; ret = true; }
-
-	if (mV[0] > max_vec[0]) { mV[0] = max_vec[0]; ret = true; }
-	if (mV[1] > max_vec[1]) { mV[1] = max_vec[1]; ret = true; }
-	if (mV[2] > max_vec[2]) { mV[2] = max_vec[2]; ret = true; }
-=======
-    BOOL ret = FALSE;
-
-    if (mV[0] < min_vec[0]) { mV[0] = min_vec[0]; ret = TRUE; }
-    if (mV[1] < min_vec[1]) { mV[1] = min_vec[1]; ret = TRUE; }
-    if (mV[2] < min_vec[2]) { mV[2] = min_vec[2]; ret = TRUE; }
-
-    if (mV[0] > max_vec[0]) { mV[0] = max_vec[0]; ret = TRUE; }
-    if (mV[1] > max_vec[1]) { mV[1] = max_vec[1]; ret = TRUE; }
-    if (mV[2] > max_vec[2]) { mV[2] = max_vec[2]; ret = TRUE; }
->>>>>>> e1623bb2
-
-    return ret;
-}
-
-
-// Sets all values to absolute value of their original values
-// Returns true if data changed
-bool LLVector3::abs()
-{
-<<<<<<< HEAD
-	bool ret{ false };
-
-	if (mV[0] < 0.f) { mV[0] = -mV[0]; ret = true; }
-	if (mV[1] < 0.f) { mV[1] = -mV[1]; ret = true; }
-	if (mV[2] < 0.f) { mV[2] = -mV[2]; ret = true; }
-=======
-    BOOL ret = FALSE;
-
-    if (mV[0] < 0.f) { mV[0] = -mV[0]; ret = TRUE; }
-    if (mV[1] < 0.f) { mV[1] = -mV[1]; ret = TRUE; }
-    if (mV[2] < 0.f) { mV[2] = -mV[2]; ret = TRUE; }
->>>>>>> e1623bb2
-
-    return ret;
-}
-
-// Quatizations
-void    LLVector3::quantize16(F32 lowerxy, F32 upperxy, F32 lowerz, F32 upperz)
-{
-    F32 x = mV[VX];
-    F32 y = mV[VY];
-    F32 z = mV[VZ];
-
-    x = U16_to_F32(F32_to_U16(x, lowerxy, upperxy), lowerxy, upperxy);
-    y = U16_to_F32(F32_to_U16(y, lowerxy, upperxy), lowerxy, upperxy);
-    z = U16_to_F32(F32_to_U16(z, lowerz,  upperz),  lowerz,  upperz);
-
-    mV[VX] = x;
-    mV[VY] = y;
-    mV[VZ] = z;
-}
-
-void    LLVector3::quantize8(F32 lowerxy, F32 upperxy, F32 lowerz, F32 upperz)
-{
-    mV[VX] = U8_to_F32(F32_to_U8(mV[VX], lowerxy, upperxy), lowerxy, upperxy);;
-    mV[VY] = U8_to_F32(F32_to_U8(mV[VY], lowerxy, upperxy), lowerxy, upperxy);
-    mV[VZ] = U8_to_F32(F32_to_U8(mV[VZ], lowerz, upperz), lowerz, upperz);
-}
-
-
-void    LLVector3::snap(S32 sig_digits)
-{
-    mV[VX] = snap_to_sig_figs(mV[VX], sig_digits);
-    mV[VY] = snap_to_sig_figs(mV[VY], sig_digits);
-    mV[VZ] = snap_to_sig_figs(mV[VZ], sig_digits);
-}
-
-const LLVector3&    LLVector3::rotVec(const LLMatrix3 &mat)
-{
-    *this = *this * mat;
-    return *this;
-}
-
-const LLVector3&    LLVector3::rotVec(const LLQuaternion &q)
-{
-    *this = *this * q;
-    return *this;
-}
-
-const LLVector3& LLVector3::transVec(const LLMatrix4& mat)
-{
-    setVec(
-            mV[VX] * mat.mMatrix[VX][VX] +
-            mV[VY] * mat.mMatrix[VX][VY] +
-            mV[VZ] * mat.mMatrix[VX][VZ] +
-            mat.mMatrix[VX][VW],
-
-            mV[VX] * mat.mMatrix[VY][VX] +
-            mV[VY] * mat.mMatrix[VY][VY] +
-            mV[VZ] * mat.mMatrix[VY][VZ] +
-            mat.mMatrix[VY][VW],
-
-            mV[VX] * mat.mMatrix[VZ][VX] +
-            mV[VY] * mat.mMatrix[VZ][VY] +
-            mV[VZ] * mat.mMatrix[VZ][VZ] +
-            mat.mMatrix[VZ][VW]);
-
-    return *this;
-}
-
-
-const LLVector3&    LLVector3::rotVec(F32 angle, const LLVector3 &vec)
-{
-    if ( !vec.isExactlyZero() && angle )
-    {
-        *this = *this * LLQuaternion(angle, vec);
-    }
-    return *this;
-}
-
-const LLVector3&    LLVector3::rotVec(F32 angle, F32 x, F32 y, F32 z)
-{
-    LLVector3 vec(x, y, z);
-    if ( !vec.isExactlyZero() && angle )
-    {
-        *this = *this * LLQuaternion(angle, vec);
-    }
-    return *this;
-}
-
-const LLVector3&    LLVector3::scaleVec(const LLVector3& vec)
-{
-    mV[VX] *= vec.mV[VX];
-    mV[VY] *= vec.mV[VY];
-    mV[VZ] *= vec.mV[VZ];
-
-    return *this;
-}
-
-LLVector3           LLVector3::scaledVec(const LLVector3& vec) const
-{
-    LLVector3 ret = LLVector3(*this);
-    ret.scaleVec(vec);
-    return ret;
-}
-
-const LLVector3&    LLVector3::set(const LLVector3d &vec)
-{
-    mV[0] = (F32)vec.mdV[0];
-    mV[1] = (F32)vec.mdV[1];
-    mV[2] = (F32)vec.mdV[2];
-    return (*this);
-}
-
-const LLVector3&    LLVector3::set(const LLVector4 &vec)
-{
-    mV[0] = vec.mV[0];
-    mV[1] = vec.mV[1];
-    mV[2] = vec.mV[2];
-    return (*this);
-}
-
-const LLVector3&    LLVector3::setVec(const LLVector3d &vec)
-{
-    mV[0] = (F32)vec.mdV[0];
-    mV[1] = (F32)vec.mdV[1];
-    mV[2] = (F32)vec.mdV[2];
-    return (*this);
-}
-
-const LLVector3&    LLVector3::setVec(const LLVector4 &vec)
-{
-    mV[0] = vec.mV[0];
-    mV[1] = vec.mV[1];
-    mV[2] = vec.mV[2];
-    return (*this);
-}
-
-LLVector3::LLVector3(const LLVector2 &vec)
-{
-    mV[VX] = (F32)vec.mV[VX];
-    mV[VY] = (F32)vec.mV[VY];
-    mV[VZ] = 0;
-}
-
-LLVector3::LLVector3(const LLVector3d &vec)
-{
-    mV[VX] = (F32)vec.mdV[VX];
-    mV[VY] = (F32)vec.mdV[VY];
-    mV[VZ] = (F32)vec.mdV[VZ];
-}
-
-LLVector3::LLVector3(const LLVector4 &vec)
-{
-    mV[VX] = (F32)vec.mV[VX];
-    mV[VY] = (F32)vec.mV[VY];
-    mV[VZ] = (F32)vec.mV[VZ];
-}
-
-LLVector3::LLVector3(const LLVector4a& vec)
-    : LLVector3(vec.getF32ptr())
-{
-
-}
-
-LLVector3::LLVector3(const LLSD& sd)
-{
-    setValue(sd);
-}
-
-LLSD LLVector3::getValue() const
-{
-    LLSD ret;
-    ret[0] = mV[0];
-    ret[1] = mV[1];
-    ret[2] = mV[2];
-    return ret;
-}
-
-void LLVector3::setValue(const LLSD& sd)
-{
-    mV[0] = (F32) sd[0].asReal();
-    mV[1] = (F32) sd[1].asReal();
-    mV[2] = (F32) sd[2].asReal();
-}
-
-const LLVector3& operator*=(LLVector3 &a, const LLQuaternion &rot)
-{
-    const F32 rw = - rot.mQ[VX] * a.mV[VX] - rot.mQ[VY] * a.mV[VY] - rot.mQ[VZ] * a.mV[VZ];
-    const F32 rx =   rot.mQ[VW] * a.mV[VX] + rot.mQ[VY] * a.mV[VZ] - rot.mQ[VZ] * a.mV[VY];
-    const F32 ry =   rot.mQ[VW] * a.mV[VY] + rot.mQ[VZ] * a.mV[VX] - rot.mQ[VX] * a.mV[VZ];
-    const F32 rz =   rot.mQ[VW] * a.mV[VZ] + rot.mQ[VX] * a.mV[VY] - rot.mQ[VY] * a.mV[VX];
-
-    a.mV[VX] = - rw * rot.mQ[VX] +  rx * rot.mQ[VW] - ry * rot.mQ[VZ] + rz * rot.mQ[VY];
-    a.mV[VY] = - rw * rot.mQ[VY] +  ry * rot.mQ[VW] - rz * rot.mQ[VX] + rx * rot.mQ[VZ];
-    a.mV[VZ] = - rw * rot.mQ[VZ] +  rz * rot.mQ[VW] - rx * rot.mQ[VY] + ry * rot.mQ[VX];
-
-    return a;
-}
-
-<<<<<<< HEAD
-// static 
-bool LLVector3::parseVector3(const std::string& buf, LLVector3* value)
-{
-	if( buf.empty() || value == nullptr)
-	{
-		return false;
-	}
-
-	LLVector3 v;
-	S32 count = sscanf( buf.c_str(), "%f %f %f", v.mV + 0, v.mV + 1, v.mV + 2 );
-	if( 3 == count )
-	{
-		value->setVec( v );
-		return true;
-	}
-
-	return false;
-=======
-// static
-BOOL LLVector3::parseVector3(const std::string& buf, LLVector3* value)
-{
-    if( buf.empty() || value == NULL)
-    {
-        return FALSE;
-    }
-
-    LLVector3 v;
-    S32 count = sscanf( buf.c_str(), "%f %f %f", v.mV + 0, v.mV + 1, v.mV + 2 );
-    if( 3 == count )
-    {
-        value->setVec( v );
-        return TRUE;
-    }
-
-    return FALSE;
->>>>>>> e1623bb2
-}
-
-// Displacement from query point to nearest neighbor point on bounding box.
-// Returns zero vector for points within or on the box.
-LLVector3 point_to_box_offset(LLVector3& pos, const LLVector3* box)
-{
-    LLVector3 offset;
-    for (S32 k=0; k<3; k++)
-    {
-        offset[k] = 0;
-        if (pos[k] < box[0][k])
-        {
-            offset[k] = pos[k] - box[0][k];
-        }
-        else if (pos[k] > box[1][k])
-        {
-            offset[k] = pos[k] - box[1][k];
-        }
-    }
-    return offset;
-}
-
-bool box_valid_and_non_zero(const LLVector3* box)
-{
-    if (!box[0].isFinite() || !box[1].isFinite())
-    {
-        return false;
-    }
-    LLVector3 zero_vec;
-    zero_vec.clear();
-    if ((box[0] != zero_vec) || (box[1] != zero_vec))
-    {
-        return true;
-    }
-    return false;
-}
+/**
+ * @file v3math.cpp
+ * @brief LLVector3 class implementation.
+ *
+ * $LicenseInfo:firstyear=2000&license=viewerlgpl$
+ * Second Life Viewer Source Code
+ * Copyright (C) 2010, Linden Research, Inc.
+ *
+ * This library is free software; you can redistribute it and/or
+ * modify it under the terms of the GNU Lesser General Public
+ * License as published by the Free Software Foundation;
+ * version 2.1 of the License only.
+ *
+ * This library is distributed in the hope that it will be useful,
+ * but WITHOUT ANY WARRANTY; without even the implied warranty of
+ * MERCHANTABILITY or FITNESS FOR A PARTICULAR PURPOSE.  See the GNU
+ * Lesser General Public License for more details.
+ *
+ * You should have received a copy of the GNU Lesser General Public
+ * License along with this library; if not, write to the Free Software
+ * Foundation, Inc., 51 Franklin Street, Fifth Floor, Boston, MA  02110-1301  USA
+ *
+ * Linden Research, Inc., 945 Battery Street, San Francisco, CA  94111  USA
+ * $/LicenseInfo$
+ */
+
+#include "linden_common.h"
+
+#include "v3math.h"
+
+//#include "vmath.h"
+#include "v2math.h"
+#include "v4math.h"
+#include "m4math.h"
+#include "m3math.h"
+#include "llquaternion.h"
+#include "llquantize.h"
+#include "v3dmath.h"
+
+// LLVector3
+// WARNING: Don't use these for global const definitions!
+// For example:
+//      const LLQuaternion(0.5f * F_PI, LLVector3::zero);
+// at the top of a *.cpp file might not give you what you think.
+const LLVector3 LLVector3::zero(0,0,0);
+const LLVector3 LLVector3::x_axis(1.f, 0, 0);
+const LLVector3 LLVector3::y_axis(0, 1.f, 0);
+const LLVector3 LLVector3::z_axis(0, 0, 1.f);
+const LLVector3 LLVector3::x_axis_neg(-1.f, 0, 0);
+const LLVector3 LLVector3::y_axis_neg(0, -1.f, 0);
+const LLVector3 LLVector3::z_axis_neg(0, 0, -1.f);
+const LLVector3 LLVector3::all_one(1.f,1.f,1.f);
+
+
+// Clamps each values to range (min,max).
+// Returns true if data changed.
+bool LLVector3::clamp(F32 min, F32 max)
+{
+    bool ret{ false };
+
+    if (mV[0] < min) { mV[0] = min; ret = true; }
+    if (mV[1] < min) { mV[1] = min; ret = true; }
+    if (mV[2] < min) { mV[2] = min; ret = true; }
+
+    if (mV[0] > max) { mV[0] = max; ret = true; }
+    if (mV[1] > max) { mV[1] = max; ret = true; }
+    if (mV[2] > max) { mV[2] = max; ret = true; }
+
+    return ret;
+}
+
+// Clamps length to an upper limit.
+// Returns true if the data changed
+bool LLVector3::clampLength( F32 length_limit )
+{
+    bool changed{ false };
+
+    F32 len = length();
+    if (llfinite(len))
+    {
+        if ( len > length_limit)
+        {
+            normalize();
+            if (length_limit < 0.f)
+            {
+                length_limit = 0.f;
+            }
+            mV[0] *= length_limit;
+            mV[1] *= length_limit;
+            mV[2] *= length_limit;
+            changed = true;
+        }
+    }
+    else
+    {   // this vector may still be salvagable
+        F32 max_abs_component = 0.f;
+        for (S32 i = 0; i < 3; ++i)
+        {
+            F32 abs_component = fabs(mV[i]);
+            if (llfinite(abs_component))
+            {
+                if (abs_component > max_abs_component)
+                {
+                    max_abs_component = abs_component;
+                }
+            }
+            else
+            {
+                // no it can't be salvaged --> clear it
+                clear();
+                changed = true;
+                break;
+            }
+        }
+        if (!changed)
+        {
+            // yes it can be salvaged -->
+            // bring the components down before we normalize
+            mV[0] /= max_abs_component;
+            mV[1] /= max_abs_component;
+            mV[2] /= max_abs_component;
+            normalize();
+
+            if (length_limit < 0.f)
+            {
+                length_limit = 0.f;
+            }
+            mV[0] *= length_limit;
+            mV[1] *= length_limit;
+            mV[2] *= length_limit;
+        }
+    }
+
+    return changed;
+}
+
+bool LLVector3::clamp(const LLVector3 &min_vec, const LLVector3 &max_vec)
+{
+    bool ret{ false };
+
+    if (mV[0] < min_vec[0]) { mV[0] = min_vec[0]; ret = true; }
+    if (mV[1] < min_vec[1]) { mV[1] = min_vec[1]; ret = true; }
+    if (mV[2] < min_vec[2]) { mV[2] = min_vec[2]; ret = true; }
+
+    if (mV[0] > max_vec[0]) { mV[0] = max_vec[0]; ret = true; }
+    if (mV[1] > max_vec[1]) { mV[1] = max_vec[1]; ret = true; }
+    if (mV[2] > max_vec[2]) { mV[2] = max_vec[2]; ret = true; }
+
+    return ret;
+}
+
+
+// Sets all values to absolute value of their original values
+// Returns true if data changed
+bool LLVector3::abs()
+{
+    bool ret{ false };
+
+    if (mV[0] < 0.f) { mV[0] = -mV[0]; ret = true; }
+    if (mV[1] < 0.f) { mV[1] = -mV[1]; ret = true; }
+    if (mV[2] < 0.f) { mV[2] = -mV[2]; ret = true; }
+
+    return ret;
+}
+
+// Quatizations
+void    LLVector3::quantize16(F32 lowerxy, F32 upperxy, F32 lowerz, F32 upperz)
+{
+    F32 x = mV[VX];
+    F32 y = mV[VY];
+    F32 z = mV[VZ];
+
+    x = U16_to_F32(F32_to_U16(x, lowerxy, upperxy), lowerxy, upperxy);
+    y = U16_to_F32(F32_to_U16(y, lowerxy, upperxy), lowerxy, upperxy);
+    z = U16_to_F32(F32_to_U16(z, lowerz,  upperz),  lowerz,  upperz);
+
+    mV[VX] = x;
+    mV[VY] = y;
+    mV[VZ] = z;
+}
+
+void    LLVector3::quantize8(F32 lowerxy, F32 upperxy, F32 lowerz, F32 upperz)
+{
+    mV[VX] = U8_to_F32(F32_to_U8(mV[VX], lowerxy, upperxy), lowerxy, upperxy);;
+    mV[VY] = U8_to_F32(F32_to_U8(mV[VY], lowerxy, upperxy), lowerxy, upperxy);
+    mV[VZ] = U8_to_F32(F32_to_U8(mV[VZ], lowerz, upperz), lowerz, upperz);
+}
+
+
+void    LLVector3::snap(S32 sig_digits)
+{
+    mV[VX] = snap_to_sig_figs(mV[VX], sig_digits);
+    mV[VY] = snap_to_sig_figs(mV[VY], sig_digits);
+    mV[VZ] = snap_to_sig_figs(mV[VZ], sig_digits);
+}
+
+const LLVector3&    LLVector3::rotVec(const LLMatrix3 &mat)
+{
+    *this = *this * mat;
+    return *this;
+}
+
+const LLVector3&    LLVector3::rotVec(const LLQuaternion &q)
+{
+    *this = *this * q;
+    return *this;
+}
+
+const LLVector3& LLVector3::transVec(const LLMatrix4& mat)
+{
+    setVec(
+            mV[VX] * mat.mMatrix[VX][VX] +
+            mV[VY] * mat.mMatrix[VX][VY] +
+            mV[VZ] * mat.mMatrix[VX][VZ] +
+            mat.mMatrix[VX][VW],
+
+            mV[VX] * mat.mMatrix[VY][VX] +
+            mV[VY] * mat.mMatrix[VY][VY] +
+            mV[VZ] * mat.mMatrix[VY][VZ] +
+            mat.mMatrix[VY][VW],
+
+            mV[VX] * mat.mMatrix[VZ][VX] +
+            mV[VY] * mat.mMatrix[VZ][VY] +
+            mV[VZ] * mat.mMatrix[VZ][VZ] +
+            mat.mMatrix[VZ][VW]);
+
+    return *this;
+}
+
+
+const LLVector3&    LLVector3::rotVec(F32 angle, const LLVector3 &vec)
+{
+    if ( !vec.isExactlyZero() && angle )
+    {
+        *this = *this * LLQuaternion(angle, vec);
+    }
+    return *this;
+}
+
+const LLVector3&    LLVector3::rotVec(F32 angle, F32 x, F32 y, F32 z)
+{
+    LLVector3 vec(x, y, z);
+    if ( !vec.isExactlyZero() && angle )
+    {
+        *this = *this * LLQuaternion(angle, vec);
+    }
+    return *this;
+}
+
+const LLVector3&    LLVector3::scaleVec(const LLVector3& vec)
+{
+    mV[VX] *= vec.mV[VX];
+    mV[VY] *= vec.mV[VY];
+    mV[VZ] *= vec.mV[VZ];
+
+    return *this;
+}
+
+LLVector3           LLVector3::scaledVec(const LLVector3& vec) const
+{
+    LLVector3 ret = LLVector3(*this);
+    ret.scaleVec(vec);
+    return ret;
+}
+
+const LLVector3&    LLVector3::set(const LLVector3d &vec)
+{
+    mV[0] = (F32)vec.mdV[0];
+    mV[1] = (F32)vec.mdV[1];
+    mV[2] = (F32)vec.mdV[2];
+    return (*this);
+}
+
+const LLVector3&    LLVector3::set(const LLVector4 &vec)
+{
+    mV[0] = vec.mV[0];
+    mV[1] = vec.mV[1];
+    mV[2] = vec.mV[2];
+    return (*this);
+}
+
+const LLVector3&    LLVector3::setVec(const LLVector3d &vec)
+{
+    mV[0] = (F32)vec.mdV[0];
+    mV[1] = (F32)vec.mdV[1];
+    mV[2] = (F32)vec.mdV[2];
+    return (*this);
+}
+
+const LLVector3&    LLVector3::setVec(const LLVector4 &vec)
+{
+    mV[0] = vec.mV[0];
+    mV[1] = vec.mV[1];
+    mV[2] = vec.mV[2];
+    return (*this);
+}
+
+LLVector3::LLVector3(const LLVector2 &vec)
+{
+    mV[VX] = (F32)vec.mV[VX];
+    mV[VY] = (F32)vec.mV[VY];
+    mV[VZ] = 0;
+}
+
+LLVector3::LLVector3(const LLVector3d &vec)
+{
+    mV[VX] = (F32)vec.mdV[VX];
+    mV[VY] = (F32)vec.mdV[VY];
+    mV[VZ] = (F32)vec.mdV[VZ];
+}
+
+LLVector3::LLVector3(const LLVector4 &vec)
+{
+    mV[VX] = (F32)vec.mV[VX];
+    mV[VY] = (F32)vec.mV[VY];
+    mV[VZ] = (F32)vec.mV[VZ];
+}
+
+LLVector3::LLVector3(const LLVector4a& vec)
+    : LLVector3(vec.getF32ptr())
+{
+
+}
+
+LLVector3::LLVector3(const LLSD& sd)
+{
+    setValue(sd);
+}
+
+LLSD LLVector3::getValue() const
+{
+    LLSD ret;
+    ret[0] = mV[0];
+    ret[1] = mV[1];
+    ret[2] = mV[2];
+    return ret;
+}
+
+void LLVector3::setValue(const LLSD& sd)
+{
+    mV[0] = (F32) sd[0].asReal();
+    mV[1] = (F32) sd[1].asReal();
+    mV[2] = (F32) sd[2].asReal();
+}
+
+const LLVector3& operator*=(LLVector3 &a, const LLQuaternion &rot)
+{
+    const F32 rw = - rot.mQ[VX] * a.mV[VX] - rot.mQ[VY] * a.mV[VY] - rot.mQ[VZ] * a.mV[VZ];
+    const F32 rx =   rot.mQ[VW] * a.mV[VX] + rot.mQ[VY] * a.mV[VZ] - rot.mQ[VZ] * a.mV[VY];
+    const F32 ry =   rot.mQ[VW] * a.mV[VY] + rot.mQ[VZ] * a.mV[VX] - rot.mQ[VX] * a.mV[VZ];
+    const F32 rz =   rot.mQ[VW] * a.mV[VZ] + rot.mQ[VX] * a.mV[VY] - rot.mQ[VY] * a.mV[VX];
+
+    a.mV[VX] = - rw * rot.mQ[VX] +  rx * rot.mQ[VW] - ry * rot.mQ[VZ] + rz * rot.mQ[VY];
+    a.mV[VY] = - rw * rot.mQ[VY] +  ry * rot.mQ[VW] - rz * rot.mQ[VX] + rx * rot.mQ[VZ];
+    a.mV[VZ] = - rw * rot.mQ[VZ] +  rz * rot.mQ[VW] - rx * rot.mQ[VY] + ry * rot.mQ[VX];
+
+    return a;
+}
+
+// static
+bool LLVector3::parseVector3(const std::string& buf, LLVector3* value)
+{
+    if( buf.empty() || value == nullptr)
+    {
+        return false;
+    }
+
+    LLVector3 v;
+    S32 count = sscanf( buf.c_str(), "%f %f %f", v.mV + 0, v.mV + 1, v.mV + 2 );
+    if( 3 == count )
+    {
+        value->setVec( v );
+        return true;
+    }
+
+    return false;
+}
+
+// Displacement from query point to nearest neighbor point on bounding box.
+// Returns zero vector for points within or on the box.
+LLVector3 point_to_box_offset(LLVector3& pos, const LLVector3* box)
+{
+    LLVector3 offset;
+    for (S32 k=0; k<3; k++)
+    {
+        offset[k] = 0;
+        if (pos[k] < box[0][k])
+        {
+            offset[k] = pos[k] - box[0][k];
+        }
+        else if (pos[k] > box[1][k])
+        {
+            offset[k] = pos[k] - box[1][k];
+        }
+    }
+    return offset;
+}
+
+bool box_valid_and_non_zero(const LLVector3* box)
+{
+    if (!box[0].isFinite() || !box[1].isFinite())
+    {
+        return false;
+    }
+    LLVector3 zero_vec;
+    zero_vec.clear();
+    if ((box[0] != zero_vec) || (box[1] != zero_vec))
+    {
+        return true;
+    }
+    return false;
+}
+