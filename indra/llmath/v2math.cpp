--- conflicted
+++ resolved
@@ -66,9 +66,6 @@
     return angle;
 }
 
-<<<<<<< HEAD
-bool are_parallel(const LLVector2& a, const LLVector2& b, F32 epsilon)
-=======
 F32 signed_angle_between(const LLVector2& a, const LLVector2& b)
 {
     F32 angle = angle_between(a, b);
@@ -76,8 +73,7 @@
     return rhombus_square < 0 ? -angle : angle;
 }
 
-BOOL are_parallel(const LLVector2 &a, const LLVector2 &b, F32 epsilon)
->>>>>>> f32a6d40
+bool are_parallel(const LLVector2 &a, const LLVector2 &b, F32 epsilon)
 {
     LLVector2 an = a;
     LLVector2 bn = b;
