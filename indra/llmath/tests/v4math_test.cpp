--- conflicted
+++ resolved
@@ -1,412 +1,383 @@
-/**
- * @file v4math_test.cpp
- * @author Adroit
- * @date 2007-03
- * @brief v4math test cases.
- *
- * $LicenseInfo:firstyear=2007&license=viewerlgpl$
- * Second Life Viewer Source Code
- * Copyright (C) 2010, Linden Research, Inc.
- *
- * This library is free software; you can redistribute it and/or
- * modify it under the terms of the GNU Lesser General Public
- * License as published by the Free Software Foundation;
- * version 2.1 of the License only.
- *
- * This library is distributed in the hope that it will be useful,
- * but WITHOUT ANY WARRANTY; without even the implied warranty of
- * MERCHANTABILITY or FITNESS FOR A PARTICULAR PURPOSE.  See the GNU
- * Lesser General Public License for more details.
- *
- * You should have received a copy of the GNU Lesser General Public
- * License along with this library; if not, write to the Free Software
- * Foundation, Inc., 51 Franklin Street, Fifth Floor, Boston, MA  02110-1301  USA
- *
- * Linden Research, Inc., 945 Battery Street, San Francisco, CA  94111  USA
- * $/LicenseInfo$
- */
-
-#include "linden_common.h"
-#include "../test/lltut.h"
-#include "llsd.h"
-
-#include "../m4math.h"
-#include "../v4math.h"
-#include "../llquaternion.h"
-
-namespace tut
-{
-    struct v4math_data
-    {
-    };
-    typedef test_group<v4math_data> v4math_test;
-    typedef v4math_test::object v4math_object;
-    tut::v4math_test v4math_testcase("v4math_h");
-
-    template<> template<>
-    void v4math_object::test<1>()
-    {
-        LLVector4 vec4;
-        ensure("1:LLVector4:Fail to initialize " ,((0 == vec4.mV[VX]) && (0 == vec4.mV[VY]) && (0 == vec4.mV[VZ])&& (1.0f == vec4.mV[VW])));
-        F32 x = 10.f, y = -2.3f, z = -.023f, w = -2.0f;
-        LLVector4 vec4a(x,y,z);
-        ensure("2:LLVector4:Fail to initialize " ,((x == vec4a.mV[VX]) && (y == vec4a.mV[VY]) && (z == vec4a.mV[VZ])&& (1.0f == vec4a.mV[VW])));
-        LLVector4 vec4b(x,y,z,w);
-        ensure("3:LLVector4:Fail to initialize " ,((x == vec4b.mV[VX]) && (y == vec4b.mV[VY]) && (z == vec4b.mV[VZ])&& (w == vec4b.mV[VW])));
-        const F32 vec[4] = {.112f ,23.2f, -4.2f, -.0001f};
-        LLVector4 vec4c(vec);
-        ensure("4:LLVector4:Fail to initialize " ,((vec[0] == vec4c.mV[VX]) && (vec[1] == vec4c.mV[VY]) && (vec[2] == vec4c.mV[VZ])&& (vec[3] == vec4c.mV[VW])));
-        LLVector3 vec3(-2.23f,1.01f,42.3f);
-        LLVector4 vec4d(vec3);
-        ensure("5:LLVector4:Fail to initialize " ,((vec3.mV[VX] == vec4d.mV[VX]) && (vec3.mV[VY] == vec4d.mV[VY]) && (vec3.mV[VZ] == vec4d.mV[VZ])&& (1.f == vec4d.mV[VW])));
-        F32 w1 = -.234f;
-        LLVector4 vec4e(vec3,w1);
-        ensure("6:LLVector4:Fail to initialize " ,((vec3.mV[VX] == vec4e.mV[VX]) && (vec3.mV[VY] == vec4e.mV[VY]) && (vec3.mV[VZ] == vec4e.mV[VZ])&& (w1 == vec4e.mV[VW])));
-    }
-
-    template<> template<>
-    void v4math_object::test<2>()
-    {
-        F32 x = 10.f, y = -2.3f, z = -.023f, w = -2.0f;
-        LLVector4 vec4;
-        vec4.setVec(x,y,z);
-        ensure("1:setVec:Fail to initialize " ,((x == vec4.mV[VX]) && (y == vec4.mV[VY]) && (z == vec4.mV[VZ])&& (1.0f == vec4.mV[VW])));
-        vec4.clearVec();
-        ensure("2:clearVec:Fail " ,((0 == vec4.mV[VX]) && (0 == vec4.mV[VY]) && (0 == vec4.mV[VZ])&& (1.0f == vec4.mV[VW])));
-        vec4.setVec(x,y,z,w);
-        ensure("3:setVec:Fail to initialize " ,((x == vec4.mV[VX]) && (y == vec4.mV[VY]) && (z == vec4.mV[VZ])&& (w == vec4.mV[VW])));
-        vec4.zeroVec();
-        ensure("4:zeroVec:Fail " ,((0 == vec4.mV[VX]) && (0 == vec4.mV[VY]) && (0 == vec4.mV[VZ])&& (0 == vec4.mV[VW])));
-        LLVector3 vec3(-2.23f,1.01f,42.3f);
-        vec4.clearVec();
-        vec4.setVec(vec3);
-        ensure("5:setVec:Fail to initialize " ,((vec3.mV[VX] == vec4.mV[VX]) && (vec3.mV[VY] == vec4.mV[VY]) && (vec3.mV[VZ] == vec4.mV[VZ])&& (1.f == vec4.mV[VW])));
-        F32 w1 = -.234f;
-        vec4.zeroVec();
-        vec4.setVec(vec3,w1);
-        ensure("6:setVec:Fail to initialize " ,((vec3.mV[VX] == vec4.mV[VX]) && (vec3.mV[VY] == vec4.mV[VY]) && (vec3.mV[VZ] == vec4.mV[VZ])&& (w1 == vec4.mV[VW])));
-        const F32 vec[4] = {.112f ,23.2f, -4.2f, -.0001f};
-        LLVector4 vec4a;
-        vec4a.setVec(vec);
-        ensure("7:setVec:Fail to initialize " ,((vec[0] == vec4a.mV[VX]) && (vec[1] == vec4a.mV[VY]) && (vec[2] == vec4a.mV[VZ])&& (vec[3] == vec4a.mV[VW])));
-    }
-
-    template<> template<>
-    void v4math_object::test<3>()
-    {
-        F32 x = 10.f, y = -2.3f, z = -.023f;
-        LLVector4 vec4(x,y,z);
-        ensure("magVec:Fail ", is_approx_equal(vec4.magVec(), (F32) sqrt(x*x + y*y + z*z)));
-        ensure("magVecSquared:Fail ", is_approx_equal(vec4.magVecSquared(), (x*x + y*y + z*z)));
-    }
-
-    template<> template<>
-    void v4math_object::test<4>()
-    {
-        F32 x = 10.f, y = -2.3f, z = -.023f;
-        LLVector4 vec4(x,y,z);
-        F32 mag = vec4.normVec();
-        mag = 1.f/ mag;
-        ensure("1:normVec: Fail " ,is_approx_equal(mag*x,vec4.mV[VX]) && is_approx_equal(mag*y, vec4.mV[VY])&& is_approx_equal(mag*z, vec4.mV[VZ]));
-        x = 0.000000001f, y = 0.000000001f, z = 0.000000001f;
-        vec4.clearVec();
-        vec4.setVec(x,y,z);
-        mag = vec4.normVec();
-        ensure("2:normVec: Fail " ,is_approx_equal(mag*x,vec4.mV[VX]) && is_approx_equal(mag*y, vec4.mV[VY])&& is_approx_equal(mag*z, vec4.mV[VZ]));
-    }
-
-<<<<<<< HEAD
-	template<> template<>
-	void v4math_object::test<5>()
-	{
-		F32 x = 10.f, y = -2.3f, z = -.023f, w = -2.0f;
-		LLVector4 vec4(x,y,z,w);
-		vec4.abs();
-		ensure("abs:Fail " ,((x == vec4.mV[VX]) && (-y == vec4.mV[VY]) && (-z == vec4.mV[VZ])&& (-w == vec4.mV[VW])));
-		vec4.clearVec();
-		ensure("isExactlyClear:Fail " ,(true == vec4.isExactlyClear()));
-		vec4.zeroVec();
-		ensure("isExactlyZero:Fail " ,(true == vec4.isExactlyZero()));
-	}
-=======
-    template<> template<>
-    void v4math_object::test<5>()
-    {
-        F32 x = 10.f, y = -2.3f, z = -.023f, w = -2.0f;
-        LLVector4 vec4(x,y,z,w);
-        vec4.abs();
-        ensure("abs:Fail " ,((x == vec4.mV[VX]) && (-y == vec4.mV[VY]) && (-z == vec4.mV[VZ])&& (-w == vec4.mV[VW])));
-        vec4.clearVec();
-        ensure("isExactlyClear:Fail " ,(TRUE == vec4.isExactlyClear()));
-        vec4.zeroVec();
-        ensure("isExactlyZero:Fail " ,(TRUE == vec4.isExactlyZero()));
-    }
->>>>>>> e1623bb2
-
-    template<> template<>
-    void v4math_object::test<6>()
-    {
-        F32 x = 10.f, y = -2.3f, z = -.023f, w = -2.0f;
-        LLVector4 vec4(x,y,z,w),vec4a;
-        vec4a = vec4.scaleVec(vec4);
-        ensure("scaleVec:Fail " ,(is_approx_equal(x*x, vec4a.mV[VX]) && is_approx_equal(y*y, vec4a.mV[VY]) && is_approx_equal(z*z, vec4a.mV[VZ])&& is_approx_equal(w*w, vec4a.mV[VW])));
-    }
-
-    template<> template<>
-    void v4math_object::test<7>()
-    {
-        F32 x = 10.f, y = -2.3f, z = -.023f, w = -2.0f;
-        LLVector4 vec4(x,y,z,w);
-        ensure("1:operator [] failed " ,( x ==  vec4[0]));
-        ensure("2:operator [] failed " ,( y ==  vec4[1]));
-        ensure("3:operator [] failed " ,( z ==  vec4[2]));
-        ensure("4:operator [] failed " ,( w ==  vec4[3]));
-        x = 23.f, y = -.2361f, z = 3.25;
-        vec4.setVec(x,y,z);
-        F32 &ref1 = vec4[0];
-        ensure("5:operator [] failed " ,( ref1 ==  vec4[0]));
-        F32 &ref2 = vec4[1];
-        ensure("6:operator [] failed " ,( ref2 ==  vec4[1]));
-        F32 &ref3 = vec4[2];
-        ensure("7:operator [] failed " ,( ref3 ==  vec4[2]));
-        F32 &ref4 = vec4[3];
-        ensure("8:operator [] failed " ,( ref4 ==  vec4[3]));
-    }
-
-    template<> template<>
-    void v4math_object::test<8>()
-    {
-        F32 x = 10.f, y = -2.3f, z = -.023f, w = -2.0f;
-        const  F32 val[16] = {
-            1.f,  2.f,   3.f,    0.f,
-            .34f, .1f,   -.5f,   0.f,
-            2.f,  1.23f, 1.234f, 0.f,
-            .89f, 0.f,   0.f,    0.f
-        };
-        LLMatrix4 mat(val);
-        LLVector4 vec4(x,y,z,w),vec4a;
-        vec4.rotVec(mat);
-        vec4a.setVec(x,y,z,w);
-        vec4a.rotVec(mat);
-        ensure_equals("1:rotVec: Fail " ,vec4a, vec4);
-        F32 a = 2.32f, b = -23.2f, c = -34.1112f, d = 1.010112f;
-        LLQuaternion q(a,b,c,d);
-        LLVector4 vec4b(a,b,c,d),vec4c;
-        vec4b.rotVec(q);
-        vec4c.setVec(a, b, c, d);
-        vec4c.rotVec(q);
-        ensure_equals("2:rotVec: Fail " ,vec4b, vec4c);
-    }
-
-    template<> template<>
-    void v4math_object::test<9>()
-    {
-        F32 x = 10.f, y = -2.3f, z = -.023f, w = -2.0f;
-        LLVector4 vec4(x,y,z,w),vec4a;;
-        std::ostringstream stream1, stream2;
-        stream1 << vec4;
-        vec4a.setVec(x,y,z,w);
-        stream2 << vec4a;
-        ensure("operator << failed",(stream1.str() == stream2.str()));
-    }
-
-    template<> template<>
-    void v4math_object::test<10>()
-    {
-        F32 x1 = 1.f, y1 = 2.f, z1 = -1.1f, w1 = .23f;
-        F32 x2 = 1.2f, y2 = 2.5f, z2 = 1.f, w2 = 1.3f;
-        LLVector4 vec4(x1,y1,z1,w1),vec4a(x2,y2,z2,w2),vec4b;
-        vec4b = vec4a + vec4;
-        ensure("1:operator+:Fail to initialize " ,(is_approx_equal(x1+x2,vec4b.mV[VX]) && is_approx_equal(y1+y2,vec4b.mV[VY]) && is_approx_equal(z1+z2,vec4b.mV[VZ])));
-        x1 = -2.45f, y1 = 2.1f, z1 = 3.0f;
-        vec4.clearVec();
-        vec4a.clearVec();
-        vec4.setVec(x1,y1,z1);
-        vec4a +=vec4;
-        ensure_equals("2:operator+=: Fail to initialize", vec4a,vec4);
-        vec4a += vec4;
-        ensure("3:operator+=:Fail to initialize " ,(is_approx_equal(2*x1,vec4a.mV[VX]) && is_approx_equal(2*y1,vec4a.mV[VY]) && is_approx_equal(2*z1,vec4a.mV[VZ])));
-    }
-    template<> template<>
-    void v4math_object::test<11>()
-    {
-        F32 x1 = 1.f, y1 = 2.f, z1 = -1.1f, w1 = .23f;
-        F32 x2 = 1.2f, y2 = 2.5f, z2 = 1.f, w2 = 1.3f;
-        LLVector4 vec4(x1,y1,z1,w1),vec4a(x2,y2,z2,w2),vec4b;
-        vec4b = vec4a - vec4;
-        ensure("1:operator-:Fail to initialize " ,(is_approx_equal(x2-x1,vec4b.mV[VX]) && is_approx_equal(y2-y1,vec4b.mV[VY]) && is_approx_equal(z2-z1,vec4b.mV[VZ])));
-        x1 = -2.45f, y1 = 2.1f, z1 = 3.0f;
-        vec4.clearVec();
-        vec4a.clearVec();
-        vec4.setVec(x1,y1,z1);
-        vec4a -=vec4;
-        ensure_equals("2:operator-=: Fail to initialize" , vec4a,-vec4);
-        vec4a -=vec4;
-        ensure("3:operator-=:Fail to initialize " ,(is_approx_equal(-2*x1,vec4a.mV[VX]) && is_approx_equal(-2*y1,vec4a.mV[VY]) && is_approx_equal(-2*z1,vec4a.mV[VZ])));
-    }
-
-    template<> template<>
-    void v4math_object::test<12>()
-    {
-        F32 x1 = 1.f, y1 = 2.f, z1 = -1.1f;
-        F32 x2 = 1.2f, y2 = 2.5f, z2 = 1.f;
-        LLVector4 vec4(x1,y1,z1),vec4a(x2,y2,z2);
-        F32 res = vec4 * vec4a;
-        ensure("1:operator* failed " ,is_approx_equal(res, x1*x2 + y1*y2 + z1*z2));
-        vec4a.clearVec();
-        F32 mulVal = 4.2f;
-        vec4a = vec4 * mulVal;
-        ensure("2:operator* failed " ,is_approx_equal(x1*mulVal,vec4a.mV[VX]) && is_approx_equal(y1*mulVal, vec4a.mV[VY])&& is_approx_equal(z1*mulVal, vec4a.mV[VZ]));
-        vec4a.clearVec();
-        vec4a = mulVal *  vec4 ;
-        ensure("3:operator* failed " ,is_approx_equal(x1*mulVal, vec4a.mV[VX]) && is_approx_equal(y1*mulVal, vec4a.mV[VY])&& is_approx_equal(z1*mulVal, vec4a.mV[VZ]));
-        vec4 *= mulVal;
-        ensure("4:operator*= failed " ,is_approx_equal(x1*mulVal, vec4.mV[VX]) && is_approx_equal(y1*mulVal, vec4.mV[VY])&& is_approx_equal(z1*mulVal, vec4.mV[VZ]));
-    }
-
-    template<> template<>
-    void v4math_object::test<13>()
-    {
-        F32 x1 = 1.f, y1 = 2.f, z1 = -1.1f;
-        F32 x2 = 1.2f, y2 = 2.5f, z2 = 1.f;
-        LLVector4 vec4(x1,y1,z1),vec4a(x2,y2,z2),vec4b;
-        vec4b = vec4 % vec4a;
-        ensure("1:operator% failed " ,is_approx_equal(y1*z2 - y2*z1, vec4b.mV[VX]) && is_approx_equal(z1*x2 -z2*x1, vec4b.mV[VY]) && is_approx_equal(x1*y2-x2*y1, vec4b.mV[VZ]));
-        vec4 %= vec4a;
-        ensure_equals("operator%= failed " ,vec4,vec4b);
-    }
-
-    template<> template<>
-    void v4math_object::test<14>()
-    {
-        F32 x = 1.f, y = 2.f, z = -1.1f,div = 4.2f;
-        F32 t = 1.f / div;
-        LLVector4 vec4(x,y,z), vec4a;
-        vec4a = vec4/div;
-        ensure("1:operator/ failed " ,is_approx_equal(x*t, vec4a.mV[VX]) && is_approx_equal(y*t, vec4a.mV[VY])&& is_approx_equal(z*t, vec4a.mV[VZ]));
-        x = 1.23f, y = 4.f, z = -2.32f;
-        vec4.clearVec();
-        vec4a.clearVec();
-        vec4.setVec(x,y,z);
-        vec4a = vec4/div;
-        ensure("2:operator/ failed " ,is_approx_equal(x*t, vec4a.mV[VX]) && is_approx_equal(y*t, vec4a.mV[VY])&& is_approx_equal(z*t, vec4a.mV[VZ]));
-        vec4 /= div;
-        ensure("3:operator/ failed " ,is_approx_equal(x*t, vec4.mV[VX]) && is_approx_equal(y*t, vec4.mV[VY])&& is_approx_equal(z*t, vec4.mV[VZ]));
-    }
-
-    template<> template<>
-    void v4math_object::test<15>()
-    {
-        F32 x = 1.f, y = 2.f, z = -1.1f;
-        LLVector4 vec4(x,y,z), vec4a;
-        ensure("operator!= failed " ,(vec4 != vec4a));
-        vec4a = vec4;
-        ensure("operator== failed " ,(vec4 ==vec4a));
-    }
-
-    template<> template<>
-    void v4math_object::test<16>()
-    {
-        F32 x = 1.f, y = 2.f, z = -1.1f;
-        LLVector4 vec4(x,y,z), vec4a;
-        vec4a = - vec4;
-        ensure("operator- failed " , (vec4 == - vec4a));
-    }
-
-<<<<<<< HEAD
-	template<> template<>
-	void v4math_object::test<17>()
-	{
-		F32 x = 1.f, y = 2.f, z = -1.1f,epsilon = .23425f;
-		LLVector4 vec4(x,y,z), vec4a(x,y,z);
-		ensure("1:are_parallel: Fail " ,(true == are_parallel(vec4a,vec4,epsilon)));
-		x = 21.f, y = 12.f, z = -123.1f;
-		vec4a.clearVec();
-		vec4a.setVec(x,y,z);
-		ensure("2:are_parallel: Fail " ,(false == are_parallel(vec4a,vec4,epsilon)));
-	}
-=======
-    template<> template<>
-    void v4math_object::test<17>()
-    {
-        F32 x = 1.f, y = 2.f, z = -1.1f,epsilon = .23425f;
-        LLVector4 vec4(x,y,z), vec4a(x,y,z);
-        ensure("1:are_parallel: Fail " ,(TRUE == are_parallel(vec4a,vec4,epsilon)));
-        x = 21.f, y = 12.f, z = -123.1f;
-        vec4a.clearVec();
-        vec4a.setVec(x,y,z);
-        ensure("2:are_parallel: Fail " ,(FALSE == are_parallel(vec4a,vec4,epsilon)));
-    }
->>>>>>> e1623bb2
-
-    template<> template<>
-    void v4math_object::test<18>()
-    {
-        F32 x = 1.f, y = 2.f, z = -1.1f;
-        F32 angle1, angle2;
-        LLVector4 vec4(x,y,z), vec4a(x,y,z);
-        angle1 = angle_between(vec4, vec4a);
-        vec4.normVec();
-        vec4a.normVec();
-        angle2 = acos(vec4 * vec4a);
-        ensure_approximately_equals("1:angle_between: Fail " ,angle1,angle2,8);
-        F32 x1 = 21.f, y1 = 2.23f, z1 = -1.1f;
-        LLVector4 vec4b(x,y,z), vec4c(x1,y1,z1);
-        angle1 = angle_between(vec4b, vec4c);
-        vec4b.normVec();
-        vec4c.normVec();
-        angle2 = acos(vec4b * vec4c);
-        ensure_approximately_equals("2:angle_between: Fail " ,angle1,angle2,8);
-    }
-
-    template<> template<>
-    void v4math_object::test<19>()
-    {
-        F32 x1 =-2.3f, y1 = 2.f,z1 = 1.2f, x2 = 1.3f, y2 = 1.f, z2 = 1.f;
-        F32 val1,val2;
-        LLVector4 vec4(x1,y1,z1),vec4a(x2,y2,z2);
-        val1 = dist_vec(vec4,vec4a);
-        val2 = (F32) sqrt((x1 - x2)*(x1 - x2) + (y1 - y2)* (y1 - y2) + (z1 - z2)* (z1 -z2));
-        ensure_equals("dist_vec: Fail ",val2, val1);
-        val1 = dist_vec_squared(vec4,vec4a);
-        val2 =((x1 - x2)*(x1 - x2) + (y1 - y2)* (y1 - y2) + (z1 - z2)* (z1 -z2));
-        ensure_equals("dist_vec_squared: Fail ",val2, val1);
-    }
-
-    template<> template<>
-    void v4math_object::test<20>()
-    {
-        F32 x1 =-2.3f, y1 = 2.f,z1 = 1.2f, w1 = -.23f, x2 = 1.3f, y2 = 1.f, z2 = 1.f,w2 = .12f;
-        F32 val = 2.3f,val1,val2,val3,val4;
-        LLVector4 vec4(x1,y1,z1,w1),vec4a(x2,y2,z2,w2);
-        val1 = x1 + (x2 - x1)* val;
-        val2 = y1 + (y2 - y1)* val;
-        val3 = z1 + (z2 - z1)* val;
-        val4 = w1 + (w2 - w1)* val;
-        LLVector4 vec4b = lerp(vec4,vec4a,val);
-        LLVector4 check(val1, val2, val3, val4);
-        ensure_equals("lerp failed", check, vec4b);
-    }
-
-    template<> template<>
-    void v4math_object::test<21>()
-    {
-        F32 x = 1.f, y = 2.f, z = -1.1f;
-        LLVector4 vec4(x,y,z);
-        LLVector3 vec3 = vec4to3(vec4);
-        ensure("vec4to3 failed", ((x == vec3.mV[VX])&& (y == vec3.mV[VY]) && (z == vec3.mV[VZ])));
-        LLVector4 vec4a = vec3to4(vec3);
-        ensure_equals("vec3to4 failed",vec4a,vec4);
-    }
-
-    template<> template<>
-    void v4math_object::test<22>()
-    {
-        F32 x = 1.f, y = 2.f, z = -1.1f;
-        LLVector4 vec4(x,y,z);
-        LLSD llsd = vec4.getValue();
-        LLVector3 vec3(llsd);
-        LLVector4 vec4a = vec3to4(vec3);
-        ensure_equals("getValue failed",vec4a,vec4);
-    }
-}+/**
+ * @file v4math_test.cpp
+ * @author Adroit
+ * @date 2007-03
+ * @brief v4math test cases.
+ *
+ * $LicenseInfo:firstyear=2007&license=viewerlgpl$
+ * Second Life Viewer Source Code
+ * Copyright (C) 2010, Linden Research, Inc.
+ *
+ * This library is free software; you can redistribute it and/or
+ * modify it under the terms of the GNU Lesser General Public
+ * License as published by the Free Software Foundation;
+ * version 2.1 of the License only.
+ *
+ * This library is distributed in the hope that it will be useful,
+ * but WITHOUT ANY WARRANTY; without even the implied warranty of
+ * MERCHANTABILITY or FITNESS FOR A PARTICULAR PURPOSE.  See the GNU
+ * Lesser General Public License for more details.
+ *
+ * You should have received a copy of the GNU Lesser General Public
+ * License along with this library; if not, write to the Free Software
+ * Foundation, Inc., 51 Franklin Street, Fifth Floor, Boston, MA  02110-1301  USA
+ *
+ * Linden Research, Inc., 945 Battery Street, San Francisco, CA  94111  USA
+ * $/LicenseInfo$
+ */
+
+#include "linden_common.h"
+#include "../test/lltut.h"
+#include "llsd.h"
+
+#include "../m4math.h"
+#include "../v4math.h"
+#include "../llquaternion.h"
+
+namespace tut
+{
+    struct v4math_data
+    {
+    };
+    typedef test_group<v4math_data> v4math_test;
+    typedef v4math_test::object v4math_object;
+    tut::v4math_test v4math_testcase("v4math_h");
+
+    template<> template<>
+    void v4math_object::test<1>()
+    {
+        LLVector4 vec4;
+        ensure("1:LLVector4:Fail to initialize " ,((0 == vec4.mV[VX]) && (0 == vec4.mV[VY]) && (0 == vec4.mV[VZ])&& (1.0f == vec4.mV[VW])));
+        F32 x = 10.f, y = -2.3f, z = -.023f, w = -2.0f;
+        LLVector4 vec4a(x,y,z);
+        ensure("2:LLVector4:Fail to initialize " ,((x == vec4a.mV[VX]) && (y == vec4a.mV[VY]) && (z == vec4a.mV[VZ])&& (1.0f == vec4a.mV[VW])));
+        LLVector4 vec4b(x,y,z,w);
+        ensure("3:LLVector4:Fail to initialize " ,((x == vec4b.mV[VX]) && (y == vec4b.mV[VY]) && (z == vec4b.mV[VZ])&& (w == vec4b.mV[VW])));
+        const F32 vec[4] = {.112f ,23.2f, -4.2f, -.0001f};
+        LLVector4 vec4c(vec);
+        ensure("4:LLVector4:Fail to initialize " ,((vec[0] == vec4c.mV[VX]) && (vec[1] == vec4c.mV[VY]) && (vec[2] == vec4c.mV[VZ])&& (vec[3] == vec4c.mV[VW])));
+        LLVector3 vec3(-2.23f,1.01f,42.3f);
+        LLVector4 vec4d(vec3);
+        ensure("5:LLVector4:Fail to initialize " ,((vec3.mV[VX] == vec4d.mV[VX]) && (vec3.mV[VY] == vec4d.mV[VY]) && (vec3.mV[VZ] == vec4d.mV[VZ])&& (1.f == vec4d.mV[VW])));
+        F32 w1 = -.234f;
+        LLVector4 vec4e(vec3,w1);
+        ensure("6:LLVector4:Fail to initialize " ,((vec3.mV[VX] == vec4e.mV[VX]) && (vec3.mV[VY] == vec4e.mV[VY]) && (vec3.mV[VZ] == vec4e.mV[VZ])&& (w1 == vec4e.mV[VW])));
+    }
+
+    template<> template<>
+    void v4math_object::test<2>()
+    {
+        F32 x = 10.f, y = -2.3f, z = -.023f, w = -2.0f;
+        LLVector4 vec4;
+        vec4.setVec(x,y,z);
+        ensure("1:setVec:Fail to initialize " ,((x == vec4.mV[VX]) && (y == vec4.mV[VY]) && (z == vec4.mV[VZ])&& (1.0f == vec4.mV[VW])));
+        vec4.clearVec();
+        ensure("2:clearVec:Fail " ,((0 == vec4.mV[VX]) && (0 == vec4.mV[VY]) && (0 == vec4.mV[VZ])&& (1.0f == vec4.mV[VW])));
+        vec4.setVec(x,y,z,w);
+        ensure("3:setVec:Fail to initialize " ,((x == vec4.mV[VX]) && (y == vec4.mV[VY]) && (z == vec4.mV[VZ])&& (w == vec4.mV[VW])));
+        vec4.zeroVec();
+        ensure("4:zeroVec:Fail " ,((0 == vec4.mV[VX]) && (0 == vec4.mV[VY]) && (0 == vec4.mV[VZ])&& (0 == vec4.mV[VW])));
+        LLVector3 vec3(-2.23f,1.01f,42.3f);
+        vec4.clearVec();
+        vec4.setVec(vec3);
+        ensure("5:setVec:Fail to initialize " ,((vec3.mV[VX] == vec4.mV[VX]) && (vec3.mV[VY] == vec4.mV[VY]) && (vec3.mV[VZ] == vec4.mV[VZ])&& (1.f == vec4.mV[VW])));
+        F32 w1 = -.234f;
+        vec4.zeroVec();
+        vec4.setVec(vec3,w1);
+        ensure("6:setVec:Fail to initialize " ,((vec3.mV[VX] == vec4.mV[VX]) && (vec3.mV[VY] == vec4.mV[VY]) && (vec3.mV[VZ] == vec4.mV[VZ])&& (w1 == vec4.mV[VW])));
+        const F32 vec[4] = {.112f ,23.2f, -4.2f, -.0001f};
+        LLVector4 vec4a;
+        vec4a.setVec(vec);
+        ensure("7:setVec:Fail to initialize " ,((vec[0] == vec4a.mV[VX]) && (vec[1] == vec4a.mV[VY]) && (vec[2] == vec4a.mV[VZ])&& (vec[3] == vec4a.mV[VW])));
+    }
+
+    template<> template<>
+    void v4math_object::test<3>()
+    {
+        F32 x = 10.f, y = -2.3f, z = -.023f;
+        LLVector4 vec4(x,y,z);
+        ensure("magVec:Fail ", is_approx_equal(vec4.magVec(), (F32) sqrt(x*x + y*y + z*z)));
+        ensure("magVecSquared:Fail ", is_approx_equal(vec4.magVecSquared(), (x*x + y*y + z*z)));
+    }
+
+    template<> template<>
+    void v4math_object::test<4>()
+    {
+        F32 x = 10.f, y = -2.3f, z = -.023f;
+        LLVector4 vec4(x,y,z);
+        F32 mag = vec4.normVec();
+        mag = 1.f/ mag;
+        ensure("1:normVec: Fail " ,is_approx_equal(mag*x,vec4.mV[VX]) && is_approx_equal(mag*y, vec4.mV[VY])&& is_approx_equal(mag*z, vec4.mV[VZ]));
+        x = 0.000000001f, y = 0.000000001f, z = 0.000000001f;
+        vec4.clearVec();
+        vec4.setVec(x,y,z);
+        mag = vec4.normVec();
+        ensure("2:normVec: Fail " ,is_approx_equal(mag*x,vec4.mV[VX]) && is_approx_equal(mag*y, vec4.mV[VY])&& is_approx_equal(mag*z, vec4.mV[VZ]));
+    }
+
+    template<> template<>
+    void v4math_object::test<5>()
+    {
+        F32 x = 10.f, y = -2.3f, z = -.023f, w = -2.0f;
+        LLVector4 vec4(x,y,z,w);
+        vec4.abs();
+        ensure("abs:Fail " ,((x == vec4.mV[VX]) && (-y == vec4.mV[VY]) && (-z == vec4.mV[VZ])&& (-w == vec4.mV[VW])));
+        vec4.clearVec();
+        ensure("isExactlyClear:Fail " ,(true == vec4.isExactlyClear()));
+        vec4.zeroVec();
+        ensure("isExactlyZero:Fail " ,(true == vec4.isExactlyZero()));
+    }
+
+    template<> template<>
+    void v4math_object::test<6>()
+    {
+        F32 x = 10.f, y = -2.3f, z = -.023f, w = -2.0f;
+        LLVector4 vec4(x,y,z,w),vec4a;
+        vec4a = vec4.scaleVec(vec4);
+        ensure("scaleVec:Fail " ,(is_approx_equal(x*x, vec4a.mV[VX]) && is_approx_equal(y*y, vec4a.mV[VY]) && is_approx_equal(z*z, vec4a.mV[VZ])&& is_approx_equal(w*w, vec4a.mV[VW])));
+    }
+
+    template<> template<>
+    void v4math_object::test<7>()
+    {
+        F32 x = 10.f, y = -2.3f, z = -.023f, w = -2.0f;
+        LLVector4 vec4(x,y,z,w);
+        ensure("1:operator [] failed " ,( x ==  vec4[0]));
+        ensure("2:operator [] failed " ,( y ==  vec4[1]));
+        ensure("3:operator [] failed " ,( z ==  vec4[2]));
+        ensure("4:operator [] failed " ,( w ==  vec4[3]));
+        x = 23.f, y = -.2361f, z = 3.25;
+        vec4.setVec(x,y,z);
+        F32 &ref1 = vec4[0];
+        ensure("5:operator [] failed " ,( ref1 ==  vec4[0]));
+        F32 &ref2 = vec4[1];
+        ensure("6:operator [] failed " ,( ref2 ==  vec4[1]));
+        F32 &ref3 = vec4[2];
+        ensure("7:operator [] failed " ,( ref3 ==  vec4[2]));
+        F32 &ref4 = vec4[3];
+        ensure("8:operator [] failed " ,( ref4 ==  vec4[3]));
+    }
+
+    template<> template<>
+    void v4math_object::test<8>()
+    {
+        F32 x = 10.f, y = -2.3f, z = -.023f, w = -2.0f;
+        const  F32 val[16] = {
+            1.f,  2.f,   3.f,    0.f,
+            .34f, .1f,   -.5f,   0.f,
+            2.f,  1.23f, 1.234f, 0.f,
+            .89f, 0.f,   0.f,    0.f
+        };
+        LLMatrix4 mat(val);
+        LLVector4 vec4(x,y,z,w),vec4a;
+        vec4.rotVec(mat);
+        vec4a.setVec(x,y,z,w);
+        vec4a.rotVec(mat);
+        ensure_equals("1:rotVec: Fail " ,vec4a, vec4);
+        F32 a = 2.32f, b = -23.2f, c = -34.1112f, d = 1.010112f;
+        LLQuaternion q(a,b,c,d);
+        LLVector4 vec4b(a,b,c,d),vec4c;
+        vec4b.rotVec(q);
+        vec4c.setVec(a, b, c, d);
+        vec4c.rotVec(q);
+        ensure_equals("2:rotVec: Fail " ,vec4b, vec4c);
+    }
+
+    template<> template<>
+    void v4math_object::test<9>()
+    {
+        F32 x = 10.f, y = -2.3f, z = -.023f, w = -2.0f;
+        LLVector4 vec4(x,y,z,w),vec4a;;
+        std::ostringstream stream1, stream2;
+        stream1 << vec4;
+        vec4a.setVec(x,y,z,w);
+        stream2 << vec4a;
+        ensure("operator << failed",(stream1.str() == stream2.str()));
+    }
+
+    template<> template<>
+    void v4math_object::test<10>()
+    {
+        F32 x1 = 1.f, y1 = 2.f, z1 = -1.1f, w1 = .23f;
+        F32 x2 = 1.2f, y2 = 2.5f, z2 = 1.f, w2 = 1.3f;
+        LLVector4 vec4(x1,y1,z1,w1),vec4a(x2,y2,z2,w2),vec4b;
+        vec4b = vec4a + vec4;
+        ensure("1:operator+:Fail to initialize " ,(is_approx_equal(x1+x2,vec4b.mV[VX]) && is_approx_equal(y1+y2,vec4b.mV[VY]) && is_approx_equal(z1+z2,vec4b.mV[VZ])));
+        x1 = -2.45f, y1 = 2.1f, z1 = 3.0f;
+        vec4.clearVec();
+        vec4a.clearVec();
+        vec4.setVec(x1,y1,z1);
+        vec4a +=vec4;
+        ensure_equals("2:operator+=: Fail to initialize", vec4a,vec4);
+        vec4a += vec4;
+        ensure("3:operator+=:Fail to initialize " ,(is_approx_equal(2*x1,vec4a.mV[VX]) && is_approx_equal(2*y1,vec4a.mV[VY]) && is_approx_equal(2*z1,vec4a.mV[VZ])));
+    }
+    template<> template<>
+    void v4math_object::test<11>()
+    {
+        F32 x1 = 1.f, y1 = 2.f, z1 = -1.1f, w1 = .23f;
+        F32 x2 = 1.2f, y2 = 2.5f, z2 = 1.f, w2 = 1.3f;
+        LLVector4 vec4(x1,y1,z1,w1),vec4a(x2,y2,z2,w2),vec4b;
+        vec4b = vec4a - vec4;
+        ensure("1:operator-:Fail to initialize " ,(is_approx_equal(x2-x1,vec4b.mV[VX]) && is_approx_equal(y2-y1,vec4b.mV[VY]) && is_approx_equal(z2-z1,vec4b.mV[VZ])));
+        x1 = -2.45f, y1 = 2.1f, z1 = 3.0f;
+        vec4.clearVec();
+        vec4a.clearVec();
+        vec4.setVec(x1,y1,z1);
+        vec4a -=vec4;
+        ensure_equals("2:operator-=: Fail to initialize" , vec4a,-vec4);
+        vec4a -=vec4;
+        ensure("3:operator-=:Fail to initialize " ,(is_approx_equal(-2*x1,vec4a.mV[VX]) && is_approx_equal(-2*y1,vec4a.mV[VY]) && is_approx_equal(-2*z1,vec4a.mV[VZ])));
+    }
+
+    template<> template<>
+    void v4math_object::test<12>()
+    {
+        F32 x1 = 1.f, y1 = 2.f, z1 = -1.1f;
+        F32 x2 = 1.2f, y2 = 2.5f, z2 = 1.f;
+        LLVector4 vec4(x1,y1,z1),vec4a(x2,y2,z2);
+        F32 res = vec4 * vec4a;
+        ensure("1:operator* failed " ,is_approx_equal(res, x1*x2 + y1*y2 + z1*z2));
+        vec4a.clearVec();
+        F32 mulVal = 4.2f;
+        vec4a = vec4 * mulVal;
+        ensure("2:operator* failed " ,is_approx_equal(x1*mulVal,vec4a.mV[VX]) && is_approx_equal(y1*mulVal, vec4a.mV[VY])&& is_approx_equal(z1*mulVal, vec4a.mV[VZ]));
+        vec4a.clearVec();
+        vec4a = mulVal *  vec4 ;
+        ensure("3:operator* failed " ,is_approx_equal(x1*mulVal, vec4a.mV[VX]) && is_approx_equal(y1*mulVal, vec4a.mV[VY])&& is_approx_equal(z1*mulVal, vec4a.mV[VZ]));
+        vec4 *= mulVal;
+        ensure("4:operator*= failed " ,is_approx_equal(x1*mulVal, vec4.mV[VX]) && is_approx_equal(y1*mulVal, vec4.mV[VY])&& is_approx_equal(z1*mulVal, vec4.mV[VZ]));
+    }
+
+    template<> template<>
+    void v4math_object::test<13>()
+    {
+        F32 x1 = 1.f, y1 = 2.f, z1 = -1.1f;
+        F32 x2 = 1.2f, y2 = 2.5f, z2 = 1.f;
+        LLVector4 vec4(x1,y1,z1),vec4a(x2,y2,z2),vec4b;
+        vec4b = vec4 % vec4a;
+        ensure("1:operator% failed " ,is_approx_equal(y1*z2 - y2*z1, vec4b.mV[VX]) && is_approx_equal(z1*x2 -z2*x1, vec4b.mV[VY]) && is_approx_equal(x1*y2-x2*y1, vec4b.mV[VZ]));
+        vec4 %= vec4a;
+        ensure_equals("operator%= failed " ,vec4,vec4b);
+    }
+
+    template<> template<>
+    void v4math_object::test<14>()
+    {
+        F32 x = 1.f, y = 2.f, z = -1.1f,div = 4.2f;
+        F32 t = 1.f / div;
+        LLVector4 vec4(x,y,z), vec4a;
+        vec4a = vec4/div;
+        ensure("1:operator/ failed " ,is_approx_equal(x*t, vec4a.mV[VX]) && is_approx_equal(y*t, vec4a.mV[VY])&& is_approx_equal(z*t, vec4a.mV[VZ]));
+        x = 1.23f, y = 4.f, z = -2.32f;
+        vec4.clearVec();
+        vec4a.clearVec();
+        vec4.setVec(x,y,z);
+        vec4a = vec4/div;
+        ensure("2:operator/ failed " ,is_approx_equal(x*t, vec4a.mV[VX]) && is_approx_equal(y*t, vec4a.mV[VY])&& is_approx_equal(z*t, vec4a.mV[VZ]));
+        vec4 /= div;
+        ensure("3:operator/ failed " ,is_approx_equal(x*t, vec4.mV[VX]) && is_approx_equal(y*t, vec4.mV[VY])&& is_approx_equal(z*t, vec4.mV[VZ]));
+    }
+
+    template<> template<>
+    void v4math_object::test<15>()
+    {
+        F32 x = 1.f, y = 2.f, z = -1.1f;
+        LLVector4 vec4(x,y,z), vec4a;
+        ensure("operator!= failed " ,(vec4 != vec4a));
+        vec4a = vec4;
+        ensure("operator== failed " ,(vec4 ==vec4a));
+    }
+
+    template<> template<>
+    void v4math_object::test<16>()
+    {
+        F32 x = 1.f, y = 2.f, z = -1.1f;
+        LLVector4 vec4(x,y,z), vec4a;
+        vec4a = - vec4;
+        ensure("operator- failed " , (vec4 == - vec4a));
+    }
+
+    template<> template<>
+    void v4math_object::test<17>()
+    {
+        F32 x = 1.f, y = 2.f, z = -1.1f,epsilon = .23425f;
+        LLVector4 vec4(x,y,z), vec4a(x,y,z);
+        ensure("1:are_parallel: Fail " ,(true == are_parallel(vec4a,vec4,epsilon)));
+        x = 21.f, y = 12.f, z = -123.1f;
+        vec4a.clearVec();
+        vec4a.setVec(x,y,z);
+        ensure("2:are_parallel: Fail " ,(false == are_parallel(vec4a,vec4,epsilon)));
+    }
+
+    template<> template<>
+    void v4math_object::test<18>()
+    {
+        F32 x = 1.f, y = 2.f, z = -1.1f;
+        F32 angle1, angle2;
+        LLVector4 vec4(x,y,z), vec4a(x,y,z);
+        angle1 = angle_between(vec4, vec4a);
+        vec4.normVec();
+        vec4a.normVec();
+        angle2 = acos(vec4 * vec4a);
+        ensure_approximately_equals("1:angle_between: Fail " ,angle1,angle2,8);
+        F32 x1 = 21.f, y1 = 2.23f, z1 = -1.1f;
+        LLVector4 vec4b(x,y,z), vec4c(x1,y1,z1);
+        angle1 = angle_between(vec4b, vec4c);
+        vec4b.normVec();
+        vec4c.normVec();
+        angle2 = acos(vec4b * vec4c);
+        ensure_approximately_equals("2:angle_between: Fail " ,angle1,angle2,8);
+    }
+
+    template<> template<>
+    void v4math_object::test<19>()
+    {
+        F32 x1 =-2.3f, y1 = 2.f,z1 = 1.2f, x2 = 1.3f, y2 = 1.f, z2 = 1.f;
+        F32 val1,val2;
+        LLVector4 vec4(x1,y1,z1),vec4a(x2,y2,z2);
+        val1 = dist_vec(vec4,vec4a);
+        val2 = (F32) sqrt((x1 - x2)*(x1 - x2) + (y1 - y2)* (y1 - y2) + (z1 - z2)* (z1 -z2));
+        ensure_equals("dist_vec: Fail ",val2, val1);
+        val1 = dist_vec_squared(vec4,vec4a);
+        val2 =((x1 - x2)*(x1 - x2) + (y1 - y2)* (y1 - y2) + (z1 - z2)* (z1 -z2));
+        ensure_equals("dist_vec_squared: Fail ",val2, val1);
+    }
+
+    template<> template<>
+    void v4math_object::test<20>()
+    {
+        F32 x1 =-2.3f, y1 = 2.f,z1 = 1.2f, w1 = -.23f, x2 = 1.3f, y2 = 1.f, z2 = 1.f,w2 = .12f;
+        F32 val = 2.3f,val1,val2,val3,val4;
+        LLVector4 vec4(x1,y1,z1,w1),vec4a(x2,y2,z2,w2);
+        val1 = x1 + (x2 - x1)* val;
+        val2 = y1 + (y2 - y1)* val;
+        val3 = z1 + (z2 - z1)* val;
+        val4 = w1 + (w2 - w1)* val;
+        LLVector4 vec4b = lerp(vec4,vec4a,val);
+        LLVector4 check(val1, val2, val3, val4);
+        ensure_equals("lerp failed", check, vec4b);
+    }
+
+    template<> template<>
+    void v4math_object::test<21>()
+    {
+        F32 x = 1.f, y = 2.f, z = -1.1f;
+        LLVector4 vec4(x,y,z);
+        LLVector3 vec3 = vec4to3(vec4);
+        ensure("vec4to3 failed", ((x == vec3.mV[VX])&& (y == vec3.mV[VY]) && (z == vec3.mV[VZ])));
+        LLVector4 vec4a = vec3to4(vec3);
+        ensure_equals("vec3to4 failed",vec4a,vec4);
+    }
+
+    template<> template<>
+    void v4math_object::test<22>()
+    {
+        F32 x = 1.f, y = 2.f, z = -1.1f;
+        LLVector4 vec4(x,y,z);
+        LLSD llsd = vec4.getValue();
+        LLVector3 vec3(llsd);
+        LLVector4 vec4a = vec3to4(vec3);
+        ensure_equals("getValue failed",vec4a,vec4);
+    }
+}