--- conflicted
+++ resolved
@@ -1,143 +1,125 @@
-/**
- * @file lltreenode.h
- *
- * $LicenseInfo:firstyear=2005&license=viewerlgpl$
- * Second Life Viewer Source Code
- * Copyright (C) 2010, Linden Research, Inc.
- *
- * This library is free software; you can redistribute it and/or
- * modify it under the terms of the GNU Lesser General Public
- * License as published by the Free Software Foundation;
- * version 2.1 of the License only.
- *
- * This library is distributed in the hope that it will be useful,
- * but WITHOUT ANY WARRANTY; without even the implied warranty of
- * MERCHANTABILITY or FITNESS FOR A PARTICULAR PURPOSE.  See the GNU
- * Lesser General Public License for more details.
- *
- * You should have received a copy of the GNU Lesser General Public
- * License along with this library; if not, write to the Free Software
- * Foundation, Inc., 51 Franklin Street, Fifth Floor, Boston, MA  02110-1301  USA
- *
- * Linden Research, Inc., 945 Battery Street, San Francisco, CA  94111  USA
- * $/LicenseInfo$
- */
-
-#ifndef LL_LLTREENODE_H
-#define LL_LLTREENODE_H
-
-#include "stdtypes.h"
-#include "xform.h"
-#include "llpointer.h"
-#include "llrefcount.h"
-
-#include <vector>
-
-template <class T> class LLTreeNode;
-template <class T> class LLTreeTraveler;
-template <class T> class LLTreeListener;
-
-template <class T>
-class LLTreeListener: public LLRefCount
-{
-public:
-    virtual void handleInsertion(const LLTreeNode<T>* node, T* data) = 0;
-    virtual void handleRemoval(const LLTreeNode<T>* node, T* data) = 0;
-    virtual void handleDestruction(const LLTreeNode<T>* node) = 0;
-    virtual void handleStateChange(const LLTreeNode<T>* node) = 0;
-};
-
-template <class T>
-class LLTreeNode
-{
-public:
-<<<<<<< HEAD
-	virtual ~LLTreeNode();
-	
-	virtual bool insert(T* data);
-	virtual bool remove(T* data);
-	virtual void notifyRemoval(T* data);
-	virtual U32 hasListeners() const { return !mListeners.empty(); }
-	virtual U32 getListenerCount() const { return mListeners.size(); }
-	virtual LLTreeListener<T>* getListener(U32 index) const 
-	{
-		if (index < mListeners.size())
-		{
-			return mListeners[index]; 
-		}
-		return NULL;
-	}
-	virtual void addListener(LLTreeListener<T>* listener) { mListeners.push_back(listener); }
-=======
-    virtual ~LLTreeNode();
-
-    virtual bool insert(T* data);
-    virtual bool remove(T* data);
-    virtual void notifyRemoval(T* data);
-    virtual U32 getListenerCount()                  { return mListeners.size(); }
-    virtual LLTreeListener<T>* getListener(U32 index) const
-    {
-        if(index < mListeners.size())
-        {
-            return mListeners[index];
-        }
-        return NULL;
-    }
-    virtual void addListener(LLTreeListener<T>* listener) { mListeners.push_back(listener); }
->>>>>>> e1623bb2
-
-protected:
-    void destroyListeners()
-    {
-        for (U32 i = 0; i < mListeners.size(); i++)
-        {
-            mListeners[i]->handleDestruction(this);
-        }
-        mListeners.clear();
-    }
-
-public:
-    std::vector<LLPointer<LLTreeListener<T> > > mListeners;
-};
-
-template <class T>
-class LLTreeTraveler
-{
-public:
-    virtual ~LLTreeTraveler() { };
-    virtual void traverse(const LLTreeNode<T>* node) = 0;
-    virtual void visit(const LLTreeNode<T>* node) = 0;
-};
-
-template <class T>
-LLTreeNode<T>::~LLTreeNode()
-{
-    destroyListeners();
-};
-
-template <class T>
-bool LLTreeNode<T>::insert(T* data)
-{
-    for (U32 i = 0; i < mListeners.size(); i++)
-    {
-        mListeners[i]->handleInsertion(this, data);
-    }
-    return true;
-};
-
-template <class T>
-bool LLTreeNode<T>::remove(T* data)
-{
-    return true;
-};
-
-template <class T>
-void LLTreeNode<T>::notifyRemoval(T* data)
-{
-    for (U32 i = 0; i < mListeners.size(); i++)
-    {
-        mListeners[i]->handleRemoval(this, data);
-    }
-}
-
-#endif+/**
+ * @file lltreenode.h
+ *
+ * $LicenseInfo:firstyear=2005&license=viewerlgpl$
+ * Second Life Viewer Source Code
+ * Copyright (C) 2010, Linden Research, Inc.
+ *
+ * This library is free software; you can redistribute it and/or
+ * modify it under the terms of the GNU Lesser General Public
+ * License as published by the Free Software Foundation;
+ * version 2.1 of the License only.
+ *
+ * This library is distributed in the hope that it will be useful,
+ * but WITHOUT ANY WARRANTY; without even the implied warranty of
+ * MERCHANTABILITY or FITNESS FOR A PARTICULAR PURPOSE.  See the GNU
+ * Lesser General Public License for more details.
+ *
+ * You should have received a copy of the GNU Lesser General Public
+ * License along with this library; if not, write to the Free Software
+ * Foundation, Inc., 51 Franklin Street, Fifth Floor, Boston, MA  02110-1301  USA
+ *
+ * Linden Research, Inc., 945 Battery Street, San Francisco, CA  94111  USA
+ * $/LicenseInfo$
+ */
+
+#ifndef LL_LLTREENODE_H
+#define LL_LLTREENODE_H
+
+#include "stdtypes.h"
+#include "xform.h"
+#include "llpointer.h"
+#include "llrefcount.h"
+
+#include <vector>
+
+template <class T> class LLTreeNode;
+template <class T> class LLTreeTraveler;
+template <class T> class LLTreeListener;
+
+template <class T>
+class LLTreeListener: public LLRefCount
+{
+public:
+    virtual void handleInsertion(const LLTreeNode<T>* node, T* data) = 0;
+    virtual void handleRemoval(const LLTreeNode<T>* node, T* data) = 0;
+    virtual void handleDestruction(const LLTreeNode<T>* node) = 0;
+    virtual void handleStateChange(const LLTreeNode<T>* node) = 0;
+};
+
+template <class T>
+class LLTreeNode
+{
+public:
+    virtual ~LLTreeNode();
+
+    virtual bool insert(T* data);
+    virtual bool remove(T* data);
+    virtual void notifyRemoval(T* data);
+    virtual U32 hasListeners() const { return !mListeners.empty(); }
+    virtual U32 getListenerCount() const { return mListeners.size(); }
+    virtual LLTreeListener<T>* getListener(U32 index) const
+    {
+        if (index < mListeners.size())
+        {
+            return mListeners[index];
+        }
+        return NULL;
+    }
+    virtual void addListener(LLTreeListener<T>* listener) { mListeners.push_back(listener); }
+
+protected:
+    void destroyListeners()
+    {
+        for (U32 i = 0; i < mListeners.size(); i++)
+        {
+            mListeners[i]->handleDestruction(this);
+        }
+        mListeners.clear();
+    }
+
+public:
+    std::vector<LLPointer<LLTreeListener<T> > > mListeners;
+};
+
+template <class T>
+class LLTreeTraveler
+{
+public:
+    virtual ~LLTreeTraveler() { };
+    virtual void traverse(const LLTreeNode<T>* node) = 0;
+    virtual void visit(const LLTreeNode<T>* node) = 0;
+};
+
+template <class T>
+LLTreeNode<T>::~LLTreeNode()
+{
+    destroyListeners();
+};
+
+template <class T>
+bool LLTreeNode<T>::insert(T* data)
+{
+    for (U32 i = 0; i < mListeners.size(); i++)
+    {
+        mListeners[i]->handleInsertion(this, data);
+    }
+    return true;
+};
+
+template <class T>
+bool LLTreeNode<T>::remove(T* data)
+{
+    return true;
+};
+
+template <class T>
+void LLTreeNode<T>::notifyRemoval(T* data)
+{
+    for (U32 i = 0; i < mListeners.size(); i++)
+    {
+        mListeners[i]->handleRemoval(this, data);
+    }
+}
+
+#endif