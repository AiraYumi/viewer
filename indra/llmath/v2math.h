/**
 * @file v2math.h
 * @brief LLVector2 class header file.
 *
 * $LicenseInfo:firstyear=2000&license=viewerlgpl$
 * Second Life Viewer Source Code
 * Copyright (C) 2010, Linden Research, Inc.
 *
 * This library is free software; you can redistribute it and/or
 * modify it under the terms of the GNU Lesser General Public
 * License as published by the Free Software Foundation;
 * version 2.1 of the License only.
 *
 * This library is distributed in the hope that it will be useful,
 * but WITHOUT ANY WARRANTY; without even the implied warranty of
 * MERCHANTABILITY or FITNESS FOR A PARTICULAR PURPOSE.  See the GNU
 * Lesser General Public License for more details.
 *
 * You should have received a copy of the GNU Lesser General Public
 * License along with this library; if not, write to the Free Software
 * Foundation, Inc., 51 Franklin Street, Fifth Floor, Boston, MA  02110-1301  USA
 *
 * Linden Research, Inc., 945 Battery Street, San Francisco, CA  94111  USA
 * $/LicenseInfo$
 */

#ifndef LL_V2MATH_H
#define LL_V2MATH_H

#include "llmath.h"
#include "v3math.h"

class LLVector4;
class LLMatrix3;
class LLQuaternion;

//  Llvector2 = |x y z w|

static const U32 LENGTHOFVECTOR2 = 2;

class LLVector2
{
    public:
        F32 mV[LENGTHOFVECTOR2];

        static LLVector2 zero;

        LLVector2();                              // Initializes LLVector2 to (0, 0)
        LLVector2(F32 x, F32 y);                  // Initializes LLVector2 to (x. y)
        LLVector2(const F32 *vec);                // Initializes LLVector2 to (vec[0]. vec[1])
        explicit LLVector2(const LLVector3 &vec); // Initializes LLVector2 to (vec[0]. vec[1])
        explicit LLVector2(const LLSD &sd);

        // Clears LLVector2 to (0, 0).  DEPRECATED - prefer zeroVec.
        void    clear();
        void    setZero();
        void    clearVec(); // deprecated
        void    zeroVec();  // deprecated

        void    set(F32 x, F32 y);          // Sets LLVector2 to (x, y)
        void    set(const LLVector2 &vec);  // Sets LLVector2 to vec
        void    set(const F32 *vec);            // Sets LLVector2 to vec

        LLSD    getValue() const;
        void    setValue(const LLSD& sd);

        void    setVec(F32 x, F32 y);           // deprecated
        void    setVec(const LLVector2 &vec);   // deprecated
        void    setVec(const F32 *vec);         // deprecated

        inline bool isFinite() const; // checks to see if all values of LLVector2 are finite

        F32     length() const;             // Returns magnitude of LLVector2
        F32     lengthSquared() const;      // Returns magnitude squared of LLVector2
        F32     normalize();                    // Normalizes and returns the magnitude of LLVector2

        F32     magVec() const;             // deprecated
        F32     magVecSquared() const;      // deprecated
        F32     normVec();                  // deprecated

        bool    abs();                      // sets all values to absolute value of original value (first octant), returns true if changed

        const LLVector2&    scaleVec(const LLVector2& vec);             // scales per component by vec

        bool isNull();          // Returns true if vector has a _very_small_ length
        bool isExactlyZero() const      { return !mV[VX] && !mV[VY]; }

        F32 operator[](int idx) const { return mV[idx]; }
        F32 &operator[](int idx) { return mV[idx]; }

        friend bool operator<(const LLVector2 &a, const LLVector2 &b);  // For sorting. x is "more significant" than y
        friend LLVector2 operator+(const LLVector2 &a, const LLVector2 &b); // Return vector a + b
        friend LLVector2 operator-(const LLVector2 &a, const LLVector2 &b); // Return vector a minus b
        friend F32 operator*(const LLVector2 &a, const LLVector2 &b);       // Return a dot b
        friend LLVector2 operator%(const LLVector2 &a, const LLVector2 &b); // Return a cross b
        friend LLVector2 operator/(const LLVector2 &a, F32 k);              // Return a divided by scaler k
        friend LLVector2 operator*(const LLVector2 &a, F32 k);              // Return a times scaler k
        friend LLVector2 operator*(F32 k, const LLVector2 &a);              // Return a times scaler k
        friend bool operator==(const LLVector2 &a, const LLVector2 &b);     // Return a == b
        friend bool operator!=(const LLVector2 &a, const LLVector2 &b);     // Return a != b

        friend const LLVector2& operator+=(LLVector2 &a, const LLVector2 &b);   // Return vector a + b
        friend const LLVector2& operator-=(LLVector2 &a, const LLVector2 &b);   // Return vector a minus b
        friend const LLVector2& operator%=(LLVector2 &a, const LLVector2 &b);   // Return a cross b
        friend const LLVector2& operator*=(LLVector2 &a, F32 k);                // Return a times scaler k
        friend const LLVector2& operator/=(LLVector2 &a, F32 k);                // Return a divided by scaler k

        friend LLVector2 operator-(const LLVector2 &a);                 // Return vector -a

        friend std::ostream& operator<<(std::ostream& s, const LLVector2 &a);       // Stream a
};


// Non-member functions

F32 angle_between(const LLVector2 &a, const LLVector2 &b);  // Returns angle (radians) between a and b
<<<<<<< HEAD
bool are_parallel(const LLVector2 &a, const LLVector2 &b, F32 epsilon=F_APPROXIMATELY_ZERO);    // Returns true if a and b are very close to parallel
=======
F32 signed_angle_between(const LLVector2& a, const LLVector2& b); // Returns signed angle (radians) between a and b
BOOL are_parallel(const LLVector2 &a, const LLVector2 &b, F32 epsilon=F_APPROXIMATELY_ZERO);    // Returns TRUE if a and b are very close to parallel
>>>>>>> 9e24b300
F32 dist_vec(const LLVector2 &a, const LLVector2 &b);       // Returns distance between a and b
F32 dist_vec_squared(const LLVector2 &a, const LLVector2 &b);// Returns distance squared between a and b
F32 dist_vec_squared2D(const LLVector2 &a, const LLVector2 &b);// Returns distance squared between a and b ignoring Z component
LLVector2 lerp(const LLVector2 &a, const LLVector2 &b, F32 u); // Returns a vector that is a linear interpolation between a and b

// Constructors

inline LLVector2::LLVector2(void)
{
    clear();
}

inline LLVector2::LLVector2(F32 x, F32 y)
{
    set(x, y);
}

inline LLVector2::LLVector2(const F32 *vec)
{
    set(vec);
}

inline LLVector2::LLVector2(const LLVector3 &vec)
{
    set(vec.mV);
}

inline LLVector2::LLVector2(const LLSD &sd)
{
    setValue(sd);
}

// Clear and Assignment Functions

inline void LLVector2::clear(void)
{
    mV[VX] = mV[VY] = 0.f;
}

inline void LLVector2::setZero(void)
{
    clear();
}

// deprecated
inline void LLVector2::clearVec(void)
{
    clear();
}

// deprecated
inline void LLVector2::zeroVec(void)
{
    clear();
}

inline void LLVector2::set(F32 x, F32 y)
{
    mV[VX] = x;
    mV[VY] = y;
}

inline void LLVector2::set(const LLVector2 &vec)
{
    set(vec.mV);
}

inline void LLVector2::set(const F32 *vec)
{
    set(vec[VX], vec[VY]);
}


// deprecated
inline void LLVector2::setVec(F32 x, F32 y)
{
    set(x, y);
}

// deprecated
inline void LLVector2::setVec(const LLVector2 &vec)
{
    set(vec);
}

// deprecated
inline void LLVector2::setVec(const F32 *vec)
{
    set(vec);
}


// LLVector2 Magnitude and Normalization Functions

inline F32 LLVector2::length(void) const
{
    return (F32) sqrt(lengthSquared());
}

inline F32 LLVector2::lengthSquared(void) const
{
    return mV[0]*mV[0] + mV[1]*mV[1];
}

inline F32 LLVector2::normalize(void)
{
    F32 mag = length();

    if (mag > FP_MAG_THRESHOLD)
    {
        *this /= mag;
    }
    else
    {
        clear();
        mag = 0;
    }
    return mag;
}

// checker
inline bool LLVector2::isFinite() const
{
    return llfinite(mV[VX]) && llfinite(mV[VY]);
}

// deprecated
inline F32 LLVector2::magVec(void) const
{
    return length();
}

// deprecated
inline F32 LLVector2::magVecSquared(void) const
{
    return lengthSquared();
}

// deprecated
inline F32 LLVector2::normVec(void)
{
    return normalize();
}

inline const LLVector2& LLVector2::scaleVec(const LLVector2& vec)
{
    mV[VX] *= vec.mV[VX];
    mV[VY] *= vec.mV[VY];

    return *this;
}

inline bool LLVector2::isNull()
{
<<<<<<< HEAD
    if ( F_APPROXIMATELY_ZERO > mV[VX]*mV[VX] + mV[VY]*mV[VY] )
    {
        return true;
    }
    return false;
=======
    return F_APPROXIMATELY_ZERO > mV[VX]*mV[VX] + mV[VY]*mV[VY];
>>>>>>> 9e24b300
}


// LLVector2 Operators

// For sorting. By convention, x is "more significant" than y.
inline bool operator<(const LLVector2 &a, const LLVector2 &b)
{
    if( a.mV[VX] == b.mV[VX] )
    {
        return a.mV[VY] < b.mV[VY];
    }
    else
    {
        return a.mV[VX] < b.mV[VX];
    }
}


inline LLVector2 operator+(const LLVector2 &a, const LLVector2 &b)
{
    LLVector2 c(a);
    return c += b;
}

inline LLVector2 operator-(const LLVector2 &a, const LLVector2 &b)
{
    LLVector2 c(a);
    return c -= b;
}

inline F32 operator*(const LLVector2 &a, const LLVector2 &b)
{
    return a.mV[0]*b.mV[0] + a.mV[1]*b.mV[1];
}

inline LLVector2 operator%(const LLVector2 &a, const LLVector2 &b)
{
    return LLVector2(a.mV[0]*b.mV[1] - b.mV[0]*a.mV[1], a.mV[1]*b.mV[0] - b.mV[1]*a.mV[0]);
}

inline LLVector2 operator/(const LLVector2 &a, F32 k)
{
    F32 t = 1.f / k;
    return LLVector2( a.mV[0] * t, a.mV[1] * t );
}

inline LLVector2 operator*(const LLVector2 &a, F32 k)
{
    return LLVector2( a.mV[0] * k, a.mV[1] * k );
}

inline LLVector2 operator*(F32 k, const LLVector2 &a)
{
    return LLVector2( a.mV[0] * k, a.mV[1] * k );
}

inline bool operator==(const LLVector2 &a, const LLVector2 &b)
{
    return (  (a.mV[0] == b.mV[0])
            &&(a.mV[1] == b.mV[1]));
}

inline bool operator!=(const LLVector2 &a, const LLVector2 &b)
{
    return (  (a.mV[0] != b.mV[0])
            ||(a.mV[1] != b.mV[1]));
}

inline const LLVector2& operator+=(LLVector2 &a, const LLVector2 &b)
{
    a.mV[0] += b.mV[0];
    a.mV[1] += b.mV[1];
    return a;
}

inline const LLVector2& operator-=(LLVector2 &a, const LLVector2 &b)
{
    a.mV[0] -= b.mV[0];
    a.mV[1] -= b.mV[1];
    return a;
}

inline const LLVector2& operator%=(LLVector2 &a, const LLVector2 &b)
{
    LLVector2 ret(a.mV[0]*b.mV[1] - b.mV[0]*a.mV[1], a.mV[1]*b.mV[0] - b.mV[1]*a.mV[0]);
    a = ret;
    return a;
}

inline const LLVector2& operator*=(LLVector2 &a, F32 k)
{
    a.mV[0] *= k;
    a.mV[1] *= k;
    return a;
}

inline const LLVector2& operator/=(LLVector2 &a, F32 k)
{
    return a *= 1.f / k;
}

inline LLVector2 operator-(const LLVector2 &a)
{
    return LLVector2( -a.mV[0], -a.mV[1] );
}

inline void update_min_max(LLVector2& min, LLVector2& max, const LLVector2& pos)
{
    for (U32 i = 0; i < 2; i++)
    {
        if (min.mV[i] > pos.mV[i])
        {
            min.mV[i] = pos.mV[i];
        }
        if (max.mV[i] < pos.mV[i])
        {
            max.mV[i] = pos.mV[i];
        }
    }
}

inline std::ostream& operator<<(std::ostream& s, const LLVector2 &a)
{
    s << "{ " << a.mV[VX] << ", " << a.mV[VY] << " }";
    return s;
}

#endif<|MERGE_RESOLUTION|>--- conflicted
+++ resolved
@@ -114,12 +114,8 @@
 // Non-member functions
 
 F32 angle_between(const LLVector2 &a, const LLVector2 &b);  // Returns angle (radians) between a and b
-<<<<<<< HEAD
+F32 signed_angle_between(const LLVector2& a, const LLVector2& b); // Returns signed angle (radians) between a and b
 bool are_parallel(const LLVector2 &a, const LLVector2 &b, F32 epsilon=F_APPROXIMATELY_ZERO);    // Returns true if a and b are very close to parallel
-=======
-F32 signed_angle_between(const LLVector2& a, const LLVector2& b); // Returns signed angle (radians) between a and b
-BOOL are_parallel(const LLVector2 &a, const LLVector2 &b, F32 epsilon=F_APPROXIMATELY_ZERO);    // Returns TRUE if a and b are very close to parallel
->>>>>>> 9e24b300
 F32 dist_vec(const LLVector2 &a, const LLVector2 &b);       // Returns distance between a and b
 F32 dist_vec_squared(const LLVector2 &a, const LLVector2 &b);// Returns distance squared between a and b
 F32 dist_vec_squared2D(const LLVector2 &a, const LLVector2 &b);// Returns distance squared between a and b ignoring Z component
@@ -274,15 +270,7 @@
 
 inline bool LLVector2::isNull()
 {
-<<<<<<< HEAD
-    if ( F_APPROXIMATELY_ZERO > mV[VX]*mV[VX] + mV[VY]*mV[VY] )
-    {
-        return true;
-    }
-    return false;
-=======
     return F_APPROXIMATELY_ZERO > mV[VX]*mV[VX] + mV[VY]*mV[VY];
->>>>>>> 9e24b300
 }
 
 
