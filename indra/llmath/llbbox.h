--- conflicted
+++ resolved
@@ -1,125 +1,101 @@
-/**
- * @file llbbox.h
- * @brief General purpose bounding box class
- *
- * $LicenseInfo:firstyear=2001&license=viewerlgpl$
- * Second Life Viewer Source Code
- * Copyright (C) 2010, Linden Research, Inc.
- *
- * This library is free software; you can redistribute it and/or
- * modify it under the terms of the GNU Lesser General Public
- * License as published by the Free Software Foundation;
- * version 2.1 of the License only.
- *
- * This library is distributed in the hope that it will be useful,
- * but WITHOUT ANY WARRANTY; without even the implied warranty of
- * MERCHANTABILITY or FITNESS FOR A PARTICULAR PURPOSE.  See the GNU
- * Lesser General Public License for more details.
- *
- * You should have received a copy of the GNU Lesser General Public
- * License along with this library; if not, write to the Free Software
- * Foundation, Inc., 51 Franklin Street, Fifth Floor, Boston, MA  02110-1301  USA
- *
- * Linden Research, Inc., 945 Battery Street, San Francisco, CA  94111  USA
- * $/LicenseInfo$
- */
-
-#ifndef LL_BBOX_H
-#define LL_BBOX_H
-
-#include "v3math.h"
-#include "llquaternion.h"
-
-// Note: "local space" for an LLBBox is defined relative to agent space in terms of
-// a translation followed by a rotation.  There is no scale term since the LLBBox's min and
-// max are not necessarily symetrical and define their own extents.
-
-class LLBBox
-{
-public:
-<<<<<<< HEAD
-	LLBBox() {mEmpty = true;}
-	LLBBox( const LLVector3& pos_agent,
-		const LLQuaternion& rot,
-		const LLVector3& min_local,
-		const LLVector3& max_local )
-		:
-		mMinLocal( min_local ), mMaxLocal( max_local ), mPosAgent(pos_agent), mRotation( rot), mEmpty( true )
-		{}
-=======
-    LLBBox() {mEmpty = TRUE;}
-    LLBBox( const LLVector3& pos_agent,
-        const LLQuaternion& rot,
-        const LLVector3& min_local,
-        const LLVector3& max_local )
-        :
-        mMinLocal( min_local ), mMaxLocal( max_local ), mPosAgent(pos_agent), mRotation( rot), mEmpty( TRUE )
-        {}
-
-    // Default copy constructor is OK.
->>>>>>> e1623bb2
-
-    const LLVector3&    getPositionAgent() const            { return mPosAgent; }
-    const LLQuaternion& getRotation() const                 { return mRotation; }
-
-    LLVector3           getMinAgent() const;
-    const LLVector3&    getMinLocal() const                 { return mMinLocal; }
-    void                setMinLocal( const LLVector3& min ) { mMinLocal = min; }
-
-    LLVector3           getMaxAgent() const;
-    const LLVector3&    getMaxLocal() const                 { return mMaxLocal; }
-    void                setMaxLocal( const LLVector3& max ) { mMaxLocal = max; }
-
-    LLVector3           getCenterLocal() const              { return (mMaxLocal - mMinLocal) * 0.5f + mMinLocal; }
-    LLVector3           getCenterAgent() const              { return localToAgent( getCenterLocal() ); }
-
-    LLVector3           getExtentLocal() const              { return mMaxLocal - mMinLocal; }
-
-    BOOL                containsPointLocal(const LLVector3& p) const;
-    BOOL                containsPointAgent(const LLVector3& p) const;
-
-<<<<<<< HEAD
-	bool				containsPointLocal(const LLVector3& p) const;
-	bool				containsPointAgent(const LLVector3& p) const;
-=======
-    void                addPointAgent(LLVector3 p);
-    void                addBBoxAgent(const LLBBox& b);
->>>>>>> e1623bb2
-
-    void                addPointLocal(const LLVector3& p);
-    void                addBBoxLocal(const LLBBox& b) { addPointLocal( b.mMinLocal ); addPointLocal( b.mMaxLocal ); }
-
-    void                expand( F32 delta );
-
-    LLVector3           localToAgent( const LLVector3& v ) const;
-    LLVector3           agentToLocal( const LLVector3& v ) const;
-
-    // Changes rotation but not position
-    LLVector3           localToAgentBasis(const LLVector3& v) const;
-    LLVector3           agentToLocalBasis(const LLVector3& v) const;
-
-    // Get the smallest possible axis aligned bbox that contains this bbox
-    LLBBox              getAxisAligned() const;
-
-//  friend LLBBox operator*(const LLBBox& a, const LLMatrix4& b);
-
-private:
-<<<<<<< HEAD
-	LLVector3			mMinLocal;
-	LLVector3			mMaxLocal;
-	LLVector3			mPosAgent;  // Position relative to Agent's Region
-	LLQuaternion		mRotation;
-	bool				mEmpty;		// Nothing has been added to this bbox yet
-=======
-    LLVector3           mMinLocal;
-    LLVector3           mMaxLocal;
-    LLVector3           mPosAgent;  // Position relative to Agent's Region
-    LLQuaternion        mRotation;
-    BOOL                mEmpty;     // Nothing has been added to this bbox yet
->>>>>>> e1623bb2
-};
-
-//LLBBox operator*(const LLBBox &a, const LLMatrix4 &b);
-
-
-#endif  // LL_BBOX_H+/**
+ * @file llbbox.h
+ * @brief General purpose bounding box class
+ *
+ * $LicenseInfo:firstyear=2001&license=viewerlgpl$
+ * Second Life Viewer Source Code
+ * Copyright (C) 2010, Linden Research, Inc.
+ *
+ * This library is free software; you can redistribute it and/or
+ * modify it under the terms of the GNU Lesser General Public
+ * License as published by the Free Software Foundation;
+ * version 2.1 of the License only.
+ *
+ * This library is distributed in the hope that it will be useful,
+ * but WITHOUT ANY WARRANTY; without even the implied warranty of
+ * MERCHANTABILITY or FITNESS FOR A PARTICULAR PURPOSE.  See the GNU
+ * Lesser General Public License for more details.
+ *
+ * You should have received a copy of the GNU Lesser General Public
+ * License along with this library; if not, write to the Free Software
+ * Foundation, Inc., 51 Franklin Street, Fifth Floor, Boston, MA  02110-1301  USA
+ *
+ * Linden Research, Inc., 945 Battery Street, San Francisco, CA  94111  USA
+ * $/LicenseInfo$
+ */
+
+#ifndef LL_BBOX_H
+#define LL_BBOX_H
+
+#include "v3math.h"
+#include "llquaternion.h"
+
+// Note: "local space" for an LLBBox is defined relative to agent space in terms of
+// a translation followed by a rotation.  There is no scale term since the LLBBox's min and
+// max are not necessarily symetrical and define their own extents.
+
+class LLBBox
+{
+public:
+    LLBBox() {mEmpty = true;}
+    LLBBox( const LLVector3& pos_agent,
+        const LLQuaternion& rot,
+        const LLVector3& min_local,
+        const LLVector3& max_local )
+        :
+        mMinLocal( min_local ), mMaxLocal( max_local ), mPosAgent(pos_agent), mRotation( rot), mEmpty( true )
+        {}
+
+    // Default copy constructor is OK.
+
+    const LLVector3&    getPositionAgent() const            { return mPosAgent; }
+    const LLQuaternion& getRotation() const                 { return mRotation; }
+
+    LLVector3           getMinAgent() const;
+    const LLVector3&    getMinLocal() const                 { return mMinLocal; }
+    void                setMinLocal( const LLVector3& min ) { mMinLocal = min; }
+
+    LLVector3           getMaxAgent() const;
+    const LLVector3&    getMaxLocal() const                 { return mMaxLocal; }
+    void                setMaxLocal( const LLVector3& max ) { mMaxLocal = max; }
+
+    LLVector3           getCenterLocal() const              { return (mMaxLocal - mMinLocal) * 0.5f + mMinLocal; }
+    LLVector3           getCenterAgent() const              { return localToAgent( getCenterLocal() ); }
+
+    LLVector3           getExtentLocal() const              { return mMaxLocal - mMinLocal; }
+
+    bool                containsPointLocal(const LLVector3& p) const;
+    bool                containsPointAgent(const LLVector3& p) const;
+
+    void                addPointAgent(LLVector3 p);
+    void                addBBoxAgent(const LLBBox& b);
+
+    void                addPointLocal(const LLVector3& p);
+    void                addBBoxLocal(const LLBBox& b) { addPointLocal( b.mMinLocal ); addPointLocal( b.mMaxLocal ); }
+
+    void                expand( F32 delta );
+
+    LLVector3           localToAgent( const LLVector3& v ) const;
+    LLVector3           agentToLocal( const LLVector3& v ) const;
+
+    // Changes rotation but not position
+    LLVector3           localToAgentBasis(const LLVector3& v) const;
+    LLVector3           agentToLocalBasis(const LLVector3& v) const;
+
+    // Get the smallest possible axis aligned bbox that contains this bbox
+    LLBBox              getAxisAligned() const;
+
+//  friend LLBBox operator*(const LLBBox& a, const LLMatrix4& b);
+
+private:
+    LLVector3           mMinLocal;
+    LLVector3           mMaxLocal;
+    LLVector3           mPosAgent;  // Position relative to Agent's Region
+    LLQuaternion        mRotation;
+    bool                mEmpty;     // Nothing has been added to this bbox yet
+};
+
+//LLBBox operator*(const LLBBox &a, const LLMatrix4 &b);
+
+
+#endif  // LL_BBOX_H