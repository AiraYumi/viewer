/**
 * @file v3math.h
 * @brief LLVector3 class header file.
 *
 * $LicenseInfo:firstyear=2000&license=viewerlgpl$
 * Second Life Viewer Source Code
 * Copyright (C) 2010, Linden Research, Inc.
 *
 * This library is free software; you can redistribute it and/or
 * modify it under the terms of the GNU Lesser General Public
 * License as published by the Free Software Foundation;
 * version 2.1 of the License only.
 *
 * This library is distributed in the hope that it will be useful,
 * but WITHOUT ANY WARRANTY; without even the implied warranty of
 * MERCHANTABILITY or FITNESS FOR A PARTICULAR PURPOSE.  See the GNU
 * Lesser General Public License for more details.
 *
 * You should have received a copy of the GNU Lesser General Public
 * License along with this library; if not, write to the Free Software
 * Foundation, Inc., 51 Franklin Street, Fifth Floor, Boston, MA  02110-1301  USA
 *
 * Linden Research, Inc., 945 Battery Street, San Francisco, CA  94111  USA
 * $/LicenseInfo$
 */

#ifndef LL_V3MATH_H
#define LL_V3MATH_H

#include "llerror.h"
#include "llmath.h"

#include "llsd.h"
class LLVector2;
class LLVector4;
class LLVector4a;
class LLMatrix3;
class LLMatrix4;
class LLVector3d;
class LLQuaternion;

//  LLvector3 = |x y z w|

static const U32 LENGTHOFVECTOR3 = 3;

class LLVector3
{
    public:
        F32 mV[LENGTHOFVECTOR3];

        static const LLVector3 zero;
        static const LLVector3 x_axis;
        static const LLVector3 y_axis;
        static const LLVector3 z_axis;
        static const LLVector3 x_axis_neg;
        static const LLVector3 y_axis_neg;
        static const LLVector3 z_axis_neg;
        static const LLVector3 all_one;

        inline LLVector3();                         // Initializes LLVector3 to (0, 0, 0)
        inline LLVector3(const F32 x, const F32 y, const F32 z);            // Initializes LLVector3 to (x. y, z)
        inline explicit LLVector3(const F32 *vec);              // Initializes LLVector3 to (vec[0]. vec[1], vec[2])
        explicit LLVector3(const LLVector2 &vec);               // Initializes LLVector3 to (vec[0]. vec[1], 0)
        explicit LLVector3(const LLVector3d &vec);              // Initializes LLVector3 to (vec[0]. vec[1], vec[2])
        explicit LLVector3(const LLVector4 &vec);               // Initializes LLVector4 to (vec[0]. vec[1], vec[2])
        explicit LLVector3(const LLVector4a& vec);              // Initializes LLVector4 to (vec[0]. vec[1], vec[2])
        explicit LLVector3(const LLSD& sd);
<<<<<<< HEAD
        

		LLSD getValue() const;

		void setValue(const LLSD& sd);

		inline bool isFinite() const;									// checks to see if all values of LLVector3 are finite
		bool		clamp(F32 min, F32 max);		// Clamps all values to (min,max), returns true if data changed
		bool		clamp(const LLVector3 &min_vec, const LLVector3 &max_vec); // Scales vector by another vector
		bool		clampLength( F32 length_limit );					// Scales vector to limit length to a value

		void		quantize16(F32 lowerxy, F32 upperxy, F32 lowerz, F32 upperz);	// changes the vector to reflect quatization
		void		quantize8(F32 lowerxy, F32 upperxy, F32 lowerz, F32 upperz);	// changes the vector to reflect quatization
		void 		snap(S32 sig_digits);											// snaps x,y,z to sig_digits decimal places

		bool		abs();						// sets all values to absolute value of original value (first octant), returns true if changed
		
		inline void	clear();						// Clears LLVector3 to (0, 0, 0)
		inline void	setZero();						// Clears LLVector3 to (0, 0, 0)
		inline void	clearVec();						// deprecated
		inline void	zeroVec();						// deprecated

		inline void	set(F32 x, F32 y, F32 z);		// Sets LLVector3 to (x, y, z, 1)
		inline void	set(const LLVector3 &vec);		// Sets LLVector3 to vec
		inline void	set(const F32 *vec);			// Sets LLVector3 to vec
		const LLVector3& set(const LLVector4 &vec);
		const LLVector3& set(const LLVector3d &vec);// Sets LLVector3 to vec

		inline void	setVec(F32 x, F32 y, F32 z);	// deprecated
		inline void	setVec(const LLVector3 &vec);	// deprecated
		inline void	setVec(const F32 *vec);			// deprecated

		const LLVector3& setVec(const LLVector4 &vec);  // deprecated
		const LLVector3& setVec(const LLVector3d &vec);	// deprecated

		F32		length() const;			// Returns magnitude of LLVector3
		F32		lengthSquared() const;	// Returns magnitude squared of LLVector3
		F32		magVec() const;			// deprecated
		F32		magVecSquared() const;	// deprecated

		inline F32		normalize();	// Normalizes and returns the magnitude of LLVector3
		inline F32		normVec();		// deprecated

		inline bool inRange( F32 min, F32 max ) const; // Returns true if all values of the vector are between min and max

		const LLVector3&	rotVec(F32 angle, const LLVector3 &vec);	// Rotates about vec by angle radians
		const LLVector3&	rotVec(F32 angle, F32 x, F32 y, F32 z);		// Rotates about x,y,z by angle radians
		const LLVector3&	rotVec(const LLMatrix3 &mat);				// Rotates by LLMatrix4 mat
		const LLVector3&	rotVec(const LLQuaternion &q);				// Rotates by LLQuaternion q
		const LLVector3&	transVec(const LLMatrix4& mat);				// Transforms by LLMatrix4 mat (mat * v)

		const LLVector3&	scaleVec(const LLVector3& vec);				// scales per component by vec
		LLVector3			scaledVec(const LLVector3& vec) const;			// get a copy of this vector scaled by vec

		bool isNull() const;			// Returns true if vector has a _very_small_ length
		bool isExactlyZero() const		{ return !mV[VX] && !mV[VY] && !mV[VZ]; }

		F32 operator[](int idx) const { return mV[idx]; }
		F32 &operator[](int idx) { return mV[idx]; }
	
		friend LLVector3 operator+(const LLVector3 &a, const LLVector3 &b);	// Return vector a + b
		friend LLVector3 operator-(const LLVector3 &a, const LLVector3 &b);	// Return vector a minus b
		friend F32 operator*(const LLVector3 &a, const LLVector3 &b);		// Return a dot b
		friend LLVector3 operator%(const LLVector3 &a, const LLVector3 &b);	// Return a cross b
		friend LLVector3 operator*(const LLVector3 &a, F32 k);				// Return a times scaler k
		friend LLVector3 operator/(const LLVector3 &a, F32 k);				// Return a divided by scaler k
		friend LLVector3 operator*(F32 k, const LLVector3 &a);				// Return a times scaler k
		friend bool operator==(const LLVector3 &a, const LLVector3 &b);		// Return a == b
		friend bool operator!=(const LLVector3 &a, const LLVector3 &b);		// Return a != b
		// less than operator useful for using vectors as std::map keys
		friend bool operator<(const LLVector3 &a, const LLVector3 &b);		// Return a < b

		friend const LLVector3& operator+=(LLVector3 &a, const LLVector3 &b);	// Return vector a + b
		friend const LLVector3& operator-=(LLVector3 &a, const LLVector3 &b);	// Return vector a minus b
		friend const LLVector3& operator%=(LLVector3 &a, const LLVector3 &b);	// Return a cross b
		friend const LLVector3& operator*=(LLVector3 &a, const LLVector3 &b);	// Returns a * b;
		friend const LLVector3& operator*=(LLVector3 &a, F32 k);				// Return a times scaler k
		friend const LLVector3& operator/=(LLVector3 &a, F32 k);				// Return a divided by scaler k
		friend const LLVector3& operator*=(LLVector3 &a, const LLQuaternion &b);	// Returns a * b;

		friend LLVector3 operator-(const LLVector3 &a);					// Return vector -a

		friend std::ostream&	 operator<<(std::ostream& s, const LLVector3 &a);		// Stream a

		static bool parseVector3(const std::string& buf, LLVector3* value);
=======


        LLSD getValue() const;

        void setValue(const LLSD& sd);

        inline BOOL isFinite() const;                                   // checks to see if all values of LLVector3 are finite
        BOOL        clamp(F32 min, F32 max);        // Clamps all values to (min,max), returns TRUE if data changed
        BOOL        clamp(const LLVector3 &min_vec, const LLVector3 &max_vec); // Scales vector by another vector
        BOOL        clampLength( F32 length_limit );                    // Scales vector to limit length to a value

        void        quantize16(F32 lowerxy, F32 upperxy, F32 lowerz, F32 upperz);   // changes the vector to reflect quatization
        void        quantize8(F32 lowerxy, F32 upperxy, F32 lowerz, F32 upperz);    // changes the vector to reflect quatization
        void        snap(S32 sig_digits);                                           // snaps x,y,z to sig_digits decimal places

        BOOL        abs();                      // sets all values to absolute value of original value (first octant), returns TRUE if changed

        inline void clear();                        // Clears LLVector3 to (0, 0, 0)
        inline void setZero();                      // Clears LLVector3 to (0, 0, 0)
        inline void clearVec();                     // deprecated
        inline void zeroVec();                      // deprecated

        inline void set(F32 x, F32 y, F32 z);       // Sets LLVector3 to (x, y, z, 1)
        inline void set(const LLVector3 &vec);      // Sets LLVector3 to vec
        inline void set(const F32 *vec);            // Sets LLVector3 to vec
        const LLVector3& set(const LLVector4 &vec);
        const LLVector3& set(const LLVector3d &vec);// Sets LLVector3 to vec

        inline void setVec(F32 x, F32 y, F32 z);    // deprecated
        inline void setVec(const LLVector3 &vec);   // deprecated
        inline void setVec(const F32 *vec);         // deprecated

        const LLVector3& setVec(const LLVector4 &vec);  // deprecated
        const LLVector3& setVec(const LLVector3d &vec); // deprecated

        F32     length() const;         // Returns magnitude of LLVector3
        F32     lengthSquared() const;  // Returns magnitude squared of LLVector3
        F32     magVec() const;         // deprecated
        F32     magVecSquared() const;  // deprecated

        inline F32      normalize();    // Normalizes and returns the magnitude of LLVector3
        inline F32      normVec();      // deprecated

        inline BOOL inRange( F32 min, F32 max ) const; // Returns true if all values of the vector are between min and max

        const LLVector3&    rotVec(F32 angle, const LLVector3 &vec);    // Rotates about vec by angle radians
        const LLVector3&    rotVec(F32 angle, F32 x, F32 y, F32 z);     // Rotates about x,y,z by angle radians
        const LLVector3&    rotVec(const LLMatrix3 &mat);               // Rotates by LLMatrix4 mat
        const LLVector3&    rotVec(const LLQuaternion &q);              // Rotates by LLQuaternion q
        const LLVector3&    transVec(const LLMatrix4& mat);             // Transforms by LLMatrix4 mat (mat * v)

        const LLVector3&    scaleVec(const LLVector3& vec);             // scales per component by vec
        LLVector3           scaledVec(const LLVector3& vec) const;          // get a copy of this vector scaled by vec

        BOOL isNull() const;            // Returns TRUE if vector has a _very_small_ length
        BOOL isExactlyZero() const      { return !mV[VX] && !mV[VY] && !mV[VZ]; }

        F32 operator[](int idx) const { return mV[idx]; }
        F32 &operator[](int idx) { return mV[idx]; }

        friend LLVector3 operator+(const LLVector3 &a, const LLVector3 &b); // Return vector a + b
        friend LLVector3 operator-(const LLVector3 &a, const LLVector3 &b); // Return vector a minus b
        friend F32 operator*(const LLVector3 &a, const LLVector3 &b);       // Return a dot b
        friend LLVector3 operator%(const LLVector3 &a, const LLVector3 &b); // Return a cross b
        friend LLVector3 operator*(const LLVector3 &a, F32 k);              // Return a times scaler k
        friend LLVector3 operator/(const LLVector3 &a, F32 k);              // Return a divided by scaler k
        friend LLVector3 operator*(F32 k, const LLVector3 &a);              // Return a times scaler k
        friend bool operator==(const LLVector3 &a, const LLVector3 &b);     // Return a == b
        friend bool operator!=(const LLVector3 &a, const LLVector3 &b);     // Return a != b
        // less than operator useful for using vectors as std::map keys
        friend bool operator<(const LLVector3 &a, const LLVector3 &b);      // Return a < b

        friend const LLVector3& operator+=(LLVector3 &a, const LLVector3 &b);   // Return vector a + b
        friend const LLVector3& operator-=(LLVector3 &a, const LLVector3 &b);   // Return vector a minus b
        friend const LLVector3& operator%=(LLVector3 &a, const LLVector3 &b);   // Return a cross b
        friend const LLVector3& operator*=(LLVector3 &a, const LLVector3 &b);   // Returns a * b;
        friend const LLVector3& operator*=(LLVector3 &a, F32 k);                // Return a times scaler k
        friend const LLVector3& operator/=(LLVector3 &a, F32 k);                // Return a divided by scaler k
        friend const LLVector3& operator*=(LLVector3 &a, const LLQuaternion &b);    // Returns a * b;

        friend LLVector3 operator-(const LLVector3 &a);                 // Return vector -a

        friend std::ostream&     operator<<(std::ostream& s, const LLVector3 &a);       // Stream a

        static BOOL parseVector3(const std::string& buf, LLVector3* value);
>>>>>>> e1623bb2
};

typedef LLVector3 LLSimLocalVec;

// Non-member functions

<<<<<<< HEAD
F32	angle_between(const LLVector3 &a, const LLVector3 &b);	// Returns angle (radians) between a and b
bool are_parallel(const LLVector3 &a, const LLVector3 &b, F32 epsilon=F_APPROXIMATELY_ZERO);	// Returns true if a and b are very close to parallel
F32	dist_vec(const LLVector3 &a, const LLVector3 &b);		// Returns distance between a and b
F32	dist_vec_squared(const LLVector3 &a, const LLVector3 &b);// Returns distance squared between a and b
F32	dist_vec_squared2D(const LLVector3 &a, const LLVector3 &b);// Returns distance squared between a and b ignoring Z component
=======
F32 angle_between(const LLVector3 &a, const LLVector3 &b);  // Returns angle (radians) between a and b
BOOL are_parallel(const LLVector3 &a, const LLVector3 &b, F32 epsilon=F_APPROXIMATELY_ZERO);    // Returns TRUE if a and b are very close to parallel
F32 dist_vec(const LLVector3 &a, const LLVector3 &b);       // Returns distance between a and b
F32 dist_vec_squared(const LLVector3 &a, const LLVector3 &b);// Returns distance squared between a and b
F32 dist_vec_squared2D(const LLVector3 &a, const LLVector3 &b);// Returns distance squared between a and b ignoring Z component
>>>>>>> e1623bb2
LLVector3 projected_vec(const LLVector3 &a, const LLVector3 &b); // Returns vector a projected on vector b
LLVector3 inverse_projected_vec(const LLVector3 &a, const LLVector3 &b); // Returns vector a scaled such that projected_vec(inverse_projected_vec(a, b), b) == b;
LLVector3 parallel_component(const LLVector3 &a, const LLVector3 &b); // Returns vector a projected on vector b (same as projected_vec)
LLVector3 orthogonal_component(const LLVector3 &a, const LLVector3 &b); // Returns component of vector a not parallel to vector b (same as projected_vec)
LLVector3 lerp(const LLVector3 &a, const LLVector3 &b, F32 u); // Returns a vector that is a linear interpolation between a and b
LLVector3 point_to_box_offset(LLVector3& pos, const LLVector3* box); // Displacement from query point to nearest point on bounding box.
bool box_valid_and_non_zero(const LLVector3* box);

inline LLVector3::LLVector3(void)
{
    mV[0] = 0.f;
    mV[1] = 0.f;
    mV[2] = 0.f;
}

inline LLVector3::LLVector3(const F32 x, const F32 y, const F32 z)
{
    mV[VX] = x;
    mV[VY] = y;
    mV[VZ] = z;
}

inline LLVector3::LLVector3(const F32 *vec)
{
    mV[VX] = vec[VX];
    mV[VY] = vec[VY];
    mV[VZ] = vec[VZ];
}

/*
inline LLVector3::LLVector3(const LLVector3 &copy)
{
    mV[VX] = copy.mV[VX];
    mV[VY] = copy.mV[VY];
    mV[VZ] = copy.mV[VZ];
}
*/

// Destructors

// checker
inline bool LLVector3::isFinite() const
{
    return (llfinite(mV[VX]) && llfinite(mV[VY]) && llfinite(mV[VZ]));
}


// Clear and Assignment Functions

inline void LLVector3::clear(void)
{
    mV[0] = 0.f;
    mV[1] = 0.f;
    mV[2] = 0.f;
}

inline void LLVector3::setZero(void)
{
    mV[0] = 0.f;
    mV[1] = 0.f;
    mV[2] = 0.f;
}

inline void LLVector3::clearVec(void)
{
    mV[0] = 0.f;
    mV[1] = 0.f;
    mV[2] = 0.f;
}

inline void LLVector3::zeroVec(void)
{
    mV[0] = 0.f;
    mV[1] = 0.f;
    mV[2] = 0.f;
}

inline void LLVector3::set(F32 x, F32 y, F32 z)
{
    mV[VX] = x;
    mV[VY] = y;
    mV[VZ] = z;
}

inline void LLVector3::set(const LLVector3 &vec)
{
    mV[0] = vec.mV[0];
    mV[1] = vec.mV[1];
    mV[2] = vec.mV[2];
}

inline void LLVector3::set(const F32 *vec)
{
    mV[0] = vec[0];
    mV[1] = vec[1];
    mV[2] = vec[2];
}

// deprecated
inline void LLVector3::setVec(F32 x, F32 y, F32 z)
{
    mV[VX] = x;
    mV[VY] = y;
    mV[VZ] = z;
}

// deprecated
inline void LLVector3::setVec(const LLVector3 &vec)
{
    mV[0] = vec.mV[0];
    mV[1] = vec.mV[1];
    mV[2] = vec.mV[2];
}

// deprecated
inline void LLVector3::setVec(const F32 *vec)
{
    mV[0] = vec[0];
    mV[1] = vec[1];
    mV[2] = vec[2];
}

inline F32 LLVector3::normalize(void)
{
    F32 mag = (F32) sqrt(mV[0]*mV[0] + mV[1]*mV[1] + mV[2]*mV[2]);
    F32 oomag;

    if (mag > FP_MAG_THRESHOLD)
    {
        oomag = 1.f/mag;
        mV[0] *= oomag;
        mV[1] *= oomag;
        mV[2] *= oomag;
    }
    else
    {
        mV[0] = 0.f;
        mV[1] = 0.f;
        mV[2] = 0.f;
        mag = 0;
    }
    return (mag);
}

// deprecated
inline F32 LLVector3::normVec(void)
{
    F32 mag = (F32) sqrt(mV[0]*mV[0] + mV[1]*mV[1] + mV[2]*mV[2]);
    F32 oomag;

    if (mag > FP_MAG_THRESHOLD)
    {
        oomag = 1.f/mag;
        mV[0] *= oomag;
        mV[1] *= oomag;
        mV[2] *= oomag;
    }
    else
    {
        mV[0] = 0.f;
        mV[1] = 0.f;
        mV[2] = 0.f;
        mag = 0;
    }
    return (mag);
}

// LLVector3 Magnitude and Normalization Functions

inline F32  LLVector3::length(void) const
{
    return (F32) sqrt(mV[0]*mV[0] + mV[1]*mV[1] + mV[2]*mV[2]);
}

inline F32  LLVector3::lengthSquared(void) const
{
    return mV[0]*mV[0] + mV[1]*mV[1] + mV[2]*mV[2];
}

inline F32  LLVector3::magVec(void) const
{
    return (F32) sqrt(mV[0]*mV[0] + mV[1]*mV[1] + mV[2]*mV[2]);
}

inline F32  LLVector3::magVecSquared(void) const
{
    return mV[0]*mV[0] + mV[1]*mV[1] + mV[2]*mV[2];
}

inline bool LLVector3::inRange( F32 min, F32 max ) const
{
    return mV[0] >= min && mV[0] <= max &&
           mV[1] >= min && mV[1] <= max &&
           mV[2] >= min && mV[2] <= max;
}

inline LLVector3 operator+(const LLVector3 &a, const LLVector3 &b)
{
    LLVector3 c(a);
    return c += b;
}

inline LLVector3 operator-(const LLVector3 &a, const LLVector3 &b)
{
    LLVector3 c(a);
    return c -= b;
}

inline F32  operator*(const LLVector3 &a, const LLVector3 &b)
{
    return (a.mV[0]*b.mV[0] + a.mV[1]*b.mV[1] + a.mV[2]*b.mV[2]);
}

inline LLVector3 operator%(const LLVector3 &a, const LLVector3 &b)
{
    return LLVector3( a.mV[1]*b.mV[2] - b.mV[1]*a.mV[2], a.mV[2]*b.mV[0] - b.mV[2]*a.mV[0], a.mV[0]*b.mV[1] - b.mV[0]*a.mV[1] );
}

inline LLVector3 operator/(const LLVector3 &a, F32 k)
{
    F32 t = 1.f / k;
    return LLVector3( a.mV[0] * t, a.mV[1] * t, a.mV[2] * t );
}

inline LLVector3 operator*(const LLVector3 &a, F32 k)
{
    return LLVector3( a.mV[0] * k, a.mV[1] * k, a.mV[2] * k );
}

inline LLVector3 operator*(F32 k, const LLVector3 &a)
{
    return LLVector3( a.mV[0] * k, a.mV[1] * k, a.mV[2] * k );
}

inline bool operator==(const LLVector3 &a, const LLVector3 &b)
{
    return (  (a.mV[0] == b.mV[0])
            &&(a.mV[1] == b.mV[1])
            &&(a.mV[2] == b.mV[2]));
}

inline bool operator!=(const LLVector3 &a, const LLVector3 &b)
{
    return (  (a.mV[0] != b.mV[0])
            ||(a.mV[1] != b.mV[1])
            ||(a.mV[2] != b.mV[2]));
}

inline bool operator<(const LLVector3 &a, const LLVector3 &b)
{
    return (a.mV[0] < b.mV[0]
            || (a.mV[0] == b.mV[0]
                && (a.mV[1] < b.mV[1]
                    || ((a.mV[1] == b.mV[1])
                        && a.mV[2] < b.mV[2]))));
}

inline const LLVector3& operator+=(LLVector3 &a, const LLVector3 &b)
{
    a.mV[0] += b.mV[0];
    a.mV[1] += b.mV[1];
    a.mV[2] += b.mV[2];
    return a;
}

inline const LLVector3& operator-=(LLVector3 &a, const LLVector3 &b)
{
    a.mV[0] -= b.mV[0];
    a.mV[1] -= b.mV[1];
    a.mV[2] -= b.mV[2];
    return a;
}

inline const LLVector3& operator%=(LLVector3 &a, const LLVector3 &b)
{
    LLVector3 ret( a.mV[1]*b.mV[2] - b.mV[1]*a.mV[2], a.mV[2]*b.mV[0] - b.mV[2]*a.mV[0], a.mV[0]*b.mV[1] - b.mV[0]*a.mV[1]);
    a = ret;
    return a;
}

inline const LLVector3& operator*=(LLVector3 &a, F32 k)
{
    a.mV[0] *= k;
    a.mV[1] *= k;
    a.mV[2] *= k;
    return a;
}

inline const LLVector3& operator*=(LLVector3 &a, const LLVector3 &b)
{
    a.mV[0] *= b.mV[0];
    a.mV[1] *= b.mV[1];
    a.mV[2] *= b.mV[2];
    return a;
}

inline const LLVector3& operator/=(LLVector3 &a, F32 k)
{
    F32 t = 1.f / k;
    a.mV[0] *= t;
    a.mV[1] *= t;
    a.mV[2] *= t;
    return a;
}

inline LLVector3 operator-(const LLVector3 &a)
{
    return LLVector3( -a.mV[0], -a.mV[1], -a.mV[2] );
}

inline F32  dist_vec(const LLVector3 &a, const LLVector3 &b)
{
    F32 x = a.mV[0] - b.mV[0];
    F32 y = a.mV[1] - b.mV[1];
    F32 z = a.mV[2] - b.mV[2];
    return (F32) sqrt( x*x + y*y + z*z );
}

inline F32  dist_vec_squared(const LLVector3 &a, const LLVector3 &b)
{
    F32 x = a.mV[0] - b.mV[0];
    F32 y = a.mV[1] - b.mV[1];
    F32 z = a.mV[2] - b.mV[2];
    return x*x + y*y + z*z;
}

inline F32  dist_vec_squared2D(const LLVector3 &a, const LLVector3 &b)
{
    F32 x = a.mV[0] - b.mV[0];
    F32 y = a.mV[1] - b.mV[1];
    return x*x + y*y;
}

inline LLVector3 projected_vec(const LLVector3 &a, const LLVector3 &b)
{
    F32 bb = b * b;
    if (bb > FP_MAG_THRESHOLD * FP_MAG_THRESHOLD)
    {
        return ((a * b) / bb) * b;
    }
    else
    {
        return b.zero;
    }
}

inline LLVector3 inverse_projected_vec(const LLVector3& a, const LLVector3& b)
{
    LLVector3 normalized_a = a;
    normalized_a.normalize();
    LLVector3 normalized_b = b;
    F32 b_length = normalized_b.normalize();

    F32 dot_product = normalized_a * normalized_b;
    //NB: if a _|_ b, then returns an infinite vector
    return normalized_a * (b_length / dot_product);
}

inline LLVector3 parallel_component(const LLVector3 &a, const LLVector3 &b)
{
    return projected_vec(a, b);
}

inline LLVector3 orthogonal_component(const LLVector3 &a, const LLVector3 &b)
{
    return a - projected_vec(a, b);
}


inline LLVector3 lerp(const LLVector3 &a, const LLVector3 &b, F32 u)
{
    return LLVector3(
        a.mV[VX] + (b.mV[VX] - a.mV[VX]) * u,
        a.mV[VY] + (b.mV[VY] - a.mV[VY]) * u,
        a.mV[VZ] + (b.mV[VZ] - a.mV[VZ]) * u);
}


<<<<<<< HEAD
inline bool	LLVector3::isNull() const
{
	if ( F_APPROXIMATELY_ZERO > mV[VX]*mV[VX] + mV[VY]*mV[VY] + mV[VZ]*mV[VZ] )
	{
		return true;
	}
	return false;
=======
inline BOOL LLVector3::isNull() const
{
    if ( F_APPROXIMATELY_ZERO > mV[VX]*mV[VX] + mV[VY]*mV[VY] + mV[VZ]*mV[VZ] )
    {
        return TRUE;
    }
    return FALSE;
>>>>>>> e1623bb2
}

inline void update_min_max(LLVector3& min, LLVector3& max, const LLVector3& pos)
{
    for (U32 i = 0; i < 3; i++)
    {
        if (min.mV[i] > pos.mV[i])
        {
            min.mV[i] = pos.mV[i];
        }
        if (max.mV[i] < pos.mV[i])
        {
            max.mV[i] = pos.mV[i];
        }
    }
}

inline void update_min_max(LLVector3& min, LLVector3& max, const F32* pos)
{
    for (U32 i = 0; i < 3; i++)
    {
        if (min.mV[i] > pos[i])
        {
            min.mV[i] = pos[i];
        }
        if (max.mV[i] < pos[i])
        {
            max.mV[i] = pos[i];
        }
    }
}

inline F32 angle_between(const LLVector3& a, const LLVector3& b)
{
    F32 ab = a * b; // dotproduct
    if (ab == -0.0f)
    {
        ab = 0.0f; // get rid of negative zero
    }
    LLVector3 c = a % b; // crossproduct
    return atan2f(sqrtf(c * c), ab); // return the angle
}

inline bool are_parallel(const LLVector3 &a, const LLVector3 &b, F32 epsilon)
{
<<<<<<< HEAD
	LLVector3 an = a;
	LLVector3 bn = b;
	an.normalize();
	bn.normalize();
	F32 dot = an * bn;
	if ( (1.0f - fabs(dot)) < epsilon)
	{
		return true;
	}
	return false;
=======
    LLVector3 an = a;
    LLVector3 bn = b;
    an.normalize();
    bn.normalize();
    F32 dot = an * bn;
    if ( (1.0f - fabs(dot)) < epsilon)
    {
        return TRUE;
    }
    return FALSE;
>>>>>>> e1623bb2
}

inline std::ostream& operator<<(std::ostream& s, const LLVector3 &a)
{
    s << "{ " << a.mV[VX] << ", " << a.mV[VY] << ", " << a.mV[VZ] << " }";
    return s;
}

#endif<|MERGE_RESOLUTION|>--- conflicted
+++ resolved
@@ -1,731 +1,612 @@
-/**
- * @file v3math.h
- * @brief LLVector3 class header file.
- *
- * $LicenseInfo:firstyear=2000&license=viewerlgpl$
- * Second Life Viewer Source Code
- * Copyright (C) 2010, Linden Research, Inc.
- *
- * This library is free software; you can redistribute it and/or
- * modify it under the terms of the GNU Lesser General Public
- * License as published by the Free Software Foundation;
- * version 2.1 of the License only.
- *
- * This library is distributed in the hope that it will be useful,
- * but WITHOUT ANY WARRANTY; without even the implied warranty of
- * MERCHANTABILITY or FITNESS FOR A PARTICULAR PURPOSE.  See the GNU
- * Lesser General Public License for more details.
- *
- * You should have received a copy of the GNU Lesser General Public
- * License along with this library; if not, write to the Free Software
- * Foundation, Inc., 51 Franklin Street, Fifth Floor, Boston, MA  02110-1301  USA
- *
- * Linden Research, Inc., 945 Battery Street, San Francisco, CA  94111  USA
- * $/LicenseInfo$
- */
-
-#ifndef LL_V3MATH_H
-#define LL_V3MATH_H
-
-#include "llerror.h"
-#include "llmath.h"
-
-#include "llsd.h"
-class LLVector2;
-class LLVector4;
-class LLVector4a;
-class LLMatrix3;
-class LLMatrix4;
-class LLVector3d;
-class LLQuaternion;
-
-//  LLvector3 = |x y z w|
-
-static const U32 LENGTHOFVECTOR3 = 3;
-
-class LLVector3
-{
-    public:
-        F32 mV[LENGTHOFVECTOR3];
-
-        static const LLVector3 zero;
-        static const LLVector3 x_axis;
-        static const LLVector3 y_axis;
-        static const LLVector3 z_axis;
-        static const LLVector3 x_axis_neg;
-        static const LLVector3 y_axis_neg;
-        static const LLVector3 z_axis_neg;
-        static const LLVector3 all_one;
-
-        inline LLVector3();                         // Initializes LLVector3 to (0, 0, 0)
-        inline LLVector3(const F32 x, const F32 y, const F32 z);            // Initializes LLVector3 to (x. y, z)
-        inline explicit LLVector3(const F32 *vec);              // Initializes LLVector3 to (vec[0]. vec[1], vec[2])
-        explicit LLVector3(const LLVector2 &vec);               // Initializes LLVector3 to (vec[0]. vec[1], 0)
-        explicit LLVector3(const LLVector3d &vec);              // Initializes LLVector3 to (vec[0]. vec[1], vec[2])
-        explicit LLVector3(const LLVector4 &vec);               // Initializes LLVector4 to (vec[0]. vec[1], vec[2])
-        explicit LLVector3(const LLVector4a& vec);              // Initializes LLVector4 to (vec[0]. vec[1], vec[2])
-        explicit LLVector3(const LLSD& sd);
-<<<<<<< HEAD
-        
-
-		LLSD getValue() const;
-
-		void setValue(const LLSD& sd);
-
-		inline bool isFinite() const;									// checks to see if all values of LLVector3 are finite
-		bool		clamp(F32 min, F32 max);		// Clamps all values to (min,max), returns true if data changed
-		bool		clamp(const LLVector3 &min_vec, const LLVector3 &max_vec); // Scales vector by another vector
-		bool		clampLength( F32 length_limit );					// Scales vector to limit length to a value
-
-		void		quantize16(F32 lowerxy, F32 upperxy, F32 lowerz, F32 upperz);	// changes the vector to reflect quatization
-		void		quantize8(F32 lowerxy, F32 upperxy, F32 lowerz, F32 upperz);	// changes the vector to reflect quatization
-		void 		snap(S32 sig_digits);											// snaps x,y,z to sig_digits decimal places
-
-		bool		abs();						// sets all values to absolute value of original value (first octant), returns true if changed
-		
-		inline void	clear();						// Clears LLVector3 to (0, 0, 0)
-		inline void	setZero();						// Clears LLVector3 to (0, 0, 0)
-		inline void	clearVec();						// deprecated
-		inline void	zeroVec();						// deprecated
-
-		inline void	set(F32 x, F32 y, F32 z);		// Sets LLVector3 to (x, y, z, 1)
-		inline void	set(const LLVector3 &vec);		// Sets LLVector3 to vec
-		inline void	set(const F32 *vec);			// Sets LLVector3 to vec
-		const LLVector3& set(const LLVector4 &vec);
-		const LLVector3& set(const LLVector3d &vec);// Sets LLVector3 to vec
-
-		inline void	setVec(F32 x, F32 y, F32 z);	// deprecated
-		inline void	setVec(const LLVector3 &vec);	// deprecated
-		inline void	setVec(const F32 *vec);			// deprecated
-
-		const LLVector3& setVec(const LLVector4 &vec);  // deprecated
-		const LLVector3& setVec(const LLVector3d &vec);	// deprecated
-
-		F32		length() const;			// Returns magnitude of LLVector3
-		F32		lengthSquared() const;	// Returns magnitude squared of LLVector3
-		F32		magVec() const;			// deprecated
-		F32		magVecSquared() const;	// deprecated
-
-		inline F32		normalize();	// Normalizes and returns the magnitude of LLVector3
-		inline F32		normVec();		// deprecated
-
-		inline bool inRange( F32 min, F32 max ) const; // Returns true if all values of the vector are between min and max
-
-		const LLVector3&	rotVec(F32 angle, const LLVector3 &vec);	// Rotates about vec by angle radians
-		const LLVector3&	rotVec(F32 angle, F32 x, F32 y, F32 z);		// Rotates about x,y,z by angle radians
-		const LLVector3&	rotVec(const LLMatrix3 &mat);				// Rotates by LLMatrix4 mat
-		const LLVector3&	rotVec(const LLQuaternion &q);				// Rotates by LLQuaternion q
-		const LLVector3&	transVec(const LLMatrix4& mat);				// Transforms by LLMatrix4 mat (mat * v)
-
-		const LLVector3&	scaleVec(const LLVector3& vec);				// scales per component by vec
-		LLVector3			scaledVec(const LLVector3& vec) const;			// get a copy of this vector scaled by vec
-
-		bool isNull() const;			// Returns true if vector has a _very_small_ length
-		bool isExactlyZero() const		{ return !mV[VX] && !mV[VY] && !mV[VZ]; }
-
-		F32 operator[](int idx) const { return mV[idx]; }
-		F32 &operator[](int idx) { return mV[idx]; }
-	
-		friend LLVector3 operator+(const LLVector3 &a, const LLVector3 &b);	// Return vector a + b
-		friend LLVector3 operator-(const LLVector3 &a, const LLVector3 &b);	// Return vector a minus b
-		friend F32 operator*(const LLVector3 &a, const LLVector3 &b);		// Return a dot b
-		friend LLVector3 operator%(const LLVector3 &a, const LLVector3 &b);	// Return a cross b
-		friend LLVector3 operator*(const LLVector3 &a, F32 k);				// Return a times scaler k
-		friend LLVector3 operator/(const LLVector3 &a, F32 k);				// Return a divided by scaler k
-		friend LLVector3 operator*(F32 k, const LLVector3 &a);				// Return a times scaler k
-		friend bool operator==(const LLVector3 &a, const LLVector3 &b);		// Return a == b
-		friend bool operator!=(const LLVector3 &a, const LLVector3 &b);		// Return a != b
-		// less than operator useful for using vectors as std::map keys
-		friend bool operator<(const LLVector3 &a, const LLVector3 &b);		// Return a < b
-
-		friend const LLVector3& operator+=(LLVector3 &a, const LLVector3 &b);	// Return vector a + b
-		friend const LLVector3& operator-=(LLVector3 &a, const LLVector3 &b);	// Return vector a minus b
-		friend const LLVector3& operator%=(LLVector3 &a, const LLVector3 &b);	// Return a cross b
-		friend const LLVector3& operator*=(LLVector3 &a, const LLVector3 &b);	// Returns a * b;
-		friend const LLVector3& operator*=(LLVector3 &a, F32 k);				// Return a times scaler k
-		friend const LLVector3& operator/=(LLVector3 &a, F32 k);				// Return a divided by scaler k
-		friend const LLVector3& operator*=(LLVector3 &a, const LLQuaternion &b);	// Returns a * b;
-
-		friend LLVector3 operator-(const LLVector3 &a);					// Return vector -a
-
-		friend std::ostream&	 operator<<(std::ostream& s, const LLVector3 &a);		// Stream a
-
-		static bool parseVector3(const std::string& buf, LLVector3* value);
-=======
-
-
-        LLSD getValue() const;
-
-        void setValue(const LLSD& sd);
-
-        inline BOOL isFinite() const;                                   // checks to see if all values of LLVector3 are finite
-        BOOL        clamp(F32 min, F32 max);        // Clamps all values to (min,max), returns TRUE if data changed
-        BOOL        clamp(const LLVector3 &min_vec, const LLVector3 &max_vec); // Scales vector by another vector
-        BOOL        clampLength( F32 length_limit );                    // Scales vector to limit length to a value
-
-        void        quantize16(F32 lowerxy, F32 upperxy, F32 lowerz, F32 upperz);   // changes the vector to reflect quatization
-        void        quantize8(F32 lowerxy, F32 upperxy, F32 lowerz, F32 upperz);    // changes the vector to reflect quatization
-        void        snap(S32 sig_digits);                                           // snaps x,y,z to sig_digits decimal places
-
-        BOOL        abs();                      // sets all values to absolute value of original value (first octant), returns TRUE if changed
-
-        inline void clear();                        // Clears LLVector3 to (0, 0, 0)
-        inline void setZero();                      // Clears LLVector3 to (0, 0, 0)
-        inline void clearVec();                     // deprecated
-        inline void zeroVec();                      // deprecated
-
-        inline void set(F32 x, F32 y, F32 z);       // Sets LLVector3 to (x, y, z, 1)
-        inline void set(const LLVector3 &vec);      // Sets LLVector3 to vec
-        inline void set(const F32 *vec);            // Sets LLVector3 to vec
-        const LLVector3& set(const LLVector4 &vec);
-        const LLVector3& set(const LLVector3d &vec);// Sets LLVector3 to vec
-
-        inline void setVec(F32 x, F32 y, F32 z);    // deprecated
-        inline void setVec(const LLVector3 &vec);   // deprecated
-        inline void setVec(const F32 *vec);         // deprecated
-
-        const LLVector3& setVec(const LLVector4 &vec);  // deprecated
-        const LLVector3& setVec(const LLVector3d &vec); // deprecated
-
-        F32     length() const;         // Returns magnitude of LLVector3
-        F32     lengthSquared() const;  // Returns magnitude squared of LLVector3
-        F32     magVec() const;         // deprecated
-        F32     magVecSquared() const;  // deprecated
-
-        inline F32      normalize();    // Normalizes and returns the magnitude of LLVector3
-        inline F32      normVec();      // deprecated
-
-        inline BOOL inRange( F32 min, F32 max ) const; // Returns true if all values of the vector are between min and max
-
-        const LLVector3&    rotVec(F32 angle, const LLVector3 &vec);    // Rotates about vec by angle radians
-        const LLVector3&    rotVec(F32 angle, F32 x, F32 y, F32 z);     // Rotates about x,y,z by angle radians
-        const LLVector3&    rotVec(const LLMatrix3 &mat);               // Rotates by LLMatrix4 mat
-        const LLVector3&    rotVec(const LLQuaternion &q);              // Rotates by LLQuaternion q
-        const LLVector3&    transVec(const LLMatrix4& mat);             // Transforms by LLMatrix4 mat (mat * v)
-
-        const LLVector3&    scaleVec(const LLVector3& vec);             // scales per component by vec
-        LLVector3           scaledVec(const LLVector3& vec) const;          // get a copy of this vector scaled by vec
-
-        BOOL isNull() const;            // Returns TRUE if vector has a _very_small_ length
-        BOOL isExactlyZero() const      { return !mV[VX] && !mV[VY] && !mV[VZ]; }
-
-        F32 operator[](int idx) const { return mV[idx]; }
-        F32 &operator[](int idx) { return mV[idx]; }
-
-        friend LLVector3 operator+(const LLVector3 &a, const LLVector3 &b); // Return vector a + b
-        friend LLVector3 operator-(const LLVector3 &a, const LLVector3 &b); // Return vector a minus b
-        friend F32 operator*(const LLVector3 &a, const LLVector3 &b);       // Return a dot b
-        friend LLVector3 operator%(const LLVector3 &a, const LLVector3 &b); // Return a cross b
-        friend LLVector3 operator*(const LLVector3 &a, F32 k);              // Return a times scaler k
-        friend LLVector3 operator/(const LLVector3 &a, F32 k);              // Return a divided by scaler k
-        friend LLVector3 operator*(F32 k, const LLVector3 &a);              // Return a times scaler k
-        friend bool operator==(const LLVector3 &a, const LLVector3 &b);     // Return a == b
-        friend bool operator!=(const LLVector3 &a, const LLVector3 &b);     // Return a != b
-        // less than operator useful for using vectors as std::map keys
-        friend bool operator<(const LLVector3 &a, const LLVector3 &b);      // Return a < b
-
-        friend const LLVector3& operator+=(LLVector3 &a, const LLVector3 &b);   // Return vector a + b
-        friend const LLVector3& operator-=(LLVector3 &a, const LLVector3 &b);   // Return vector a minus b
-        friend const LLVector3& operator%=(LLVector3 &a, const LLVector3 &b);   // Return a cross b
-        friend const LLVector3& operator*=(LLVector3 &a, const LLVector3 &b);   // Returns a * b;
-        friend const LLVector3& operator*=(LLVector3 &a, F32 k);                // Return a times scaler k
-        friend const LLVector3& operator/=(LLVector3 &a, F32 k);                // Return a divided by scaler k
-        friend const LLVector3& operator*=(LLVector3 &a, const LLQuaternion &b);    // Returns a * b;
-
-        friend LLVector3 operator-(const LLVector3 &a);                 // Return vector -a
-
-        friend std::ostream&     operator<<(std::ostream& s, const LLVector3 &a);       // Stream a
-
-        static BOOL parseVector3(const std::string& buf, LLVector3* value);
->>>>>>> e1623bb2
-};
-
-typedef LLVector3 LLSimLocalVec;
-
-// Non-member functions
-
-<<<<<<< HEAD
-F32	angle_between(const LLVector3 &a, const LLVector3 &b);	// Returns angle (radians) between a and b
-bool are_parallel(const LLVector3 &a, const LLVector3 &b, F32 epsilon=F_APPROXIMATELY_ZERO);	// Returns true if a and b are very close to parallel
-F32	dist_vec(const LLVector3 &a, const LLVector3 &b);		// Returns distance between a and b
-F32	dist_vec_squared(const LLVector3 &a, const LLVector3 &b);// Returns distance squared between a and b
-F32	dist_vec_squared2D(const LLVector3 &a, const LLVector3 &b);// Returns distance squared between a and b ignoring Z component
-=======
-F32 angle_between(const LLVector3 &a, const LLVector3 &b);  // Returns angle (radians) between a and b
-BOOL are_parallel(const LLVector3 &a, const LLVector3 &b, F32 epsilon=F_APPROXIMATELY_ZERO);    // Returns TRUE if a and b are very close to parallel
-F32 dist_vec(const LLVector3 &a, const LLVector3 &b);       // Returns distance between a and b
-F32 dist_vec_squared(const LLVector3 &a, const LLVector3 &b);// Returns distance squared between a and b
-F32 dist_vec_squared2D(const LLVector3 &a, const LLVector3 &b);// Returns distance squared between a and b ignoring Z component
->>>>>>> e1623bb2
-LLVector3 projected_vec(const LLVector3 &a, const LLVector3 &b); // Returns vector a projected on vector b
-LLVector3 inverse_projected_vec(const LLVector3 &a, const LLVector3 &b); // Returns vector a scaled such that projected_vec(inverse_projected_vec(a, b), b) == b;
-LLVector3 parallel_component(const LLVector3 &a, const LLVector3 &b); // Returns vector a projected on vector b (same as projected_vec)
-LLVector3 orthogonal_component(const LLVector3 &a, const LLVector3 &b); // Returns component of vector a not parallel to vector b (same as projected_vec)
-LLVector3 lerp(const LLVector3 &a, const LLVector3 &b, F32 u); // Returns a vector that is a linear interpolation between a and b
-LLVector3 point_to_box_offset(LLVector3& pos, const LLVector3* box); // Displacement from query point to nearest point on bounding box.
-bool box_valid_and_non_zero(const LLVector3* box);
-
-inline LLVector3::LLVector3(void)
-{
-    mV[0] = 0.f;
-    mV[1] = 0.f;
-    mV[2] = 0.f;
-}
-
-inline LLVector3::LLVector3(const F32 x, const F32 y, const F32 z)
-{
-    mV[VX] = x;
-    mV[VY] = y;
-    mV[VZ] = z;
-}
-
-inline LLVector3::LLVector3(const F32 *vec)
-{
-    mV[VX] = vec[VX];
-    mV[VY] = vec[VY];
-    mV[VZ] = vec[VZ];
-}
-
-/*
-inline LLVector3::LLVector3(const LLVector3 &copy)
-{
-    mV[VX] = copy.mV[VX];
-    mV[VY] = copy.mV[VY];
-    mV[VZ] = copy.mV[VZ];
-}
-*/
-
-// Destructors
-
-// checker
-inline bool LLVector3::isFinite() const
-{
-    return (llfinite(mV[VX]) && llfinite(mV[VY]) && llfinite(mV[VZ]));
-}
-
-
-// Clear and Assignment Functions
-
-inline void LLVector3::clear(void)
-{
-    mV[0] = 0.f;
-    mV[1] = 0.f;
-    mV[2] = 0.f;
-}
-
-inline void LLVector3::setZero(void)
-{
-    mV[0] = 0.f;
-    mV[1] = 0.f;
-    mV[2] = 0.f;
-}
-
-inline void LLVector3::clearVec(void)
-{
-    mV[0] = 0.f;
-    mV[1] = 0.f;
-    mV[2] = 0.f;
-}
-
-inline void LLVector3::zeroVec(void)
-{
-    mV[0] = 0.f;
-    mV[1] = 0.f;
-    mV[2] = 0.f;
-}
-
-inline void LLVector3::set(F32 x, F32 y, F32 z)
-{
-    mV[VX] = x;
-    mV[VY] = y;
-    mV[VZ] = z;
-}
-
-inline void LLVector3::set(const LLVector3 &vec)
-{
-    mV[0] = vec.mV[0];
-    mV[1] = vec.mV[1];
-    mV[2] = vec.mV[2];
-}
-
-inline void LLVector3::set(const F32 *vec)
-{
-    mV[0] = vec[0];
-    mV[1] = vec[1];
-    mV[2] = vec[2];
-}
-
-// deprecated
-inline void LLVector3::setVec(F32 x, F32 y, F32 z)
-{
-    mV[VX] = x;
-    mV[VY] = y;
-    mV[VZ] = z;
-}
-
-// deprecated
-inline void LLVector3::setVec(const LLVector3 &vec)
-{
-    mV[0] = vec.mV[0];
-    mV[1] = vec.mV[1];
-    mV[2] = vec.mV[2];
-}
-
-// deprecated
-inline void LLVector3::setVec(const F32 *vec)
-{
-    mV[0] = vec[0];
-    mV[1] = vec[1];
-    mV[2] = vec[2];
-}
-
-inline F32 LLVector3::normalize(void)
-{
-    F32 mag = (F32) sqrt(mV[0]*mV[0] + mV[1]*mV[1] + mV[2]*mV[2]);
-    F32 oomag;
-
-    if (mag > FP_MAG_THRESHOLD)
-    {
-        oomag = 1.f/mag;
-        mV[0] *= oomag;
-        mV[1] *= oomag;
-        mV[2] *= oomag;
-    }
-    else
-    {
-        mV[0] = 0.f;
-        mV[1] = 0.f;
-        mV[2] = 0.f;
-        mag = 0;
-    }
-    return (mag);
-}
-
-// deprecated
-inline F32 LLVector3::normVec(void)
-{
-    F32 mag = (F32) sqrt(mV[0]*mV[0] + mV[1]*mV[1] + mV[2]*mV[2]);
-    F32 oomag;
-
-    if (mag > FP_MAG_THRESHOLD)
-    {
-        oomag = 1.f/mag;
-        mV[0] *= oomag;
-        mV[1] *= oomag;
-        mV[2] *= oomag;
-    }
-    else
-    {
-        mV[0] = 0.f;
-        mV[1] = 0.f;
-        mV[2] = 0.f;
-        mag = 0;
-    }
-    return (mag);
-}
-
-// LLVector3 Magnitude and Normalization Functions
-
-inline F32  LLVector3::length(void) const
-{
-    return (F32) sqrt(mV[0]*mV[0] + mV[1]*mV[1] + mV[2]*mV[2]);
-}
-
-inline F32  LLVector3::lengthSquared(void) const
-{
-    return mV[0]*mV[0] + mV[1]*mV[1] + mV[2]*mV[2];
-}
-
-inline F32  LLVector3::magVec(void) const
-{
-    return (F32) sqrt(mV[0]*mV[0] + mV[1]*mV[1] + mV[2]*mV[2]);
-}
-
-inline F32  LLVector3::magVecSquared(void) const
-{
-    return mV[0]*mV[0] + mV[1]*mV[1] + mV[2]*mV[2];
-}
-
-inline bool LLVector3::inRange( F32 min, F32 max ) const
-{
-    return mV[0] >= min && mV[0] <= max &&
-           mV[1] >= min && mV[1] <= max &&
-           mV[2] >= min && mV[2] <= max;
-}
-
-inline LLVector3 operator+(const LLVector3 &a, const LLVector3 &b)
-{
-    LLVector3 c(a);
-    return c += b;
-}
-
-inline LLVector3 operator-(const LLVector3 &a, const LLVector3 &b)
-{
-    LLVector3 c(a);
-    return c -= b;
-}
-
-inline F32  operator*(const LLVector3 &a, const LLVector3 &b)
-{
-    return (a.mV[0]*b.mV[0] + a.mV[1]*b.mV[1] + a.mV[2]*b.mV[2]);
-}
-
-inline LLVector3 operator%(const LLVector3 &a, const LLVector3 &b)
-{
-    return LLVector3( a.mV[1]*b.mV[2] - b.mV[1]*a.mV[2], a.mV[2]*b.mV[0] - b.mV[2]*a.mV[0], a.mV[0]*b.mV[1] - b.mV[0]*a.mV[1] );
-}
-
-inline LLVector3 operator/(const LLVector3 &a, F32 k)
-{
-    F32 t = 1.f / k;
-    return LLVector3( a.mV[0] * t, a.mV[1] * t, a.mV[2] * t );
-}
-
-inline LLVector3 operator*(const LLVector3 &a, F32 k)
-{
-    return LLVector3( a.mV[0] * k, a.mV[1] * k, a.mV[2] * k );
-}
-
-inline LLVector3 operator*(F32 k, const LLVector3 &a)
-{
-    return LLVector3( a.mV[0] * k, a.mV[1] * k, a.mV[2] * k );
-}
-
-inline bool operator==(const LLVector3 &a, const LLVector3 &b)
-{
-    return (  (a.mV[0] == b.mV[0])
-            &&(a.mV[1] == b.mV[1])
-            &&(a.mV[2] == b.mV[2]));
-}
-
-inline bool operator!=(const LLVector3 &a, const LLVector3 &b)
-{
-    return (  (a.mV[0] != b.mV[0])
-            ||(a.mV[1] != b.mV[1])
-            ||(a.mV[2] != b.mV[2]));
-}
-
-inline bool operator<(const LLVector3 &a, const LLVector3 &b)
-{
-    return (a.mV[0] < b.mV[0]
-            || (a.mV[0] == b.mV[0]
-                && (a.mV[1] < b.mV[1]
-                    || ((a.mV[1] == b.mV[1])
-                        && a.mV[2] < b.mV[2]))));
-}
-
-inline const LLVector3& operator+=(LLVector3 &a, const LLVector3 &b)
-{
-    a.mV[0] += b.mV[0];
-    a.mV[1] += b.mV[1];
-    a.mV[2] += b.mV[2];
-    return a;
-}
-
-inline const LLVector3& operator-=(LLVector3 &a, const LLVector3 &b)
-{
-    a.mV[0] -= b.mV[0];
-    a.mV[1] -= b.mV[1];
-    a.mV[2] -= b.mV[2];
-    return a;
-}
-
-inline const LLVector3& operator%=(LLVector3 &a, const LLVector3 &b)
-{
-    LLVector3 ret( a.mV[1]*b.mV[2] - b.mV[1]*a.mV[2], a.mV[2]*b.mV[0] - b.mV[2]*a.mV[0], a.mV[0]*b.mV[1] - b.mV[0]*a.mV[1]);
-    a = ret;
-    return a;
-}
-
-inline const LLVector3& operator*=(LLVector3 &a, F32 k)
-{
-    a.mV[0] *= k;
-    a.mV[1] *= k;
-    a.mV[2] *= k;
-    return a;
-}
-
-inline const LLVector3& operator*=(LLVector3 &a, const LLVector3 &b)
-{
-    a.mV[0] *= b.mV[0];
-    a.mV[1] *= b.mV[1];
-    a.mV[2] *= b.mV[2];
-    return a;
-}
-
-inline const LLVector3& operator/=(LLVector3 &a, F32 k)
-{
-    F32 t = 1.f / k;
-    a.mV[0] *= t;
-    a.mV[1] *= t;
-    a.mV[2] *= t;
-    return a;
-}
-
-inline LLVector3 operator-(const LLVector3 &a)
-{
-    return LLVector3( -a.mV[0], -a.mV[1], -a.mV[2] );
-}
-
-inline F32  dist_vec(const LLVector3 &a, const LLVector3 &b)
-{
-    F32 x = a.mV[0] - b.mV[0];
-    F32 y = a.mV[1] - b.mV[1];
-    F32 z = a.mV[2] - b.mV[2];
-    return (F32) sqrt( x*x + y*y + z*z );
-}
-
-inline F32  dist_vec_squared(const LLVector3 &a, const LLVector3 &b)
-{
-    F32 x = a.mV[0] - b.mV[0];
-    F32 y = a.mV[1] - b.mV[1];
-    F32 z = a.mV[2] - b.mV[2];
-    return x*x + y*y + z*z;
-}
-
-inline F32  dist_vec_squared2D(const LLVector3 &a, const LLVector3 &b)
-{
-    F32 x = a.mV[0] - b.mV[0];
-    F32 y = a.mV[1] - b.mV[1];
-    return x*x + y*y;
-}
-
-inline LLVector3 projected_vec(const LLVector3 &a, const LLVector3 &b)
-{
-    F32 bb = b * b;
-    if (bb > FP_MAG_THRESHOLD * FP_MAG_THRESHOLD)
-    {
-        return ((a * b) / bb) * b;
-    }
-    else
-    {
-        return b.zero;
-    }
-}
-
-inline LLVector3 inverse_projected_vec(const LLVector3& a, const LLVector3& b)
-{
-    LLVector3 normalized_a = a;
-    normalized_a.normalize();
-    LLVector3 normalized_b = b;
-    F32 b_length = normalized_b.normalize();
-
-    F32 dot_product = normalized_a * normalized_b;
-    //NB: if a _|_ b, then returns an infinite vector
-    return normalized_a * (b_length / dot_product);
-}
-
-inline LLVector3 parallel_component(const LLVector3 &a, const LLVector3 &b)
-{
-    return projected_vec(a, b);
-}
-
-inline LLVector3 orthogonal_component(const LLVector3 &a, const LLVector3 &b)
-{
-    return a - projected_vec(a, b);
-}
-
-
-inline LLVector3 lerp(const LLVector3 &a, const LLVector3 &b, F32 u)
-{
-    return LLVector3(
-        a.mV[VX] + (b.mV[VX] - a.mV[VX]) * u,
-        a.mV[VY] + (b.mV[VY] - a.mV[VY]) * u,
-        a.mV[VZ] + (b.mV[VZ] - a.mV[VZ]) * u);
-}
-
-
-<<<<<<< HEAD
-inline bool	LLVector3::isNull() const
-{
-	if ( F_APPROXIMATELY_ZERO > mV[VX]*mV[VX] + mV[VY]*mV[VY] + mV[VZ]*mV[VZ] )
-	{
-		return true;
-	}
-	return false;
-=======
-inline BOOL LLVector3::isNull() const
-{
-    if ( F_APPROXIMATELY_ZERO > mV[VX]*mV[VX] + mV[VY]*mV[VY] + mV[VZ]*mV[VZ] )
-    {
-        return TRUE;
-    }
-    return FALSE;
->>>>>>> e1623bb2
-}
-
-inline void update_min_max(LLVector3& min, LLVector3& max, const LLVector3& pos)
-{
-    for (U32 i = 0; i < 3; i++)
-    {
-        if (min.mV[i] > pos.mV[i])
-        {
-            min.mV[i] = pos.mV[i];
-        }
-        if (max.mV[i] < pos.mV[i])
-        {
-            max.mV[i] = pos.mV[i];
-        }
-    }
-}
-
-inline void update_min_max(LLVector3& min, LLVector3& max, const F32* pos)
-{
-    for (U32 i = 0; i < 3; i++)
-    {
-        if (min.mV[i] > pos[i])
-        {
-            min.mV[i] = pos[i];
-        }
-        if (max.mV[i] < pos[i])
-        {
-            max.mV[i] = pos[i];
-        }
-    }
-}
-
-inline F32 angle_between(const LLVector3& a, const LLVector3& b)
-{
-    F32 ab = a * b; // dotproduct
-    if (ab == -0.0f)
-    {
-        ab = 0.0f; // get rid of negative zero
-    }
-    LLVector3 c = a % b; // crossproduct
-    return atan2f(sqrtf(c * c), ab); // return the angle
-}
-
-inline bool are_parallel(const LLVector3 &a, const LLVector3 &b, F32 epsilon)
-{
-<<<<<<< HEAD
-	LLVector3 an = a;
-	LLVector3 bn = b;
-	an.normalize();
-	bn.normalize();
-	F32 dot = an * bn;
-	if ( (1.0f - fabs(dot)) < epsilon)
-	{
-		return true;
-	}
-	return false;
-=======
-    LLVector3 an = a;
-    LLVector3 bn = b;
-    an.normalize();
-    bn.normalize();
-    F32 dot = an * bn;
-    if ( (1.0f - fabs(dot)) < epsilon)
-    {
-        return TRUE;
-    }
-    return FALSE;
->>>>>>> e1623bb2
-}
-
-inline std::ostream& operator<<(std::ostream& s, const LLVector3 &a)
-{
-    s << "{ " << a.mV[VX] << ", " << a.mV[VY] << ", " << a.mV[VZ] << " }";
-    return s;
-}
-
-#endif+/**
+ * @file v3math.h
+ * @brief LLVector3 class header file.
+ *
+ * $LicenseInfo:firstyear=2000&license=viewerlgpl$
+ * Second Life Viewer Source Code
+ * Copyright (C) 2010, Linden Research, Inc.
+ *
+ * This library is free software; you can redistribute it and/or
+ * modify it under the terms of the GNU Lesser General Public
+ * License as published by the Free Software Foundation;
+ * version 2.1 of the License only.
+ *
+ * This library is distributed in the hope that it will be useful,
+ * but WITHOUT ANY WARRANTY; without even the implied warranty of
+ * MERCHANTABILITY or FITNESS FOR A PARTICULAR PURPOSE.  See the GNU
+ * Lesser General Public License for more details.
+ *
+ * You should have received a copy of the GNU Lesser General Public
+ * License along with this library; if not, write to the Free Software
+ * Foundation, Inc., 51 Franklin Street, Fifth Floor, Boston, MA  02110-1301  USA
+ *
+ * Linden Research, Inc., 945 Battery Street, San Francisco, CA  94111  USA
+ * $/LicenseInfo$
+ */
+
+#ifndef LL_V3MATH_H
+#define LL_V3MATH_H
+
+#include "llerror.h"
+#include "llmath.h"
+
+#include "llsd.h"
+class LLVector2;
+class LLVector4;
+class LLVector4a;
+class LLMatrix3;
+class LLMatrix4;
+class LLVector3d;
+class LLQuaternion;
+
+//  LLvector3 = |x y z w|
+
+static const U32 LENGTHOFVECTOR3 = 3;
+
+class LLVector3
+{
+    public:
+        F32 mV[LENGTHOFVECTOR3];
+
+        static const LLVector3 zero;
+        static const LLVector3 x_axis;
+        static const LLVector3 y_axis;
+        static const LLVector3 z_axis;
+        static const LLVector3 x_axis_neg;
+        static const LLVector3 y_axis_neg;
+        static const LLVector3 z_axis_neg;
+        static const LLVector3 all_one;
+
+        inline LLVector3();                         // Initializes LLVector3 to (0, 0, 0)
+        inline LLVector3(const F32 x, const F32 y, const F32 z);            // Initializes LLVector3 to (x. y, z)
+        inline explicit LLVector3(const F32 *vec);              // Initializes LLVector3 to (vec[0]. vec[1], vec[2])
+        explicit LLVector3(const LLVector2 &vec);               // Initializes LLVector3 to (vec[0]. vec[1], 0)
+        explicit LLVector3(const LLVector3d &vec);              // Initializes LLVector3 to (vec[0]. vec[1], vec[2])
+        explicit LLVector3(const LLVector4 &vec);               // Initializes LLVector4 to (vec[0]. vec[1], vec[2])
+        explicit LLVector3(const LLVector4a& vec);              // Initializes LLVector4 to (vec[0]. vec[1], vec[2])
+        explicit LLVector3(const LLSD& sd);
+
+
+        LLSD getValue() const;
+
+        void setValue(const LLSD& sd);
+
+        inline bool isFinite() const;                                   // checks to see if all values of LLVector3 are finite
+        bool        clamp(F32 min, F32 max);        // Clamps all values to (min,max), returns true if data changed
+        bool        clamp(const LLVector3 &min_vec, const LLVector3 &max_vec); // Scales vector by another vector
+        bool        clampLength( F32 length_limit );                    // Scales vector to limit length to a value
+
+        void        quantize16(F32 lowerxy, F32 upperxy, F32 lowerz, F32 upperz);   // changes the vector to reflect quatization
+        void        quantize8(F32 lowerxy, F32 upperxy, F32 lowerz, F32 upperz);    // changes the vector to reflect quatization
+        void        snap(S32 sig_digits);                                           // snaps x,y,z to sig_digits decimal places
+
+        bool        abs();                      // sets all values to absolute value of original value (first octant), returns true if changed
+
+        inline void clear();                        // Clears LLVector3 to (0, 0, 0)
+        inline void setZero();                      // Clears LLVector3 to (0, 0, 0)
+        inline void clearVec();                     // deprecated
+        inline void zeroVec();                      // deprecated
+
+        inline void set(F32 x, F32 y, F32 z);       // Sets LLVector3 to (x, y, z, 1)
+        inline void set(const LLVector3 &vec);      // Sets LLVector3 to vec
+        inline void set(const F32 *vec);            // Sets LLVector3 to vec
+        const LLVector3& set(const LLVector4 &vec);
+        const LLVector3& set(const LLVector3d &vec);// Sets LLVector3 to vec
+
+        inline void setVec(F32 x, F32 y, F32 z);    // deprecated
+        inline void setVec(const LLVector3 &vec);   // deprecated
+        inline void setVec(const F32 *vec);         // deprecated
+
+        const LLVector3& setVec(const LLVector4 &vec);  // deprecated
+        const LLVector3& setVec(const LLVector3d &vec); // deprecated
+
+        F32     length() const;         // Returns magnitude of LLVector3
+        F32     lengthSquared() const;  // Returns magnitude squared of LLVector3
+        F32     magVec() const;         // deprecated
+        F32     magVecSquared() const;  // deprecated
+
+        inline F32      normalize();    // Normalizes and returns the magnitude of LLVector3
+        inline F32      normVec();      // deprecated
+
+        inline bool inRange( F32 min, F32 max ) const; // Returns true if all values of the vector are between min and max
+
+        const LLVector3&    rotVec(F32 angle, const LLVector3 &vec);    // Rotates about vec by angle radians
+        const LLVector3&    rotVec(F32 angle, F32 x, F32 y, F32 z);     // Rotates about x,y,z by angle radians
+        const LLVector3&    rotVec(const LLMatrix3 &mat);               // Rotates by LLMatrix4 mat
+        const LLVector3&    rotVec(const LLQuaternion &q);              // Rotates by LLQuaternion q
+        const LLVector3&    transVec(const LLMatrix4& mat);             // Transforms by LLMatrix4 mat (mat * v)
+
+        const LLVector3&    scaleVec(const LLVector3& vec);             // scales per component by vec
+        LLVector3           scaledVec(const LLVector3& vec) const;          // get a copy of this vector scaled by vec
+
+        bool isNull() const;            // Returns true if vector has a _very_small_ length
+        bool isExactlyZero() const      { return !mV[VX] && !mV[VY] && !mV[VZ]; }
+
+        F32 operator[](int idx) const { return mV[idx]; }
+        F32 &operator[](int idx) { return mV[idx]; }
+
+        friend LLVector3 operator+(const LLVector3 &a, const LLVector3 &b); // Return vector a + b
+        friend LLVector3 operator-(const LLVector3 &a, const LLVector3 &b); // Return vector a minus b
+        friend F32 operator*(const LLVector3 &a, const LLVector3 &b);       // Return a dot b
+        friend LLVector3 operator%(const LLVector3 &a, const LLVector3 &b); // Return a cross b
+        friend LLVector3 operator*(const LLVector3 &a, F32 k);              // Return a times scaler k
+        friend LLVector3 operator/(const LLVector3 &a, F32 k);              // Return a divided by scaler k
+        friend LLVector3 operator*(F32 k, const LLVector3 &a);              // Return a times scaler k
+        friend bool operator==(const LLVector3 &a, const LLVector3 &b);     // Return a == b
+        friend bool operator!=(const LLVector3 &a, const LLVector3 &b);     // Return a != b
+        // less than operator useful for using vectors as std::map keys
+        friend bool operator<(const LLVector3 &a, const LLVector3 &b);      // Return a < b
+
+        friend const LLVector3& operator+=(LLVector3 &a, const LLVector3 &b);   // Return vector a + b
+        friend const LLVector3& operator-=(LLVector3 &a, const LLVector3 &b);   // Return vector a minus b
+        friend const LLVector3& operator%=(LLVector3 &a, const LLVector3 &b);   // Return a cross b
+        friend const LLVector3& operator*=(LLVector3 &a, const LLVector3 &b);   // Returns a * b;
+        friend const LLVector3& operator*=(LLVector3 &a, F32 k);                // Return a times scaler k
+        friend const LLVector3& operator/=(LLVector3 &a, F32 k);                // Return a divided by scaler k
+        friend const LLVector3& operator*=(LLVector3 &a, const LLQuaternion &b);    // Returns a * b;
+
+        friend LLVector3 operator-(const LLVector3 &a);                 // Return vector -a
+
+        friend std::ostream&     operator<<(std::ostream& s, const LLVector3 &a);       // Stream a
+
+        static bool parseVector3(const std::string& buf, LLVector3* value);
+};
+
+typedef LLVector3 LLSimLocalVec;
+
+// Non-member functions
+
+F32 angle_between(const LLVector3 &a, const LLVector3 &b);  // Returns angle (radians) between a and b
+bool are_parallel(const LLVector3 &a, const LLVector3 &b, F32 epsilon=F_APPROXIMATELY_ZERO);    // Returns true if a and b are very close to parallel
+F32 dist_vec(const LLVector3 &a, const LLVector3 &b);       // Returns distance between a and b
+F32 dist_vec_squared(const LLVector3 &a, const LLVector3 &b);// Returns distance squared between a and b
+F32 dist_vec_squared2D(const LLVector3 &a, const LLVector3 &b);// Returns distance squared between a and b ignoring Z component
+LLVector3 projected_vec(const LLVector3 &a, const LLVector3 &b); // Returns vector a projected on vector b
+LLVector3 inverse_projected_vec(const LLVector3 &a, const LLVector3 &b); // Returns vector a scaled such that projected_vec(inverse_projected_vec(a, b), b) == b;
+LLVector3 parallel_component(const LLVector3 &a, const LLVector3 &b); // Returns vector a projected on vector b (same as projected_vec)
+LLVector3 orthogonal_component(const LLVector3 &a, const LLVector3 &b); // Returns component of vector a not parallel to vector b (same as projected_vec)
+LLVector3 lerp(const LLVector3 &a, const LLVector3 &b, F32 u); // Returns a vector that is a linear interpolation between a and b
+LLVector3 point_to_box_offset(LLVector3& pos, const LLVector3* box); // Displacement from query point to nearest point on bounding box.
+bool box_valid_and_non_zero(const LLVector3* box);
+
+inline LLVector3::LLVector3(void)
+{
+    mV[0] = 0.f;
+    mV[1] = 0.f;
+    mV[2] = 0.f;
+}
+
+inline LLVector3::LLVector3(const F32 x, const F32 y, const F32 z)
+{
+    mV[VX] = x;
+    mV[VY] = y;
+    mV[VZ] = z;
+}
+
+inline LLVector3::LLVector3(const F32 *vec)
+{
+    mV[VX] = vec[VX];
+    mV[VY] = vec[VY];
+    mV[VZ] = vec[VZ];
+}
+
+/*
+inline LLVector3::LLVector3(const LLVector3 &copy)
+{
+    mV[VX] = copy.mV[VX];
+    mV[VY] = copy.mV[VY];
+    mV[VZ] = copy.mV[VZ];
+}
+*/
+
+// Destructors
+
+// checker
+inline bool LLVector3::isFinite() const
+{
+    return (llfinite(mV[VX]) && llfinite(mV[VY]) && llfinite(mV[VZ]));
+}
+
+
+// Clear and Assignment Functions
+
+inline void LLVector3::clear(void)
+{
+    mV[0] = 0.f;
+    mV[1] = 0.f;
+    mV[2] = 0.f;
+}
+
+inline void LLVector3::setZero(void)
+{
+    mV[0] = 0.f;
+    mV[1] = 0.f;
+    mV[2] = 0.f;
+}
+
+inline void LLVector3::clearVec(void)
+{
+    mV[0] = 0.f;
+    mV[1] = 0.f;
+    mV[2] = 0.f;
+}
+
+inline void LLVector3::zeroVec(void)
+{
+    mV[0] = 0.f;
+    mV[1] = 0.f;
+    mV[2] = 0.f;
+}
+
+inline void LLVector3::set(F32 x, F32 y, F32 z)
+{
+    mV[VX] = x;
+    mV[VY] = y;
+    mV[VZ] = z;
+}
+
+inline void LLVector3::set(const LLVector3 &vec)
+{
+    mV[0] = vec.mV[0];
+    mV[1] = vec.mV[1];
+    mV[2] = vec.mV[2];
+}
+
+inline void LLVector3::set(const F32 *vec)
+{
+    mV[0] = vec[0];
+    mV[1] = vec[1];
+    mV[2] = vec[2];
+}
+
+// deprecated
+inline void LLVector3::setVec(F32 x, F32 y, F32 z)
+{
+    mV[VX] = x;
+    mV[VY] = y;
+    mV[VZ] = z;
+}
+
+// deprecated
+inline void LLVector3::setVec(const LLVector3 &vec)
+{
+    mV[0] = vec.mV[0];
+    mV[1] = vec.mV[1];
+    mV[2] = vec.mV[2];
+}
+
+// deprecated
+inline void LLVector3::setVec(const F32 *vec)
+{
+    mV[0] = vec[0];
+    mV[1] = vec[1];
+    mV[2] = vec[2];
+}
+
+inline F32 LLVector3::normalize(void)
+{
+    F32 mag = (F32) sqrt(mV[0]*mV[0] + mV[1]*mV[1] + mV[2]*mV[2]);
+    F32 oomag;
+
+    if (mag > FP_MAG_THRESHOLD)
+    {
+        oomag = 1.f/mag;
+        mV[0] *= oomag;
+        mV[1] *= oomag;
+        mV[2] *= oomag;
+    }
+    else
+    {
+        mV[0] = 0.f;
+        mV[1] = 0.f;
+        mV[2] = 0.f;
+        mag = 0;
+    }
+    return (mag);
+}
+
+// deprecated
+inline F32 LLVector3::normVec(void)
+{
+    F32 mag = (F32) sqrt(mV[0]*mV[0] + mV[1]*mV[1] + mV[2]*mV[2]);
+    F32 oomag;
+
+    if (mag > FP_MAG_THRESHOLD)
+    {
+        oomag = 1.f/mag;
+        mV[0] *= oomag;
+        mV[1] *= oomag;
+        mV[2] *= oomag;
+    }
+    else
+    {
+        mV[0] = 0.f;
+        mV[1] = 0.f;
+        mV[2] = 0.f;
+        mag = 0;
+    }
+    return (mag);
+}
+
+// LLVector3 Magnitude and Normalization Functions
+
+inline F32  LLVector3::length(void) const
+{
+    return (F32) sqrt(mV[0]*mV[0] + mV[1]*mV[1] + mV[2]*mV[2]);
+}
+
+inline F32  LLVector3::lengthSquared(void) const
+{
+    return mV[0]*mV[0] + mV[1]*mV[1] + mV[2]*mV[2];
+}
+
+inline F32  LLVector3::magVec(void) const
+{
+    return (F32) sqrt(mV[0]*mV[0] + mV[1]*mV[1] + mV[2]*mV[2]);
+}
+
+inline F32  LLVector3::magVecSquared(void) const
+{
+    return mV[0]*mV[0] + mV[1]*mV[1] + mV[2]*mV[2];
+}
+
+inline bool LLVector3::inRange( F32 min, F32 max ) const
+{
+    return mV[0] >= min && mV[0] <= max &&
+           mV[1] >= min && mV[1] <= max &&
+           mV[2] >= min && mV[2] <= max;
+}
+
+inline LLVector3 operator+(const LLVector3 &a, const LLVector3 &b)
+{
+    LLVector3 c(a);
+    return c += b;
+}
+
+inline LLVector3 operator-(const LLVector3 &a, const LLVector3 &b)
+{
+    LLVector3 c(a);
+    return c -= b;
+}
+
+inline F32  operator*(const LLVector3 &a, const LLVector3 &b)
+{
+    return (a.mV[0]*b.mV[0] + a.mV[1]*b.mV[1] + a.mV[2]*b.mV[2]);
+}
+
+inline LLVector3 operator%(const LLVector3 &a, const LLVector3 &b)
+{
+    return LLVector3( a.mV[1]*b.mV[2] - b.mV[1]*a.mV[2], a.mV[2]*b.mV[0] - b.mV[2]*a.mV[0], a.mV[0]*b.mV[1] - b.mV[0]*a.mV[1] );
+}
+
+inline LLVector3 operator/(const LLVector3 &a, F32 k)
+{
+    F32 t = 1.f / k;
+    return LLVector3( a.mV[0] * t, a.mV[1] * t, a.mV[2] * t );
+}
+
+inline LLVector3 operator*(const LLVector3 &a, F32 k)
+{
+    return LLVector3( a.mV[0] * k, a.mV[1] * k, a.mV[2] * k );
+}
+
+inline LLVector3 operator*(F32 k, const LLVector3 &a)
+{
+    return LLVector3( a.mV[0] * k, a.mV[1] * k, a.mV[2] * k );
+}
+
+inline bool operator==(const LLVector3 &a, const LLVector3 &b)
+{
+    return (  (a.mV[0] == b.mV[0])
+            &&(a.mV[1] == b.mV[1])
+            &&(a.mV[2] == b.mV[2]));
+}
+
+inline bool operator!=(const LLVector3 &a, const LLVector3 &b)
+{
+    return (  (a.mV[0] != b.mV[0])
+            ||(a.mV[1] != b.mV[1])
+            ||(a.mV[2] != b.mV[2]));
+}
+
+inline bool operator<(const LLVector3 &a, const LLVector3 &b)
+{
+    return (a.mV[0] < b.mV[0]
+            || (a.mV[0] == b.mV[0]
+                && (a.mV[1] < b.mV[1]
+                    || ((a.mV[1] == b.mV[1])
+                        && a.mV[2] < b.mV[2]))));
+}
+
+inline const LLVector3& operator+=(LLVector3 &a, const LLVector3 &b)
+{
+    a.mV[0] += b.mV[0];
+    a.mV[1] += b.mV[1];
+    a.mV[2] += b.mV[2];
+    return a;
+}
+
+inline const LLVector3& operator-=(LLVector3 &a, const LLVector3 &b)
+{
+    a.mV[0] -= b.mV[0];
+    a.mV[1] -= b.mV[1];
+    a.mV[2] -= b.mV[2];
+    return a;
+}
+
+inline const LLVector3& operator%=(LLVector3 &a, const LLVector3 &b)
+{
+    LLVector3 ret( a.mV[1]*b.mV[2] - b.mV[1]*a.mV[2], a.mV[2]*b.mV[0] - b.mV[2]*a.mV[0], a.mV[0]*b.mV[1] - b.mV[0]*a.mV[1]);
+    a = ret;
+    return a;
+}
+
+inline const LLVector3& operator*=(LLVector3 &a, F32 k)
+{
+    a.mV[0] *= k;
+    a.mV[1] *= k;
+    a.mV[2] *= k;
+    return a;
+}
+
+inline const LLVector3& operator*=(LLVector3 &a, const LLVector3 &b)
+{
+    a.mV[0] *= b.mV[0];
+    a.mV[1] *= b.mV[1];
+    a.mV[2] *= b.mV[2];
+    return a;
+}
+
+inline const LLVector3& operator/=(LLVector3 &a, F32 k)
+{
+    F32 t = 1.f / k;
+    a.mV[0] *= t;
+    a.mV[1] *= t;
+    a.mV[2] *= t;
+    return a;
+}
+
+inline LLVector3 operator-(const LLVector3 &a)
+{
+    return LLVector3( -a.mV[0], -a.mV[1], -a.mV[2] );
+}
+
+inline F32  dist_vec(const LLVector3 &a, const LLVector3 &b)
+{
+    F32 x = a.mV[0] - b.mV[0];
+    F32 y = a.mV[1] - b.mV[1];
+    F32 z = a.mV[2] - b.mV[2];
+    return (F32) sqrt( x*x + y*y + z*z );
+}
+
+inline F32  dist_vec_squared(const LLVector3 &a, const LLVector3 &b)
+{
+    F32 x = a.mV[0] - b.mV[0];
+    F32 y = a.mV[1] - b.mV[1];
+    F32 z = a.mV[2] - b.mV[2];
+    return x*x + y*y + z*z;
+}
+
+inline F32  dist_vec_squared2D(const LLVector3 &a, const LLVector3 &b)
+{
+    F32 x = a.mV[0] - b.mV[0];
+    F32 y = a.mV[1] - b.mV[1];
+    return x*x + y*y;
+}
+
+inline LLVector3 projected_vec(const LLVector3 &a, const LLVector3 &b)
+{
+    F32 bb = b * b;
+    if (bb > FP_MAG_THRESHOLD * FP_MAG_THRESHOLD)
+    {
+        return ((a * b) / bb) * b;
+    }
+    else
+    {
+        return b.zero;
+    }
+}
+
+inline LLVector3 inverse_projected_vec(const LLVector3& a, const LLVector3& b)
+{
+    LLVector3 normalized_a = a;
+    normalized_a.normalize();
+    LLVector3 normalized_b = b;
+    F32 b_length = normalized_b.normalize();
+
+    F32 dot_product = normalized_a * normalized_b;
+    //NB: if a _|_ b, then returns an infinite vector
+    return normalized_a * (b_length / dot_product);
+}
+
+inline LLVector3 parallel_component(const LLVector3 &a, const LLVector3 &b)
+{
+    return projected_vec(a, b);
+}
+
+inline LLVector3 orthogonal_component(const LLVector3 &a, const LLVector3 &b)
+{
+    return a - projected_vec(a, b);
+}
+
+
+inline LLVector3 lerp(const LLVector3 &a, const LLVector3 &b, F32 u)
+{
+    return LLVector3(
+        a.mV[VX] + (b.mV[VX] - a.mV[VX]) * u,
+        a.mV[VY] + (b.mV[VY] - a.mV[VY]) * u,
+        a.mV[VZ] + (b.mV[VZ] - a.mV[VZ]) * u);
+}
+
+
+inline bool LLVector3::isNull() const
+{
+    if ( F_APPROXIMATELY_ZERO > mV[VX]*mV[VX] + mV[VY]*mV[VY] + mV[VZ]*mV[VZ] )
+    {
+        return true;
+    }
+    return false;
+}
+
+inline void update_min_max(LLVector3& min, LLVector3& max, const LLVector3& pos)
+{
+    for (U32 i = 0; i < 3; i++)
+    {
+        if (min.mV[i] > pos.mV[i])
+        {
+            min.mV[i] = pos.mV[i];
+        }
+        if (max.mV[i] < pos.mV[i])
+        {
+            max.mV[i] = pos.mV[i];
+        }
+    }
+}
+
+inline void update_min_max(LLVector3& min, LLVector3& max, const F32* pos)
+{
+    for (U32 i = 0; i < 3; i++)
+    {
+        if (min.mV[i] > pos[i])
+        {
+            min.mV[i] = pos[i];
+        }
+        if (max.mV[i] < pos[i])
+        {
+            max.mV[i] = pos[i];
+        }
+    }
+}
+
+inline F32 angle_between(const LLVector3& a, const LLVector3& b)
+{
+    F32 ab = a * b; // dotproduct
+    if (ab == -0.0f)
+    {
+        ab = 0.0f; // get rid of negative zero
+    }
+    LLVector3 c = a % b; // crossproduct
+    return atan2f(sqrtf(c * c), ab); // return the angle
+}
+
+inline bool are_parallel(const LLVector3 &a, const LLVector3 &b, F32 epsilon)
+{
+    LLVector3 an = a;
+    LLVector3 bn = b;
+    an.normalize();
+    bn.normalize();
+    F32 dot = an * bn;
+    if ( (1.0f - fabs(dot)) < epsilon)
+    {
+        return true;
+    }
+    return false;
+}
+
+inline std::ostream& operator<<(std::ostream& s, const LLVector3 &a)
+{
+    s << "{ " << a.mV[VX] << ", " << a.mV[VY] << ", " << a.mV[VZ] << " }";
+    return s;
+}
+
+#endif