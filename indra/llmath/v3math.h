/**
 * @file v3math.h
 * @brief LLVector3 class header file.
 *
 * $LicenseInfo:firstyear=2000&license=viewerlgpl$
 * Second Life Viewer Source Code
 * Copyright (C) 2010, Linden Research, Inc.
 *
 * This library is free software; you can redistribute it and/or
 * modify it under the terms of the GNU Lesser General Public
 * License as published by the Free Software Foundation;
 * version 2.1 of the License only.
 *
 * This library is distributed in the hope that it will be useful,
 * but WITHOUT ANY WARRANTY; without even the implied warranty of
 * MERCHANTABILITY or FITNESS FOR A PARTICULAR PURPOSE.  See the GNU
 * Lesser General Public License for more details.
 *
 * You should have received a copy of the GNU Lesser General Public
 * License along with this library; if not, write to the Free Software
 * Foundation, Inc., 51 Franklin Street, Fifth Floor, Boston, MA  02110-1301  USA
 *
 * Linden Research, Inc., 945 Battery Street, San Francisco, CA  94111  USA
 * $/LicenseInfo$
 */

#ifndef LL_V3MATH_H
#define LL_V3MATH_H

#include "llerror.h"
#include "llmath.h"

#include "llsd.h"

#include "glm/vec3.hpp"
#include "glm/vec4.hpp"
#include "glm/gtc/type_ptr.hpp"

class LLVector2;
class LLVector4;
class LLVector4a;
class LLMatrix3;
class LLMatrix4;
class LLVector3d;
class LLQuaternion;

//  LLvector3 = |x y z w|

static const U32 LENGTHOFVECTOR3 = 3;

class LLVector3
{
    public:
        F32 mV[LENGTHOFVECTOR3];

        static const LLVector3 zero;
        static const LLVector3 x_axis;
        static const LLVector3 y_axis;
        static const LLVector3 z_axis;
        static const LLVector3 x_axis_neg;
        static const LLVector3 y_axis_neg;
        static const LLVector3 z_axis_neg;
        static const LLVector3 all_one;

        inline LLVector3();                         // Initializes LLVector3 to (0, 0, 0)
        inline LLVector3(const F32 x, const F32 y, const F32 z);            // Initializes LLVector3 to (x. y, z)
        inline explicit LLVector3(const F32 *vec);              // Initializes LLVector3 to (vec[0]. vec[1], vec[2])
        explicit LLVector3(const LLVector2 &vec);               // Initializes LLVector3 to (vec[0]. vec[1], 0)
        explicit LLVector3(const LLVector3d &vec);              // Initializes LLVector3 to (vec[0]. vec[1], vec[2])
        explicit LLVector3(const LLVector4 &vec);               // Initializes LLVector4 to (vec[0]. vec[1], vec[2])
        explicit LLVector3(const LLVector4a& vec);              // Initializes LLVector4 to (vec[0]. vec[1], vec[2])
        explicit LLVector3(const LLSD& sd);

        // GLM interop
        explicit LLVector3(const glm::vec3& vec);   // Initializes LLVector3 to (vec[0]. vec[1], vec[2])
        explicit LLVector3(const glm::vec4& vec);   // Initializes LLVector3 to (vec[0]. vec[1], vec[2])
        explicit inline operator glm::vec3() const; // Initializes glm::vec3 to (vec[0]. vec[1], vec[2])
        explicit inline operator glm::vec4() const; // Initializes glm::vec4 to (vec[0]. vec[1], vec[2], 1)

        LLSD getValue() const;

        void setValue(const LLSD& sd);

        inline bool isFinite() const;                                   // checks to see if all values of LLVector3 are finite
        bool        clamp(F32 min, F32 max);        // Clamps all values to (min,max), returns true if data changed
        bool        clamp(const LLVector3 &min_vec, const LLVector3 &max_vec); // Scales vector by another vector
        bool        clampLength( F32 length_limit );                    // Scales vector to limit length to a value

        void        quantize16(F32 lowerxy, F32 upperxy, F32 lowerz, F32 upperz);   // changes the vector to reflect quatization
        void        quantize8(F32 lowerxy, F32 upperxy, F32 lowerz, F32 upperz);    // changes the vector to reflect quatization
        void        snap(S32 sig_digits);                                           // snaps x,y,z to sig_digits decimal places

        bool        abs();                      // sets all values to absolute value of original value (first octant), returns true if changed

        inline void clear();                        // Clears LLVector3 to (0, 0, 0)
        inline void setZero();                      // Clears LLVector3 to (0, 0, 0)
        inline void clearVec();                     // deprecated
        inline void zeroVec();                      // deprecated

        inline void set(F32 x, F32 y, F32 z);       // Sets LLVector3 to (x, y, z, 1)
        inline void set(const LLVector3 &vec);      // Sets LLVector3 to vec
        inline void set(const F32 *vec);            // Sets LLVector3 to vec
        const LLVector3& set(const LLVector4 &vec);
        const LLVector3& set(const LLVector3d &vec);// Sets LLVector3 to vec
        inline void set(const glm::vec4& vec); // Sets LLVector3 to vec
        inline void set(const glm::vec3& vec); // Sets LLVector3 to vec

        inline void setVec(F32 x, F32 y, F32 z);    // deprecated
        inline void setVec(const LLVector3 &vec);   // deprecated
        inline void setVec(const F32 *vec);         // deprecated

        const LLVector3& setVec(const LLVector4 &vec);  // deprecated
        const LLVector3& setVec(const LLVector3d &vec); // deprecated

        F32 length() const;         // Returns magnitude of LLVector3
        F32 lengthSquared() const;  // Returns magnitude squared of LLVector3
        F32 magVec() const;         // deprecated
        F32 magVecSquared() const;  // deprecated

        inline F32 normalize();    // Normalizes and returns the magnitude of LLVector3
        inline F32 normVec();      // deprecated

<<<<<<< HEAD
        inline bool inRange( F32 min, F32 max ) const; // Returns true if all values of the vector are between min and max
=======
        inline BOOL inRange(F32 min, F32 max) const; // Returns true if all values of the vector are between min and max
>>>>>>> 9e24b300

        const LLVector3& rotVec(F32 angle, const LLVector3 &vec);    // Rotates about vec by angle radians
        const LLVector3& rotVec(F32 angle, F32 x, F32 y, F32 z);     // Rotates about x,y,z by angle radians
        const LLVector3& rotVec(const LLMatrix3 &mat);               // Rotates by LLMatrix4 mat
        const LLVector3& rotVec(const LLQuaternion &q);              // Rotates by LLQuaternion q
        const LLVector3& transVec(const LLMatrix4& mat);             // Transforms by LLMatrix4 mat (mat * v)

        const LLVector3& scaleVec(const LLVector3& vec);             // scales per component by vec
        LLVector3 scaledVec(const LLVector3& vec) const;             // get a copy of this vector scaled by vec

        bool isNull() const;            // Returns true if vector has a _very_small_ length
        bool isExactlyZero() const      { return !mV[VX] && !mV[VY] && !mV[VZ]; }

        F32 operator[](int idx) const { return mV[idx]; }
        F32 &operator[](int idx) { return mV[idx]; }

        friend LLVector3 operator+(const LLVector3 &a, const LLVector3 &b); // Return vector a + b
        friend LLVector3 operator-(const LLVector3 &a, const LLVector3 &b); // Return vector a minus b
        friend F32 operator*(const LLVector3 &a, const LLVector3 &b);       // Return a dot b
        friend LLVector3 operator%(const LLVector3 &a, const LLVector3 &b); // Return a cross b
        friend LLVector3 operator*(const LLVector3 &a, F32 k);              // Return a times scaler k
        friend LLVector3 operator/(const LLVector3 &a, F32 k);              // Return a divided by scaler k
        friend LLVector3 operator*(F32 k, const LLVector3 &a);              // Return a times scaler k
        friend bool operator==(const LLVector3 &a, const LLVector3 &b);     // Return a == b
        friend bool operator!=(const LLVector3 &a, const LLVector3 &b);     // Return a != b
        // less than operator useful for using vectors as std::map keys
        friend bool operator<(const LLVector3 &a, const LLVector3 &b);      // Return a < b

        friend const LLVector3& operator+=(LLVector3 &a, const LLVector3 &b);   // Return vector a + b
        friend const LLVector3& operator-=(LLVector3 &a, const LLVector3 &b);   // Return vector a minus b
        friend const LLVector3& operator%=(LLVector3 &a, const LLVector3 &b);   // Return a cross b
        friend const LLVector3& operator*=(LLVector3 &a, const LLVector3 &b);   // Returns a * b;
        friend const LLVector3& operator*=(LLVector3 &a, F32 k);                // Return a times scaler k
        friend const LLVector3& operator/=(LLVector3 &a, F32 k);                // Return a divided by scaler k
        friend const LLVector3& operator*=(LLVector3 &a, const LLQuaternion &b);    // Returns a * b;

        friend LLVector3 operator-(const LLVector3 &a);                 // Return vector -a

        friend std::ostream&     operator<<(std::ostream& s, const LLVector3 &a);       // Stream a

        static bool parseVector3(const std::string& buf, LLVector3* value);
};

typedef LLVector3 LLSimLocalVec;

// Non-member functions

F32 angle_between(const LLVector3 &a, const LLVector3 &b);  // Returns angle (radians) between a and b
bool are_parallel(const LLVector3 &a, const LLVector3 &b, F32 epsilon=F_APPROXIMATELY_ZERO);    // Returns true if a and b are very close to parallel
F32 dist_vec(const LLVector3 &a, const LLVector3 &b);       // Returns distance between a and b
F32 dist_vec_squared(const LLVector3 &a, const LLVector3 &b);// Returns distance squared between a and b
F32 dist_vec_squared2D(const LLVector3 &a, const LLVector3 &b);// Returns distance squared between a and b ignoring Z component
LLVector3 projected_vec(const LLVector3 &a, const LLVector3 &b); // Returns vector a projected on vector b
LLVector3 inverse_projected_vec(const LLVector3 &a, const LLVector3 &b); // Returns vector a scaled such that projected_vec(inverse_projected_vec(a, b), b) == b;
LLVector3 parallel_component(const LLVector3 &a, const LLVector3 &b); // Returns vector a projected on vector b (same as projected_vec)
LLVector3 orthogonal_component(const LLVector3 &a, const LLVector3 &b); // Returns component of vector a not parallel to vector b (same as projected_vec)
LLVector3 lerp(const LLVector3 &a, const LLVector3 &b, F32 u); // Returns a vector that is a linear interpolation between a and b
LLVector3 point_to_box_offset(LLVector3& pos, const LLVector3* box); // Displacement from query point to nearest point on bounding box.
bool box_valid_and_non_zero(const LLVector3* box);

inline LLVector3::LLVector3(void)
{
    clear();
}

inline LLVector3::LLVector3(const F32 x, const F32 y, const F32 z)
{
    set(x, y, z);
}

inline LLVector3::LLVector3(const F32 *vec)
{
    set(vec);
}

inline LLVector3::LLVector3(const glm::vec3& vec)
{
    mV[VX] = vec.x;
    mV[VY] = vec.y;
    mV[VZ] = vec.z;
}

inline LLVector3::LLVector3(const glm::vec4& vec)
{
    mV[VX] = vec.x;
    mV[VY] = vec.y;
    mV[VZ] = vec.z;
}

/*
inline LLVector3::LLVector3(const LLVector3 &copy)
{
    mV[VX] = copy.mV[VX];
    mV[VY] = copy.mV[VY];
    mV[VZ] = copy.mV[VZ];
}
*/

// Destructors

// checker
inline bool LLVector3::isFinite() const
{
    return llfinite(mV[VX]) && llfinite(mV[VY]) && llfinite(mV[VZ]);
}


// Clear and Assignment Functions

inline void LLVector3::clear(void)
{
    set(0.f, 0.f, 0.f);
}

inline void LLVector3::setZero(void)
{
    clear();
}

inline void LLVector3::clearVec(void)
{
    clear();
}

inline void LLVector3::zeroVec(void)
{
    clear();
}

inline void LLVector3::set(F32 x, F32 y, F32 z)
{
    mV[VX] = x;
    mV[VY] = y;
    mV[VZ] = z;
}

inline void LLVector3::set(const LLVector3 &vec)
{
    set(vec.mV[0], vec.mV[1], vec.mV[2]);
}

inline void LLVector3::set(const F32 *vec)
{
    set(vec[0], vec[1], vec[2]);
}

inline void LLVector3::set(const glm::vec4& vec)
{
    mV[VX] = vec.x;
    mV[VY] = vec.y;
    mV[VZ] = vec.z;
}

inline void LLVector3::set(const glm::vec3& vec)
{
    mV[VX] = vec.x;
    mV[VY] = vec.y;
    mV[VZ] = vec.z;
}

// deprecated
inline void LLVector3::setVec(F32 x, F32 y, F32 z)
{
    set(x, y, z);
}

// deprecated
inline void LLVector3::setVec(const LLVector3 &vec)
{
    set(vec);
}

// deprecated
inline void LLVector3::setVec(const F32 *vec)
{
    set(vec);
}

inline F32 LLVector3::normalize(void)
{
    F32 mag = (F32) sqrt(mV[0]*mV[0] + mV[1]*mV[1] + mV[2]*mV[2]);

    if (mag > FP_MAG_THRESHOLD)
    {
        *this /= mag;
    }
    else
    {
        clear();
        mag = 0;
    }
    return mag;
}

// deprecated
inline F32 LLVector3::normVec(void)
{
    return normalize();
}

// LLVector3 Magnitude and Normalization Functions

inline F32 LLVector3::length(void) const
{
    return (F32) sqrt(lengthSquared());
}

inline F32 LLVector3::lengthSquared(void) const
{
    return mV[0]*mV[0] + mV[1]*mV[1] + mV[2]*mV[2];
}

inline F32 LLVector3::magVec(void) const
{
    return length();
}

inline F32 LLVector3::magVecSquared(void) const
{
    return lengthSquared();
}

inline bool LLVector3::inRange( F32 min, F32 max ) const
{
    return mV[0] >= min && mV[0] <= max &&
           mV[1] >= min && mV[1] <= max &&
           mV[2] >= min && mV[2] <= max;
}

inline LLVector3 operator+(const LLVector3 &a, const LLVector3 &b)
{
    LLVector3 c(a);
    return c += b;
}

inline LLVector3 operator-(const LLVector3 &a, const LLVector3 &b)
{
    LLVector3 c(a);
    return c -= b;
}

inline F32  operator*(const LLVector3 &a, const LLVector3 &b)
{
    return a.mV[0]*b.mV[0] + a.mV[1]*b.mV[1] + a.mV[2]*b.mV[2];
}

inline LLVector3 operator%(const LLVector3 &a, const LLVector3 &b)
{
    return LLVector3( a.mV[1]*b.mV[2] - b.mV[1]*a.mV[2], a.mV[2]*b.mV[0] - b.mV[2]*a.mV[0], a.mV[0]*b.mV[1] - b.mV[0]*a.mV[1] );
}

inline LLVector3 operator/(const LLVector3 &a, F32 k)
{
    F32 t = 1.f / k;
    return LLVector3( a.mV[0] * t, a.mV[1] * t, a.mV[2] * t );
}

inline LLVector3 operator*(const LLVector3 &a, F32 k)
{
    return LLVector3( a.mV[0] * k, a.mV[1] * k, a.mV[2] * k );
}

inline LLVector3 operator*(F32 k, const LLVector3 &a)
{
    return LLVector3( a.mV[0] * k, a.mV[1] * k, a.mV[2] * k );
}

inline bool operator==(const LLVector3 &a, const LLVector3 &b)
{
    return (  (a.mV[0] == b.mV[0])
            &&(a.mV[1] == b.mV[1])
            &&(a.mV[2] == b.mV[2]));
}

inline bool operator!=(const LLVector3 &a, const LLVector3 &b)
{
    return (  (a.mV[0] != b.mV[0])
            ||(a.mV[1] != b.mV[1])
            ||(a.mV[2] != b.mV[2]));
}

inline bool operator<(const LLVector3 &a, const LLVector3 &b)
{
    return (a.mV[0] < b.mV[0]
            || (a.mV[0] == b.mV[0]
                && (a.mV[1] < b.mV[1]
                    || ((a.mV[1] == b.mV[1])
                        && a.mV[2] < b.mV[2]))));
}

inline const LLVector3& operator+=(LLVector3 &a, const LLVector3 &b)
{
    a.mV[0] += b.mV[0];
    a.mV[1] += b.mV[1];
    a.mV[2] += b.mV[2];
    return a;
}

inline const LLVector3& operator-=(LLVector3 &a, const LLVector3 &b)
{
    a.mV[0] -= b.mV[0];
    a.mV[1] -= b.mV[1];
    a.mV[2] -= b.mV[2];
    return a;
}

inline const LLVector3& operator%=(LLVector3 &a, const LLVector3 &b)
{
    LLVector3 ret( a.mV[1]*b.mV[2] - b.mV[1]*a.mV[2], a.mV[2]*b.mV[0] - b.mV[2]*a.mV[0], a.mV[0]*b.mV[1] - b.mV[0]*a.mV[1]);
    a = ret;
    return a;
}

inline const LLVector3& operator*=(LLVector3 &a, F32 k)
{
    a.mV[0] *= k;
    a.mV[1] *= k;
    a.mV[2] *= k;
    return a;
}

inline const LLVector3& operator*=(LLVector3 &a, const LLVector3 &b)
{
    a.mV[0] *= b.mV[0];
    a.mV[1] *= b.mV[1];
    a.mV[2] *= b.mV[2];
    return a;
}

inline const LLVector3& operator/=(LLVector3 &a, F32 k)
{
    a *= 1.f / k;
    return a;
}

inline LLVector3 operator-(const LLVector3 &a)
{
    return LLVector3( -a.mV[0], -a.mV[1], -a.mV[2] );
}

<<<<<<< HEAD
inline LLVector3::operator glm::vec3() const
{
    // Do not use glm::make_vec3 it can result in a buffer overrun on some platforms due to glm::vec3 being a simd vector internally
    return glm::vec3(mV[VX], mV[VY], mV[VZ]);
}

inline LLVector3::operator glm::vec4() const
{
    return glm::vec4(mV[VX], mV[VY], mV[VZ], 1.f);
}

inline F32  dist_vec(const LLVector3 &a, const LLVector3 &b)
=======
inline F32 dist_vec(const LLVector3 &a, const LLVector3 &b)
>>>>>>> 9e24b300
{
    F32 x = a.mV[0] - b.mV[0];
    F32 y = a.mV[1] - b.mV[1];
    F32 z = a.mV[2] - b.mV[2];
    return (F32) sqrt( x*x + y*y + z*z );
}

inline F32 dist_vec_squared(const LLVector3 &a, const LLVector3 &b)
{
    F32 x = a.mV[0] - b.mV[0];
    F32 y = a.mV[1] - b.mV[1];
    F32 z = a.mV[2] - b.mV[2];
    return x*x + y*y + z*z;
}

inline F32 dist_vec_squared2D(const LLVector3 &a, const LLVector3 &b)
{
    F32 x = a.mV[0] - b.mV[0];
    F32 y = a.mV[1] - b.mV[1];
    return x*x + y*y;
}

inline LLVector3 projected_vec(const LLVector3 &a, const LLVector3 &b)
{
    F32 bb = b * b;
    if (bb > FP_MAG_THRESHOLD * FP_MAG_THRESHOLD)
    {
        return ((a * b) / bb) * b;
    }
    return b.zero;
}

inline LLVector3 inverse_projected_vec(const LLVector3& a, const LLVector3& b)
{
    LLVector3 normalized_a = a;
    normalized_a.normalize();
    LLVector3 normalized_b = b;
    F32 b_length = normalized_b.normalize();

    F32 dot_product = normalized_a * normalized_b;
    //NB: if a _|_ b, then returns an infinite vector
    return normalized_a * (b_length / dot_product);
}

inline LLVector3 parallel_component(const LLVector3 &a, const LLVector3 &b)
{
    return projected_vec(a, b);
}

inline LLVector3 orthogonal_component(const LLVector3 &a, const LLVector3 &b)
{
    return a - projected_vec(a, b);
}


inline LLVector3 lerp(const LLVector3 &a, const LLVector3 &b, F32 u)
{
    return LLVector3(
        a.mV[VX] + (b.mV[VX] - a.mV[VX]) * u,
        a.mV[VY] + (b.mV[VY] - a.mV[VY]) * u,
        a.mV[VZ] + (b.mV[VZ] - a.mV[VZ]) * u);
}


inline bool LLVector3::isNull() const
{
<<<<<<< HEAD
    if ( F_APPROXIMATELY_ZERO > mV[VX]*mV[VX] + mV[VY]*mV[VY] + mV[VZ]*mV[VZ] )
    {
        return true;
    }
    return false;
=======
    return F_APPROXIMATELY_ZERO > mV[VX]*mV[VX] + mV[VY]*mV[VY] + mV[VZ]*mV[VZ];
>>>>>>> 9e24b300
}

inline void update_min_max(LLVector3& min, LLVector3& max, const LLVector3& pos)
{
    for (U32 i = 0; i < 3; i++)
    {
        if (min.mV[i] > pos.mV[i])
        {
            min.mV[i] = pos.mV[i];
        }
        if (max.mV[i] < pos.mV[i])
        {
            max.mV[i] = pos.mV[i];
        }
    }
}

inline void update_min_max(LLVector3& min, LLVector3& max, const F32* pos)
{
    for (U32 i = 0; i < 3; i++)
    {
        if (min.mV[i] > pos[i])
        {
            min.mV[i] = pos[i];
        }
        if (max.mV[i] < pos[i])
        {
            max.mV[i] = pos[i];
        }
    }
}

inline F32 angle_between(const LLVector3& a, const LLVector3& b)
{
    F32 ab = a * b; // dotproduct
    if (ab == -0.0f)
    {
        ab = 0.0f; // get rid of negative zero
    }
    LLVector3 c = a % b; // crossproduct
    return atan2f(c.length(), ab); // return the angle
}

inline bool are_parallel(const LLVector3 &a, const LLVector3 &b, F32 epsilon)
{
    LLVector3 an = a;
    LLVector3 bn = b;
    an.normalize();
    bn.normalize();
    F32 dot = an * bn;
    if (1.0f - fabs(dot) < epsilon)
    {
        return true;
    }
    return false;
}

inline std::ostream& operator<<(std::ostream& s, const LLVector3 &a)
{
    s << "{ " << a.mV[VX] << ", " << a.mV[VY] << ", " << a.mV[VZ] << " }";
    return s;
}

#endif<|MERGE_RESOLUTION|>--- conflicted
+++ resolved
@@ -120,11 +120,7 @@
         inline F32 normalize();    // Normalizes and returns the magnitude of LLVector3
         inline F32 normVec();      // deprecated
 
-<<<<<<< HEAD
-        inline bool inRange( F32 min, F32 max ) const; // Returns true if all values of the vector are between min and max
-=======
-        inline BOOL inRange(F32 min, F32 max) const; // Returns true if all values of the vector are between min and max
->>>>>>> 9e24b300
+        inline bool inRange(F32 min, F32 max) const; // Returns true if all values of the vector are between min and max
 
         const LLVector3& rotVec(F32 angle, const LLVector3 &vec);    // Rotates about vec by angle radians
         const LLVector3& rotVec(F32 angle, F32 x, F32 y, F32 z);     // Rotates about x,y,z by angle radians
@@ -465,7 +461,6 @@
     return LLVector3( -a.mV[0], -a.mV[1], -a.mV[2] );
 }
 
-<<<<<<< HEAD
 inline LLVector3::operator glm::vec3() const
 {
     // Do not use glm::make_vec3 it can result in a buffer overrun on some platforms due to glm::vec3 being a simd vector internally
@@ -477,10 +472,7 @@
     return glm::vec4(mV[VX], mV[VY], mV[VZ], 1.f);
 }
 
-inline F32  dist_vec(const LLVector3 &a, const LLVector3 &b)
-=======
 inline F32 dist_vec(const LLVector3 &a, const LLVector3 &b)
->>>>>>> 9e24b300
 {
     F32 x = a.mV[0] - b.mV[0];
     F32 y = a.mV[1] - b.mV[1];
@@ -547,15 +539,7 @@
 
 inline bool LLVector3::isNull() const
 {
-<<<<<<< HEAD
-    if ( F_APPROXIMATELY_ZERO > mV[VX]*mV[VX] + mV[VY]*mV[VY] + mV[VZ]*mV[VZ] )
-    {
-        return true;
-    }
-    return false;
-=======
     return F_APPROXIMATELY_ZERO > mV[VX]*mV[VX] + mV[VY]*mV[VY] + mV[VZ]*mV[VZ];
->>>>>>> 9e24b300
 }
 
 inline void update_min_max(LLVector3& min, LLVector3& max, const LLVector3& pos)
