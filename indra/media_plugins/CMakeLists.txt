# -*- cmake -*-

add_subdirectory(base)

if (LINUX)
    add_subdirectory(gstreamer010)
    add_subdirectory(libvlc)
endif (LINUX)

<<<<<<< HEAD
if (DARWIN)
    add_subdirectory(quicktime)
=======
if (WINDOWS OR DARWIN)
>>>>>>> 6d103273
    add_subdirectory(cef)
endif (DARWIN)

if (WINDOWS)
    add_subdirectory(cef)
    add_subdirectory(winmmshim)
<<<<<<< HEAD
    add_subdirectory(libvlc)
endif (WINDOWS)

### add_subdirectory(example)
=======
endif (WINDOWS)
>>>>>>> 6d103273
<|MERGE_RESOLUTION|>--- conflicted
+++ resolved
@@ -7,23 +7,12 @@
     add_subdirectory(libvlc)
 endif (LINUX)
 
-<<<<<<< HEAD
 if (DARWIN)
-    add_subdirectory(quicktime)
-=======
-if (WINDOWS OR DARWIN)
->>>>>>> 6d103273
     add_subdirectory(cef)
 endif (DARWIN)
 
 if (WINDOWS)
     add_subdirectory(cef)
     add_subdirectory(winmmshim)
-<<<<<<< HEAD
     add_subdirectory(libvlc)
-endif (WINDOWS)
-
-### add_subdirectory(example)
-=======
-endif (WINDOWS)
->>>>>>> 6d103273
+endif (WINDOWS)