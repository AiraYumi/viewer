--- conflicted
+++ resolved
@@ -511,12 +511,9 @@
 				settings.plugins_enabled = mPluginsEnabled;
 				settings.user_agent_substring = mCEFLib->makeCompatibleUserAgentString(mUserAgentSubtring);
 				settings.webgl_enabled = true;
-<<<<<<< HEAD
-=======
 
 				std::vector<std::string> custom_schemes(1, "secondlife");
 				mCEFLib->setCustomSchemes(custom_schemes);
->>>>>>> bdecc9cc
 
 				bool result = mCEFLib->init(settings);
 				if (!result)
