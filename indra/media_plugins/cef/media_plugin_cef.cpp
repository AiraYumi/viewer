--- conflicted
+++ resolved
@@ -1,1274 +1,1147 @@
-/**
-* @file media_plugin_cef.cpp
-* @brief CEF (Chromium Embedding Framework) plugin for LLMedia API plugin system
-*
-* @cond
-* $LicenseInfo:firstyear=2008&license=viewerlgpl$
-* Second Life Viewer Source Code
-* Copyright (C) 2010, Linden Research, Inc.
-*
-* This library is free software; you can redistribute it and/or
-* modify it under the terms of the GNU Lesser General Public
-* License as published by the Free Software Foundation;
-* version 2.1 of the License only.
-*
-* This library is distributed in the hope that it will be useful,
-* but WITHOUT ANY WARRANTY; without even the implied warranty of
-* MERCHANTABILITY or FITNESS FOR A PARTICULAR PURPOSE.  See the GNU
-* Lesser General Public License for more details.
-*
-* You should have received a copy of the GNU Lesser General Public
-* License along with this library; if not, write to the Free Software
-* Foundation, Inc., 51 Franklin Street, Fifth Floor, Boston, MA  02110-1301  USA
-*
-* Linden Research, Inc., 945 Battery Street, San Francisco, CA  94111  USA
-* $/LicenseInfo$
-* @endcond
-*/
-
-#include "linden_common.h"
-#include "indra_constants.h" // for indra keyboard codes
-
-#include "llglheaders.h" // for GL_* constants
-#include "llsdutil.h"
-#include "llplugininstance.h"
-#include "llpluginmessage.h"
-#include "llpluginmessageclasses.h"
-#include "llstring.h"
-#include "volume_catcher.h"
-#include "media_plugin_base.h"
-
-#include "dullahan.h"
-
-////////////////////////////////////////////////////////////////////////////////
-//
-class MediaPluginCEF :
-    public MediaPluginBase
-{
-public:
-    MediaPluginCEF(LLPluginInstance::sendMessageFunction host_send_func, void *host_user_data);
-    ~MediaPluginCEF();
-
-    /*virtual*/
-    void receiveMessage(const char* message_string);
-
-private:
-    bool init();
-
-    void onPageChangedCallback(const unsigned char* pixels, int x, int y, const int width, const int height);
-    void onCustomSchemeURLCallback(std::string url, bool user_gesture, bool is_redirect);
-    void onConsoleMessageCallback(std::string message, std::string source, int line);
-    void onStatusMessageCallback(std::string value);
-    void onTitleChangeCallback(std::string title);
-    void onTooltipCallback(std::string text);
-    void onLoadStartCallback();
-    void onRequestExitCallback();
-    void onLoadEndCallback(int httpStatusCode, std::string url);
-    void onLoadError(int status, const std::string error_text);
-    void onAddressChangeCallback(std::string url);
-    void onOpenPopupCallback(std::string url, std::string target);
-    bool onHTTPAuthCallback(const std::string host, const std::string realm, std::string& username, std::string& password);
-    void onCursorChangedCallback(dullahan::ECursorType type);
-    const std::vector<std::string> onFileDialog(dullahan::EFileDialogType dialog_type, const std::string dialog_title, const std::string default_file, const std::string dialog_accept_filter, bool& use_default);
-    bool onJSDialogCallback(const std::string origin_url, const std::string message_text, const std::string default_prompt_text);
-    bool onJSBeforeUnloadCallback();
-
-    void postDebugMessage(const std::string& msg);
-    void authResponse(LLPluginMessage &message);
-
-    void keyEvent(dullahan::EKeyEvent key_event, LLSD native_key_data);
-    void unicodeInput(std::string event, LLSD native_key_data);
-
-    void checkEditState();
-    void setVolume();
-
-    bool mEnableMediaPluginDebugging;
-    std::string mHostLanguage;
-    bool mCookiesEnabled;
-    bool mPluginsEnabled;
-    bool mJavascriptEnabled;
-    bool mProxyEnabled;
-    std::string mProxyHost;
-    int mProxyPort;
-    bool mDisableGPU;
-    bool mDisableNetworkService;
-    bool mUseMockKeyChain;
-    bool mDisableWebSecurity;
-    bool mFileAccessFromFileUrls;
-    std::string mUserAgentSubtring;
-    std::string mAuthUsername;
-    std::string mAuthPassword;
-    bool mAuthOK;
-    bool mCanCut;
-    bool mCanCopy;
-    bool mCanPaste;
-    std::string mRootCachePath;
-    std::string mCachePath;
-    std::string mContextCachePath;
-    std::string mCefLogFile;
-    bool mCefLogVerbose;
-    std::vector<std::string> mPickedFiles;
-    VolumeCatcher mVolumeCatcher;
-    F32 mCurVolume;
-    dullahan* mCEFLib;
-};
-
-////////////////////////////////////////////////////////////////////////////////
-//
-MediaPluginCEF::MediaPluginCEF(LLPluginInstance::sendMessageFunction host_send_func, void *host_user_data) :
-MediaPluginBase(host_send_func, host_user_data)
-{
-    mWidth = 0;
-    mHeight = 0;
-    mDepth = 4;
-    mPixels = 0;
-    mEnableMediaPluginDebugging = true;
-    mHostLanguage = "en";
-    mCookiesEnabled = true;
-    mPluginsEnabled = false;
-    mJavascriptEnabled = true;
-    mProxyEnabled = false;
-    mProxyHost = "";
-    mProxyPort = 0;
-    mDisableGPU = false;
-    mDisableNetworkService = true;
-    mUseMockKeyChain = true;
-    mDisableWebSecurity = false;
-    mFileAccessFromFileUrls = false;
-    mUserAgentSubtring = "";
-    mAuthUsername = "";
-    mAuthPassword = "";
-    mAuthOK = false;
-    mCanCut = false;
-    mCanCopy = false;
-    mCanPaste = false;
-    mCachePath = "";
-    mCefLogFile = "";
-    mCefLogVerbose = false;
-    mPickedFiles.clear();
-    mCurVolume = 0.0;
-
-    mCEFLib = new dullahan();
-
-    setVolume();
-}
-
-////////////////////////////////////////////////////////////////////////////////
-//
-MediaPluginCEF::~MediaPluginCEF()
-{
-    mCEFLib->shutdown();
-}
-
-////////////////////////////////////////////////////////////////////////////////
-//
-void MediaPluginCEF::postDebugMessage(const std::string& msg)
-{
-    if (mEnableMediaPluginDebugging)
-    {
-        std::stringstream str;
-        str << "@Media Msg> " << msg;
-
-        LLPluginMessage debug_message(LLPLUGIN_MESSAGE_CLASS_MEDIA, "debug_message");
-        debug_message.setValue("message_text", str.str());
-        debug_message.setValue("message_level", "info");
-        sendMessage(debug_message);
-    }
-}
-
-////////////////////////////////////////////////////////////////////////////////
-//
-void MediaPluginCEF::onPageChangedCallback(const unsigned char* pixels, int x, int y, const int width, const int height)
-{
-    if( mPixels && pixels )
-    {
-        if (mWidth == width && mHeight == height)
-        {
-            memcpy(mPixels, pixels, mWidth * mHeight * mDepth);
-        }
-        else
-        {
-            mCEFLib->setSize(mWidth, mHeight);
-        }
-        setDirty(0, 0, mWidth, mHeight);
-    }
-}
-
-////////////////////////////////////////////////////////////////////////////////
-//
-void MediaPluginCEF::onConsoleMessageCallback(std::string message, std::string source, int line)
-{
-    std::stringstream str;
-    str << "Console message: " << message << " in file(" << source << ") at line " << line;
-    postDebugMessage(str.str());
-}
-
-////////////////////////////////////////////////////////////////////////////////
-//
-void MediaPluginCEF::onStatusMessageCallback(std::string value)
-{
-    LLPluginMessage message(LLPLUGIN_MESSAGE_CLASS_MEDIA_BROWSER, "status_text");
-    message.setValue("status", value);
-    sendMessage(message);
-}
-
-////////////////////////////////////////////////////////////////////////////////
-//
-void MediaPluginCEF::onTitleChangeCallback(std::string title)
-{
-    LLPluginMessage message(LLPLUGIN_MESSAGE_CLASS_MEDIA, "name_text");
-    message.setValue("name", title);
-    message.setValueBoolean("history_back_available", mCEFLib->canGoBack());
-    message.setValueBoolean("history_forward_available", mCEFLib->canGoForward());
-    sendMessage(message);
-}
-
-void MediaPluginCEF::onTooltipCallback(std::string text)
-{
-    LLPluginMessage message(LLPLUGIN_MESSAGE_CLASS_MEDIA, "tooltip_text");
-    message.setValue("tooltip", text);
-    sendMessage(message);
-}
-////////////////////////////////////////////////////////////////////////////////
-//
-void MediaPluginCEF::onLoadStartCallback()
-{
-    LLPluginMessage message(LLPLUGIN_MESSAGE_CLASS_MEDIA_BROWSER, "navigate_begin");
-    //message.setValue("uri", event.getEventUri());  // not easily available here in CEF - needed?
-    message.setValueBoolean("history_back_available", mCEFLib->canGoBack());
-    message.setValueBoolean("history_forward_available", mCEFLib->canGoForward());
-    sendMessage(message);
-}
-
-/////////////////////////////////////////////////////////////////////////////////
-//
-void MediaPluginCEF::onLoadError(int status, const std::string error_text)
-{
-    std::stringstream msg;
-
-    msg << "<b>Loading error!</b>";
-    msg << "<p>";
-    msg << "Message: " << error_text;
-    msg << "<br>";
-    msg << "Code: " << status;
-
-    mCEFLib->showBrowserMessage(msg.str());
-}
-
-////////////////////////////////////////////////////////////////////////////////
-//
-void MediaPluginCEF::onRequestExitCallback()
-{
-    LLPluginMessage message("base", "goodbye");
-    sendMessage(message);
-
-    // Will trigger delete on next staticReceiveMessage()
-    mDeleteMe = true;
-}
-
-////////////////////////////////////////////////////////////////////////////////
-//
-void MediaPluginCEF::onLoadEndCallback(int httpStatusCode, std::string url)
-{
-    LLPluginMessage message(LLPLUGIN_MESSAGE_CLASS_MEDIA_BROWSER, "navigate_complete");
-    //message.setValue("uri", event.getEventUri());  // not easily available here in CEF - needed?
-    message.setValueS32("result_code", httpStatusCode);
-    message.setValueBoolean("history_back_available", mCEFLib->canGoBack());
-    message.setValueBoolean("history_forward_available", mCEFLib->canGoForward());
-    message.setValue("uri", url);
-    sendMessage(message);
-}
-
-////////////////////////////////////////////////////////////////////////////////
-//
-void MediaPluginCEF::onAddressChangeCallback(std::string url)
-{
-    LLPluginMessage message(LLPLUGIN_MESSAGE_CLASS_MEDIA_BROWSER, "location_changed");
-    message.setValue("uri", url);
-    sendMessage(message);
-}
-
-////////////////////////////////////////////////////////////////////////////////
-//
-void MediaPluginCEF::onOpenPopupCallback(std::string url, std::string target)
-{
-    LLPluginMessage message(LLPLUGIN_MESSAGE_CLASS_MEDIA_BROWSER, "click_href");
-    message.setValue("uri", url);
-    message.setValue("target", target);
-    sendMessage(message);
-}
-
-////////////////////////////////////////////////////////////////////////////////
-//
-void MediaPluginCEF::onCustomSchemeURLCallback(std::string url, bool user_gesture, bool is_redirect)
-{
-    LLPluginMessage message(LLPLUGIN_MESSAGE_CLASS_MEDIA_BROWSER, "click_nofollow");
-    message.setValue("uri", url);
-
-    // indicate if this interaction was from a user click (okay on a SLAPP) or
-    // via a navigation (e.g. a data URL - see SL-18151) (not okay on a SLAPP)
-    const std::string nav_type = user_gesture ? "clicked" : "navigated";
-
-    message.setValue("nav_type", nav_type);
-    message.setValueBoolean("is_redirect", is_redirect);
-
-    sendMessage(message);
-}
-
-////////////////////////////////////////////////////////////////////////////////
-//
-bool MediaPluginCEF::onHTTPAuthCallback(const std::string host, const std::string realm, std::string& username, std::string& password)
-{
-    mAuthOK = false;
-
-    LLPluginMessage message(LLPLUGIN_MESSAGE_CLASS_MEDIA, "auth_request");
-    message.setValue("url", host);
-    message.setValue("realm", realm);
-    message.setValueBoolean("blocking_request", true);
-
-    // The "blocking_request" key in the message means this sendMessage call will block until a response is received.
-    sendMessage(message);
-
-    if (mAuthOK)
-    {
-        username = mAuthUsername;
-        password = mAuthPassword;
-    }
-
-    return mAuthOK;
-}
-
-////////////////////////////////////////////////////////////////////////////////
-//
-const std::vector<std::string> MediaPluginCEF::onFileDialog(dullahan::EFileDialogType dialog_type, const std::string dialog_title, const std::string default_file, std::string dialog_accept_filter, bool& use_default)
-{
-    // do not use the default CEF file picker
-    use_default = false;
-
-    if (dialog_type == dullahan::FD_OPEN_FILE)
-    {
-        mPickedFiles.clear();
-
-        LLPluginMessage message(LLPLUGIN_MESSAGE_CLASS_MEDIA, "pick_file");
-        message.setValueBoolean("blocking_request", true);
-        message.setValueBoolean("multiple_files", false);
-
-        sendMessage(message);
-
-        return mPickedFiles;
-    }
-    else if (dialog_type == dullahan::FD_OPEN_MULTIPLE_FILES)
-    {
-        mPickedFiles.clear();
-
-        LLPluginMessage message(LLPLUGIN_MESSAGE_CLASS_MEDIA, "pick_file");
-        message.setValueBoolean("blocking_request", true);
-        message.setValueBoolean("multiple_files", true);
-
-        sendMessage(message);
-
-        return mPickedFiles;
-    }
-    else if (dialog_type == dullahan::FD_SAVE_FILE)
-    {
-        mPickedFiles.clear();
-        mAuthOK = false;
-
-        LLPluginMessage message(LLPLUGIN_MESSAGE_CLASS_MEDIA, "file_download");
-        message.setValueBoolean("blocking_request", true);
-        message.setValue("filename", default_file);
-
-        sendMessage(message);
-
-        return mPickedFiles;
-    }
-
-    return std::vector<std::string>();
-}
-
-////////////////////////////////////////////////////////////////////////////////
-//
-bool MediaPluginCEF::onJSDialogCallback(const std::string origin_url, const std::string message_text, const std::string default_prompt_text)
-{
-    // return true indicates we suppress the JavaScript alert UI entirely
-    return true;
-}
-
-////////////////////////////////////////////////////////////////////////////////
-//
-bool MediaPluginCEF::onJSBeforeUnloadCallback()
-{
-    // return true indicates we suppress the JavaScript UI entirely
-    return true;
-}
-
-////////////////////////////////////////////////////////////////////////////////
-//
-void MediaPluginCEF::onCursorChangedCallback(dullahan::ECursorType type)
-{
-    std::string name = "";
-
-    switch (type)
-    {
-        case dullahan::CT_POINTER:
-            name = "UI_CURSOR_ARROW";
-            break;
-        case dullahan::CT_CROSS:
-            name = "UI_CURSOR_CROSS";
-            break;
-        case dullahan::CT_HAND:
-            name = "UI_CURSOR_HAND";
-            break;
-        case dullahan::CT_IBEAM:
-            name = "UI_CURSOR_IBEAM";
-            break;
-        case dullahan::CT_WAIT:
-            name = "UI_CURSOR_WAIT";
-            break;
-        //case dullahan::CT_HELP:
-        case dullahan::CT_ROWRESIZE:
-        case dullahan::CT_NORTHRESIZE:
-        case dullahan::CT_SOUTHRESIZE:
-        case dullahan::CT_NORTHSOUTHRESIZE:
-            name = "UI_CURSOR_SIZENS";
-            break;
-        case dullahan::CT_COLUMNRESIZE:
-        case dullahan::CT_EASTRESIZE:
-        case dullahan::CT_WESTRESIZE:
-        case dullahan::CT_EASTWESTRESIZE:
-            name = "UI_CURSOR_SIZEWE";
-            break;
-        case dullahan::CT_NORTHEASTRESIZE:
-        case dullahan::CT_SOUTHWESTRESIZE:
-        case dullahan::CT_NORTHEASTSOUTHWESTRESIZE:
-            name = "UI_CURSOR_SIZENESW";
-            break;
-        case dullahan::CT_SOUTHEASTRESIZE:
-        case dullahan::CT_NORTHWESTRESIZE:
-        case dullahan::CT_NORTHWESTSOUTHEASTRESIZE:
-            name = "UI_CURSOR_SIZENWSE";
-            break;
-        case dullahan::CT_MOVE:
-            name = "UI_CURSOR_SIZEALL";
-            break;
-        //case dullahan::CT_MIDDLEPANNING:
-        //case dullahan::CT_EASTPANNING:
-        //case dullahan::CT_NORTHPANNING:
-        //case dullahan::CT_NORTHEASTPANNING:
-        //case dullahan::CT_NORTHWESTPANNING:
-        //case dullahan::CT_SOUTHPANNING:
-        //case dullahan::CT_SOUTHEASTPANNING:
-        //case dullahan::CT_SOUTHWESTPANNING:
-        //case dullahan::CT_WESTPANNING:
-        //case dullahan::CT_VERTICALTEXT:
-        //case dullahan::CT_CELL:
-        //case dullahan::CT_CONTEXTMENU:
-        case dullahan::CT_ALIAS:
-            name = "UI_CURSOR_TOOLMEDIAOPEN";
-            break;
-        case dullahan::CT_PROGRESS:
-            name = "UI_CURSOR_WORKING";
-            break;
-        case dullahan::CT_COPY:
-            name = "UI_CURSOR_ARROWCOPY";
-            break;
-        case dullahan::CT_NONE:
-            name = "UI_CURSOR_NO";
-            break;
-        case dullahan::CT_NODROP:
-        case dullahan::CT_NOTALLOWED:
-            name = "UI_CURSOR_NOLOCKED";
-            break;
-        case dullahan::CT_ZOOMIN:
-            name = "UI_CURSOR_TOOLZOOMIN";
-            break;
-        case dullahan::CT_ZOOMOUT:
-            name = "UI_CURSOR_TOOLZOOMOUT";
-            break;
-        case dullahan::CT_GRAB:
-            name = "UI_CURSOR_TOOLGRAB";
-            break;
-        //case dullahan::CT_GRABING:
-        //case dullahan::CT_CUSTOM:
-
-        default:
-            LL_WARNS() << "Unknown cursor ID: " << (int)type << LL_ENDL;
-            break;
-    }
-
-    LLPluginMessage message(LLPLUGIN_MESSAGE_CLASS_MEDIA, "cursor_changed");
-    message.setValue("name", name);
-    sendMessage(message);
-}
-
-////////////////////////////////////////////////////////////////////////////////
-//
-void MediaPluginCEF::authResponse(LLPluginMessage &message)
-{
-    mAuthOK = message.getValueBoolean("ok");
-    if (mAuthOK)
-    {
-        mAuthUsername = message.getValue("username");
-        mAuthPassword = message.getValue("password");
-    }
-}
-
-////////////////////////////////////////////////////////////////////////////////
-//
-void MediaPluginCEF::receiveMessage(const char* message_string)
-{
-    //  std::cerr << "MediaPluginCEF::receiveMessage: received message: \"" << message_string << "\"" << std::endl;
-    LLPluginMessage message_in;
-
-    if (message_in.parse(message_string) >= 0)
-    {
-        std::string message_class = message_in.getClass();
-        std::string message_name = message_in.getName();
-        if (message_class == LLPLUGIN_MESSAGE_CLASS_BASE)
-        {
-            if (message_name == "init")
-            {
-                LLPluginMessage message("base", "init_response");
-                LLSD versions = LLSD::emptyMap();
-                versions[LLPLUGIN_MESSAGE_CLASS_BASE] = LLPLUGIN_MESSAGE_CLASS_BASE_VERSION;
-                versions[LLPLUGIN_MESSAGE_CLASS_MEDIA] = LLPLUGIN_MESSAGE_CLASS_MEDIA_VERSION;
-                versions[LLPLUGIN_MESSAGE_CLASS_MEDIA_BROWSER] = LLPLUGIN_MESSAGE_CLASS_MEDIA_BROWSER_VERSION;
-                message.setValueLLSD("versions", versions);
-
-                std::string plugin_version = "CEF plugin 1.1.412";
-                message.setValue("plugin_version", plugin_version);
-                sendMessage(message);
-            }
-            else if (message_name == "idle")
-            {
-                mCEFLib->update();
-
-                mVolumeCatcher.pump();
-
-                // this seems bad but unless the state changes (it won't until we figure out
-                // how to get CEF to tell us if copy/cut/paste is available) then this function
-                // will return immediately
-                checkEditState();
-            }
-            else if (message_name == "cleanup")
-            {
-                mCEFLib->requestExit();
-            }
-            else if (message_name == "force_exit")
-            {
-                mDeleteMe = true;
-            }
-            else if (message_name == "shm_added")
-            {
-                SharedSegmentInfo info;
-                info.mAddress = message_in.getValuePointer("address");
-                info.mSize = (size_t)message_in.getValueS32("size");
-                std::string name = message_in.getValue("name");
-
-                mSharedSegments.insert(SharedSegmentMap::value_type(name, info));
-
-            }
-            else if (message_name == "shm_remove")
-            {
-                std::string name = message_in.getValue("name");
-
-                SharedSegmentMap::iterator iter = mSharedSegments.find(name);
-                if (iter != mSharedSegments.end())
-                {
-                    if (mPixels == iter->second.mAddress)
-                    {
-                        mPixels = NULL;
-                        mTextureSegmentName.clear();
-                    }
-                    mSharedSegments.erase(iter);
-                }
-                else
-                {
-                }
-
-                LLPluginMessage message("base", "shm_remove_response");
-                message.setValue("name", name);
-                sendMessage(message);
-            }
-            else
-            {
-            }
-        }
-        else if (message_class == LLPLUGIN_MESSAGE_CLASS_MEDIA)
-        {
-            if (message_name == "init")
-            {
-                // event callbacks from Dullahan
-                mCEFLib->setOnPageChangedCallback(std::bind(&MediaPluginCEF::onPageChangedCallback, this, std::placeholders::_1, std::placeholders::_2, std::placeholders::_3, std::placeholders::_4, std::placeholders::_5));
-                mCEFLib->setOnCustomSchemeURLCallback(std::bind(&MediaPluginCEF::onCustomSchemeURLCallback, this, std::placeholders::_1, std::placeholders::_2, std::placeholders::_3));
-                mCEFLib->setOnConsoleMessageCallback(std::bind(&MediaPluginCEF::onConsoleMessageCallback, this, std::placeholders::_1, std::placeholders::_2, std::placeholders::_3));
-                mCEFLib->setOnStatusMessageCallback(std::bind(&MediaPluginCEF::onStatusMessageCallback, this, std::placeholders::_1));
-                mCEFLib->setOnTitleChangeCallback(std::bind(&MediaPluginCEF::onTitleChangeCallback, this, std::placeholders::_1));
-                mCEFLib->setOnTooltipCallback(std::bind(&MediaPluginCEF::onTooltipCallback, this, std::placeholders::_1));
-                mCEFLib->setOnLoadStartCallback(std::bind(&MediaPluginCEF::onLoadStartCallback, this));
-                mCEFLib->setOnLoadEndCallback(std::bind(&MediaPluginCEF::onLoadEndCallback, this, std::placeholders::_1, std::placeholders::_2));
-                mCEFLib->setOnLoadErrorCallback(std::bind(&MediaPluginCEF::onLoadError, this, std::placeholders::_1, std::placeholders::_2));
-                mCEFLib->setOnAddressChangeCallback(std::bind(&MediaPluginCEF::onAddressChangeCallback, this, std::placeholders::_1));
-                mCEFLib->setOnOpenPopupCallback(std::bind(&MediaPluginCEF::onOpenPopupCallback, this, std::placeholders::_1, std::placeholders::_2));
-                mCEFLib->setOnHTTPAuthCallback(std::bind(&MediaPluginCEF::onHTTPAuthCallback, this, std::placeholders::_1, std::placeholders::_2, std::placeholders::_3, std::placeholders::_4));
-                mCEFLib->setOnFileDialogCallback(std::bind(&MediaPluginCEF::onFileDialog, this, std::placeholders::_1, std::placeholders::_2, std::placeholders::_3, std::placeholders::_4, std::placeholders::_5));
-                mCEFLib->setOnCursorChangedCallback(std::bind(&MediaPluginCEF::onCursorChangedCallback, this, std::placeholders::_1));
-                mCEFLib->setOnRequestExitCallback(std::bind(&MediaPluginCEF::onRequestExitCallback, this));
-                mCEFLib->setOnJSDialogCallback(std::bind(&MediaPluginCEF::onJSDialogCallback, this, std::placeholders::_1, std::placeholders::_2, std::placeholders::_3));
-                mCEFLib->setOnJSBeforeUnloadCallback(std::bind(&MediaPluginCEF::onJSBeforeUnloadCallback, this));
-
-                dullahan::dullahan_settings settings;
-#if LL_WINDOWS
-                // As of CEF version 83+, for Windows versions, we need to tell CEF
-                // where the host helper process is since this DLL is not in the same
-                // dir as the executable that loaded it (SLPlugin.exe). The code in
-                // Dullahan that tried to figure out the location automatically uses
-                // the location of the exe which isn't helpful so we tell it explicitly.
-                std::vector<wchar_t> buffer(MAX_PATH + 1);
-                GetCurrentDirectoryW(MAX_PATH, &buffer[0]);
-                settings.host_process_path = ll_convert_wide_to_string(&buffer[0]);
-#endif
-                settings.accept_language_list = mHostLanguage;
-
-                // SL-15560: Product team overruled my change to set the default
-                // embedded background color to match the floater background
-                // and set it to white
-                settings.background_color = 0xffffffff; // white
-
-                settings.cache_enabled = true;
-                settings.root_cache_path = mRootCachePath;
-                settings.cache_path = mCachePath;
-                settings.context_cache_path = mContextCachePath;
-                settings.cookies_enabled = mCookiesEnabled;
-
-                // configure proxy argument if enabled and valid
-                if (mProxyEnabled && mProxyHost.length())
-                {
-                    std::ostringstream proxy_url;
-                    proxy_url << mProxyHost << ":" << mProxyPort;
-                    settings.proxy_host_port = proxy_url.str();
-                }
-                settings.disable_gpu = mDisableGPU;
-#if LL_DARWIN
-                settings.disable_network_service = mDisableNetworkService;
-                settings.use_mock_keychain = mUseMockKeyChain;
-#endif
-                // these were added to facilitate loading images directly into a local
-                // web page for the prototype 360 project in 2017 - something that is
-                // disallowed normally by the browser security model. Now the the source
-                // (cubemap) images are stores as JavaScript, we can avoid opening up
-                // this security hole (it was only set for the 360 floater but still
-                // a concern). Leaving them here, explicitly turn off vs removing
-                // entirely from this source file so that others are aware of them
-                // in the future.
-                settings.disable_web_security = false;
-                settings.file_access_from_file_urls = false;
-
-                settings.flash_enabled = mPluginsEnabled;
-
-                // This setting applies to all plugins, not just Flash
-                // Regarding, SL-15559 PDF files do not load in CEF v91,
-                // it turns out that on Windows, PDF support is treated
-                // as a plugin on Windows only so turning all plugins
-                // off, disabled built in PDF support.  (Works okay in
-                // macOS surprisingly). To mitigrate this, we set the global
-                // media enabled flag to whatever the consumer wants and
-                // explicitly disable Flash with a different setting (below)
-                settings.plugins_enabled = mPluginsEnabled;
-
-                // SL-14897 Disable Flash support in the embedded browser
-                settings.flash_enabled = false;
-
-                settings.flip_mouse_y = false;
-                settings.flip_pixels_y = true;
-                settings.frame_rate = 60;
-                settings.force_wave_audio = true;
-                settings.initial_height = 1024;
-                settings.initial_width = 1024;
-                settings.java_enabled = false;
-                settings.javascript_enabled = mJavascriptEnabled;
-                settings.media_stream_enabled = false; // MAINT-6060 - WebRTC media removed until we can add granularity/query UI
-
-                settings.user_agent_substring = mCEFLib->makeCompatibleUserAgentString(mUserAgentSubtring);
-                settings.webgl_enabled = true;
-                settings.log_file = mCefLogFile;
-                settings.log_verbose = mCefLogVerbose;
-                settings.autoplay_without_gesture = true;
-
-                std::vector<std::string> custom_schemes(1, "secondlife");
-                mCEFLib->setCustomSchemes(custom_schemes);
-
-                bool result = mCEFLib->init(settings);
-                if (!result)
-                {
-                    // if this fails, the media system in viewer will put up a message
-                }
-
-                // now we can set page zoom factor
-                F32 factor = (F32)message_in.getValueReal("factor");
-#if LL_DARWIN
-                //temporary fix for SL-10473: issue with displaying checkboxes on Mojave
-                factor*=1.001;
-#endif
-                mCEFLib->setPageZoom(factor);
-
-                // Plugin gets to decide the texture parameters to use.
-                mDepth = 4;
-                LLPluginMessage message(LLPLUGIN_MESSAGE_CLASS_MEDIA, "texture_params");
-                message.setValueS32("default_width", 1024);
-                message.setValueS32("default_height", 1024);
-                message.setValueS32("depth", mDepth);
-                message.setValueU32("internalformat", GL_RGB);
-                message.setValueU32("format", GL_BGRA);
-                message.setValueU32("type", GL_UNSIGNED_BYTE);
-                message.setValueBoolean("coords_opengl", true);
-                sendMessage(message);
-            }
-            else if (message_name == "set_user_data_path")
-            {
-                std::string user_data_path_cache = message_in.getValue("cache_path");
-                std::string subfolder = message_in.getValue("username");
-
-                mRootCachePath = user_data_path_cache + "cef_cache";
-                if (!subfolder.empty())
-                {
-                    std::string delim;
-#if LL_WINDOWS
-                    // media plugin doesn't have access to gDirUtilp
-                    delim = "\\";
-#else
-                    delim = "/";
-#endif
-                    mCachePath = mRootCachePath + delim + subfolder;
-                }
-                else
-                {
-                    mCachePath = mRootCachePath;
-                }
-                mContextCachePath = ""; // disabled by ""
-<<<<<<< HEAD
-				mCefLogFile = message_in.getValue("cef_log_file");
-				mCefLogVerbose = message_in.getValueBoolean("cef_verbose_log");
-			}
-			else if (message_name == "size_change")
-			{
-				std::string name = message_in.getValue("name");
-				S32 width = message_in.getValueS32("width");
-				S32 height = message_in.getValueS32("height");
-				S32 texture_width = message_in.getValueS32("texture_width");
-				S32 texture_height = message_in.getValueS32("texture_height");
-
-				if (!name.empty())
-				{
-					// Find the shared memory region with this name
-					SharedSegmentMap::iterator iter = mSharedSegments.find(name);
-					if (iter != mSharedSegments.end())
-					{
-						mPixels = (unsigned char*)iter->second.mAddress;
-						mWidth = width;
-						mHeight = height;
-
-						mTextureWidth = texture_width;
-						mTextureHeight = texture_height;
-
-						mCEFLib->setSize(mWidth, mHeight);
-					};
-				};
-
-				LLPluginMessage message(LLPLUGIN_MESSAGE_CLASS_MEDIA, "size_change_response");
-				message.setValue("name", name);
-				message.setValueS32("width", width);
-				message.setValueS32("height", height);
-				message.setValueS32("texture_width", texture_width);
-				message.setValueS32("texture_height", texture_height);
-				sendMessage(message);
-
-			}
-			else if (message_name == "set_language_code")
-			{
-				mHostLanguage = message_in.getValue("language");
-			}
-			else if (message_name == "load_uri")
-			{
-				std::string uri = message_in.getValue("uri");
-				mCEFLib->navigate(uri);
-			}
-			else if (message_name == "execute_javascript")
-			{
-				std::string code = message_in.getValue("code");
-				mCEFLib->executeJavaScript(code);
-			}
-			else if (message_name == "set_cookie")
-			{
-				std::string uri = message_in.getValue("uri");
-				std::string name = message_in.getValue("name");
-				std::string value = message_in.getValue("value");
-				std::string domain = message_in.getValue("domain");
-				std::string path = message_in.getValue("path");
-				bool httponly = message_in.getValueBoolean("httponly");
-				bool secure = message_in.getValueBoolean("secure");
-				mCEFLib->setCookie(uri, name, value, domain, path, httponly, secure);
-			}
-			else if (message_name == "mouse_event")
-			{
-				std::string event = message_in.getValue("event");
-
-				S32 x = message_in.getValueS32("x");
-				S32 y = message_in.getValueS32("y");
-
-				// only even send left mouse button events to the CEF library
-				// (partially prompted by crash in macOS CEF when sending right button events)
-				// we catch the right click in viewer and display our own context menu anyway
-				S32 button = message_in.getValueS32("button");
-				dullahan::EMouseButton btn = dullahan::MB_MOUSE_BUTTON_LEFT;
-
-				if (event == "down" && button == 0)
-				{
-					mCEFLib->mouseButton(btn, dullahan::ME_MOUSE_DOWN, x, y);
-					mCEFLib->setFocus();
-
-					std::stringstream str;
-					str << "Mouse down at = " << x << ", " << y;
-					postDebugMessage(str.str());
-				}
-				else if (event == "up" && button == 0)
-				{
-					mCEFLib->mouseButton(btn, dullahan::ME_MOUSE_UP, x, y);
-
-					std::stringstream str;
-					str << "Mouse up at = " << x << ", " << y;
-					postDebugMessage(str.str());
-				}
-				else if (event == "double_click")
-				{
-					mCEFLib->mouseButton(btn, dullahan::ME_MOUSE_DOUBLE_CLICK, x, y);
-				}
-				else
-				{
-					mCEFLib->mouseMove(x, y);
-				}
-			}
-			else if (message_name == "scroll_event")
-			{
-				// Mouse coordinates for cef to be able to scroll 'containers'
-				S32 x = message_in.getValueS32("x");
-				S32 y = message_in.getValueS32("y");
-
-				// Wheel's clicks
-				S32 delta_x = message_in.getValueS32("clicks_x");
-				S32 delta_y = message_in.getValueS32("clicks_y");
-				const int scaling_factor = 40;
-				delta_x *= -scaling_factor;
-				delta_y *= -scaling_factor;
-
-				mCEFLib->mouseWheel(x, y, delta_x, delta_y);
-			}
-			else if (message_name == "text_event")
-			{
-				std::string event = message_in.getValue("event");
-				LLSD native_key_data = message_in.getValueLLSD("native_key_data");
-				unicodeInput(event, native_key_data);
-			}
-			else if (message_name == "key_event")
-			{
-=======
-                mCefLogFile = message_in.getValue("cef_log_file");
-                mCefLogVerbose = message_in.getValueBoolean("cef_verbose_log");
-            }
-            else if (message_name == "size_change")
-            {
-                std::string name = message_in.getValue("name");
-                S32 width = message_in.getValueS32("width");
-                S32 height = message_in.getValueS32("height");
-                S32 texture_width = message_in.getValueS32("texture_width");
-                S32 texture_height = message_in.getValueS32("texture_height");
-
-                if (!name.empty())
-                {
-                    // Find the shared memory region with this name
-                    SharedSegmentMap::iterator iter = mSharedSegments.find(name);
-                    if (iter != mSharedSegments.end())
-                    {
-                        mPixels = (unsigned char*)iter->second.mAddress;
-                        mWidth = width;
-                        mHeight = height;
-
-                        mTextureWidth = texture_width;
-                        mTextureHeight = texture_height;
-
-                        mCEFLib->setSize(mWidth, mHeight);
-                    };
-                };
-
-                LLPluginMessage message(LLPLUGIN_MESSAGE_CLASS_MEDIA, "size_change_response");
-                message.setValue("name", name);
-                message.setValueS32("width", width);
-                message.setValueS32("height", height);
-                message.setValueS32("texture_width", texture_width);
-                message.setValueS32("texture_height", texture_height);
-                sendMessage(message);
-
-            }
-            else if (message_name == "set_language_code")
-            {
-                mHostLanguage = message_in.getValue("language");
-            }
-            else if (message_name == "load_uri")
-            {
-                std::string uri = message_in.getValue("uri");
-                mCEFLib->navigate(uri);
-            }
-            else if (message_name == "execute_javascript")
-            {
-                std::string code = message_in.getValue("code");
-                mCEFLib->executeJavaScript(code);
-            }
-            else if (message_name == "set_cookie")
-            {
-                std::string uri = message_in.getValue("uri");
-                std::string name = message_in.getValue("name");
-                std::string value = message_in.getValue("value");
-                std::string domain = message_in.getValue("domain");
-                std::string path = message_in.getValue("path");
-                bool httponly = message_in.getValueBoolean("httponly");
-                bool secure = message_in.getValueBoolean("secure");
-                mCEFLib->setCookie(uri, name, value, domain, path, httponly, secure);
-            }
-            else if (message_name == "mouse_event")
-            {
-                std::string event = message_in.getValue("event");
-
-                S32 x = message_in.getValueS32("x");
-                S32 y = message_in.getValueS32("y");
-
-                // only even send left mouse button events to the CEF library
-                // (partially prompted by crash in OS X CEF when sending right button events)
-                // we catch the right click in viewer and display our own context menu anyway
-                S32 button = message_in.getValueS32("button");
-                dullahan::EMouseButton btn = dullahan::MB_MOUSE_BUTTON_LEFT;
-
-                if (event == "down" && button == 0)
-                {
-                    mCEFLib->mouseButton(btn, dullahan::ME_MOUSE_DOWN, x, y);
-                    mCEFLib->setFocus();
-
-                    std::stringstream str;
-                    str << "Mouse down at = " << x << ", " << y;
-                    postDebugMessage(str.str());
-                }
-                else if (event == "up" && button == 0)
-                {
-                    mCEFLib->mouseButton(btn, dullahan::ME_MOUSE_UP, x, y);
-
-                    std::stringstream str;
-                    str << "Mouse up at = " << x << ", " << y;
-                    postDebugMessage(str.str());
-                }
-                else if (event == "double_click")
-                {
-                    mCEFLib->mouseButton(btn, dullahan::ME_MOUSE_DOUBLE_CLICK, x, y);
-                }
-                else
-                {
-                    mCEFLib->mouseMove(x, y);
-                }
-            }
-            else if (message_name == "scroll_event")
-            {
-                // Mouse coordinates for cef to be able to scroll 'containers'
-                S32 x = message_in.getValueS32("x");
-                S32 y = message_in.getValueS32("y");
-
-                // Wheel's clicks
-                S32 delta_x = message_in.getValueS32("clicks_x");
-                S32 delta_y = message_in.getValueS32("clicks_y");
-                const int scaling_factor = 40;
-                delta_x *= -scaling_factor;
-                delta_y *= -scaling_factor;
-
-                mCEFLib->mouseWheel(x, y, delta_x, delta_y);
-            }
-            else if (message_name == "text_event")
-            {
-                std::string event = message_in.getValue("event");
-                LLSD native_key_data = message_in.getValueLLSD("native_key_data");
-                unicodeInput(event, native_key_data);
-            }
-            else if (message_name == "key_event")
-            {
->>>>>>> e1623bb2
-#if LL_DARWIN
-                std::string event = message_in.getValue("event");
-                LLSD native_key_data = message_in.getValueLLSD("native_key_data");
-
-                dullahan::EKeyEvent key_event = dullahan::KE_KEY_UP;
-                if (event == "down")
-                {
-                    key_event = dullahan::KE_KEY_DOWN;
-                }
-                else if (event == "repeat")
-                {
-                    key_event = dullahan::KE_KEY_REPEAT;
-                }
-
-                keyEvent(key_event, native_key_data);
-
-#elif LL_WINDOWS
-                std::string event = message_in.getValue("event");
-                LLSD native_key_data = message_in.getValueLLSD("native_key_data");
-
-                // Treat unknown events as key-up for safety.
-                dullahan::EKeyEvent key_event = dullahan::KE_KEY_UP;
-                if (event == "down")
-                {
-                    key_event = dullahan::KE_KEY_DOWN;
-                }
-                else if (event == "repeat")
-                {
-                    key_event = dullahan::KE_KEY_REPEAT;
-                }
-
-                keyEvent(key_event, native_key_data);
-#endif
-            }
-            else if (message_name == "enable_media_plugin_debugging")
-            {
-                mEnableMediaPluginDebugging = message_in.getValueBoolean("enable");
-            }
-            if (message_name == "pick_file_response")
-            {
-                LLSD file_list_llsd = message_in.getValueLLSD("file_list");
-
-                LLSD::array_const_iterator iter = file_list_llsd.beginArray();
-                LLSD::array_const_iterator end = file_list_llsd.endArray();
-                for (; iter != end; ++iter)
-                {
-                    mPickedFiles.push_back(((*iter).asString()));
-                }
-            }
-            if (message_name == "auth_response")
-            {
-                authResponse(message_in);
-            }
-            if (message_name == "edit_cut")
-            {
-                mCEFLib->editCut();
-            }
-            if (message_name == "edit_copy")
-            {
-                mCEFLib->editCopy();
-            }
-            if (message_name == "edit_paste")
-            {
-                mCEFLib->editPaste();
-            }
-        }
-        else if (message_class == LLPLUGIN_MESSAGE_CLASS_MEDIA_BROWSER)
-        {
-            if (message_name == "set_page_zoom_factor")
-            {
-                F32 factor = (F32)message_in.getValueReal("factor");
-#if LL_DARWIN
-                //temporary fix for SL-10473: issue with displaying checkboxes on Mojave
-                factor*=1.001;
-#endif
-                mCEFLib->setPageZoom(factor);
-            }
-            if (message_name == "browse_stop")
-            {
-                mCEFLib->stop();
-            }
-            else if (message_name == "browse_reload")
-            {
-                bool ignore_cache = true;
-                mCEFLib->reload(ignore_cache);
-            }
-            else if (message_name == "browse_forward")
-            {
-                mCEFLib->goForward();
-            }
-            else if (message_name == "browse_back")
-            {
-                mCEFLib->goBack();
-            }
-            else if (message_name == "cookies_enabled")
-            {
-                mCookiesEnabled = message_in.getValueBoolean("enable");
-            }
-            else if (message_name == "clear_cookies")
-            {
-                mCEFLib->deleteAllCookies();
-            }
-            else if (message_name == "set_user_agent")
-            {
-                mUserAgentSubtring = message_in.getValue("user_agent");
-            }
-            else if (message_name == "show_web_inspector")
-            {
-                mCEFLib->showDevTools();
-            }
-            else if (message_name == "plugins_enabled")
-            {
-                mPluginsEnabled = message_in.getValueBoolean("enable");
-            }
-            else if (message_name == "javascript_enabled")
-            {
-                mJavascriptEnabled = message_in.getValueBoolean("enable");
-            }
-            else if (message_name == "gpu_disabled")
-            {
-                mDisableGPU = message_in.getValueBoolean("disable");
-            }
-            else if (message_name == "proxy_setup")
-            {
-                mProxyEnabled = message_in.getValueBoolean("enable");
-                mProxyHost = message_in.getValue("host");
-                mProxyPort = message_in.getValueS32("port");
-            }
-            else if (message_name == "web_security_disabled")
-            {
-                mDisableWebSecurity = message_in.getValueBoolean("disabled");
-            }
-            else if (message_name == "file_access_from_file_urls")
-            {
-                mFileAccessFromFileUrls = message_in.getValueBoolean("enabled");
-            }
-        }
-        else if (message_class == LLPLUGIN_MESSAGE_CLASS_MEDIA_TIME)
-        {
-            if (message_name == "set_volume")
-            {
-                F32 volume = (F32)message_in.getValueReal("volume");
-                mCurVolume = volume;
-                setVolume();
-            }
-        }
-        else
-        {
-        };
-    }
-}
-
-////////////////////////////////////////////////////////////////////////////////
-//
-void MediaPluginCEF::keyEvent(dullahan::EKeyEvent key_event, LLSD native_key_data = LLSD::emptyMap())
-{
-#if LL_DARWIN
-    U32 event_modifiers = native_key_data["event_modifiers"].asInteger();
-    U32 event_keycode = native_key_data["event_keycode"].asInteger();
-    U32 event_chars = native_key_data["event_chars"].asInteger();
-    U32 event_umodchars = native_key_data["event_umodchars"].asInteger();
-    bool event_isrepeat = native_key_data["event_isrepeat"].asBoolean();
-
-    // adding new code below in unicodeInput means we don't send ascii chars
-    // here too or we get double key presses on a mac.
-    bool esc_key = (event_umodchars == 27);
-    bool tab_key_up = (event_umodchars == 9) && (key_event == dullahan::EKeyEvent::KE_KEY_UP);
-    if ((esc_key || ((unsigned char)event_chars < 0x10 || (unsigned char)event_chars >= 0x7f )) && !tab_key_up)
-    {
-        mCEFLib->nativeKeyboardEventOSX(key_event, event_modifiers,
-                                        event_keycode, event_chars,
-                                        event_umodchars, event_isrepeat);
-    }
-#elif LL_WINDOWS
-    U32 msg = ll_U32_from_sd(native_key_data["msg"]);
-    U32 wparam = ll_U32_from_sd(native_key_data["w_param"]);
-    U64 lparam = ll_U32_from_sd(native_key_data["l_param"]);
-
-    mCEFLib->nativeKeyboardEventWin(msg, wparam, lparam);
-#endif
-};
-
-void MediaPluginCEF::unicodeInput(std::string event, LLSD native_key_data = LLSD::emptyMap())
-{
-#if LL_DARWIN
-    // i didn't think this code was needed for macOS but without it, the IME
-    // input in japanese (and likely others too) doesn't work correctly.
-    // see maint-7654
-    U32 event_modifiers = native_key_data["event_modifiers"].asInteger();
-    U32 event_keycode = native_key_data["event_keycode"].asInteger();
-    U32 event_chars = native_key_data["event_chars"].asInteger();
-    U32 event_umodchars = native_key_data["event_umodchars"].asInteger();
-    bool event_isrepeat = native_key_data["event_isrepeat"].asBoolean();
-
-    dullahan::EKeyEvent key_event = dullahan::KE_KEY_UP;
-    if (event == "down")
-    {
-        key_event = dullahan::KE_KEY_DOWN;
-    }
-
-    mCEFLib->nativeKeyboardEventOSX(key_event, event_modifiers,
-                                    event_keycode, event_chars,
-                                    event_umodchars, event_isrepeat);
-#elif LL_WINDOWS
-    event = ""; // not needed here but prevents unused var warning as error
-    U32 msg = ll_U32_from_sd(native_key_data["msg"]);
-    U32 wparam = ll_U32_from_sd(native_key_data["w_param"]);
-    U64 lparam = ll_U32_from_sd(native_key_data["l_param"]);
-    mCEFLib->nativeKeyboardEventWin(msg, wparam, lparam);
-#endif
-};
-
-////////////////////////////////////////////////////////////////////////////////
-//
-void MediaPluginCEF::checkEditState()
-{
-    bool can_cut = mCEFLib->editCanCut();
-    bool can_copy = mCEFLib->editCanCopy();
-    bool can_paste = mCEFLib->editCanPaste();
-
-    if ((can_cut != mCanCut) || (can_copy != mCanCopy) || (can_paste != mCanPaste))
-    {
-        LLPluginMessage message(LLPLUGIN_MESSAGE_CLASS_MEDIA, "edit_state");
-
-        if (can_cut != mCanCut)
-        {
-            mCanCut = can_cut;
-            message.setValueBoolean("cut", can_cut);
-        }
-
-        if (can_copy != mCanCopy)
-        {
-            mCanCopy = can_copy;
-            message.setValueBoolean("copy", can_copy);
-        }
-
-        if (can_paste != mCanPaste)
-        {
-            mCanPaste = can_paste;
-            message.setValueBoolean("paste", can_paste);
-        }
-
-        sendMessage(message);
-    }
-}
-
-void MediaPluginCEF::setVolume()
-{
-    mVolumeCatcher.setVolume(mCurVolume);
-}
-
-////////////////////////////////////////////////////////////////////////////////
-//
-bool MediaPluginCEF::init()
-{
-    LLPluginMessage message(LLPLUGIN_MESSAGE_CLASS_MEDIA, "name_text");
-    message.setValue("name", "CEF Plugin");
-    sendMessage(message);
-
-    return true;
-};
-
-////////////////////////////////////////////////////////////////////////////////
-//
-int init_media_plugin(LLPluginInstance::sendMessageFunction host_send_func,
-    void* host_user_data,
-    LLPluginInstance::sendMessageFunction *plugin_send_func,
-    void **plugin_user_data)
-{
-    MediaPluginCEF* self = new MediaPluginCEF(host_send_func, host_user_data);
-    *plugin_send_func = MediaPluginCEF::staticReceiveMessage;
-    *plugin_user_data = (void*)self;
-
-    return 0;
-}+/**
+* @file media_plugin_cef.cpp
+* @brief CEF (Chromium Embedding Framework) plugin for LLMedia API plugin system
+*
+* @cond
+* $LicenseInfo:firstyear=2008&license=viewerlgpl$
+* Second Life Viewer Source Code
+* Copyright (C) 2010, Linden Research, Inc.
+*
+* This library is free software; you can redistribute it and/or
+* modify it under the terms of the GNU Lesser General Public
+* License as published by the Free Software Foundation;
+* version 2.1 of the License only.
+*
+* This library is distributed in the hope that it will be useful,
+* but WITHOUT ANY WARRANTY; without even the implied warranty of
+* MERCHANTABILITY or FITNESS FOR A PARTICULAR PURPOSE.  See the GNU
+* Lesser General Public License for more details.
+*
+* You should have received a copy of the GNU Lesser General Public
+* License along with this library; if not, write to the Free Software
+* Foundation, Inc., 51 Franklin Street, Fifth Floor, Boston, MA  02110-1301  USA
+*
+* Linden Research, Inc., 945 Battery Street, San Francisco, CA  94111  USA
+* $/LicenseInfo$
+* @endcond
+*/
+
+#include "linden_common.h"
+#include "indra_constants.h" // for indra keyboard codes
+
+#include "llglheaders.h" // for GL_* constants
+#include "llsdutil.h"
+#include "llplugininstance.h"
+#include "llpluginmessage.h"
+#include "llpluginmessageclasses.h"
+#include "llstring.h"
+#include "volume_catcher.h"
+#include "media_plugin_base.h"
+
+#include "dullahan.h"
+
+////////////////////////////////////////////////////////////////////////////////
+//
+class MediaPluginCEF :
+    public MediaPluginBase
+{
+public:
+    MediaPluginCEF(LLPluginInstance::sendMessageFunction host_send_func, void *host_user_data);
+    ~MediaPluginCEF();
+
+    /*virtual*/
+    void receiveMessage(const char* message_string);
+
+private:
+    bool init();
+
+    void onPageChangedCallback(const unsigned char* pixels, int x, int y, const int width, const int height);
+    void onCustomSchemeURLCallback(std::string url, bool user_gesture, bool is_redirect);
+    void onConsoleMessageCallback(std::string message, std::string source, int line);
+    void onStatusMessageCallback(std::string value);
+    void onTitleChangeCallback(std::string title);
+    void onTooltipCallback(std::string text);
+    void onLoadStartCallback();
+    void onRequestExitCallback();
+    void onLoadEndCallback(int httpStatusCode, std::string url);
+    void onLoadError(int status, const std::string error_text);
+    void onAddressChangeCallback(std::string url);
+    void onOpenPopupCallback(std::string url, std::string target);
+    bool onHTTPAuthCallback(const std::string host, const std::string realm, std::string& username, std::string& password);
+    void onCursorChangedCallback(dullahan::ECursorType type);
+    const std::vector<std::string> onFileDialog(dullahan::EFileDialogType dialog_type, const std::string dialog_title, const std::string default_file, const std::string dialog_accept_filter, bool& use_default);
+    bool onJSDialogCallback(const std::string origin_url, const std::string message_text, const std::string default_prompt_text);
+    bool onJSBeforeUnloadCallback();
+
+    void postDebugMessage(const std::string& msg);
+    void authResponse(LLPluginMessage &message);
+
+    void keyEvent(dullahan::EKeyEvent key_event, LLSD native_key_data);
+    void unicodeInput(std::string event, LLSD native_key_data);
+
+    void checkEditState();
+    void setVolume();
+
+    bool mEnableMediaPluginDebugging;
+    std::string mHostLanguage;
+    bool mCookiesEnabled;
+    bool mPluginsEnabled;
+    bool mJavascriptEnabled;
+    bool mProxyEnabled;
+    std::string mProxyHost;
+    int mProxyPort;
+    bool mDisableGPU;
+    bool mDisableNetworkService;
+    bool mUseMockKeyChain;
+    bool mDisableWebSecurity;
+    bool mFileAccessFromFileUrls;
+    std::string mUserAgentSubtring;
+    std::string mAuthUsername;
+    std::string mAuthPassword;
+    bool mAuthOK;
+    bool mCanCut;
+    bool mCanCopy;
+    bool mCanPaste;
+    std::string mRootCachePath;
+    std::string mCachePath;
+    std::string mContextCachePath;
+    std::string mCefLogFile;
+    bool mCefLogVerbose;
+    std::vector<std::string> mPickedFiles;
+    VolumeCatcher mVolumeCatcher;
+    F32 mCurVolume;
+    dullahan* mCEFLib;
+};
+
+////////////////////////////////////////////////////////////////////////////////
+//
+MediaPluginCEF::MediaPluginCEF(LLPluginInstance::sendMessageFunction host_send_func, void *host_user_data) :
+MediaPluginBase(host_send_func, host_user_data)
+{
+    mWidth = 0;
+    mHeight = 0;
+    mDepth = 4;
+    mPixels = 0;
+    mEnableMediaPluginDebugging = true;
+    mHostLanguage = "en";
+    mCookiesEnabled = true;
+    mPluginsEnabled = false;
+    mJavascriptEnabled = true;
+    mProxyEnabled = false;
+    mProxyHost = "";
+    mProxyPort = 0;
+    mDisableGPU = false;
+    mDisableNetworkService = true;
+    mUseMockKeyChain = true;
+    mDisableWebSecurity = false;
+    mFileAccessFromFileUrls = false;
+    mUserAgentSubtring = "";
+    mAuthUsername = "";
+    mAuthPassword = "";
+    mAuthOK = false;
+    mCanCut = false;
+    mCanCopy = false;
+    mCanPaste = false;
+    mCachePath = "";
+    mCefLogFile = "";
+    mCefLogVerbose = false;
+    mPickedFiles.clear();
+    mCurVolume = 0.0;
+
+    mCEFLib = new dullahan();
+
+    setVolume();
+}
+
+////////////////////////////////////////////////////////////////////////////////
+//
+MediaPluginCEF::~MediaPluginCEF()
+{
+    mCEFLib->shutdown();
+}
+
+////////////////////////////////////////////////////////////////////////////////
+//
+void MediaPluginCEF::postDebugMessage(const std::string& msg)
+{
+    if (mEnableMediaPluginDebugging)
+    {
+        std::stringstream str;
+        str << "@Media Msg> " << msg;
+
+        LLPluginMessage debug_message(LLPLUGIN_MESSAGE_CLASS_MEDIA, "debug_message");
+        debug_message.setValue("message_text", str.str());
+        debug_message.setValue("message_level", "info");
+        sendMessage(debug_message);
+    }
+}
+
+////////////////////////////////////////////////////////////////////////////////
+//
+void MediaPluginCEF::onPageChangedCallback(const unsigned char* pixels, int x, int y, const int width, const int height)
+{
+    if( mPixels && pixels )
+    {
+        if (mWidth == width && mHeight == height)
+        {
+            memcpy(mPixels, pixels, mWidth * mHeight * mDepth);
+        }
+        else
+        {
+            mCEFLib->setSize(mWidth, mHeight);
+        }
+        setDirty(0, 0, mWidth, mHeight);
+    }
+}
+
+////////////////////////////////////////////////////////////////////////////////
+//
+void MediaPluginCEF::onConsoleMessageCallback(std::string message, std::string source, int line)
+{
+    std::stringstream str;
+    str << "Console message: " << message << " in file(" << source << ") at line " << line;
+    postDebugMessage(str.str());
+}
+
+////////////////////////////////////////////////////////////////////////////////
+//
+void MediaPluginCEF::onStatusMessageCallback(std::string value)
+{
+    LLPluginMessage message(LLPLUGIN_MESSAGE_CLASS_MEDIA_BROWSER, "status_text");
+    message.setValue("status", value);
+    sendMessage(message);
+}
+
+////////////////////////////////////////////////////////////////////////////////
+//
+void MediaPluginCEF::onTitleChangeCallback(std::string title)
+{
+    LLPluginMessage message(LLPLUGIN_MESSAGE_CLASS_MEDIA, "name_text");
+    message.setValue("name", title);
+    message.setValueBoolean("history_back_available", mCEFLib->canGoBack());
+    message.setValueBoolean("history_forward_available", mCEFLib->canGoForward());
+    sendMessage(message);
+}
+
+void MediaPluginCEF::onTooltipCallback(std::string text)
+{
+    LLPluginMessage message(LLPLUGIN_MESSAGE_CLASS_MEDIA, "tooltip_text");
+    message.setValue("tooltip", text);
+    sendMessage(message);
+}
+////////////////////////////////////////////////////////////////////////////////
+//
+void MediaPluginCEF::onLoadStartCallback()
+{
+    LLPluginMessage message(LLPLUGIN_MESSAGE_CLASS_MEDIA_BROWSER, "navigate_begin");
+    //message.setValue("uri", event.getEventUri());  // not easily available here in CEF - needed?
+    message.setValueBoolean("history_back_available", mCEFLib->canGoBack());
+    message.setValueBoolean("history_forward_available", mCEFLib->canGoForward());
+    sendMessage(message);
+}
+
+/////////////////////////////////////////////////////////////////////////////////
+//
+void MediaPluginCEF::onLoadError(int status, const std::string error_text)
+{
+    std::stringstream msg;
+
+    msg << "<b>Loading error!</b>";
+    msg << "<p>";
+    msg << "Message: " << error_text;
+    msg << "<br>";
+    msg << "Code: " << status;
+
+    mCEFLib->showBrowserMessage(msg.str());
+}
+
+////////////////////////////////////////////////////////////////////////////////
+//
+void MediaPluginCEF::onRequestExitCallback()
+{
+    LLPluginMessage message("base", "goodbye");
+    sendMessage(message);
+
+    // Will trigger delete on next staticReceiveMessage()
+    mDeleteMe = true;
+}
+
+////////////////////////////////////////////////////////////////////////////////
+//
+void MediaPluginCEF::onLoadEndCallback(int httpStatusCode, std::string url)
+{
+    LLPluginMessage message(LLPLUGIN_MESSAGE_CLASS_MEDIA_BROWSER, "navigate_complete");
+    //message.setValue("uri", event.getEventUri());  // not easily available here in CEF - needed?
+    message.setValueS32("result_code", httpStatusCode);
+    message.setValueBoolean("history_back_available", mCEFLib->canGoBack());
+    message.setValueBoolean("history_forward_available", mCEFLib->canGoForward());
+    message.setValue("uri", url);
+    sendMessage(message);
+}
+
+////////////////////////////////////////////////////////////////////////////////
+//
+void MediaPluginCEF::onAddressChangeCallback(std::string url)
+{
+    LLPluginMessage message(LLPLUGIN_MESSAGE_CLASS_MEDIA_BROWSER, "location_changed");
+    message.setValue("uri", url);
+    sendMessage(message);
+}
+
+////////////////////////////////////////////////////////////////////////////////
+//
+void MediaPluginCEF::onOpenPopupCallback(std::string url, std::string target)
+{
+    LLPluginMessage message(LLPLUGIN_MESSAGE_CLASS_MEDIA_BROWSER, "click_href");
+    message.setValue("uri", url);
+    message.setValue("target", target);
+    sendMessage(message);
+}
+
+////////////////////////////////////////////////////////////////////////////////
+//
+void MediaPluginCEF::onCustomSchemeURLCallback(std::string url, bool user_gesture, bool is_redirect)
+{
+    LLPluginMessage message(LLPLUGIN_MESSAGE_CLASS_MEDIA_BROWSER, "click_nofollow");
+    message.setValue("uri", url);
+
+    // indicate if this interaction was from a user click (okay on a SLAPP) or
+    // via a navigation (e.g. a data URL - see SL-18151) (not okay on a SLAPP)
+    const std::string nav_type = user_gesture ? "clicked" : "navigated";
+
+    message.setValue("nav_type", nav_type);
+    message.setValueBoolean("is_redirect", is_redirect);
+
+    sendMessage(message);
+}
+
+////////////////////////////////////////////////////////////////////////////////
+//
+bool MediaPluginCEF::onHTTPAuthCallback(const std::string host, const std::string realm, std::string& username, std::string& password)
+{
+    mAuthOK = false;
+
+    LLPluginMessage message(LLPLUGIN_MESSAGE_CLASS_MEDIA, "auth_request");
+    message.setValue("url", host);
+    message.setValue("realm", realm);
+    message.setValueBoolean("blocking_request", true);
+
+    // The "blocking_request" key in the message means this sendMessage call will block until a response is received.
+    sendMessage(message);
+
+    if (mAuthOK)
+    {
+        username = mAuthUsername;
+        password = mAuthPassword;
+    }
+
+    return mAuthOK;
+}
+
+////////////////////////////////////////////////////////////////////////////////
+//
+const std::vector<std::string> MediaPluginCEF::onFileDialog(dullahan::EFileDialogType dialog_type, const std::string dialog_title, const std::string default_file, std::string dialog_accept_filter, bool& use_default)
+{
+    // do not use the default CEF file picker
+    use_default = false;
+
+    if (dialog_type == dullahan::FD_OPEN_FILE)
+    {
+        mPickedFiles.clear();
+
+        LLPluginMessage message(LLPLUGIN_MESSAGE_CLASS_MEDIA, "pick_file");
+        message.setValueBoolean("blocking_request", true);
+        message.setValueBoolean("multiple_files", false);
+
+        sendMessage(message);
+
+        return mPickedFiles;
+    }
+    else if (dialog_type == dullahan::FD_OPEN_MULTIPLE_FILES)
+    {
+        mPickedFiles.clear();
+
+        LLPluginMessage message(LLPLUGIN_MESSAGE_CLASS_MEDIA, "pick_file");
+        message.setValueBoolean("blocking_request", true);
+        message.setValueBoolean("multiple_files", true);
+
+        sendMessage(message);
+
+        return mPickedFiles;
+    }
+    else if (dialog_type == dullahan::FD_SAVE_FILE)
+    {
+        mPickedFiles.clear();
+        mAuthOK = false;
+
+        LLPluginMessage message(LLPLUGIN_MESSAGE_CLASS_MEDIA, "file_download");
+        message.setValueBoolean("blocking_request", true);
+        message.setValue("filename", default_file);
+
+        sendMessage(message);
+
+        return mPickedFiles;
+    }
+
+    return std::vector<std::string>();
+}
+
+////////////////////////////////////////////////////////////////////////////////
+//
+bool MediaPluginCEF::onJSDialogCallback(const std::string origin_url, const std::string message_text, const std::string default_prompt_text)
+{
+    // return true indicates we suppress the JavaScript alert UI entirely
+    return true;
+}
+
+////////////////////////////////////////////////////////////////////////////////
+//
+bool MediaPluginCEF::onJSBeforeUnloadCallback()
+{
+    // return true indicates we suppress the JavaScript UI entirely
+    return true;
+}
+
+////////////////////////////////////////////////////////////////////////////////
+//
+void MediaPluginCEF::onCursorChangedCallback(dullahan::ECursorType type)
+{
+    std::string name = "";
+
+    switch (type)
+    {
+        case dullahan::CT_POINTER:
+            name = "UI_CURSOR_ARROW";
+            break;
+        case dullahan::CT_CROSS:
+            name = "UI_CURSOR_CROSS";
+            break;
+        case dullahan::CT_HAND:
+            name = "UI_CURSOR_HAND";
+            break;
+        case dullahan::CT_IBEAM:
+            name = "UI_CURSOR_IBEAM";
+            break;
+        case dullahan::CT_WAIT:
+            name = "UI_CURSOR_WAIT";
+            break;
+        //case dullahan::CT_HELP:
+        case dullahan::CT_ROWRESIZE:
+        case dullahan::CT_NORTHRESIZE:
+        case dullahan::CT_SOUTHRESIZE:
+        case dullahan::CT_NORTHSOUTHRESIZE:
+            name = "UI_CURSOR_SIZENS";
+            break;
+        case dullahan::CT_COLUMNRESIZE:
+        case dullahan::CT_EASTRESIZE:
+        case dullahan::CT_WESTRESIZE:
+        case dullahan::CT_EASTWESTRESIZE:
+            name = "UI_CURSOR_SIZEWE";
+            break;
+        case dullahan::CT_NORTHEASTRESIZE:
+        case dullahan::CT_SOUTHWESTRESIZE:
+        case dullahan::CT_NORTHEASTSOUTHWESTRESIZE:
+            name = "UI_CURSOR_SIZENESW";
+            break;
+        case dullahan::CT_SOUTHEASTRESIZE:
+        case dullahan::CT_NORTHWESTRESIZE:
+        case dullahan::CT_NORTHWESTSOUTHEASTRESIZE:
+            name = "UI_CURSOR_SIZENWSE";
+            break;
+        case dullahan::CT_MOVE:
+            name = "UI_CURSOR_SIZEALL";
+            break;
+        //case dullahan::CT_MIDDLEPANNING:
+        //case dullahan::CT_EASTPANNING:
+        //case dullahan::CT_NORTHPANNING:
+        //case dullahan::CT_NORTHEASTPANNING:
+        //case dullahan::CT_NORTHWESTPANNING:
+        //case dullahan::CT_SOUTHPANNING:
+        //case dullahan::CT_SOUTHEASTPANNING:
+        //case dullahan::CT_SOUTHWESTPANNING:
+        //case dullahan::CT_WESTPANNING:
+        //case dullahan::CT_VERTICALTEXT:
+        //case dullahan::CT_CELL:
+        //case dullahan::CT_CONTEXTMENU:
+        case dullahan::CT_ALIAS:
+            name = "UI_CURSOR_TOOLMEDIAOPEN";
+            break;
+        case dullahan::CT_PROGRESS:
+            name = "UI_CURSOR_WORKING";
+            break;
+        case dullahan::CT_COPY:
+            name = "UI_CURSOR_ARROWCOPY";
+            break;
+        case dullahan::CT_NONE:
+            name = "UI_CURSOR_NO";
+            break;
+        case dullahan::CT_NODROP:
+        case dullahan::CT_NOTALLOWED:
+            name = "UI_CURSOR_NOLOCKED";
+            break;
+        case dullahan::CT_ZOOMIN:
+            name = "UI_CURSOR_TOOLZOOMIN";
+            break;
+        case dullahan::CT_ZOOMOUT:
+            name = "UI_CURSOR_TOOLZOOMOUT";
+            break;
+        case dullahan::CT_GRAB:
+            name = "UI_CURSOR_TOOLGRAB";
+            break;
+        //case dullahan::CT_GRABING:
+        //case dullahan::CT_CUSTOM:
+
+        default:
+            LL_WARNS() << "Unknown cursor ID: " << (int)type << LL_ENDL;
+            break;
+    }
+
+    LLPluginMessage message(LLPLUGIN_MESSAGE_CLASS_MEDIA, "cursor_changed");
+    message.setValue("name", name);
+    sendMessage(message);
+}
+
+////////////////////////////////////////////////////////////////////////////////
+//
+void MediaPluginCEF::authResponse(LLPluginMessage &message)
+{
+    mAuthOK = message.getValueBoolean("ok");
+    if (mAuthOK)
+    {
+        mAuthUsername = message.getValue("username");
+        mAuthPassword = message.getValue("password");
+    }
+}
+
+////////////////////////////////////////////////////////////////////////////////
+//
+void MediaPluginCEF::receiveMessage(const char* message_string)
+{
+    //  std::cerr << "MediaPluginCEF::receiveMessage: received message: \"" << message_string << "\"" << std::endl;
+    LLPluginMessage message_in;
+
+    if (message_in.parse(message_string) >= 0)
+    {
+        std::string message_class = message_in.getClass();
+        std::string message_name = message_in.getName();
+        if (message_class == LLPLUGIN_MESSAGE_CLASS_BASE)
+        {
+            if (message_name == "init")
+            {
+                LLPluginMessage message("base", "init_response");
+                LLSD versions = LLSD::emptyMap();
+                versions[LLPLUGIN_MESSAGE_CLASS_BASE] = LLPLUGIN_MESSAGE_CLASS_BASE_VERSION;
+                versions[LLPLUGIN_MESSAGE_CLASS_MEDIA] = LLPLUGIN_MESSAGE_CLASS_MEDIA_VERSION;
+                versions[LLPLUGIN_MESSAGE_CLASS_MEDIA_BROWSER] = LLPLUGIN_MESSAGE_CLASS_MEDIA_BROWSER_VERSION;
+                message.setValueLLSD("versions", versions);
+
+                std::string plugin_version = "CEF plugin 1.1.412";
+                message.setValue("plugin_version", plugin_version);
+                sendMessage(message);
+            }
+            else if (message_name == "idle")
+            {
+                mCEFLib->update();
+
+                mVolumeCatcher.pump();
+
+                // this seems bad but unless the state changes (it won't until we figure out
+                // how to get CEF to tell us if copy/cut/paste is available) then this function
+                // will return immediately
+                checkEditState();
+            }
+            else if (message_name == "cleanup")
+            {
+                mCEFLib->requestExit();
+            }
+            else if (message_name == "force_exit")
+            {
+                mDeleteMe = true;
+            }
+            else if (message_name == "shm_added")
+            {
+                SharedSegmentInfo info;
+                info.mAddress = message_in.getValuePointer("address");
+                info.mSize = (size_t)message_in.getValueS32("size");
+                std::string name = message_in.getValue("name");
+
+                mSharedSegments.insert(SharedSegmentMap::value_type(name, info));
+
+            }
+            else if (message_name == "shm_remove")
+            {
+                std::string name = message_in.getValue("name");
+
+                SharedSegmentMap::iterator iter = mSharedSegments.find(name);
+                if (iter != mSharedSegments.end())
+                {
+                    if (mPixels == iter->second.mAddress)
+                    {
+                        mPixels = NULL;
+                        mTextureSegmentName.clear();
+                    }
+                    mSharedSegments.erase(iter);
+                }
+                else
+                {
+                }
+
+                LLPluginMessage message("base", "shm_remove_response");
+                message.setValue("name", name);
+                sendMessage(message);
+            }
+            else
+            {
+            }
+        }
+        else if (message_class == LLPLUGIN_MESSAGE_CLASS_MEDIA)
+        {
+            if (message_name == "init")
+            {
+                // event callbacks from Dullahan
+                mCEFLib->setOnPageChangedCallback(std::bind(&MediaPluginCEF::onPageChangedCallback, this, std::placeholders::_1, std::placeholders::_2, std::placeholders::_3, std::placeholders::_4, std::placeholders::_5));
+                mCEFLib->setOnCustomSchemeURLCallback(std::bind(&MediaPluginCEF::onCustomSchemeURLCallback, this, std::placeholders::_1, std::placeholders::_2, std::placeholders::_3));
+                mCEFLib->setOnConsoleMessageCallback(std::bind(&MediaPluginCEF::onConsoleMessageCallback, this, std::placeholders::_1, std::placeholders::_2, std::placeholders::_3));
+                mCEFLib->setOnStatusMessageCallback(std::bind(&MediaPluginCEF::onStatusMessageCallback, this, std::placeholders::_1));
+                mCEFLib->setOnTitleChangeCallback(std::bind(&MediaPluginCEF::onTitleChangeCallback, this, std::placeholders::_1));
+                mCEFLib->setOnTooltipCallback(std::bind(&MediaPluginCEF::onTooltipCallback, this, std::placeholders::_1));
+                mCEFLib->setOnLoadStartCallback(std::bind(&MediaPluginCEF::onLoadStartCallback, this));
+                mCEFLib->setOnLoadEndCallback(std::bind(&MediaPluginCEF::onLoadEndCallback, this, std::placeholders::_1, std::placeholders::_2));
+                mCEFLib->setOnLoadErrorCallback(std::bind(&MediaPluginCEF::onLoadError, this, std::placeholders::_1, std::placeholders::_2));
+                mCEFLib->setOnAddressChangeCallback(std::bind(&MediaPluginCEF::onAddressChangeCallback, this, std::placeholders::_1));
+                mCEFLib->setOnOpenPopupCallback(std::bind(&MediaPluginCEF::onOpenPopupCallback, this, std::placeholders::_1, std::placeholders::_2));
+                mCEFLib->setOnHTTPAuthCallback(std::bind(&MediaPluginCEF::onHTTPAuthCallback, this, std::placeholders::_1, std::placeholders::_2, std::placeholders::_3, std::placeholders::_4));
+                mCEFLib->setOnFileDialogCallback(std::bind(&MediaPluginCEF::onFileDialog, this, std::placeholders::_1, std::placeholders::_2, std::placeholders::_3, std::placeholders::_4, std::placeholders::_5));
+                mCEFLib->setOnCursorChangedCallback(std::bind(&MediaPluginCEF::onCursorChangedCallback, this, std::placeholders::_1));
+                mCEFLib->setOnRequestExitCallback(std::bind(&MediaPluginCEF::onRequestExitCallback, this));
+                mCEFLib->setOnJSDialogCallback(std::bind(&MediaPluginCEF::onJSDialogCallback, this, std::placeholders::_1, std::placeholders::_2, std::placeholders::_3));
+                mCEFLib->setOnJSBeforeUnloadCallback(std::bind(&MediaPluginCEF::onJSBeforeUnloadCallback, this));
+
+                dullahan::dullahan_settings settings;
+#if LL_WINDOWS
+                // As of CEF version 83+, for Windows versions, we need to tell CEF
+                // where the host helper process is since this DLL is not in the same
+                // dir as the executable that loaded it (SLPlugin.exe). The code in
+                // Dullahan that tried to figure out the location automatically uses
+                // the location of the exe which isn't helpful so we tell it explicitly.
+                std::vector<wchar_t> buffer(MAX_PATH + 1);
+                GetCurrentDirectoryW(MAX_PATH, &buffer[0]);
+                settings.host_process_path = ll_convert_wide_to_string(&buffer[0]);
+#endif
+                settings.accept_language_list = mHostLanguage;
+
+                // SL-15560: Product team overruled my change to set the default
+                // embedded background color to match the floater background
+                // and set it to white
+                settings.background_color = 0xffffffff; // white
+
+                settings.cache_enabled = true;
+                settings.root_cache_path = mRootCachePath;
+                settings.cache_path = mCachePath;
+                settings.context_cache_path = mContextCachePath;
+                settings.cookies_enabled = mCookiesEnabled;
+
+                // configure proxy argument if enabled and valid
+                if (mProxyEnabled && mProxyHost.length())
+                {
+                    std::ostringstream proxy_url;
+                    proxy_url << mProxyHost << ":" << mProxyPort;
+                    settings.proxy_host_port = proxy_url.str();
+                }
+                settings.disable_gpu = mDisableGPU;
+#if LL_DARWIN
+                settings.disable_network_service = mDisableNetworkService;
+                settings.use_mock_keychain = mUseMockKeyChain;
+#endif
+                // these were added to facilitate loading images directly into a local
+                // web page for the prototype 360 project in 2017 - something that is
+                // disallowed normally by the browser security model. Now the the source
+                // (cubemap) images are stores as JavaScript, we can avoid opening up
+                // this security hole (it was only set for the 360 floater but still
+                // a concern). Leaving them here, explicitly turn off vs removing
+                // entirely from this source file so that others are aware of them
+                // in the future.
+                settings.disable_web_security = false;
+                settings.file_access_from_file_urls = false;
+
+                settings.flash_enabled = mPluginsEnabled;
+
+                // This setting applies to all plugins, not just Flash
+                // Regarding, SL-15559 PDF files do not load in CEF v91,
+                // it turns out that on Windows, PDF support is treated
+                // as a plugin on Windows only so turning all plugins
+                // off, disabled built in PDF support.  (Works okay in
+                // macOS surprisingly). To mitigrate this, we set the global
+                // media enabled flag to whatever the consumer wants and
+                // explicitly disable Flash with a different setting (below)
+                settings.plugins_enabled = mPluginsEnabled;
+
+                // SL-14897 Disable Flash support in the embedded browser
+                settings.flash_enabled = false;
+
+                settings.flip_mouse_y = false;
+                settings.flip_pixels_y = true;
+                settings.frame_rate = 60;
+                settings.force_wave_audio = true;
+                settings.initial_height = 1024;
+                settings.initial_width = 1024;
+                settings.java_enabled = false;
+                settings.javascript_enabled = mJavascriptEnabled;
+                settings.media_stream_enabled = false; // MAINT-6060 - WebRTC media removed until we can add granularity/query UI
+
+                settings.user_agent_substring = mCEFLib->makeCompatibleUserAgentString(mUserAgentSubtring);
+                settings.webgl_enabled = true;
+                settings.log_file = mCefLogFile;
+                settings.log_verbose = mCefLogVerbose;
+                settings.autoplay_without_gesture = true;
+
+                std::vector<std::string> custom_schemes(1, "secondlife");
+                mCEFLib->setCustomSchemes(custom_schemes);
+
+                bool result = mCEFLib->init(settings);
+                if (!result)
+                {
+                    // if this fails, the media system in viewer will put up a message
+                }
+
+                // now we can set page zoom factor
+                F32 factor = (F32)message_in.getValueReal("factor");
+#if LL_DARWIN
+                //temporary fix for SL-10473: issue with displaying checkboxes on Mojave
+                factor*=1.001;
+#endif
+                mCEFLib->setPageZoom(factor);
+
+                // Plugin gets to decide the texture parameters to use.
+                mDepth = 4;
+                LLPluginMessage message(LLPLUGIN_MESSAGE_CLASS_MEDIA, "texture_params");
+                message.setValueS32("default_width", 1024);
+                message.setValueS32("default_height", 1024);
+                message.setValueS32("depth", mDepth);
+                message.setValueU32("internalformat", GL_RGB);
+                message.setValueU32("format", GL_BGRA);
+                message.setValueU32("type", GL_UNSIGNED_BYTE);
+                message.setValueBoolean("coords_opengl", true);
+                sendMessage(message);
+            }
+            else if (message_name == "set_user_data_path")
+            {
+                std::string user_data_path_cache = message_in.getValue("cache_path");
+                std::string subfolder = message_in.getValue("username");
+
+                mRootCachePath = user_data_path_cache + "cef_cache";
+                if (!subfolder.empty())
+                {
+                    std::string delim;
+#if LL_WINDOWS
+                    // media plugin doesn't have access to gDirUtilp
+                    delim = "\\";
+#else
+                    delim = "/";
+#endif
+                    mCachePath = mRootCachePath + delim + subfolder;
+                }
+                else
+                {
+                    mCachePath = mRootCachePath;
+                }
+                mContextCachePath = ""; // disabled by ""
+                mCefLogFile = message_in.getValue("cef_log_file");
+                mCefLogVerbose = message_in.getValueBoolean("cef_verbose_log");
+            }
+            else if (message_name == "size_change")
+            {
+                std::string name = message_in.getValue("name");
+                S32 width = message_in.getValueS32("width");
+                S32 height = message_in.getValueS32("height");
+                S32 texture_width = message_in.getValueS32("texture_width");
+                S32 texture_height = message_in.getValueS32("texture_height");
+
+                if (!name.empty())
+                {
+                    // Find the shared memory region with this name
+                    SharedSegmentMap::iterator iter = mSharedSegments.find(name);
+                    if (iter != mSharedSegments.end())
+                    {
+                        mPixels = (unsigned char*)iter->second.mAddress;
+                        mWidth = width;
+                        mHeight = height;
+
+                        mTextureWidth = texture_width;
+                        mTextureHeight = texture_height;
+
+                        mCEFLib->setSize(mWidth, mHeight);
+                    };
+                };
+
+                LLPluginMessage message(LLPLUGIN_MESSAGE_CLASS_MEDIA, "size_change_response");
+                message.setValue("name", name);
+                message.setValueS32("width", width);
+                message.setValueS32("height", height);
+                message.setValueS32("texture_width", texture_width);
+                message.setValueS32("texture_height", texture_height);
+                sendMessage(message);
+
+            }
+            else if (message_name == "set_language_code")
+            {
+                mHostLanguage = message_in.getValue("language");
+            }
+            else if (message_name == "load_uri")
+            {
+                std::string uri = message_in.getValue("uri");
+                mCEFLib->navigate(uri);
+            }
+            else if (message_name == "execute_javascript")
+            {
+                std::string code = message_in.getValue("code");
+                mCEFLib->executeJavaScript(code);
+            }
+            else if (message_name == "set_cookie")
+            {
+                std::string uri = message_in.getValue("uri");
+                std::string name = message_in.getValue("name");
+                std::string value = message_in.getValue("value");
+                std::string domain = message_in.getValue("domain");
+                std::string path = message_in.getValue("path");
+                bool httponly = message_in.getValueBoolean("httponly");
+                bool secure = message_in.getValueBoolean("secure");
+                mCEFLib->setCookie(uri, name, value, domain, path, httponly, secure);
+            }
+            else if (message_name == "mouse_event")
+            {
+                std::string event = message_in.getValue("event");
+
+                S32 x = message_in.getValueS32("x");
+                S32 y = message_in.getValueS32("y");
+
+                // only even send left mouse button events to the CEF library
+                // (partially prompted by crash in macOS CEF when sending right button events)
+                // we catch the right click in viewer and display our own context menu anyway
+                S32 button = message_in.getValueS32("button");
+                dullahan::EMouseButton btn = dullahan::MB_MOUSE_BUTTON_LEFT;
+
+                if (event == "down" && button == 0)
+                {
+                    mCEFLib->mouseButton(btn, dullahan::ME_MOUSE_DOWN, x, y);
+                    mCEFLib->setFocus();
+
+                    std::stringstream str;
+                    str << "Mouse down at = " << x << ", " << y;
+                    postDebugMessage(str.str());
+                }
+                else if (event == "up" && button == 0)
+                {
+                    mCEFLib->mouseButton(btn, dullahan::ME_MOUSE_UP, x, y);
+
+                    std::stringstream str;
+                    str << "Mouse up at = " << x << ", " << y;
+                    postDebugMessage(str.str());
+                }
+                else if (event == "double_click")
+                {
+                    mCEFLib->mouseButton(btn, dullahan::ME_MOUSE_DOUBLE_CLICK, x, y);
+                }
+                else
+                {
+                    mCEFLib->mouseMove(x, y);
+                }
+            }
+            else if (message_name == "scroll_event")
+            {
+                // Mouse coordinates for cef to be able to scroll 'containers'
+                S32 x = message_in.getValueS32("x");
+                S32 y = message_in.getValueS32("y");
+
+                // Wheel's clicks
+                S32 delta_x = message_in.getValueS32("clicks_x");
+                S32 delta_y = message_in.getValueS32("clicks_y");
+                const int scaling_factor = 40;
+                delta_x *= -scaling_factor;
+                delta_y *= -scaling_factor;
+
+                mCEFLib->mouseWheel(x, y, delta_x, delta_y);
+            }
+            else if (message_name == "text_event")
+            {
+                std::string event = message_in.getValue("event");
+                LLSD native_key_data = message_in.getValueLLSD("native_key_data");
+                unicodeInput(event, native_key_data);
+            }
+            else if (message_name == "key_event")
+            {
+#if LL_DARWIN
+                std::string event = message_in.getValue("event");
+                LLSD native_key_data = message_in.getValueLLSD("native_key_data");
+
+                dullahan::EKeyEvent key_event = dullahan::KE_KEY_UP;
+                if (event == "down")
+                {
+                    key_event = dullahan::KE_KEY_DOWN;
+                }
+                else if (event == "repeat")
+                {
+                    key_event = dullahan::KE_KEY_REPEAT;
+                }
+
+                keyEvent(key_event, native_key_data);
+
+#elif LL_WINDOWS
+                std::string event = message_in.getValue("event");
+                LLSD native_key_data = message_in.getValueLLSD("native_key_data");
+
+                // Treat unknown events as key-up for safety.
+                dullahan::EKeyEvent key_event = dullahan::KE_KEY_UP;
+                if (event == "down")
+                {
+                    key_event = dullahan::KE_KEY_DOWN;
+                }
+                else if (event == "repeat")
+                {
+                    key_event = dullahan::KE_KEY_REPEAT;
+                }
+
+                keyEvent(key_event, native_key_data);
+#endif
+            }
+            else if (message_name == "enable_media_plugin_debugging")
+            {
+                mEnableMediaPluginDebugging = message_in.getValueBoolean("enable");
+            }
+            if (message_name == "pick_file_response")
+            {
+                LLSD file_list_llsd = message_in.getValueLLSD("file_list");
+
+                LLSD::array_const_iterator iter = file_list_llsd.beginArray();
+                LLSD::array_const_iterator end = file_list_llsd.endArray();
+                for (; iter != end; ++iter)
+                {
+                    mPickedFiles.push_back(((*iter).asString()));
+                }
+            }
+            if (message_name == "auth_response")
+            {
+                authResponse(message_in);
+            }
+            if (message_name == "edit_cut")
+            {
+                mCEFLib->editCut();
+            }
+            if (message_name == "edit_copy")
+            {
+                mCEFLib->editCopy();
+            }
+            if (message_name == "edit_paste")
+            {
+                mCEFLib->editPaste();
+            }
+        }
+        else if (message_class == LLPLUGIN_MESSAGE_CLASS_MEDIA_BROWSER)
+        {
+            if (message_name == "set_page_zoom_factor")
+            {
+                F32 factor = (F32)message_in.getValueReal("factor");
+#if LL_DARWIN
+                //temporary fix for SL-10473: issue with displaying checkboxes on Mojave
+                factor*=1.001;
+#endif
+                mCEFLib->setPageZoom(factor);
+            }
+            if (message_name == "browse_stop")
+            {
+                mCEFLib->stop();
+            }
+            else if (message_name == "browse_reload")
+            {
+                bool ignore_cache = true;
+                mCEFLib->reload(ignore_cache);
+            }
+            else if (message_name == "browse_forward")
+            {
+                mCEFLib->goForward();
+            }
+            else if (message_name == "browse_back")
+            {
+                mCEFLib->goBack();
+            }
+            else if (message_name == "cookies_enabled")
+            {
+                mCookiesEnabled = message_in.getValueBoolean("enable");
+            }
+            else if (message_name == "clear_cookies")
+            {
+                mCEFLib->deleteAllCookies();
+            }
+            else if (message_name == "set_user_agent")
+            {
+                mUserAgentSubtring = message_in.getValue("user_agent");
+            }
+            else if (message_name == "show_web_inspector")
+            {
+                mCEFLib->showDevTools();
+            }
+            else if (message_name == "plugins_enabled")
+            {
+                mPluginsEnabled = message_in.getValueBoolean("enable");
+            }
+            else if (message_name == "javascript_enabled")
+            {
+                mJavascriptEnabled = message_in.getValueBoolean("enable");
+            }
+            else if (message_name == "gpu_disabled")
+            {
+                mDisableGPU = message_in.getValueBoolean("disable");
+            }
+            else if (message_name == "proxy_setup")
+            {
+                mProxyEnabled = message_in.getValueBoolean("enable");
+                mProxyHost = message_in.getValue("host");
+                mProxyPort = message_in.getValueS32("port");
+            }
+            else if (message_name == "web_security_disabled")
+            {
+                mDisableWebSecurity = message_in.getValueBoolean("disabled");
+            }
+            else if (message_name == "file_access_from_file_urls")
+            {
+                mFileAccessFromFileUrls = message_in.getValueBoolean("enabled");
+            }
+        }
+        else if (message_class == LLPLUGIN_MESSAGE_CLASS_MEDIA_TIME)
+        {
+            if (message_name == "set_volume")
+            {
+                F32 volume = (F32)message_in.getValueReal("volume");
+                mCurVolume = volume;
+                setVolume();
+            }
+        }
+        else
+        {
+        };
+    }
+}
+
+////////////////////////////////////////////////////////////////////////////////
+//
+void MediaPluginCEF::keyEvent(dullahan::EKeyEvent key_event, LLSD native_key_data = LLSD::emptyMap())
+{
+#if LL_DARWIN
+    U32 event_modifiers = native_key_data["event_modifiers"].asInteger();
+    U32 event_keycode = native_key_data["event_keycode"].asInteger();
+    U32 event_chars = native_key_data["event_chars"].asInteger();
+    U32 event_umodchars = native_key_data["event_umodchars"].asInteger();
+    bool event_isrepeat = native_key_data["event_isrepeat"].asBoolean();
+
+    // adding new code below in unicodeInput means we don't send ascii chars
+    // here too or we get double key presses on a mac.
+    bool esc_key = (event_umodchars == 27);
+    bool tab_key_up = (event_umodchars == 9) && (key_event == dullahan::EKeyEvent::KE_KEY_UP);
+    if ((esc_key || ((unsigned char)event_chars < 0x10 || (unsigned char)event_chars >= 0x7f )) && !tab_key_up)
+    {
+        mCEFLib->nativeKeyboardEventOSX(key_event, event_modifiers,
+                                        event_keycode, event_chars,
+                                        event_umodchars, event_isrepeat);
+    }
+#elif LL_WINDOWS
+    U32 msg = ll_U32_from_sd(native_key_data["msg"]);
+    U32 wparam = ll_U32_from_sd(native_key_data["w_param"]);
+    U64 lparam = ll_U32_from_sd(native_key_data["l_param"]);
+
+    mCEFLib->nativeKeyboardEventWin(msg, wparam, lparam);
+#endif
+};
+
+void MediaPluginCEF::unicodeInput(std::string event, LLSD native_key_data = LLSD::emptyMap())
+{
+#if LL_DARWIN
+    // i didn't think this code was needed for macOS but without it, the IME
+    // input in japanese (and likely others too) doesn't work correctly.
+    // see maint-7654
+    U32 event_modifiers = native_key_data["event_modifiers"].asInteger();
+    U32 event_keycode = native_key_data["event_keycode"].asInteger();
+    U32 event_chars = native_key_data["event_chars"].asInteger();
+    U32 event_umodchars = native_key_data["event_umodchars"].asInteger();
+    bool event_isrepeat = native_key_data["event_isrepeat"].asBoolean();
+
+    dullahan::EKeyEvent key_event = dullahan::KE_KEY_UP;
+    if (event == "down")
+    {
+        key_event = dullahan::KE_KEY_DOWN;
+    }
+
+    mCEFLib->nativeKeyboardEventOSX(key_event, event_modifiers,
+                                    event_keycode, event_chars,
+                                    event_umodchars, event_isrepeat);
+#elif LL_WINDOWS
+    event = ""; // not needed here but prevents unused var warning as error
+    U32 msg = ll_U32_from_sd(native_key_data["msg"]);
+    U32 wparam = ll_U32_from_sd(native_key_data["w_param"]);
+    U64 lparam = ll_U32_from_sd(native_key_data["l_param"]);
+    mCEFLib->nativeKeyboardEventWin(msg, wparam, lparam);
+#endif
+};
+
+////////////////////////////////////////////////////////////////////////////////
+//
+void MediaPluginCEF::checkEditState()
+{
+    bool can_cut = mCEFLib->editCanCut();
+    bool can_copy = mCEFLib->editCanCopy();
+    bool can_paste = mCEFLib->editCanPaste();
+
+    if ((can_cut != mCanCut) || (can_copy != mCanCopy) || (can_paste != mCanPaste))
+    {
+        LLPluginMessage message(LLPLUGIN_MESSAGE_CLASS_MEDIA, "edit_state");
+
+        if (can_cut != mCanCut)
+        {
+            mCanCut = can_cut;
+            message.setValueBoolean("cut", can_cut);
+        }
+
+        if (can_copy != mCanCopy)
+        {
+            mCanCopy = can_copy;
+            message.setValueBoolean("copy", can_copy);
+        }
+
+        if (can_paste != mCanPaste)
+        {
+            mCanPaste = can_paste;
+            message.setValueBoolean("paste", can_paste);
+        }
+
+        sendMessage(message);
+    }
+}
+
+void MediaPluginCEF::setVolume()
+{
+    mVolumeCatcher.setVolume(mCurVolume);
+}
+
+////////////////////////////////////////////////////////////////////////////////
+//
+bool MediaPluginCEF::init()
+{
+    LLPluginMessage message(LLPLUGIN_MESSAGE_CLASS_MEDIA, "name_text");
+    message.setValue("name", "CEF Plugin");
+    sendMessage(message);
+
+    return true;
+};
+
+////////////////////////////////////////////////////////////////////////////////
+//
+int init_media_plugin(LLPluginInstance::sendMessageFunction host_send_func,
+    void* host_user_data,
+    LLPluginInstance::sendMessageFunction *plugin_send_func,
+    void **plugin_user_data)
+{
+    MediaPluginCEF* self = new MediaPluginCEF(host_send_func, host_user_data);
+    *plugin_send_func = MediaPluginCEF::staticReceiveMessage;
+    *plugin_user_data = (void*)self;
+
+    return 0;
+}