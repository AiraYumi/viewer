--- conflicted
+++ resolved
@@ -33,7 +33,6 @@
 
 class VolumeCatcherImpl
 {
-<<<<<<< HEAD
 public:
 	virtual ~VolumeCatcherImpl() = default;
 
@@ -63,22 +62,6 @@
 
 private:
 	VolumeCatcherImpl *pimpl;
-=======
- public:
-    VolumeCatcher();
-    ~VolumeCatcher();
-
-    void setVolume(F32 volume); // 0.0 - 1.0
-
-    // Set the left-right pan of audio sources
-    // where -1.0 = left, 0 = center, and 1.0 = right
-    void setPan(F32 pan);
-
-    void pump(); // call this at least a few times a second if you can - it affects how quickly we can 'catch' a new audio source and adjust its volume
-
- private:
-    VolumeCatcherImpl *pimpl;
->>>>>>> 2f25f87e
 };
 
 #endif // VOLUME_CATCHER_H